--- conflicted
+++ resolved
@@ -156,18 +156,11 @@
 
         // delete survey
         cy.get('[data-attr="more-button"]').click()
-<<<<<<< HEAD
-        // handle confirmation dialog
-        cy.get('.LemonModal__layout').should('be.visible')
-        cy.contains('Delete this survey?').should('be.visible')
-        cy.get('.LemonModal__footer').contains('button', 'Stop').click()
-=======
         cy.get('.Popover__content').contains('Delete').click()
         // handle confirmation dialog
         cy.get('.LemonModal__layout').should('be.visible')
         cy.contains('Delete this survey?').should('be.visible')
         cy.get('.LemonModal__footer').contains('button', 'Delete').click()
->>>>>>> c34a1b22
         cy.clickNavMenu('surveys')
         cy.get('tbody').should('not.exist')
     })
