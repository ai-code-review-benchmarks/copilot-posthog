--- conflicted
+++ resolved
@@ -10,9 +10,8 @@
 
     it('Can access person page', () => {
         cy.get('[data-row-key="email"] > :nth-child(1)').should('contain', 'email')
-<<<<<<< HEAD
-=======
 
+        cy.get('.events').should('exist')
         cy.get('[data-row-key="email"] .anticon-copy').click()
         cy.window()
             .then((win) => {
@@ -30,11 +29,6 @@
                         expect(array[0]).to.eq(array[1])
                     })
             })
-    })
-
-    it('Events table loads', () => {
->>>>>>> 78027ca0
-        cy.get('.events').should('exist')
     })
 })
 
