from typing import TYPE_CHECKING, cast


from rest_framework import exceptions, serializers, status
from rest_framework.decorators import action
from rest_framework.request import Request
from rest_framework.response import Response
from rest_framework.viewsets import GenericViewSet
from posthog.api.documentation import extend_schema

from ee.models.rbac.access_control import AccessControl
from posthog.models.scopes import API_SCOPE_OBJECTS, APIScopeObjectOrNotSupported
from posthog.models.team.team import Team
from posthog.rbac.user_access_control import (
    ACCESS_CONTROL_LEVELS_RESOURCE,
    UserAccessControl,
    default_access_level,
    highest_access_level,
    ordered_access_levels,
)


if TYPE_CHECKING:
    _GenericViewSet = GenericViewSet
else:
    _GenericViewSet = object


class AccessControlSerializer(serializers.ModelSerializer):
    access_level = serializers.CharField(allow_null=True)

    class Meta:
        model = AccessControl
        fields = [
            "access_level",
            "resource",
            "resource_id",
            "organization_member",
            "role",
            "created_by",
            "created_at",
            "updated_at",
        ]
        read_only_fields = ["id", "created_at", "created_by"]

    # Validate that resource is a valid option from the API_SCOPE_OBJECTS
    def validate_resource(self, resource):
        if resource not in API_SCOPE_OBJECTS:
            raise serializers.ValidationError("Invalid resource. Must be one of: {}".format(API_SCOPE_OBJECTS))

        return resource

    # Validate that access control is a valid option
    def validate_access_level(self, access_level):
        if access_level and access_level not in ordered_access_levels(self.initial_data["resource"]):
            raise serializers.ValidationError(
                f"Invalid access level. Must be one of: {', '.join(ordered_access_levels(self.initial_data['resource']))}"
            )

        return access_level

    def validate(self, data):
        context = self.context

        # Ensure that only one of organization_member or role is set
        if data.get("organization_member") and data.get("role"):
            raise serializers.ValidationError("You can not scope an access control to both a member and a role.")

        access_control = cast(UserAccessControl, self.context["view"].user_access_control)
        resource = data["resource"]
        resource_id = data.get("resource_id")

        # We assume the highest level is required for the given resource to edit access controls
        required_level = highest_access_level(resource)
        team = context["view"].team
        the_object = context["view"].get_object()

        if resource_id:
            # Check that they have the right access level for this specific resource object
            if not access_control.check_can_modify_access_levels_for_object(the_object):
                raise exceptions.PermissionDenied(f"Must be {required_level} to modify {resource} permissions.")
        else:
            # If modifying the base resource rules then we are checking the parent membership (project or organization)
            # NOTE: Currently we only support org level in the UI so its simply an org level check
            if not access_control.check_can_modify_access_levels_for_object(team):
                raise exceptions.PermissionDenied("Must be an Organization admin to modify project-wide permissions.")

        return data


class AccessControlViewSetMixin(_GenericViewSet):
<<<<<<< HEAD
    """
    Why a mixin? We want to easily add this to any existing resource, including providing easy helpers for adding access control info such
    as the current users access level to any response.

    This mixin does:
        1. Adds an "access_controls" action to the viewset that handles access control for the given resource.
        2. Adds user access control information to list responses without modifying the pagination behavior.
    """
=======
    # Adds an "access_controls" action to the viewset that handles access control for the given resource
    # Why a mixin? We want to easily add this to any existing resource, including providing easy helpers for adding access control info such
    # as the current users access level to any response.
>>>>>>> 2ead7323

    def get_paginated_response_with_access_control(self, data):
        """
        Returns a paginated response with user access level for the resource added.
        """
        response = self.get_paginated_response(data)

        resource_type = getattr(self, "scope_object", None)
        if resource_type and hasattr(self, "user_access_control"):
            response_data = {
                **response.data,
                "user_access_level": self.user_access_control.access_level_for_resource(resource_type),
            }
            return Response(response_data)

        return response

    def get_list_response_with_access_control(self, queryset):
        page = self.paginate_queryset(queryset)
        if page is not None:
            serializer = self.get_serializer(page, many=True)
            return self.get_paginated_response_with_access_control(serializer.data)

        serializer = self.get_serializer(queryset, many=True)
        return Response(serializer.data)

    def list(self, request, *args, **kwargs):
        """
        Note: this overrides the default list method to add user access control information to the response. If you
        need to override this method, you can call "get_list_response_with_access_control" directly in your
        own implementation of the list method.
        """
        queryset = self.filter_queryset(self.get_queryset())
        return self.get_list_response_with_access_control(queryset)

    # 1. Know that the project level access is covered by the Permission check
    # 2. Get the actual object which we can pass to the serializer to check if the user created it
    # 3. We can also use the serializer to check the access level for the object

    def _get_access_control_serializer(self, *args, **kwargs):
        kwargs.setdefault("context", self.get_serializer_context())
        return AccessControlSerializer(*args, **kwargs)

    def _get_access_controls(self, request: Request, is_global=False):
        resource = cast(APIScopeObjectOrNotSupported, getattr(self, "scope_object", None))
        user_access_control = cast(UserAccessControl, self.user_access_control)  # type: ignore
        team = cast(Team, self.team)  # type: ignore

        if is_global and resource != "project" or not resource or resource == "INTERNAL":
            raise exceptions.NotFound("Role based access controls are only available for projects.")

        obj = self.get_object()
        resource_id = obj.id

        if is_global:
            # If role based then we are getting all controls for the project that aren't specific to a resource
            access_controls = AccessControl.objects.filter(team=team, resource_id=None).all()
        else:
            # Otherwise we are getting all controls for the specific resource
            access_controls = AccessControl.objects.filter(team=team, resource=resource, resource_id=resource_id).all()

        serializer = self._get_access_control_serializer(instance=access_controls, many=True)
        user_access_level = user_access_control.access_level_for_object(obj, resource)

        return Response(
            {
                "access_controls": serializer.data,
                # NOTE: For Role based controls we are always configuring resource level items
                "available_access_levels": ACCESS_CONTROL_LEVELS_RESOURCE
                if is_global
                else ordered_access_levels(resource),
                "default_access_level": "editor" if is_global else default_access_level(resource),
                "user_access_level": user_access_level,
                "user_can_edit_access_levels": user_access_control.check_can_modify_access_levels_for_object(obj),
            }
        )

    def _update_access_controls(self, request: Request, is_global=False):
        resource = getattr(self, "scope_object", None)
        obj = self.get_object()
        resource_id = str(obj.id)
        team = cast(Team, self.team)  # type: ignore

        # Generically validate the incoming data
        if not is_global:
            # If not role based we are deriving from the viewset
            data = request.data
            data["resource"] = resource
            data["resource_id"] = resource_id

        partial_serializer = self._get_access_control_serializer(data=request.data)
        partial_serializer.is_valid(raise_exception=True)
        params = partial_serializer.validated_data

        instance = AccessControl.objects.filter(
            team=team,
            resource=params["resource"],
            resource_id=params.get("resource_id"),
            organization_member=params.get("organization_member"),
            role=params.get("role"),
        ).first()

        if params["access_level"] is None:
            if instance:
                instance.delete()
            return Response(status=status.HTTP_204_NO_CONTENT)

        # Perform the upsert
        if instance:
            serializer = self._get_access_control_serializer(instance, data=request.data)
        else:
            serializer = self._get_access_control_serializer(data=request.data)

        serializer.is_valid(raise_exception=True)
        serializer.validated_data["team"] = team
        serializer.save()

        return Response(serializer.data, status=status.HTTP_200_OK)

    @extend_schema(exclude=True)
    @action(methods=["GET", "PUT"], detail=True)
    def access_controls(self, request: Request, *args, **kwargs):
        if request.method == "PUT":
            return self._update_access_controls(request)

        return self._get_access_controls(request)

    @extend_schema(exclude=True)
    @action(methods=["GET", "PUT"], detail=True)
    def global_access_controls(self, request: Request, *args, **kwargs):
        if request.method == "PUT":
            return self._update_access_controls(request, is_global=True)

        return self._get_access_controls(request, is_global=True)<|MERGE_RESOLUTION|>--- conflicted
+++ resolved
@@ -89,20 +89,11 @@
 
 
 class AccessControlViewSetMixin(_GenericViewSet):
-<<<<<<< HEAD
-    """
-    Why a mixin? We want to easily add this to any existing resource, including providing easy helpers for adding access control info such
-    as the current users access level to any response.
-
-    This mixin does:
-        1. Adds an "access_controls" action to the viewset that handles access control for the given resource.
-        2. Adds user access control information to list responses without modifying the pagination behavior.
-    """
-=======
-    # Adds an "access_controls" action to the viewset that handles access control for the given resource
     # Why a mixin? We want to easily add this to any existing resource, including providing easy helpers for adding access control info such
     # as the current users access level to any response.
->>>>>>> 2ead7323
+    # This mixin does:
+    #    1. Adds an "access_controls" action to the viewset that handles access control for the given resource.
+    #    2. Adds user access control information to list responses without modifying the pagination behavior.
 
     def get_paginated_response_with_access_control(self, data):
         """
