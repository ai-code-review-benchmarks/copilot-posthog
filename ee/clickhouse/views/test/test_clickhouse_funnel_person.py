--- conflicted
+++ resolved
@@ -48,20 +48,14 @@
 
         response = self.client.get("/api/person/funnel/", data=request_data)
         self.assertEqual(response.status_code, status.HTTP_200_OK)
-<<<<<<< HEAD
-        people = response.json()["results"][0]["people"]
-        self.assertEqual(5, len(people))
-        self.assertTrue("id" in people[0] and "name" in people[0] and "distinct_ids" in people[0])
-=======
         j = response.json()
         self.assertEqual(5, len(j["results"][0]["people"]))
         self.assertTrue(
-            "id" in j["results"][0]["people"]
-            and "name" in j["results"][0]["people"]
-            and "distinct_ids" in j["results"][0]["people"]
+            "id" in j["results"][0]["people"][0]
+            and "name" in j["results"][0]["people"][0]
+            and "distinct_ids" in j["results"][0]["people"][0]
         )
         self.assertEqual(5, j["results"][0]["count"])
->>>>>>> 8a1cc862
 
     def test_basic_pagination(self):
         self._create_sample_data(250)
