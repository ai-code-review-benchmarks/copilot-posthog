--- conflicted
+++ resolved
@@ -845,293 +845,6 @@
   ORDER BY breakdown_value
   '
 ---
-<<<<<<< HEAD
-=======
-# name: ClickhouseTestTrendsCaching.test_insight_trends_merging_breakdown_multiple
-  '
-  /* request:api_projects_(?P<parent_lookup_team_id>[^_.]+)_insights_trend_?$ (ClickhouseInsightsViewSet) */
-  SELECT groupArray(value)
-  FROM
-    (SELECT replaceRegexpAll(JSONExtractRaw(properties, 'key'), '^"|"$', '') AS value,
-            count(*) as count
-     FROM events e
-     WHERE team_id = 2
-       AND event = '$pageview'
-       AND timestamp >= toDateTime('2012-01-01 00:00:00')
-       AND timestamp <= toDateTime('2012-01-15 23:59:59')
-     GROUP BY value
-     ORDER BY count DESC, value DESC
-     LIMIT 25
-     OFFSET 0)
-  '
----
-# name: ClickhouseTestTrendsCaching.test_insight_trends_merging_breakdown_multiple.1
-  '
-  /* request:api_projects_(?P<parent_lookup_team_id>[^_.]+)_insights_trend_?$ (ClickhouseInsightsViewSet) */
-  SELECT groupArray(value)
-  FROM
-    (SELECT replaceRegexpAll(JSONExtractRaw(properties, 'key'), '^"|"$', '') AS value,
-            count(*) as count
-     FROM events e
-     WHERE team_id = 2
-       AND event = '$action'
-       AND timestamp >= toDateTime('2012-01-01 00:00:00')
-       AND timestamp <= toDateTime('2012-01-15 23:59:59')
-     GROUP BY value
-     ORDER BY count DESC, value DESC
-     LIMIT 25
-     OFFSET 0)
-  '
----
-# name: ClickhouseTestTrendsCaching.test_insight_trends_merging_breakdown_multiple.2
-  '
-  /* request:api_projects_(?P<parent_lookup_team_id>[^_.]+)_insights_trend_?$ (ClickhouseInsightsViewSet) */
-  SELECT groupArray(day_start) as date,
-         groupArray(count) as data,
-         breakdown_value
-  FROM
-    (SELECT SUM(total) as count,
-            day_start,
-            breakdown_value
-     FROM
-       (SELECT *
-        FROM
-          (SELECT toUInt16(0) AS total,
-                  ticks.day_start as day_start,
-                  breakdown_value
-           FROM
-             (SELECT toStartOfDay(toDateTime('2012-01-15 23:59:59', 'UTC') - number * 86400) as day_start
-              FROM numbers(15)
-              UNION ALL SELECT toStartOfDay(toDateTime('2012-01-01 00:00:00', 'UTC')) as day_start) as ticks
-           CROSS JOIN
-             (SELECT breakdown_value
-              FROM
-                (SELECT ['1'] as breakdown_value) ARRAY
-              JOIN breakdown_value) as sec
-           ORDER BY breakdown_value,
-                    day_start
-           UNION ALL SELECT count(DISTINCT pdi.person_id) as total,
-                            toStartOfDay(timestamp, 'UTC') as day_start,
-                            replaceRegexpAll(JSONExtractRaw(properties, 'key'), '^"|"$', '') as breakdown_value
-           FROM events e
-           INNER JOIN
-             (SELECT distinct_id,
-                     argMax(person_id, version) as person_id
-              FROM person_distinct_id2
-              WHERE team_id = 2
-              GROUP BY distinct_id
-              HAVING argMax(is_deleted, version) = 0) as pdi ON events.distinct_id = pdi.distinct_id
-           WHERE e.team_id = 2
-             AND event = '$pageview'
-             AND timestamp >= toStartOfDay(toDateTime('2012-01-01 00:00:00'), 'UTC')
-             AND timestamp <= toDateTime('2012-01-15 23:59:59')
-             AND replaceRegexpAll(JSONExtractRaw(properties, 'key'), '^"|"$', '') in (['1'])
-           GROUP BY day_start,
-                    breakdown_value))
-     GROUP BY day_start,
-              breakdown_value
-     ORDER BY breakdown_value,
-              day_start)
-  GROUP BY breakdown_value
-  ORDER BY breakdown_value
-  '
----
-# name: ClickhouseTestTrendsCaching.test_insight_trends_merging_breakdown_multiple.3
-  '
-  /* request:api_projects_(?P<parent_lookup_team_id>[^_.]+)_insights_trend_?$ (ClickhouseInsightsViewSet) */
-  SELECT groupArray(day_start) as date,
-         groupArray(count) as data,
-         breakdown_value
-  FROM
-    (SELECT SUM(total) as count,
-            day_start,
-            breakdown_value
-     FROM
-       (SELECT *
-        FROM
-          (SELECT toUInt16(0) AS total,
-                  ticks.day_start as day_start,
-                  breakdown_value
-           FROM
-             (SELECT toStartOfDay(toDateTime('2012-01-15 23:59:59', 'UTC') - number * 86400) as day_start
-              FROM numbers(15)
-              UNION ALL SELECT toStartOfDay(toDateTime('2012-01-01 00:00:00', 'UTC')) as day_start) as ticks
-           CROSS JOIN
-             (SELECT breakdown_value
-              FROM
-                (SELECT ['1', '2'] as breakdown_value) ARRAY
-              JOIN breakdown_value) as sec
-           ORDER BY breakdown_value,
-                    day_start
-           UNION ALL SELECT count(DISTINCT pdi.person_id) as total,
-                            toStartOfDay(timestamp, 'UTC') as day_start,
-                            replaceRegexpAll(JSONExtractRaw(properties, 'key'), '^"|"$', '') as breakdown_value
-           FROM events e
-           INNER JOIN
-             (SELECT distinct_id,
-                     argMax(person_id, version) as person_id
-              FROM person_distinct_id2
-              WHERE team_id = 2
-              GROUP BY distinct_id
-              HAVING argMax(is_deleted, version) = 0) as pdi ON events.distinct_id = pdi.distinct_id
-           WHERE e.team_id = 2
-             AND event = '$action'
-             AND timestamp >= toStartOfDay(toDateTime('2012-01-01 00:00:00'), 'UTC')
-             AND timestamp <= toDateTime('2012-01-15 23:59:59')
-             AND replaceRegexpAll(JSONExtractRaw(properties, 'key'), '^"|"$', '') in (['1', '2'])
-           GROUP BY day_start,
-                    breakdown_value))
-     GROUP BY day_start,
-              breakdown_value
-     ORDER BY breakdown_value,
-              day_start)
-  GROUP BY breakdown_value
-  ORDER BY breakdown_value
-  '
----
-# name: ClickhouseTestTrendsCaching.test_insight_trends_merging_breakdown_multiple.4
-  '
-  /* request:api_projects_(?P<parent_lookup_team_id>[^_.]+)_insights_trend_?$ (ClickhouseInsightsViewSet) */
-  SELECT groupArray(value)
-  FROM
-    (SELECT replaceRegexpAll(JSONExtractRaw(properties, 'key'), '^"|"$', '') AS value,
-            count(*) as count
-     FROM events e
-     WHERE team_id = 2
-       AND event = '$pageview'
-       AND timestamp >= toDateTime('2012-01-14 00:00:00')
-       AND timestamp <= toDateTime('2012-01-15 23:59:59')
-     GROUP BY value
-     ORDER BY count DESC, value DESC
-     LIMIT 25
-     OFFSET 0)
-  '
----
-# name: ClickhouseTestTrendsCaching.test_insight_trends_merging_breakdown_multiple.5
-  '
-  /* request:api_projects_(?P<parent_lookup_team_id>[^_.]+)_insights_trend_?$ (ClickhouseInsightsViewSet) */
-  SELECT groupArray(value)
-  FROM
-    (SELECT replaceRegexpAll(JSONExtractRaw(properties, 'key'), '^"|"$', '') AS value,
-            count(*) as count
-     FROM events e
-     WHERE team_id = 2
-       AND event = '$action'
-       AND timestamp >= toDateTime('2012-01-14 00:00:00')
-       AND timestamp <= toDateTime('2012-01-15 23:59:59')
-     GROUP BY value
-     ORDER BY count DESC, value DESC
-     LIMIT 25
-     OFFSET 0)
-  '
----
-# name: ClickhouseTestTrendsCaching.test_insight_trends_merging_breakdown_multiple.6
-  '
-  /* request:api_projects_(?P<parent_lookup_team_id>[^_.]+)_insights_trend_?$ (ClickhouseInsightsViewSet) */
-  SELECT groupArray(day_start) as date,
-         groupArray(count) as data,
-         breakdown_value
-  FROM
-    (SELECT SUM(total) as count,
-            day_start,
-            breakdown_value
-     FROM
-       (SELECT *
-        FROM
-          (SELECT toUInt16(0) AS total,
-                  ticks.day_start as day_start,
-                  breakdown_value
-           FROM
-             (SELECT toStartOfDay(toDateTime('2012-01-15 23:59:59', 'UTC') - number * 86400) as day_start
-              FROM numbers(2)
-              UNION ALL SELECT toStartOfDay(toDateTime('2012-01-14 00:00:00', 'UTC')) as day_start) as ticks
-           CROSS JOIN
-             (SELECT breakdown_value
-              FROM
-                (SELECT ['1'] as breakdown_value) ARRAY
-              JOIN breakdown_value) as sec
-           ORDER BY breakdown_value,
-                    day_start
-           UNION ALL SELECT count(DISTINCT pdi.person_id) as total,
-                            toStartOfDay(timestamp, 'UTC') as day_start,
-                            replaceRegexpAll(JSONExtractRaw(properties, 'key'), '^"|"$', '') as breakdown_value
-           FROM events e
-           INNER JOIN
-             (SELECT distinct_id,
-                     argMax(person_id, version) as person_id
-              FROM person_distinct_id2
-              WHERE team_id = 2
-              GROUP BY distinct_id
-              HAVING argMax(is_deleted, version) = 0) as pdi ON events.distinct_id = pdi.distinct_id
-           WHERE e.team_id = 2
-             AND event = '$pageview'
-             AND timestamp >= toDateTime('2012-01-14 00:00:00')
-             AND timestamp <= toDateTime('2012-01-15 23:59:59')
-             AND replaceRegexpAll(JSONExtractRaw(properties, 'key'), '^"|"$', '') in (['1'])
-           GROUP BY day_start,
-                    breakdown_value))
-     GROUP BY day_start,
-              breakdown_value
-     ORDER BY breakdown_value,
-              day_start)
-  GROUP BY breakdown_value
-  ORDER BY breakdown_value
-  '
----
-# name: ClickhouseTestTrendsCaching.test_insight_trends_merging_breakdown_multiple.7
-  '
-  /* request:api_projects_(?P<parent_lookup_team_id>[^_.]+)_insights_trend_?$ (ClickhouseInsightsViewSet) */
-  SELECT groupArray(day_start) as date,
-         groupArray(count) as data,
-         breakdown_value
-  FROM
-    (SELECT SUM(total) as count,
-            day_start,
-            breakdown_value
-     FROM
-       (SELECT *
-        FROM
-          (SELECT toUInt16(0) AS total,
-                  ticks.day_start as day_start,
-                  breakdown_value
-           FROM
-             (SELECT toStartOfDay(toDateTime('2012-01-15 23:59:59', 'UTC') - number * 86400) as day_start
-              FROM numbers(2)
-              UNION ALL SELECT toStartOfDay(toDateTime('2012-01-14 00:00:00', 'UTC')) as day_start) as ticks
-           CROSS JOIN
-             (SELECT breakdown_value
-              FROM
-                (SELECT ['2'] as breakdown_value) ARRAY
-              JOIN breakdown_value) as sec
-           ORDER BY breakdown_value,
-                    day_start
-           UNION ALL SELECT count(DISTINCT pdi.person_id) as total,
-                            toStartOfDay(timestamp, 'UTC') as day_start,
-                            replaceRegexpAll(JSONExtractRaw(properties, 'key'), '^"|"$', '') as breakdown_value
-           FROM events e
-           INNER JOIN
-             (SELECT distinct_id,
-                     argMax(person_id, version) as person_id
-              FROM person_distinct_id2
-              WHERE team_id = 2
-              GROUP BY distinct_id
-              HAVING argMax(is_deleted, version) = 0) as pdi ON events.distinct_id = pdi.distinct_id
-           WHERE e.team_id = 2
-             AND event = '$action'
-             AND timestamp >= toDateTime('2012-01-14 00:00:00')
-             AND timestamp <= toDateTime('2012-01-15 23:59:59')
-             AND replaceRegexpAll(JSONExtractRaw(properties, 'key'), '^"|"$', '') in (['2'])
-           GROUP BY day_start,
-                    breakdown_value))
-     GROUP BY day_start,
-              breakdown_value
-     ORDER BY breakdown_value,
-              day_start)
-  GROUP BY breakdown_value
-  ORDER BY breakdown_value
-  '
----
->>>>>>> 3195555b
 # name: ClickhouseTestTrendsCaching.test_insight_trends_merging_multiple
   '
   /* request:api_projects_(?P<parent_lookup_team_id>[^_.]+)_insights_trend_?$ (ClickhouseInsightsViewSet) */
