--- conflicted
+++ resolved
@@ -205,11 +205,7 @@
      WHERE team_id = 2
        AND event = '$pageview'
        AND timestamp >= toStartOfDay(toDateTime('2012-01-01 00:00:00'), 'UTC')
-<<<<<<< HEAD
-       AND timestamp <= toDateTime('2012-01-14 23:59:59', 'UTC') )
-=======
        AND timestamp <= toDateTime('2012-01-14 23:59:59') )
->>>>>>> 0debf88a
   GROUP BY actor_id
   LIMIT 200
   OFFSET 0
@@ -225,13 +221,8 @@
      FROM events e
      WHERE team_id = 2
        AND event = '$pageview'
-<<<<<<< HEAD
-       AND timestamp >= toDateTime('2012-01-01 00:00:00', 'UTC')
-       AND timestamp <= toDateTime('2012-01-15 23:59:59', 'UTC')
-=======
        AND timestamp >= toDateTime('2012-01-01 00:00:00')
        AND timestamp <= toDateTime('2012-01-15 23:59:59')
->>>>>>> 0debf88a
      GROUP BY value
      ORDER BY count DESC
      LIMIT 25
@@ -287,11 +278,7 @@
                  WHERE e.team_id = 2
                    AND event = '$pageview'
                    AND timestamp >= toStartOfDay(toDateTime('2012-01-01 00:00:00'), 'UTC')
-<<<<<<< HEAD
-                   AND timestamp <= toDateTime('2012-01-15 23:59:59', 'UTC')
-=======
                    AND timestamp <= toDateTime('2012-01-15 23:59:59')
->>>>>>> 0debf88a
                    AND replaceRegexpAll(JSONExtractRaw(properties, 'key'), '^"|"$', '') in (['val', 'notval']) )
               GROUP BY person_id,
                        breakdown_value) AS pdi
@@ -326,11 +313,7 @@
      WHERE team_id = 2
        AND event = '$pageview'
        AND timestamp >= toStartOfDay(toDateTime('2012-01-01 00:00:00'), 'UTC')
-<<<<<<< HEAD
-       AND timestamp <= toDateTime('2012-01-14 23:59:59', 'UTC')
-=======
        AND timestamp <= toDateTime('2012-01-14 23:59:59')
->>>>>>> 0debf88a
        AND (has(['val'], replaceRegexpAll(JSONExtractRaw(e.properties, 'key'), '^"|"$', ''))) )
   GROUP BY actor_id
   LIMIT 200
@@ -567,11 +550,7 @@
                  FROM events e
                  WHERE team_id = 2
                    AND timestamp >= '2011-12-25 00:00:00'
-<<<<<<< HEAD
-                   AND timestamp <= toDateTime('2012-01-15 23:59:59', 'UTC')
-=======
                    AND timestamp <= toDateTime('2012-01-15 23:59:59')
->>>>>>> 0debf88a
                  GROUP BY timestamp) d
               CROSS JOIN
                 (SELECT toStartOfDay(toDateTime(timestamp), 'UTC') as timestamp,
@@ -596,11 +575,7 @@
                  WHERE e.team_id = 2
                    AND event = '$pageview'
                    AND timestamp >= '2011-12-25 00:00:00'
-<<<<<<< HEAD
-                   AND timestamp <= toDateTime('2012-01-15 23:59:59', 'UTC')
-=======
                    AND timestamp <= toDateTime('2012-01-15 23:59:59')
->>>>>>> 0debf88a
                  GROUP BY timestamp,
                           person_id,
                           breakdown_value) e
@@ -611,11 +586,7 @@
               ORDER BY d.timestamp)
            WHERE 11111 = 11111
              AND timestamp >= toStartOfDay(toDateTime('2012-01-01 00:00:00'), 'UTC')
-<<<<<<< HEAD
-             AND timestamp <= toDateTime('2012-01-15 23:59:59', 'UTC') ))
-=======
              AND timestamp <= toDateTime('2012-01-15 23:59:59') ))
->>>>>>> 0debf88a
      GROUP BY day_start,
               breakdown_value
      ORDER BY breakdown_value,
@@ -653,11 +624,7 @@
      WHERE team_id = 2
        AND event = '$pageview'
        AND timestamp >= '2011-12-25 00:00:00'
-<<<<<<< HEAD
-       AND timestamp <= toDateTime('2012-01-14 23:59:59', 'UTC')
-=======
        AND timestamp <= toDateTime('2012-01-14 23:59:59')
->>>>>>> 0debf88a
        AND (((has(['val'], replaceRegexpAll(JSONExtractRaw(e.properties, 'key'), '^"|"$', ''))))) )
   GROUP BY actor_id
   LIMIT 200
