from typing import List

from django.db.models.expressions import Func
from rest_framework import viewsets
from rest_framework.decorators import action
from rest_framework.request import Request
from rest_framework.response import Response

from ee.clickhouse.client import sync_execute
from ee.clickhouse.models.person import ClickhousePersonSerializer
from ee.clickhouse.sql.person import (
    GET_PERSON_TOP_PROPERTIES,
    PEOPLE_BY_TEAM_SQL,
    PEOPLE_SQL,
    PEOPLE_THROUGH_DISTINCT_SQL,
)
from ee.clickhouse.util import CH_PERSON_ENDPOINT, endpoint_enabled

# NOTE: bad django practice but /ee specifically depends on /posthog so it should be fine
from posthog.api.person import PersonViewSet
from posthog.models.team import Team


class ClickhousePerson(PersonViewSet):
    def _ch_filter_request(self, request: Request, team: Team) -> List:
        result = []

        queryset_category_pass = ""
        category = request.query_params.get("category")
        if category == "identified":
            queryset_category_pass = "AND is_identified = 1"
        elif category == "anonymous":
            queryset_category_pass = "AND is_identified = 0"

        if request.GET.get("id"):
            people = request.GET["id"].split(",")
            result = sync_execute(PEOPLE_SQL.format(content_sql=people), {"offset": 0})
        else:
            result = sync_execute(
                PEOPLE_BY_TEAM_SQL.format(filters=queryset_category_pass), {"offset": 0, "team_id": team.pk},
            )

        # if request.GET.get("search"):
        #     parts = request.GET["search"].split(" ")
        #     contains = []
        #     for part in parts:
        #         if ":" in part:
        #             queryset = queryset.filter(properties__has_key=part.split(":")[1])
        #         else:
        #             contains.append(part)
        #     queryset = queryset.filter(
        #         Q(properties__icontains=" ".join(contains))
        #         | Q(persondistinctid__distinct_id__icontains=" ".join(contains))
        #     ).distinct("id")
        # if request.GET.get("cohort"):
        #     queryset = queryset.filter(cohort__id=request.GET["cohort"])
        # if request.GET.get("properties"):
        #     queryset = queryset.filter(
        #         Filter(data={"properties": json.loads(request.GET["properties"])}).properties_to_Q(team_id=team.pk)
        #     )

        return result

    def retrieve(self, request, pk=None):

        if not endpoint_enabled(CH_PERSON_ENDPOINT, request.user.distinct_id):
            return super().retrieve(request, pk)

        qres = sync_execute(PEOPLE_SQL.format(content_sql=[pk]), {"offset": 0})
        res = ClickhousePersonSerializer(qres[0]).data if len(qres) > 0 else []
        return Response(res)

    def list(self, request):

        if not endpoint_enabled(CH_PERSON_ENDPOINT, request.user.distinct_id):
            return super().list(request)

        team = self.request.user.team
        filtered = self._ch_filter_request(self.request, team)
        results = ClickhousePersonSerializer(filtered, many=True).data
        return Response({"results": results})

    @action(methods=["GET"], detail=False)
    def by_distinct_id(self, request):

        if not endpoint_enabled(CH_PERSON_ENDPOINT, request.user.distinct_id):
            result = super().get_by_distinct_id(request)
            return Response(result)

        distinct_id = str(request.GET["distinct_id"])
        result = sync_execute(PEOPLE_THROUGH_DISTINCT_SQL.format(content_sql=[distinct_id]), {"offset": 0})
        res = ClickhousePersonSerializer(result[0]).data if len(result) > 0 else []
        return Response(res)

    @action(methods=["GET"], detail=False)
    def properties(self, request: Request) -> Response:

        if not endpoint_enabled(CH_PERSON_ENDPOINT, request.user.distinct_id):
            result = super().get_properties(request)
            return Response(result)

<<<<<<< HEAD
        team = self.request.user.team
        qres = ch_client.execute(GET_PERSON_TOP_PROPERTIES, {"limit": 10, "team_id": team.pk})
=======
        team = self.request.user.team_set.get()
        qres = sync_execute(GET_PERSON_TOP_PROPERTIES, {"limit": 10, "team_id": team.pk})
>>>>>>> f117b66e

        return Response([{"name": element[0], "count": element[1]} for element in qres])<|MERGE_RESOLUTION|>--- conflicted
+++ resolved
@@ -99,12 +99,7 @@
             result = super().get_properties(request)
             return Response(result)
 
-<<<<<<< HEAD
         team = self.request.user.team
-        qres = ch_client.execute(GET_PERSON_TOP_PROPERTIES, {"limit": 10, "team_id": team.pk})
-=======
-        team = self.request.user.team_set.get()
         qres = sync_execute(GET_PERSON_TOP_PROPERTIES, {"limit": 10, "team_id": team.pk})
->>>>>>> f117b66e
 
         return Response([{"name": element[0], "count": element[1]} for element in qres])