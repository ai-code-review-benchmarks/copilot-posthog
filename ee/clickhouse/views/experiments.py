--- conflicted
+++ resolved
@@ -216,11 +216,7 @@
     def secondary_results(self, request: Request, *args: Any, **kwargs: Any) -> Response:
         experiment: Experiment = self.get_object()
 
-<<<<<<< HEAD
-        if not experiment.parameters.get("secondary_metrics"):
-=======
         if not experiment.secondary_metrics:
->>>>>>> f984c1eb
             raise ValidationError("Experiment has no secondary metrics")
 
         metric_id = request.query_params.get("id")
@@ -233,17 +229,10 @@
         except ValueError:
             raise ValidationError("Secondary metric id must be an integer")
 
-<<<<<<< HEAD
-        if parsed_id > len(experiment.parameters.get("secondary_metrics")):
-            raise ValidationError("Invalid metric ID")
-
-        filter = Filter(experiment.parameters["secondary_metrics"][parsed_id])
-=======
         if parsed_id > len(experiment.secondary_metrics):
             raise ValidationError("Invalid metric ID")
 
         filter = Filter(experiment.secondary_metrics[parsed_id])
->>>>>>> f984c1eb
 
         result = ClickhouseSecondaryExperimentResult(
             filter, self.team, experiment.feature_flag, experiment.start_date, experiment.end_date,
