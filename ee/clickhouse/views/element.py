from rest_framework import authentication, request, response, serializers, viewsets
from rest_framework.decorators import action

from ee.clickhouse.client import sync_execute
from ee.clickhouse.models.element import chain_to_elements
from ee.clickhouse.models.property import parse_prop_clauses
from ee.clickhouse.queries.util import parse_timestamps
from ee.clickhouse.sql.element import GET_ELEMENTS, GET_VALUES
from posthog.api.element import ElementSerializer, ElementViewSet
from posthog.models.filter import Filter


class ClickhouseElementViewSet(ElementViewSet):
    @action(methods=["GET"], detail=False)
    def stats(self, request: request.Request, **kwargs) -> response.Response:
        filter = Filter(request=request)
        team = request.user.team
        assert team is not None

        date_from, date_to = parse_timestamps(filter)

<<<<<<< HEAD
        prop_filters, prop_filter_params = parse_prop_clauses(filter.properties, self.team.pk)
        result = sync_execute(
            GET_ELEMENTS.format(date_from=date_from, date_to=date_to, query=prop_filters),
            {"team_id": self.team.id, **prop_filter_params},
=======
        prop_filters, prop_filter_params = parse_prop_clauses(filter.properties, team.pk)
        result = sync_execute(
            GET_ELEMENTS.format(date_from=date_from, date_to=date_to, query=prop_filters),
            {"team_id": team.id, **prop_filter_params},
>>>>>>> d24783ec
        )
        return response.Response(
            [
                {
                    "count": elements[1],
                    "hash": None,
                    "elements": [ElementSerializer(element).data for element in chain_to_elements(elements[0])],
                }
                for elements in result
            ]
        )

    @action(methods=["GET"], detail=False)
    def values(self, request: request.Request, **kwargs) -> response.Response:
        key = request.GET.get("key")
        value = request.GET.get("value")
        select_regex = '[:|"]{}="(.*?)"'.format(key)
        team = request.user.team
        assert team is not None

        # Make sure key exists, otherwise could lead to sql injection lower down
        if key not in self.serializer_class.Meta.fields:
            return response.Response([])

        if key == "tag_name":
            select_regex = "^([-_a-zA-Z0-9]*?)[\.|:]"
            filter_regex = select_regex
            if value:
                filter_regex = "^([-_a-zA-Z0-9]*?{}[-_a-zA-Z0-9]*?)[\.|:]".format(value)
        else:
            if value:
                filter_regex = '[:|"]{}=".*?{}.*?"'.format(key, value)
            else:
                filter_regex = select_regex

        result = sync_execute(
<<<<<<< HEAD
            GET_VALUES.format(), {"team_id": self.team.id, "regex": select_regex, "filter_regex": filter_regex}
=======
            GET_VALUES.format(), {"team_id": team.id, "regex": select_regex, "filter_regex": filter_regex}
>>>>>>> d24783ec
        )
        return response.Response([{"name": value[0]} for value in result])


class LegacyClickhouseElementViewSet(ClickhouseElementViewSet):
    legacy_team_compatibility = True<|MERGE_RESOLUTION|>--- conflicted
+++ resolved
@@ -14,22 +14,12 @@
     @action(methods=["GET"], detail=False)
     def stats(self, request: request.Request, **kwargs) -> response.Response:
         filter = Filter(request=request)
-        team = request.user.team
-        assert team is not None
-
         date_from, date_to = parse_timestamps(filter)
 
-<<<<<<< HEAD
         prop_filters, prop_filter_params = parse_prop_clauses(filter.properties, self.team.pk)
         result = sync_execute(
             GET_ELEMENTS.format(date_from=date_from, date_to=date_to, query=prop_filters),
             {"team_id": self.team.id, **prop_filter_params},
-=======
-        prop_filters, prop_filter_params = parse_prop_clauses(filter.properties, team.pk)
-        result = sync_execute(
-            GET_ELEMENTS.format(date_from=date_from, date_to=date_to, query=prop_filters),
-            {"team_id": team.id, **prop_filter_params},
->>>>>>> d24783ec
         )
         return response.Response(
             [
@@ -47,8 +37,6 @@
         key = request.GET.get("key")
         value = request.GET.get("value")
         select_regex = '[:|"]{}="(.*?)"'.format(key)
-        team = request.user.team
-        assert team is not None
 
         # Make sure key exists, otherwise could lead to sql injection lower down
         if key not in self.serializer_class.Meta.fields:
@@ -66,11 +54,7 @@
                 filter_regex = select_regex
 
         result = sync_execute(
-<<<<<<< HEAD
             GET_VALUES.format(), {"team_id": self.team.id, "regex": select_regex, "filter_regex": filter_regex}
-=======
-            GET_VALUES.format(), {"team_id": team.id, "regex": select_regex, "filter_regex": filter_regex}
->>>>>>> d24783ec
         )
         return response.Response([{"name": value[0]} for value in result])
 
