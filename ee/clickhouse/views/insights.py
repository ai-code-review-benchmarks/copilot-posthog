from typing import Any

from rest_framework.decorators import action
from rest_framework.request import Request
from rest_framework.response import Response

from ee.clickhouse.models.person import get_persons_by_distinct_ids
from ee.clickhouse.queries.clickhouse_funnel import ClickhouseFunnel
from ee.clickhouse.queries.clickhouse_paths import ClickhousePaths
from ee.clickhouse.queries.clickhouse_retention import ClickhouseRetention
from ee.clickhouse.queries.clickhouse_stickiness import ClickhouseStickiness
from ee.clickhouse.queries.sessions.clickhouse_sessions import ClickhouseSessions
from ee.clickhouse.queries.sessions.list import SESSIONS_LIST_DEFAULT_LIMIT
from ee.clickhouse.queries.trends.clickhouse_trends import ClickhouseTrends
from posthog.api.insight import InsightViewSet
from posthog.constants import TRENDS_STICKINESS
from posthog.models.filters import Filter
from posthog.models.filters.retention_filter import RetentionFilter


class ClickhouseInsightsViewSet(InsightViewSet):
    @action(methods=["GET"], detail=False)
    def trend(self, request: Request, *args: Any, **kwargs: Any) -> Response:

        team = self.team
        filter = Filter(request=request)

        if filter.shown_as == TRENDS_STICKINESS:
            result = ClickhouseStickiness().run(filter, team)
        else:
            result = ClickhouseTrends().run(filter, team)

        self._refresh_dashboard(request=request)

        return Response(result)

    @action(methods=["GET"], detail=False)
    def session(self, request: Request, *args: Any, **kwargs: Any) -> Response:

        team = self.team
        filter = Filter(request=request)

        limit = int(request.GET.get("limit", SESSIONS_LIST_DEFAULT_LIMIT))
        offset = int(request.GET.get("offset", 0))

        response = ClickhouseSessions().run(team=team, filter=filter, limit=limit + 1, offset=offset)

        if "distinct_id" in request.GET and request.GET["distinct_id"]:
            try:
                person_ids = get_persons_by_distinct_ids(team.pk, [request.GET["distinct_id"]])[0].distinct_ids
                response = [session for i, session in enumerate(response) if response[i]["distinct_id"] in person_ids]
            except IndexError:
                response = []

        if len(response) > limit:
            response.pop()
            return Response({"result": response, "offset": offset + limit})
        else:
            return Response({"result": response,})

    @action(methods=["GET"], detail=False)
    def path(self, request: Request, *args: Any, **kwargs: Any) -> Response:

        team = self.team
        filter = Filter(request=request)
        resp = ClickhousePaths().run(filter=filter, team=team)
        return Response(resp)

    @action(methods=["GET"], detail=False)
    def funnel(self, request: Request, *args: Any, **kwargs: Any) -> Response:

        team = self.team
        filter = Filter(request=request)
        response = ClickhouseFunnel(team=team, filter=filter).run()
        return Response(response)

    @action(methods=["GET"], detail=False)
    def retention(self, request: Request, *args: Any, **kwargs: Any) -> Response:

<<<<<<< HEAD
        team = request.user.team
        assert team is not None
        filter = RetentionFilter(request=request)
=======
        team = self.team
        filter = Filter(request=request)
>>>>>>> 23f129e0
        result = ClickhouseRetention().run(filter, team)
        return Response({"data": result})<|MERGE_RESOLUTION|>--- conflicted
+++ resolved
@@ -77,13 +77,7 @@
     @action(methods=["GET"], detail=False)
     def retention(self, request: Request, *args: Any, **kwargs: Any) -> Response:
 
-<<<<<<< HEAD
-        team = request.user.team
-        assert team is not None
+        team = self.team
         filter = RetentionFilter(request=request)
-=======
-        team = self.team
-        filter = Filter(request=request)
->>>>>>> 23f129e0
         result = ClickhouseRetention().run(filter, team)
         return Response({"data": result})