from typing import Any, Dict, List, Optional

from rest_framework import viewsets
from rest_framework.decorators import action
from rest_framework.request import Request
from rest_framework.response import Response

from ee.clickhouse.client import sync_execute
from ee.clickhouse.models.action import format_action_filter
from ee.clickhouse.models.event import ClickhouseEventSerializer, determine_event_conditions
from ee.clickhouse.models.person import get_persons_by_distinct_ids
from ee.clickhouse.models.property import get_property_values_for_key, parse_prop_clauses
from ee.clickhouse.queries.clickhouse_session_recording import SessionRecording
from ee.clickhouse.queries.util import parse_timestamps
from ee.clickhouse.sql.events import SELECT_EVENT_WITH_ARRAY_PROPS_SQL, SELECT_EVENT_WITH_PROP_SQL, SELECT_ONE_EVENT_SQL
from posthog.api.event import EventViewSet
from posthog.models import Filter, Person, Team
from posthog.models.action import Action
from posthog.utils import convert_property_value


class ClickhouseEventsViewSet(EventViewSet):
    def _get_people(self, query_result: List[Dict], team: Team) -> Dict[str, Any]:
        distinct_ids = [event[5] for event in query_result]
        persons = get_persons_by_distinct_ids(team.pk, distinct_ids)

        distinct_to_person: Dict[str, Person] = {}
        for person in persons:
            for distinct_id in person.distinct_ids:
                distinct_to_person[distinct_id] = person
        return distinct_to_person

    def list(self, request: Request, *args: Any, **kwargs: Any) -> Response:
<<<<<<< HEAD

        team = self.team
=======
        team = request.user.team
        assert team is not None
>>>>>>> d24783ec
        filter = Filter(request=request)
        if request.GET.get("after"):
            filter._date_from = request.GET["after"]
        if request.GET.get("before"):
            filter._date_to = request.GET["before"]
        limit = "LIMIT 101"
        conditions, condition_params = determine_event_conditions(request.GET.dict())
        prop_filters, prop_filter_params = parse_prop_clauses(filter.properties, team.pk)
        if request.GET.get("action_id"):
            action = Action.objects.get(pk=request.GET["action_id"])
            if action.steps.count() == 0:
                return Response({"next": False, "results": []})
            action_query, params = format_action_filter(action)
            prop_filters += " AND {}".format(action_query)
            prop_filter_params = {**prop_filter_params, **params}

        if prop_filters != "":
            query_result = sync_execute(
                SELECT_EVENT_WITH_PROP_SQL.format(conditions=conditions, limit=limit, filters=prop_filters),
                {"team_id": team.pk, **condition_params, **prop_filter_params},
            )
        else:
            query_result = sync_execute(
                SELECT_EVENT_WITH_ARRAY_PROPS_SQL.format(conditions=conditions, limit=limit),
                {"team_id": team.pk, **condition_params},
            )

        result = ClickhouseEventSerializer(
            query_result[0:100], many=True, context={"people": self._get_people(query_result, team),},
        ).data

        if len(query_result) > 100:
            path = request.get_full_path()
            reverse = request.GET.get("orderBy", "-timestamp") != "-timestamp"
            next_url: Optional[str] = request.build_absolute_uri(
                "{}{}{}={}".format(
                    path,
                    "&" if "?" in path else "?",
                    "after" if reverse else "before",
                    query_result[99][3].strftime("%Y-%m-%dT%H:%M:%S.%fZ"),
                )
            )
        else:
            next_url = None

        return Response({"next": next_url, "results": result})

    def retrieve(self, request: Request, pk: Optional[int] = None, *args: Any, **kwargs: Any) -> Response:

        # TODO: implement getting elements
<<<<<<< HEAD
        team = self.team
=======
        team = request.user.team
        assert team is not None
>>>>>>> d24783ec
        query_result = sync_execute(SELECT_ONE_EVENT_SQL, {"team_id": team.pk, "event_id": pk},)
        result = ClickhouseEventSerializer(query_result[0], many=False).data

        return Response(result)

    @action(methods=["GET"], detail=False)
    def values(self, request: Request, **kwargs) -> Response:

        key = request.GET.get("key")
<<<<<<< HEAD
        team = self.team
=======
        team = request.user.team
        assert team is not None
>>>>>>> d24783ec
        result = []
        if key:
            result = get_property_values_for_key(key, team, value=request.GET.get("value"))
        return Response([{"name": convert_property_value(value[0])} for value in result])

    # ******************************************
    # /event/session_recording
    # params:
    # - session_recording_id: (string) id of the session recording
    # ******************************************
    @action(methods=["GET"], detail=False)
    def session_recording(self, request: Request, *args: Any, **kwargs: Any) -> Response:
<<<<<<< HEAD
        team = self.self.team
=======
        team = self.request.user.team
        assert team is not None
>>>>>>> d24783ec
        snapshots = SessionRecording().run(
            team=team, filter=Filter(request=request), session_recording_id=request.GET.get("session_recording_id")
        )

        return Response({"result": snapshots})


class LegacyClickhouseEventsViewSet(ClickhouseEventsViewSet):
    legacy_team_compatibility = True<|MERGE_RESOLUTION|>--- conflicted
+++ resolved
@@ -31,13 +31,7 @@
         return distinct_to_person
 
     def list(self, request: Request, *args: Any, **kwargs: Any) -> Response:
-<<<<<<< HEAD
-
         team = self.team
-=======
-        team = request.user.team
-        assert team is not None
->>>>>>> d24783ec
         filter = Filter(request=request)
         if request.GET.get("after"):
             filter._date_from = request.GET["after"]
@@ -88,12 +82,7 @@
     def retrieve(self, request: Request, pk: Optional[int] = None, *args: Any, **kwargs: Any) -> Response:
 
         # TODO: implement getting elements
-<<<<<<< HEAD
         team = self.team
-=======
-        team = request.user.team
-        assert team is not None
->>>>>>> d24783ec
         query_result = sync_execute(SELECT_ONE_EVENT_SQL, {"team_id": team.pk, "event_id": pk},)
         result = ClickhouseEventSerializer(query_result[0], many=False).data
 
@@ -103,12 +92,7 @@
     def values(self, request: Request, **kwargs) -> Response:
 
         key = request.GET.get("key")
-<<<<<<< HEAD
         team = self.team
-=======
-        team = request.user.team
-        assert team is not None
->>>>>>> d24783ec
         result = []
         if key:
             result = get_property_values_for_key(key, team, value=request.GET.get("value"))
@@ -121,12 +105,7 @@
     # ******************************************
     @action(methods=["GET"], detail=False)
     def session_recording(self, request: Request, *args: Any, **kwargs: Any) -> Response:
-<<<<<<< HEAD
         team = self.self.team
-=======
-        team = self.request.user.team
-        assert team is not None
->>>>>>> d24783ec
         snapshots = SessionRecording().run(
             team=team, filter=Filter(request=request), session_recording_id=request.GET.get("session_recording_id")
         )
