--- conflicted
+++ resolved
@@ -617,19 +617,12 @@
         except:
             pass
 
-<<<<<<< HEAD
-        people = Person.objects.all()
-
-        ids: Dict = {self.team.pk: [], team2.pk: []}
-        for pid in get_person_distinct_ids():
-=======
         ids = {self.team.pk: [], team2.pk: []}
 
         for pid in get_person_distinct_ids(team_id=self.team.pk):
             ids[pid["team_id"]].append(pid["distinct_id"])
 
         for pid in get_person_distinct_ids(team_id=team2.pk):
->>>>>>> efc441c5
             ids[pid["team_id"]].append(pid["distinct_id"])
 
         self.assertEqual(sorted(ids[self.team.pk]), sorted(["1", "2"]))
