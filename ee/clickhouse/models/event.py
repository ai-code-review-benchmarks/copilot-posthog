import json
from datetime import datetime
from typing import Dict, Optional, Union

from ee.clickhouse.client import ch_client
from ee.clickhouse.sql.events import INSERT_EVENT_SQL
from posthog.models.team import Team


def create_event(
    event: str,
    team: Team,
    distinct_id: str,
    timestamp: Optional[Union[datetime, str]] = None,
    properties: Optional[Dict] = {},
    element_hash: Optional[str] = "",
) -> None:
<<<<<<< HEAD

    # timestamp can be filled in at runtime
    if not timestamp:
        timestamp = datetime.now()

    query = INSERT_EVENT_SQL.format(
        event=event,
        properties=json.dumps(properties),
        timestamp=timestamp,
        team_id=team.pk,
        distinct_id=distinct_id,
        element_hash=element_hash,
    )
    ch_client.execute(query)
=======
    ch_client.execute(
        INSERT_EVENT_SQL,
        {
            "event": event,
            "properties": json.dumps(properties),
            "timestamp": timestamp,
            "team_id": team.pk,
            "distinct_id": distinct_id,
            "element_hash": element_hash,
        },
    )
>>>>>>> ffac08fb
<|MERGE_RESOLUTION|>--- conflicted
+++ resolved
@@ -15,22 +15,11 @@
     properties: Optional[Dict] = {},
     element_hash: Optional[str] = "",
 ) -> None:
-<<<<<<< HEAD
 
     # timestamp can be filled in at runtime
     if not timestamp:
         timestamp = datetime.now()
 
-    query = INSERT_EVENT_SQL.format(
-        event=event,
-        properties=json.dumps(properties),
-        timestamp=timestamp,
-        team_id=team.pk,
-        distinct_id=distinct_id,
-        element_hash=element_hash,
-    )
-    ch_client.execute(query)
-=======
     ch_client.execute(
         INSERT_EVENT_SQL,
         {
@@ -41,5 +30,4 @@
             "distinct_id": distinct_id,
             "element_hash": element_hash,
         },
-    )
->>>>>>> ffac08fb
+    )