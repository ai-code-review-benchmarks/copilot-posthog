from datetime import datetime
from typing import List, Literal, Union
from uuid import UUID, uuid4

import pytest
from freezegun.api import freeze_time

from ee.clickhouse.client import sync_execute
from ee.clickhouse.materialized_columns.columns import materialize
from ee.clickhouse.models.event import create_event
from ee.clickhouse.models.property import (
    get_property_string_expr,
    get_single_or_multi_property_string_expr,
    parse_prop_clauses,
    prop_filter_json_extract,
)
from ee.clickhouse.models.util import PersonPropertiesMode
from ee.clickhouse.queries.person_query import ClickhousePersonQuery
from ee.clickhouse.sql.person import GET_TEAM_PERSON_DISTINCT_IDS
from ee.clickhouse.util import ClickhouseTestMixin
from posthog.models.element import Element
from posthog.models.filters import Filter
from posthog.models.person import Person
from posthog.models.property import Property, TableWithProperties
from posthog.test.base import BaseTest


def _create_event(**kwargs) -> UUID:
    pk = uuid4()
    kwargs.update({"event_uuid": pk})
    create_event(**kwargs)
    return pk


def _create_person(**kwargs) -> Person:
    person = Person.objects.create(**kwargs)
    return Person(id=person.uuid)


class TestPropFormat(ClickhouseTestMixin, BaseTest):
    CLASS_DATA_LEVEL_SETUP = False

    def _run_query(self, filter: Filter) -> List:
        query, params = parse_prop_clauses(filter.properties, allow_denormalized_props=True)
        final_query = "SELECT uuid FROM events WHERE team_id = %(team_id)s {}".format(query)
        return sync_execute(final_query, {**params, "team_id": self.team.pk})

    def test_prop_person(self):

        _create_person(
            distinct_ids=["some_other_id"], team_id=self.team.pk, properties={"email": "another@posthog.com"}
        )

        _create_person(distinct_ids=["some_id"], team_id=self.team.pk, properties={"email": "test@posthog.com"})

        _create_event(
            event="$pageview", team=self.team, distinct_id="some_id", properties={"attr": "some_val"},
        )

        filter = Filter(data={"properties": [{"key": "email", "value": "test@posthog.com", "type": "person"}],})
        self.assertEqual(len(self._run_query(filter)), 1)

    def test_prop_event(self):
        _create_event(
            event="$pageview", team=self.team, distinct_id="whatever", properties={"attr": "some_other_val"},
        )

        _create_event(
            event="$pageview", team=self.team, distinct_id="whatever", properties={"attr": "some_val"},
        )

        filter_exact = Filter(data={"properties": [{"key": "attr", "value": "some_val"}],})
        self.assertEqual(len(self._run_query(filter_exact)), 1)

        filter_regex = Filter(data={"properties": [{"key": "attr", "value": "some_.+_val", "operator": "regex"}],})
        self.assertEqual(len(self._run_query(filter_regex)), 1)

        filter_icontains = Filter(data={"properties": [{"key": "attr", "value": "Some_Val", "operator": "icontains"}],})
        self.assertEqual(len(self._run_query(filter_icontains)), 1)

        filter_not_icontains = Filter(
            data={"properties": [{"key": "attr", "value": "other", "operator": "not_icontains"}],}
        )
        self.assertEqual(len(self._run_query(filter_not_icontains)), 1)

    def test_prop_element(self):
        _create_event(
            event="$autocapture",
            team=self.team,
            distinct_id="whatever",
            properties={"attr": "some_other_val"},
            elements=[
                Element(tag_name="a", href="/a-url", attr_class=["small"], text="bla bla", nth_child=1, nth_of_type=0,),
                Element(tag_name="button", attr_class=["btn", "btn-primary"], nth_child=0, nth_of_type=0),
                Element(tag_name="div", nth_child=0, nth_of_type=0),
                Element(tag_name="label", nth_child=0, nth_of_type=0, attr_id="nested",),
            ],
        )
        _create_event(
            event="$autocapture",
            team=self.team,
            distinct_id="whatever",
            properties={"attr": "some_val"},
            elements=[
                Element(
                    tag_name="a",
                    href="/a-url",
                    attr_class=["small"],
                    text='bla"bla',
                    attributes={},
                    nth_child=1,
                    nth_of_type=0,
                ),
                Element(tag_name="button", attr_class=["btn", "btn-secondary"], nth_child=0, nth_of_type=0),
                Element(tag_name="div", nth_child=0, nth_of_type=0),
                Element(tag_name="img", nth_child=0, nth_of_type=0, attr_id="nested",),
            ],
        )
        _create_event(
            event="$autocapture",
            team=self.team,
            distinct_id="whatever",
            elements=[
                Element(tag_name="a", href="/789", nth_child=0, nth_of_type=0,),
                Element(tag_name="button", attr_class=["btn", "btn-tertiary"], nth_child=0, nth_of_type=0),
            ],
        )

        # selector

        filter = Filter(
            data={"properties": [{"key": "selector", "value": [".btn"], "operator": "exact", "type": "element"}]}
        )
        self.assertEqual(len(self._run_query(filter)), 3)

        filter = Filter(
            data={"properties": [{"key": "selector", "value": ".btn", "operator": "exact", "type": "element"}]}
        )
        self.assertEqual(len(self._run_query(filter)), 3)

        filter = Filter(
            data={
                "properties": [{"key": "selector", "value": [".btn-primary"], "operator": "exact", "type": "element"}]
            }
        )
        self.assertEqual(len(self._run_query(filter)), 1)

        filter = Filter(
            data={
                "properties": [{"key": "selector", "value": [".btn-secondary"], "operator": "exact", "type": "element"}]
            }
        )
        self.assertEqual(len(self._run_query(filter)), 1)

        filter = Filter(
            data={
                "properties": [
                    {
                        "key": "selector",
                        "value": [".btn-primary", ".btn-secondary"],
                        "operator": "exact",
                        "type": "element",
                    }
                ]
            }
        )
        self.assertEqual(len(self._run_query(filter)), 2)

        filter_selector_exact_empty = Filter(
            data={"properties": [{"key": "selector", "value": [], "operator": "exact", "type": "element",}]}
        )
        self.assertEqual(len(self._run_query(filter_selector_exact_empty)), 0)

        filter_selector_is_not_empty = Filter(
            data={"properties": [{"key": "selector", "value": [], "operator": "is_not", "type": "element",}]}
        )
        self.assertEqual(len(self._run_query(filter_selector_is_not_empty)), 3)

        # tag_name

        filter = Filter(
            data={"properties": [{"key": "tag_name", "value": ["div"], "operator": "exact", "type": "element"}]}
        )
        self.assertEqual(len(self._run_query(filter)), 2)

        filter = Filter(
            data={"properties": [{"key": "tag_name", "value": "div", "operator": "exact", "type": "element"}]}
        )
        self.assertEqual(len(self._run_query(filter)), 2)

        filter = Filter(
            data={"properties": [{"key": "tag_name", "value": ["img"], "operator": "exact", "type": "element"}]}
        )
        self.assertEqual(len(self._run_query(filter)), 1)

        filter = Filter(
            data={"properties": [{"key": "tag_name", "value": ["label"], "operator": "exact", "type": "element"}]}
        )
        self.assertEqual(len(self._run_query(filter)), 1)

        filter = Filter(
            data={
                "properties": [{"key": "tag_name", "value": ["img", "label"], "operator": "exact", "type": "element"}]
            }
        )
        self.assertEqual(len(self._run_query(filter)), 2)

        # href/text

        filter_href_exact = Filter(
            data={"properties": [{"key": "href", "value": ["/a-url"], "operator": "exact", "type": "element"}]}
        )
        self.assertEqual(len(self._run_query(filter_href_exact)), 2)

        filter_href_exact_double = Filter(
            data={"properties": [{"key": "href", "value": ["/a-url", "/789"], "operator": "exact", "type": "element"}]}
        )
        self.assertEqual(len(self._run_query(filter_href_exact_double)), 3)

        filter_href_exact_empty = Filter(
            data={"properties": [{"key": "href", "value": [], "operator": "exact", "type": "element"}]}
        )
        self.assertEqual(len(self._run_query(filter_href_exact_empty)), 0)

        filter_href_is_not = Filter(
            data={"properties": [{"key": "href", "value": ["/a-url"], "operator": "is_not", "type": "element"}]}
        )
        self.assertEqual(len(self._run_query(filter_href_is_not)), 1)

        filter_href_is_not_double = Filter(
            data={"properties": [{"key": "href", "value": ["/a-url", "/789"], "operator": "is_not", "type": "element"}]}
        )
        self.assertEqual(len(self._run_query(filter_href_is_not_double)), 0)

        filter_href_is_not_empty = Filter(
            data={"properties": [{"key": "href", "value": [], "operator": "is_not", "type": "element"}]}
        )
        self.assertEqual(len(self._run_query(filter_href_is_not_empty)), 3)

        filter_href_exact_with_tag_name_is_not = Filter(
            data={
                "properties": [
                    {"key": "href", "value": ["/a-url"], "type": "element"},
                    {"key": "tag_name", "value": ["marquee"], "operator": "is_not", "type": "element"},
                ]
            }
        )
        self.assertEqual(len(self._run_query(filter_href_exact_with_tag_name_is_not)), 2)

        filter_href_icontains = Filter(
            data={"properties": [{"key": "href", "value": ["UrL"], "operator": "icontains", "type": "element"}]}
        )
        self.assertEqual(len(self._run_query(filter_href_icontains)), 2)

        filter_href_regex = Filter(
            data={"properties": [{"key": "href", "value": "/a-.+", "operator": "regex", "type": "element"}]}
        )
        self.assertEqual(len(self._run_query(filter_href_regex)), 2)

        filter_href_not_regex = Filter(
            data={"properties": [{"key": "href", "value": r"/\d+", "operator": "not_regex", "type": "element"}]}
        )
        self.assertEqual(len(self._run_query(filter_href_not_regex)), 2)

        filter_text_icontains_with_doublequote = Filter(
            data={"properties": [{"key": "text", "value": 'bla"bla', "operator": "icontains", "type": "element"}]}
        )
        self.assertEqual(len(self._run_query(filter_text_icontains_with_doublequote)), 1)

        filter_text_is_set = Filter(
            data={"properties": [{"key": "text", "value": "is_set", "operator": "is_set", "type": "element"}]}
        )
        self.assertEqual(len(self._run_query(filter_text_is_set)), 2)

        filter_text_is_not_set = Filter(
            data={"properties": [{"key": "text", "value": "is_not_set", "operator": "is_not_set", "type": "element"}]}
        )
        self.assertEqual(len(self._run_query(filter_text_is_not_set)), 1)

    def test_prop_element_with_space(self):
        _create_event(
            event="$autocapture",
            team=self.team,
            distinct_id="whatever",
            elements=[
                Element(tag_name="a", href="/789", nth_child=0, nth_of_type=0,),
                Element(tag_name="button", attr_class=["btn space", "btn-tertiary"], nth_child=0, nth_of_type=0),
            ],
        )

        # selector

        filter = Filter(
            data={"properties": [{"key": "selector", "value": ["button"], "operator": "exact", "type": "element"}]}
        )
        self.assertEqual(len(self._run_query(filter)), 1)

    def test_prop_ints_saved_as_strings(self):
        _create_event(
            event="$pageview", team=self.team, distinct_id="whatever", properties={"test_prop": "0"},
        )
        _create_event(
            event="$pageview", team=self.team, distinct_id="whatever", properties={"test_prop": "2"},
        )
        _create_event(
            event="$pageview", team=self.team, distinct_id="whatever", properties={"test_prop": 2},
        )
        _create_event(
            event="$pageview", team=self.team, distinct_id="whatever", properties={"test_prop": "string"},
        )
        filter = Filter(data={"properties": [{"key": "test_prop", "value": "2"}],})
        self.assertEqual(len(self._run_query(filter)), 2)

        filter = Filter(data={"properties": [{"key": "test_prop", "value": 2}],})
        self.assertEqual(len(self._run_query(filter)), 2)

        # value passed as string
        filter = Filter(data={"properties": [{"key": "test_prop", "value": "1", "operator": "gt"}],})
        self.assertEqual(len(self._run_query(filter)), 2)
        filter = Filter(data={"properties": [{"key": "test_prop", "value": "3", "operator": "lt"}],})
        self.assertEqual(len(self._run_query(filter)), 3)

        # value passed as int
        filter = Filter(data={"properties": [{"key": "test_prop", "value": 1, "operator": "gt"}],})
        self.assertEqual(len(self._run_query(filter)), 2)

        filter = Filter(data={"properties": [{"key": "test_prop", "value": 3, "operator": "lt"}],})
        self.assertEqual(len(self._run_query(filter)), 3)

    def test_prop_decimals(self):
        _create_event(
            event="$pageview", team=self.team, distinct_id="whatever", properties={"test_prop": 1.4},
        )
        _create_event(
            event="$pageview", team=self.team, distinct_id="whatever", properties={"test_prop": 1.3},
        )
        _create_event(
            event="$pageview", team=self.team, distinct_id="whatever", properties={"test_prop": 2},
        )
        _create_event(
            event="$pageview", team=self.team, distinct_id="whatever", properties={"test_prop": 2.5},
        )

        filter = Filter(data={"properties": [{"key": "test_prop", "value": 1.5}],})
        self.assertEqual(len(self._run_query(filter)), 0)

        filter = Filter(data={"properties": [{"key": "test_prop", "value": 1.2, "operator": "gt"}],})
        self.assertEqual(len(self._run_query(filter)), 4)

        filter = Filter(data={"properties": [{"key": "test_prop", "value": "1.2", "operator": "gt"}],})
        self.assertEqual(len(self._run_query(filter)), 4)

        filter = Filter(data={"properties": [{"key": "test_prop", "value": 2.3, "operator": "lt"}],})
        self.assertEqual(len(self._run_query(filter)), 3)


class TestPropDenormalized(ClickhouseTestMixin, BaseTest):
    CLASS_DATA_LEVEL_SETUP = False

    def _run_query(self, filter: Filter, join_person_tables=False) -> List:
        query, params = parse_prop_clauses(
            filter.properties, allow_denormalized_props=True, person_properties_mode=PersonPropertiesMode.EXCLUDE,
        )
        joins = ""
        if join_person_tables:
            person_query = ClickhousePersonQuery(filter, self.team.pk)
            person_subquery, person_join_params = person_query.get_query()
            joins = f"""
                INNER JOIN ({GET_TEAM_PERSON_DISTINCT_IDS}) AS pdi ON events.distinct_id = pdi.distinct_id
                INNER JOIN ({person_subquery}) person ON pdi.person_id = person.id
            """
            params.update(person_join_params)

        final_query = f"SELECT uuid FROM events {joins} WHERE team_id = %(team_id)s {query}"
        # Make sure we don't accidentally use json on the properties field
        self.assertNotIn("json", final_query.lower())
        return sync_execute(final_query, {**params, "team_id": self.team.pk})

    def test_prop_event_denormalized(self):
        _create_event(
            event="$pageview", team=self.team, distinct_id="whatever", properties={"test_prop": "some_other_val"},
        )

        _create_event(
            event="$pageview", team=self.team, distinct_id="whatever", properties={"test_prop": "some_val"},
        )

        materialize("events", "test_prop")
        materialize("events", "something_else")

        filter = Filter(data={"properties": [{"key": "test_prop", "value": "some_val"}],})
        self.assertEqual(len(self._run_query(filter)), 1)

        filter = Filter(data={"properties": [{"key": "test_prop", "value": "some_val", "operator": "is_not"}],})
        self.assertEqual(len(self._run_query(filter)), 1)

        filter = Filter(data={"properties": [{"key": "test_prop", "value": "some_val", "operator": "is_set"}],})
        self.assertEqual(len(self._run_query(filter)), 2)

        filter = Filter(data={"properties": [{"key": "test_prop", "value": "some_val", "operator": "is_not_set"}],})
        self.assertEqual(len(self._run_query(filter)), 0)

        filter = Filter(data={"properties": [{"key": "test_prop", "value": "_other_", "operator": "icontains"}],})
        self.assertEqual(len(self._run_query(filter)), 1)

        filter = Filter(data={"properties": [{"key": "test_prop", "value": "_other_", "operator": "not_icontains"}],})
        self.assertEqual(len(self._run_query(filter)), 1)

    def test_prop_person_denormalized(self):
        _create_person(distinct_ids=["some_id"], team_id=self.team.pk, properties={"email": "test@posthog.com"})
        _create_event(event="$pageview", team=self.team, distinct_id="some_id")

        materialize("person", "email")

        filter = Filter(
            data={"properties": [{"key": "email", "type": "person", "value": "posthog", "operator": "icontains"}],}
        )
        self.assertEqual(len(self._run_query(filter, join_person_tables=True)), 1)

        filter = Filter(
            data={"properties": [{"key": "email", "type": "person", "value": "posthog", "operator": "not_icontains"}],}
        )
        self.assertEqual(len(self._run_query(filter, join_person_tables=True)), 0)

    def test_prop_event_denormalized_ints(self):
        _create_event(
            event="$pageview", team=self.team, distinct_id="whatever", properties={"test_prop": 0},
        )

        _create_event(
            event="$pageview", team=self.team, distinct_id="whatever", properties={"test_prop": 2},
        )

        materialize("events", "test_prop")
        materialize("events", "something_else")

        filter = Filter(data={"properties": [{"key": "test_prop", "value": 1, "operator": "gt"}],})
        self.assertEqual(len(self._run_query(filter)), 1)

        filter = Filter(data={"properties": [{"key": "test_prop", "value": 1, "operator": "lt"}],})
        self.assertEqual(len(self._run_query(filter)), 1)

        filter = Filter(data={"properties": [{"key": "test_prop", "value": 0}],})
        self.assertEqual(len(self._run_query(filter)), 1)

    def test_get_property_string_expr_has_timestamp_as_a_reserved_attribute_for_events(self):
        string_expr = get_property_string_expr("events", "timestamp", "'some_non_mat_prop'", "properties")
        self.assertEqual(string_expr, ("timestamp", False))

        string_expr = get_property_string_expr(
            "events", "timestamp", "'some_non_mat_prop'", "properties", False, "an_alias",
        )
        self.assertEqual(string_expr, ("an_alias.timestamp", False))

    def test_get_property_string_expr_has_distinct_as_a_reserved_attribute_for_events(self):
        string_expr = get_property_string_expr("events", "distinct_id", "'some_non_mat_prop'", "properties")
        self.assertEqual(string_expr, ("distinct_id", False))

        string_expr = get_property_string_expr(
            "events", "distinct_id", "'some_non_mat_prop'", "properties", False, "an_alias",
        )
        self.assertEqual(string_expr, ("an_alias.distinct_id", False))

    def test_get_property_string_expr_does_not_apply_reserved_attributes_to_persons(self):
        string_expr = get_property_string_expr(
            "person", "distinct_id", "some_non_mat_prop", "properties", False, "an_alias",
        )
        self.assertEqual(
            string_expr, ("trim(BOTH '\"' FROM JSONExtractRaw(an_alias.properties, some_non_mat_prop))", False)
        )

        string_expr = get_property_string_expr(
            "person", "timestamp", "'some_non_mat_prop'", "properties", False, "an_alias",
        )
        self.assertEqual(
            string_expr, ("trim(BOTH '\"' FROM JSONExtractRaw(an_alias.properties, 'some_non_mat_prop'))", False)
        )

    def test_get_property_string_expr_does_not_apply_reserved_attributes_to_groups(self):
        string_expr = get_property_string_expr(
            "groups", "distinct_id", "some_non_mat_prop", "properties", False, "an_alias",
        )
        self.assertEqual(
            string_expr, ("trim(BOTH '\"' FROM JSONExtractRaw(an_alias.properties, some_non_mat_prop))", False)
        )

        string_expr = get_property_string_expr(
            "groups", "timestamp", "'some_non_mat_prop'", "properties", False, "an_alias",
        )
        self.assertEqual(
            string_expr, ("trim(BOTH '\"' FROM JSONExtractRaw(an_alias.properties, 'some_non_mat_prop'))", False)
        )

    def test_get_property_string_expr(self):
        string_expr = get_property_string_expr("events", "some_non_mat_prop", "'some_non_mat_prop'", "properties")
        self.assertEqual(string_expr, ("trim(BOTH '\"' FROM JSONExtractRaw(properties, 'some_non_mat_prop'))", False))

        string_expr = get_property_string_expr(
            "events", "some_non_mat_prop", "'some_non_mat_prop'", "properties", table_alias="e"
        )
        self.assertEqual(string_expr, ("trim(BOTH '\"' FROM JSONExtractRaw(e.properties, 'some_non_mat_prop'))", False))

        materialize("events", "some_mat_prop")
        string_expr = get_property_string_expr("events", "some_mat_prop", "'some_mat_prop'", "properties")
        self.assertEqual(string_expr, ("mat_some_mat_prop", True))

        string_expr = get_property_string_expr(
            "events", "some_mat_prop", "'some_mat_prop'", "properties", table_alias="e"
        )
        self.assertEqual(string_expr, ("e.mat_some_mat_prop", True))


@pytest.mark.django_db
def test_parse_prop_clauses_defaults(snapshot):
    filter = Filter(
        data={
            "properties": [
                {"key": "event_prop", "value": "value"},
                {"key": "email", "type": "person", "value": "posthog", "operator": "icontains"},
            ],
        }
    )

    assert parse_prop_clauses(filter.properties, allow_denormalized_props=False) == snapshot
    assert (
        parse_prop_clauses(
            filter.properties,
            person_properties_mode=PersonPropertiesMode.USING_PERSON_PROPERTIES_COLUMN,
            allow_denormalized_props=False,
        )
        == snapshot
    )
    assert (
        parse_prop_clauses(
            filter.properties, person_properties_mode=PersonPropertiesMode.EXCLUDE, allow_denormalized_props=False
        )
        == snapshot
    )


TEST_BREAKDOWN_PROCESSING = [
    ("$browser", "events", "prop", "trim(BOTH '\"' FROM JSONExtractRaw(properties, '$browser')) AS prop"),
    (["$browser"], "events", "value", "array(trim(BOTH '\"' FROM JSONExtractRaw(properties, '$browser'))) AS value",),
    (
        ["$browser", "$browser_version"],
        "events",
        "prop",
        "array(trim(BOTH '\"' FROM JSONExtractRaw(properties, '$browser')),trim(BOTH '\"' FROM JSONExtractRaw(properties, '$browser_version'))) AS prop",
    ),
]


@pytest.mark.django_db
@pytest.mark.parametrize("breakdown, table, query_alias, expected", TEST_BREAKDOWN_PROCESSING)
def test_breakdown_query_expression(
    breakdown: Union[str, List[str]], table: TableWithProperties, query_alias: Literal["prop", "value"], expected: str,
):
    actual = get_single_or_multi_property_string_expr(breakdown, table, query_alias)

    assert actual == expected


@pytest.fixture
def test_events(db, team) -> List[UUID]:
    return [
        _create_event(event="$pageview", team=team, distinct_id="some_guid", properties={"email": "test@posthog.com"},),
        _create_event(event="$pageview", team=team, distinct_id="whatever", properties={"email": "mongo@example.com"},),
        _create_event(event="$pageview", team=team, distinct_id="whatever", properties={"attr": "some_val"},),
        _create_event(event="$pageview", team=team, distinct_id="whatever", properties={"attr": "50"},),
        _create_event(event="$pageview", team=team, distinct_id="whatever", properties={"attr": 5},),
        _create_event(
            event="$pageview",
            team=team,
            distinct_id="whatever",
            # unix timestamp in seconds
            properties={"unix_timestamp": int(datetime(2021, 4, 1, 18).timestamp())},
        ),
        _create_event(
            event="$pageview",
            team=team,
            distinct_id="whatever",
            # unix timestamp in seconds
            properties={"unix_timestamp": int(datetime(2021, 4, 1, 19).timestamp())},
        ),
        _create_event(
            event="$pageview",
            team=team,
            distinct_id="whatever",
            properties={"long_date": f"{datetime(2021, 4, 1, 18):%Y-%m-%d %H:%M:%S%z}"},
        ),
        _create_event(
            event="$pageview",
            team=team,
            distinct_id="whatever",
            properties={"long_date": f"{datetime(2021, 4, 1, 19):%Y-%m-%d %H:%M:%S%z}"},
        ),
        _create_event(
            event="$pageview",
            team=team,
            distinct_id="whatever",
            properties={"short_date": f"{datetime(2021, 4, 4):%Y-%m-%d}"},
        ),
        _create_event(
            event="$pageview",
            team=team,
            distinct_id="whatever",
            properties={"short_date": f"{datetime(2021, 4, 6):%Y-%m-%d}"},
        ),
        # unix timestamp in seconds with fractions of a second
        _create_event(event="$pageview", team=team, distinct_id="whatever", properties={"sdk_$time": 1639427152.339},),
        # unix timestamp in milliseconds
        _create_event(
            event="$pageview",
            team=team,
            distinct_id="whatever",
            properties={"unix_timestamp_milliseconds": 1641977394339},
        ),
        _create_event(
            event="$pageview",
            team=team,
            distinct_id="whatever",
            properties={"rfc_822_time": "Wed, 02 Oct 2002 15:00:00 +0200"},
        ),
        _create_event(
            event="$pageview",
            team=team,
            distinct_id="whatever",
            properties={"iso_8601_$time": f"{datetime(2021, 4, 1, 19):%Y-%m-%dT%H:%M:%S%Z}"},
        ),
        _create_event(
            event="$pageview",
            team=team,
            distinct_id="whatever",
            properties={"full_date_increasing_$time": f"{datetime(2021, 4, 1, 19):%d-%m-%Y %H:%M:%S}"},
        ),
        _create_event(
            event="$pageview",
            team=team,
            distinct_id="whatever",
            properties={"with_slashes_$time": f"{datetime(2021, 4, 1, 19):%Y/%m/%d %H:%M:%S}"},
        ),
        _create_event(
            event="some_custom_event",
            team=team,
            distinct_id="whatever",
            properties={"with_slashes_increasing_$time": f"{datetime(2021, 4, 1, 19):%d/%m/%Y %H:%M:%S}"},
        ),
        _create_event(
            event="some_custom_event",
            team=team,
            distinct_id="whatever",
            # seven digit unix timestamp in seconds - 7840800
            # Clickhouse cannot parse this. It isn't matched in tests from TEST_PROPERTIES
            properties={"unix_timestamp": int(datetime(1970, 4, 1, 18).timestamp())},
        ),
        _create_event(
            event="$pageview",
            team=team,
            distinct_id="whatever",
            # nine digit unix timestamp in seconds - 323460000
            properties={"unix_timestamp": int(datetime(1980, 4, 1, 18).timestamp())},
        ),
        _create_event(
            # matched by exact date test
            event="$pageview",
            team=team,
            distinct_id="whatever",
            properties={"date_only": f"{datetime(2021, 4, 1):%d/%m/%Y}"},
        ),
        _create_event(
            # should not be matched by exact date test
            event="$pageview",
            team=team,
            distinct_id="whatever",
            properties={"date_only": f"{datetime(2021, 4, 1, 11):%d/%m/%Y}"},
        ),
        _create_event(
            # not matched by exact date test
            event="$pageview",
            team=team,
            distinct_id="whatever",
            properties={"date_only": f"{datetime(2021, 4, 2):%d/%m/%Y}"},
        ),
        _create_event(
            event="$pageview",
            team=team,
            distinct_id="whatever",
            properties={"date_only_matched_against_date_and_time": f"{datetime(2021, 3, 31, 18):%d/%m/%Y %H:%M:%S}"},
        ),
        _create_event(
            event="$pageview",
            team=team,
            distinct_id="whatever",
            properties={"date_only_matched_against_date_and_time": int(datetime(2021, 3, 31, 14).timestamp())},
        ),
        _create_event(
            event="$pageview",
            team=team,
            distinct_id="whatever",
            # include milliseconds, to prove they're ignored in the query
            properties={
                "date_exact_including_seconds_and_milliseconds": f"{datetime(2021, 3, 31, 18, 12, 12, 12):%d/%m/%Y %H:%M:%S.%f}"
            },
        ),
        _create_event(
            event="$pageview",
            team=team,
            distinct_id="whatever",
            # include milliseconds, to prove they're don't cause a date to be included in an after filter
            properties={
                "date_exact_including_seconds_and_milliseconds": f"{datetime(2021, 3, 31, 23, 59, 59, 12):%d/%m/%Y %H:%M:%S.%f}"
            },
        ),
        _create_event(
            event="has set timestamp not `now`", team=team, distinct_id="some_guid", timestamp=datetime(2000, 4, 1)
        ),
    ]


TEST_PROPERTIES = [
    pytest.param(Property(type="event", key="email", value="test@posthog.com"), [0]),
    pytest.param(Property(type="event", key="email", value="test@posthog.com", operator="exact"), [0]),
    pytest.param(
        Property(type="event", key="email", value=["pineapple@pizza.com", "mongo@example.com"], operator="exact"), [1]
    ),
    pytest.param(
<<<<<<< HEAD
        Property(type="event", key="attr", value="5"),
        [4],
        id="matching a number only matches event index 4 from test_events",
    ),
    pytest.param(
        Property(type="event", key="email", value="test@posthog.com", operator="is_not"),
        range(1, 23),
        id="matching on email is not a value matches all but the first event from test_events",
    ),
    pytest.param(
        Property(type="event", key="email", value=["test@posthog.com", "mongo@example.com"], operator="is_not"),
        range(2, 23),
=======
        Property(key="email", value="test@posthog.com", operator="is_not"),
        range(1, 27),
        id="matching on email is not a value matches all but the first event from test_events",
    ),
    pytest.param(
        Property(key="email", value=["test@posthog.com", "mongo@example.com"], operator="is_not"),
        range(2, 27),
>>>>>>> 261b317f
        id="matching on email is not a value matches all but the first two events from test_events",
    ),
    pytest.param(Property(type="event", key="email", value=r".*est@.*", operator="regex"), [0]),
    pytest.param(Property(type="event", key="email", value=r"?.", operator="regex"), []),
    pytest.param(Property(type="event", key="email", operator="is_set", value="is_set"), [0, 1]),
    pytest.param(
<<<<<<< HEAD
        Property(type="event", key="email", operator="is_not_set", value="is_not_set"),
        range(2, 23),
        id="matching for email property not being set matches all but the first two events from test_events",
    ),
    pytest.param(
        Property(type="event", key="unix_timestamp", operator="is_date_before", value="2021-04-02"),
        [5, 6, 21],
        id="matching before a unix timestamp only querying by date",
    ),
    pytest.param(
        Property(type="event", key="unix_timestamp", operator="is_date_after", value="2021-04-01"),
=======
        Property(key="email", operator="is_not_set", value="is_not_set"),
        range(2, 27),
        id="matching for email property not being set matches all but the first two events from test_events",
    ),
    pytest.param(
        Property(key="unix_timestamp", operator="is_date_before", value="2021-04-02"),
        [5, 6, 19],
        id="matching before a unix timestamp only querying by date",
    ),
    pytest.param(
        Property(key="unix_timestamp", operator="is_date_after", value="2021-03-31"),
>>>>>>> 261b317f
        [5, 6],
        id="matching after a unix timestamp only querying by date",
    ),
    pytest.param(
<<<<<<< HEAD
        Property(type="event", key="unix_timestamp", operator="is_date_before", value="2021-04-01 18:30:00"),
        [5, 21],
=======
        Property(key="unix_timestamp", operator="is_date_before", value="2021-04-01 18:30:00"),
        [5, 19],
>>>>>>> 261b317f
        id="matching before a unix timestamp querying by date and time",
    ),
    pytest.param(
        Property(type="event", key="unix_timestamp", operator="is_date_after", value="2021-04-01 18:30:00"),
        [6],
        id="matching after a unix timestamp querying by date and time",
    ),
<<<<<<< HEAD
    pytest.param(Property(type="event", key="long_date", operator="is_date_before", value="2021-04-02"), [7, 8]),
    pytest.param(Property(type="event", key="long_date", operator="is_date_after", value="2021-04-01"), [7, 8]),
    pytest.param(Property(type="event", key="long_date", operator="is_date_before", value="2021-04-01 18:30:00"), [7]),
    pytest.param(Property(type="event", key="long_date", operator="is_date_after", value="2021-04-01 18:30:00"), [8]),
    pytest.param(Property(type="event", key="short_date", operator="is_date_before", value="2021-04-05"), [9]),
    pytest.param(Property(type="event", key="short_date", operator="is_date_after", value="2021-04-05"), [10]),
    pytest.param(Property(type="event", key="short_date", operator="is_date_before", value="2021-04-07"), [9, 10]),
    pytest.param(Property(type="event", key="short_date", operator="is_date_after", value="2021-04-03"), [9, 10]),
=======
    pytest.param(Property(key="long_date", operator="is_date_before", value="2021-04-02"), [7, 8]),
    pytest.param(
        Property(key="long_date", operator="is_date_after", value="2021-03-31"),
        [7, 8],
        id="match after date only value against date and time formatted property",
    ),
    pytest.param(Property(key="long_date", operator="is_date_before", value="2021-04-01 18:30:00"), [7]),
    pytest.param(Property(key="long_date", operator="is_date_after", value="2021-04-01 18:30:00"), [8]),
    pytest.param(Property(key="short_date", operator="is_date_before", value="2021-04-05"), [9]),
    pytest.param(Property(key="short_date", operator="is_date_after", value="2021-04-05"), [10]),
    pytest.param(Property(key="short_date", operator="is_date_before", value="2021-04-07"), [9, 10]),
    pytest.param(Property(key="short_date", operator="is_date_after", value="2021-04-03"), [9, 10]),
>>>>>>> 261b317f
    pytest.param(
        Property(type="event", key="sdk_$time", operator="is_date_before", value="2021-12-25",),
        [11],
        id="matching a unix timestamp in seconds with fractional seconds after the decimal point",
    ),
    pytest.param(
        Property(type="event", key="unix_timestamp_milliseconds", operator="is_date_after", value="2022-01-11",),
        [12],
        id="matching unix timestamp in milliseconds after a given date (which ClickHouse doesn't support)",
    ),
    pytest.param(
        Property(type="event", key="unix_timestamp_milliseconds", operator="is_date_before", value="2022-01-13",),
        [12],
        id="matching unix timestamp in milliseconds before a given date (which ClickHouse doesn't support)",
    ),
    pytest.param(
        Property(type="event", key="rfc_822_time", operator="is_date_before", value="2002-10-02 17:01:00",),
        [13],
        id="matching rfc 822 format date with timeszone offset before a given date",
    ),
    pytest.param(
        Property(type="event", key="rfc_822_time", operator="is_date_after", value="2002-10-02 14:59:00",),
        [],
        id="matching rfc 822 format date takes into account timeszone offset after a given date",
    ),
    pytest.param(
        Property(type="event", key="rfc_822_time", operator="is_date_after", value="2002-10-02 12:59:00",),
        [13],
        id="matching rfc 822 format date after a given date",
    ),
    pytest.param(
        Property(type="event", key="iso_8601_$time", operator="is_date_before", value="2021-04-01 20:00:00",),
        [14],
        id="matching ISO 8601 format date before a given date",
    ),
    pytest.param(
        Property(type="event", key="iso_8601_$time", operator="is_date_after", value="2021-04-01 18:00:00",),
        [14],
        id="matching ISO 8601 format date after a given date",
    ),
    pytest.param(
        Property(
            type="event", key="full_date_increasing_$time", operator="is_date_before", value="2021-04-01 20:00:00",
        ),
        [15],
        id="matching full format date with date parts n increasing order before a given date",
    ),
    pytest.param(
        Property(
            type="event", key="full_date_increasing_$time", operator="is_date_after", value="2021-04-01 18:00:00",
        ),
        [15],
        id="matching full format date with date parts in increasing order after a given date",
    ),
    pytest.param(
        Property(type="event", key="with_slashes_$time", operator="is_date_before", value="2021-04-01 20:00:00",),
        [16],
        id="matching full format date with date parts separated by slashes before a given date",
    ),
    pytest.param(
        Property(type="event", key="with_slashes_$time", operator="is_date_after", value="2021-04-01 18:00:00",),
        [16],
        id="matching full format date with date parts separated by slashes after a given date",
    ),
    pytest.param(
        Property(
            type="event", key="with_slashes_increasing_$time", operator="is_date_before", value="2021-04-01 20:00:00",
        ),
        [17],
        id="matching full format date with date parts increasing in size and separated by slashes before a given date",
    ),
    pytest.param(
        Property(
            type="event", key="with_slashes_increasing_$time", operator="is_date_after", value="2021-04-01 18:00:00",
        ),
        [17],
        id="matching full format date with date parts increasing in size and separated by slashes after a given date",
    ),
    pytest.param(
<<<<<<< HEAD
        Property(type="event", key="relative_dates", operator="is_date_after", value="-365",),
        [19],
        id="can parse relative dates and match after them",
    ),
    pytest.param(
        Property(type="event", key="relative_dates", operator="is_date_before", value="-365",),
        [18],
        id="can parse relative dates and match before them",
=======
        Property(key="date_only", operator="is_date_exact", value="2021-04-01",),
        [20, 21],
        id="can match dates exactly",
    ),
    pytest.param(
        Property(key="date_only_matched_against_date_and_time", operator="is_date_exact", value="2021-03-31",),
        [23, 24],
        id="can match dates exactly against datetimes and unix timestamps",
    ),
    pytest.param(
        Property(
            key="date_exact_including_seconds_and_milliseconds", operator="is_date_exact", value="2021-03-31 18:12:12",
        ),
        [25],
        id="can match date times exactly against datetimes with milliseconds",
    ),
    pytest.param(
        Property(key="date_exact_including_seconds_and_milliseconds", operator="is_date_after", value="2021-03-31",),
        [],
        id="can match date only filter after against datetime with milliseconds",
    ),
    pytest.param(
        Property(key="date_only", operator="is_date_after", value="2021-04-01",),
        [22],
        id="can match after date only values",
    ),
    pytest.param(
        Property(key="date_only", operator="is_date_before", value="2021-04-02",),
        [20, 21],
        id="can match before date only values",
>>>>>>> 261b317f
    ),
]


@pytest.mark.parametrize("property,expected_event_indexes", TEST_PROPERTIES)
@freeze_time("2021-04-01T01:00:00.000Z")
def test_prop_filter_json_extract(test_events, property, expected_event_indexes, team):
    query, params = prop_filter_json_extract(property, 0, allow_denormalized_props=False)
    uuids = list(
        sorted(
            [
                uuid
                for (uuid,) in sync_execute(
                    f"SELECT uuid FROM events WHERE team_id = %(team_id)s {query}", {"team_id": team.pk, **params}
                )
            ]
        )
    )
    expected = list(sorted([test_events[index] for index in expected_event_indexes]))

    assert len(uuids) == len(expected)  # helpful when diagnosing assertion failure below
    assert uuids == expected


@pytest.mark.parametrize("property,expected_event_indexes", TEST_PROPERTIES)
@freeze_time("2021-04-01T01:00:00.000Z")
def test_prop_filter_json_extract_materialized(test_events, property, expected_event_indexes, team):
    materialize("events", "attr")
    materialize("events", "email")
    materialize("events", property.key)

    query, params = prop_filter_json_extract(property, 0, allow_denormalized_props=True)

    assert "JSONExtract" not in query

    uuids = list(
        sorted(
            [
                uuid
                for (uuid,) in sync_execute(
                    f"SELECT uuid FROM events WHERE team_id = %(team_id)s {query}", {"team_id": team.pk, **params}
                )
            ]
        )
    )
    expected = list(sorted([test_events[index] for index in expected_event_indexes]))

    assert uuids == expected


TEST_RESERVED_WORDS = [
    pytest.param(
        Property(type="event", key="timestamp", value="2000-04-02 18:00:00", operator="is_date_after"),
        range(0, 22),
        id="most events have time of execution set as timestamp, they are all matched by this filter",
    ),
    pytest.param(
        Property(type="event", key="timestamp", value="2000-04-02 18:00:00", operator="is_date_before"),
        [22],
        id="most events have time of execution set as timestamp, they are all not matched by this filter",
    ),
    pytest.param(
        Property(type="event", key="distinct_id", value="some_guid", operator="exact"),
        [0, 22],
        id="can select by the distinct id column",
    ),
]


@pytest.mark.parametrize("property,expected_event_indexes", TEST_RESERVED_WORDS)
@freeze_time("2021-04-01T01:00:00.000Z")
def test_prop_filter_json_extract_for_reserved_words(test_events, property, expected_event_indexes, team):
    query, params = prop_filter_json_extract(property, 0, allow_denormalized_props=False)
    uuids = list(
        sorted(
            [
                uuid
                for (uuid,) in sync_execute(
                    f"SELECT uuid FROM events WHERE team_id = %(team_id)s {query}", {"team_id": team.pk, **params}
                )
            ]
        )
    )
    expected = list(sorted([test_events[index] for index in expected_event_indexes]))

    assert len(uuids) == len(expected)  # helpful when diagnosing assertion failure below
    assert uuids == expected<|MERGE_RESOLUTION|>--- conflicted
+++ resolved
@@ -573,14 +573,14 @@
             team=team,
             distinct_id="whatever",
             # unix timestamp in seconds
-            properties={"unix_timestamp": int(datetime(2021, 4, 1, 18).timestamp())},
+            properties={"unix_timestamp": int(datetime(2021, 4, 2, 18).timestamp())},
         ),
         _create_event(
             event="$pageview",
             team=team,
             distinct_id="whatever",
             # unix timestamp in seconds
-            properties={"unix_timestamp": int(datetime(2021, 4, 1, 19).timestamp())},
+            properties={"unix_timestamp": int(datetime(2021, 4, 2, 19).timestamp())},
         ),
         _create_event(
             event="$pageview",
@@ -613,6 +613,7 @@
             event="$pageview",
             team=team,
             distinct_id="whatever",
+            # Jan 12 2022 08:49:54
             properties={"unix_timestamp_milliseconds": 1641977394339},
         ),
         _create_event(
@@ -724,100 +725,60 @@
         Property(type="event", key="email", value=["pineapple@pizza.com", "mongo@example.com"], operator="exact"), [1]
     ),
     pytest.param(
-<<<<<<< HEAD
         Property(type="event", key="attr", value="5"),
         [4],
         id="matching a number only matches event index 4 from test_events",
     ),
     pytest.param(
         Property(type="event", key="email", value="test@posthog.com", operator="is_not"),
-        range(1, 23),
+        range(1, 28),
         id="matching on email is not a value matches all but the first event from test_events",
     ),
     pytest.param(
         Property(type="event", key="email", value=["test@posthog.com", "mongo@example.com"], operator="is_not"),
-        range(2, 23),
-=======
-        Property(key="email", value="test@posthog.com", operator="is_not"),
-        range(1, 27),
-        id="matching on email is not a value matches all but the first event from test_events",
-    ),
-    pytest.param(
-        Property(key="email", value=["test@posthog.com", "mongo@example.com"], operator="is_not"),
-        range(2, 27),
->>>>>>> 261b317f
+        range(2, 28),
         id="matching on email is not a value matches all but the first two events from test_events",
     ),
     pytest.param(Property(type="event", key="email", value=r".*est@.*", operator="regex"), [0]),
     pytest.param(Property(type="event", key="email", value=r"?.", operator="regex"), []),
     pytest.param(Property(type="event", key="email", operator="is_set", value="is_set"), [0, 1]),
     pytest.param(
-<<<<<<< HEAD
         Property(type="event", key="email", operator="is_not_set", value="is_not_set"),
-        range(2, 23),
+        range(2, 28),
         id="matching for email property not being set matches all but the first two events from test_events",
     ),
     pytest.param(
         Property(type="event", key="unix_timestamp", operator="is_date_before", value="2021-04-02"),
-        [5, 6, 21],
+        [19],
         id="matching before a unix timestamp only querying by date",
     ),
     pytest.param(
         Property(type="event", key="unix_timestamp", operator="is_date_after", value="2021-04-01"),
-=======
-        Property(key="email", operator="is_not_set", value="is_not_set"),
-        range(2, 27),
-        id="matching for email property not being set matches all but the first two events from test_events",
-    ),
-    pytest.param(
-        Property(key="unix_timestamp", operator="is_date_before", value="2021-04-02"),
-        [5, 6, 19],
-        id="matching before a unix timestamp only querying by date",
-    ),
-    pytest.param(
-        Property(key="unix_timestamp", operator="is_date_after", value="2021-03-31"),
->>>>>>> 261b317f
         [5, 6],
         id="matching after a unix timestamp only querying by date",
     ),
     pytest.param(
-<<<<<<< HEAD
         Property(type="event", key="unix_timestamp", operator="is_date_before", value="2021-04-01 18:30:00"),
-        [5, 21],
-=======
-        Property(key="unix_timestamp", operator="is_date_before", value="2021-04-01 18:30:00"),
-        [5, 19],
->>>>>>> 261b317f
+        [19],
         id="matching before a unix timestamp querying by date and time",
     ),
     pytest.param(
         Property(type="event", key="unix_timestamp", operator="is_date_after", value="2021-04-01 18:30:00"),
-        [6],
+        [5, 6],
         id="matching after a unix timestamp querying by date and time",
     ),
-<<<<<<< HEAD
     pytest.param(Property(type="event", key="long_date", operator="is_date_before", value="2021-04-02"), [7, 8]),
-    pytest.param(Property(type="event", key="long_date", operator="is_date_after", value="2021-04-01"), [7, 8]),
+    pytest.param(
+        Property(type="event", key="long_date", operator="is_date_after", value="2021-03-31"),
+        [7, 8],
+        id="match after date only value against date and time formatted property",
+    ),
     pytest.param(Property(type="event", key="long_date", operator="is_date_before", value="2021-04-01 18:30:00"), [7]),
     pytest.param(Property(type="event", key="long_date", operator="is_date_after", value="2021-04-01 18:30:00"), [8]),
     pytest.param(Property(type="event", key="short_date", operator="is_date_before", value="2021-04-05"), [9]),
     pytest.param(Property(type="event", key="short_date", operator="is_date_after", value="2021-04-05"), [10]),
     pytest.param(Property(type="event", key="short_date", operator="is_date_before", value="2021-04-07"), [9, 10]),
     pytest.param(Property(type="event", key="short_date", operator="is_date_after", value="2021-04-03"), [9, 10]),
-=======
-    pytest.param(Property(key="long_date", operator="is_date_before", value="2021-04-02"), [7, 8]),
-    pytest.param(
-        Property(key="long_date", operator="is_date_after", value="2021-03-31"),
-        [7, 8],
-        id="match after date only value against date and time formatted property",
-    ),
-    pytest.param(Property(key="long_date", operator="is_date_before", value="2021-04-01 18:30:00"), [7]),
-    pytest.param(Property(key="long_date", operator="is_date_after", value="2021-04-01 18:30:00"), [8]),
-    pytest.param(Property(key="short_date", operator="is_date_before", value="2021-04-05"), [9]),
-    pytest.param(Property(key="short_date", operator="is_date_after", value="2021-04-05"), [10]),
-    pytest.param(Property(key="short_date", operator="is_date_before", value="2021-04-07"), [9, 10]),
-    pytest.param(Property(key="short_date", operator="is_date_after", value="2021-04-03"), [9, 10]),
->>>>>>> 261b317f
     pytest.param(
         Property(type="event", key="sdk_$time", operator="is_date_before", value="2021-12-25",),
         [11],
@@ -897,47 +858,46 @@
         id="matching full format date with date parts increasing in size and separated by slashes after a given date",
     ),
     pytest.param(
-<<<<<<< HEAD
-        Property(type="event", key="relative_dates", operator="is_date_after", value="-365",),
-        [19],
-        id="can parse relative dates and match after them",
-    ),
-    pytest.param(
-        Property(type="event", key="relative_dates", operator="is_date_before", value="-365",),
-        [18],
-        id="can parse relative dates and match before them",
-=======
-        Property(key="date_only", operator="is_date_exact", value="2021-04-01",),
+        Property(type="event", key="date_only", operator="is_date_exact", value="2021-04-01",),
         [20, 21],
         id="can match dates exactly",
     ),
     pytest.param(
-        Property(key="date_only_matched_against_date_and_time", operator="is_date_exact", value="2021-03-31",),
+        Property(
+            type="event", key="date_only_matched_against_date_and_time", operator="is_date_exact", value="2021-03-31",
+        ),
         [23, 24],
         id="can match dates exactly against datetimes and unix timestamps",
     ),
     pytest.param(
         Property(
-            key="date_exact_including_seconds_and_milliseconds", operator="is_date_exact", value="2021-03-31 18:12:12",
+            type="event",
+            key="date_exact_including_seconds_and_milliseconds",
+            operator="is_date_exact",
+            value="2021-03-31 18:12:12",
         ),
         [25],
         id="can match date times exactly against datetimes with milliseconds",
     ),
     pytest.param(
-        Property(key="date_exact_including_seconds_and_milliseconds", operator="is_date_after", value="2021-03-31",),
+        Property(
+            type="event",
+            key="date_exact_including_seconds_and_milliseconds",
+            operator="is_date_after",
+            value="2021-03-31",
+        ),
         [],
         id="can match date only filter after against datetime with milliseconds",
     ),
     pytest.param(
-        Property(key="date_only", operator="is_date_after", value="2021-04-01",),
+        Property(type="event", key="date_only", operator="is_date_after", value="2021-04-01",),
         [22],
         id="can match after date only values",
     ),
     pytest.param(
-        Property(key="date_only", operator="is_date_before", value="2021-04-02",),
+        Property(type="event", key="date_only", operator="is_date_before", value="2021-04-02",),
         [20, 21],
         id="can match before date only values",
->>>>>>> 261b317f
     ),
 ]
 
