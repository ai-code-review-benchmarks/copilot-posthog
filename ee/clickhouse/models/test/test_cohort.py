from datetime import datetime, timedelta
from unittest.mock import patch

import pytest
from django.utils import timezone
from freezegun import freeze_time

from ee.clickhouse.models.cohort import (
    format_filter_query,
    get_person_ids_by_cohort_id,
    recalculate_cohortpeople,
    recalculate_cohortpeople_with_new_query,
)
from ee.clickhouse.models.person import create_person, create_person_distinct_id
from ee.clickhouse.models.property import parse_prop_grouped_clauses
from ee.clickhouse.util import ClickhouseTestMixin, snapshot_clickhouse_queries
from posthog.client import sync_execute
from posthog.models.action import Action
from posthog.models.action_step import ActionStep
from posthog.models.cohort import Cohort
from posthog.models.filters import Filter
from posthog.models.organization import Organization
from posthog.models.person import Person
from posthog.models.team import Team
from posthog.models.utils import UUIDT
from posthog.test.base import BaseTest, _create_event


def _create_action(**kwargs):
    team = kwargs.pop("team")
    name = kwargs.pop("name")
    action = Action.objects.create(team=team, name=name)
    ActionStep.objects.create(action=action, event=name)
    return action


# Some custom stuff for this test as going via Person postgres model won't allow 2 people with same ID
def _create_person(**kwargs) -> Person:
    if kwargs.get("uuid"):
        uuid = str(kwargs.pop("uuid"))
    else:
        uuid = str(UUIDT())
    distinct_ids = kwargs.pop("distinct_ids")
    person = create_person(uuid=uuid, **kwargs)
    for id in distinct_ids:
        create_person_distinct_id(kwargs["team_id"], id, str(person))
    return Person(id=person, uuid=person)


class TestCohort(ClickhouseTestMixin, BaseTest):
    def test_prop_cohort_basic(self):

        _create_person(distinct_ids=["some_other_id"], team_id=self.team.pk, properties={"$some_prop": "something"})

        _create_person(
            distinct_ids=["some_id"],
            team_id=self.team.pk,
            properties={"$some_prop": "something", "$another_prop": "something"},
        )
        _create_person(distinct_ids=["no_match"], team_id=self.team.pk)
        _create_event(
            event="$pageview", team=self.team, distinct_id="some_id", properties={"attr": "some_val"},
        )

        _create_event(
            event="$pageview", team=self.team, distinct_id="some_other_id", properties={"attr": "some_val"},
        )

        cohort1 = Cohort.objects.create(
            team=self.team,
            groups=[
                {
                    "properties": [
                        {"key": "$some_prop", "value": "something", "type": "person"},
                        {"key": "$another_prop", "value": "something", "type": "person"},
                    ]
                }
            ],
            name="cohort1",
        )

        filter = Filter(data={"properties": [{"key": "id", "value": cohort1.pk, "type": "cohort"}],})
        query, params = parse_prop_grouped_clauses(team_id=self.team.pk, property_group=filter.property_groups)
        final_query = "SELECT uuid FROM events WHERE team_id = %(team_id)s {}".format(query)
        result = sync_execute(final_query, {**params, "team_id": self.team.pk})
        self.assertEqual(len(result), 1)

    def test_prop_cohort_basic_action(self):

        _create_person(distinct_ids=["some_other_id"], team_id=self.team.pk, properties={"$some_prop": "something"})

        _create_person(
            distinct_ids=["some_id"],
            team_id=self.team.pk,
            properties={"$some_prop": "something", "$another_prop": "something"},
        )
        _create_person(distinct_ids=["no_match"], team_id=self.team.pk)

        action = _create_action(team=self.team, name="$pageview")
        _create_event(
            event="$pageview",
            team=self.team,
            distinct_id="some_id",
            properties={"attr": "some_val"},
            timestamp=datetime.now() - timedelta(days=1),
        )

        _create_event(
            event="$not_pageview",
            team=self.team,
            distinct_id="some_other_id",
            properties={"attr": "some_val"},
            timestamp=datetime.now() - timedelta(days=2),
        )

        cohort1 = Cohort.objects.create(team=self.team, groups=[{"action_id": action.pk, "days": 3}], name="cohort1",)

        filter = Filter(data={"properties": [{"key": "id", "value": cohort1.pk, "type": "cohort"}],}, team=self.team)
        query, params = parse_prop_grouped_clauses(team_id=self.team.pk, property_group=filter.property_groups)
        final_query = "SELECT uuid FROM events WHERE team_id = %(team_id)s {}".format(query)
        result = sync_execute(final_query, {**params, "team_id": self.team.pk})
        self.assertEqual(len(result), 1)

    def test_prop_cohort_basic_event_days(self):

        _create_person(distinct_ids=["some_other_id"], team_id=self.team.pk, properties={"$some_prop": "something"})

        _create_person(
            distinct_ids=["some_id"],
            team_id=self.team.pk,
            properties={"$some_prop": "something", "$another_prop": "something"},
        )

        _create_event(
            event="$pageview",
            team=self.team,
            distinct_id="some_id",
            properties={"attr": "some_val"},
            timestamp=datetime.now() - timedelta(days=0, hours=12),
        )

        _create_event(
            event="$pageview",
            team=self.team,
            distinct_id="some_other_id",
            properties={"attr": "some_val"},
            timestamp=datetime.now() - timedelta(days=4, hours=12),
        )

        cohort1 = Cohort.objects.create(team=self.team, groups=[{"event_id": "$pageview", "days": 1}], name="cohort1",)

        filter = Filter(data={"properties": [{"key": "id", "value": cohort1.pk, "type": "cohort"}],}, team=self.team)
        query, params = parse_prop_grouped_clauses(team_id=self.team.pk, property_group=filter.property_groups)
        final_query = "SELECT uuid FROM events WHERE team_id = %(team_id)s {}".format(query)
        result = sync_execute(final_query, {**params, "team_id": self.team.pk})
        self.assertEqual(len(result), 1)

        cohort2 = Cohort.objects.create(team=self.team, groups=[{"event_id": "$pageview", "days": 7}], name="cohort2",)

        filter = Filter(data={"properties": [{"key": "id", "value": cohort2.pk, "type": "cohort"}],}, team=self.team)
        query, params = parse_prop_grouped_clauses(team_id=self.team.pk, property_group=filter.property_groups)
        final_query = "SELECT uuid FROM events WHERE team_id = %(team_id)s {}".format(query)
        result = sync_execute(final_query, {**params, "team_id": self.team.pk})
        self.assertEqual(len(result), 2)

    def test_prop_cohort_basic_action_days(self):

        _create_person(distinct_ids=["some_other_id"], team_id=self.team.pk, properties={"$some_prop": "something"})

        _create_person(
            distinct_ids=["some_id"],
            team_id=self.team.pk,
            properties={"$some_prop": "something", "$another_prop": "something"},
        )

        action = _create_action(team=self.team, name="$pageview")
        _create_event(
            event="$pageview",
            team=self.team,
            distinct_id="some_id",
            properties={"attr": "some_val"},
            timestamp=datetime.now() - timedelta(hours=22),
        )

        _create_event(
            event="$pageview",
            team=self.team,
            distinct_id="some_other_id",
            properties={"attr": "some_val"},
            timestamp=datetime.now() - timedelta(days=5),
        )

        cohort1 = Cohort.objects.create(team=self.team, groups=[{"action_id": action.pk, "days": 1}], name="cohort1",)

        filter = Filter(data={"properties": [{"key": "id", "value": cohort1.pk, "type": "cohort"}],}, team=self.team)
        query, params = parse_prop_grouped_clauses(team_id=self.team.pk, property_group=filter.property_groups)
        final_query = "SELECT uuid FROM events WHERE team_id = %(team_id)s {}".format(query)
        result = sync_execute(final_query, {**params, "team_id": self.team.pk})
        self.assertEqual(len(result), 1)

        cohort2 = Cohort.objects.create(team=self.team, groups=[{"action_id": action.pk, "days": 7}], name="cohort2",)

        filter = Filter(data={"properties": [{"key": "id", "value": cohort2.pk, "type": "cohort"}],}, team=self.team)
        query, params = parse_prop_grouped_clauses(team_id=self.team.pk, property_group=filter.property_groups)
        final_query = "SELECT uuid FROM events WHERE team_id = %(team_id)s {}".format(query)
        result = sync_execute(final_query, {**params, "team_id": self.team.pk})
        self.assertEqual(len(result), 2)

    def test_prop_cohort_multiple_groups(self):

        _create_person(distinct_ids=["some_other_id"], team_id=self.team.pk, properties={"$some_prop": "something"})

        _create_person(distinct_ids=["some_id"], team_id=self.team.pk, properties={"$another_prop": "something"})
        _create_event(
            event="$pageview", team=self.team, distinct_id="some_id", properties={"attr": "some_val"},
        )

        _create_event(
            event="$pageview", team=self.team, distinct_id="some_other_id", properties={"attr": "some_val"},
        )

        cohort1 = Cohort.objects.create(
            team=self.team,
            groups=[
                {"properties": [{"key": "$some_prop", "value": "something", "type": "person"}]},
                {"properties": [{"key": "$another_prop", "value": "something", "type": "person"}]},
            ],
            name="cohort1",
        )

        filter = Filter(data={"properties": [{"key": "id", "value": cohort1.pk, "type": "cohort"}],}, team=self.team)
        query, params = parse_prop_grouped_clauses(team_id=self.team.pk, property_group=filter.property_groups)
        final_query = "SELECT uuid FROM events WHERE team_id = %(team_id)s {}".format(query)
        result = sync_execute(final_query, {**params, "team_id": self.team.pk})
        self.assertEqual(len(result), 2)

    def test_prop_cohort_with_negation(self):
        team2 = Organization.objects.bootstrap(None)[2]

        _create_person(distinct_ids=["some_other_id"], team_id=self.team.pk, properties={"$some_prop": "something"})

        _create_person(distinct_ids=["some_id"], team_id=team2.pk, properties={"$another_prop": "something"})
        _create_event(
            event="$pageview", team=self.team, distinct_id="some_id", properties={"attr": "some_val"},
        )

        _create_event(
            event="$pageview", team=self.team, distinct_id="some_other_id", properties={"attr": "some_val"},
        )

        cohort1 = Cohort.objects.create(
            team=self.team,
            groups=[
                {"properties": [{"type": "person", "key": "$some_prop", "operator": "is_not", "value": "something"}]}
            ],
            name="cohort1",
        )

        filter = Filter(data={"properties": [{"key": "id", "value": cohort1.pk, "type": "cohort"}],}, team=self.team)
        query, params = parse_prop_grouped_clauses(team_id=self.team.pk, property_group=filter.property_groups)
        final_query = "SELECT uuid FROM events WHERE team_id = %(team_id)s {}".format(query)
        self.assertIn("\nFROM person_distinct_id2\n", final_query)

        result = sync_execute(final_query, {**params, "team_id": self.team.pk})
        self.assertEqual(len(result), 0)

    def test_cohort_get_person_ids_by_cohort_id(self):
        user1 = _create_person(distinct_ids=["user1"], team_id=self.team.pk, properties={"$some_prop": "something"})
        user2 = _create_person(distinct_ids=["user2"], team_id=self.team.pk, properties={"$some_prop": "another"})
        user3 = _create_person(distinct_ids=["user3"], team_id=self.team.pk, properties={"$some_prop": "something"})
        cohort = Cohort.objects.create(
            team=self.team,
            groups=[{"properties": [{"key": "$some_prop", "value": "something", "type": "person"}]}],
            name="cohort1",
        )

        results = get_person_ids_by_cohort_id(self.team, cohort.id)
        self.assertEqual(len(results), 2)
        self.assertIn(user1.uuid, results)
        self.assertIn(user3.uuid, results)

    def test_insert_by_distinct_id_or_email(self):
        Person.objects.create(team_id=self.team.pk, distinct_ids=["1"])
        Person.objects.create(team_id=self.team.pk, distinct_ids=["123"])
        Person.objects.create(team_id=self.team.pk, distinct_ids=["2"])
        # Team leakage
        team2 = Team.objects.create(organization=self.organization)
        Person.objects.create(team=team2, distinct_ids=["1"])

        cohort = Cohort.objects.create(team=self.team, groups=[], is_static=True)
        cohort.insert_users_by_list(["1", "123"])
        cohort = Cohort.objects.get()
        results = get_person_ids_by_cohort_id(self.team, cohort.id)
        self.assertEqual(len(results), 2)
        self.assertEqual(cohort.is_calculating, False)

        # test SQLi
        Person.objects.create(team_id=self.team.pk, distinct_ids=["'); truncate person_static_cohort; --"])
        cohort.insert_users_by_list(["'); truncate person_static_cohort; --", "123"])
        results = sync_execute(
            "select count(1) from person_static_cohort where team_id = %(team_id)s", {"team_id": self.team.pk}
        )[0][0]
        self.assertEqual(results, 3)

        #  If we accidentally call calculate_people it shouldn't erase people
        cohort.calculate_people_ch(pending_version=0)
        results = get_person_ids_by_cohort_id(self.team, cohort.id)
        self.assertEqual(len(results), 3)

        # if we add people again, don't increase the number of people in cohort
        cohort.insert_users_by_list(["123"])
        results = get_person_ids_by_cohort_id(self.team, cohort.id)
        self.assertEqual(len(results), 3)

    def test_cohortpeople_basic(self):
        p1 = Person.objects.create(
            team_id=self.team.pk,
            distinct_ids=["1"],
            properties={"$some_prop": "something", "$another_prop": "something"},
        )
        p2 = Person.objects.create(
            team_id=self.team.pk,
            distinct_ids=["2"],
            properties={"$some_prop": "something", "$another_prop": "something"},
        )

        cohort1 = Cohort.objects.create(
            team=self.team,
            groups=[
                {
                    "properties": [
                        {"key": "$some_prop", "value": "something", "type": "person"},
                        {"key": "$another_prop", "value": "something", "type": "person"},
                    ]
                }
            ],
            name="cohort1",
        )

        cohort1.calculate_people_ch(pending_version=0)

        results = sync_execute(
            "SELECT person_id FROM cohortpeople WHERE team_id = %(team_id)s", {"team_id": self.team.pk}
        )
        self.assertEqual(len(results), 2)

    @patch("time.sleep", return_value=None)
    def test_cohortpeople_basic_paginating(self, mock_sleep):
        for i in range(15):
            Person.objects.create(
                team_id=self.team.pk,
                distinct_ids=[f"{i}"],
                properties={"$some_prop": "something", "$another_prop": "something"},
            )

        cohort1: Cohort = Cohort.objects.create(
            team=self.team,
            groups=[
                {
                    "properties": [
                        {"key": "$some_prop", "value": "something", "type": "person"},
                        {"key": "$another_prop", "value": "something", "type": "person"},
                    ]
                }
            ],
            name="cohort1",
        )

        cohort1.calculate_people(new_version=cohort1.version, batch_size=2, pg_batch_size=1)

        self.assertEqual(len(cohort1.people.all()), 15)

    def test_cohortpeople_action_basic(self):
        action = _create_action(team=self.team, name="$pageview")
        p1 = Person.objects.create(
            team_id=self.team.pk,
            distinct_ids=["1"],
            properties={"$some_prop": "something", "$another_prop": "something"},
        )

        _create_event(
            event="$pageview",
            team=self.team,
            distinct_id="1",
            properties={"attr": "some_val"},
            timestamp=datetime.now() - timedelta(hours=12),
        )

        p2 = Person.objects.create(
            team_id=self.team.pk,
            distinct_ids=["2"],
            properties={"$some_prop": "something", "$another_prop": "something"},
        )

        _create_event(
            event="$pageview",
            team=self.team,
            distinct_id="2",
            properties={"attr": "some_val"},
            timestamp=datetime.now() - timedelta(hours=12),
        )

        cohort1 = Cohort.objects.create(team=self.team, groups=[{"action_id": action.pk, "days": 1}], name="cohort1",)
        cohort1.calculate_people_ch(pending_version=0)

        results = sync_execute(
            "SELECT person_id FROM cohortpeople WHERE cohort_id = %(cohort_id)s", {"cohort_id": cohort1.pk}
        )
        self.assertEqual(len(results), 2)

        cohort2 = Cohort.objects.create(team=self.team, groups=[{"action_id": action.pk, "days": 1}], name="cohort2",)
        cohort2.calculate_people_ch(pending_version=0)

        results = sync_execute(
            "SELECT person_id FROM cohortpeople WHERE cohort_id = %(cohort_id)s", {"cohort_id": cohort2.pk}
        )
        self.assertEqual(len(results), 2)

    def _setup_actions_with_different_counts(self):
        action = _create_action(team=self.team, name="$pageview")
        p1 = Person.objects.create(
            team_id=self.team.pk,
            distinct_ids=["1"],
            properties={"$some_prop": "something", "$another_prop": "something"},
        )

        _create_event(
            event="$pageview",
            team=self.team,
            distinct_id="1",
            properties={"attr": "some_val"},
            timestamp=datetime.now() - timedelta(days=1, hours=12),
        )
        _create_event(
            event="$pageview",
            team=self.team,
            distinct_id="1",
            properties={"attr": "some_val"},
            timestamp=datetime.now() - timedelta(days=0, hours=12),
        )

        p2 = Person.objects.create(
            team_id=self.team.pk,
            distinct_ids=["2"],
            properties={"$some_prop": "something", "$another_prop": "something"},
        )

        _create_event(
            event="$pageview",
            team=self.team,
            distinct_id="2",
            properties={"attr": "some_val"},
            timestamp=datetime.now() - timedelta(days=1, hours=12),
        )

        _create_event(
            event="$pageview",
            team=self.team,
            distinct_id="2",
            properties={"attr": "some_val"},
            timestamp=datetime.now() - timedelta(days=0, hours=12),
        )

        p3 = Person.objects.create(
            team_id=self.team.pk,
            distinct_ids=["3"],
            properties={"$some_prop": "something", "$another_prop": "something"},
        )

        _create_event(
            event="$pageview",
            team=self.team,
            distinct_id="3",
            properties={"attr": "some_val"},
            timestamp=datetime.now() - timedelta(days=0, hours=12),
        )

        p4 = Person.objects.create(
            team_id=self.team.pk,
            distinct_ids=["4"],
            properties={"$some_prop": "something", "$another_prop": "something"},
        )

        p5 = Person.objects.create(
            team_id=self.team.pk,
            distinct_ids=["5"],
            properties={"$some_prop": "something", "$another_prop": "something"},
        )
        return action

    @snapshot_clickhouse_queries
    def test_cohortpeople_action_count(self):

        action = self._setup_actions_with_different_counts()

        # test operators
        cohort1 = Cohort.objects.create(
            team=self.team,
            groups=[{"action_id": action.pk, "days": 3, "count": 2, "count_operator": "gte"}],
            name="cohort1",
        )
        cohort1.calculate_people_ch(pending_version=0)

        results = sync_execute(
            "SELECT person_id FROM cohortpeople where cohort_id = %(cohort_id)s", {"cohort_id": cohort1.pk}
        )
        self.assertEqual(len(results), 2)

        cohort2 = Cohort.objects.create(
            team=self.team,
            groups=[{"action_id": action.pk, "days": 3, "count": 1, "count_operator": "lte"}],
            name="cohort2",
        )
        cohort2.calculate_people_ch(pending_version=0)

        results = sync_execute(
            "SELECT person_id FROM cohortpeople where cohort_id = %(cohort_id)s", {"cohort_id": cohort2.pk}
        )
        self.assertEqual(len(results), 1)

        cohort3 = Cohort.objects.create(
            team=self.team,
            groups=[{"action_id": action.pk, "days": 3, "count": 1, "count_operator": "eq"}],
            name="cohort3",
        )
        cohort3.calculate_people_ch(pending_version=0)

        results = sync_execute(
            "SELECT person_id FROM cohortpeople where cohort_id = %(cohort_id)s", {"cohort_id": cohort3.pk}
        )
        self.assertEqual(len(results), 1)

        cohort4 = Cohort.objects.create(
            team=self.team,
            groups=[{"action_id": action.pk, "days": 3, "count": 0, "count_operator": "eq"}],
            name="cohort4",
        )

        cohort4.calculate_people_ch(pending_version=0)
        results = sync_execute(
            "SELECT person_id FROM cohortpeople where cohort_id = %(cohort_id)s", {"cohort_id": cohort3.pk}
        )
        self.assertEqual(len(results), 1)

    def test_cohortpeople_deleted_person(self):
        p1 = Person.objects.create(
            team_id=self.team.pk,
            distinct_ids=["1"],
            properties={"$some_prop": "something", "$another_prop": "something"},
        )
        p2 = Person.objects.create(
            team_id=self.team.pk,
            distinct_ids=["2"],
            properties={"$some_prop": "something", "$another_prop": "something"},
        )

        cohort1 = Cohort.objects.create(
            team=self.team,
            groups=[
                {
                    "properties": [
                        {"key": "$some_prop", "value": "something", "type": "person"},
                        {"key": "$another_prop", "value": "something", "type": "person"},
                    ]
                }
            ],
            name="cohort1",
        )

        cohort1.calculate_people_ch(pending_version=0)
        p2.delete()
        cohort1.calculate_people_ch(pending_version=0)

    def test_cohortpeople_prop_changed(self):
        with freeze_time((datetime.now() - timedelta(days=3)).strftime("%Y-%m-%d")):
            p1 = Person.objects.create(
                team_id=self.team.pk,
                distinct_ids=["1"],
                properties={"$some_prop": "something", "$another_prop": "something"},
            )
            p2 = Person.objects.create(
                team_id=self.team.pk,
                distinct_ids=["2"],
                properties={"$some_prop": "something", "$another_prop": "something"},
            )

            cohort1 = Cohort.objects.create(
                team=self.team,
                groups=[
                    {
                        "properties": [
                            {"key": "$some_prop", "value": "something", "type": "person"},
                            {"key": "$another_prop", "value": "something", "type": "person"},
                        ]
                    }
                ],
                name="cohort1",
            )

        cohort1.calculate_people_ch(pending_version=0)

        with freeze_time((datetime.now() - timedelta(days=2)).strftime("%Y-%m-%d")):
            p2.properties = {"$some_prop": "another", "$another_prop": "another"}
            p2.save()

        cohort1.calculate_people_ch(pending_version=0)

        results = sync_execute(
            "SELECT person_id FROM cohortpeople WHERE team_id = %(team_id)s GROUP BY person_id, team_id, cohort_id HAVING sum(sign) > 0",
            {"team_id": self.team.pk},
        )

        self.assertEqual(len(results), 1)
        self.assertEqual(results[0][0], p1.uuid)

    def test_cohort_change(self):
        p1 = Person.objects.create(
            team_id=self.team.pk,
            distinct_ids=["1"],
            properties={"$some_prop": "something", "$another_prop": "something"},
        )
        p2 = Person.objects.create(
            team_id=self.team.pk, distinct_ids=["2"], properties={"$some_prop": "another", "$another_prop": "another"},
        )

        cohort1 = Cohort.objects.create(
            team=self.team,
            groups=[
                {
                    "properties": [
                        {"key": "$some_prop", "value": "something", "type": "person"},
                        {"key": "$another_prop", "value": "something", "type": "person"},
                    ]
                }
            ],
            name="cohort1",
        )
        cohort1.calculate_people_ch(pending_version=0)

        results = sync_execute(
            "SELECT person_id FROM cohortpeople WHERE team_id = %(team_id)s GROUP BY person_id, team_id, cohort_id HAVING sum(sign) > 0",
            {"team_id": self.team.pk},
        )

        self.assertEqual(len(results), 1)
        self.assertEqual(results[0][0], p1.uuid)

        cohort1.groups = [
            {
                "properties": [
                    {"key": "$some_prop", "value": "another", "type": "person"},
                    {"key": "$another_prop", "value": "another", "type": "person"},
                ]
            }
        ]
        cohort1.save()

        cohort1.calculate_people_ch(pending_version=0)

        results = sync_execute(
            "SELECT person_id FROM cohortpeople WHERE team_id = %(team_id)s GROUP BY person_id, team_id, cohort_id HAVING sum(sign) > 0",
            {"team_id": self.team.pk},
        )

        self.assertEqual(len(results), 1)
        self.assertEqual(results[0][0], p2.uuid)

    def test_static_cohort_precalculated(self):
        Person.objects.create(team_id=self.team.pk, distinct_ids=["1"])
        Person.objects.create(team_id=self.team.pk, distinct_ids=["123"])
        Person.objects.create(team_id=self.team.pk, distinct_ids=["2"])
        # Team leakage
        team2 = Team.objects.create(organization=self.organization)
        Person.objects.create(team=team2, distinct_ids=["1"])

        cohort = Cohort.objects.create(team=self.team, groups=[], is_static=True, last_calculation=timezone.now(),)
        cohort.insert_users_by_list(["1", "123"])

        cohort.calculate_people_ch(pending_version=0)

        with self.settings(USE_PRECALCULATED_CH_COHORT_PEOPLE=True):
            sql, _ = format_filter_query(cohort)
            self.assertQueryMatchesSnapshot(sql)

    def test_cohortpeople_with_valid_other_cohort_filter(self):
        p1 = Person.objects.create(team_id=self.team.pk, distinct_ids=["1"], properties={"foo": "bar"},)
        p2 = Person.objects.create(team_id=self.team.pk, distinct_ids=["2"], properties={"foo": "non"},)

        cohort0: Cohort = Cohort.objects.create(
            team=self.team, groups=[{"properties": [{"key": "foo", "value": "bar", "type": "person"}]}], name="cohort0",
        )
        cohort0.calculate_people_ch(pending_version=0)

        cohort1: Cohort = Cohort.objects.create(
            team=self.team,
            groups=[{"properties": [{"key": "id", "type": "cohort", "value": cohort0.id}]}],
            name="cohort1",
        )

        cohort1.calculate_people_ch(pending_version=0)

        count_result = sync_execute(
            "SELECT count(person_id) FROM cohortpeople where cohort_id = %(cohort_id)s", {"cohort_id": cohort1.pk}
        )[0][0]
        self.assertEqual(count_result, 1)

    def test_cohortpeople_with_nonexistent_other_cohort_filter(self):
        p1 = Person.objects.create(team_id=self.team.pk, distinct_ids=["1"], properties={"foo": "bar"},)
        p2 = Person.objects.create(team_id=self.team.pk, distinct_ids=["2"], properties={"foo": "non"},)

        cohort1: Cohort = Cohort.objects.create(
            team=self.team, groups=[{"properties": [{"key": "id", "type": "cohort", "value": 666}]}], name="cohort1",
        )

        cohort1.calculate_people_ch(pending_version=0)

        count_result = sync_execute(
            "SELECT count(person_id) FROM cohortpeople where cohort_id = %(cohort_id)s", {"cohort_id": cohort1.pk}
        )[0][0]
        self.assertEqual(count_result, 0)

    def test_cohortpeople_with_cyclic_cohort_filter(self):
        p1 = Person.objects.create(team_id=self.team.pk, distinct_ids=["1"], properties={"foo": "bar"},)
        p2 = Person.objects.create(team_id=self.team.pk, distinct_ids=["2"], properties={"foo": "non"},)

        cohort1: Cohort = Cohort.objects.create(
            team=self.team, groups=[], name="cohort1",
        )
        cohort1.groups = [{"properties": [{"key": "id", "type": "cohort", "value": cohort1.id}]}]
        cohort1.save()

        cohort1.calculate_people_ch(pending_version=0)

        count_result = sync_execute(
            "SELECT count(person_id) FROM cohortpeople where cohort_id = %(cohort_id)s", {"cohort_id": cohort1.pk}
        )[0][0]
        self.assertEqual(count_result, 2)

    @pytest.mark.skip("Old cohorts don't handle this case")
    def test_cohortpeople_with_misdirecting_cyclic_cohort_filter(self):
        p1 = Person.objects.create(team_id=self.team.pk, distinct_ids=["1"], properties={"foo": "bar"},)
        p2 = Person.objects.create(team_id=self.team.pk, distinct_ids=["2"], properties={"foo": "non"},)

        cohort1: Cohort = Cohort.objects.create(
            team=self.team, groups=[], name="cohort1",
        )
        cohort2: Cohort = Cohort.objects.create(
            team=self.team, groups=[], name="cohort2",
        )
        cohort3: Cohort = Cohort.objects.create(
            team=self.team, groups=[], name="cohort3",
        )
        cohort4: Cohort = Cohort.objects.create(
            team=self.team, groups=[], name="cohort4",
        )
        cohort5: Cohort = Cohort.objects.create(
            team=self.team, groups=[], name="cohort5",
        )

        cohort1.groups = [{"properties": [{"key": "id", "type": "cohort", "value": cohort2.id}]}]
        cohort1.save()
        cohort2.groups = [{"properties": [{"key": "id", "type": "cohort", "value": cohort3.id}]}]
        cohort2.save()
        cohort3.groups = [{"properties": [{"key": "id", "type": "cohort", "value": cohort4.id}]}]
        cohort3.save()
        cohort4.groups = [{"properties": [{"key": "id", "type": "cohort", "value": cohort2.id}]}]
        cohort4.save()
        cohort5.groups = [{"properties": [{"key": "id", "type": "cohort", "value": cohort1.id}]}]
        cohort5.save()

        # cohort1 depends on cohort2 which depends on cohort3 which depends on cohort4 which depends on cohort2
        # and cohort5 depends on cohort1

        with self.assertRaises(ValueError):
            cohort5.calculate_people_ch(pending_version=0)

        count_result = sync_execute(
            "SELECT count(person_id) FROM cohortpeople where cohort_id = %(cohort_id)s", {"cohort_id": cohort1.pk}
        )[0][0]
        self.assertEqual(count_result, 0)

    def test_clickhouse_empty_query(self):
        cohort2 = Cohort.objects.create(
            team=self.team,
            groups=[{"properties": [{"key": "$some_prop", "value": "nomatchihope", "type": "person"}]}],
            name="cohort1",
        )

        cohort2.calculate_people_ch(pending_version=0)
        self.assertFalse(Cohort.objects.get().is_calculating)

<<<<<<< HEAD
    @pytest.mark.skip("Old cohorts don't handle this case")
    @snapshot_clickhouse_queries
    def test_query_with_multiple_new_style_cohorts(self):

        action1 = Action.objects.create(team=self.team, name="action1")
        ActionStep.objects.create(
            event="$autocapture", action=action1, url="https://posthog.com/feedback/123", url_matching=ActionStep.EXACT,
        )

        # satiesfies all conditions
        p1 = Person.objects.create(
            team_id=self.team.pk, distinct_ids=["p1"], properties={"name": "test", "email": "test@posthog.com"}
        )
        _create_event(
            team=self.team,
            event="$autocapture",
            properties={"$current_url": "https://posthog.com/feedback/123"},
            distinct_id="p1",
            timestamp=datetime.now() - timedelta(days=2),
        )
        _create_event(
            team=self.team,
            event="$pageview",
            properties={},
            distinct_id="p1",
            timestamp=datetime.now() - timedelta(days=1),
        )

        # doesn't satisfy action
        p2 = Person.objects.create(
            team_id=self.team.pk, distinct_ids=["p2"], properties={"name": "test", "email": "test@posthog.com"}
        )
        _create_event(
            team=self.team,
            event="$autocapture",
            properties={"$current_url": "https://posthog.com/feedback/123"},
            distinct_id="p2",
            timestamp=datetime.now() - timedelta(weeks=3),
        )
        _create_event(
            team=self.team,
            event="$pageview",
            properties={},
            distinct_id="p2",
            timestamp=datetime.now() - timedelta(days=1),
        )

        # satisfies special condition (not pushed down person property in OR group)
        p3 = Person.objects.create(
            team_id=self.team.pk, distinct_ids=["p3"], properties={"name": "special", "email": "test@posthog.com"}
        )
        _create_event(
            team=self.team,
            event="$autocapture",
            properties={"$current_url": "https://posthog.com/feedback/123"},
            distinct_id="p3",
            timestamp=datetime.now() - timedelta(days=2),
        )

        cohort2 = Cohort.objects.create(
            team=self.team,
            filters={
                "properties": {
                    "type": "AND",
                    "values": [
                        {
                            "key": action1.pk,
                            "event_type": "actions",
                            "time_value": 2,
                            "time_interval": "week",
                            "value": "performed_event_first_time",
                            "type": "behavioural",
                        },
                        {"key": "email", "value": "test@posthog.com", "type": "person"},  # this is pushed down
                    ],
                }
            },
            name="cohort2",
        )

        cohort1 = Cohort.objects.create(
            team=self.team,
            filters={
                "properties": {
                    "type": "AND",
                    "values": [
                        {
                            "type": "OR",
                            "values": [
                                {
                                    "key": "$pageview",
                                    "event_type": "events",
                                    "time_value": 1,
                                    "time_interval": "day",
                                    "value": "performed_event",
                                    "type": "behavioural",
                                },
                                {
                                    "key": "$pageview",
                                    "event_type": "events",
                                    "time_value": 2,
                                    "time_interval": "week",
                                    "value": "performed_event",
                                    "type": "behavioural",
                                },
                                {"key": "name", "value": "special", "type": "person"},  # this is NOT pushed down
                            ],
                        },
                        {"type": "AND", "values": [{"key": "id", "value": cohort2.pk, "type": "cohort",},],},
                    ],
                },
            },
            name="cohort1",
        )

        cohort1.calculate_people_ch(pending_version=0)

        result = sync_execute(
            "SELECT person_id FROM cohortpeople where cohort_id = %(cohort_id)s", {"cohort_id": cohort1.pk}
        )
        self.assertCountEqual([p1.uuid, p3.uuid], [r[0] for r in result])
=======
    # TODO: remove this when old queries are deprecated
    def test_new_and_old_aligned(self):
        p1 = Person.objects.create(team_id=self.team.pk, distinct_ids=["1"], properties={"foo": "bar"},)

        p1.properties = {"foo": "bar"}
        p1.save()

        cohort2 = Cohort.objects.create(
            team=self.team,
            groups=[
                {
                    "days": None,
                    "count": None,
                    "label": None,
                    "end_date": None,
                    "event_id": None,
                    "action_id": None,
                    "properties": [{"key": "foo", "type": "person", "value": "bar"}],
                    "start_date": None,
                    "count_operator": None,
                }
            ],
            name="cohort1",
        )

        count = recalculate_cohortpeople(cohort2)
        new_count = recalculate_cohortpeople_with_new_query(cohort2)

        self.assertEqual(count, new_count)
>>>>>>> e42819ff
<|MERGE_RESOLUTION|>--- conflicted
+++ resolved
@@ -789,7 +789,6 @@
         cohort2.calculate_people_ch(pending_version=0)
         self.assertFalse(Cohort.objects.get().is_calculating)
 
-<<<<<<< HEAD
     @pytest.mark.skip("Old cohorts don't handle this case")
     @snapshot_clickhouse_queries
     def test_query_with_multiple_new_style_cohorts(self):
@@ -861,7 +860,7 @@
                             "time_value": 2,
                             "time_interval": "week",
                             "value": "performed_event_first_time",
-                            "type": "behavioural",
+                            "type": "behavioral",
                         },
                         {"key": "email", "value": "test@posthog.com", "type": "person"},  # this is pushed down
                     ],
@@ -885,7 +884,7 @@
                                     "time_value": 1,
                                     "time_interval": "day",
                                     "value": "performed_event",
-                                    "type": "behavioural",
+                                    "type": "behavioral",
                                 },
                                 {
                                     "key": "$pageview",
@@ -893,7 +892,7 @@
                                     "time_value": 2,
                                     "time_interval": "week",
                                     "value": "performed_event",
-                                    "type": "behavioural",
+                                    "type": "behavioral",
                                 },
                                 {"key": "name", "value": "special", "type": "person"},  # this is NOT pushed down
                             ],
@@ -911,7 +910,7 @@
             "SELECT person_id FROM cohortpeople where cohort_id = %(cohort_id)s", {"cohort_id": cohort1.pk}
         )
         self.assertCountEqual([p1.uuid, p3.uuid], [r[0] for r in result])
-=======
+
     # TODO: remove this when old queries are deprecated
     def test_new_and_old_aligned(self):
         p1 = Person.objects.create(team_id=self.team.pk, distinct_ids=["1"], properties={"foo": "bar"},)
@@ -940,5 +939,4 @@
         count = recalculate_cohortpeople(cohort2)
         new_count = recalculate_cohortpeople_with_new_query(cohort2)
 
-        self.assertEqual(count, new_count)
->>>>>>> e42819ff
+        self.assertEqual(count, new_count)