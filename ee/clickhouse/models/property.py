import re
from typing import (
    Any,
    Callable,
    Counter,
    Dict,
    List,
    Literal,
    Optional,
    Tuple,
    cast,
)

from clickhouse_driver.util.escape import escape_param
from django.utils import timezone
from rest_framework import exceptions

from ee.clickhouse.client import sync_execute
from ee.clickhouse.materialized_columns.columns import TableWithProperties, get_materialized_columns
from ee.clickhouse.models.cohort import (
    format_filter_query,
    format_precalculated_cohort_query,
    format_static_cohort_query,
)
from ee.clickhouse.models.util import PersonPropertiesMode, is_json
from ee.clickhouse.sql.events import SELECT_PROP_VALUES_SQL, SELECT_PROP_VALUES_SQL_WITH_FILTER
from ee.clickhouse.sql.groups import GET_GROUP_IDS_BY_PROPERTY_SQL
from ee.clickhouse.sql.person import (
    GET_DISTINCT_IDS_BY_PERSON_ID_FILTER,
    GET_DISTINCT_IDS_BY_PROPERTY_SQL,
    GET_TEAM_PERSON_DISTINCT_IDS,
)
from posthog.models.cohort import Cohort
from posthog.models.event import Selector
from posthog.models.property import NEGATED_OPERATORS, OperatorType, Property, PropertyIdentifier, PropertyName
from posthog.models.team import Team
from posthog.utils import is_valid_regex, relative_date_parse


def parse_prop_clauses(
    filters: List[Property],
    prepend: str = "global",
    table_name: str = "",
    allow_denormalized_props: bool = True,
    has_person_id_joined: bool = True,
    person_properties_mode: PersonPropertiesMode = PersonPropertiesMode.USING_SUBQUERY,
    person_id_joined_alias: str = "person_id",
    group_properties_joined: bool = True,
) -> Tuple[str, Dict]:
    final = []
    params: Dict[str, Any] = {}
    if table_name != "":
        table_name += "."

    for idx, prop in enumerate(filters):
        if prop.type == "cohort":
            try:
                cohort = Cohort.objects.get(pk=prop.value)
            except Cohort.DoesNotExist:
                final.append("AND 0 = 13")  # If cohort doesn't exist, nothing can match
            else:
                person_id_query, cohort_filter_params = format_filter_query(cohort, idx)
                params = {**params, **cohort_filter_params}
                final.append(
                    "AND {table_name}distinct_id IN ({clause})".format(table_name=table_name, clause=person_id_query)
                )
        elif prop.type == "person" and person_properties_mode != PersonPropertiesMode.EXCLUDE:
            # :TODO: Clean this up by using ClickhousePersonQuery over GET_DISTINCT_IDS_BY_PROPERTY_SQL to have access
            #   to materialized columns
            # :TODO: (performance) Avoid subqueries whenever possible, use joins instead
            is_direct_query = person_properties_mode == PersonPropertiesMode.USING_PERSON_PROPERTIES_COLUMN
            filter_query, filter_params = prop_filter_json_extract(
                prop,
                idx,
                "{}person".format(prepend),
                prop_var="person_props" if is_direct_query else "properties",
                allow_denormalized_props=allow_denormalized_props and is_direct_query,
            )
            if is_direct_query:
                final.append(filter_query)
                params.update(filter_params)
            else:
                final.append(
                    "AND {table_name}distinct_id IN ({filter_query})".format(
                        filter_query=GET_DISTINCT_IDS_BY_PROPERTY_SQL.format(
                            filters=filter_query, GET_TEAM_PERSON_DISTINCT_IDS=GET_TEAM_PERSON_DISTINCT_IDS
                        ),
                        table_name=table_name,
                    )
                )
                params.update(filter_params)
        elif prop.type == "element":
            query, filter_params = filter_element(
                {prop.key: prop.value}, operator=prop.operator, prepend="{}_".format(idx)
            )
            if query:
                final.append(f" AND {query}")
                params.update(filter_params)
        elif prop.type == "event":
            filter_query, filter_params = prop_filter_json_extract(
                prop,
                idx,
                prepend,
                prop_var="{}properties".format(table_name),
                allow_denormalized_props=allow_denormalized_props,
            )

            final.append(f" {filter_query}")
            params.update(filter_params)
        elif prop.type == "group":
            if group_properties_joined:
                filter_query, filter_params = prop_filter_json_extract(
                    prop,
                    idx,
                    prepend,
                    prop_var=f"group_properties_{prop.group_type_index}",
                    allow_denormalized_props=False,
                )
                final.append(filter_query)
                params.update(filter_params)
            else:
                # :TRICKY: offer groups support for queries which don't support automatically joining with groups table yet (e.g. lifecycle)
                filter_query, filter_params = prop_filter_json_extract(
                    prop, idx, prepend, prop_var=f"group_properties", allow_denormalized_props=False
                )
                group_type_index_var = f"{prepend}_group_type_index_{idx}"
                groups_subquery = GET_GROUP_IDS_BY_PROPERTY_SQL.format(
                    filters=filter_query, group_type_index_var=group_type_index_var
                )
                final.append(f"AND {table_name}$group_{prop.group_type_index} IN ({groups_subquery})")
                params.update(filter_params)
                params[group_type_index_var] = prop.group_type_index
        elif prop.type in ("static-cohort", "precalculated-cohort"):
            cohort_id = cast(int, prop.value)

            method = format_static_cohort_query if prop.type == "static-cohort" else format_precalculated_cohort_query
            filter_query, filter_params = method(
                cohort_id, idx, prepend=prepend, custom_match_field=person_id_joined_alias
            )  # type: ignore
            if has_person_id_joined:
                final.append(f" AND {filter_query}")
            else:
                # :TODO: (performance) Avoid subqueries whenever possible, use joins instead
                # :TODO: Use get_team_distinct_ids_query instead when possible instead of GET_TEAM_PERSON_DISTINCT_IDS
                subquery = GET_DISTINCT_IDS_BY_PERSON_ID_FILTER.format(
                    filters=filter_query, GET_TEAM_PERSON_DISTINCT_IDS=GET_TEAM_PERSON_DISTINCT_IDS
                )
                final.append(f"AND {table_name}distinct_id IN ({subquery})")
            params.update(filter_params)

    return " ".join(final), params


def prop_filter_json_extract(
    prop: Property,
    idx: int,
    prepend: str = "",
    prop_var: str = "properties",
    allow_denormalized_props: bool = True,
    transform_expression: Optional[Callable[[str], str]] = None,
) -> Tuple[str, Dict[str, Any]]:
    # TODO: Once all queries are migrated over we can get rid of allow_denormalized_props
    if transform_expression is not None:
        prop_var = transform_expression(prop_var)

    property_expr, is_denormalized = get_property_string_expr(
        property_table(prop), prop.key, f"%(k{prepend}_{idx})s", prop_var, allow_denormalized_props
    )

    if is_denormalized and transform_expression:
        property_expr = transform_expression(property_expr)

    operator = prop.operator
    params: Dict[str, Any] = {}

    if operator == "is_not":
        params = {"k{}_{}".format(prepend, idx): prop.key, "v{}_{}".format(prepend, idx): box_value(prop.value)}
        return (
            "AND NOT has(%(v{prepend}_{idx})s, {left})".format(idx=idx, prepend=prepend, left=property_expr),
            params,
        )
    elif operator == "icontains":
        value = "%{}%".format(prop.value)
        params = {"k{}_{}".format(prepend, idx): prop.key, "v{}_{}".format(prepend, idx): value}
        return (
            "AND {left} ILIKE %(v{prepend}_{idx})s".format(idx=idx, prepend=prepend, left=property_expr),
            params,
        )
    elif operator == "not_icontains":
        value = "%{}%".format(prop.value)
        params = {"k{}_{}".format(prepend, idx): prop.key, "v{}_{}".format(prepend, idx): value}
        return (
            "AND NOT ({left} ILIKE %(v{prepend}_{idx})s)".format(idx=idx, prepend=prepend, left=property_expr),
            params,
        )
    elif operator in ("regex", "not_regex"):
        if not is_valid_regex(prop.value):
            return "AND 1 = 2", {}

        params = {"k{}_{}".format(prepend, idx): prop.key, "v{}_{}".format(prepend, idx): prop.value}

        return (
            "AND {regex_function}({left}, %(v{prepend}_{idx})s)".format(
                regex_function="match" if operator == "regex" else "NOT match",
                idx=idx,
                prepend=prepend,
                left=property_expr,
            ),
            params,
        )
    elif operator == "is_set":
        params = {"k{}_{}".format(prepend, idx): prop.key, "v{}_{}".format(prepend, idx): prop.value}
        if is_denormalized:
            return (
                "AND notEmpty({left})".format(left=property_expr),
                params,
            )
        return (
            "AND JSONHas({prop_var}, %(k{prepend}_{idx})s)".format(idx=idx, prepend=prepend, prop_var=prop_var),
            params,
        )
    elif operator == "is_not_set":
        params = {"k{}_{}".format(prepend, idx): prop.key, "v{}_{}".format(prepend, idx): prop.value}
        if is_denormalized:
            return (
                "AND empty({left})".format(left=property_expr),
                params,
            )
        return (
            "AND (isNull({left}) OR NOT JSONHas({prop_var}, %(k{prepend}_{idx})s))".format(
                idx=idx, prepend=prepend, prop_var=prop_var, left=property_expr
            ),
            params,
        )
    elif operator == "is_date_exact":
        # TODO introducing duplication in these branches now rather than refactor too early
        assert isinstance(prop.value, str)
        prop_value_param_key = "v{}_{}".format(prepend, idx)

        # if we're comparing against a date with no time,
        # truncate the values in the DB which may have times
        granularity = "day" if re.match(r"^\d{4}-\d{2}-\d{2}$", prop.value) else "second"
        query = f"""AND date_trunc('{granularity}', coalesce(
            parseDateTimeBestEffortOrNull({property_expr}),
            parseDateTimeBestEffortOrNull(substring({property_expr}, 1, 10))
        )) = %({prop_value_param_key})s"""

        return (
            query,
            {"k{}_{}".format(prepend, idx): prop.key, prop_value_param_key: prop.value,},
        )
    elif operator == "is_date_after":
<<<<<<< HEAD
        return _choose_date_comparison_query(idx, prepend, prop, property_expr, ">")
    elif operator == "is_date_before":
        return _choose_date_comparison_query(idx, prepend, prop, property_expr, "<")
=======
        # TODO introducing duplication in these branches now rather than refactor too early
        assert isinstance(prop.value, str)
        prop_value_param_key = "v{}_{}".format(prepend, idx)

        # if we're comparing against a date with no time,
        # then instead of 2019-01-01 (implied 00:00:00)
        # use 2019-01-01 23:59:59
        is_date_only = re.match(r"^\d{4}-\d{2}-\d{2}$", prop.value)

        try_parse_as_date = f"parseDateTimeBestEffortOrNull({property_expr})"
        try_parse_as_timestamp = f"parseDateTimeBestEffortOrNull(substring({property_expr}, 1, 10))"
        first_of_date_or_timestamp = f"coalesce({try_parse_as_date},{try_parse_as_timestamp})"

        if is_date_only:
            adjusted_value = f"subtractSeconds(addDays(toDate(%({prop_value_param_key})s), 1), 1)"
        else:
            adjusted_value = f"%({prop_value_param_key})s"

        query = f"""AND {first_of_date_or_timestamp} > {adjusted_value}"""

        return (
            query,
            {"k{}_{}".format(prepend, idx): prop.key, prop_value_param_key: prop.value,},
        )
    elif operator == "is_date_before":
        # TODO introducing duplication in these branches now rather than refactor too early
        assert isinstance(prop.value, str)
        prop_value_param_key = "v{}_{}".format(prepend, idx)
        try_parse_as_date = f"parseDateTimeBestEffortOrNull({property_expr})"
        try_parse_as_timestamp = f"parseDateTimeBestEffortOrNull(substring({property_expr}, 1, 10))"
        first_of_date_or_timestamp = f"coalesce({try_parse_as_date},{try_parse_as_timestamp})"
        query = f"""AND {first_of_date_or_timestamp} < %({prop_value_param_key})s"""

        return (
            query,
            {"k{}_{}".format(prepend, idx): prop.key, prop_value_param_key: prop.value,},
        )
>>>>>>> 261b317f
    elif operator == "gt":
        params = {"k{}_{}".format(prepend, idx): prop.key, "v{}_{}".format(prepend, idx): prop.value}
        return (
            "AND toFloat64OrNull(trim(BOTH '\"' FROM replaceRegexpAll({left}, ' ', ''))) > %(v{prepend}_{idx})s".format(
                idx=idx, prepend=prepend, left=property_expr,
            ),
            params,
        )
    elif operator == "lt":
        params = {"k{}_{}".format(prepend, idx): prop.key, "v{}_{}".format(prepend, idx): prop.value}
        return (
            "AND toFloat64OrNull(trim(BOTH '\"' FROM replaceRegexpAll({left}, ' ', ''))) < %(v{prepend}_{idx})s".format(
                idx=idx, prepend=prepend, left=property_expr,
            ),
            params,
        )
    else:
        if is_json(prop.value) and not is_denormalized:
            clause = "AND has(%(v{prepend}_{idx})s, replaceRegexpAll(visitParamExtractRaw({prop_var}, %(k{prepend}_{idx})s),' ', ''))"
            params = {
                "k{}_{}".format(prepend, idx): prop.key,
                "v{}_{}".format(prepend, idx): box_value(prop.value, remove_spaces=True),
            }
        else:
            clause = "AND has(%(v{prepend}_{idx})s, {left})"
            params = {"k{}_{}".format(prepend, idx): prop.key, "v{}_{}".format(prepend, idx): box_value(prop.value)}
        return (
            clause.format(left=property_expr, idx=idx, prepend=prepend, prop_var=prop_var),
            params,
        )


def _choose_date_comparison_query(
    idx: int, prepend: str, prop: Property, property_expr: str, operator: str
) -> Tuple[str, Dict]:
    assert isinstance(prop.value, str)

    prop_value_param_key = "v{}_{}".format(prepend, idx)
    if prop.key in EVENT_ATTRIBUTE_RESERVED_PROPERTIES_BY_TYPE["DateTime"]:
        query = f"""AND {prop.key} {operator} %({prop_value_param_key})s"""
    else:
        query = f"""AND coalesce(
                    parseDateTimeBestEffortOrNull({property_expr}),
                    parseDateTimeBestEffortOrNull(substring({property_expr}, 1, 10))
                ) {operator} %({prop_value_param_key})s"""
    return (
        query,
        {
            "k{}_{}".format(prepend, idx): prop.key,
            prop_value_param_key: relative_date_parse(prop.value).strftime("%Y-%m-%d %H:%M:%S"),
        },
    )


def property_table(property: Property) -> TableWithProperties:
    if property.type == "event":
        return "events"
    elif property.type == "person":
        return "person"
    elif property.type == "group":
        return "groups"
    else:
        raise ValueError(f"Property type does not have a table: {property.type}")


def get_single_or_multi_property_string_expr(
    breakdown, table: TableWithProperties, query_alias: Literal["prop", "value", None]
):
    """
    When querying for breakdown properties:
     * If the breakdown provided is a string, we extract the JSON from the properties object stored in the DB
     * If it is an array of strings, we extract each of those properties and concatenate them into a single value
    clickhouse parameterizes into a query template from a flat list using % string formatting
    values are escaped and inserted in the query here instead of adding new items to the flat list of values

    :param query_alias:

        Specifies the SQL query alias to add to the expression e.g. `AS prop`. If this is specified as None, then
        no alias will be appended.

    """

    column = "properties" if table == "events" else "person_props"

    if isinstance(breakdown, str) or isinstance(breakdown, int):
        expression, _ = get_property_string_expr(table, str(breakdown), escape_param(breakdown), column)
    else:
        expressions = []
        for b in breakdown:
            expr, _ = get_property_string_expr(table, b, escape_param(b), column)
            expressions.append(expr)

        expression = f"array({','.join(expressions)})"

    if query_alias is None:
        return expression

    return f"{expression} AS {query_alias}"


"""
These are "metadata" of events (columns in the events table in ClickHouse
    that users should be able to query as if they were in the properties JSON blob.

They are separated by type to allow type-aware processing.

For example: when using date queries ClickHouse's `parseDateTime...` functions are used. 
These fail if given a DateTime value. So parsing can be skipped when an attribute is known to be a DateTime. 
"""
EVENT_ATTRIBUTE_RESERVED_PROPERTIES_BY_TYPE: Dict[str, List[str]] = {
    "DateTime": ["timestamp"],
    "String": ["distinct_id"],
}


def get_property_string_expr(
    table: TableWithProperties,
    property_name: PropertyName,
    var: str,
    column: str,
    allow_denormalized_props: bool = True,
    table_alias: Optional[str] = None,
) -> Tuple[str, bool]:
    """

    :param table:
        the full name of the table in the database. used to look up which properties have been materialized
    :param property_name:
        this is either a key expected to be found in a properties JSON blob, the name of a materialized column,
        or a reserved property known to be a column on the events table
    :param var:
        the value to template in from the data structure for the query e.g. %(key)s or a flat value e.g. ["Safari"].
        If a flat value it should be escaped before being passed to this function
    :param column:
        the table column where JSON is stored or the name of a materialized column
    :param allow_denormalized_props:
    :param table_alias:
        (optional) alias of the table being queried
    :return:
    """

    table_string = f"{table_alias}." if table_alias != None else ""

    if table == "events":
        for reserved_words in EVENT_ATTRIBUTE_RESERVED_PROPERTIES_BY_TYPE.values():
            if property_name in reserved_words:
                return f"{table_string}{property_name}", False

    materialized_columns = get_materialized_columns(table) if allow_denormalized_props else {}

    if allow_denormalized_props and property_name in materialized_columns:
        return f"{table_string}{materialized_columns[property_name]}", True

    return f"trim(BOTH '\"' FROM JSONExtractRaw({table_string}{column}, {var}))", False


def box_value(value: Any, remove_spaces=False) -> List[Any]:
    if not isinstance(value, List):
        value = [value]
    return [str(value).replace(" ", "") if remove_spaces else str(value) for value in value]


def get_property_values_for_key(key: str, team: Team, value: Optional[str] = None):
    parsed_date_from = "AND timestamp >= '{}'".format(relative_date_parse("-7d").strftime("%Y-%m-%d 00:00:00"))
    parsed_date_to = "AND timestamp <= '{}'".format(timezone.now().strftime("%Y-%m-%d 23:59:59"))

    property_string_expr, _ = get_property_string_expr("events", key, "%(key)s", "properties", True)

    if value:
        return sync_execute(
            SELECT_PROP_VALUES_SQL_WITH_FILTER.format(
                property_string_expr=property_string_expr,
                parsed_date_from=parsed_date_from,
                parsed_date_to=parsed_date_to,
            ),
            {"team_id": team.pk, "key": key, "value": "%{}%".format(value)},
        )

    if "FROM JSONExtractRaw" in property_string_expr:
        # only include rows which have the desired key in the properties blob
        existence_check = "AND JSONHas(properties, %(key)s)"
    else:
        # `property_string_expr` is either a table level column or a materialized column
        # so only include rows where the value is present
        existence_check = f"AND isNotNull(NULLIF({property_string_expr}, ''))"

    return sync_execute(
        SELECT_PROP_VALUES_SQL.format(
            property_string_expr=property_string_expr,
            existence_check=existence_check,
            parsed_date_from=parsed_date_from,
            parsed_date_to=parsed_date_to,
        ),
        {"team_id": team.pk, "key": key,},
    )


def filter_element(filters: Dict, *, operator: Optional[OperatorType] = None, prepend: str = "") -> Tuple[str, Dict]:
    if not operator:
        operator = "exact"

    params = {}
    final_conditions = []

    if filters.get("selector") is not None:
        if operator not in ("exact", "is_not"):
            raise exceptions.ValidationError(
                'Filtering by element selector only supports operators "equals" and "doesn\'t equal" currently.'
            )
        selectors = filters["selector"] if isinstance(filters["selector"], list) else [filters["selector"]]
        if selectors:
            combination_conditions = []
            for idx, query in enumerate(selectors):
                if not query:  # Skip empty selectors
                    continue
                selector = Selector(query, escape_slashes=False)
                key = f"{prepend}_{idx}_selector_regex"
                params[key] = build_selector_regex(selector)
                combination_conditions.append(f"match(elements_chain, %({key})s)")
            if combination_conditions:
                final_conditions.append(f"({' OR '.join(combination_conditions)})")
        elif operator not in NEGATED_OPERATORS:
            # If a non-negated filter has an empty selector list provided, it can't match anything
            return "0 = 191", {}

    if filters.get("tag_name") is not None:
        if operator not in ("exact", "is_not"):
            raise exceptions.ValidationError(
                'Filtering by element tag only supports operators "equals" and "doesn\'t equal" currently.'
            )
        tag_names = filters["tag_name"] if isinstance(filters["tag_name"], list) else [filters["tag_name"]]
        if tag_names:
            combination_conditions = []
            for idx, tag_name in enumerate(tag_names):
                key = f"{prepend}_{idx}_tag_name_regex"
                params[key] = rf"(^|;){tag_name}(\.|$|;|:)"
                combination_conditions.append(f"match(elements_chain, %({key})s)")
            final_conditions.append(f"({' OR '.join(combination_conditions)})")
        elif operator not in NEGATED_OPERATORS:
            # If a non-negated filter has an empty tag_name list provided, it can't match anything
            return "0 = 192", {}

    attributes: Dict[str, List] = {}
    for key in ["href", "text"]:
        if filters.get(key) is not None:
            attributes[key] = process_ok_values(filters[key], operator)
    if attributes:
        for key, ok_values in attributes.items():
            if ok_values:
                combination_conditions = []
                for idx, value in enumerate(ok_values):
                    optional_flag = "(?i)" if operator.endswith("icontains") else ""
                    params[f"{prepend}_{key}_{idx}_attributes_regex"] = f'{optional_flag}({key}="{value}")'
                    combination_conditions.append(f"match(elements_chain, %({prepend}_{key}_{idx}_attributes_regex)s)")
                final_conditions.append(f"({' OR '.join(combination_conditions)})")
            elif operator not in NEGATED_OPERATORS:
                # If a non-negated filter has an empty href or text list provided, it can't match anything
                return "0 = 193", {}

    if final_conditions:
        return f"{'NOT ' if operator in NEGATED_OPERATORS else ''}({' AND '.join(final_conditions)})", params
    else:
        return "", {}


def process_ok_values(ok_values: Any, operator: OperatorType) -> List[str]:
    if operator.endswith("_set"):
        return [r'[^"]+']
    else:
        # Make sure ok_values is a list
        ok_values = cast(List[str], [str(val) for val in ok_values]) if isinstance(ok_values, list) else [ok_values]
        # Escape double quote characters, since e.g. text 'foo="bar"' is represented as text="foo=\"bar\""
        # in the elements chain
        ok_values = [text.replace('"', r"\"") for text in ok_values]
        if operator.endswith("icontains"):
            # Process values for case-insensitive-contains matching by way of regex,
            # making sure matching scope is limited to between double quotes
            return [rf'[^"]*{re.escape(text)}[^"]*' for text in ok_values]
        if operator.endswith("regex"):
            # Use values as-is in case of regex matching
            return ok_values
        # For all other operators escape regex-meaningful sequences
        return [re.escape(text) for text in ok_values]


def build_selector_regex(selector: Selector) -> str:
    regex = r""
    for tag in selector.parts:
        if tag.data.get("tag_name") and isinstance(tag.data["tag_name"], str):
            if tag.data["tag_name"] == "*":
                regex += ".+"
            else:
                regex += tag.data["tag_name"]
        if tag.data.get("attr_class__contains"):
            regex += r".*?\.{}".format(r"\..*?".join(sorted(tag.data["attr_class__contains"])))
        if tag.ch_attributes:
            regex += ".*?"
            for key, value in sorted(tag.ch_attributes.items()):
                regex += '{}="{}".*?'.format(key, value)
        regex += r'([-_a-zA-Z0-9\.:"= ]*?)?($|;|:([^;^\s]*(;|$|\s)))'
        if tag.direct_descendant:
            regex += ".*"
    return regex


def extract_tables_and_properties(props: List[Property]) -> Counter[PropertyIdentifier]:
    return Counter((prop.key, prop.type, prop.group_type_index) for prop in props)<|MERGE_RESOLUTION|>--- conflicted
+++ resolved
@@ -250,11 +250,6 @@
             {"k{}_{}".format(prepend, idx): prop.key, prop_value_param_key: prop.value,},
         )
     elif operator == "is_date_after":
-<<<<<<< HEAD
-        return _choose_date_comparison_query(idx, prepend, prop, property_expr, ">")
-    elif operator == "is_date_before":
-        return _choose_date_comparison_query(idx, prepend, prop, property_expr, "<")
-=======
         # TODO introducing duplication in these branches now rather than refactor too early
         assert isinstance(prop.value, str)
         prop_value_param_key = "v{}_{}".format(prepend, idx)
@@ -292,7 +287,6 @@
             query,
             {"k{}_{}".format(prepend, idx): prop.key, prop_value_param_key: prop.value,},
         )
->>>>>>> 261b317f
     elif operator == "gt":
         params = {"k{}_{}".format(prepend, idx): prop.key, "v{}_{}".format(prepend, idx): prop.value}
         return (
@@ -323,28 +317,6 @@
             clause.format(left=property_expr, idx=idx, prepend=prepend, prop_var=prop_var),
             params,
         )
-
-
-def _choose_date_comparison_query(
-    idx: int, prepend: str, prop: Property, property_expr: str, operator: str
-) -> Tuple[str, Dict]:
-    assert isinstance(prop.value, str)
-
-    prop_value_param_key = "v{}_{}".format(prepend, idx)
-    if prop.key in EVENT_ATTRIBUTE_RESERVED_PROPERTIES_BY_TYPE["DateTime"]:
-        query = f"""AND {prop.key} {operator} %({prop_value_param_key})s"""
-    else:
-        query = f"""AND coalesce(
-                    parseDateTimeBestEffortOrNull({property_expr}),
-                    parseDateTimeBestEffortOrNull(substring({property_expr}, 1, 10))
-                ) {operator} %({prop_value_param_key})s"""
-    return (
-        query,
-        {
-            "k{}_{}".format(prepend, idx): prop.key,
-            prop_value_param_key: relative_date_parse(prop.value).strftime("%Y-%m-%d %H:%M:%S"),
-        },
-    )
 
 
 def property_table(property: Property) -> TableWithProperties:
