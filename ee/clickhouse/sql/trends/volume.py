VOLUME_SQL = """
SELECT {aggregate_operation} as data, {interval}(toDateTime(timestamp, %(timezone)s)) as date FROM ({event_query}) GROUP BY {interval}(toDateTime(timestamp, %(timezone)s))
"""

VOLUME_TOTAL_AGGREGATE_SQL = """
SELECT {aggregate_operation} as data FROM ({event_query}) events
"""

ACTIVE_USER_SQL = """
SELECT counts as total, timestamp as day_start FROM (
<<<<<<< HEAD
    SELECT d.timestamp, COUNT(DISTINCT person_id) counts FROM (
        SELECT toStartOfDay(toDateTime(timestamp, %(timezone)s)) as timestamp FROM events WHERE team_id = %(team_id)s {parsed_date_from_prev_range} {parsed_date_to} GROUP BY timestamp
    ) d
    CROSS JOIN (
        SELECT toStartOfDay(toDateTime(timestamp, %(timezone)s)) as timestamp, person_id FROM ({event_query}) events WHERE 1 = 1 {parsed_date_from_prev_range} {parsed_date_to} GROUP BY timestamp, person_id
=======
    SELECT d.timestamp, COUNT(DISTINCT {aggregator}) counts FROM (
        SELECT toStartOfDay(timestamp) as timestamp FROM events WHERE team_id = %(team_id)s {parsed_date_from_prev_range} {parsed_date_to} GROUP BY timestamp
    ) d
    CROSS JOIN (
        SELECT toStartOfDay(timestamp) as timestamp, {aggregator} FROM ({event_query}) events WHERE 1 = 1 {parsed_date_from_prev_range} {parsed_date_to} GROUP BY timestamp, {aggregator}
>>>>>>> 0828b01c
    ) e WHERE e.timestamp <= d.timestamp AND e.timestamp > d.timestamp - INTERVAL {prev_interval}
    GROUP BY d.timestamp
    ORDER BY d.timestamp
) WHERE 1 = 1 {parsed_date_from} {parsed_date_to}
"""

AGGREGATE_SQL = """
SELECT groupArray(day_start) as date, groupArray({aggregate}) as data FROM (
    SELECT {smoothing_operation} AS count, day_start
    from (
        {null_sql}
        UNION ALL
        {content_sql}
    )
    group by day_start
    order by day_start
    SETTINGS allow_experimental_window_functions = 1
)
SETTINGS timeout_before_checking_execution_speed = 60
"""

CUMULATIVE_SQL = """
SELECT person_id, min(timestamp) as timestamp
FROM ({event_query}) GROUP BY person_id
"""<|MERGE_RESOLUTION|>--- conflicted
+++ resolved
@@ -8,19 +8,11 @@
 
 ACTIVE_USER_SQL = """
 SELECT counts as total, timestamp as day_start FROM (
-<<<<<<< HEAD
-    SELECT d.timestamp, COUNT(DISTINCT person_id) counts FROM (
+    SELECT d.timestamp, COUNT(DISTINCT {aggregator}) counts FROM (
         SELECT toStartOfDay(toDateTime(timestamp, %(timezone)s)) as timestamp FROM events WHERE team_id = %(team_id)s {parsed_date_from_prev_range} {parsed_date_to} GROUP BY timestamp
     ) d
     CROSS JOIN (
-        SELECT toStartOfDay(toDateTime(timestamp, %(timezone)s)) as timestamp, person_id FROM ({event_query}) events WHERE 1 = 1 {parsed_date_from_prev_range} {parsed_date_to} GROUP BY timestamp, person_id
-=======
-    SELECT d.timestamp, COUNT(DISTINCT {aggregator}) counts FROM (
-        SELECT toStartOfDay(timestamp) as timestamp FROM events WHERE team_id = %(team_id)s {parsed_date_from_prev_range} {parsed_date_to} GROUP BY timestamp
-    ) d
-    CROSS JOIN (
-        SELECT toStartOfDay(timestamp) as timestamp, {aggregator} FROM ({event_query}) events WHERE 1 = 1 {parsed_date_from_prev_range} {parsed_date_to} GROUP BY timestamp, {aggregator}
->>>>>>> 0828b01c
+        SELECT toStartOfDay(toDateTime(timestamp, %(timezone)s)) as timestamp, {aggregator} FROM ({event_query}) events WHERE 1 = 1 {parsed_date_from_prev_range} {parsed_date_to} GROUP BY timestamp, {aggregator}
     ) e WHERE e.timestamp <= d.timestamp AND e.timestamp > d.timestamp - INTERVAL {prev_interval}
     GROUP BY d.timestamp
     ORDER BY d.timestamp
