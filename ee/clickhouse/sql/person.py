--- conflicted
+++ resolved
@@ -173,60 +173,6 @@
 """
 
 
-<<<<<<< HEAD
-OMNI_PERSONS_TABLE = "omni_person"
-
-OMNI_PERSONS_TABLE_BASE_SQL = """
-CREATE TABLE {table_name} 
-(
-    uuid UUID,
-    event_uuid UUID,
-    team_id Int64,
-    distinct_id VARCHAR,
-    properties VARCHAR,
-    is_identified Boolean,
-    ts DateTime64
-    {extra_fields}
-) ENGINE = {engine} 
-"""
-
-OMNI_PERSONS_TABLE_SQL = (
-    OMNI_PERSONS_TABLE_BASE_SQL
-    + """Order By (team_id, uuid, distinct_id)
-{storage_policy}
-"""
-).format(
-    table_name=OMNI_PERSONS_TABLE,
-    engine=table_engine(OMNI_PERSONS_TABLE, "_timestamp"),
-    extra_fields=KAFKA_COLUMNS,
-    storage_policy=STORAGE_POLICY,
-)
-
-KAFKA_OMNI_PERSONS_TABLE_SQL = OMNI_PERSONS_TABLE_BASE_SQL.format(
-    table_name="kafka_" + OMNI_PERSONS_TABLE, engine=kafka_engine(KAFKA_OMNI_PERSON), extra_fields="",
-)
-
-OMNI_PERSONS_TABLE_MV_SQL = """
-CREATE MATERIALIZED VIEW {table_name}_mv 
-TO {table_name} 
-AS SELECT
-uuid,
-event_uuid,
-team_id,
-distinct_id,
-properties,
-is_identified,
-ts,
-_timestamp,
-_offset
-FROM kafka_{table_name} 
-""".format(
-    table_name=OMNI_PERSONS_TABLE
-)
-
-
-=======
->>>>>>> cecb7510
 GET_PERSON_SQL = """
 SELECT * FROM persons_up_to_date_view WHERE team_id = %(team_id)s
 """
@@ -318,13 +264,6 @@
 where person_distinct_id.team_id = %(team_id)s
 """
 
-<<<<<<< HEAD
-PERSON_EXISTS_SQL = """
-SELECT count(*) FROM persons_up_to_date_view where id = %(id)s
-"""
-
-=======
->>>>>>> cecb7510
 INSERT_PERSON_SQL = """
 INSERT INTO person SELECT %(id)s, now(), %(team_id)s, %(properties)s, %(is_identified)s, now(), 0
 """
