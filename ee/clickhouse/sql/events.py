--- conflicted
+++ resolved
@@ -113,13 +113,10 @@
     FROM events_properties_view AS ep
     WHERE {filters} AND team_id = %(team_id)s
 ) {conditions} {limit}
-<<<<<<< HEAD
-=======
 """
 
 EVENT_PROP_CLAUSE = """
 SELECT event_id
 FROM events_properties_view AS ep
 WHERE {filters} AND team_id = %(team_id)s
->>>>>>> 3a887f37
 """