--- conflicted
+++ resolved
@@ -48,7 +48,6 @@
     WHERE cohortpeople.person_id = '00000000-0000-0000-0000-000000000000'
     AND person.is_deleted = 0
     AND id IN ({cohort_filter})
-<<<<<<< HEAD
 """
 
 GET_DISTINCT_ID_BY_ENTITY_SQL = """
@@ -79,6 +78,4 @@
 ON events.distinct_id = pid.distinct_id
 WHERE team_id = %(team_id)s {date_query} AND {entity_query}
 GROUP BY person_id HAVING count(*) {count_operator} %(count)s
-=======
->>>>>>> b4e05746
 """