from contextlib import contextmanager
from functools import wraps
from typing import Any, Tuple, Union
from unittest.mock import patch

import sqlparse
from django.db import DEFAULT_DB_ALIAS

from ee.clickhouse.client import ch_pool, sync_execute
from ee.clickhouse.sql.events import DROP_EVENTS_TABLE_SQL, EVENTS_TABLE_SQL
from ee.clickhouse.sql.person import DROP_PERSON_TABLE_SQL, PERSONS_TABLE_SQL, TRUNCATE_PERSON_DISTINCT_ID_TABLE_SQL
from ee.clickhouse.sql.session_recording_events import (
    DROP_SESSION_RECORDING_EVENTS_TABLE_SQL,
    SESSION_RECORDING_EVENTS_MATERIALIZED_COLUMN_COMMENTS_SQL,
    SESSION_RECORDING_EVENTS_TABLE_SQL,
)
from posthog.test.base import BaseTest, QueryMatchingTest


class ClickhouseTestMixin(QueryMatchingTest):
    RUN_MATERIALIZED_COLUMN_TESTS = True
    # overrides the basetest in posthog/test/base.py
    #  this way the team id will increment so we don't have to destroy all clickhouse tables on each test
    CLASS_DATA_LEVEL_SETUP = False

    snapshot: Any

    @contextmanager
<<<<<<< HEAD
=======
    def _assertNumQueries(self, func):
        yield

    # Ignore assertNumQueries in clickhouse tests
    def assertNumQueries(self, num, func=None, *args, using=DEFAULT_DB_ALIAS, **kwargs):
        return self._assertNumQueries(func)

>>>>>>> 31807bbc
    def capture_select_queries(self):
        return self.capture_queries(("SELECT", "WITH",))

    @contextmanager
    def capture_queries(self, query_prefixes: Union[str, Tuple[str, str]]):
        queries = []
        original_get_client = ch_pool.get_client

        # Spy on the `clichhouse_driver.Client.execute` method. This is a bit of
        # a roundabout way to handle this, but it seems tricky to spy on the
        # unbound class method `Client.execute` directly easily
        @contextmanager
        def get_client():
            with original_get_client() as client:
                original_client_execute = client.execute

                def execute_wrapper(query, *args, **kwargs):
                    if sqlparse.format(query, strip_comments=True).strip().startswith(query_prefixes):
                        queries.append(query)
                    return original_client_execute(query, *args, **kwargs)

                with patch.object(client, "execute", wraps=execute_wrapper) as _:
                    yield client

        with patch("ee.clickhouse.client.ch_pool.get_client", wraps=get_client) as _:
            yield queries


class ClickhouseDestroyTablesMixin(BaseTest):
    """
    To speed up tests we normally don't destroy the tables between tests, so clickhouse tables will have data from previous tests.
    Use this mixin to make sure you completely destroy the tables between tests.
    """

    def setUp(self):
        super().setUp()
        sync_execute(DROP_EVENTS_TABLE_SQL)
        sync_execute(EVENTS_TABLE_SQL())
        sync_execute(DROP_PERSON_TABLE_SQL)
        sync_execute(TRUNCATE_PERSON_DISTINCT_ID_TABLE_SQL)
        sync_execute(PERSONS_TABLE_SQL())
        sync_execute(DROP_SESSION_RECORDING_EVENTS_TABLE_SQL)
        sync_execute(SESSION_RECORDING_EVENTS_TABLE_SQL())
        sync_execute(SESSION_RECORDING_EVENTS_MATERIALIZED_COLUMN_COMMENTS_SQL)

    def tearDown(self):
        super().tearDown()
        sync_execute(DROP_EVENTS_TABLE_SQL)
        sync_execute(EVENTS_TABLE_SQL())
        sync_execute(DROP_PERSON_TABLE_SQL)
        sync_execute(TRUNCATE_PERSON_DISTINCT_ID_TABLE_SQL)
        sync_execute(PERSONS_TABLE_SQL())
        sync_execute(DROP_SESSION_RECORDING_EVENTS_TABLE_SQL)
        sync_execute(SESSION_RECORDING_EVENTS_TABLE_SQL())
        sync_execute(SESSION_RECORDING_EVENTS_MATERIALIZED_COLUMN_COMMENTS_SQL)


def snapshot_clickhouse_queries(fn):
    """
    Captures and snapshots SELECT queries from test using `syrupy` library.

    Requires queries to be stable to avoid flakiness.

    Snapshots are automatically saved in a __snapshot__/*.ambr file.
    Update snapshots via --snapshot-update.
    """

    @wraps(fn)
    def wrapped(self, *args, **kwargs):
        with self.capture_select_queries() as queries:
            fn(self, *args, **kwargs)

        for query in queries:
            if "FROM system.columns" not in query:
                self.assertQueryMatchesSnapshot(query)

    return wrapped


def snapshot_clickhouse_alter_queries(fn):
    """
    Captures and snapshots ALTER queries from test using `syrupy` library.
    """

    @wraps(fn)
    def wrapped(self, *args, **kwargs):
        with self.capture_queries("ALTER") as queries:
            fn(self, *args, **kwargs)

        for query in queries:
            if "FROM system.columns" not in query:
                self.assertQueryMatchesSnapshot(query)

    return wrapped<|MERGE_RESOLUTION|>--- conflicted
+++ resolved
@@ -25,17 +25,6 @@
 
     snapshot: Any
 
-    @contextmanager
-<<<<<<< HEAD
-=======
-    def _assertNumQueries(self, func):
-        yield
-
-    # Ignore assertNumQueries in clickhouse tests
-    def assertNumQueries(self, num, func=None, *args, using=DEFAULT_DB_ALIAS, **kwargs):
-        return self._assertNumQueries(func)
-
->>>>>>> 31807bbc
     def capture_select_queries(self):
         return self.capture_queries(("SELECT", "WITH",))
 
