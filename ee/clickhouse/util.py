from ee.clickhouse.client import sync_execute
<<<<<<< HEAD
from ee.clickhouse.sql.elements import (
    DROP_ELEMENTS_GROUP_TABLE_SQL,
    DROP_ELEMENTS_TABLE_SQL,
    ELEMENTS_GROUP_TABLE_SQL,
    ELEMENTS_TABLE_SQL,
)
=======
from ee.clickhouse.sql.elements import DROP_ELEMENTS_TABLE_SQL, ELEMENTS_TABLE_SQL
>>>>>>> dd7e38c5
from ee.clickhouse.sql.events import (
    DROP_EVENTS_TABLE_SQL,
    DROP_EVENTS_WITH_ARRAY_PROPS_TABLE_SQL,
    DROP_MAT_EVENTS_PROP_TABLE_SQL,
    DROP_MAT_EVENTS_WITH_ARRAY_PROPS_TABLE_SQL,
    EVENTS_TABLE_SQL,
    EVENTS_WITH_PROPS_TABLE_SQL,
    MAT_EVENT_PROP_TABLE_SQL,
    MAT_EVENTS_WITH_PROPS_TABLE_SQL,
)
from ee.clickhouse.sql.person import (
    DROP_PERSON_DISTINCT_ID_TABLE_SQL,
    DROP_PERSON_TABLE_SQL,
    PERSONS_DISTINCT_ID_TABLE_SQL,
    PERSONS_TABLE_SQL,
)


class ClickhouseTestMixin:
    def tearDown(self):
        self._destroy_event_tables()
        sync_execute(DROP_ELEMENTS_TABLE_SQL)
        sync_execute(DROP_PERSON_TABLE_SQL)
        sync_execute(DROP_PERSON_DISTINCT_ID_TABLE_SQL)

        self._create_event_tables()
        sync_execute(ELEMENTS_TABLE_SQL)
<<<<<<< HEAD
        sync_execute(ELEMENTS_GROUP_TABLE_SQL)
=======
>>>>>>> dd7e38c5
        sync_execute(PERSONS_TABLE_SQL)
        sync_execute(PERSONS_DISTINCT_ID_TABLE_SQL)

    def _destroy_event_tables(self):
        sync_execute(DROP_EVENTS_TABLE_SQL)
        sync_execute(DROP_EVENTS_WITH_ARRAY_PROPS_TABLE_SQL)
        sync_execute(DROP_MAT_EVENTS_WITH_ARRAY_PROPS_TABLE_SQL)
        sync_execute(DROP_MAT_EVENTS_PROP_TABLE_SQL)

    def _create_event_tables(self):
        sync_execute(EVENTS_TABLE_SQL)
        sync_execute(EVENTS_WITH_PROPS_TABLE_SQL)
        sync_execute(MAT_EVENTS_WITH_PROPS_TABLE_SQL)
        sync_execute(MAT_EVENT_PROP_TABLE_SQL)<|MERGE_RESOLUTION|>--- conflicted
+++ resolved
@@ -1,14 +1,5 @@
 from ee.clickhouse.client import sync_execute
-<<<<<<< HEAD
-from ee.clickhouse.sql.elements import (
-    DROP_ELEMENTS_GROUP_TABLE_SQL,
-    DROP_ELEMENTS_TABLE_SQL,
-    ELEMENTS_GROUP_TABLE_SQL,
-    ELEMENTS_TABLE_SQL,
-)
-=======
 from ee.clickhouse.sql.elements import DROP_ELEMENTS_TABLE_SQL, ELEMENTS_TABLE_SQL
->>>>>>> dd7e38c5
 from ee.clickhouse.sql.events import (
     DROP_EVENTS_TABLE_SQL,
     DROP_EVENTS_WITH_ARRAY_PROPS_TABLE_SQL,
@@ -36,10 +27,6 @@
 
         self._create_event_tables()
         sync_execute(ELEMENTS_TABLE_SQL)
-<<<<<<< HEAD
-        sync_execute(ELEMENTS_GROUP_TABLE_SQL)
-=======
->>>>>>> dd7e38c5
         sync_execute(PERSONS_TABLE_SQL)
         sync_execute(PERSONS_DISTINCT_ID_TABLE_SQL)
 
