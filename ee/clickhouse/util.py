--- conflicted
+++ resolved
@@ -49,13 +49,9 @@
 
             self._create_event_tables()
             self._create_person_tables()
-<<<<<<< HEAD
+            self._create_session_recording_tables()
         except ServerException as e:
             print(e)
-=======
-            self._create_session_recording_tables()
-        except ServerException:
->>>>>>> 83b52731
             pass
 
     def _destroy_person_tables(self):
