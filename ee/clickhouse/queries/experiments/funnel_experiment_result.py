import dataclasses
from datetime import datetime
from math import exp, log
from typing import Dict, List, Optional, Tuple, Type

from rest_framework.exceptions import ValidationError

from ee.clickhouse.queries.funnels import ClickhouseFunnel
from ee.clickhouse.queries.util import logbeta
from posthog.models.feature_flag import FeatureFlag
from posthog.models.filters.filter import Filter
from posthog.models.team import Team

Probability = float


@dataclasses.dataclass
class Variant:
    key: str
    success_count: int
    failure_count: int


SIMULATION_COUNT = 100_000
CONTROL_VARIANT_KEY = "control"


class ClickhouseFunnelExperimentResult:
    """
    This class calculates Experiment Results.
    It returns two things:
    1. A Funnel Breakdown based on Feature Flag values
    2. Probability that Feature Flag value 1 has better conversion rate then FeatureFlag value 2

    Currently, it only supports two feature flag values: control and test

    The passed in Filter determines which funnel to create, along with the experiment start & end date values

    Calculating (2) uses sampling from a Beta distribution. If `control` value for the feature flag has 10 successes and 12 conversion failures,
    we assume the conversion rate follows a Beta(10, 12) distribution. Same for `test` variant.

    Then, we calculcate how many times a sample from `test` variant is higher than a sample from the `control` variant. This becomes the
    probability.
    """

    def __init__(
        self,
        filter: Filter,
        team: Team,
        feature_flag: FeatureFlag,
        experiment_start_date: datetime,
        experiment_end_date: Optional[datetime] = None,
        funnel_class: Type[ClickhouseFunnel] = ClickhouseFunnel,
    ):

        breakdown_key = f"$feature/{feature_flag.key}"
        variants = [variant["key"] for variant in feature_flag.variants]

        query_filter = filter.with_data(
            {
                "date_from": experiment_start_date,
                "date_to": experiment_end_date,
                "breakdown": breakdown_key,
                "breakdown_type": "event",
                "properties": [{"key": breakdown_key, "value": variants, "operator": "exact", "type": "event"}],
                # :TRICKY: We don't use properties set on filters, instead using experiment variant options
            }
        )
        self.funnel = funnel_class(query_filter, team)

    def get_results(self):
        funnel_results = self.funnel.run()
        control_variant, test_variants = self.get_variants(funnel_results)

        probabilities = self.calculate_results(control_variant, test_variants)

        mapping = {
            variant.key: probability for variant, probability in zip([control_variant, *test_variants], probabilities)
        }

        return {"insight": funnel_results, "probability": mapping, "filters": self.funnel._filter.to_dict()}

    def get_variants(self, funnel_results):
        control_variant = None
        test_variants = []
        for result in funnel_results:
            total = sum([step["count"] for step in result])
            success = result[-1]["count"]
            failure = total - success
            breakdown_value = result[0]["breakdown_value"][0]
            if breakdown_value == CONTROL_VARIANT_KEY:
<<<<<<< HEAD
                control_variant = Variant(key=breakdown_value, success_count=success, failure_count=failure)
=======
                control_variant = Variant(key=breakdown_value, success_count=int(success), failure_count=int(failure))
>>>>>>> 982562db
            else:
                test_variants.append(Variant(breakdown_value, int(success), int(failure)))

        return control_variant, test_variants

    @staticmethod
    def calculate_results(
        control_variant: Variant, test_variants: List[Variant], priors: Tuple[int, int] = (1, 1)
    ) -> List[Probability]:
        """
        Calculates probability that A is better than B. First variant is control, rest are test variants.
        
        Only supports 2 variants today

        For each variant, we create a Beta distribution of conversion rates, 
        where alpha (successes) = success count of variant + prior success
        beta (failures) = failure count + variant + prior failures

        The prior is information about the world we already know. For example, a stronger prior for failures implies
        you'd need extra evidence of successes to confirm that the variant is indeed better.

        By default, we choose a non-informative prior. That is, both success & failure are equally likely.
        
        """

        if not control_variant:
            raise ValidationError("No control variant data found", code="no_data")

        if len(test_variants) > 3:
            raise ValidationError("Can't calculate A/B test results for more than 4 variants", code="too_much_data")

        if len(test_variants) < 1:
            raise ValidationError("Can't calculate A/B test results for less than 2 variants", code="no_data")

        prior_success, prior_failure = priors

        # calculation:
        # https://www.evanmiller.org/bayesian-ab-testing.html#binary_ab
        control_success = prior_success + control_variant.success_count
        control_failure = prior_failure + control_variant.failure_count

        test_success_and_failures = [
            (prior_success + test_variant.success_count, prior_failure + test_variant.failure_count)
            for test_variant in test_variants
        ]

        return calculate_probability_of_winning_for_each(
            [(control_success, control_failure), *test_success_and_failures]
        )


def calculate_probability_of_winning_for_each(variants: List[Tuple[int, int]]) -> List[Probability]:
    """
    Calculates the probability of winning for each variant.
    """
    if len(variants) == 2:
        # simple case
        probability = probability_B_beats_A(variants[0][0], variants[0][1], variants[1][0], variants[1][1])
        return [1 - probability, probability]

    elif len(variants) == 3:
        probability_third_wins = probability_C_beats_A_and_B(
            variants[0][0], variants[0][1], variants[1][0], variants[1][1], variants[2][0], variants[2][1]
        )
        probability_second_wins = probability_C_beats_A_and_B(
            variants[0][0], variants[0][1], variants[2][0], variants[2][1], variants[1][0], variants[1][1]
        )
        return [1 - probability_third_wins - probability_second_wins, probability_second_wins, probability_third_wins]

    elif len(variants) == 4:
        probability_second_wins = probability_D_beats_A_B_and_C(
            variants[0][0],
            variants[0][1],
            variants[2][0],
            variants[2][1],
            variants[3][0],
            variants[3][1],
            variants[1][0],
            variants[1][1],
        )
        probability_third_wins = probability_D_beats_A_B_and_C(
            variants[0][0],
            variants[0][1],
            variants[3][0],
            variants[3][1],
            variants[1][0],
            variants[1][1],
            variants[2][0],
            variants[2][1],
        )
        probability_fourth_wins = probability_D_beats_A_B_and_C(
            variants[0][0],
            variants[0][1],
            variants[1][0],
            variants[1][1],
            variants[2][0],
            variants[2][1],
            variants[3][0],
            variants[3][1],
        )
        return [
            1 - probability_second_wins - probability_third_wins - probability_fourth_wins,
            probability_second_wins,
            probability_third_wins,
            probability_fourth_wins,
        ]
    else:
        raise ValidationError("Can't calculate A/B test results for more than 4 variants", code="too_much_data")


def probability_B_beats_A(A_success: int, A_failure: int, B_success: int, B_failure: int) -> Probability:
    total: Probability = 0
    for i in range(B_success):
        total += exp(
            logbeta(A_success + i, A_failure + B_failure)
            - log(B_failure + i)
            - logbeta(1 + i, B_failure)
            - logbeta(A_success, A_failure)
        )

    return total


def probability_C_beats_A_and_B(
    A_success: int, A_failure: int, B_success: int, B_failure: int, C_success: int, C_failure: int
):

    total: Probability = 0
    for i in range(A_success):
        for j in range(B_success):
            total += exp(
                logbeta(C_success + i + j, C_failure + A_failure + B_failure)
                - log(A_failure + i)
                - log(B_failure + j)
                - logbeta(1 + i, A_failure)
                - logbeta(1 + j, B_failure)
                - logbeta(C_success, C_failure)
            )

    return (
        1
        - probability_B_beats_A(C_success, C_failure, A_success, A_failure)
        - probability_B_beats_A(C_success, C_failure, B_success, B_failure)
        + total
    )


def probability_D_beats_A_B_and_C(
    A_success: int,
    A_failure: int,
    B_success: int,
    B_failure: int,
    C_success: int,
    C_failure: int,
    D_success: int,
    D_failure: int,
):
    total: Probability = 0
    for i in range(A_success):
        for j in range(B_success):
            for k in range(C_success):
                total += exp(
                    logbeta(D_success + i + j + k, D_failure + A_failure + B_failure + C_failure)
                    - log(A_failure + i)
                    - log(B_failure + j)
                    - log(C_failure + k)
                    - logbeta(1 + i, A_failure)
                    - logbeta(1 + j, B_failure)
                    - logbeta(1 + k, C_failure)
                    - logbeta(D_success, D_failure)
                )

    return (
        1
        - probability_B_beats_A(A_success, A_failure, D_success, D_failure)
        - probability_B_beats_A(B_success, B_failure, D_success, D_failure)
        - probability_B_beats_A(C_success, C_failure, D_success, D_failure)
        + probability_C_beats_A_and_B(A_success, A_failure, B_success, B_failure, D_success, D_failure)
        + probability_C_beats_A_and_B(A_success, A_failure, C_success, C_failure, D_success, D_failure)
        + probability_C_beats_A_and_B(B_success, B_failure, C_success, C_failure, D_success, D_failure)
        - total
    )<|MERGE_RESOLUTION|>--- conflicted
+++ resolved
@@ -89,11 +89,7 @@
             failure = total - success
             breakdown_value = result[0]["breakdown_value"][0]
             if breakdown_value == CONTROL_VARIANT_KEY:
-<<<<<<< HEAD
-                control_variant = Variant(key=breakdown_value, success_count=success, failure_count=failure)
-=======
                 control_variant = Variant(key=breakdown_value, success_count=int(success), failure_count=int(failure))
->>>>>>> 982562db
             else:
                 test_variants.append(Variant(breakdown_value, int(success), int(failure)))
 
