--- conflicted
+++ resolved
@@ -16,7 +16,7 @@
 
 @dataclasses.dataclass
 class Variant:
-    name: str
+    key: str
     success_count: int
     failure_count: int
 
@@ -71,23 +71,13 @@
     def get_results(self):
         funnel_results = self.funnel.run()
         control_variant, test_variants = self.get_variants(funnel_results)
-<<<<<<< HEAD
 
         probabilities = self.calculate_results(control_variant, test_variants)
 
         mapping = {
-            variant.name: probability for variant, probability in zip([control_variant, *test_variants], probabilities)
+            variant.key: probability for variant, probability in zip([control_variant, *test_variants], probabilities)
         }
 
-=======
-
-        probabilities = self.calculate_results(control_variant, test_variants)
-
-        mapping = {
-            variant.name: probability for variant, probability in zip([control_variant, *test_variants], probabilities)
-        }
-
->>>>>>> b805a7e6
         return {"insight": funnel_results, "probability": mapping, "filters": self.funnel._filter.to_dict()}
 
     def get_variants(self, funnel_results):
@@ -99,26 +89,16 @@
             failure = total - success
             breakdown_value = result[0]["breakdown_value"][0]
             if breakdown_value == CONTROL_VARIANT_KEY:
-<<<<<<< HEAD
-                control_variant = Variant(name=breakdown_value, success_count=int(success), failure_count=int(failure))
+                control_variant = Variant(key=breakdown_value, success_count=int(success), failure_count=int(failure))
             else:
                 test_variants.append(Variant(breakdown_value, int(success), int(failure)))
-=======
-                control_variant = Variant(name=breakdown_value, success_count=success, failure_count=failure)
-            else:
-                test_variants.append(Variant(breakdown_value, success, failure))
->>>>>>> b805a7e6
 
         return control_variant, test_variants
 
     @staticmethod
     def calculate_results(
         control_variant: Variant, test_variants: List[Variant], priors: Tuple[int, int] = (1, 1)
-<<<<<<< HEAD
     ) -> List[Probability]:
-=======
-    ) -> List[float]:
->>>>>>> b805a7e6
         """
         Calculates probability that A is better than B. First variant is control, rest are test variants.
         
@@ -155,19 +135,13 @@
             (prior_success + test_variant.success_count, prior_failure + test_variant.failure_count)
             for test_variant in test_variants
         ]
-<<<<<<< HEAD
 
         return calculate_probability_of_winning_for_each(
             [(control_success, control_failure), *test_success_and_failures]
         )
-=======
-
-        return calculate_probability_of_winning_for_each(
-            [(control_success, control_failure), *test_success_and_failures]
-        )
-
-
-def calculate_probability_of_winning_for_each(variants: List[Tuple[int, int]]) -> List[float]:
+
+
+def calculate_probability_of_winning_for_each(variants: List[Tuple[int, int]]) -> List[Probability]:
     """
     Calculates the probability of winning for each variant.
     """
@@ -224,66 +198,6 @@
         ]
     else:
         raise ValidationError("Can't calculate A/B test results for more than 4 variants", code="too_much_data")
->>>>>>> b805a7e6
-
-
-def calculate_probability_of_winning_for_each(variants: List[Tuple[int, int]]) -> List[Probability]:
-    """
-    Calculates the probability of winning for each variant.
-    """
-    if len(variants) == 2:
-        # simple case
-        probability = probability_B_beats_A(variants[0][0], variants[0][1], variants[1][0], variants[1][1])
-        return [1 - probability, probability]
-
-    elif len(variants) == 3:
-        probability_third_wins = probability_C_beats_A_and_B(
-            variants[0][0], variants[0][1], variants[1][0], variants[1][1], variants[2][0], variants[2][1]
-        )
-        probability_second_wins = probability_C_beats_A_and_B(
-            variants[0][0], variants[0][1], variants[2][0], variants[2][1], variants[1][0], variants[1][1]
-        )
-        return [1 - probability_third_wins - probability_second_wins, probability_second_wins, probability_third_wins]
-
-    elif len(variants) == 4:
-        probability_second_wins = probability_D_beats_A_B_and_C(
-            variants[0][0],
-            variants[0][1],
-            variants[2][0],
-            variants[2][1],
-            variants[3][0],
-            variants[3][1],
-            variants[1][0],
-            variants[1][1],
-        )
-        probability_third_wins = probability_D_beats_A_B_and_C(
-            variants[0][0],
-            variants[0][1],
-            variants[3][0],
-            variants[3][1],
-            variants[1][0],
-            variants[1][1],
-            variants[2][0],
-            variants[2][1],
-        )
-        probability_fourth_wins = probability_D_beats_A_B_and_C(
-            variants[0][0],
-            variants[0][1],
-            variants[1][0],
-            variants[1][1],
-            variants[2][0],
-            variants[2][1],
-            variants[3][0],
-            variants[3][1],
-        )
-        return [
-            1 - probability_second_wins - probability_third_wins - probability_fourth_wins,
-            probability_second_wins,
-            probability_third_wins,
-            probability_fourth_wins,
-        ]
-    else:
-        raise ValidationError("Can't calculate A/B test results for more than 4 variants", code="too_much_data")
 
 
 def probability_B_beats_A(A_success: int, A_failure: int, B_success: int, B_failure: int) -> Probability:
@@ -303,11 +217,7 @@
     A_success: int, A_failure: int, B_success: int, B_failure: int, C_success: int, C_failure: int
 ):
 
-<<<<<<< HEAD
     total: Probability = 0
-=======
-    total: float = 0
->>>>>>> b805a7e6
     for i in range(A_success):
         for j in range(B_success):
             total += exp(
@@ -337,11 +247,7 @@
     D_success: int,
     D_failure: int,
 ):
-<<<<<<< HEAD
     total: Probability = 0
-=======
-    total: float = 0
->>>>>>> b805a7e6
     for i in range(A_success):
         for j in range(B_success):
             for k in range(C_success):
