import copy
from datetime import timedelta
from itertools import accumulate
from typing import Any, Dict, List, Optional, Tuple, Union

from django.db.models.manager import BaseManager
from django.utils import timezone

from ee.clickhouse.client import sync_execute
from ee.clickhouse.models.action import format_action_filter
from ee.clickhouse.models.cohort import format_cohort_table_name
from ee.clickhouse.models.property import parse_prop_clauses
from ee.clickhouse.queries.util import get_interval_annotation_ch, get_time_diff, parse_timestamps
from ee.clickhouse.sql.events import (
    EVENT_JOIN_PERSON_SQL,
    EVENT_JOIN_PROPERTY_WITH_KEY_SQL,
    NULL_BREAKDOWN_SQL,
    NULL_SQL,
)
from posthog.constants import TREND_FILTER_TYPE_ACTIONS, TRENDS_CUMULATIVE
from posthog.models.action import Action
from posthog.models.cohort import Cohort
from posthog.models.entity import Entity
from posthog.models.filter import Filter
from posthog.models.team import Team
from posthog.queries.base import BaseQuery, convert_to_comparison, determine_compared_filter
from posthog.utils import relative_date_parse

# TODO: use timezone from timestamp request and not UTC remove from all below—should be localized to requester timezone
VOLUME_SQL = """
SELECT {aggregate_operation} as total, toDateTime({interval}({timestamp}), 'UTC') as day_start from events {event_join} where team_id = {team_id} and event = %(event)s {filters} {parsed_date_from} {parsed_date_to} GROUP BY {interval}({timestamp})
"""

VOLUME_ACTIONS_SQL = """
SELECT {aggregate_operation} as total, toDateTime({interval}({timestamp}), 'UTC') as day_start from events {event_join} where team_id = {team_id} and uuid IN ({actions_query}) {filters} {parsed_date_from} {parsed_date_to} GROUP BY {interval}({timestamp})
"""

AGGREGATE_SQL = """
SELECT groupArray(day_start), groupArray(count) FROM (
    SELECT SUM(total) AS count, day_start from ({null_sql} UNION ALL {content_sql}) group by day_start order by day_start
)
"""

TOP_ELEMENTS_ARRAY_OF_KEY_SQL = """
SELECT groupArray(value) FROM (
    SELECT value, count(*) as count 
    FROM 
    events e INNER JOIN
        (
            SELECT *
            FROM events_properties_view AS ep
            WHERE key = %(key)s AND team_id = %(team_id)s
        ) ep ON e.uuid = ep.event_id WHERE team_id = %(team_id)s {parsed_date_from} {parsed_date_to}
    GROUP BY value
    ORDER BY count DESC
    LIMIT %(limit)s
)
"""

TOP_PERSON_PROPS_ARRAY_OF_KEY_SQL = """
SELECT groupArray(value) FROM (
    SELECT value, count(*) as count
    FROM
    events e 
    INNER JOIN person_distinct_id pid ON e.distinct_id = pid.distinct_id
    INNER JOIN
        (
            SELECT * FROM (
                SELECT
                id,
                array_property_keys as key,
                array_property_values as value
                from (
                    SELECT
                        id,
                        arrayMap(k -> toString(k.1), JSONExtractKeysAndValuesRaw(properties)) AS array_property_keys,
                        arrayMap(k -> toString(k.2), JSONExtractKeysAndValuesRaw(properties)) AS array_property_values
                    FROM person WHERE team_id = %(team_id)s
                )
                ARRAY JOIN array_property_keys, array_property_values
            ) ep
            WHERE key = %(key)s
        ) ep ON person_id = ep.id WHERE e.team_id = %(team_id)s {parsed_date_from} {parsed_date_to}
    GROUP BY value
    ORDER BY count DESC
    LIMIT %(limit)s
)
"""

BREAKDOWN_QUERY_SQL = """
SELECT groupArray(day_start), groupArray(count), breakdown_value FROM (
    SELECT SUM(total) as count, day_start, breakdown_value FROM (
        SELECT * FROM (
            {null_sql} as main
            CROSS JOIN
                (
                    SELECT breakdown_value
                    FROM (
                        SELECT %(values)s as breakdown_value
                    ) ARRAY JOIN breakdown_value 
                ) as sec
            ORDER BY breakdown_value, day_start
            UNION ALL 
            SELECT {aggregate_operation} as total, toDateTime(toStartOfDay(timestamp), 'UTC') as day_start, value as breakdown_value
            FROM 
            events e {event_join} {breakdown_filter}
            GROUP BY day_start, breakdown_value
        )
    ) 
    GROUP BY day_start, breakdown_value
    ORDER BY breakdown_value, day_start
) GROUP BY breakdown_value
"""

BREAKDOWN_DEFAULT_SQL = """
SELECT groupArray(day_start), groupArray(count) FROM (
    SELECT SUM(total) as count, day_start FROM (
        SELECT * FROM (
            {null_sql} as main
            ORDER BY day_start
            UNION ALL 
            SELECT {aggregate_operation} as total, toDateTime(toStartOfDay(timestamp), 'UTC') as day_start
            FROM 
            events e {event_join} {conditions}
            GROUP BY day_start
        )
    ) 
    GROUP BY day_start
    ORDER BY day_start
) 
"""

BREAKDOWN_CONDITIONS_SQL = """
where team_id = %(team_id)s {event_filter} {filters} {parsed_date_from} {parsed_date_to} {actions_query}
"""

BREAKDOWN_PERSON_PROP_JOIN_SQL = """
INNER JOIN person_distinct_id pid ON e.distinct_id = pid.distinct_id
INNER JOIN (
    SELECT * FROM (
        SELECT
        id,
        array_property_keys as key,
        array_property_values as value
        from (
            SELECT
                id,
                arrayMap(k -> toString(k.1), JSONExtractKeysAndValuesRaw(properties)) AS array_property_keys,
                arrayMap(k -> toString(k.2), JSONExtractKeysAndValuesRaw(properties)) AS array_property_values
            FROM person WHERE team_id = %(team_id)s
        )
        ARRAY JOIN array_property_keys, array_property_values
    ) ep
    WHERE key = %(key)s
) ep 
ON person_id = ep.id WHERE e.team_id = %(team_id)s {event_filter} {parsed_date_from} {parsed_date_to}
AND breakdown_value in (%(values)s) {actions_query}
"""


BREAKDOWN_PROP_JOIN_SQL = """
INNER JOIN (
    SELECT *
    FROM events_properties_view AS ep
    WHERE key = %(key)s and team_id = %(team_id)s
) ep 
<<<<<<< HEAD
ON uuid = ep.event_id where e.team_id = %(team_id)s {event_filter} {parsed_date_from} {parsed_date_to}
=======
ON e.uuid = ep.event_id where team_id = %(team_id)s {event_filter} {filters} {parsed_date_from} {parsed_date_to}
>>>>>>> 58ecefd9
AND breakdown_value in (%(values)s) {actions_query}
"""

BREAKDOWN_COHORT_JOIN_SQL = """
INNER JOIN (
    {cohort_queries}
) ep
ON e.distinct_id = ep.distinct_id where team_id = %(team_id)s {event_filter} {filters} {parsed_date_from} {parsed_date_to} {actions_query}
"""

BREAKDOWN_COHORT_FILTER_SQL = """
SELECT distinct_id, {cohort_pk} as value
FROM person_distinct_id
WHERE person_id IN ({table_name})
"""


class ClickhouseTrends(BaseQuery):
    def _serialize_entity(self, entity: Entity, filter: Filter, team: Team) -> List[Dict[str, Any]]:
        serialized: Dict[str, Any] = {
            "action": entity.to_dict(),
            "label": entity.name,
            "count": 0,
            "data": [],
            "labels": [],
            "days": [],
        }
        if filter.breakdown:
            if "all" in filter.breakdown and isinstance(filter.breakdown, list):
                result = []
                filter.breakdown = filter.breakdown if filter.breakdown and isinstance(filter.breakdown, list) else []
                filter.breakdown.remove("all")

                if filter.breakdown:
                    result.extend(self._format_breakdown_query(entity, filter, team))

                filter.breakdown = ["all"]
                all_result = self._format_breakdown_query(entity, filter, team)

                result.extend(all_result)
            else:
                result = self._format_breakdown_query(entity, filter, team)
        else:
            result = self._format_normal_query(entity, filter, team)

        serialized_data = []

        for queried_metric in result:
            serialized_copy = copy.deepcopy(serialized)
            serialized_copy.update(queried_metric)
            serialized_data.append(serialized_copy)

        if filter.display == TRENDS_CUMULATIVE:

            serialized_data = self._handle_cumulative(serialized_data)

        return serialized_data

    def _handle_cumulative(self, entity_metrics: List) -> List[Dict[str, Any]]:
        for metrics in entity_metrics:
            metrics.update(data=list(accumulate(metrics["data"])))
        return entity_metrics

    def _format_breakdown_query(self, entity: Entity, filter: Filter, team: Team) -> List[Dict[str, Any]]:
        params = {"team_id": team.pk}
        inteval_annotation = get_interval_annotation_ch(filter.interval)
        num_intervals, seconds_in_interval = get_time_diff(filter.interval or "day", filter.date_from, filter.date_to)
        parsed_date_from, parsed_date_to = parse_timestamps(filter=filter)

        props_to_filter = [*filter.properties, *entity.properties]
        prop_filters, prop_filter_params = parse_prop_clauses("uuid", props_to_filter, team)

        action_query = ""
        action_params: Dict = {}

        top_elements_array = []

        if entity.type == TREND_FILTER_TYPE_ACTIONS:
            action = Action.objects.get(pk=entity.id)
            action_query, action_params = format_action_filter(action)

        null_sql = NULL_BREAKDOWN_SQL.format(
            interval=inteval_annotation,
            seconds_in_interval=seconds_in_interval,
            num_intervals=num_intervals,
            date_to=((filter.date_to or timezone.now()) + timedelta(days=1)).strftime("%Y-%m-%d 00:00:00"),
        )

        aggregate_operation, join_condition, math_params = self._process_math(entity)
        params = {**params, **math_params, **prop_filter_params}

        if filter.breakdown_type == "cohort":
            breakdown = filter.breakdown if filter.breakdown and isinstance(filter.breakdown, list) else []
            if "all" in breakdown:
                params = {**params, "event": entity.id, **action_params}
                null_sql = NULL_SQL.format(
                    interval=inteval_annotation,
                    seconds_in_interval=seconds_in_interval,
                    num_intervals=num_intervals,
                    date_to=((filter.date_to or timezone.now()) + timedelta(days=1)).strftime("%Y-%m-%d 00:00:00"),
                )
                conditions = BREAKDOWN_CONDITIONS_SQL.format(
                    parsed_date_from=parsed_date_from,
                    parsed_date_to=parsed_date_to,
                    actions_query="and uuid IN ({})".format(action_query) if action_query else "",
                    event_filter="AND event = %(event)s" if not action_query else "",
                    filters="{filters}".format(filters=prop_filters) if props_to_filter else "",
                )
                breakdown_query = BREAKDOWN_DEFAULT_SQL.format(
                    null_sql=null_sql,
                    conditions=conditions,
                    event_join=join_condition,
                    aggregate_operation=aggregate_operation,
                )
            else:
                cohort_queries, cohort_ids = self._format_breakdown_cohort_join_query(breakdown, team)
                params = {**params, "values": cohort_ids, "event": entity.id, **action_params}
                breakdown_filter = BREAKDOWN_COHORT_JOIN_SQL.format(
                    cohort_queries=cohort_queries,
                    parsed_date_from=parsed_date_from,
                    parsed_date_to=parsed_date_to,
                    actions_query="and uuid IN ({})".format(action_query) if action_query else "",
                    event_filter="AND event = %(event)s" if not action_query else "",
                    filters="{filters}".format(filters=prop_filters) if props_to_filter else "",
                )
                breakdown_query = BREAKDOWN_QUERY_SQL.format(
                    null_sql=null_sql,
                    breakdown_filter=breakdown_filter,
                    event_join=join_condition,
                    aggregate_operation=aggregate_operation,
                )
        elif filter.breakdown_type == "person":
            element_params = {**params, "key": filter.breakdown, "limit": 20}
            element_query = TOP_PERSON_PROPS_ARRAY_OF_KEY_SQL.format(
                parsed_date_from=parsed_date_from, parsed_date_to=parsed_date_to
            )
            try:
                top_elements_array_result = sync_execute(element_query, element_params)
                top_elements_array = top_elements_array_result[0][0]
            except:
                top_elements_array = []

            params = {
                **params,
                "values": top_elements_array,
                "key": filter.breakdown,
                "event": entity.id,
                **action_params,
            }
            breakdown_filter = BREAKDOWN_PERSON_PROP_JOIN_SQL.format(
                parsed_date_from=parsed_date_from,
                parsed_date_to=parsed_date_to,
                actions_query="AND uuid IN ({})".format(action_query) if action_query else "",
                event_filter="AND event = %(event)s" if not action_query else "",
            )
            breakdown_query = BREAKDOWN_QUERY_SQL.format(
                null_sql=null_sql,
                breakdown_filter=breakdown_filter,
                event_join=join_condition,
                aggregate_operation=aggregate_operation,
            )
        else:
            element_params = {**params, "key": filter.breakdown, "limit": 20}
            element_query = TOP_ELEMENTS_ARRAY_OF_KEY_SQL.format(
                parsed_date_from=parsed_date_from, parsed_date_to=parsed_date_to
            )

            try:
                top_elements_array_result = sync_execute(element_query, element_params)
                top_elements_array = top_elements_array_result[0][0]
            except:
                top_elements_array = []

            params = {
                **params,
                "values": top_elements_array,
                "key": filter.breakdown,
                "event": entity.id,
                **action_params,
            }
            breakdown_filter = BREAKDOWN_PROP_JOIN_SQL.format(
                parsed_date_from=parsed_date_from,
                parsed_date_to=parsed_date_to,
                actions_query="and uuid IN ({})".format(action_query) if action_query else "",
                event_filter="AND event = %(event)s" if not action_query else "",
                filters="{filters}".format(filters=prop_filters) if props_to_filter else "",
            )
            breakdown_query = BREAKDOWN_QUERY_SQL.format(
                null_sql=null_sql,
                breakdown_filter=breakdown_filter,
                event_join=join_condition,
                aggregate_operation=aggregate_operation,
            )

        try:
            result = sync_execute(breakdown_query, params)
        except:
            result = []

        parsed_results = []

        for idx, stats in enumerate(result):

            breakdown_value = stats[2] if not filter.breakdown_type == "cohort" else ""
            stripped_value = breakdown_value.strip('"') if isinstance(breakdown_value, str) else breakdown_value

            extra_label = self._determine_breakdown_label(idx, filter.breakdown_type, filter.breakdown, stripped_value)
            label = "{} - {}".format(entity.name, extra_label)
            additional_values = {
                "label": label,
                "breakdown_value": filter.breakdown[idx]
                if isinstance(filter.breakdown, list)
                else filter.breakdown
                if filter.breakdown_type == "cohort"
                else stripped_value,
            }
            parsed_result = self._parse_response(stats, filter, additional_values)
            parsed_results.append(parsed_result)

        return parsed_results

    def _format_breakdown_cohort_join_query(self, breakdown: List[Any], team: Team) -> Tuple[str, List]:
        cohorts = Cohort.objects.filter(team_id=team.pk, pk__in=[b for b in breakdown if b != "all"])
        cohort_queries = self._parse_breakdown_cohorts(cohorts)
        ids = [cohort.pk for cohort in cohorts]
        return cohort_queries, ids

    def _parse_breakdown_cohorts(self, cohorts: BaseManager) -> str:
        queries = []
        for cohort in cohorts:
            table_name = format_cohort_table_name(cohort)
            cohort_query = BREAKDOWN_COHORT_FILTER_SQL.format(table_name=table_name, cohort_pk=cohort.pk)
            queries.append(cohort_query)
        return " UNION ALL ".join(queries)

    def _parse_response(self, stats: Dict, filter: Filter, additional_values: Dict = {}) -> Dict[str, Any]:
        counts = stats[1]
        dates = [
            ((item - timedelta(days=1)) if filter.interval == "month" else item).strftime(
                "%Y-%m-%d{}".format(", %H:%M" if filter.interval == "hour" or filter.interval == "minute" else "")
            )
            for item in stats[0]
        ]
        labels = [
            ((item - timedelta(days=1)) if filter.interval == "month" else item).strftime(
                "%a. %-d %B{}".format(", %H:%M" if filter.interval == "hour" or filter.interval == "minute" else "")
            )
            for item in stats[0]
        ]
        days = [
            ((item - timedelta(days=1)) if filter.interval == "month" else item).strftime(
                "%Y-%m-%d{}".format(" %H:%M:%S" if filter.interval == "hour" or filter.interval == "minute" else "")
            )
            for item in stats[0]
        ]
        return {
            "data": counts,
            "count": sum(counts),
            "dates": dates,
            "labels": labels,
            "days": days,
            **additional_values,
        }

    def _determine_breakdown_label(
        self,
        index: int,
        breakdown_type: Optional[str],
        breakdown: Union[str, List[Union[str, int]], None],
        value: Union[str, int],
    ) -> str:
        breakdown = breakdown if breakdown and isinstance(breakdown, list) else []
        if breakdown_type == "cohort":
            if breakdown[index] == "all":
                return "all users"
            else:
                return Cohort.objects.get(pk=breakdown[index]).name
        else:
            return str(value) or ""

    def _process_math(self, entity):
        join_condition = ""
        aggregate_operation = "count(*)"
        params = {}
        if entity.math == "dau":
            join_condition = EVENT_JOIN_PERSON_SQL
            aggregate_operation = "count(DISTINCT person_id)"
        elif entity.math == "sum":
            aggregate_operation = "sum(value)"
            join_condition = EVENT_JOIN_PROPERTY_WITH_KEY_SQL
            params = {"join_property_key": entity.math_property}

        elif entity.math == "avg":
            aggregate_operation = "avg(value)"
            join_condition = EVENT_JOIN_PROPERTY_WITH_KEY_SQL
            params = {"join_property_key": entity.math_property}
        elif entity.math == "min":
            aggregate_operation = "min(value)"
            join_condition = EVENT_JOIN_PROPERTY_WITH_KEY_SQL
            params = {"join_property_key": entity.math_property}
        elif entity.math == "max":
            aggregate_operation = "max(value)"
            join_condition = EVENT_JOIN_PROPERTY_WITH_KEY_SQL
            params = {"join_property_key": entity.math_property}

        return aggregate_operation, join_condition, params

    def _format_normal_query(self, entity: Entity, filter: Filter, team: Team) -> List[Dict[str, Any]]:

        inteval_annotation = get_interval_annotation_ch(filter.interval)
        num_intervals, seconds_in_interval = get_time_diff(filter.interval or "day", filter.date_from, filter.date_to)
        parsed_date_from, parsed_date_to = parse_timestamps(filter=filter)

        props_to_filter = [*filter.properties, *entity.properties]
        prop_filters, prop_filter_params = parse_prop_clauses("uuid", props_to_filter, team)

        aggregate_operation, join_condition, math_params = self._process_math(entity)

        params: Dict = {"team_id": team.pk}
        params = {**params, **prop_filter_params, **math_params}

        if entity.type == TREND_FILTER_TYPE_ACTIONS:
            try:
                action = Action.objects.get(pk=entity.id)
                action_query, action_params = format_action_filter(action)
                params = {**params, **action_params}
                content_sql = VOLUME_ACTIONS_SQL.format(
                    interval=inteval_annotation,
                    timestamp="timestamp",
                    team_id=team.pk,
                    actions_query=action_query,
                    parsed_date_from=(parsed_date_from or ""),
                    parsed_date_to=(parsed_date_to or ""),
                    filters="{filters}".format(filters=prop_filters) if props_to_filter else "",
                    event_join=join_condition,
                    aggregate_operation=aggregate_operation,
                )
            except:
                return []
        else:
            content_sql = VOLUME_SQL.format(
                interval=inteval_annotation,
                timestamp="timestamp",
                team_id=team.pk,
                parsed_date_from=(parsed_date_from or ""),
                parsed_date_to=(parsed_date_to or ""),
                filters="{filters}".format(filters=prop_filters) if props_to_filter else "",
                event_join=join_condition,
                aggregate_operation=aggregate_operation,
            )
            params = {**params, "event": entity.id}
        null_sql = NULL_SQL.format(
            interval=inteval_annotation,
            seconds_in_interval=seconds_in_interval,
            num_intervals=num_intervals,
            date_to=((filter.date_to or timezone.now())).strftime("%Y-%m-%d %H:%M:%S"),
        )

        final_query = AGGREGATE_SQL.format(null_sql=null_sql, content_sql=content_sql)

        try:
            result = sync_execute(final_query, params)

        except:
            result = []

        parsed_results = []
        for _, stats in enumerate(result):
            parsed_result = self._parse_response(stats, filter)
            parsed_results.append(parsed_result)

        return parsed_results

    def _calculate_trends(self, filter: Filter, team: Team) -> List[Dict[str, Any]]:
        # format default dates

        if not filter._date_from:
            filter._date_from = relative_date_parse("-7d")
        if not filter._date_to:
            filter._date_to = timezone.now()

        result = []
        for entity in filter.entities:
            if filter.compare:
                compare_filter = determine_compared_filter(filter=filter)
                entity_result = self._serialize_entity(entity, filter, team)
                entity_result = convert_to_comparison(entity_result, filter, "{} - {}".format(entity.name, "current"))
                result.extend(entity_result)
                previous_entity_result = self._serialize_entity(entity, compare_filter, team)
                previous_entity_result = convert_to_comparison(
                    previous_entity_result, filter, "{} - {}".format(entity.name, "previous")
                )
                result.extend(previous_entity_result)
            else:
                entity_result = self._serialize_entity(entity, filter, team)
                result.extend(entity_result)

        return result

    def run(self, filter: Filter, team: Team, *args, **kwargs) -> List[Dict[str, Any]]:
        return self._calculate_trends(filter, team)<|MERGE_RESOLUTION|>--- conflicted
+++ resolved
@@ -164,11 +164,7 @@
     FROM events_properties_view AS ep
     WHERE key = %(key)s and team_id = %(team_id)s
 ) ep 
-<<<<<<< HEAD
 ON uuid = ep.event_id where e.team_id = %(team_id)s {event_filter} {parsed_date_from} {parsed_date_to}
-=======
-ON e.uuid = ep.event_id where team_id = %(team_id)s {event_filter} {filters} {parsed_date_from} {parsed_date_to}
->>>>>>> 58ecefd9
 AND breakdown_value in (%(values)s) {actions_query}
 """
 
