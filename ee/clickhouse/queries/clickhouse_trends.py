from datetime import timedelta
from typing import Any, Dict, List, Optional, Tuple, Union

from django.db.models.manager import BaseManager
from django.utils import timezone

from ee.clickhouse.client import sync_execute
from ee.clickhouse.models.action import format_action_filter
from ee.clickhouse.models.cohort import format_filter_query
from ee.clickhouse.models.property import parse_prop_clauses
from ee.clickhouse.queries.util import get_interval_annotation_ch, get_time_diff, parse_timestamps
from ee.clickhouse.sql.events import (
    EVENT_JOIN_PERSON_SQL,
    EVENT_JOIN_PROPERTY_WITH_KEY_SQL,
    NULL_BREAKDOWN_SQL,
    NULL_SQL,
)
from ee.clickhouse.sql.person import GET_LATEST_PERSON_SQL
from ee.clickhouse.sql.trends.aggregate import AGGREGATE_SQL
from ee.clickhouse.sql.trends.breakdown import (
    BREAKDOWN_COHORT_JOIN_SQL,
    BREAKDOWN_CONDITIONS_SQL,
    BREAKDOWN_DEFAULT_SQL,
    BREAKDOWN_PERSON_PROP_JOIN_SQL,
    BREAKDOWN_PROP_JOIN_SQL,
    BREAKDOWN_QUERY_SQL,
)
from ee.clickhouse.sql.trends.top_elements import TOP_ELEMENTS_ARRAY_OF_KEY_SQL
from ee.clickhouse.sql.trends.top_person_props import TOP_PERSON_PROPS_ARRAY_OF_KEY_SQL
from ee.clickhouse.sql.trends.volume import VOLUME_ACTIONS_SQL, VOLUME_SQL
from posthog.constants import TREND_FILTER_TYPE_ACTIONS
from posthog.models.action import Action
from posthog.models.cohort import Cohort
from posthog.models.entity import Entity
from posthog.models.filter import Filter
from posthog.queries.trends import Trends
from posthog.utils import relative_date_parse


class ClickhouseTrends(Trends):
    def _set_default_dates(self, filter: Filter, team_id: int) -> None:
        if not filter._date_from:
            filter._date_from = relative_date_parse("-7d")
        if not filter._date_to:
            filter._date_to = timezone.now()

    def _serialize_breakdown(self, entity: Entity, filter: Filter, team_id: int):
        if isinstance(filter.breakdown, list) and "all" in filter.breakdown:
            result = []
            filter.breakdown = filter.breakdown if filter.breakdown and isinstance(filter.breakdown, list) else []
            filter.breakdown.remove("all")

            # handle breakdown by all and by specific props separately
            if filter.breakdown:
                result.extend(self._format_breakdown_query(entity, filter, team_id))

            filter.breakdown = ["all"]
            all_result = self._format_breakdown_query(entity, filter, team_id)

            result.extend(all_result)
        else:
            result = self._format_breakdown_query(entity, filter, team_id)
        return result

    def _format_breakdown_query(self, entity: Entity, filter: Filter, team_id: int) -> List[Dict[str, Any]]:

        # process params
        params: Dict[str, Any] = {"team_id": team_id}
        interval_annotation = get_interval_annotation_ch(filter.interval)
        num_intervals, seconds_in_interval = get_time_diff(filter.interval or "day", filter.date_from, filter.date_to)
        parsed_date_from, parsed_date_to = parse_timestamps(filter=filter)

        props_to_filter = [*filter.properties, *entity.properties]
<<<<<<< HEAD
        prop_filters, prop_filter_params = parse_prop_clauses(props_to_filter, team.pk)

=======
        prop_filters, prop_filter_params = parse_prop_clauses(props_to_filter, team_id)
>>>>>>> fae9fe52
        aggregate_operation, join_condition, math_params = self._process_math(entity)

        action_query = ""
        action_params: Dict = {}
        if entity.type == TREND_FILTER_TYPE_ACTIONS:
            action = Action.objects.get(pk=entity.id)
            action_query, action_params = format_action_filter(action)

        null_sql = NULL_BREAKDOWN_SQL.format(
            interval=interval_annotation,
            seconds_in_interval=seconds_in_interval,
            num_intervals=num_intervals,
            date_to=((filter.date_to or timezone.now())).strftime("%Y-%m-%d %H:%M:%S"),
        )

        params = {
            **params,
            **math_params,
            **prop_filter_params,
            **action_params,
            "event": entity.id,
            "key": filter.breakdown,
        }
        top_elements_array = []

        breakdown_filter_params = {
            "parsed_date_from": parsed_date_from,
            "parsed_date_to": parsed_date_to,
            "actions_query": "AND {}".format(action_query) if action_query else "",
            "event_filter": "AND event = %(event)s" if not action_query else "",
            "filters": prop_filters if props_to_filter else "",
        }

        if filter.breakdown_type == "cohort":
            breakdown = filter.breakdown if filter.breakdown and isinstance(filter.breakdown, list) else []
            if "all" in breakdown:
                null_sql = NULL_SQL
                breakdown_filter = BREAKDOWN_CONDITIONS_SQL
                breakdown_query = BREAKDOWN_DEFAULT_SQL
            else:
                cohort_queries, cohort_ids, cohort_params = self._format_breakdown_cohort_join_query(breakdown, team_id)
                params = {**params, "values": cohort_ids, **cohort_params}
                breakdown_filter = BREAKDOWN_COHORT_JOIN_SQL
                breakdown_filter_params = {**breakdown_filter_params, "cohort_queries": cohort_queries}
                breakdown_query = BREAKDOWN_QUERY_SQL
        elif filter.breakdown_type == "person":
            elements_query = TOP_PERSON_PROPS_ARRAY_OF_KEY_SQL.format(
                parsed_date_from=parsed_date_from,
                parsed_date_to=parsed_date_to,
                latest_person_sql=GET_LATEST_PERSON_SQL.format(query=""),
            )
            top_elements_array = self._get_top_elements(elements_query, filter, team_id)
            params = {
                **params,
                "values": top_elements_array,
            }
            breakdown_filter = BREAKDOWN_PERSON_PROP_JOIN_SQL
            breakdown_filter_params = {
                **breakdown_filter_params,
                "latest_person_sql": GET_LATEST_PERSON_SQL.format(query=""),
            }
            breakdown_query = BREAKDOWN_QUERY_SQL
        else:

            elements_query = TOP_ELEMENTS_ARRAY_OF_KEY_SQL.format(
                parsed_date_from=parsed_date_from, parsed_date_to=parsed_date_to
            )

            top_elements_array = self._get_top_elements(elements_query, filter, team_id)
            params = {
                **params,
                "values": top_elements_array,
            }
            breakdown_filter = BREAKDOWN_PROP_JOIN_SQL
            breakdown_query = BREAKDOWN_QUERY_SQL

        null_sql = null_sql.format(
            interval=interval_annotation,
            seconds_in_interval=seconds_in_interval,
            num_intervals=num_intervals,
            date_to=((filter.date_to or timezone.now())).strftime("%Y-%m-%d %H:%M:%S"),
        )
        breakdown_filter = breakdown_filter.format(**breakdown_filter_params)
        breakdown_query = breakdown_query.format(
            null_sql=null_sql,
            breakdown_filter=breakdown_filter,
            event_join=join_condition,
            aggregate_operation=aggregate_operation,
            interval_annotation=interval_annotation,
        )

        try:
            result = sync_execute(breakdown_query, params)
        except:
            result = []

        parsed_results = []

        for idx, stats in enumerate(result):

            breakdown_value = stats[2] if not filter.breakdown_type == "cohort" else ""
            stripped_value = breakdown_value.strip('"') if isinstance(breakdown_value, str) else breakdown_value

            extra_label = self._determine_breakdown_label(idx, filter.breakdown_type, filter.breakdown, stripped_value)
            label = "{} - {}".format(entity.name, extra_label)
            additional_values = {
                "label": label,
                "breakdown_value": filter.breakdown[idx]
                if isinstance(filter.breakdown, list)
                else filter.breakdown
                if filter.breakdown_type == "cohort"
                else stripped_value,
            }
            parsed_result = self._parse_response(stats, filter, additional_values)
            parsed_results.append(parsed_result)

        return parsed_results

    def _get_top_elements(self, query: str, filter: Filter, team_id: int) -> List:
        element_params = {"key": filter.breakdown, "limit": 20, "team_id": team_id}

        try:
            top_elements_array_result = sync_execute(query, element_params)
            top_elements_array = top_elements_array_result[0][0]
        except:
            top_elements_array = []

        return top_elements_array

    def _format_breakdown_cohort_join_query(self, breakdown: List[Any], team_id: int) -> Tuple[str, List, Dict]:
        cohorts = Cohort.objects.filter(team_id=team_id, pk__in=[b for b in breakdown if b != "all"])
        cohort_queries, params = self._parse_breakdown_cohorts(cohorts)
        ids = [cohort.pk for cohort in cohorts]
        return cohort_queries, ids, params

    def _parse_breakdown_cohorts(self, cohorts: BaseManager) -> Tuple[str, Dict]:
        queries = []
        params: Dict[str, Any] = {}
        for cohort in cohorts:
            person_id_query, cohort_filter_params = format_filter_query(cohort)
            params = {**params, **cohort_filter_params}
            cohort_query = person_id_query.replace(
                "SELECT distinct_id", "SELECT distinct_id, {} as value".format(cohort.pk)
            )
            queries.append(cohort_query)
        return " UNION ALL ".join(queries), params

    def _parse_response(self, stats: Dict, filter: Filter, additional_values: Dict = {}) -> Dict[str, Any]:
        counts = stats[1]
        dates = [
            ((item - timedelta(days=1)) if filter.interval == "month" else item).strftime(
                "%Y-%m-%d{}".format(", %H:%M" if filter.interval == "hour" or filter.interval == "minute" else "")
            )
            for item in stats[0]
        ]
        labels = [
            ((item - timedelta(days=1)) if filter.interval == "month" else item).strftime(
                "%a. %-d %B{}".format(", %H:%M" if filter.interval == "hour" or filter.interval == "minute" else "")
            )
            for item in stats[0]
        ]
        days = [
            ((item - timedelta(days=1)) if filter.interval == "month" else item).strftime(
                "%Y-%m-%d{}".format(" %H:%M:%S" if filter.interval == "hour" or filter.interval == "minute" else "")
            )
            for item in stats[0]
        ]
        return {
            "data": counts,
            "count": sum(counts),
            "dates": dates,
            "labels": labels,
            "days": days,
            **additional_values,
        }

    def _determine_breakdown_label(
        self,
        index: int,
        breakdown_type: Optional[str],
        breakdown: Union[str, List[Union[str, int]], None],
        value: Union[str, int],
    ) -> str:
        breakdown = breakdown if breakdown and isinstance(breakdown, list) else []
        if breakdown_type == "cohort":
            if breakdown[index] == "all":
                return "all users"
            else:
                return Cohort.objects.get(pk=breakdown[index]).name
        else:
            return str(value) or ""

    def _process_math(self, entity):
        join_condition = ""
        aggregate_operation = "count(*)"
        params = {}
        if entity.math == "dau":
            join_condition = EVENT_JOIN_PERSON_SQL
            aggregate_operation = "count(DISTINCT person_id)"
        elif entity.math == "sum":
            aggregate_operation = "sum(value)"
            join_condition = EVENT_JOIN_PROPERTY_WITH_KEY_SQL
            params = {"join_property_key": entity.math_property}

        elif entity.math == "avg":
            aggregate_operation = "avg(value)"
            join_condition = EVENT_JOIN_PROPERTY_WITH_KEY_SQL
            params = {"join_property_key": entity.math_property}
        elif entity.math == "min":
            aggregate_operation = "min(value)"
            join_condition = EVENT_JOIN_PROPERTY_WITH_KEY_SQL
            params = {"join_property_key": entity.math_property}
        elif entity.math == "max":
            aggregate_operation = "max(value)"
            join_condition = EVENT_JOIN_PROPERTY_WITH_KEY_SQL
            params = {"join_property_key": entity.math_property}

        return aggregate_operation, join_condition, params

    def _format_normal_query(self, entity: Entity, filter: Filter, team_id: int) -> List[Dict[str, Any]]:

        interval_annotation = get_interval_annotation_ch(filter.interval)
        num_intervals, seconds_in_interval = get_time_diff(filter.interval or "day", filter.date_from, filter.date_to)
        parsed_date_from, parsed_date_to = parse_timestamps(filter=filter)

        props_to_filter = [*filter.properties, *entity.properties]
<<<<<<< HEAD
        prop_filters, prop_filter_params = parse_prop_clauses(props_to_filter, team.pk)
=======
        prop_filters, prop_filter_params = parse_prop_clauses(props_to_filter, team_id)
>>>>>>> fae9fe52

        aggregate_operation, join_condition, math_params = self._process_math(entity)

        params: Dict = {"team_id": team_id}
        params = {**params, **prop_filter_params, **math_params}
        content_sql_params = {
            "interval": interval_annotation,
            "timestamp": "timestamp",
            "team_id": team_id,
            "parsed_date_from": (parsed_date_from or ""),
            "parsed_date_to": (parsed_date_to or ""),
            "filters": prop_filters,
            "event_join": join_condition,
            "aggregate_operation": aggregate_operation,
        }

        if entity.type == TREND_FILTER_TYPE_ACTIONS:
            try:
                action = Action.objects.get(pk=entity.id)
                action_query, action_params = format_action_filter(action)
                params = {**params, **action_params}
                content_sql = VOLUME_ACTIONS_SQL
                content_sql_params = {**content_sql_params, "actions_query": action_query}
            except:
                return []
        else:
            content_sql = VOLUME_SQL
            params = {**params, "event": entity.id}
        null_sql = NULL_SQL.format(
            interval=interval_annotation,
            seconds_in_interval=seconds_in_interval,
            num_intervals=num_intervals,
            date_to=((filter.date_to or timezone.now())).strftime("%Y-%m-%d %H:%M:%S"),
        )
        content_sql = content_sql.format(**content_sql_params)
        final_query = AGGREGATE_SQL.format(null_sql=null_sql, content_sql=content_sql)

        try:
            result = sync_execute(final_query, params)

        except:
            result = []

        parsed_results = []
        for _, stats in enumerate(result):
            parsed_result = self._parse_response(stats, filter)
            parsed_results.append(parsed_result)

        return parsed_results<|MERGE_RESOLUTION|>--- conflicted
+++ resolved
@@ -71,12 +71,7 @@
         parsed_date_from, parsed_date_to = parse_timestamps(filter=filter)
 
         props_to_filter = [*filter.properties, *entity.properties]
-<<<<<<< HEAD
-        prop_filters, prop_filter_params = parse_prop_clauses(props_to_filter, team.pk)
-
-=======
         prop_filters, prop_filter_params = parse_prop_clauses(props_to_filter, team_id)
->>>>>>> fae9fe52
         aggregate_operation, join_condition, math_params = self._process_math(entity)
 
         action_query = ""
@@ -303,11 +298,7 @@
         parsed_date_from, parsed_date_to = parse_timestamps(filter=filter)
 
         props_to_filter = [*filter.properties, *entity.properties]
-<<<<<<< HEAD
-        prop_filters, prop_filter_params = parse_prop_clauses(props_to_filter, team.pk)
-=======
         prop_filters, prop_filter_params = parse_prop_clauses(props_to_filter, team_id)
->>>>>>> fae9fe52
 
         aggregate_operation, join_condition, math_params = self._process_math(entity)
 
