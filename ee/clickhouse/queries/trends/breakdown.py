--- conflicted
+++ resolved
@@ -91,7 +91,6 @@
             person_id_joined_alias=f"{self.DISTINCT_ID_TABLE_ALIAS}.person_id"
             if not self.using_person_on_events
             else "person_id",
-<<<<<<< HEAD
         )
 
     def get_query(self) -> Tuple[str, Dict, Callable]:
@@ -99,15 +98,6 @@
         num_intervals, seconds_in_interval, round_interval = get_time_diff(
             self.filter.interval, self.filter.date_from, self.filter.date_to, self.team_id
         )
-=======
-        )
-
-    def get_query(self) -> Tuple[str, Dict, Callable]:
-        interval_annotation = get_trunc_func_ch(self.filter.interval)
-        num_intervals, seconds_in_interval, round_interval = get_time_diff(
-            self.filter.interval, self.filter.date_from, self.filter.date_to, self.team_id
-        )
->>>>>>> 29ef62f3
         _, parsed_date_to, date_params = parse_timestamps(filter=self.filter, team=self.team)
 
         prop_filters, prop_filter_params = self._props_to_filter
