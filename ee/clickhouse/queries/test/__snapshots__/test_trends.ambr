# name: TestClickhouseTrends.test_breakdown_active_user_math_with_actions
  '
  
  SELECT groupArray(value)
  FROM
    (SELECT replaceRegexpAll(JSONExtractRaw(properties, 'key'), '^"|"$', '') AS value,
            count(*) as count
     FROM events e
     INNER JOIN
       (SELECT distinct_id,
               argMax(person_id, version) as person_id
        FROM person_distinct_id2
        WHERE team_id = 2
        GROUP BY distinct_id
        HAVING argMax(is_deleted, version) = 0) AS pdi ON e.distinct_id = pdi.distinct_id
     INNER JOIN
       (SELECT id,
               argMax(properties, version) as person_props
        FROM person
        WHERE team_id = 2
        GROUP BY id
        HAVING max(is_deleted) = 0) person ON pdi.person_id = person.id
     WHERE team_id = 2
       AND ((event = '$pageview'
             AND (has(['p1', 'p2', 'p3'], replaceRegexpAll(JSONExtractRaw(person_props, 'name'), '^"|"$', ''))
                  AND pdi.person_id IN
                    (SELECT id
                     FROM person
                     WHERE team_id = 2
                       AND id IN
                         (SELECT id
                          FROM person
                          WHERE team_id = 2
                            AND ((has(['p1', 'p2'], replaceRegexpAll(JSONExtractRaw(person.properties, 'name'), '^"|"$', '')))) )
                     GROUP BY id
                     HAVING max(is_deleted) = 0
                     AND ((has(['p1', 'p2'], replaceRegexpAll(JSONExtractRaw(argMax(person.properties, _timestamp), 'name'), '^"|"$', ''))))))))
       AND timestamp >= toDateTime('2020-01-01 00:00:00', 'UTC')
       AND timestamp <= toDateTime('2020-01-12 23:59:59', 'UTC')
     GROUP BY value
     ORDER BY count DESC, value DESC
     LIMIT 25
     OFFSET 0)
  '
---
# name: TestClickhouseTrends.test_breakdown_active_user_math_with_actions.1
  '
  
  SELECT groupArray(day_start) as date,
         groupArray(count) as data,
         breakdown_value
  FROM
    (SELECT SUM(total) as count,
            day_start,
            breakdown_value
     FROM
       (SELECT *
        FROM
          (SELECT toUInt16(0) AS total,
                  ticks.day_start as day_start,
                  breakdown_value
           FROM
             (SELECT toStartOfDay(toDateTime('2020-01-12 23:59:59', 'UTC') - number * 86400) as day_start
              FROM numbers(12)
              UNION ALL SELECT toStartOfDay(toDateTime('2020-01-01 00:00:00', 'UTC')) as day_start) as ticks
           CROSS JOIN
             (SELECT breakdown_value
              FROM
                (SELECT ['val'] as breakdown_value) ARRAY
              JOIN breakdown_value) as sec
           ORDER BY breakdown_value,
                    day_start
           UNION ALL SELECT counts as total,
                            timestamp as day_start,
                                         breakdown_value
           FROM
             (SELECT d.timestamp,
                     COUNT(DISTINCT person_id) counts,
                     breakdown_value
              FROM
                (SELECT toStartOfDay(toDateTime(timestamp), 'UTC') as timestamp
                 FROM events e
                 WHERE team_id = 2
                   AND timestamp >= toDateTime('2019-12-25 00:00:00', 'UTC')
                   AND timestamp <= toDateTime('2020-01-12 23:59:59', 'UTC')
                 GROUP BY timestamp) d
              CROSS JOIN
                (SELECT toStartOfDay(toDateTime(timestamp), 'UTC') as timestamp,
                        pdi.person_id AS person_id,
                        replaceRegexpAll(JSONExtractRaw(properties, 'key'), '^"|"$', '') as breakdown_value
                 FROM events e
                 INNER JOIN
                   (SELECT distinct_id,
                           argMax(person_id, version) as person_id
                    FROM person_distinct_id2
                    WHERE team_id = 2
                    GROUP BY distinct_id
                    HAVING argMax(is_deleted, version) = 0) as pdi ON events.distinct_id = pdi.distinct_id
                 INNER JOIN
                   (SELECT id,
                           argMax(properties, version) as person_props
                    FROM person
                    WHERE team_id = 2
                    GROUP BY id
                    HAVING max(is_deleted) = 0) person ON person.id = pdi.person_id
                 WHERE e.team_id = 2
                   AND timestamp >= toDateTime('2019-12-25 00:00:00', 'UTC')
                   AND timestamp <= toDateTime('2020-01-12 23:59:59', 'UTC')
                   AND ((event = '$pageview'
                         AND (has(['p1', 'p2', 'p3'], replaceRegexpAll(JSONExtractRaw(person_props, 'name'), '^"|"$', ''))
                              AND pdi.person_id IN
                                (SELECT id
                                 FROM person
                                 WHERE team_id = 2
                                   AND id IN
                                     (SELECT id
                                      FROM person
                                      WHERE team_id = 2
                                        AND ((has(['p1', 'p2'], replaceRegexpAll(JSONExtractRaw(person.properties, 'name'), '^"|"$', '')))) )
                                 GROUP BY id
                                 HAVING max(is_deleted) = 0
                                 AND ((has(['p1', 'p2'], replaceRegexpAll(JSONExtractRaw(argMax(person.properties, _timestamp), 'name'), '^"|"$', ''))))))))
                 GROUP BY timestamp,
                          person_id,
                          breakdown_value) e
              WHERE e.timestamp <= d.timestamp
                AND e.timestamp > d.timestamp - INTERVAL 7 DAY
              GROUP BY d.timestamp,
                       breakdown_value
              ORDER BY d.timestamp)
           WHERE 11111 = 11111
             AND timestamp >= toStartOfDay(toDateTime('2020-01-01 00:00:00', 'UTC'))
             AND timestamp <= toDateTime('2020-01-12 23:59:59', 'UTC') ))
     GROUP BY day_start,
              breakdown_value
     ORDER BY breakdown_value,
              day_start)
  GROUP BY breakdown_value
  ORDER BY breakdown_value
  '
---
# name: TestClickhouseTrends.test_breakdown_by_group_props
  '
  
  SELECT groupArray(value)
  FROM
    (SELECT replaceRegexpAll(JSONExtractRaw(group_properties_0, 'industry'), '^"|"$', '') AS value,
            count(*) as count
     FROM events e
     INNER JOIN
       (SELECT group_key,
               argMax(group_properties, _timestamp) AS group_properties_0
        FROM groups
        WHERE team_id = 2
          AND group_type_index = 0
        GROUP BY group_key) groups_0 ON "$group_0" == groups_0.group_key
     WHERE team_id = 2
       AND event = 'sign up'
       AND timestamp >= toDateTime('2020-01-01 00:00:00')
       AND timestamp <= toDateTime('2020-01-12 23:59:59')
     GROUP BY value
     ORDER BY count DESC, value DESC
     LIMIT 25
     OFFSET 0)
  '
---
# name: TestClickhouseTrends.test_breakdown_by_group_props.1
  '
  
  SELECT groupArray(day_start) as date,
         groupArray(count) as data,
         breakdown_value
  FROM
    (SELECT SUM(total) as count,
            day_start,
            breakdown_value
     FROM
       (SELECT *
        FROM
          (SELECT toUInt16(0) AS total,
                  ticks.day_start as day_start,
                  breakdown_value
           FROM
             (SELECT toStartOfDay(toDateTime('2020-01-12 23:59:59', 'UTC') - number * 86400) as day_start
              FROM numbers(12)
              UNION ALL SELECT toStartOfDay(toDateTime('2020-01-01 00:00:00', 'UTC')) as day_start) as ticks
           CROSS JOIN
             (SELECT breakdown_value
              FROM
                (SELECT ['finance', 'technology'] as breakdown_value) ARRAY
              JOIN breakdown_value) as sec
           ORDER BY breakdown_value,
                    day_start
           UNION ALL SELECT count(*) as total,
                            toStartOfDay(timestamp, 'UTC') as day_start,
                            replaceRegexpAll(JSONExtractRaw(group_properties_0, 'industry'), '^"|"$', '') as breakdown_value
           FROM events e
           INNER JOIN
             (SELECT group_key,
                     argMax(group_properties, _timestamp) AS group_properties_0
              FROM groups
              WHERE team_id = 2
                AND group_type_index = 0
              GROUP BY group_key) groups_0 ON "$group_0" == groups_0.group_key
           WHERE e.team_id = 2
             AND event = 'sign up'
             AND timestamp >= toTimezone(toDateTime(toStartOfDay(toDateTime('2020-01-01 00:00:00')), 'UTC'), 'UTC')
             AND timestamp <= toDateTime('2020-01-12 23:59:59')
             AND replaceRegexpAll(JSONExtractRaw(group_properties_0, 'industry'), '^"|"$', '') in (['finance', 'technology'])
           GROUP BY day_start,
                    breakdown_value))
     GROUP BY day_start,
              breakdown_value
     ORDER BY breakdown_value,
              day_start)
  GROUP BY breakdown_value
  ORDER BY breakdown_value
  '
---
# name: TestClickhouseTrends.test_breakdown_by_group_props.2
  '
  
  SELECT person_id AS actor_id
  FROM
    (SELECT e.timestamp as timestamp,
            pdi.person_id as person_id,
            e.distinct_id as distinct_id,
            e.team_id as team_id
     FROM events e
     INNER JOIN
       (SELECT distinct_id,
               argMax(person_id, version) as person_id
        FROM person_distinct_id2
        WHERE team_id = 2
        GROUP BY distinct_id
        HAVING argMax(is_deleted, version) = 0) AS pdi ON e.distinct_id = pdi.distinct_id
     INNER JOIN
       (SELECT group_key,
               argMax(group_properties, _timestamp) AS group_properties_0
        FROM groups
        WHERE team_id = 2
          AND group_type_index = 0
        GROUP BY group_key) groups_0 ON "$group_0" == groups_0.group_key
     WHERE team_id = 2
       AND event = 'sign up'
       AND timestamp >= toDateTime('2020-01-02 00:00:00')
       AND timestamp <= toDateTime('2020-01-02 23:59:59')
       AND (has(['technology'], replaceRegexpAll(JSONExtractRaw(group_properties_0, 'industry'), '^"|"$', ''))) )
  GROUP BY actor_id
  LIMIT 100
  OFFSET 0
  '
---
# name: TestClickhouseTrends.test_breakdown_by_group_props_person_on_events
  '
  
  SELECT groupArray(value)
  FROM
    (SELECT replaceRegexpAll(JSONExtractRaw(group0_properties, 'industry'), '^"|"$', '') AS value,
            count(*) as count
     FROM events e
     WHERE team_id = 2
       AND event = 'sign up'
<<<<<<< HEAD
       AND timestamp >= toDateTime('2020-01-01 00:00:00', 'UTC')
       AND timestamp <= toDateTime('2020-01-12 23:59:59', 'UTC')
=======
       AND timestamp >= toDateTime('2020-01-01 00:00:00')
       AND timestamp <= toDateTime('2020-01-12 23:59:59')
       AND e.person_id != toUUIDOrZero('')
>>>>>>> 3fa6fc7a
     GROUP BY value
     ORDER BY count DESC, value DESC
     LIMIT 25
     OFFSET 0)
  '
---
# name: TestClickhouseTrends.test_breakdown_by_group_props_person_on_events.1
  '
  
  SELECT groupArray(day_start) as date,
         groupArray(count) as data,
         breakdown_value
  FROM
    (SELECT SUM(total) as count,
            day_start,
            breakdown_value
     FROM
       (SELECT *
        FROM
          (SELECT toUInt16(0) AS total,
                  ticks.day_start as day_start,
                  breakdown_value
           FROM
             (SELECT toStartOfDay(toDateTime('2020-01-12 23:59:59', 'UTC') - number * 86400) as day_start
              FROM numbers(12)
              UNION ALL SELECT toStartOfDay(toDateTime('2020-01-01 00:00:00', 'UTC')) as day_start) as ticks
           CROSS JOIN
             (SELECT breakdown_value
              FROM
                (SELECT ['finance', 'technology'] as breakdown_value) ARRAY
              JOIN breakdown_value) as sec
           ORDER BY breakdown_value,
                    day_start
           UNION ALL SELECT count(*) as total,
                            toStartOfDay(timestamp, 'UTC') as day_start,
                            replaceRegexpAll(JSONExtractRaw(group0_properties, 'industry'), '^"|"$', '') as breakdown_value
           FROM events e
           WHERE e.team_id = 2
             AND event = 'sign up'
<<<<<<< HEAD
             AND timestamp >= toStartOfDay(toDateTime('2020-01-01 00:00:00', 'UTC'))
             AND timestamp <= toDateTime('2020-01-12 23:59:59', 'UTC')
=======
             AND timestamp >= toTimezone(toDateTime(toStartOfDay(toDateTime('2020-01-01 00:00:00')), 'UTC'), 'UTC')
             AND timestamp <= toDateTime('2020-01-12 23:59:59')
             AND e.person_id != toUUIDOrZero('')
>>>>>>> 3fa6fc7a
             AND replaceRegexpAll(JSONExtractRaw(group0_properties, 'industry'), '^"|"$', '') in (['finance', 'technology'])
             AND e.person_id != toUUIDOrZero('')
           GROUP BY day_start,
                    breakdown_value))
     GROUP BY day_start,
              breakdown_value
     ORDER BY breakdown_value,
              day_start)
  GROUP BY breakdown_value
  ORDER BY breakdown_value
  '
---
# name: TestClickhouseTrends.test_breakdown_by_group_props_person_on_events.2
  '
  
  SELECT person_id AS actor_id
  FROM
    (SELECT e.timestamp as timestamp,
            e.person_id as person_id,
            e.distinct_id as distinct_id,
            e.team_id as team_id,
            e."group0_properties" as "group0_properties"
     FROM events e
     WHERE team_id = 2
       AND event = 'sign up'
<<<<<<< HEAD
       AND timestamp >= toDateTime('2020-01-02 00:00:00', 'UTC')
       AND timestamp <= toDateTime('2020-01-02 23:59:59', 'UTC')
       AND (has(['technology'], replaceRegexpAll(JSONExtractRaw(group0_properties, 'industry'), '^"|"$', ''))) )
=======
       AND timestamp >= toDateTime('2020-01-02 00:00:00')
       AND timestamp <= toDateTime('2020-01-02 23:59:59')
       AND (has(['technology'], replaceRegexpAll(JSONExtractRaw(group0_properties, 'industry'), '^"|"$', '')))
       AND e.person_id != toUUIDOrZero('') )
>>>>>>> 3fa6fc7a
  GROUP BY actor_id
  LIMIT 100
  OFFSET 0
  '
---
# name: TestClickhouseTrends.test_breakdown_by_group_props_person_on_events_materialized
  '
  
  SELECT groupArray(value)
  FROM
    (SELECT "mat_gp0_industry" AS value,
            count(*) as count
     FROM events e
     WHERE team_id = 2
       AND event = 'sign up'
<<<<<<< HEAD
       AND timestamp >= toDateTime('2020-01-01 00:00:00', 'UTC')
       AND timestamp <= toDateTime('2020-01-12 23:59:59', 'UTC')
=======
       AND timestamp >= toDateTime('2020-01-01 00:00:00')
       AND timestamp <= toDateTime('2020-01-12 23:59:59')
       AND e.person_id != toUUIDOrZero('')
>>>>>>> 3fa6fc7a
     GROUP BY value
     ORDER BY count DESC, value DESC
     LIMIT 25
     OFFSET 0)
  '
---
# name: TestClickhouseTrends.test_breakdown_by_group_props_person_on_events_materialized.1
  '
  
  SELECT groupArray(day_start) as date,
         groupArray(count) as data,
         breakdown_value
  FROM
    (SELECT SUM(total) as count,
            day_start,
            breakdown_value
     FROM
       (SELECT *
        FROM
          (SELECT toUInt16(0) AS total,
                  ticks.day_start as day_start,
                  breakdown_value
           FROM
             (SELECT toStartOfDay(toDateTime('2020-01-12 23:59:59', 'UTC') - number * 86400) as day_start
              FROM numbers(12)
              UNION ALL SELECT toStartOfDay(toDateTime('2020-01-01 00:00:00', 'UTC')) as day_start) as ticks
           CROSS JOIN
             (SELECT breakdown_value
              FROM
                (SELECT ['finance', 'technology'] as breakdown_value) ARRAY
              JOIN breakdown_value) as sec
           ORDER BY breakdown_value,
                    day_start
           UNION ALL SELECT count(*) as total,
                            toStartOfDay(timestamp, 'UTC') as day_start,
                            "mat_gp0_industry" as breakdown_value
           FROM events e
           WHERE e.team_id = 2
             AND event = 'sign up'
<<<<<<< HEAD
             AND timestamp >= toStartOfDay(toDateTime('2020-01-01 00:00:00', 'UTC'))
             AND timestamp <= toDateTime('2020-01-12 23:59:59', 'UTC')
=======
             AND timestamp >= toTimezone(toDateTime(toStartOfDay(toDateTime('2020-01-01 00:00:00')), 'UTC'), 'UTC')
             AND timestamp <= toDateTime('2020-01-12 23:59:59')
             AND e.person_id != toUUIDOrZero('')
>>>>>>> 3fa6fc7a
             AND "mat_gp0_industry" in (['finance', 'technology'])
             AND e.person_id != toUUIDOrZero('')
           GROUP BY day_start,
                    breakdown_value))
     GROUP BY day_start,
              breakdown_value
     ORDER BY breakdown_value,
              day_start)
  GROUP BY breakdown_value
  ORDER BY breakdown_value
  '
---
# name: TestClickhouseTrends.test_breakdown_by_group_props_person_on_events_materialized.2
  '
  
  SELECT person_id AS actor_id
  FROM
    (SELECT e.timestamp as timestamp,
            e.person_id as person_id,
            e.distinct_id as distinct_id,
            e.team_id as team_id,
            e."mat_gp0_industry" as "mat_gp0_industry"
     FROM events e
     WHERE team_id = 2
       AND event = 'sign up'
<<<<<<< HEAD
       AND timestamp >= toDateTime('2020-01-02 00:00:00', 'UTC')
       AND timestamp <= toDateTime('2020-01-02 23:59:59', 'UTC')
       AND (has(['technology'], "mat_gp0_industry")) )
=======
       AND timestamp >= toDateTime('2020-01-02 00:00:00')
       AND timestamp <= toDateTime('2020-01-02 23:59:59')
       AND (has(['technology'], "mat_gp0_industry"))
       AND e.person_id != toUUIDOrZero('') )
>>>>>>> 3fa6fc7a
  GROUP BY actor_id
  LIMIT 100
  OFFSET 0
  '
---
# name: TestClickhouseTrends.test_breakdown_by_group_props_with_person_filter
  '
  
  SELECT groupArray(value)
  FROM
    (SELECT replaceRegexpAll(JSONExtractRaw(group_properties_0, 'industry'), '^"|"$', '') AS value,
            count(*) as count
     FROM events e
     INNER JOIN
       (SELECT distinct_id,
               argMax(person_id, version) as person_id
        FROM person_distinct_id2
        WHERE team_id = 2
        GROUP BY distinct_id
        HAVING argMax(is_deleted, version) = 0) AS pdi ON e.distinct_id = pdi.distinct_id
     INNER JOIN
       (SELECT id
        FROM person
        WHERE team_id = 2
          AND id IN
            (SELECT id
             FROM person
             WHERE team_id = 2
               AND (has(['value'], replaceRegexpAll(JSONExtractRaw(person.properties, 'key'), '^"|"$', ''))) )
        GROUP BY id
        HAVING max(is_deleted) = 0
        AND (has(['value'], replaceRegexpAll(JSONExtractRaw(argMax(person.properties, _timestamp), 'key'), '^"|"$', '')))) person ON pdi.person_id = person.id
     INNER JOIN
       (SELECT group_key,
               argMax(group_properties, _timestamp) AS group_properties_0
        FROM groups
        WHERE team_id = 2
          AND group_type_index = 0
        GROUP BY group_key) groups_0 ON "$group_0" == groups_0.group_key
     WHERE team_id = 2
       AND event = 'sign up'
       AND timestamp >= toDateTime('2020-01-01 00:00:00')
       AND timestamp <= toDateTime('2020-01-12 23:59:59')
     GROUP BY value
     ORDER BY count DESC, value DESC
     LIMIT 25
     OFFSET 0)
  '
---
# name: TestClickhouseTrends.test_breakdown_by_group_props_with_person_filter.1
  '
  
  SELECT groupArray(day_start) as date,
         groupArray(count) as data,
         breakdown_value
  FROM
    (SELECT SUM(total) as count,
            day_start,
            breakdown_value
     FROM
       (SELECT *
        FROM
          (SELECT toUInt16(0) AS total,
                  ticks.day_start as day_start,
                  breakdown_value
           FROM
             (SELECT toStartOfDay(toDateTime('2020-01-12 23:59:59', 'UTC') - number * 86400) as day_start
              FROM numbers(12)
              UNION ALL SELECT toStartOfDay(toDateTime('2020-01-01 00:00:00', 'UTC')) as day_start) as ticks
           CROSS JOIN
             (SELECT breakdown_value
              FROM
                (SELECT ['finance'] as breakdown_value) ARRAY
              JOIN breakdown_value) as sec
           ORDER BY breakdown_value,
                    day_start
           UNION ALL SELECT count(*) as total,
                            toStartOfDay(timestamp, 'UTC') as day_start,
                            replaceRegexpAll(JSONExtractRaw(group_properties_0, 'industry'), '^"|"$', '') as breakdown_value
           FROM events e
           INNER JOIN
             (SELECT distinct_id,
                     argMax(person_id, version) as person_id
              FROM person_distinct_id2
              WHERE team_id = 2
              GROUP BY distinct_id
              HAVING argMax(is_deleted, version) = 0) as pdi ON events.distinct_id = pdi.distinct_id
           INNER JOIN
             (SELECT id
              FROM person
              WHERE team_id = 2
                AND id IN
                  (SELECT id
                   FROM person
                   WHERE team_id = 2
                     AND (has(['value'], replaceRegexpAll(JSONExtractRaw(person.properties, 'key'), '^"|"$', ''))) )
              GROUP BY id
              HAVING max(is_deleted) = 0
              AND (has(['value'], replaceRegexpAll(JSONExtractRaw(argMax(person.properties, _timestamp), 'key'), '^"|"$', '')))) person ON person.id = pdi.person_id
           INNER JOIN
             (SELECT group_key,
                     argMax(group_properties, _timestamp) AS group_properties_0
              FROM groups
              WHERE team_id = 2
                AND group_type_index = 0
              GROUP BY group_key) groups_0 ON "$group_0" == groups_0.group_key
           WHERE e.team_id = 2
             AND event = 'sign up'
             AND timestamp >= toTimezone(toDateTime(toStartOfDay(toDateTime('2020-01-01 00:00:00')), 'UTC'), 'UTC')
             AND timestamp <= toDateTime('2020-01-12 23:59:59')
             AND replaceRegexpAll(JSONExtractRaw(group_properties_0, 'industry'), '^"|"$', '') in (['finance'])
           GROUP BY day_start,
                    breakdown_value))
     GROUP BY day_start,
              breakdown_value
     ORDER BY breakdown_value,
              day_start)
  GROUP BY breakdown_value
  ORDER BY breakdown_value
  '
---
# name: TestClickhouseTrends.test_breakdown_by_group_props_with_person_filter_person_on_events
  '
  
  SELECT groupArray(value)
  FROM
    (SELECT replaceRegexpAll(JSONExtractRaw(group0_properties, 'industry'), '^"|"$', '') AS value,
            count(*) as count
     FROM events e
     WHERE team_id = 2
       AND event = 'sign up'
       AND timestamp >= toDateTime('2020-01-01 00:00:00', 'UTC')
       AND timestamp <= toDateTime('2020-01-12 23:59:59', 'UTC')
       AND (has(['value'], replaceRegexpAll(JSONExtractRaw(e.person_properties, 'key'), '^"|"$', '')))
       AND e.person_id != toUUIDOrZero('')
     GROUP BY value
     ORDER BY count DESC, value DESC
     LIMIT 25
     OFFSET 0)
  '
---
# name: TestClickhouseTrends.test_breakdown_by_group_props_with_person_filter_person_on_events.1
  '
  
  SELECT groupArray(day_start) as date,
         groupArray(count) as data,
         breakdown_value
  FROM
    (SELECT SUM(total) as count,
            day_start,
            breakdown_value
     FROM
       (SELECT *
        FROM
          (SELECT toUInt16(0) AS total,
                  ticks.day_start as day_start,
                  breakdown_value
           FROM
             (SELECT toStartOfDay(toDateTime('2020-01-12 23:59:59', 'UTC') - number * 86400) as day_start
              FROM numbers(12)
              UNION ALL SELECT toStartOfDay(toDateTime('2020-01-01 00:00:00', 'UTC')) as day_start) as ticks
           CROSS JOIN
             (SELECT breakdown_value
              FROM
                (SELECT ['finance'] as breakdown_value) ARRAY
              JOIN breakdown_value) as sec
           ORDER BY breakdown_value,
                    day_start
           UNION ALL SELECT count(*) as total,
                            toStartOfDay(timestamp, 'UTC') as day_start,
                            replaceRegexpAll(JSONExtractRaw(group0_properties, 'industry'), '^"|"$', '') as breakdown_value
           FROM events e
           WHERE e.team_id = 2
             AND event = 'sign up'
             AND (has(['value'], replaceRegexpAll(JSONExtractRaw(e.person_properties, 'key'), '^"|"$', '')))
<<<<<<< HEAD
             AND timestamp >= toStartOfDay(toDateTime('2020-01-01 00:00:00', 'UTC'))
             AND timestamp <= toDateTime('2020-01-12 23:59:59', 'UTC')
=======
             AND timestamp >= toTimezone(toDateTime(toStartOfDay(toDateTime('2020-01-01 00:00:00')), 'UTC'), 'UTC')
             AND timestamp <= toDateTime('2020-01-12 23:59:59')
             AND e.person_id != toUUIDOrZero('')
>>>>>>> 3fa6fc7a
             AND replaceRegexpAll(JSONExtractRaw(group0_properties, 'industry'), '^"|"$', '') in (['finance'])
             AND e.person_id != toUUIDOrZero('')
           GROUP BY day_start,
                    breakdown_value))
     GROUP BY day_start,
              breakdown_value
     ORDER BY breakdown_value,
              day_start)
  GROUP BY breakdown_value
  ORDER BY breakdown_value
  '
---
# name: TestClickhouseTrends.test_breakdown_by_group_props_with_person_filter_person_on_events_materialized
  '
  
  SELECT groupArray(value)
  FROM
    (SELECT "mat_gp0_industry" AS value,
            count(*) as count
     FROM events e
     WHERE team_id = 2
       AND event = 'sign up'
       AND timestamp >= toDateTime('2020-01-01 00:00:00', 'UTC')
       AND timestamp <= toDateTime('2020-01-12 23:59:59', 'UTC')
       AND (has(['value'], "mat_pp_key"))
       AND e.person_id != toUUIDOrZero('')
     GROUP BY value
     ORDER BY count DESC, value DESC
     LIMIT 25
     OFFSET 0)
  '
---
# name: TestClickhouseTrends.test_breakdown_by_group_props_with_person_filter_person_on_events_materialized.1
  '
  
  SELECT groupArray(day_start) as date,
         groupArray(count) as data,
         breakdown_value
  FROM
    (SELECT SUM(total) as count,
            day_start,
            breakdown_value
     FROM
       (SELECT *
        FROM
          (SELECT toUInt16(0) AS total,
                  ticks.day_start as day_start,
                  breakdown_value
           FROM
             (SELECT toStartOfDay(toDateTime('2020-01-12 23:59:59', 'UTC') - number * 86400) as day_start
              FROM numbers(12)
              UNION ALL SELECT toStartOfDay(toDateTime('2020-01-01 00:00:00', 'UTC')) as day_start) as ticks
           CROSS JOIN
             (SELECT breakdown_value
              FROM
                (SELECT ['finance'] as breakdown_value) ARRAY
              JOIN breakdown_value) as sec
           ORDER BY breakdown_value,
                    day_start
           UNION ALL SELECT count(*) as total,
                            toStartOfDay(timestamp, 'UTC') as day_start,
                            "mat_gp0_industry" as breakdown_value
           FROM events e
           WHERE e.team_id = 2
             AND event = 'sign up'
             AND (has(['value'], "mat_pp_key"))
<<<<<<< HEAD
             AND timestamp >= toStartOfDay(toDateTime('2020-01-01 00:00:00', 'UTC'))
             AND timestamp <= toDateTime('2020-01-12 23:59:59', 'UTC')
=======
             AND timestamp >= toTimezone(toDateTime(toStartOfDay(toDateTime('2020-01-01 00:00:00')), 'UTC'), 'UTC')
             AND timestamp <= toDateTime('2020-01-12 23:59:59')
             AND e.person_id != toUUIDOrZero('')
>>>>>>> 3fa6fc7a
             AND "mat_gp0_industry" in (['finance'])
             AND e.person_id != toUUIDOrZero('')
           GROUP BY day_start,
                    breakdown_value))
     GROUP BY day_start,
              breakdown_value
     ORDER BY breakdown_value,
              day_start)
  GROUP BY breakdown_value
  ORDER BY breakdown_value
  '
---
# name: TestClickhouseTrends.test_breakdown_filtering_with_properties_in_new_format
  '
  
  SELECT groupArray(value)
  FROM
    (SELECT replaceRegexpAll(JSONExtractRaw(properties, '$current_url'), '^"|"$', '') AS value,
            count(*) as count
     FROM events e
     WHERE team_id = 2
       AND event = 'sign up'
       AND timestamp >= toDateTime('2019-12-22 00:00:00', 'UTC')
       AND timestamp <= toDateTime('2020-01-05 23:59:59', 'UTC')
       AND ((has(['Firefox'], replaceRegexpAll(JSONExtractRaw(e.properties, '$browser'), '^"|"$', ''))
             OR has(['Windows'], replaceRegexpAll(JSONExtractRaw(e.properties, '$os'), '^"|"$', '')))
            AND (has(['Mac'], replaceRegexpAll(JSONExtractRaw(e.properties, '$os'), '^"|"$', ''))))
     GROUP BY value
     ORDER BY count DESC, value DESC
     LIMIT 25
     OFFSET 0)
  '
---
# name: TestClickhouseTrends.test_breakdown_filtering_with_properties_in_new_format.1
  '
  
  SELECT groupArray(day_start) as date,
         groupArray(count) as data,
         breakdown_value
  FROM
    (SELECT SUM(total) as count,
            day_start,
            breakdown_value
     FROM
       (SELECT *
        FROM
          (SELECT toUInt16(0) AS total,
                  ticks.day_start as day_start,
                  breakdown_value
           FROM
             (SELECT toStartOfDay(toDateTime('2020-01-05 23:59:59', 'UTC') - number * 86400) as day_start
              FROM numbers(15)
              UNION ALL SELECT toStartOfDay(toDateTime('2019-12-22 00:00:00', 'UTC')) as day_start) as ticks
           CROSS JOIN
             (SELECT breakdown_value
              FROM
                (SELECT ['second url'] as breakdown_value) ARRAY
              JOIN breakdown_value) as sec
           ORDER BY breakdown_value,
                    day_start
           UNION ALL SELECT count(*) as total,
                            toStartOfDay(timestamp, 'UTC') as day_start,
                            replaceRegexpAll(JSONExtractRaw(properties, '$current_url'), '^"|"$', '') as breakdown_value
           FROM events e
           WHERE e.team_id = 2
             AND event = 'sign up'
             AND ((has(['Firefox'], replaceRegexpAll(JSONExtractRaw(e.properties, '$browser'), '^"|"$', ''))
                   OR has(['Windows'], replaceRegexpAll(JSONExtractRaw(e.properties, '$os'), '^"|"$', '')))
                  AND (has(['Mac'], replaceRegexpAll(JSONExtractRaw(e.properties, '$os'), '^"|"$', ''))))
             AND timestamp >= toStartOfDay(toDateTime('2019-12-22 00:00:00', 'UTC'))
             AND timestamp <= toDateTime('2020-01-05 23:59:59', 'UTC')
             AND replaceRegexpAll(JSONExtractRaw(properties, '$current_url'), '^"|"$', '') in (['second url'])
           GROUP BY day_start,
                    breakdown_value))
     GROUP BY day_start,
              breakdown_value
     ORDER BY breakdown_value,
              day_start)
  GROUP BY breakdown_value
  ORDER BY breakdown_value
  '
---
# name: TestClickhouseTrends.test_breakdown_filtering_with_properties_in_new_format.2
  '
  
  SELECT groupArray(value)
  FROM
    (SELECT replaceRegexpAll(JSONExtractRaw(properties, '$current_url'), '^"|"$', '') AS value,
            count(*) as count
     FROM events e
     WHERE team_id = 2
       AND event = 'sign up'
       AND timestamp >= toDateTime('2019-12-22 00:00:00', 'UTC')
       AND timestamp <= toDateTime('2020-01-05 23:59:59', 'UTC')
       AND ((has(['Firefox'], replaceRegexpAll(JSONExtractRaw(e.properties, '$browser'), '^"|"$', ''))
             AND has(['Windows'], replaceRegexpAll(JSONExtractRaw(e.properties, '$os'), '^"|"$', '')))
            AND (has(['Mac'], replaceRegexpAll(JSONExtractRaw(e.properties, '$os'), '^"|"$', ''))))
     GROUP BY value
     ORDER BY count DESC, value DESC
     LIMIT 25
     OFFSET 0)
  '
---
# name: TestClickhouseTrends.test_breakdown_filtering_with_properties_in_new_format.3
  '
  SELECT [now()] AS date,
         [0] AS data,
         '' AS breakdown_value
  LIMIT 0
  '
---
# name: TestClickhouseTrends.test_breakdown_with_filter_groups_person_on_events
  '
  
  SELECT groupArray(value)
  FROM
    (SELECT replaceRegexpAll(JSONExtractRaw(properties, 'key'), '^"|"$', '') AS value,
            count(*) as count
     FROM events e
     WHERE team_id = 2
       AND event = 'sign up'
       AND timestamp >= toDateTime('2020-01-01 00:00:00', 'UTC')
       AND timestamp <= toDateTime('2020-01-12 23:59:59', 'UTC')
       AND (has(['finance'], replaceRegexpAll(JSONExtractRaw(group0_properties, 'industry'), '^"|"$', '')))
       AND e.person_id != toUUIDOrZero('')
     GROUP BY value
     ORDER BY count DESC, value DESC
     LIMIT 25
     OFFSET 0)
  '
---
# name: TestClickhouseTrends.test_breakdown_with_filter_groups_person_on_events.1
  '
  
  SELECT groupArray(day_start) as date,
         groupArray(count) as data,
         breakdown_value
  FROM
    (SELECT SUM(total) as count,
            day_start,
            breakdown_value
     FROM
       (SELECT *
        FROM
          (SELECT toUInt16(0) AS total,
                  ticks.day_start as day_start,
                  breakdown_value
           FROM
             (SELECT toStartOfDay(toDateTime('2020-01-12 23:59:59', 'UTC') - number * 86400) as day_start
              FROM numbers(12)
              UNION ALL SELECT toStartOfDay(toDateTime('2020-01-01 00:00:00', 'UTC')) as day_start) as ticks
           CROSS JOIN
             (SELECT breakdown_value
              FROM
                (SELECT ['uh', 'oh'] as breakdown_value) ARRAY
              JOIN breakdown_value) as sec
           ORDER BY breakdown_value,
                    day_start
           UNION ALL SELECT count(*) as total,
                            toStartOfDay(timestamp, 'UTC') as day_start,
                            replaceRegexpAll(JSONExtractRaw(properties, 'key'), '^"|"$', '') as breakdown_value
           FROM events e
           WHERE e.team_id = 2
             AND event = 'sign up'
             AND (has(['finance'], replaceRegexpAll(JSONExtractRaw(group0_properties, 'industry'), '^"|"$', '')))
<<<<<<< HEAD
             AND timestamp >= toStartOfDay(toDateTime('2020-01-01 00:00:00', 'UTC'))
             AND timestamp <= toDateTime('2020-01-12 23:59:59', 'UTC')
=======
             AND timestamp >= toTimezone(toDateTime(toStartOfDay(toDateTime('2020-01-01 00:00:00')), 'UTC'), 'UTC')
             AND timestamp <= toDateTime('2020-01-12 23:59:59')
             AND e.person_id != toUUIDOrZero('')
>>>>>>> 3fa6fc7a
             AND replaceRegexpAll(JSONExtractRaw(properties, 'key'), '^"|"$', '') in (['uh', 'oh'])
             AND e.person_id != toUUIDOrZero('')
           GROUP BY day_start,
                    breakdown_value))
     GROUP BY day_start,
              breakdown_value
     ORDER BY breakdown_value,
              day_start)
  GROUP BY breakdown_value
  ORDER BY breakdown_value
  '
---
# name: TestClickhouseTrends.test_breakdown_with_filter_groups_person_on_events_materialized
  '
  
  SELECT groupArray(value)
  FROM
    (SELECT "mat_key" AS value,
            count(*) as count
     FROM events e
     WHERE team_id = 2
       AND event = 'sign up'
       AND timestamp >= toDateTime('2020-01-01 00:00:00', 'UTC')
       AND timestamp <= toDateTime('2020-01-12 23:59:59', 'UTC')
       AND (has(['finance'], "mat_gp0_industry"))
       AND e.person_id != toUUIDOrZero('')
     GROUP BY value
     ORDER BY count DESC, value DESC
     LIMIT 25
     OFFSET 0)
  '
---
# name: TestClickhouseTrends.test_breakdown_with_filter_groups_person_on_events_materialized.1
  '
  
  SELECT groupArray(day_start) as date,
         groupArray(count) as data,
         breakdown_value
  FROM
    (SELECT SUM(total) as count,
            day_start,
            breakdown_value
     FROM
       (SELECT *
        FROM
          (SELECT toUInt16(0) AS total,
                  ticks.day_start as day_start,
                  breakdown_value
           FROM
             (SELECT toStartOfDay(toDateTime('2020-01-12 23:59:59', 'UTC') - number * 86400) as day_start
              FROM numbers(12)
              UNION ALL SELECT toStartOfDay(toDateTime('2020-01-01 00:00:00', 'UTC')) as day_start) as ticks
           CROSS JOIN
             (SELECT breakdown_value
              FROM
                (SELECT ['uh', 'oh'] as breakdown_value) ARRAY
              JOIN breakdown_value) as sec
           ORDER BY breakdown_value,
                    day_start
           UNION ALL SELECT count(*) as total,
                            toStartOfDay(timestamp, 'UTC') as day_start,
                            "mat_key" as breakdown_value
           FROM events e
           WHERE e.team_id = 2
             AND event = 'sign up'
             AND (has(['finance'], "mat_gp0_industry"))
<<<<<<< HEAD
             AND timestamp >= toStartOfDay(toDateTime('2020-01-01 00:00:00', 'UTC'))
             AND timestamp <= toDateTime('2020-01-12 23:59:59', 'UTC')
=======
             AND timestamp >= toTimezone(toDateTime(toStartOfDay(toDateTime('2020-01-01 00:00:00')), 'UTC'), 'UTC')
             AND timestamp <= toDateTime('2020-01-12 23:59:59')
             AND e.person_id != toUUIDOrZero('')
>>>>>>> 3fa6fc7a
             AND "mat_key" in (['uh', 'oh'])
             AND e.person_id != toUUIDOrZero('')
           GROUP BY day_start,
                    breakdown_value))
     GROUP BY day_start,
              breakdown_value
     ORDER BY breakdown_value,
              day_start)
  GROUP BY breakdown_value
  ORDER BY breakdown_value
  '
---
# name: TestClickhouseTrends.test_filtering_by_multiple_groups_person_on_events
  '
  
  SELECT groupArray(day_start) as date,
         groupArray(count) as data
  FROM
    (SELECT SUM(total) AS count,
            day_start
     from
       (SELECT toUInt16(0) AS total,
               toStartOfDay(toDateTime('2020-01-12 23:59:59', 'UTC') - toIntervalDay(number)) AS day_start
        FROM numbers(dateDiff('day', toStartOfDay(toDateTime('2020-01-01 00:00:00', 'UTC')), toDateTime('2020-01-12 23:59:59', 'UTC')))
        UNION ALL SELECT toUInt16(0) AS total,
                         toStartOfDay(toDateTime('2020-01-01 00:00:00', 'UTC'))
        UNION ALL SELECT count(*) as data,
                         toStartOfDay(toDateTime(timestamp, 'UTC')) as date
        FROM
          (SELECT e.timestamp as timestamp,
                  e.person_id as person_id,
                  e."group0_properties" as "group0_properties",
                  e."group2_properties" as "group2_properties"
           FROM events e
           WHERE team_id = 2
             AND event = 'sign up'
             AND timestamp >= toStartOfDay(toDateTime('2020-01-01 00:00:00', 'UTC'))
             AND timestamp <= toDateTime('2020-01-12 23:59:59', 'UTC')
             AND (has(['finance'], replaceRegexpAll(JSONExtractRaw(group0_properties, 'industry'), '^"|"$', ''))
                  AND has(['six'], replaceRegexpAll(JSONExtractRaw(group2_properties, 'name'), '^"|"$', '')))
             AND e.person_id != toUUIDOrZero('') )
        GROUP BY date)
     group by day_start
     order by day_start SETTINGS allow_experimental_window_functions = 1) SETTINGS timeout_before_checking_execution_speed = 60
  '
---
# name: TestClickhouseTrends.test_filtering_by_multiple_groups_person_on_events.1
  '
  
  SELECT person_id AS actor_id
  FROM
    (SELECT e.timestamp as timestamp,
            e.person_id as person_id,
            e.distinct_id as distinct_id,
            e.team_id as team_id,
            e."group0_properties" as "group0_properties",
            e."group2_properties" as "group2_properties"
     FROM events e
     WHERE team_id = 2
       AND event = 'sign up'
       AND timestamp >= toDateTime('2020-01-02 00:00:00', 'UTC')
       AND timestamp <= toDateTime('2020-01-02 23:59:59', 'UTC')
       AND (has(['finance'], replaceRegexpAll(JSONExtractRaw(group0_properties, 'industry'), '^"|"$', ''))
            AND has(['six'], replaceRegexpAll(JSONExtractRaw(group2_properties, 'name'), '^"|"$', '')))
       AND e.person_id != toUUIDOrZero('') )
  GROUP BY actor_id
  LIMIT 100
  OFFSET 0
  '
---
# name: TestClickhouseTrends.test_filtering_by_multiple_groups_person_on_events_materialized
  '
  
  SELECT groupArray(day_start) as date,
         groupArray(count) as data
  FROM
    (SELECT SUM(total) AS count,
            day_start
     from
       (SELECT toUInt16(0) AS total,
               toStartOfDay(toDateTime('2020-01-12 23:59:59', 'UTC') - toIntervalDay(number)) AS day_start
        FROM numbers(dateDiff('day', toStartOfDay(toDateTime('2020-01-01 00:00:00', 'UTC')), toDateTime('2020-01-12 23:59:59', 'UTC')))
        UNION ALL SELECT toUInt16(0) AS total,
                         toStartOfDay(toDateTime('2020-01-01 00:00:00', 'UTC'))
        UNION ALL SELECT count(*) as data,
                         toStartOfDay(toDateTime(timestamp, 'UTC')) as date
        FROM
          (SELECT e.timestamp as timestamp,
                  e.person_id as person_id,
                  e."mat_gp0_industry" as "mat_gp0_industry",
                  e."mat_gp2_name" as "mat_gp2_name"
           FROM events e
           WHERE team_id = 2
             AND event = 'sign up'
             AND timestamp >= toStartOfDay(toDateTime('2020-01-01 00:00:00', 'UTC'))
             AND timestamp <= toDateTime('2020-01-12 23:59:59', 'UTC')
             AND (has(['finance'], "mat_gp0_industry")
                  AND has(['six'], "mat_gp2_name"))
             AND e.person_id != toUUIDOrZero('') )
        GROUP BY date)
     group by day_start
     order by day_start SETTINGS allow_experimental_window_functions = 1) SETTINGS timeout_before_checking_execution_speed = 60
  '
---
# name: TestClickhouseTrends.test_filtering_by_multiple_groups_person_on_events_materialized.1
  '
  
  SELECT person_id AS actor_id
  FROM
    (SELECT e.timestamp as timestamp,
            e.person_id as person_id,
            e.distinct_id as distinct_id,
            e.team_id as team_id,
            e."mat_gp0_industry" as "mat_gp0_industry",
            e."mat_gp2_name" as "mat_gp2_name"
     FROM events e
     WHERE team_id = 2
       AND event = 'sign up'
       AND timestamp >= toDateTime('2020-01-02 00:00:00', 'UTC')
       AND timestamp <= toDateTime('2020-01-02 23:59:59', 'UTC')
       AND (has(['finance'], "mat_gp0_industry")
            AND has(['six'], "mat_gp2_name"))
       AND e.person_id != toUUIDOrZero('') )
  GROUP BY actor_id
  LIMIT 100
  OFFSET 0
  '
---
# name: TestClickhouseTrends.test_filtering_with_group_props
  '
  
  SELECT groupArray(day_start) as date,
         groupArray(count) as data
  FROM
    (SELECT SUM(total) AS count,
            day_start
     from
       (SELECT toUInt16(0) AS total,
               toStartOfDay(toDateTime('2020-01-12 23:59:59') - toIntervalDay(number), 'UTC') AS day_start
        FROM numbers(dateDiff('day', toStartOfDay(toDateTime('2020-01-01 00:00:00'), 'UTC'), toDateTime('2020-01-12 23:59:59'), 'UTC'))
        UNION ALL SELECT toUInt16(0) AS total,
                         toStartOfDay(toDateTime('2020-01-01 00:00:00'), 'UTC')
        UNION ALL SELECT count(*) as data,
                         toStartOfDay(toDateTime(timestamp), 'UTC') as date
        FROM
          (SELECT e.timestamp as timestamp,
                  pdi.person_id as person_id
           FROM events e
           INNER JOIN
             (SELECT distinct_id,
                     argMax(person_id, version) as person_id
              FROM person_distinct_id2
              WHERE team_id = 2
              GROUP BY distinct_id
              HAVING argMax(is_deleted, version) = 0) AS pdi ON e.distinct_id = pdi.distinct_id
           INNER JOIN
             (SELECT id
              FROM person
              WHERE team_id = 2
                AND id IN
                  (SELECT id
                   FROM person
                   WHERE team_id = 2
                     AND ((has(['value'], replaceRegexpAll(JSONExtractRaw(person.properties, 'key'), '^"|"$', '')))) )
              GROUP BY id
              HAVING max(is_deleted) = 0
              AND ((has(['value'], replaceRegexpAll(JSONExtractRaw(argMax(person.properties, _timestamp), 'key'), '^"|"$', ''))))) person ON person.id = pdi.person_id
           INNER JOIN
             (SELECT group_key,
                     argMax(group_properties, _timestamp) AS group_properties_0
              FROM groups
              WHERE team_id = 2
                AND group_type_index = 0
              GROUP BY group_key) groups_0 ON "$group_0" == groups_0.group_key
           WHERE team_id = 2
             AND event = '$pageview'
             AND timestamp >= toTimezone(toDateTime(toStartOfDay(toDateTime('2020-01-01 00:00:00')), 'UTC'), 'UTC')
             AND timestamp <= toDateTime('2020-01-12 23:59:59')
             AND ((has(['finance'], replaceRegexpAll(JSONExtractRaw(group_properties_0, 'industry'), '^"|"$', '')))) )
        GROUP BY date)
     group by day_start
     order by day_start SETTINGS allow_experimental_window_functions = 1) SETTINGS timeout_before_checking_execution_speed = 60
  '
---
# name: TestClickhouseTrends.test_filtering_with_group_props_person_on_events
  '
  
  SELECT groupArray(day_start) as date,
         groupArray(count) as data
  FROM
    (SELECT SUM(total) AS count,
            day_start
     from
       (SELECT toUInt16(0) AS total,
               toStartOfDay(toDateTime('2020-01-12 23:59:59', 'UTC') - toIntervalDay(number)) AS day_start
        FROM numbers(dateDiff('day', toStartOfDay(toDateTime('2020-01-01 00:00:00', 'UTC')), toDateTime('2020-01-12 23:59:59', 'UTC')))
        UNION ALL SELECT toUInt16(0) AS total,
                         toStartOfDay(toDateTime('2020-01-01 00:00:00', 'UTC'))
        UNION ALL SELECT count(*) as data,
                         toStartOfDay(toDateTime(timestamp, 'UTC')) as date
        FROM
          (SELECT e.timestamp as timestamp,
                  e.person_id as person_id,
                  e."person_properties" as "person_properties",
                  e."group0_properties" as "group0_properties"
           FROM events e
           WHERE team_id = 2
             AND event = '$pageview'
             AND timestamp >= toStartOfDay(toDateTime('2020-01-01 00:00:00', 'UTC'))
             AND timestamp <= toDateTime('2020-01-12 23:59:59', 'UTC')
             AND ((has(['finance'], replaceRegexpAll(JSONExtractRaw(group0_properties, 'industry'), '^"|"$', '')))
                  AND (has(['value'], replaceRegexpAll(JSONExtractRaw(e.person_properties, 'key'), '^"|"$', ''))))
             AND e.person_id != toUUIDOrZero('') )
        GROUP BY date)
     group by day_start
     order by day_start SETTINGS allow_experimental_window_functions = 1) SETTINGS timeout_before_checking_execution_speed = 60
  '
---
# name: TestClickhouseTrends.test_filtering_with_group_props_person_on_events_materialized
  '
  
  SELECT groupArray(day_start) as date,
         groupArray(count) as data
  FROM
    (SELECT SUM(total) AS count,
            day_start
     from
       (SELECT toUInt16(0) AS total,
               toStartOfDay(toDateTime('2020-01-12 23:59:59', 'UTC') - toIntervalDay(number)) AS day_start
        FROM numbers(dateDiff('day', toStartOfDay(toDateTime('2020-01-01 00:00:00', 'UTC')), toDateTime('2020-01-12 23:59:59', 'UTC')))
        UNION ALL SELECT toUInt16(0) AS total,
                         toStartOfDay(toDateTime('2020-01-01 00:00:00', 'UTC'))
        UNION ALL SELECT count(*) as data,
                         toStartOfDay(toDateTime(timestamp, 'UTC')) as date
        FROM
          (SELECT e.timestamp as timestamp,
                  e.person_id as person_id,
                  e."mat_pp_key" as "mat_pp_key",
                  e."mat_gp0_industry" as "mat_gp0_industry"
           FROM events e
           WHERE team_id = 2
             AND event = '$pageview'
             AND timestamp >= toStartOfDay(toDateTime('2020-01-01 00:00:00', 'UTC'))
             AND timestamp <= toDateTime('2020-01-12 23:59:59', 'UTC')
             AND ((has(['finance'], "mat_gp0_industry"))
                  AND (has(['value'], "mat_pp_key")))
             AND e.person_id != toUUIDOrZero('') )
        GROUP BY date)
     group by day_start
     order by day_start SETTINGS allow_experimental_window_functions = 1) SETTINGS timeout_before_checking_execution_speed = 60
  '
---
# name: TestClickhouseTrends.test_person_property_filtering
  '
  
  SELECT groupArray(day_start) as date,
         groupArray(count) as data
  FROM
    (SELECT SUM(total) AS count,
            day_start
     from
       (SELECT toUInt16(0) AS total,
               toStartOfDay(toDateTime('2020-01-04 23:59:59', 'UTC') - toIntervalDay(number)) AS day_start
        FROM numbers(dateDiff('day', toStartOfDay(toDateTime('2019-12-28 00:00:00', 'UTC')), toDateTime('2020-01-04 23:59:59', 'UTC')))
        UNION ALL SELECT toUInt16(0) AS total,
                         toStartOfDay(toDateTime('2019-12-28 00:00:00', 'UTC'))
        UNION ALL SELECT count(*) as data,
                         toStartOfDay(toDateTime(timestamp, 'UTC')) as date
        FROM
          (SELECT e.timestamp as timestamp,
                  pdi.person_id as person_id
           FROM events e
           INNER JOIN
             (SELECT distinct_id,
                     argMax(person_id, version) as person_id
              FROM person_distinct_id2
              WHERE team_id = 2
              GROUP BY distinct_id
              HAVING argMax(is_deleted, version) = 0) AS pdi ON e.distinct_id = pdi.distinct_id
           INNER JOIN
             (SELECT id
              FROM person
              WHERE team_id = 2
                AND id IN
                  (SELECT id
                   FROM person
                   WHERE team_id = 2
                     AND (has(['person1'], replaceRegexpAll(JSONExtractRaw(person.properties, 'name'), '^"|"$', ''))) )
              GROUP BY id
              HAVING max(is_deleted) = 0
              AND (has(['person1'], replaceRegexpAll(JSONExtractRaw(argMax(person.properties, _timestamp), 'name'), '^"|"$', '')))) person ON person.id = pdi.person_id
           WHERE team_id = 2
             AND event = 'watched movie'
             AND timestamp >= toStartOfDay(toDateTime('2019-12-28 00:00:00', 'UTC'))
             AND timestamp <= toDateTime('2020-01-04 23:59:59', 'UTC') )
        GROUP BY date)
     group by day_start
     order by day_start SETTINGS allow_experimental_window_functions = 1) SETTINGS timeout_before_checking_execution_speed = 60
  '
---
# name: TestClickhouseTrends.test_person_property_filtering_clashing_with_event_property
  '
  
  SELECT groupArray(day_start) as date,
         groupArray(count) as data
  FROM
    (SELECT SUM(total) AS count,
            day_start
     from
       (SELECT toUInt16(0) AS total,
               toStartOfDay(toDateTime('2020-01-04 23:59:59', 'UTC') - toIntervalDay(number)) AS day_start
        FROM numbers(dateDiff('day', toStartOfDay(toDateTime('2019-12-28 00:00:00', 'UTC')), toDateTime('2020-01-04 23:59:59', 'UTC')))
        UNION ALL SELECT toUInt16(0) AS total,
                         toStartOfDay(toDateTime('2019-12-28 00:00:00', 'UTC'))
        UNION ALL SELECT count(*) as data,
                         toStartOfDay(toDateTime(timestamp, 'UTC')) as date
        FROM
          (SELECT e.timestamp as timestamp,
                  pdi.person_id as person_id
           FROM events e
           INNER JOIN
             (SELECT distinct_id,
                     argMax(person_id, version) as person_id
              FROM person_distinct_id2
              WHERE team_id = 2
              GROUP BY distinct_id
              HAVING argMax(is_deleted, version) = 0) AS pdi ON e.distinct_id = pdi.distinct_id
           INNER JOIN
             (SELECT id
              FROM person
              WHERE team_id = 2
                AND id IN
                  (SELECT id
                   FROM person
                   WHERE team_id = 2
                     AND (has(['person1'], replaceRegexpAll(JSONExtractRaw(person.properties, 'name'), '^"|"$', ''))) )
              GROUP BY id
              HAVING max(is_deleted) = 0
              AND (has(['person1'], replaceRegexpAll(JSONExtractRaw(argMax(person.properties, _timestamp), 'name'), '^"|"$', '')))) person ON person.id = pdi.person_id
           WHERE team_id = 2
             AND event = 'watched movie'
             AND timestamp >= toStartOfDay(toDateTime('2019-12-28 00:00:00', 'UTC'))
             AND timestamp <= toDateTime('2020-01-04 23:59:59', 'UTC') )
        GROUP BY date)
     group by day_start
     order by day_start SETTINGS allow_experimental_window_functions = 1) SETTINGS timeout_before_checking_execution_speed = 60
  '
---
# name: TestClickhouseTrends.test_person_property_filtering_clashing_with_event_property.1
  '
  
  SELECT groupArray(day_start) as date,
         groupArray(count) as data
  FROM
    (SELECT SUM(total) AS count,
            day_start
     from
       (SELECT toUInt16(0) AS total,
               toStartOfDay(toDateTime('2020-01-04 23:59:59', 'UTC') - toIntervalDay(number)) AS day_start
        FROM numbers(dateDiff('day', toStartOfDay(toDateTime('2019-12-28 00:00:00', 'UTC')), toDateTime('2020-01-04 23:59:59', 'UTC')))
        UNION ALL SELECT toUInt16(0) AS total,
                         toStartOfDay(toDateTime('2019-12-28 00:00:00', 'UTC'))
        UNION ALL SELECT count(*) as data,
                         toStartOfDay(toDateTime(timestamp, 'UTC')) as date
        FROM
          (SELECT e.timestamp as timestamp,
                  e."properties" as "properties"
           FROM events e
           WHERE team_id = 2
             AND event = 'watched movie'
             AND timestamp >= toStartOfDay(toDateTime('2019-12-28 00:00:00', 'UTC'))
             AND timestamp <= toDateTime('2020-01-04 23:59:59', 'UTC')
             AND (has(['1'], replaceRegexpAll(JSONExtractRaw(e.properties, 'name'), '^"|"$', ''))) )
        GROUP BY date)
     group by day_start
     order by day_start SETTINGS allow_experimental_window_functions = 1) SETTINGS timeout_before_checking_execution_speed = 60
  '
---
# name: TestClickhouseTrends.test_person_property_filtering_clashing_with_event_property_materialized
  '
  
  SELECT groupArray(day_start) as date,
         groupArray(count) as data
  FROM
    (SELECT SUM(total) AS count,
            day_start
     from
       (SELECT toUInt16(0) AS total,
               toStartOfDay(toDateTime('2020-01-04 23:59:59', 'UTC') - toIntervalDay(number)) AS day_start
        FROM numbers(dateDiff('day', toStartOfDay(toDateTime('2019-12-28 00:00:00', 'UTC')), toDateTime('2020-01-04 23:59:59', 'UTC')))
        UNION ALL SELECT toUInt16(0) AS total,
                         toStartOfDay(toDateTime('2019-12-28 00:00:00', 'UTC'))
        UNION ALL SELECT count(*) as data,
                         toStartOfDay(toDateTime(timestamp, 'UTC')) as date
        FROM
          (SELECT e.timestamp as timestamp,
                  pdi.person_id as person_id
           FROM events e
           INNER JOIN
             (SELECT distinct_id,
                     argMax(person_id, version) as person_id
              FROM person_distinct_id2
              WHERE team_id = 2
              GROUP BY distinct_id
              HAVING argMax(is_deleted, version) = 0) AS pdi ON e.distinct_id = pdi.distinct_id
           INNER JOIN
             (SELECT id
              FROM person
              WHERE team_id = 2
                AND id IN
                  (SELECT id
                   FROM person
                   WHERE team_id = 2
                     AND (has(['person1'], person."pmat_name")) )
              GROUP BY id
              HAVING max(is_deleted) = 0
              AND (has(['person1'], argMax(person."pmat_name", _timestamp)))) person ON person.id = pdi.person_id
           WHERE team_id = 2
             AND event = 'watched movie'
             AND timestamp >= toStartOfDay(toDateTime('2019-12-28 00:00:00', 'UTC'))
             AND timestamp <= toDateTime('2020-01-04 23:59:59', 'UTC') )
        GROUP BY date)
     group by day_start
     order by day_start SETTINGS allow_experimental_window_functions = 1) SETTINGS timeout_before_checking_execution_speed = 60
  '
---
# name: TestClickhouseTrends.test_person_property_filtering_clashing_with_event_property_materialized.1
  '
  
  SELECT groupArray(day_start) as date,
         groupArray(count) as data
  FROM
    (SELECT SUM(total) AS count,
            day_start
     from
       (SELECT toUInt16(0) AS total,
               toStartOfDay(toDateTime('2020-01-04 23:59:59', 'UTC') - toIntervalDay(number)) AS day_start
        FROM numbers(dateDiff('day', toStartOfDay(toDateTime('2019-12-28 00:00:00', 'UTC')), toDateTime('2020-01-04 23:59:59', 'UTC')))
        UNION ALL SELECT toUInt16(0) AS total,
                         toStartOfDay(toDateTime('2019-12-28 00:00:00', 'UTC'))
        UNION ALL SELECT count(*) as data,
                         toStartOfDay(toDateTime(timestamp, 'UTC')) as date
        FROM
          (SELECT e.timestamp as timestamp,
                  e."mat_name" as "mat_name"
           FROM events e
           WHERE team_id = 2
             AND event = 'watched movie'
             AND timestamp >= toStartOfDay(toDateTime('2019-12-28 00:00:00', 'UTC'))
             AND timestamp <= toDateTime('2020-01-04 23:59:59', 'UTC')
             AND (has(['1'], "mat_name")) )
        GROUP BY date)
     group by day_start
     order by day_start SETTINGS allow_experimental_window_functions = 1) SETTINGS timeout_before_checking_execution_speed = 60
  '
---
# name: TestClickhouseTrends.test_person_property_filtering_materialized
  '
  
  SELECT groupArray(day_start) as date,
         groupArray(count) as data
  FROM
    (SELECT SUM(total) AS count,
            day_start
     from
       (SELECT toUInt16(0) AS total,
               toStartOfDay(toDateTime('2020-01-04 23:59:59', 'UTC') - toIntervalDay(number)) AS day_start
        FROM numbers(dateDiff('day', toStartOfDay(toDateTime('2019-12-28 00:00:00', 'UTC')), toDateTime('2020-01-04 23:59:59', 'UTC')))
        UNION ALL SELECT toUInt16(0) AS total,
                         toStartOfDay(toDateTime('2019-12-28 00:00:00', 'UTC'))
        UNION ALL SELECT count(*) as data,
                         toStartOfDay(toDateTime(timestamp, 'UTC')) as date
        FROM
          (SELECT e.timestamp as timestamp,
                  pdi.person_id as person_id
           FROM events e
           INNER JOIN
             (SELECT distinct_id,
                     argMax(person_id, version) as person_id
              FROM person_distinct_id2
              WHERE team_id = 2
              GROUP BY distinct_id
              HAVING argMax(is_deleted, version) = 0) AS pdi ON e.distinct_id = pdi.distinct_id
           INNER JOIN
             (SELECT id
              FROM person
              WHERE team_id = 2
                AND id IN
                  (SELECT id
                   FROM person
                   WHERE team_id = 2
                     AND (has(['person1'], person."pmat_name")) )
              GROUP BY id
              HAVING max(is_deleted) = 0
              AND (has(['person1'], argMax(person."pmat_name", _timestamp)))) person ON person.id = pdi.person_id
           WHERE team_id = 2
             AND event = 'watched movie'
             AND timestamp >= toStartOfDay(toDateTime('2019-12-28 00:00:00', 'UTC'))
             AND timestamp <= toDateTime('2020-01-04 23:59:59', 'UTC') )
        GROUP BY date)
     group by day_start
     order by day_start SETTINGS allow_experimental_window_functions = 1) SETTINGS timeout_before_checking_execution_speed = 60
  '
---
# name: TestClickhouseTrends.test_timezone_weekly
  '
  
  SELECT groupArray(day_start) as date,
         groupArray(count) as data
  FROM
    (SELECT SUM(total) AS count,
            day_start
     from
       (SELECT toUInt16(0) AS total,
               toStartOfWeek(toDateTime('2020-01-25 23:59:59', 'US/Pacific') - toIntervalWeek(number), 0) AS day_start
        FROM numbers(dateDiff('week', toStartOfWeek(toDateTime('2020-01-11 00:00:00', 'US/Pacific'), 0), toDateTime('2020-01-25 23:59:59', 'US/Pacific')))
        UNION ALL SELECT toUInt16(0) AS total,
                         toStartOfWeek(toDateTime('2020-01-11 00:00:00', 'US/Pacific'), 0)
        UNION ALL SELECT count(*) as data,
                         toStartOfWeek(toDateTime(timestamp, 'US/Pacific'), 0) as date
        FROM
          (SELECT e.timestamp as timestamp
           FROM events e
           WHERE team_id = 2
             AND event = 'sign up'
             AND timestamp >= toStartOfWeek(toDateTime('2020-01-11 00:00:00', 'US/Pacific'), 0)
             AND timestamp <= toDateTime('2020-01-25 23:59:59', 'US/Pacific') )
        GROUP BY date)
     group by day_start
     order by day_start SETTINGS allow_experimental_window_functions = 1) SETTINGS timeout_before_checking_execution_speed = 60
  '
---
# name: TestClickhouseTrends.test_timezones
  '
  
  SELECT groupArray(day_start) as date,
         groupArray(count) as data
  FROM
    (SELECT SUM(total) AS count,
            day_start
     from
       (SELECT toUInt16(0) AS total,
               toStartOfDay(toDateTime('2020-01-05 23:59:59', 'US/Pacific') - toIntervalDay(number)) AS day_start
        FROM numbers(dateDiff('day', toStartOfDay(toDateTime('2019-12-29 00:00:00', 'US/Pacific')), toDateTime('2020-01-05 23:59:59', 'US/Pacific')))
        UNION ALL SELECT toUInt16(0) AS total,
                         toStartOfDay(toDateTime('2019-12-29 00:00:00', 'US/Pacific'))
        UNION ALL SELECT count(*) as data,
                         toStartOfDay(toDateTime(timestamp, 'US/Pacific')) as date
        FROM
          (SELECT e.timestamp as timestamp
           FROM events e
           WHERE team_id = 2
             AND event = 'sign up'
             AND timestamp >= toStartOfDay(toDateTime('2019-12-29 00:00:00', 'US/Pacific'))
             AND timestamp <= toDateTime('2020-01-05 23:59:59', 'US/Pacific') )
        GROUP BY date)
     group by day_start
     order by day_start SETTINGS allow_experimental_window_functions = 1) SETTINGS timeout_before_checking_execution_speed = 60
  '
---
# name: TestClickhouseTrends.test_timezones.1
  '
  
  SELECT groupArray(day_start) as date,
         groupArray(count) as data
  FROM
    (SELECT SUM(total) AS count,
            day_start
     from
       (SELECT toUInt16(0) AS total,
               toStartOfDay(toDateTime('2020-01-05 23:59:59', 'US/Pacific') - toIntervalDay(number)) AS day_start
        FROM numbers(dateDiff('day', toStartOfDay(toDateTime('2019-12-22 00:00:00', 'US/Pacific')), toDateTime('2020-01-05 23:59:59', 'US/Pacific')))
        UNION ALL SELECT toUInt16(0) AS total,
                         toStartOfDay(toDateTime('2019-12-22 00:00:00', 'US/Pacific'))
        UNION ALL SELECT count(DISTINCT person_id) as data,
                         toStartOfDay(toDateTime(timestamp, 'US/Pacific')) as date
        FROM
          (SELECT e.timestamp as timestamp,
                  pdi.person_id as person_id
           FROM events e
           INNER JOIN
             (SELECT distinct_id,
                     argMax(person_id, version) as person_id
              FROM person_distinct_id2
              WHERE team_id = 2
              GROUP BY distinct_id
              HAVING argMax(is_deleted, version) = 0) AS pdi ON e.distinct_id = pdi.distinct_id
           WHERE team_id = 2
             AND event = 'sign up'
             AND timestamp >= toStartOfDay(toDateTime('2019-12-22 00:00:00', 'US/Pacific'))
             AND timestamp <= toDateTime('2020-01-05 23:59:59', 'US/Pacific') )
        GROUP BY date)
     group by day_start
     order by day_start SETTINGS allow_experimental_window_functions = 1) SETTINGS timeout_before_checking_execution_speed = 60
  '
---
# name: TestClickhouseTrends.test_timezones.2
  '
  
  SELECT groupArray(day_start) as date,
         groupArray(count) as data
  FROM
    (SELECT SUM(total) AS count,
            day_start
     from
       (SELECT toUInt16(0) AS total,
               toStartOfDay(toDateTime('2020-01-05 23:59:59', 'US/Pacific') - toIntervalDay(number)) AS day_start
        FROM numbers(dateDiff('day', toStartOfDay(toDateTime('2019-12-29 00:00:00', 'US/Pacific')), toDateTime('2020-01-05 23:59:59', 'US/Pacific')))
        UNION ALL SELECT toUInt16(0) AS total,
                         toStartOfDay(toDateTime('2019-12-29 00:00:00', 'US/Pacific'))
        UNION ALL SELECT counts as total,
                         timestamp as day_start
        FROM
          (SELECT d.timestamp,
                  COUNT(DISTINCT person_id) counts
           FROM
             (SELECT toStartOfDay(toDateTime(timestamp, 'US/Pacific')) as timestamp
              FROM events
              WHERE team_id = 2
                AND timestamp >= toDateTime('2019-12-22 00:00:00', 'US/Pacific')
                AND timestamp <= toDateTime('2020-01-05 23:59:59', 'US/Pacific')
              GROUP BY timestamp) d
           CROSS JOIN
             (SELECT toStartOfDay(toDateTime(timestamp, 'US/Pacific')) as timestamp,
                     person_id
              FROM
                (SELECT e.timestamp as timestamp,
                        pdi.person_id as person_id
                 FROM events e
                 INNER JOIN
                   (SELECT distinct_id,
                           argMax(person_id, version) as person_id
                    FROM person_distinct_id2
                    WHERE team_id = 2
                    GROUP BY distinct_id
                    HAVING argMax(is_deleted, version) = 0) AS pdi ON e.distinct_id = pdi.distinct_id
                 WHERE team_id = 2
                   AND event = 'sign up'
                   AND timestamp >= toDateTime('2019-12-22 00:00:00', 'US/Pacific')
                   AND timestamp <= toDateTime('2020-01-05 23:59:59', 'US/Pacific') ) events
              WHERE 1 = 1
                AND timestamp >= toDateTime('2019-12-22 00:00:00', 'US/Pacific')
                AND timestamp <= toDateTime('2020-01-05 23:59:59', 'US/Pacific')
              GROUP BY timestamp,
                       person_id) e
           WHERE e.timestamp <= d.timestamp
             AND e.timestamp > d.timestamp - INTERVAL 7 DAY
           GROUP BY d.timestamp
           ORDER BY d.timestamp)
        WHERE 1 = 1
          AND timestamp >= toStartOfDay(toDateTime('2019-12-29 00:00:00', 'US/Pacific'))
          AND timestamp <= toDateTime('2020-01-05 23:59:59', 'US/Pacific') )
     group by day_start
     order by day_start SETTINGS allow_experimental_window_functions = 1) SETTINGS timeout_before_checking_execution_speed = 60
  '
---
# name: TestClickhouseTrends.test_timezones.3
  '
  
  SELECT groupArray(day_start) as date,
         groupArray(count) as data
  FROM
    (SELECT SUM(total) AS count,
            day_start
     from
       (SELECT toUInt16(0) AS total,
               toStartOfDay(toDateTime('2020-01-05 23:59:59', 'US/Pacific') - toIntervalDay(number)) AS day_start
        FROM numbers(dateDiff('day', toStartOfDay(toDateTime('2019-12-29 00:00:00', 'US/Pacific')), toDateTime('2020-01-05 23:59:59', 'US/Pacific')))
        UNION ALL SELECT toUInt16(0) AS total,
                         toStartOfDay(toDateTime('2019-12-29 00:00:00', 'US/Pacific'))
        UNION ALL SELECT count(*) as data,
                         toStartOfDay(toDateTime(timestamp, 'US/Pacific')) as date
        FROM
          (SELECT e.timestamp as timestamp
           FROM events e
           WHERE team_id = 2
             AND event = 'sign up'
             AND timestamp >= toStartOfDay(toDateTime('2019-12-29 00:00:00', 'US/Pacific'))
             AND timestamp <= toDateTime('2020-01-05 23:59:59', 'US/Pacific') )
        GROUP BY date)
     group by day_start
     order by day_start SETTINGS allow_experimental_window_functions = 1) SETTINGS timeout_before_checking_execution_speed = 60
  '
---
# name: TestClickhouseTrends.test_timezones.4
  '
  
  SELECT groupArray(value)
  FROM
    (SELECT replaceRegexpAll(JSONExtractRaw(properties, '$os'), '^"|"$', '') AS value,
            count(*) as count
     FROM events e
     WHERE team_id = 2
       AND event = 'sign up'
       AND timestamp >= toDateTime('2019-12-29 00:00:00', 'US/Pacific')
       AND timestamp <= toDateTime('2020-01-05 23:59:59', 'US/Pacific')
     GROUP BY value
     ORDER BY count DESC, value DESC
     LIMIT 25
     OFFSET 0)
  '
---
# name: TestClickhouseTrends.test_timezones.5
  '
  
  SELECT groupArray(day_start) as date,
         groupArray(count) as data,
         breakdown_value
  FROM
    (SELECT SUM(total) as count,
            day_start,
            breakdown_value
     FROM
       (SELECT *
        FROM
          (SELECT toUInt16(0) AS total,
                  ticks.day_start as day_start,
                  breakdown_value
           FROM
             (SELECT toStartOfDay(toDateTime('2020-01-05 23:59:59', 'US/Pacific') - number * 86400) as day_start
              FROM numbers(8)
              UNION ALL SELECT toStartOfDay(toDateTime('2019-12-29 00:00:00', 'US/Pacific')) as day_start) as ticks
           CROSS JOIN
             (SELECT breakdown_value
              FROM
                (SELECT ['Mac'] as breakdown_value) ARRAY
              JOIN breakdown_value) as sec
           ORDER BY breakdown_value,
                    day_start
           UNION ALL SELECT count(DISTINCT pdi.person_id) as total,
                            toStartOfDay(timestamp, 'US/Pacific') as day_start,
                            replaceRegexpAll(JSONExtractRaw(properties, '$os'), '^"|"$', '') as breakdown_value
           FROM events e
           INNER JOIN
             (SELECT distinct_id,
                     argMax(person_id, version) as person_id
              FROM person_distinct_id2
              WHERE team_id = 2
              GROUP BY distinct_id
              HAVING argMax(is_deleted, version) = 0) as pdi ON events.distinct_id = pdi.distinct_id
           WHERE e.team_id = 2
             AND event = 'sign up'
             AND timestamp >= toStartOfDay(toDateTime('2019-12-29 00:00:00', 'US/Pacific'))
             AND timestamp <= toDateTime('2020-01-05 23:59:59', 'US/Pacific')
             AND replaceRegexpAll(JSONExtractRaw(properties, '$os'), '^"|"$', '') in (['Mac'])
           GROUP BY day_start,
                    breakdown_value))
     GROUP BY day_start,
              breakdown_value
     ORDER BY breakdown_value,
              day_start)
  GROUP BY breakdown_value
  ORDER BY breakdown_value
  '
---
# name: TestClickhouseTrends.test_timezones.6
  '
  
  SELECT groupArray(day_start) as date,
         groupArray(count) as data
  FROM
    (SELECT SUM(total) AS count,
            day_start
     from
       (SELECT toUInt16(0) AS total,
               toStartOfHour(toDateTime('2020-01-03 23:59:59', 'US/Pacific') - toIntervalHour(number)) AS day_start
        FROM numbers(dateDiff('hour', toStartOfHour(toDateTime('2020-01-03 00:00:00', 'US/Pacific')), toDateTime('2020-01-03 23:59:59', 'US/Pacific')))
        UNION ALL SELECT toUInt16(0) AS total,
                         toStartOfHour(toDateTime('2020-01-03 00:00:00', 'US/Pacific'))
        UNION ALL SELECT count(*) as data,
                         toStartOfHour(toDateTime(timestamp, 'US/Pacific')) as date
        FROM
          (SELECT e.timestamp as timestamp
           FROM events e
           WHERE team_id = 2
             AND event = 'sign up'
             AND timestamp >= toStartOfHour(toDateTime('2020-01-03 00:00:00', 'US/Pacific'))
             AND timestamp <= toDateTime('2020-01-03 23:59:59', 'US/Pacific') )
        GROUP BY date)
     group by day_start
     order by day_start SETTINGS allow_experimental_window_functions = 1) SETTINGS timeout_before_checking_execution_speed = 60
  '
---
# name: TestClickhouseTrends.test_timezones.7
  '
  
  SELECT groupArray(day_start) as date,
         groupArray(count) as data
  FROM
    (SELECT SUM(total) AS count,
            day_start
     from
       (SELECT toUInt16(0) AS total,
               toStartOfDay(toDateTime('2020-01-03 23:59:59', 'US/Pacific') - toIntervalDay(number)) AS day_start
        FROM numbers(dateDiff('day', toStartOfDay(toDateTime('2020-01-03 00:00:00', 'US/Pacific')), toDateTime('2020-01-03 23:59:59', 'US/Pacific')))
        UNION ALL SELECT toUInt16(0) AS total,
                         toStartOfDay(toDateTime('2020-01-03 00:00:00', 'US/Pacific'))
        UNION ALL SELECT count(*) as data,
                         toStartOfDay(toDateTime(timestamp, 'US/Pacific')) as date
        FROM
          (SELECT e.timestamp as timestamp
           FROM events e
           WHERE team_id = 2
             AND event = 'sign up'
             AND timestamp >= toDateTime('2020-01-03 00:00:00', 'US/Pacific')
             AND timestamp <= toDateTime('2020-01-03 23:59:59', 'US/Pacific') )
        GROUP BY date)
     group by day_start
     order by day_start SETTINGS allow_experimental_window_functions = 1) SETTINGS timeout_before_checking_execution_speed = 60
  '
---
# name: TestClickhouseTrends.test_timezones_hourly
  '
  
  SELECT groupArray(day_start) as date,
         groupArray(count) as data
  FROM
    (SELECT SUM(total) AS count,
            day_start
     from
       (SELECT toUInt16(0) AS total,
               toStartOfHour(toDateTime('2020-01-05 10:02:01', 'US/Pacific') - toIntervalHour(number)) AS day_start
        FROM numbers(dateDiff('hour', toStartOfHour(toDateTime('2020-01-05 00:00:00', 'US/Pacific')), toDateTime('2020-01-05 10:02:01', 'US/Pacific')))
        UNION ALL SELECT toUInt16(0) AS total,
                         toStartOfHour(toDateTime('2020-01-05 00:00:00', 'US/Pacific'))
        UNION ALL SELECT count(DISTINCT person_id) as data,
                         toStartOfHour(toDateTime(timestamp, 'US/Pacific')) as date
        FROM
          (SELECT e.timestamp as timestamp,
                  pdi.person_id as person_id
           FROM events e
           INNER JOIN
             (SELECT distinct_id,
                     argMax(person_id, version) as person_id
              FROM person_distinct_id2
              WHERE team_id = 2
              GROUP BY distinct_id
              HAVING argMax(is_deleted, version) = 0) AS pdi ON e.distinct_id = pdi.distinct_id
           WHERE team_id = 2
             AND event = 'sign up'
             AND timestamp >= toStartOfHour(toDateTime('2020-01-05 00:00:00', 'US/Pacific'))
             AND timestamp <= toDateTime('2020-01-05 10:02:01', 'US/Pacific') )
        GROUP BY date)
     group by day_start
     order by day_start SETTINGS allow_experimental_window_functions = 1) SETTINGS timeout_before_checking_execution_speed = 60
  '
---
# name: TestClickhouseTrends.test_timezones_hourly.1
  '
  /* user_id:0 request:_snapshot_ */
  SELECT person_id AS actor_id
  FROM
    (SELECT e.timestamp as timestamp,
            pdi.person_id as person_id,
            e.distinct_id as distinct_id,
            e.team_id as team_id
     FROM events e
     INNER JOIN
       (SELECT distinct_id,
               argMax(person_id, version) as person_id
        FROM person_distinct_id2
        WHERE team_id = 2
        GROUP BY distinct_id
        HAVING argMax(is_deleted, version) = 0) AS pdi ON e.distinct_id = pdi.distinct_id
     WHERE team_id = 2
       AND event = 'sign up'
       AND timestamp >= toDateTime('2020-01-05 07:00:00', 'US/Pacific')
       AND timestamp <= toDateTime('2020-01-05 08:00:00', 'US/Pacific') )
  GROUP BY actor_id
  LIMIT 100
  OFFSET 0
  '
---
# name: TestClickhouseTrends.test_timezones_hourly.2
  '
  
  SELECT groupArray(day_start) as date,
         groupArray(count) as data
  FROM
    (SELECT SUM(total) AS count,
            day_start
     from
       (SELECT toUInt16(0) AS total,
               toStartOfHour(toDateTime('2020-01-05 10:02:01', 'US/Pacific') - toIntervalHour(number)) AS day_start
        FROM numbers(dateDiff('hour', toStartOfHour(toDateTime('2020-01-05 00:00:00', 'US/Pacific')), toDateTime('2020-01-05 10:02:01', 'US/Pacific')))
        UNION ALL SELECT toUInt16(0) AS total,
                         toStartOfHour(toDateTime('2020-01-05 00:00:00', 'US/Pacific'))
        UNION ALL SELECT count(*) as data,
                         toStartOfHour(toDateTime(timestamp, 'US/Pacific')) as date
        FROM
          (SELECT e.timestamp as timestamp
           FROM events e
           WHERE team_id = 2
             AND event = 'sign up'
             AND timestamp >= toStartOfHour(toDateTime('2020-01-05 00:00:00', 'US/Pacific'))
             AND timestamp <= toDateTime('2020-01-05 10:02:01', 'US/Pacific') )
        GROUP BY date)
     group by day_start
     order by day_start SETTINGS allow_experimental_window_functions = 1) SETTINGS timeout_before_checking_execution_speed = 60
  '
---
# name: TestClickhouseTrends.test_trend_breakdown_user_props_with_filter_with_partial_property_pushdowns
  '
  
  SELECT groupArray(value)
  FROM
    (SELECT replaceRegexpAll(JSONExtractRaw(person_props, 'email'), '^"|"$', '') AS value,
            count(*) as count
     FROM events e
     INNER JOIN
       (SELECT distinct_id,
               argMax(person_id, version) as person_id
        FROM person_distinct_id2
        WHERE team_id = 2
        GROUP BY distinct_id
        HAVING argMax(is_deleted, version) = 0) AS pdi ON e.distinct_id = pdi.distinct_id
     INNER JOIN
       (SELECT id,
               argMax(properties, version) as person_props
        FROM person
        WHERE team_id = 2
          AND id IN
            (SELECT id
             FROM person
             WHERE team_id = 2
               AND ((has(['android'], replaceRegexpAll(JSONExtractRaw(person.properties, '$os'), '^"|"$', ''))
                     OR has(['safari'], replaceRegexpAll(JSONExtractRaw(person.properties, '$browser'), '^"|"$', '')))) )
        GROUP BY id
        HAVING max(is_deleted) = 0
        AND ((has(['android'], replaceRegexpAll(JSONExtractRaw(argMax(person.properties, _timestamp), '$os'), '^"|"$', ''))
              OR has(['safari'], replaceRegexpAll(JSONExtractRaw(argMax(person.properties, _timestamp), '$browser'), '^"|"$', ''))))) person ON pdi.person_id = person.id
     WHERE team_id = 2
       AND event = 'sign up'
       AND timestamp >= toDateTime('2020-01-01 00:00:00', 'UTC')
       AND timestamp <= toDateTime('2020-07-01 23:59:59', 'UTC')
       AND ((NOT (replaceRegexpAll(JSONExtractRaw(person_props, 'email'), '^"|"$', '') ILIKE '%@posthog.com%')
             OR has(['val'], replaceRegexpAll(JSONExtractRaw(e.properties, 'key'), '^"|"$', ''))))
     GROUP BY value
     ORDER BY count DESC, value DESC
     LIMIT 25
     OFFSET 0)
  '
---
# name: TestClickhouseTrends.test_trend_breakdown_user_props_with_filter_with_partial_property_pushdowns.1
  '
  
  SELECT groupArray(day_start) as date,
         groupArray(count) as data,
         breakdown_value
  FROM
    (SELECT SUM(total) as count,
            day_start,
            breakdown_value
     FROM
       (SELECT *
        FROM
          (SELECT toUInt16(0) AS total,
                  ticks.day_start as day_start,
                  breakdown_value
           FROM
             (SELECT toStartOfDay(toDateTime('2020-07-01 23:59:59', 'UTC') - number * 86400) as day_start
              FROM numbers(183)
              UNION ALL SELECT toStartOfDay(toDateTime('2020-01-01 00:00:00', 'UTC')) as day_start) as ticks
           CROSS JOIN
             (SELECT breakdown_value
              FROM
                (SELECT ['test2@posthog.com', 'test@gmail.com', 'test5@posthog.com', 'test4@posthog.com', 'test3@posthog.com'] as breakdown_value) ARRAY
              JOIN breakdown_value) as sec
           ORDER BY breakdown_value,
                    day_start
           UNION ALL SELECT count(*) as total,
                            toStartOfDay(timestamp, 'UTC') as day_start,
                            replaceRegexpAll(JSONExtractRaw(person_props, 'email'), '^"|"$', '') as breakdown_value
           FROM events e
           INNER JOIN
             (SELECT distinct_id,
                     argMax(person_id, version) as person_id
              FROM person_distinct_id2
              WHERE team_id = 2
              GROUP BY distinct_id
              HAVING argMax(is_deleted, version) = 0) as pdi ON events.distinct_id = pdi.distinct_id
           INNER JOIN
             (SELECT id,
                     argMax(properties, version) as person_props
              FROM person
              WHERE team_id = 2
                AND id IN
                  (SELECT id
                   FROM person
                   WHERE team_id = 2
                     AND ((has(['android'], replaceRegexpAll(JSONExtractRaw(person.properties, '$os'), '^"|"$', ''))
                           OR has(['safari'], replaceRegexpAll(JSONExtractRaw(person.properties, '$browser'), '^"|"$', '')))) )
              GROUP BY id
              HAVING max(is_deleted) = 0
              AND ((has(['android'], replaceRegexpAll(JSONExtractRaw(argMax(person.properties, _timestamp), '$os'), '^"|"$', ''))
                    OR has(['safari'], replaceRegexpAll(JSONExtractRaw(argMax(person.properties, _timestamp), '$browser'), '^"|"$', ''))))) person ON person.id = pdi.person_id
           WHERE e.team_id = 2
             AND event = 'sign up'
             AND ((NOT (replaceRegexpAll(JSONExtractRaw(person_props, 'email'), '^"|"$', '') ILIKE '%@posthog.com%')
                   OR has(['val'], replaceRegexpAll(JSONExtractRaw(e.properties, 'key'), '^"|"$', ''))))
             AND timestamp >= toStartOfDay(toDateTime('2020-01-01 00:00:00', 'UTC'))
             AND timestamp <= toDateTime('2020-07-01 23:59:59', 'UTC')
             AND replaceRegexpAll(JSONExtractRaw(person_props, 'email'), '^"|"$', '') in (['test2@posthog.com', 'test@gmail.com', 'test5@posthog.com', 'test4@posthog.com', 'test3@posthog.com'])
           GROUP BY day_start,
                    breakdown_value))
     GROUP BY day_start,
              breakdown_value
     ORDER BY breakdown_value,
              day_start)
  GROUP BY breakdown_value
  ORDER BY breakdown_value
  '
---
# name: TestClickhouseTrends.test_trend_breakdown_user_props_with_filter_with_partial_property_pushdowns.2
  '
  
  SELECT groupArray(value)
  FROM
    (SELECT replaceRegexpAll(JSONExtractRaw(person_props, 'email'), '^"|"$', '') AS value,
            count(*) as count
     FROM events e
     INNER JOIN
       (SELECT distinct_id,
               argMax(person_id, version) as person_id
        FROM person_distinct_id2
        WHERE team_id = 2
        GROUP BY distinct_id
        HAVING argMax(is_deleted, version) = 0) AS pdi ON e.distinct_id = pdi.distinct_id
     INNER JOIN
       (SELECT id,
               argMax(properties, version) as person_props
        FROM person
        WHERE team_id = 2
          AND id IN
            (SELECT id
             FROM person
             WHERE team_id = 2
               AND (((has(['android'], replaceRegexpAll(JSONExtractRaw(person.properties, '$os'), '^"|"$', ''))
                      AND has(['chrome'], replaceRegexpAll(JSONExtractRaw(person.properties, '$browser'), '^"|"$', ''))))
                    AND (replaceRegexpAll(JSONExtractRaw(person.properties, 'email'), '^"|"$', '') ILIKE '%@posthog.com%')) )
        GROUP BY id
        HAVING max(is_deleted) = 0
        AND (((has(['android'], replaceRegexpAll(JSONExtractRaw(argMax(person.properties, _timestamp), '$os'), '^"|"$', ''))
               AND has(['chrome'], replaceRegexpAll(JSONExtractRaw(argMax(person.properties, _timestamp), '$browser'), '^"|"$', ''))))
             AND (replaceRegexpAll(JSONExtractRaw(argMax(person.properties, _timestamp), 'email'), '^"|"$', '') ILIKE '%@posthog.com%'))) person ON pdi.person_id = person.id
     WHERE team_id = 2
       AND event = 'sign up'
       AND timestamp >= toDateTime('2020-01-01 00:00:00', 'UTC')
       AND timestamp <= toDateTime('2020-07-01 23:59:59', 'UTC')
       AND ((has(['val'], replaceRegexpAll(JSONExtractRaw(e.properties, 'key'), '^"|"$', ''))))
     GROUP BY value
     ORDER BY count DESC, value DESC
     LIMIT 25
     OFFSET 0)
  '
---
# name: TestClickhouseTrends.test_trend_breakdown_user_props_with_filter_with_partial_property_pushdowns.3
  '
  
  SELECT groupArray(day_start) as date,
         groupArray(count) as data,
         breakdown_value
  FROM
    (SELECT SUM(total) as count,
            day_start,
            breakdown_value
     FROM
       (SELECT *
        FROM
          (SELECT toUInt16(0) AS total,
                  ticks.day_start as day_start,
                  breakdown_value
           FROM
             (SELECT toStartOfDay(toDateTime('2020-07-01 23:59:59', 'UTC') - number * 86400) as day_start
              FROM numbers(183)
              UNION ALL SELECT toStartOfDay(toDateTime('2020-01-01 00:00:00', 'UTC')) as day_start) as ticks
           CROSS JOIN
             (SELECT breakdown_value
              FROM
                (SELECT ['test2@posthog.com'] as breakdown_value) ARRAY
              JOIN breakdown_value) as sec
           ORDER BY breakdown_value,
                    day_start
           UNION ALL SELECT count(*) as total,
                            toStartOfDay(timestamp, 'UTC') as day_start,
                            replaceRegexpAll(JSONExtractRaw(person_props, 'email'), '^"|"$', '') as breakdown_value
           FROM events e
           INNER JOIN
             (SELECT distinct_id,
                     argMax(person_id, version) as person_id
              FROM person_distinct_id2
              WHERE team_id = 2
              GROUP BY distinct_id
              HAVING argMax(is_deleted, version) = 0) as pdi ON events.distinct_id = pdi.distinct_id
           INNER JOIN
             (SELECT id,
                     argMax(properties, version) as person_props
              FROM person
              WHERE team_id = 2
                AND id IN
                  (SELECT id
                   FROM person
                   WHERE team_id = 2
                     AND (((has(['android'], replaceRegexpAll(JSONExtractRaw(person.properties, '$os'), '^"|"$', ''))
                            AND has(['chrome'], replaceRegexpAll(JSONExtractRaw(person.properties, '$browser'), '^"|"$', ''))))
                          AND (replaceRegexpAll(JSONExtractRaw(person.properties, 'email'), '^"|"$', '') ILIKE '%@posthog.com%')) )
              GROUP BY id
              HAVING max(is_deleted) = 0
              AND (((has(['android'], replaceRegexpAll(JSONExtractRaw(argMax(person.properties, _timestamp), '$os'), '^"|"$', ''))
                     AND has(['chrome'], replaceRegexpAll(JSONExtractRaw(argMax(person.properties, _timestamp), '$browser'), '^"|"$', ''))))
                   AND (replaceRegexpAll(JSONExtractRaw(argMax(person.properties, _timestamp), 'email'), '^"|"$', '') ILIKE '%@posthog.com%'))) person ON person.id = pdi.person_id
           WHERE e.team_id = 2
             AND event = 'sign up'
             AND ((has(['val'], replaceRegexpAll(JSONExtractRaw(e.properties, 'key'), '^"|"$', ''))))
             AND timestamp >= toStartOfDay(toDateTime('2020-01-01 00:00:00', 'UTC'))
             AND timestamp <= toDateTime('2020-07-01 23:59:59', 'UTC')
             AND replaceRegexpAll(JSONExtractRaw(person_props, 'email'), '^"|"$', '') in (['test2@posthog.com'])
           GROUP BY day_start,
                    breakdown_value))
     GROUP BY day_start,
              breakdown_value
     ORDER BY breakdown_value,
              day_start)
  GROUP BY breakdown_value
  ORDER BY breakdown_value
  '
---
# name: TestClickhouseTrends.test_trends_breakdown_with_session_property_single_aggregate_math_and_breakdown
  '
  
  SELECT groupArray(value)
  FROM
    (SELECT replaceRegexpAll(JSONExtractRaw(properties, '$some_property'), '^"|"$', '') AS value,
            quantile(0.50)(session_duration) as count
     FROM events e
     INNER JOIN
       (SELECT $session_id,
               dateDiff('second', min(timestamp), max(timestamp)) as session_duration
        FROM events
        WHERE $session_id != ''
          AND team_id = 2
          AND timestamp >= toDateTime('2019-12-28 00:00:00', 'UTC') - INTERVAL 24 HOUR
          AND timestamp <= toDateTime('2020-01-04 23:59:59', 'UTC') + INTERVAL 24 HOUR
        GROUP BY $session_id) AS sessions ON sessions.$session_id = e.$session_id
     WHERE team_id = 2
       AND event = 'sign up'
       AND timestamp >= toDateTime('2019-12-28 00:00:00', 'UTC')
       AND timestamp <= toDateTime('2020-01-04 23:59:59', 'UTC')
     GROUP BY value
     ORDER BY count DESC, value DESC
     LIMIT 25
     OFFSET 0)
  '
---
# name: TestClickhouseTrends.test_trends_breakdown_with_session_property_single_aggregate_math_and_breakdown.1
  '
  
  SELECT quantile(0.50)(session_duration) AS total,
         breakdown_value
  FROM
    (SELECT any(session_duration) as session_duration,
            breakdown_value
     FROM
       (SELECT sessions."$session_id",
               session_duration,
               replaceRegexpAll(JSONExtractRaw(properties, '$some_property'), '^"|"$', '') AS breakdown_value
        FROM events e
        INNER JOIN
          (SELECT $session_id,
                  dateDiff('second', min(timestamp), max(timestamp)) as session_duration
           FROM events
           WHERE $session_id != ''
             AND team_id = 2
             AND timestamp >= toDateTime('2019-12-28 00:00:00', 'UTC') - INTERVAL 24 HOUR
             AND timestamp <= toDateTime('2020-01-04 23:59:59', 'UTC') + INTERVAL 24 HOUR
           GROUP BY $session_id) sessions ON sessions.$session_id = e.$session_id
        WHERE e.team_id = 2
          AND event = 'sign up'
          AND timestamp >= toStartOfWeek(toDateTime('2019-12-28 00:00:00', 'UTC'), 0)
          AND timestamp <= toDateTime('2020-01-04 23:59:59', 'UTC')
          AND replaceRegexpAll(JSONExtractRaw(properties, '$some_property'), '^"|"$', '') in (['value2', 'value1', '']) )
     GROUP BY sessions."$session_id",
              breakdown_value)
  GROUP BY breakdown_value
  ORDER BY breakdown_value
  '
---
# name: TestClickhouseTrends.test_trends_breakdown_with_session_property_single_aggregate_math_and_breakdown.2
  '
  
  SELECT groupArray(value)
  FROM
    (SELECT replaceRegexpAll(JSONExtractRaw(properties, '$some_property'), '^"|"$', '') AS value,
            quantile(0.50)(session_duration) as count
     FROM events e
     INNER JOIN
       (SELECT $session_id,
               dateDiff('second', min(timestamp), max(timestamp)) as session_duration
        FROM events
        WHERE $session_id != ''
          AND team_id = 2
          AND timestamp >= toDateTime('2019-12-28 00:00:00', 'UTC') - INTERVAL 24 HOUR
          AND timestamp <= toDateTime('2020-01-04 23:59:59', 'UTC') + INTERVAL 24 HOUR
        GROUP BY $session_id) AS sessions ON sessions.$session_id = e.$session_id
     WHERE team_id = 2
       AND event = 'sign up'
       AND timestamp >= toDateTime('2019-12-28 00:00:00', 'UTC')
       AND timestamp <= toDateTime('2020-01-04 23:59:59', 'UTC')
     GROUP BY value
     ORDER BY count DESC, value DESC
     LIMIT 25
     OFFSET 0)
  '
---
# name: TestClickhouseTrends.test_trends_breakdown_with_session_property_single_aggregate_math_and_breakdown.3
  '
  
  SELECT quantile(0.50)(session_duration) AS total,
         breakdown_value
  FROM
    (SELECT any(session_duration) as session_duration,
            breakdown_value
     FROM
       (SELECT sessions."$session_id",
               session_duration,
               replaceRegexpAll(JSONExtractRaw(properties, '$some_property'), '^"|"$', '') AS breakdown_value
        FROM events e
        INNER JOIN
          (SELECT $session_id,
                  dateDiff('second', min(timestamp), max(timestamp)) as session_duration
           FROM events
           WHERE $session_id != ''
             AND team_id = 2
             AND timestamp >= toDateTime('2019-12-28 00:00:00', 'UTC') - INTERVAL 24 HOUR
             AND timestamp <= toDateTime('2020-01-04 23:59:59', 'UTC') + INTERVAL 24 HOUR
           GROUP BY $session_id) sessions ON sessions.$session_id = e.$session_id
        WHERE e.team_id = 2
          AND event = 'sign up'
          AND timestamp >= toStartOfDay(toDateTime('2019-12-28 00:00:00', 'UTC'))
          AND timestamp <= toDateTime('2020-01-04 23:59:59', 'UTC')
          AND replaceRegexpAll(JSONExtractRaw(properties, '$some_property'), '^"|"$', '') in (['value2', 'value1', '']) )
     GROUP BY sessions."$session_id",
              breakdown_value)
  GROUP BY breakdown_value
  ORDER BY breakdown_value
  '
---
# name: TestClickhouseTrends.test_trends_person_breakdown_with_session_property_single_aggregate_math_and_breakdown
  '
  
  SELECT groupArray(value)
  FROM
    (SELECT replaceRegexpAll(JSONExtractRaw(person_props, '$some_prop'), '^"|"$', '') AS value,
            quantile(0.50)(session_duration) as count
     FROM events e
     INNER JOIN
       (SELECT distinct_id,
               argMax(person_id, version) as person_id
        FROM person_distinct_id2
        WHERE team_id = 2
        GROUP BY distinct_id
        HAVING argMax(is_deleted, version) = 0) AS pdi ON e.distinct_id = pdi.distinct_id
     INNER JOIN
       (SELECT id,
               argMax(properties, version) as person_props
        FROM person
        WHERE team_id = 2
        GROUP BY id
        HAVING max(is_deleted) = 0) person ON pdi.person_id = person.id
     INNER JOIN
       (SELECT $session_id,
               dateDiff('second', min(timestamp), max(timestamp)) as session_duration
        FROM events
        WHERE $session_id != ''
          AND team_id = 2
          AND timestamp >= toDateTime('2019-12-28 00:00:00') - INTERVAL 24 HOUR
          AND timestamp <= toDateTime('2020-01-04 23:59:59') + INTERVAL 24 HOUR
        GROUP BY $session_id) AS sessions ON sessions.$session_id = e.$session_id
     WHERE team_id = 2
       AND event = 'sign up'
       AND timestamp >= toDateTime('2019-12-28 00:00:00')
       AND timestamp <= toDateTime('2020-01-04 23:59:59')
     GROUP BY value
     ORDER BY count DESC, value DESC
     LIMIT 25
     OFFSET 0)
  '
---
# name: TestClickhouseTrends.test_trends_person_breakdown_with_session_property_single_aggregate_math_and_breakdown.1
  '
  
  SELECT quantile(0.50)(session_duration) AS total,
         breakdown_value
  FROM
    (SELECT any(session_duration) as session_duration,
            breakdown_value
     FROM
       (SELECT sessions."$session_id",
               session_duration,
               replaceRegexpAll(JSONExtractRaw(person_props, '$some_prop'), '^"|"$', '') AS breakdown_value
        FROM events e
        INNER JOIN
          (SELECT distinct_id,
                  argMax(person_id, version) as person_id
           FROM person_distinct_id2
           WHERE team_id = 2
           GROUP BY distinct_id
           HAVING argMax(is_deleted, version) = 0) as pdi ON events.distinct_id = pdi.distinct_id
        INNER JOIN
          (SELECT id,
                  argMax(properties, version) as person_props
           FROM person
           WHERE team_id = 2
           GROUP BY id
           HAVING max(is_deleted) = 0) person ON person.id = pdi.person_id
        INNER JOIN
          (SELECT $session_id,
                  dateDiff('second', min(timestamp), max(timestamp)) as session_duration
           FROM events
           WHERE $session_id != ''
             AND team_id = 2
             AND timestamp >= toDateTime('2019-12-28 00:00:00') - INTERVAL 24 HOUR
             AND timestamp <= toDateTime('2020-01-04 23:59:59') + INTERVAL 24 HOUR
           GROUP BY $session_id) sessions ON sessions.$session_id = e.$session_id
        WHERE e.team_id = 2
          AND event = 'sign up'
          AND timestamp >= toTimezone(toDateTime(toStartOfWeek(toDateTime('2019-12-28 00:00:00'), 0), 'UTC'), 'UTC')
          AND timestamp <= toDateTime('2020-01-04 23:59:59')
          AND replaceRegexpAll(JSONExtractRaw(person_props, '$some_prop'), '^"|"$', '') in (['some_val', 'another_val']) )
     GROUP BY sessions."$session_id",
              breakdown_value)
  GROUP BY breakdown_value
  ORDER BY breakdown_value
  '
---
# name: TestClickhouseTrends.test_trends_with_session_property_single_aggregate_math
  '
  
  SELECT quantile(0.50)(session_duration) as data
  FROM
    (SELECT any(session_duration) as session_duration
     FROM
       (SELECT e.timestamp as timestamp,
               e."properties" as "properties",
               sessions.session_duration as session_duration,
               sessions.$session_id as $session_id
        FROM events e
        INNER JOIN
          (SELECT $session_id,
                  dateDiff('second', min(timestamp), max(timestamp)) as session_duration
           FROM events
           WHERE $session_id != ''
             AND team_id = 2
             AND timestamp >= toDateTime('2019-12-28 00:00:00', 'UTC') - INTERVAL 24 HOUR
             AND timestamp <= toDateTime('2020-01-04 23:59:59', 'UTC') + INTERVAL 24 HOUR
           GROUP BY $session_id) as sessions ON sessions.$session_id = e.$session_id
        WHERE team_id = 2
          AND event = 'sign up'
          AND timestamp >= toStartOfWeek(toDateTime('2019-12-28 00:00:00', 'UTC'), 0)
          AND timestamp <= toDateTime('2020-01-04 23:59:59', 'UTC') ) events
     GROUP BY $session_id)
  '
---
# name: TestClickhouseTrends.test_trends_with_session_property_single_aggregate_math.1
  '
  
  SELECT quantile(0.50)(session_duration) as data
  FROM
    (SELECT any(session_duration) as session_duration
     FROM
       (SELECT e.timestamp as timestamp,
               e."properties" as "properties",
               sessions.session_duration as session_duration,
               sessions.$session_id as $session_id
        FROM events e
        INNER JOIN
          (SELECT $session_id,
                  dateDiff('second', min(timestamp), max(timestamp)) as session_duration
           FROM events
           WHERE $session_id != ''
             AND team_id = 2
             AND timestamp >= toDateTime('2019-12-28 00:00:00', 'UTC') - INTERVAL 24 HOUR
             AND timestamp <= toDateTime('2020-01-04 23:59:59', 'UTC') + INTERVAL 24 HOUR
           GROUP BY $session_id) as sessions ON sessions.$session_id = e.$session_id
        WHERE team_id = 2
          AND event = 'sign up'
          AND timestamp >= toStartOfDay(toDateTime('2019-12-28 00:00:00', 'UTC'))
          AND timestamp <= toDateTime('2020-01-04 23:59:59', 'UTC') ) events
     GROUP BY $session_id)
  '
---
# name: TestClickhouseTrends.test_trends_with_session_property_total_volume_math
  '
  
  SELECT groupArray(day_start) as date,
         groupArray(count) as data
  FROM
    (SELECT SUM(total) AS count,
            day_start
     from
       (SELECT toUInt16(0) AS total,
               toStartOfWeek(toDateTime('2020-01-04 23:59:59', 'UTC') - toIntervalWeek(number), 0) AS day_start
        FROM numbers(dateDiff('week', toStartOfWeek(toDateTime('2019-12-28 00:00:00', 'UTC'), 0), toDateTime('2020-01-04 23:59:59', 'UTC')))
        UNION ALL SELECT toUInt16(0) AS total,
                         toStartOfWeek(toDateTime('2019-12-28 00:00:00', 'UTC'), 0)
        UNION ALL SELECT quantile(0.50)(session_duration) as data, date
        FROM
          (SELECT toStartOfWeek(toDateTime(timestamp, 'UTC'), 0) as date,
                  any(session_duration) as session_duration
           FROM
             (SELECT e.timestamp as timestamp,
                     e."properties" as "properties",
                     sessions.session_duration as session_duration,
                     sessions.$session_id as $session_id
              FROM events e
              INNER JOIN
                (SELECT $session_id,
                        dateDiff('second', min(timestamp), max(timestamp)) as session_duration
                 FROM events
                 WHERE $session_id != ''
                   AND team_id = 2
                   AND timestamp >= toDateTime('2019-12-28 00:00:00', 'UTC') - INTERVAL 24 HOUR
                   AND timestamp <= toDateTime('2020-01-04 23:59:59', 'UTC') + INTERVAL 24 HOUR
                 GROUP BY $session_id) as sessions ON sessions.$session_id = e.$session_id
              WHERE team_id = 2
                AND event = 'sign up'
                AND timestamp >= toStartOfWeek(toDateTime('2019-12-28 00:00:00', 'UTC'), 0)
                AND timestamp <= toDateTime('2020-01-04 23:59:59', 'UTC') )
           GROUP BY $session_id, date)
        GROUP BY date)
     group by day_start
     order by day_start SETTINGS allow_experimental_window_functions = 1) SETTINGS timeout_before_checking_execution_speed = 60
  '
---
# name: TestClickhouseTrends.test_trends_with_session_property_total_volume_math.1
  '
  
  SELECT groupArray(day_start) as date,
         groupArray(count) as data
  FROM
    (SELECT SUM(total) AS count,
            day_start
     from
       (SELECT toUInt16(0) AS total,
               toStartOfDay(toDateTime('2020-01-04 23:59:59', 'UTC') - toIntervalDay(number)) AS day_start
        FROM numbers(dateDiff('day', toStartOfDay(toDateTime('2019-12-28 00:00:00', 'UTC')), toDateTime('2020-01-04 23:59:59', 'UTC')))
        UNION ALL SELECT toUInt16(0) AS total,
                         toStartOfDay(toDateTime('2019-12-28 00:00:00', 'UTC'))
        UNION ALL SELECT quantile(0.50)(session_duration) as data, date
        FROM
          (SELECT toStartOfDay(toDateTime(timestamp, 'UTC')) as date,
                  any(session_duration) as session_duration
           FROM
             (SELECT e.timestamp as timestamp,
                     e."properties" as "properties",
                     sessions.session_duration as session_duration,
                     sessions.$session_id as $session_id
              FROM events e
              INNER JOIN
                (SELECT $session_id,
                        dateDiff('second', min(timestamp), max(timestamp)) as session_duration
                 FROM events
                 WHERE $session_id != ''
                   AND team_id = 2
                   AND timestamp >= toDateTime('2019-12-28 00:00:00', 'UTC') - INTERVAL 24 HOUR
                   AND timestamp <= toDateTime('2020-01-04 23:59:59', 'UTC') + INTERVAL 24 HOUR
                 GROUP BY $session_id) as sessions ON sessions.$session_id = e.$session_id
              WHERE team_id = 2
                AND event = 'sign up'
                AND timestamp >= toStartOfDay(toDateTime('2019-12-28 00:00:00', 'UTC'))
                AND timestamp <= toDateTime('2020-01-04 23:59:59', 'UTC') )
           GROUP BY $session_id, date)
        GROUP BY date)
     group by day_start
     order by day_start SETTINGS allow_experimental_window_functions = 1) SETTINGS timeout_before_checking_execution_speed = 60
  '
---
# name: TestClickhouseTrends.test_trends_with_session_property_total_volume_math_with_breakdowns
  '
  
  SELECT groupArray(value)
  FROM
    (SELECT replaceRegexpAll(JSONExtractRaw(properties, '$some_property'), '^"|"$', '') AS value,
            quantile(0.50)(session_duration) as count
     FROM events e
     INNER JOIN
       (SELECT $session_id,
               dateDiff('second', min(timestamp), max(timestamp)) as session_duration
        FROM events
        WHERE $session_id != ''
          AND team_id = 2
          AND timestamp >= toDateTime('2019-12-28 00:00:00', 'UTC') - INTERVAL 24 HOUR
          AND timestamp <= toDateTime('2020-01-04 23:59:59', 'UTC') + INTERVAL 24 HOUR
        GROUP BY $session_id) AS sessions ON sessions.$session_id = e.$session_id
     WHERE team_id = 2
       AND event = 'sign up'
       AND timestamp >= toDateTime('2019-12-28 00:00:00', 'UTC')
       AND timestamp <= toDateTime('2020-01-04 23:59:59', 'UTC')
     GROUP BY value
     ORDER BY count DESC, value DESC
     LIMIT 25
     OFFSET 0)
  '
---
# name: TestClickhouseTrends.test_trends_with_session_property_total_volume_math_with_breakdowns.1
  '
  
  SELECT groupArray(day_start) as date,
         groupArray(count) as data,
         breakdown_value
  FROM
    (SELECT SUM(total) as count,
            day_start,
            breakdown_value
     FROM
       (SELECT *
        FROM
          (SELECT toUInt16(0) AS total,
                  ticks.day_start as day_start,
                  breakdown_value
           FROM
             (SELECT toStartOfWeek(toDateTime('2020-01-04 23:59:59', 'UTC') - number * 604800) as day_start
              FROM numbers(2)
              UNION ALL SELECT toStartOfWeek(toDateTime('2019-12-28 00:00:00', 'UTC')) as day_start) as ticks
           CROSS JOIN
             (SELECT breakdown_value
              FROM
                (SELECT ['value2', 'value1'] as breakdown_value) ARRAY
              JOIN breakdown_value) as sec
           ORDER BY breakdown_value,
                    day_start
           UNION ALL SELECT quantile(0.50)(session_duration) as total,
                            day_start,
                            breakdown_value
           FROM
             (SELECT any(session_duration) as session_duration,
                     day_start,
                     breakdown_value
              FROM
                (SELECT sessions."$session_id",
                        session_duration,
                        toStartOfWeek(toTimezone(timestamp, 'UTC'), 0) as day_start,
                        replaceRegexpAll(JSONExtractRaw(properties, '$some_property'), '^"|"$', '') as breakdown_value
                 FROM events AS e
                 INNER JOIN
                   (SELECT $session_id,
                           dateDiff('second', min(timestamp), max(timestamp)) as session_duration
                    FROM events
                    WHERE $session_id != ''
                      AND team_id = 2
                      AND timestamp >= toDateTime('2019-12-28 00:00:00', 'UTC') - INTERVAL 24 HOUR
                      AND timestamp <= toDateTime('2020-01-04 23:59:59', 'UTC') + INTERVAL 24 HOUR
                    GROUP BY $session_id) sessions ON sessions.$session_id = e.$session_id
                 WHERE e.team_id = 2
                   AND event = 'sign up'
                   AND timestamp >= toStartOfWeek(toDateTime('2019-12-28 00:00:00', 'UTC'), 0)
                   AND timestamp <= toDateTime('2020-01-04 23:59:59', 'UTC')
                   AND replaceRegexpAll(JSONExtractRaw(properties, '$some_property'), '^"|"$', '') in (['value2', 'value1']) )
              GROUP BY sessions."$session_id",
                       day_start,
                       breakdown_value)
           GROUP BY day_start,
                    breakdown_value))
     GROUP BY day_start,
              breakdown_value
     ORDER BY breakdown_value,
              day_start)
  GROUP BY breakdown_value
  ORDER BY breakdown_value
  '
---
# name: TestClickhouseTrends.test_trends_with_session_property_total_volume_math_with_breakdowns.2
  '
  
  SELECT groupArray(value)
  FROM
    (SELECT replaceRegexpAll(JSONExtractRaw(properties, '$some_property'), '^"|"$', '') AS value,
            quantile(0.50)(session_duration) as count
     FROM events e
     INNER JOIN
       (SELECT $session_id,
               dateDiff('second', min(timestamp), max(timestamp)) as session_duration
        FROM events
        WHERE $session_id != ''
          AND team_id = 2
          AND timestamp >= toDateTime('2019-12-28 00:00:00', 'UTC') - INTERVAL 24 HOUR
          AND timestamp <= toDateTime('2020-01-04 23:59:59', 'UTC') + INTERVAL 24 HOUR
        GROUP BY $session_id) AS sessions ON sessions.$session_id = e.$session_id
     WHERE team_id = 2
       AND event = 'sign up'
       AND timestamp >= toDateTime('2019-12-28 00:00:00', 'UTC')
       AND timestamp <= toDateTime('2020-01-04 23:59:59', 'UTC')
     GROUP BY value
     ORDER BY count DESC, value DESC
     LIMIT 25
     OFFSET 0)
  '
---
# name: TestClickhouseTrends.test_trends_with_session_property_total_volume_math_with_breakdowns.3
  '
  
  SELECT groupArray(day_start) as date,
         groupArray(count) as data,
         breakdown_value
  FROM
    (SELECT SUM(total) as count,
            day_start,
            breakdown_value
     FROM
       (SELECT *
        FROM
          (SELECT toUInt16(0) AS total,
                  ticks.day_start as day_start,
                  breakdown_value
           FROM
             (SELECT toStartOfDay(toDateTime('2020-01-04 23:59:59', 'UTC') - number * 86400) as day_start
              FROM numbers(8)
              UNION ALL SELECT toStartOfDay(toDateTime('2019-12-28 00:00:00', 'UTC')) as day_start) as ticks
           CROSS JOIN
             (SELECT breakdown_value
              FROM
                (SELECT ['value2', 'value1'] as breakdown_value) ARRAY
              JOIN breakdown_value) as sec
           ORDER BY breakdown_value,
                    day_start
           UNION ALL SELECT quantile(0.50)(session_duration) as total,
                            day_start,
                            breakdown_value
           FROM
             (SELECT any(session_duration) as session_duration,
                     day_start,
                     breakdown_value
              FROM
                (SELECT sessions."$session_id",
                        session_duration,
                        toStartOfDay(toTimezone(timestamp, 'UTC')) as day_start,
                        replaceRegexpAll(JSONExtractRaw(properties, '$some_property'), '^"|"$', '') as breakdown_value
                 FROM events AS e
                 INNER JOIN
                   (SELECT $session_id,
                           dateDiff('second', min(timestamp), max(timestamp)) as session_duration
                    FROM events
                    WHERE $session_id != ''
                      AND team_id = 2
                      AND timestamp >= toDateTime('2019-12-28 00:00:00', 'UTC') - INTERVAL 24 HOUR
                      AND timestamp <= toDateTime('2020-01-04 23:59:59', 'UTC') + INTERVAL 24 HOUR
                    GROUP BY $session_id) sessions ON sessions.$session_id = e.$session_id
                 WHERE e.team_id = 2
                   AND event = 'sign up'
                   AND timestamp >= toStartOfDay(toDateTime('2019-12-28 00:00:00', 'UTC'))
                   AND timestamp <= toDateTime('2020-01-04 23:59:59', 'UTC')
                   AND replaceRegexpAll(JSONExtractRaw(properties, '$some_property'), '^"|"$', '') in (['value2', 'value1']) )
              GROUP BY sessions."$session_id",
                       day_start,
                       breakdown_value)
           GROUP BY day_start,
                    breakdown_value))
     GROUP BY day_start,
              breakdown_value
     ORDER BY breakdown_value,
              day_start)
  GROUP BY breakdown_value
  ORDER BY breakdown_value
  '
---
# name: TestTrends.test_breakdown_active_user_math_with_actions
  '
  
  SELECT groupArray(value)
  FROM
    (SELECT replaceRegexpAll(JSONExtractRaw(properties, 'key'), '^"|"$', '') AS value,
            count(*) as count
     FROM events e
     INNER JOIN
       (SELECT distinct_id,
               argMax(person_id, version) as person_id
        FROM person_distinct_id2
        WHERE team_id = 2
        GROUP BY distinct_id
        HAVING argMax(is_deleted, version) = 0) AS pdi ON e.distinct_id = pdi.distinct_id
     INNER JOIN
       (SELECT id,
               argMax(properties, _timestamp) as person_props
        FROM person
        WHERE team_id = 2
        GROUP BY id
        HAVING max(is_deleted) = 0) person ON pdi.person_id = person.id
     WHERE team_id = 2
       AND ((event = '$pageview'
             AND (has(['p1', 'p2', 'p3'], replaceRegexpAll(JSONExtractRaw(person_props, 'name'), '^"|"$', ''))
                  AND pdi.person_id IN
                    (SELECT id
                     FROM person
                     WHERE team_id = 2
                     GROUP BY id
                     HAVING max(is_deleted) = 0
                     AND ((has(['p1', 'p2'], replaceRegexpAll(JSONExtractRaw(argMax(person.properties, _timestamp), 'name'), '^"|"$', ''))))))))
       AND timestamp >= toDateTime('2020-01-01 00:00:00')
       AND timestamp <= toDateTime('2020-01-12 23:59:59')
     GROUP BY value
     ORDER BY count DESC, value DESC
     LIMIT 25
     OFFSET 0)
  '
---
# name: TestTrends.test_breakdown_active_user_math_with_actions.1
  '
  
  SELECT groupArray(day_start) as date,
         groupArray(count) as data,
         breakdown_value
  FROM
    (SELECT SUM(total) as count,
            day_start,
            breakdown_value
     FROM
       (SELECT *
        FROM
          (SELECT toUInt16(0) AS total,
                  ticks.day_start as day_start,
                  breakdown_value
           FROM
             (SELECT toStartOfDay(toDateTime('2020-01-12 23:59:59', 'UTC') - number * 86400) as day_start
              FROM numbers(12)
              UNION ALL SELECT toStartOfDay(toDateTime('2020-01-01 00:00:00', 'UTC')) as day_start) as ticks
           CROSS JOIN
             (SELECT breakdown_value
              FROM
                (SELECT ['val'] as breakdown_value) ARRAY
              JOIN breakdown_value) as sec
           ORDER BY breakdown_value,
                    day_start
           UNION ALL SELECT counts as total,
                            timestamp as day_start,
                                         breakdown_value
           FROM
             (SELECT d.timestamp,
                     COUNT(DISTINCT person_id) counts,
                     breakdown_value
              FROM
                (SELECT toStartOfDay(toDateTime(timestamp), 'UTC') as timestamp
                 FROM events e
                 WHERE team_id = 2
                   AND timestamp >= '2019-12-25 00:00:00'
                   AND timestamp <= toDateTime('2020-01-12 23:59:59')
                 GROUP BY timestamp) d
              CROSS JOIN
                (SELECT toStartOfDay(toDateTime(timestamp), 'UTC') as timestamp,
                        pdi.person_id AS person_id,
                        replaceRegexpAll(JSONExtractRaw(properties, 'key'), '^"|"$', '') as breakdown_value
                 FROM events e
                 INNER JOIN
                   (SELECT distinct_id,
                           argMax(person_id, version) as person_id
                    FROM person_distinct_id2
                    WHERE team_id = 2
                    GROUP BY distinct_id
                    HAVING argMax(is_deleted, version) = 0) as pdi ON events.distinct_id = pdi.distinct_id
                 INNER JOIN
                   (SELECT id,
                           argMax(properties, _timestamp) as person_props
                    FROM person
                    WHERE team_id = 2
                    GROUP BY id
                    HAVING max(is_deleted) = 0) person ON person.id = pdi.person_id
                 WHERE e.team_id = 2
                   AND timestamp >= '2019-12-25 00:00:00'
                   AND timestamp <= toDateTime('2020-01-12 23:59:59')
                   AND ((event = '$pageview'
                         AND (has(['p1', 'p2', 'p3'], replaceRegexpAll(JSONExtractRaw(person_props, 'name'), '^"|"$', ''))
                              AND pdi.person_id IN
                                (SELECT id
                                 FROM person
                                 WHERE team_id = 2
                                 GROUP BY id
                                 HAVING max(is_deleted) = 0
                                 AND ((has(['p1', 'p2'], replaceRegexpAll(JSONExtractRaw(argMax(person.properties, _timestamp), 'name'), '^"|"$', ''))))))))
                 GROUP BY timestamp,
                          person_id,
                          breakdown_value) e
              WHERE e.timestamp <= d.timestamp
                AND e.timestamp > d.timestamp - INTERVAL 7 DAY
              GROUP BY d.timestamp,
                       breakdown_value
              ORDER BY d.timestamp)
           WHERE 11111 = 11111
             AND timestamp >= toStartOfDay(toDateTime('2020-01-01 00:00:00'), 'UTC')
             AND timestamp <= toDateTime('2020-01-12 23:59:59') ))
     GROUP BY day_start,
              breakdown_value
     ORDER BY breakdown_value,
              day_start)
  GROUP BY breakdown_value
  ORDER BY breakdown_value
  '
---
# name: TestTrends.test_breakdown_by_group_props
  '
  
  SELECT groupArray(value)
  FROM
    (SELECT replaceRegexpAll(JSONExtractRaw(group_properties_0, 'industry'), '^"|"$', '') AS value,
            count(*) as count
     FROM events e
     INNER JOIN
       (SELECT group_key,
               argMax(group_properties, _timestamp) AS group_properties_0
        FROM groups
        WHERE team_id = 2
          AND group_type_index = 0
        GROUP BY group_key) groups_0 ON "$group_0" == groups_0.group_key
     WHERE team_id = 2
       AND event = 'sign up'
       AND timestamp >= toDateTime('2020-01-01 00:00:00')
       AND timestamp <= toDateTime('2020-01-12 23:59:59')
     GROUP BY value
     ORDER BY count DESC, value DESC
     LIMIT 25
     OFFSET 0)
  '
---
# name: TestTrends.test_breakdown_by_group_props.1
  '
  
  SELECT groupArray(day_start) as date,
         groupArray(count) as data,
         breakdown_value
  FROM
    (SELECT SUM(total) as count,
            day_start,
            breakdown_value
     FROM
       (SELECT *
        FROM
          (SELECT toUInt16(0) AS total,
                  ticks.day_start as day_start,
                  breakdown_value
           FROM
             (SELECT toStartOfDay(toDateTime('2020-01-12 23:59:59', 'UTC') - number * 86400) as day_start
              FROM numbers(12)
              UNION ALL SELECT toStartOfDay(toDateTime('2020-01-01 00:00:00', 'UTC')) as day_start) as ticks
           CROSS JOIN
             (SELECT breakdown_value
              FROM
                (SELECT ['finance', 'technology'] as breakdown_value) ARRAY
              JOIN breakdown_value) as sec
           ORDER BY breakdown_value,
                    day_start
           UNION ALL SELECT count(*) as total,
                            toStartOfDay(timestamp, 'UTC') as day_start,
                            replaceRegexpAll(JSONExtractRaw(group_properties_0, 'industry'), '^"|"$', '') as breakdown_value
           FROM events e
           INNER JOIN
             (SELECT group_key,
                     argMax(group_properties, _timestamp) AS group_properties_0
              FROM groups
              WHERE team_id = 2
                AND group_type_index = 0
              GROUP BY group_key) groups_0 ON "$group_0" == groups_0.group_key
           WHERE e.team_id = 2
             AND event = 'sign up'
             AND timestamp >= toStartOfDay(toDateTime('2020-01-01 00:00:00'), 'UTC')
             AND timestamp <= toDateTime('2020-01-12 23:59:59')
             AND replaceRegexpAll(JSONExtractRaw(group_properties_0, 'industry'), '^"|"$', '') in (['finance', 'technology'])
           GROUP BY day_start,
                    breakdown_value))
     GROUP BY day_start,
              breakdown_value
     ORDER BY breakdown_value,
              day_start)
  GROUP BY breakdown_value
  ORDER BY breakdown_value
  '
---
# name: TestTrends.test_breakdown_by_group_props.2
  '
  
  SELECT person_id AS actor_id
  FROM
    (SELECT e.timestamp as timestamp,
            pdi.person_id as person_id,
            e.distinct_id as distinct_id,
            e.team_id as team_id
     FROM events e
     INNER JOIN
       (SELECT distinct_id,
               argMax(person_id, version) as person_id
        FROM person_distinct_id2
        WHERE team_id = 2
        GROUP BY distinct_id
        HAVING argMax(is_deleted, version) = 0) AS pdi ON e.distinct_id = pdi.distinct_id
     INNER JOIN
       (SELECT group_key,
               argMax(group_properties, _timestamp) AS group_properties_0
        FROM groups
        WHERE team_id = 2
          AND group_type_index = 0
        GROUP BY group_key) groups_0 ON "$group_0" == groups_0.group_key
     WHERE team_id = 2
       AND event = 'sign up'
       AND timestamp >= toDateTime('2020-01-02 00:00:00')
       AND timestamp <= toDateTime('2020-01-02 23:59:59')
       AND (has(['technology'], replaceRegexpAll(JSONExtractRaw(group_properties_0, 'industry'), '^"|"$', ''))) )
  GROUP BY actor_id
  LIMIT 200
  OFFSET 0
  '
---
# name: TestTrends.test_breakdown_by_group_props_with_person_filter
  '
  
  SELECT groupArray(value)
  FROM
    (SELECT replaceRegexpAll(JSONExtractRaw(group_properties_0, 'industry'), '^"|"$', '') AS value,
            count(*) as count
     FROM events e
     INNER JOIN
       (SELECT distinct_id,
               argMax(person_id, version) as person_id
        FROM person_distinct_id2
        WHERE team_id = 2
        GROUP BY distinct_id
        HAVING argMax(is_deleted, version) = 0) AS pdi ON e.distinct_id = pdi.distinct_id
     INNER JOIN
       (SELECT id
        FROM person
        WHERE team_id = 2
        GROUP BY id
        HAVING max(is_deleted) = 0
        AND (has(['value'], replaceRegexpAll(JSONExtractRaw(argMax(person.properties, _timestamp), 'key'), '^"|"$', '')))) person ON pdi.person_id = person.id
     INNER JOIN
       (SELECT group_key,
               argMax(group_properties, _timestamp) AS group_properties_0
        FROM groups
        WHERE team_id = 2
          AND group_type_index = 0
        GROUP BY group_key) groups_0 ON "$group_0" == groups_0.group_key
     WHERE team_id = 2
       AND event = 'sign up'
       AND timestamp >= toDateTime('2020-01-01 00:00:00')
       AND timestamp <= toDateTime('2020-01-12 23:59:59')
     GROUP BY value
     ORDER BY count DESC, value DESC
     LIMIT 25
     OFFSET 0)
  '
---
# name: TestTrends.test_breakdown_by_group_props_with_person_filter.1
  '
  
  SELECT groupArray(day_start) as date,
         groupArray(count) as data,
         breakdown_value
  FROM
    (SELECT SUM(total) as count,
            day_start,
            breakdown_value
     FROM
       (SELECT *
        FROM
          (SELECT toUInt16(0) AS total,
                  ticks.day_start as day_start,
                  breakdown_value
           FROM
             (SELECT toStartOfDay(toDateTime('2020-01-12 23:59:59', 'UTC') - number * 86400) as day_start
              FROM numbers(12)
              UNION ALL SELECT toStartOfDay(toDateTime('2020-01-01 00:00:00', 'UTC')) as day_start) as ticks
           CROSS JOIN
             (SELECT breakdown_value
              FROM
                (SELECT ['finance'] as breakdown_value) ARRAY
              JOIN breakdown_value) as sec
           ORDER BY breakdown_value,
                    day_start
           UNION ALL SELECT count(*) as total,
                            toStartOfDay(timestamp, 'UTC') as day_start,
                            replaceRegexpAll(JSONExtractRaw(group_properties_0, 'industry'), '^"|"$', '') as breakdown_value
           FROM events e
           INNER JOIN
             (SELECT distinct_id,
                     argMax(person_id, version) as person_id
              FROM person_distinct_id2
              WHERE team_id = 2
              GROUP BY distinct_id
              HAVING argMax(is_deleted, version) = 0) as pdi ON events.distinct_id = pdi.distinct_id
           INNER JOIN
             (SELECT id
              FROM person
              WHERE team_id = 2
              GROUP BY id
              HAVING max(is_deleted) = 0
              AND (has(['value'], replaceRegexpAll(JSONExtractRaw(argMax(person.properties, _timestamp), 'key'), '^"|"$', '')))) person ON person.id = pdi.person_id
           INNER JOIN
             (SELECT group_key,
                     argMax(group_properties, _timestamp) AS group_properties_0
              FROM groups
              WHERE team_id = 2
                AND group_type_index = 0
              GROUP BY group_key) groups_0 ON "$group_0" == groups_0.group_key
           WHERE e.team_id = 2
             AND event = 'sign up'
             AND timestamp >= toStartOfDay(toDateTime('2020-01-01 00:00:00'), 'UTC')
             AND timestamp <= toDateTime('2020-01-12 23:59:59')
             AND replaceRegexpAll(JSONExtractRaw(group_properties_0, 'industry'), '^"|"$', '') in (['finance'])
           GROUP BY day_start,
                    breakdown_value))
     GROUP BY day_start,
              breakdown_value
     ORDER BY breakdown_value,
              day_start)
  GROUP BY breakdown_value
  ORDER BY breakdown_value
  '
---
# name: TestTrends.test_breakdown_filtering_with_properties_in_new_format
  '
  
  SELECT groupArray(value)
  FROM
    (SELECT replaceRegexpAll(JSONExtractRaw(properties, '$current_url'), '^"|"$', '') AS value,
            count(*) as count
     FROM events e
     WHERE team_id = 2
       AND event = 'sign up'
       AND timestamp >= toDateTime('2019-12-22 00:00:00')
       AND timestamp <= toDateTime('2020-01-05 23:59:59')
       AND ((has(['Firefox'], replaceRegexpAll(JSONExtractRaw(e.properties, '$browser'), '^"|"$', ''))
             OR has(['Windows'], replaceRegexpAll(JSONExtractRaw(e.properties, '$os'), '^"|"$', '')))
            AND (has(['Mac'], replaceRegexpAll(JSONExtractRaw(e.properties, '$os'), '^"|"$', ''))))
     GROUP BY value
     ORDER BY count DESC, value DESC
     LIMIT 25
     OFFSET 0)
  '
---
# name: TestTrends.test_breakdown_filtering_with_properties_in_new_format.1
  '
  
  SELECT groupArray(day_start) as date,
         groupArray(count) as data,
         breakdown_value
  FROM
    (SELECT SUM(total) as count,
            day_start,
            breakdown_value
     FROM
       (SELECT *
        FROM
          (SELECT toUInt16(0) AS total,
                  ticks.day_start as day_start,
                  breakdown_value
           FROM
             (SELECT toStartOfDay(toDateTime('2020-01-05 23:59:59', 'UTC') - number * 86400) as day_start
              FROM numbers(15)
              UNION ALL SELECT toStartOfDay(toDateTime('2019-12-22 00:00:00', 'UTC')) as day_start) as ticks
           CROSS JOIN
             (SELECT breakdown_value
              FROM
                (SELECT ['second url'] as breakdown_value) ARRAY
              JOIN breakdown_value) as sec
           ORDER BY breakdown_value,
                    day_start
           UNION ALL SELECT count(*) as total,
                            toStartOfDay(timestamp, 'UTC') as day_start,
                            replaceRegexpAll(JSONExtractRaw(properties, '$current_url'), '^"|"$', '') as breakdown_value
           FROM events e
           WHERE e.team_id = 2
             AND event = 'sign up'
             AND ((has(['Firefox'], replaceRegexpAll(JSONExtractRaw(e.properties, '$browser'), '^"|"$', ''))
                   OR has(['Windows'], replaceRegexpAll(JSONExtractRaw(e.properties, '$os'), '^"|"$', '')))
                  AND (has(['Mac'], replaceRegexpAll(JSONExtractRaw(e.properties, '$os'), '^"|"$', ''))))
             AND timestamp >= toStartOfDay(toDateTime('2019-12-22 00:00:00'), 'UTC')
             AND timestamp <= toDateTime('2020-01-05 23:59:59')
             AND replaceRegexpAll(JSONExtractRaw(properties, '$current_url'), '^"|"$', '') in (['second url'])
           GROUP BY day_start,
                    breakdown_value))
     GROUP BY day_start,
              breakdown_value
     ORDER BY breakdown_value,
              day_start)
  GROUP BY breakdown_value
  ORDER BY breakdown_value
  '
---
# name: TestTrends.test_breakdown_filtering_with_properties_in_new_format.2
  '
  
  SELECT groupArray(value)
  FROM
    (SELECT replaceRegexpAll(JSONExtractRaw(properties, '$current_url'), '^"|"$', '') AS value,
            count(*) as count
     FROM events e
     WHERE team_id = 2
       AND event = 'sign up'
       AND timestamp >= toDateTime('2019-12-22 00:00:00')
       AND timestamp <= toDateTime('2020-01-05 23:59:59')
       AND ((has(['Firefox'], replaceRegexpAll(JSONExtractRaw(e.properties, '$browser'), '^"|"$', ''))
             AND has(['Windows'], replaceRegexpAll(JSONExtractRaw(e.properties, '$os'), '^"|"$', '')))
            AND (has(['Mac'], replaceRegexpAll(JSONExtractRaw(e.properties, '$os'), '^"|"$', ''))))
     GROUP BY value
     ORDER BY count DESC, value DESC
     LIMIT 25
     OFFSET 0)
  '
---
# name: TestTrends.test_breakdown_filtering_with_properties_in_new_format.3
  '
  SELECT [now()] AS date,
         [0] AS data,
         '' AS breakdown_value
  LIMIT 0
  '
---
# name: TestTrends.test_filtering_with_group_props
  '
  
  SELECT groupArray(day_start) as date,
         groupArray(count) as data
  FROM
    (SELECT SUM(total) AS count,
            day_start
     from
       (SELECT toUInt16(0) AS total,
               toStartOfDay(toDateTime('2020-01-12 23:59:59') - toIntervalDay(number), 'UTC') AS day_start
        FROM numbers(dateDiff('day', toStartOfDay(toDateTime('2020-01-01 00:00:00'), 'UTC'), toDateTime('2020-01-12 23:59:59'), 'UTC'))
        UNION ALL SELECT toUInt16(0) AS total,
                         toStartOfDay(toDateTime('2020-01-01 00:00:00'), 'UTC')
        UNION ALL SELECT count(*) as data,
                         toStartOfDay(toDateTime(timestamp), 'UTC') as date
        FROM
          (SELECT e.timestamp as timestamp,
                  pdi.person_id as person_id
           FROM events e
           INNER JOIN
             (SELECT distinct_id,
                     argMax(person_id, version) as person_id
              FROM person_distinct_id2
              WHERE team_id = 2
              GROUP BY distinct_id
              HAVING argMax(is_deleted, version) = 0) AS pdi ON e.distinct_id = pdi.distinct_id
           INNER JOIN
             (SELECT id
              FROM person
              WHERE team_id = 2
              GROUP BY id
              HAVING max(is_deleted) = 0
              AND ((has(['value'], replaceRegexpAll(JSONExtractRaw(argMax(person.properties, _timestamp), 'key'), '^"|"$', ''))))) person ON person.id = pdi.person_id
           INNER JOIN
             (SELECT group_key,
                     argMax(group_properties, _timestamp) AS group_properties_0
              FROM groups
              WHERE team_id = 2
                AND group_type_index = 0
              GROUP BY group_key) groups_0 ON "$group_0" == groups_0.group_key
           WHERE team_id = 2
             AND event = '$pageview'
             AND timestamp >= toStartOfDay(toDateTime('2020-01-01 00:00:00'), 'UTC')
             AND timestamp <= toDateTime('2020-01-12 23:59:59')
             AND ((has(['finance'], replaceRegexpAll(JSONExtractRaw(group_properties_0, 'industry'), '^"|"$', '')))) )
        GROUP BY date)
     group by day_start
     order by day_start SETTINGS allow_experimental_window_functions = 1) SETTINGS timeout_before_checking_execution_speed = 60
  '
---
# name: TestTrends.test_person_property_filtering
  '
  
  SELECT groupArray(day_start) as date,
         groupArray(count) as data
  FROM
    (SELECT SUM(total) AS count,
            day_start
     from
       (SELECT toUInt16(0) AS total,
               toStartOfDay(toDateTime('2020-01-04 23:59:59') - toIntervalDay(number), 'UTC') AS day_start
        FROM numbers(dateDiff('day', toStartOfDay(toDateTime('2019-12-28 00:00:00'), 'UTC'), toDateTime('2020-01-04 23:59:59'), 'UTC'))
        UNION ALL SELECT toUInt16(0) AS total,
                         toStartOfDay(toDateTime('2019-12-28 00:00:00'), 'UTC')
        UNION ALL SELECT count(*) as data,
                         toStartOfDay(toDateTime(timestamp), 'UTC') as date
        FROM
          (SELECT e.timestamp as timestamp,
                  pdi.person_id as person_id
           FROM events e
           INNER JOIN
             (SELECT distinct_id,
                     argMax(person_id, version) as person_id
              FROM person_distinct_id2
              WHERE team_id = 2
              GROUP BY distinct_id
              HAVING argMax(is_deleted, version) = 0) AS pdi ON e.distinct_id = pdi.distinct_id
           INNER JOIN
             (SELECT id
              FROM person
              WHERE team_id = 2
              GROUP BY id
              HAVING max(is_deleted) = 0
              AND (has(['person1'], replaceRegexpAll(JSONExtractRaw(argMax(person.properties, _timestamp), 'name'), '^"|"$', '')))) person ON person.id = pdi.person_id
           WHERE team_id = 2
             AND event = 'watched movie'
             AND timestamp >= toStartOfDay(toDateTime('2019-12-28 00:00:00'), 'UTC')
             AND timestamp <= toDateTime('2020-01-04 23:59:59') )
        GROUP BY date)
     group by day_start
     order by day_start SETTINGS allow_experimental_window_functions = 1) SETTINGS timeout_before_checking_execution_speed = 60
  '
---
# name: TestTrends.test_person_property_filtering_materialized
  '
  
  SELECT groupArray(day_start) as date,
         groupArray(count) as data
  FROM
    (SELECT SUM(total) AS count,
            day_start
     from
       (SELECT toUInt16(0) AS total,
               toStartOfDay(toDateTime('2020-01-04 23:59:59') - toIntervalDay(number), 'UTC') AS day_start
        FROM numbers(dateDiff('day', toStartOfDay(toDateTime('2019-12-28 00:00:00'), 'UTC'), toDateTime('2020-01-04 23:59:59'), 'UTC'))
        UNION ALL SELECT toUInt16(0) AS total,
                         toStartOfDay(toDateTime('2019-12-28 00:00:00'), 'UTC')
        UNION ALL SELECT count(*) as data,
                         toStartOfDay(toDateTime(timestamp), 'UTC') as date
        FROM
          (SELECT e.timestamp as timestamp,
                  pdi.person_id as person_id
           FROM events e
           INNER JOIN
             (SELECT distinct_id,
                     argMax(person_id, version) as person_id
              FROM person_distinct_id2
              WHERE team_id = 2
              GROUP BY distinct_id
              HAVING argMax(is_deleted, version) = 0) AS pdi ON e.distinct_id = pdi.distinct_id
           INNER JOIN
             (SELECT id
              FROM person
              WHERE team_id = 2
              GROUP BY id
              HAVING max(is_deleted) = 0
              AND (has(['person1'], argMax(person."pmat_name", _timestamp)))) person ON person.id = pdi.person_id
           WHERE team_id = 2
             AND event = 'watched movie'
             AND timestamp >= toStartOfDay(toDateTime('2019-12-28 00:00:00'), 'UTC')
             AND timestamp <= toDateTime('2020-01-04 23:59:59') )
        GROUP BY date)
     group by day_start
     order by day_start SETTINGS allow_experimental_window_functions = 1) SETTINGS timeout_before_checking_execution_speed = 60
  '
---
# name: TestTrends.test_timezones
  '
  
  SELECT groupArray(day_start) as date,
         groupArray(count) as data
  FROM
    (SELECT SUM(total) AS count,
            day_start
     from
       (SELECT toUInt16(0) AS total,
               toStartOfDay(toDateTime('2020-01-05 23:59:59') - toIntervalDay(number), 'US/Pacific') AS day_start
        FROM numbers(dateDiff('day', toStartOfDay(toDateTime('2019-12-29 08:00:00'), 'US/Pacific'), toDateTime('2020-01-05 23:59:59'), 'US/Pacific'))
        UNION ALL SELECT toUInt16(0) AS total,
                         toStartOfDay(toDateTime('2019-12-29 08:00:00'), 'US/Pacific')
        UNION ALL SELECT count(*) as data,
                         toStartOfDay(toDateTime(timestamp), 'US/Pacific') as date
        FROM
          (SELECT e.timestamp as timestamp
           FROM events e
           WHERE team_id = 2
             AND event = 'sign up'
             AND timestamp >= toStartOfDay(toDateTime('2019-12-29 08:00:00'), 'US/Pacific')
             AND timestamp <= toDateTime('2020-01-05 23:59:59') )
        GROUP BY date)
     group by day_start
     order by day_start SETTINGS allow_experimental_window_functions = 1) SETTINGS timeout_before_checking_execution_speed = 60
  '
---
# name: TestTrends.test_timezones.1
  '
  
  SELECT groupArray(day_start) as date,
         groupArray(count) as data
  FROM
    (SELECT SUM(total) AS count,
            day_start
     from
       (SELECT toUInt16(0) AS total,
               toStartOfDay(toDateTime('2020-01-05 23:59:59') - toIntervalDay(number), 'US/Pacific') AS day_start
        FROM numbers(dateDiff('day', toStartOfDay(toDateTime('2019-12-22 08:00:00'), 'US/Pacific'), toDateTime('2020-01-05 23:59:59'), 'US/Pacific'))
        UNION ALL SELECT toUInt16(0) AS total,
                         toStartOfDay(toDateTime('2019-12-22 08:00:00'), 'US/Pacific')
        UNION ALL SELECT count(DISTINCT person_id) as data,
                         toStartOfDay(toDateTime(timestamp), 'US/Pacific') as date
        FROM
          (SELECT e.timestamp as timestamp,
                  pdi.person_id as person_id
           FROM events e
           INNER JOIN
             (SELECT distinct_id,
                     argMax(person_id, version) as person_id
              FROM person_distinct_id2
              WHERE team_id = 2
              GROUP BY distinct_id
              HAVING argMax(is_deleted, version) = 0) AS pdi ON e.distinct_id = pdi.distinct_id
           WHERE team_id = 2
             AND event = 'sign up'
             AND timestamp >= toStartOfDay(toDateTime('2019-12-22 08:00:00'), 'US/Pacific')
             AND timestamp <= toDateTime('2020-01-05 23:59:59') )
        GROUP BY date)
     group by day_start
     order by day_start SETTINGS allow_experimental_window_functions = 1) SETTINGS timeout_before_checking_execution_speed = 60
  '
---
# name: TestTrends.test_timezones.2
  '
  
  SELECT groupArray(day_start) as date,
         groupArray(count) as data
  FROM
    (SELECT SUM(total) AS count,
            day_start
     from
       (SELECT toUInt16(0) AS total,
               toStartOfDay(toDateTime('2020-01-05 23:59:59') - toIntervalDay(number), 'US/Pacific') AS day_start
        FROM numbers(dateDiff('day', toStartOfDay(toDateTime('2019-12-29 08:00:00'), 'US/Pacific'), toDateTime('2020-01-05 23:59:59'), 'US/Pacific'))
        UNION ALL SELECT toUInt16(0) AS total,
                         toStartOfDay(toDateTime('2019-12-29 08:00:00'), 'US/Pacific')
        UNION ALL SELECT counts as total,
                         timestamp as day_start
        FROM
          (SELECT d.timestamp,
                  COUNT(DISTINCT person_id) counts
           FROM
             (SELECT toStartOfDay(toDateTime(timestamp, 'US/Pacific')) as timestamp
              FROM events
              WHERE team_id = 2
                AND timestamp >= '2019-12-22 00:00:00'
                AND timestamp <= toDateTime('2020-01-05 23:59:59')
              GROUP BY timestamp) d
           CROSS JOIN
             (SELECT toStartOfDay(toDateTime(timestamp, 'US/Pacific')) as timestamp,
                     person_id
              FROM
                (SELECT e.timestamp as timestamp,
                        pdi.person_id as person_id
                 FROM events e
                 INNER JOIN
                   (SELECT distinct_id,
                           argMax(person_id, version) as person_id
                    FROM person_distinct_id2
                    WHERE team_id = 2
                    GROUP BY distinct_id
                    HAVING argMax(is_deleted, version) = 0) AS pdi ON e.distinct_id = pdi.distinct_id
                 WHERE team_id = 2
                   AND event = 'sign up'
                   AND timestamp >= '2019-12-22 00:00:00'
                   AND timestamp <= toDateTime('2020-01-05 23:59:59') ) events
              WHERE 1 = 1
                AND timestamp >= '2019-12-22 00:00:00'
                AND timestamp <= toDateTime('2020-01-05 23:59:59')
              GROUP BY timestamp,
                       person_id) e
           WHERE e.timestamp <= d.timestamp
             AND e.timestamp > d.timestamp - INTERVAL 7 DAY
           GROUP BY d.timestamp
           ORDER BY d.timestamp)
        WHERE 1 = 1
          AND timestamp >= toStartOfDay(toDateTime('2019-12-29 08:00:00'), 'US/Pacific')
          AND timestamp <= toDateTime('2020-01-05 23:59:59') )
     group by day_start
     order by day_start SETTINGS allow_experimental_window_functions = 1) SETTINGS timeout_before_checking_execution_speed = 60
  '
---
# name: TestTrends.test_timezones.3
  '
  
  SELECT groupArray(day_start) as date,
         groupArray(count) as data
  FROM
    (SELECT SUM(total) AS count,
            day_start
     from
       (SELECT toUInt16(0) AS total,
               toStartOfDay(toDateTime('2020-01-05 23:59:59') - toIntervalDay(number), 'US/Pacific') AS day_start
        FROM numbers(dateDiff('day', toStartOfDay(toDateTime('2019-12-29 08:00:00'), 'US/Pacific'), toDateTime('2020-01-05 23:59:59'), 'US/Pacific'))
        UNION ALL SELECT toUInt16(0) AS total,
                         toStartOfDay(toDateTime('2019-12-29 08:00:00'), 'US/Pacific')
        UNION ALL SELECT count(*) as data,
                         toStartOfDay(toDateTime(timestamp), 'US/Pacific') as date
        FROM
          (SELECT e.timestamp as timestamp
           FROM events e
           WHERE team_id = 2
             AND event = 'sign up'
             AND timestamp >= toStartOfDay(toDateTime('2019-12-29 08:00:00'), 'US/Pacific')
             AND timestamp <= toDateTime('2020-01-05 23:59:59') )
        GROUP BY date)
     group by day_start
     order by day_start SETTINGS allow_experimental_window_functions = 1) SETTINGS timeout_before_checking_execution_speed = 60
  '
---
# name: TestTrends.test_timezones.4
  '
  
  SELECT groupArray(value)
  FROM
    (SELECT replaceRegexpAll(JSONExtractRaw(properties, '$os'), '^"|"$', '') AS value,
            count(*) as count
     FROM events e
     WHERE team_id = 2
       AND event = 'sign up'
       AND timestamp >= toDateTime('2019-12-29 08:00:00')
       AND timestamp <= toDateTime('2020-01-05 23:59:59')
     GROUP BY value
     ORDER BY count DESC, value DESC
     LIMIT 25
     OFFSET 0)
  '
---
# name: TestTrends.test_timezones.5
  '
  
  SELECT groupArray(day_start) as date,
         groupArray(count) as data,
         breakdown_value
  FROM
    (SELECT SUM(total) as count,
            day_start,
            breakdown_value
     FROM
       (SELECT *
        FROM
          (SELECT toUInt16(0) AS total,
                  ticks.day_start as day_start,
                  breakdown_value
           FROM
             (SELECT toStartOfDay(toDateTime('2020-01-05 23:59:59', 'US/Pacific') - number * 86400) as day_start
              FROM numbers(8)
              UNION ALL SELECT toStartOfDay(toDateTime('2019-12-29 08:00:00', 'US/Pacific')) as day_start) as ticks
           CROSS JOIN
             (SELECT breakdown_value
              FROM
                (SELECT ['Mac'] as breakdown_value) ARRAY
              JOIN breakdown_value) as sec
           ORDER BY breakdown_value,
                    day_start
           UNION ALL SELECT count(DISTINCT pdi.person_id) as total,
                            toStartOfDay(timestamp, 'US/Pacific') as day_start,
                            replaceRegexpAll(JSONExtractRaw(properties, '$os'), '^"|"$', '') as breakdown_value
           FROM events e
           INNER JOIN
             (SELECT distinct_id,
                     argMax(person_id, version) as person_id
              FROM person_distinct_id2
              WHERE team_id = 2
              GROUP BY distinct_id
              HAVING argMax(is_deleted, version) = 0) as pdi ON events.distinct_id = pdi.distinct_id
           WHERE e.team_id = 2
             AND event = 'sign up'
             AND timestamp >= toStartOfDay(toDateTime('2019-12-29 08:00:00'), 'US/Pacific')
             AND timestamp <= toDateTime('2020-01-05 23:59:59')
             AND replaceRegexpAll(JSONExtractRaw(properties, '$os'), '^"|"$', '') in (['Mac'])
           GROUP BY day_start,
                    breakdown_value))
     GROUP BY day_start,
              breakdown_value
     ORDER BY breakdown_value,
              day_start)
  GROUP BY breakdown_value
  ORDER BY breakdown_value
  '
---
# name: TestTrends.test_timezones.6
  '
  
  SELECT groupArray(day_start) as date,
         groupArray(count) as data
  FROM
    (SELECT SUM(total) AS count,
            day_start
     from
       (SELECT toUInt16(0) AS total,
               toStartOfHour(toDateTime('2020-01-04 07:59:59') - toIntervalHour(number), 'US/Pacific') AS day_start
        FROM numbers(dateDiff('hour', toStartOfHour(toDateTime('2020-01-03 08:00:00'), 'US/Pacific'), toDateTime('2020-01-04 07:59:59'), 'US/Pacific'))
        UNION ALL SELECT toUInt16(0) AS total,
                         toStartOfHour(toDateTime('2020-01-03 08:00:00'), 'US/Pacific')
        UNION ALL SELECT count(*) as data,
                         toStartOfHour(toDateTime(timestamp), 'US/Pacific') as date
        FROM
          (SELECT e.timestamp as timestamp
           FROM events e
           WHERE team_id = 2
             AND event = 'sign up'
             AND timestamp >= toStartOfHour(toDateTime('2020-01-03 08:00:00'), 'US/Pacific')
             AND timestamp <= toDateTime('2020-01-04 07:59:59') )
        GROUP BY date)
     group by day_start
     order by day_start SETTINGS allow_experimental_window_functions = 1) SETTINGS timeout_before_checking_execution_speed = 60
  '
---
# name: TestTrends.test_timezones.7
  '
  
  SELECT groupArray(day_start) as date,
         groupArray(count) as data
  FROM
    (SELECT SUM(total) AS count,
            day_start
     from
       (SELECT toUInt16(0) AS total,
               toStartOfDay(toDateTime('2020-01-04 07:59:59') - toIntervalDay(number), 'US/Pacific') AS day_start
        FROM numbers(dateDiff('day', toStartOfDay(toDateTime('2020-01-03 08:00:00'), 'US/Pacific'), toDateTime('2020-01-04 07:59:59'), 'US/Pacific'))
        UNION ALL SELECT toUInt16(0) AS total,
                         toStartOfDay(toDateTime('2020-01-03 08:00:00'), 'US/Pacific')
        UNION ALL SELECT count(*) as data,
                         toStartOfDay(toDateTime(timestamp), 'US/Pacific') as date
        FROM
          (SELECT e.timestamp as timestamp
           FROM events e
           WHERE team_id = 2
             AND event = 'sign up'
             AND timestamp >= toDateTime('2020-01-03 08:00:00')
             AND timestamp <= toDateTime('2020-01-04 07:59:59') )
        GROUP BY date)
     group by day_start
     order by day_start SETTINGS allow_experimental_window_functions = 1) SETTINGS timeout_before_checking_execution_speed = 60
  '
---
# name: TestTrends.test_timezones_hourly
  '
  
  SELECT groupArray(day_start) as date,
         groupArray(count) as data
  FROM
    (SELECT SUM(total) AS count,
            day_start
     from
       (SELECT toUInt16(0) AS total,
               toStartOfHour(toDateTime('2020-01-05 18:02:01') - toIntervalHour(number), 'US/Pacific') AS day_start
        FROM numbers(dateDiff('hour', toStartOfHour(toDateTime('2020-01-05 08:00:00'), 'US/Pacific'), toDateTime('2020-01-05 18:02:01'), 'US/Pacific'))
        UNION ALL SELECT toUInt16(0) AS total,
                         toStartOfHour(toDateTime('2020-01-05 08:00:00'), 'US/Pacific')
        UNION ALL SELECT count(DISTINCT person_id) as data,
                         toStartOfHour(toDateTime(timestamp), 'US/Pacific') as date
        FROM
          (SELECT e.timestamp as timestamp,
                  pdi.person_id as person_id
           FROM events e
           INNER JOIN
             (SELECT distinct_id,
                     argMax(person_id, version) as person_id
              FROM person_distinct_id2
              WHERE team_id = 2
              GROUP BY distinct_id
              HAVING argMax(is_deleted, version) = 0) AS pdi ON e.distinct_id = pdi.distinct_id
           WHERE team_id = 2
             AND event = 'sign up'
             AND timestamp >= toStartOfHour(toDateTime('2020-01-05 08:00:00'), 'US/Pacific')
             AND timestamp <= toDateTime('2020-01-05 18:02:01') )
        GROUP BY date)
     group by day_start
     order by day_start SETTINGS allow_experimental_window_functions = 1) SETTINGS timeout_before_checking_execution_speed = 60
  '
---
# name: TestTrends.test_timezones_hourly.1
  '
  /* request:api_projects_(?P<parent_lookup_team_id>[^_.]+)_actions_people_?$ (ActionViewSet) */
  SELECT person_id AS actor_id
  FROM
    (SELECT e.timestamp as timestamp,
            pdi.person_id as person_id,
            e.distinct_id as distinct_id,
            e.team_id as team_id
     FROM events e
     INNER JOIN
       (SELECT distinct_id,
               argMax(person_id, version) as person_id
        FROM person_distinct_id2
        WHERE team_id = 2
        GROUP BY distinct_id
        HAVING argMax(is_deleted, version) = 0) AS pdi ON e.distinct_id = pdi.distinct_id
     WHERE team_id = 2
       AND event = 'sign up'
       AND timestamp >= toDateTime('2020-01-05 15:00:00')
       AND timestamp <= toDateTime('2020-01-05 16:00:00') )
  GROUP BY actor_id
  LIMIT 200
  OFFSET 0
  '
---
# name: TestTrends.test_timezones_hourly.2
  '
  
  SELECT groupArray(day_start) as date,
         groupArray(count) as data
  FROM
    (SELECT SUM(total) AS count,
            day_start
     from
       (SELECT toUInt16(0) AS total,
               toStartOfHour(toDateTime('2020-01-05 18:02:01') - toIntervalHour(number), 'US/Pacific') AS day_start
        FROM numbers(dateDiff('hour', toStartOfHour(toDateTime('2020-01-05 08:00:00'), 'US/Pacific'), toDateTime('2020-01-05 18:02:01'), 'US/Pacific'))
        UNION ALL SELECT toUInt16(0) AS total,
                         toStartOfHour(toDateTime('2020-01-05 08:00:00'), 'US/Pacific')
        UNION ALL SELECT count(*) as data,
                         toStartOfHour(toDateTime(timestamp), 'US/Pacific') as date
        FROM
          (SELECT e.timestamp as timestamp
           FROM events e
           WHERE team_id = 2
             AND event = 'sign up'
             AND timestamp >= toStartOfHour(toDateTime('2020-01-05 08:00:00'), 'US/Pacific')
             AND timestamp <= toDateTime('2020-01-05 18:02:01') )
        GROUP BY date)
     group by day_start
     order by day_start SETTINGS allow_experimental_window_functions = 1) SETTINGS timeout_before_checking_execution_speed = 60
  '
---
# name: TestTrends.test_trend_breakdown_user_props_with_filter_with_partial_property_pushdowns
  '
  
  SELECT groupArray(value)
  FROM
    (SELECT replaceRegexpAll(JSONExtractRaw(person_props, 'email'), '^"|"$', '') AS value,
            count(*) as count
     FROM events e
     INNER JOIN
       (SELECT distinct_id,
               argMax(person_id, version) as person_id
        FROM person_distinct_id2
        WHERE team_id = 2
        GROUP BY distinct_id
        HAVING argMax(is_deleted, version) = 0) AS pdi ON e.distinct_id = pdi.distinct_id
     INNER JOIN
       (SELECT id,
               argMax(properties, _timestamp) as person_props
        FROM person
        WHERE team_id = 2
        GROUP BY id
        HAVING max(is_deleted) = 0
        AND ((has(['android'], replaceRegexpAll(JSONExtractRaw(argMax(person.properties, _timestamp), '$os'), '^"|"$', ''))
              OR has(['safari'], replaceRegexpAll(JSONExtractRaw(argMax(person.properties, _timestamp), '$browser'), '^"|"$', ''))))) person ON pdi.person_id = person.id
     WHERE team_id = 2
       AND event = 'sign up'
       AND timestamp >= toDateTime('2020-01-01 00:00:00')
       AND timestamp <= toDateTime('2020-07-01 00:00:00')
       AND ((NOT (replaceRegexpAll(JSONExtractRaw(person_props, 'email'), '^"|"$', '') ILIKE '%@posthog.com%')
             OR has(['val'], replaceRegexpAll(JSONExtractRaw(e.properties, 'key'), '^"|"$', ''))))
     GROUP BY value
     ORDER BY count DESC, value DESC
     LIMIT 25
     OFFSET 0)
  '
---
# name: TestTrends.test_trend_breakdown_user_props_with_filter_with_partial_property_pushdowns.1
  '
  
  SELECT groupArray(day_start) as date,
         groupArray(count) as data,
         breakdown_value
  FROM
    (SELECT SUM(total) as count,
            day_start,
            breakdown_value
     FROM
       (SELECT *
        FROM
          (SELECT toUInt16(0) AS total,
                  ticks.day_start as day_start,
                  breakdown_value
           FROM
             (SELECT toStartOfDay(toDateTime('2020-07-01 00:00:00', 'UTC') - number * 86400) as day_start
              FROM numbers(183)
              UNION ALL SELECT toStartOfDay(toDateTime('2020-01-01 00:00:00', 'UTC')) as day_start) as ticks
           CROSS JOIN
             (SELECT breakdown_value
              FROM
                (SELECT ['test2@posthog.com', 'test@gmail.com', 'test5@posthog.com', 'test4@posthog.com', 'test3@posthog.com'] as breakdown_value) ARRAY
              JOIN breakdown_value) as sec
           ORDER BY breakdown_value,
                    day_start
           UNION ALL SELECT count(*) as total,
                            toStartOfDay(timestamp, 'UTC') as day_start,
                            replaceRegexpAll(JSONExtractRaw(person_props, 'email'), '^"|"$', '') as breakdown_value
           FROM events e
           INNER JOIN
             (SELECT distinct_id,
                     argMax(person_id, version) as person_id
              FROM person_distinct_id2
              WHERE team_id = 2
              GROUP BY distinct_id
              HAVING argMax(is_deleted, version) = 0) as pdi ON events.distinct_id = pdi.distinct_id
           INNER JOIN
             (SELECT id,
                     argMax(properties, _timestamp) as person_props
              FROM person
              WHERE team_id = 2
              GROUP BY id
              HAVING max(is_deleted) = 0
              AND ((has(['android'], replaceRegexpAll(JSONExtractRaw(argMax(person.properties, _timestamp), '$os'), '^"|"$', ''))
                    OR has(['safari'], replaceRegexpAll(JSONExtractRaw(argMax(person.properties, _timestamp), '$browser'), '^"|"$', ''))))) person ON person.id = pdi.person_id
           WHERE e.team_id = 2
             AND event = 'sign up'
             AND ((NOT (replaceRegexpAll(JSONExtractRaw(person_props, 'email'), '^"|"$', '') ILIKE '%@posthog.com%')
                   OR has(['val'], replaceRegexpAll(JSONExtractRaw(e.properties, 'key'), '^"|"$', ''))))
             AND timestamp >= toStartOfDay(toDateTime('2020-01-01 00:00:00'), 'UTC')
             AND timestamp <= toDateTime('2020-07-01 00:00:00')
             AND replaceRegexpAll(JSONExtractRaw(person_props, 'email'), '^"|"$', '') in (['test2@posthog.com', 'test@gmail.com', 'test5@posthog.com', 'test4@posthog.com', 'test3@posthog.com'])
           GROUP BY day_start,
                    breakdown_value))
     GROUP BY day_start,
              breakdown_value
     ORDER BY breakdown_value,
              day_start)
  GROUP BY breakdown_value
  ORDER BY breakdown_value
  '
---
# name: TestTrends.test_trend_breakdown_user_props_with_filter_with_partial_property_pushdowns.2
  '
  
  SELECT groupArray(value)
  FROM
    (SELECT replaceRegexpAll(JSONExtractRaw(person_props, 'email'), '^"|"$', '') AS value,
            count(*) as count
     FROM events e
     INNER JOIN
       (SELECT distinct_id,
               argMax(person_id, version) as person_id
        FROM person_distinct_id2
        WHERE team_id = 2
        GROUP BY distinct_id
        HAVING argMax(is_deleted, version) = 0) AS pdi ON e.distinct_id = pdi.distinct_id
     INNER JOIN
       (SELECT id,
               argMax(properties, _timestamp) as person_props
        FROM person
        WHERE team_id = 2
        GROUP BY id
        HAVING max(is_deleted) = 0
        AND (((has(['android'], replaceRegexpAll(JSONExtractRaw(argMax(person.properties, _timestamp), '$os'), '^"|"$', ''))
               AND has(['chrome'], replaceRegexpAll(JSONExtractRaw(argMax(person.properties, _timestamp), '$browser'), '^"|"$', ''))))
             AND (replaceRegexpAll(JSONExtractRaw(argMax(person.properties, _timestamp), 'email'), '^"|"$', '') ILIKE '%@posthog.com%'))) person ON pdi.person_id = person.id
     WHERE team_id = 2
       AND event = 'sign up'
       AND timestamp >= toDateTime('2020-01-01 00:00:00')
       AND timestamp <= toDateTime('2020-07-01 00:00:00')
       AND ((has(['val'], replaceRegexpAll(JSONExtractRaw(e.properties, 'key'), '^"|"$', ''))))
     GROUP BY value
     ORDER BY count DESC, value DESC
     LIMIT 25
     OFFSET 0)
  '
---
# name: TestTrends.test_trend_breakdown_user_props_with_filter_with_partial_property_pushdowns.3
  '
  
  SELECT groupArray(day_start) as date,
         groupArray(count) as data,
         breakdown_value
  FROM
    (SELECT SUM(total) as count,
            day_start,
            breakdown_value
     FROM
       (SELECT *
        FROM
          (SELECT toUInt16(0) AS total,
                  ticks.day_start as day_start,
                  breakdown_value
           FROM
             (SELECT toStartOfDay(toDateTime('2020-07-01 00:00:00', 'UTC') - number * 86400) as day_start
              FROM numbers(183)
              UNION ALL SELECT toStartOfDay(toDateTime('2020-01-01 00:00:00', 'UTC')) as day_start) as ticks
           CROSS JOIN
             (SELECT breakdown_value
              FROM
                (SELECT ['test2@posthog.com'] as breakdown_value) ARRAY
              JOIN breakdown_value) as sec
           ORDER BY breakdown_value,
                    day_start
           UNION ALL SELECT count(*) as total,
                            toStartOfDay(timestamp, 'UTC') as day_start,
                            replaceRegexpAll(JSONExtractRaw(person_props, 'email'), '^"|"$', '') as breakdown_value
           FROM events e
           INNER JOIN
             (SELECT distinct_id,
                     argMax(person_id, version) as person_id
              FROM person_distinct_id2
              WHERE team_id = 2
              GROUP BY distinct_id
              HAVING argMax(is_deleted, version) = 0) as pdi ON events.distinct_id = pdi.distinct_id
           INNER JOIN
             (SELECT id,
                     argMax(properties, _timestamp) as person_props
              FROM person
              WHERE team_id = 2
              GROUP BY id
              HAVING max(is_deleted) = 0
              AND (((has(['android'], replaceRegexpAll(JSONExtractRaw(argMax(person.properties, _timestamp), '$os'), '^"|"$', ''))
                     AND has(['chrome'], replaceRegexpAll(JSONExtractRaw(argMax(person.properties, _timestamp), '$browser'), '^"|"$', ''))))
                   AND (replaceRegexpAll(JSONExtractRaw(argMax(person.properties, _timestamp), 'email'), '^"|"$', '') ILIKE '%@posthog.com%'))) person ON person.id = pdi.person_id
           WHERE e.team_id = 2
             AND event = 'sign up'
             AND ((has(['val'], replaceRegexpAll(JSONExtractRaw(e.properties, 'key'), '^"|"$', ''))))
             AND timestamp >= toStartOfDay(toDateTime('2020-01-01 00:00:00'), 'UTC')
             AND timestamp <= toDateTime('2020-07-01 00:00:00')
             AND replaceRegexpAll(JSONExtractRaw(person_props, 'email'), '^"|"$', '') in (['test2@posthog.com'])
           GROUP BY day_start,
                    breakdown_value))
     GROUP BY day_start,
              breakdown_value
     ORDER BY breakdown_value,
              day_start)
  GROUP BY breakdown_value
  ORDER BY breakdown_value
  '
---<|MERGE_RESOLUTION|>--- conflicted
+++ resolved
@@ -261,14 +261,9 @@
      FROM events e
      WHERE team_id = 2
        AND event = 'sign up'
-<<<<<<< HEAD
        AND timestamp >= toDateTime('2020-01-01 00:00:00', 'UTC')
        AND timestamp <= toDateTime('2020-01-12 23:59:59', 'UTC')
-=======
-       AND timestamp >= toDateTime('2020-01-01 00:00:00')
-       AND timestamp <= toDateTime('2020-01-12 23:59:59')
        AND e.person_id != toUUIDOrZero('')
->>>>>>> 3fa6fc7a
      GROUP BY value
      ORDER BY count DESC, value DESC
      LIMIT 25
@@ -308,14 +303,9 @@
            FROM events e
            WHERE e.team_id = 2
              AND event = 'sign up'
-<<<<<<< HEAD
              AND timestamp >= toStartOfDay(toDateTime('2020-01-01 00:00:00', 'UTC'))
              AND timestamp <= toDateTime('2020-01-12 23:59:59', 'UTC')
-=======
-             AND timestamp >= toTimezone(toDateTime(toStartOfDay(toDateTime('2020-01-01 00:00:00')), 'UTC'), 'UTC')
-             AND timestamp <= toDateTime('2020-01-12 23:59:59')
              AND e.person_id != toUUIDOrZero('')
->>>>>>> 3fa6fc7a
              AND replaceRegexpAll(JSONExtractRaw(group0_properties, 'industry'), '^"|"$', '') in (['finance', 'technology'])
              AND e.person_id != toUUIDOrZero('')
            GROUP BY day_start,
@@ -341,16 +331,10 @@
      FROM events e
      WHERE team_id = 2
        AND event = 'sign up'
-<<<<<<< HEAD
        AND timestamp >= toDateTime('2020-01-02 00:00:00', 'UTC')
        AND timestamp <= toDateTime('2020-01-02 23:59:59', 'UTC')
-       AND (has(['technology'], replaceRegexpAll(JSONExtractRaw(group0_properties, 'industry'), '^"|"$', ''))) )
-=======
-       AND timestamp >= toDateTime('2020-01-02 00:00:00')
-       AND timestamp <= toDateTime('2020-01-02 23:59:59')
        AND (has(['technology'], replaceRegexpAll(JSONExtractRaw(group0_properties, 'industry'), '^"|"$', '')))
        AND e.person_id != toUUIDOrZero('') )
->>>>>>> 3fa6fc7a
   GROUP BY actor_id
   LIMIT 100
   OFFSET 0
@@ -366,14 +350,9 @@
      FROM events e
      WHERE team_id = 2
        AND event = 'sign up'
-<<<<<<< HEAD
        AND timestamp >= toDateTime('2020-01-01 00:00:00', 'UTC')
        AND timestamp <= toDateTime('2020-01-12 23:59:59', 'UTC')
-=======
-       AND timestamp >= toDateTime('2020-01-01 00:00:00')
-       AND timestamp <= toDateTime('2020-01-12 23:59:59')
        AND e.person_id != toUUIDOrZero('')
->>>>>>> 3fa6fc7a
      GROUP BY value
      ORDER BY count DESC, value DESC
      LIMIT 25
@@ -413,14 +392,9 @@
            FROM events e
            WHERE e.team_id = 2
              AND event = 'sign up'
-<<<<<<< HEAD
              AND timestamp >= toStartOfDay(toDateTime('2020-01-01 00:00:00', 'UTC'))
              AND timestamp <= toDateTime('2020-01-12 23:59:59', 'UTC')
-=======
-             AND timestamp >= toTimezone(toDateTime(toStartOfDay(toDateTime('2020-01-01 00:00:00')), 'UTC'), 'UTC')
-             AND timestamp <= toDateTime('2020-01-12 23:59:59')
              AND e.person_id != toUUIDOrZero('')
->>>>>>> 3fa6fc7a
              AND "mat_gp0_industry" in (['finance', 'technology'])
              AND e.person_id != toUUIDOrZero('')
            GROUP BY day_start,
@@ -446,16 +420,10 @@
      FROM events e
      WHERE team_id = 2
        AND event = 'sign up'
-<<<<<<< HEAD
        AND timestamp >= toDateTime('2020-01-02 00:00:00', 'UTC')
        AND timestamp <= toDateTime('2020-01-02 23:59:59', 'UTC')
-       AND (has(['technology'], "mat_gp0_industry")) )
-=======
-       AND timestamp >= toDateTime('2020-01-02 00:00:00')
-       AND timestamp <= toDateTime('2020-01-02 23:59:59')
        AND (has(['technology'], "mat_gp0_industry"))
        AND e.person_id != toUUIDOrZero('') )
->>>>>>> 3fa6fc7a
   GROUP BY actor_id
   LIMIT 100
   OFFSET 0
@@ -631,14 +599,9 @@
            WHERE e.team_id = 2
              AND event = 'sign up'
              AND (has(['value'], replaceRegexpAll(JSONExtractRaw(e.person_properties, 'key'), '^"|"$', '')))
-<<<<<<< HEAD
              AND timestamp >= toStartOfDay(toDateTime('2020-01-01 00:00:00', 'UTC'))
              AND timestamp <= toDateTime('2020-01-12 23:59:59', 'UTC')
-=======
-             AND timestamp >= toTimezone(toDateTime(toStartOfDay(toDateTime('2020-01-01 00:00:00')), 'UTC'), 'UTC')
-             AND timestamp <= toDateTime('2020-01-12 23:59:59')
              AND e.person_id != toUUIDOrZero('')
->>>>>>> 3fa6fc7a
              AND replaceRegexpAll(JSONExtractRaw(group0_properties, 'industry'), '^"|"$', '') in (['finance'])
              AND e.person_id != toUUIDOrZero('')
            GROUP BY day_start,
@@ -705,14 +668,9 @@
            WHERE e.team_id = 2
              AND event = 'sign up'
              AND (has(['value'], "mat_pp_key"))
-<<<<<<< HEAD
              AND timestamp >= toStartOfDay(toDateTime('2020-01-01 00:00:00', 'UTC'))
              AND timestamp <= toDateTime('2020-01-12 23:59:59', 'UTC')
-=======
-             AND timestamp >= toTimezone(toDateTime(toStartOfDay(toDateTime('2020-01-01 00:00:00')), 'UTC'), 'UTC')
-             AND timestamp <= toDateTime('2020-01-12 23:59:59')
              AND e.person_id != toUUIDOrZero('')
->>>>>>> 3fa6fc7a
              AND "mat_gp0_industry" in (['finance'])
              AND e.person_id != toUUIDOrZero('')
            GROUP BY day_start,
@@ -878,14 +836,9 @@
            WHERE e.team_id = 2
              AND event = 'sign up'
              AND (has(['finance'], replaceRegexpAll(JSONExtractRaw(group0_properties, 'industry'), '^"|"$', '')))
-<<<<<<< HEAD
              AND timestamp >= toStartOfDay(toDateTime('2020-01-01 00:00:00', 'UTC'))
              AND timestamp <= toDateTime('2020-01-12 23:59:59', 'UTC')
-=======
-             AND timestamp >= toTimezone(toDateTime(toStartOfDay(toDateTime('2020-01-01 00:00:00')), 'UTC'), 'UTC')
-             AND timestamp <= toDateTime('2020-01-12 23:59:59')
              AND e.person_id != toUUIDOrZero('')
->>>>>>> 3fa6fc7a
              AND replaceRegexpAll(JSONExtractRaw(properties, 'key'), '^"|"$', '') in (['uh', 'oh'])
              AND e.person_id != toUUIDOrZero('')
            GROUP BY day_start,
@@ -952,14 +905,9 @@
            WHERE e.team_id = 2
              AND event = 'sign up'
              AND (has(['finance'], "mat_gp0_industry"))
-<<<<<<< HEAD
              AND timestamp >= toStartOfDay(toDateTime('2020-01-01 00:00:00', 'UTC'))
              AND timestamp <= toDateTime('2020-01-12 23:59:59', 'UTC')
-=======
-             AND timestamp >= toTimezone(toDateTime(toStartOfDay(toDateTime('2020-01-01 00:00:00')), 'UTC'), 'UTC')
-             AND timestamp <= toDateTime('2020-01-12 23:59:59')
              AND e.person_id != toUUIDOrZero('')
->>>>>>> 3fa6fc7a
              AND "mat_key" in (['uh', 'oh'])
              AND e.person_id != toUUIDOrZero('')
            GROUP BY day_start,
