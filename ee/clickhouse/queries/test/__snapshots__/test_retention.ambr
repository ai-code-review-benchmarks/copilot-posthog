# name: TestClickhouseRetention.test_groups_aggregating_person_on_events
  '
  WITH actor_query AS
    (WITH 'week' as period,
          NULL as breakdown_values_filter,
          NULL as selected_interval,
          returning_event_query as
       (SELECT toStartOfWeek(toDateTime(e.timestamp), 0, 'UTC') AS event_date,
               e."$group_0" as target
        FROM events e
        WHERE team_id = 2
          AND e.event = '$pageview'
          AND toDateTime(e.timestamp) >= toDateTime('2020-06-07 00:00:00', 'UTC')
          AND toDateTime(e.timestamp) <= toDateTime('2020-07-27 00:00:00', 'UTC')
          AND (NOT has([''], "$group_0"))
          AND e.person_id != toUUIDOrZero('')
        GROUP BY target,
                 event_date),
          target_event_query as
       (SELECT DISTINCT toStartOfWeek(toDateTime(e.timestamp), 0, 'UTC') AS event_date,
                        e."$group_0" as target,
                        [
                          dateDiff(
                              'Week',
                              toStartOfWeek(toDateTime('2020-06-07 00:00:00' , 0, 'UTC')),
                              toStartOfWeek(e.timestamp , 0, 'UTC')
                          )
                      ] as breakdown_values
        FROM events e
        WHERE team_id = 2
          AND e.event = '$pageview'
<<<<<<< HEAD
          AND toDateTime(e.timestamp) >= toDateTime('2020-06-07 00:00:00', 'UTC')
          AND toDateTime(e.timestamp) <= toDateTime('2020-07-27 00:00:00', 'UTC')
          AND (NOT has([''], "$group_0")) ) SELECT DISTINCT breakdown_values,
                                                            intervals_from_base,
                                                            actor_id
=======
          AND toDateTime(e.timestamp) >= toDateTime('2020-06-07 00:00:00')
          AND toDateTime(e.timestamp) <= toDateTime('2020-07-27 00:00:00')
          AND (NOT has([''], "$group_0"))
          AND e.person_id != toUUIDOrZero('') ) SELECT DISTINCT breakdown_values,
                                                                intervals_from_base,
                                                                actor_id
>>>>>>> 3fa6fc7a
     FROM
       (SELECT target_event.breakdown_values AS breakdown_values,
               datediff(period, target_event.event_date, returning_event.event_date) AS intervals_from_base,
               returning_event.target AS actor_id
        FROM target_event_query AS target_event
        JOIN returning_event_query AS returning_event ON returning_event.target = target_event.target
        WHERE returning_event.event_date > target_event.event_date
        UNION ALL SELECT target_event.breakdown_values AS breakdown_values,
                         0 AS intervals_from_base,
                         target_event.target AS actor_id
        FROM target_event_query AS target_event)
     WHERE (breakdown_values_filter is NULL
            OR breakdown_values = breakdown_values_filter)
       AND (selected_interval is NULL
            OR intervals_from_base = selected_interval) )
  SELECT actor_activity.breakdown_values AS breakdown_values,
         actor_activity.intervals_from_base AS intervals_from_base,
         COUNT(DISTINCT actor_activity.actor_id) AS count
  FROM actor_query AS actor_activity
  GROUP BY breakdown_values,
           intervals_from_base
  ORDER BY breakdown_values,
           intervals_from_base
  '
---
# name: TestClickhouseRetention.test_groups_aggregating_person_on_events.1
  '
  
  SELECT actor_id,
         groupArray(actor_activity.intervals_from_base) AS appearances
  FROM
    (WITH 'week' as period,
          [0] as breakdown_values_filter,
          NULL as selected_interval,
          returning_event_query as
       (SELECT toStartOfWeek(toDateTime(e.timestamp), 0, 'UTC') AS event_date,
               e."$group_0" as target
        FROM events e
        WHERE team_id = 2
          AND e.event = '$pageview'
          AND toDateTime(e.timestamp) >= toDateTime('2020-06-07 00:00:00', 'UTC')
          AND toDateTime(e.timestamp) <= toDateTime('2020-07-27 00:00:00', 'UTC')
          AND (NOT has([''], "$group_0"))
          AND e.person_id != toUUIDOrZero('')
        GROUP BY target,
                 event_date),
          target_event_query as
       (SELECT DISTINCT toStartOfWeek(toDateTime(e.timestamp), 0, 'UTC') AS event_date,
                        e."$group_0" as target,
                        [
                          dateDiff(
                              'Week',
                              toStartOfWeek(toDateTime('2020-06-07 00:00:00' , 0, 'UTC')),
                              toStartOfWeek(e.timestamp , 0, 'UTC')
                          )
                      ] as breakdown_values
        FROM events e
        WHERE team_id = 2
          AND e.event = '$pageview'
<<<<<<< HEAD
          AND toDateTime(e.timestamp) >= toDateTime('2020-06-07 00:00:00', 'UTC')
          AND toDateTime(e.timestamp) <= toDateTime('2020-07-27 00:00:00', 'UTC')
          AND (NOT has([''], "$group_0")) ) SELECT DISTINCT breakdown_values,
                                                            intervals_from_base,
                                                            actor_id
=======
          AND toDateTime(e.timestamp) >= toDateTime('2020-06-07 00:00:00')
          AND toDateTime(e.timestamp) <= toDateTime('2020-07-27 00:00:00')
          AND (NOT has([''], "$group_0"))
          AND e.person_id != toUUIDOrZero('') ) SELECT DISTINCT breakdown_values,
                                                                intervals_from_base,
                                                                actor_id
>>>>>>> 3fa6fc7a
     FROM
       (SELECT target_event.breakdown_values AS breakdown_values,
               datediff(period, target_event.event_date, returning_event.event_date) AS intervals_from_base,
               returning_event.target AS actor_id
        FROM target_event_query AS target_event
        JOIN returning_event_query AS returning_event ON returning_event.target = target_event.target
        WHERE returning_event.event_date > target_event.event_date
        UNION ALL SELECT target_event.breakdown_values AS breakdown_values,
                         0 AS intervals_from_base,
                         target_event.target AS actor_id
        FROM target_event_query AS target_event)
     WHERE (breakdown_values_filter is NULL
            OR breakdown_values = breakdown_values_filter)
       AND (selected_interval is NULL
            OR intervals_from_base = selected_interval) ) AS actor_activity
  GROUP BY actor_id
  ORDER BY length(appearances) DESC, actor_id
  LIMIT 100
  OFFSET 0
  '
---
# name: TestClickhouseRetention.test_groups_aggregating_person_on_events.2
  '
  WITH actor_query AS
    (WITH 'week' as period,
          NULL as breakdown_values_filter,
          NULL as selected_interval,
          returning_event_query as
       (SELECT toStartOfWeek(toDateTime(e.timestamp), 0, 'UTC') AS event_date,
               e."$group_1" as target
        FROM events e
        WHERE team_id = 2
          AND e.event = '$pageview'
          AND toDateTime(e.timestamp) >= toDateTime('2020-06-07 00:00:00', 'UTC')
          AND toDateTime(e.timestamp) <= toDateTime('2020-07-27 00:00:00', 'UTC')
          AND (NOT has([''], "$group_1"))
          AND e.person_id != toUUIDOrZero('')
        GROUP BY target,
                 event_date),
          target_event_query as
       (SELECT DISTINCT toStartOfWeek(toDateTime(e.timestamp), 0, 'UTC') AS event_date,
                        e."$group_1" as target,
                        [
                          dateDiff(
                              'Week',
                              toStartOfWeek(toDateTime('2020-06-07 00:00:00' , 0, 'UTC')),
                              toStartOfWeek(e.timestamp , 0, 'UTC')
                          )
                      ] as breakdown_values
        FROM events e
        WHERE team_id = 2
          AND e.event = '$pageview'
<<<<<<< HEAD
          AND toDateTime(e.timestamp) >= toDateTime('2020-06-07 00:00:00', 'UTC')
          AND toDateTime(e.timestamp) <= toDateTime('2020-07-27 00:00:00', 'UTC')
          AND (NOT has([''], "$group_1")) ) SELECT DISTINCT breakdown_values,
                                                            intervals_from_base,
                                                            actor_id
=======
          AND toDateTime(e.timestamp) >= toDateTime('2020-06-07 00:00:00')
          AND toDateTime(e.timestamp) <= toDateTime('2020-07-27 00:00:00')
          AND (NOT has([''], "$group_1"))
          AND e.person_id != toUUIDOrZero('') ) SELECT DISTINCT breakdown_values,
                                                                intervals_from_base,
                                                                actor_id
>>>>>>> 3fa6fc7a
     FROM
       (SELECT target_event.breakdown_values AS breakdown_values,
               datediff(period, target_event.event_date, returning_event.event_date) AS intervals_from_base,
               returning_event.target AS actor_id
        FROM target_event_query AS target_event
        JOIN returning_event_query AS returning_event ON returning_event.target = target_event.target
        WHERE returning_event.event_date > target_event.event_date
        UNION ALL SELECT target_event.breakdown_values AS breakdown_values,
                         0 AS intervals_from_base,
                         target_event.target AS actor_id
        FROM target_event_query AS target_event)
     WHERE (breakdown_values_filter is NULL
            OR breakdown_values = breakdown_values_filter)
       AND (selected_interval is NULL
            OR intervals_from_base = selected_interval) )
  SELECT actor_activity.breakdown_values AS breakdown_values,
         actor_activity.intervals_from_base AS intervals_from_base,
         COUNT(DISTINCT actor_activity.actor_id) AS count
  FROM actor_query AS actor_activity
  GROUP BY breakdown_values,
           intervals_from_base
  ORDER BY breakdown_values,
           intervals_from_base
  '
---
# name: TestClickhouseRetention.test_groups_aggregating_person_on_events_materialized
  '
  WITH actor_query AS
    (WITH 'week' as period,
          NULL as breakdown_values_filter,
          NULL as selected_interval,
          returning_event_query as
       (SELECT toStartOfWeek(toDateTime(e.timestamp), 0, 'UTC') AS event_date,
               e."$group_0" as target
        FROM events e
        WHERE team_id = 2
          AND e.event = '$pageview'
          AND toDateTime(e.timestamp) >= toDateTime('2020-06-07 00:00:00', 'UTC')
          AND toDateTime(e.timestamp) <= toDateTime('2020-07-27 00:00:00', 'UTC')
          AND (NOT has([''], "$group_0"))
          AND e.person_id != toUUIDOrZero('')
        GROUP BY target,
                 event_date),
          target_event_query as
       (SELECT DISTINCT toStartOfWeek(toDateTime(e.timestamp), 0, 'UTC') AS event_date,
                        e."$group_0" as target,
                        [
                          dateDiff(
                              'Week',
                              toStartOfWeek(toDateTime('2020-06-07 00:00:00' , 0, 'UTC')),
                              toStartOfWeek(e.timestamp , 0, 'UTC')
                          )
                      ] as breakdown_values
        FROM events e
        WHERE team_id = 2
          AND e.event = '$pageview'
<<<<<<< HEAD
          AND toDateTime(e.timestamp) >= toDateTime('2020-06-07 00:00:00', 'UTC')
          AND toDateTime(e.timestamp) <= toDateTime('2020-07-27 00:00:00', 'UTC')
          AND (NOT has([''], "$group_0")) ) SELECT DISTINCT breakdown_values,
                                                            intervals_from_base,
                                                            actor_id
=======
          AND toDateTime(e.timestamp) >= toDateTime('2020-06-07 00:00:00')
          AND toDateTime(e.timestamp) <= toDateTime('2020-07-27 00:00:00')
          AND (NOT has([''], "$group_0"))
          AND e.person_id != toUUIDOrZero('') ) SELECT DISTINCT breakdown_values,
                                                                intervals_from_base,
                                                                actor_id
>>>>>>> 3fa6fc7a
     FROM
       (SELECT target_event.breakdown_values AS breakdown_values,
               datediff(period, target_event.event_date, returning_event.event_date) AS intervals_from_base,
               returning_event.target AS actor_id
        FROM target_event_query AS target_event
        JOIN returning_event_query AS returning_event ON returning_event.target = target_event.target
        WHERE returning_event.event_date > target_event.event_date
        UNION ALL SELECT target_event.breakdown_values AS breakdown_values,
                         0 AS intervals_from_base,
                         target_event.target AS actor_id
        FROM target_event_query AS target_event)
     WHERE (breakdown_values_filter is NULL
            OR breakdown_values = breakdown_values_filter)
       AND (selected_interval is NULL
            OR intervals_from_base = selected_interval) )
  SELECT actor_activity.breakdown_values AS breakdown_values,
         actor_activity.intervals_from_base AS intervals_from_base,
         COUNT(DISTINCT actor_activity.actor_id) AS count
  FROM actor_query AS actor_activity
  GROUP BY breakdown_values,
           intervals_from_base
  ORDER BY breakdown_values,
           intervals_from_base
  '
---
# name: TestClickhouseRetention.test_groups_aggregating_person_on_events_materialized.1
  '
  
  SELECT actor_id,
         groupArray(actor_activity.intervals_from_base) AS appearances
  FROM
    (WITH 'week' as period,
          [0] as breakdown_values_filter,
          NULL as selected_interval,
          returning_event_query as
       (SELECT toStartOfWeek(toDateTime(e.timestamp), 0, 'UTC') AS event_date,
               e."$group_0" as target
        FROM events e
        WHERE team_id = 2
          AND e.event = '$pageview'
          AND toDateTime(e.timestamp) >= toDateTime('2020-06-07 00:00:00', 'UTC')
          AND toDateTime(e.timestamp) <= toDateTime('2020-07-27 00:00:00', 'UTC')
          AND (NOT has([''], "$group_0"))
          AND e.person_id != toUUIDOrZero('')
        GROUP BY target,
                 event_date),
          target_event_query as
       (SELECT DISTINCT toStartOfWeek(toDateTime(e.timestamp), 0, 'UTC') AS event_date,
                        e."$group_0" as target,
                        [
                          dateDiff(
                              'Week',
                              toStartOfWeek(toDateTime('2020-06-07 00:00:00' , 0, 'UTC')),
                              toStartOfWeek(e.timestamp , 0, 'UTC')
                          )
                      ] as breakdown_values
        FROM events e
        WHERE team_id = 2
          AND e.event = '$pageview'
<<<<<<< HEAD
          AND toDateTime(e.timestamp) >= toDateTime('2020-06-07 00:00:00', 'UTC')
          AND toDateTime(e.timestamp) <= toDateTime('2020-07-27 00:00:00', 'UTC')
          AND (NOT has([''], "$group_0")) ) SELECT DISTINCT breakdown_values,
                                                            intervals_from_base,
                                                            actor_id
=======
          AND toDateTime(e.timestamp) >= toDateTime('2020-06-07 00:00:00')
          AND toDateTime(e.timestamp) <= toDateTime('2020-07-27 00:00:00')
          AND (NOT has([''], "$group_0"))
          AND e.person_id != toUUIDOrZero('') ) SELECT DISTINCT breakdown_values,
                                                                intervals_from_base,
                                                                actor_id
>>>>>>> 3fa6fc7a
     FROM
       (SELECT target_event.breakdown_values AS breakdown_values,
               datediff(period, target_event.event_date, returning_event.event_date) AS intervals_from_base,
               returning_event.target AS actor_id
        FROM target_event_query AS target_event
        JOIN returning_event_query AS returning_event ON returning_event.target = target_event.target
        WHERE returning_event.event_date > target_event.event_date
        UNION ALL SELECT target_event.breakdown_values AS breakdown_values,
                         0 AS intervals_from_base,
                         target_event.target AS actor_id
        FROM target_event_query AS target_event)
     WHERE (breakdown_values_filter is NULL
            OR breakdown_values = breakdown_values_filter)
       AND (selected_interval is NULL
            OR intervals_from_base = selected_interval) ) AS actor_activity
  GROUP BY actor_id
  ORDER BY length(appearances) DESC, actor_id
  LIMIT 100
  OFFSET 0
  '
---
# name: TestClickhouseRetention.test_groups_aggregating_person_on_events_materialized.2
  '
  WITH actor_query AS
    (WITH 'week' as period,
          NULL as breakdown_values_filter,
          NULL as selected_interval,
          returning_event_query as
       (SELECT toStartOfWeek(toDateTime(e.timestamp), 0, 'UTC') AS event_date,
               e."$group_1" as target
        FROM events e
        WHERE team_id = 2
          AND e.event = '$pageview'
          AND toDateTime(e.timestamp) >= toDateTime('2020-06-07 00:00:00', 'UTC')
          AND toDateTime(e.timestamp) <= toDateTime('2020-07-27 00:00:00', 'UTC')
          AND (NOT has([''], "$group_1"))
          AND e.person_id != toUUIDOrZero('')
        GROUP BY target,
                 event_date),
          target_event_query as
       (SELECT DISTINCT toStartOfWeek(toDateTime(e.timestamp), 0, 'UTC') AS event_date,
                        e."$group_1" as target,
                        [
                          dateDiff(
                              'Week',
                              toStartOfWeek(toDateTime('2020-06-07 00:00:00' , 0, 'UTC')),
                              toStartOfWeek(e.timestamp , 0, 'UTC')
                          )
                      ] as breakdown_values
        FROM events e
        WHERE team_id = 2
          AND e.event = '$pageview'
<<<<<<< HEAD
          AND toDateTime(e.timestamp) >= toDateTime('2020-06-07 00:00:00', 'UTC')
          AND toDateTime(e.timestamp) <= toDateTime('2020-07-27 00:00:00', 'UTC')
          AND (NOT has([''], "$group_1")) ) SELECT DISTINCT breakdown_values,
                                                            intervals_from_base,
                                                            actor_id
=======
          AND toDateTime(e.timestamp) >= toDateTime('2020-06-07 00:00:00')
          AND toDateTime(e.timestamp) <= toDateTime('2020-07-27 00:00:00')
          AND (NOT has([''], "$group_1"))
          AND e.person_id != toUUIDOrZero('') ) SELECT DISTINCT breakdown_values,
                                                                intervals_from_base,
                                                                actor_id
>>>>>>> 3fa6fc7a
     FROM
       (SELECT target_event.breakdown_values AS breakdown_values,
               datediff(period, target_event.event_date, returning_event.event_date) AS intervals_from_base,
               returning_event.target AS actor_id
        FROM target_event_query AS target_event
        JOIN returning_event_query AS returning_event ON returning_event.target = target_event.target
        WHERE returning_event.event_date > target_event.event_date
        UNION ALL SELECT target_event.breakdown_values AS breakdown_values,
                         0 AS intervals_from_base,
                         target_event.target AS actor_id
        FROM target_event_query AS target_event)
     WHERE (breakdown_values_filter is NULL
            OR breakdown_values = breakdown_values_filter)
       AND (selected_interval is NULL
            OR intervals_from_base = selected_interval) )
  SELECT actor_activity.breakdown_values AS breakdown_values,
         actor_activity.intervals_from_base AS intervals_from_base,
         COUNT(DISTINCT actor_activity.actor_id) AS count
  FROM actor_query AS actor_activity
  GROUP BY breakdown_values,
           intervals_from_base
  ORDER BY breakdown_values,
           intervals_from_base
  '
---
# name: TestClickhouseRetention.test_groups_filtering_person_on_events
  '
  WITH actor_query AS
    (WITH 'week' as period,
          NULL as breakdown_values_filter,
          NULL as selected_interval,
          returning_event_query as
       (SELECT toStartOfWeek(toDateTime(e.timestamp), 0, 'UTC') AS event_date,
               e.person_id as target
        FROM events e
        WHERE team_id = 2
          AND e.event = '$pageview'
          AND toDateTime(e.timestamp) >= toDateTime('2020-06-07 00:00:00', 'UTC')
          AND toDateTime(e.timestamp) <= toDateTime('2020-07-27 00:00:00', 'UTC')
          AND (has(['technology'], replaceRegexpAll(JSONExtractRaw(group0_properties, 'industry'), '^"|"$', '')))
          AND e.person_id != toUUIDOrZero('')
        GROUP BY target,
                 event_date),
          target_event_query as
       (SELECT DISTINCT toStartOfWeek(toDateTime(e.timestamp), 0, 'UTC') AS event_date,
                        e.person_id as target,
                        [
                          dateDiff(
                              'Week',
                              toStartOfWeek(toDateTime('2020-06-07 00:00:00' , 0, 'UTC')),
                              toStartOfWeek(e.timestamp , 0, 'UTC')
                          )
                      ] as breakdown_values
        FROM events e
        WHERE team_id = 2
          AND e.event = '$pageview'
<<<<<<< HEAD
          AND toDateTime(e.timestamp) >= toDateTime('2020-06-07 00:00:00', 'UTC')
          AND toDateTime(e.timestamp) <= toDateTime('2020-07-27 00:00:00', 'UTC')
          AND (has(['technology'], replaceRegexpAll(JSONExtractRaw(group0_properties, 'industry'), '^"|"$', ''))) ) SELECT DISTINCT breakdown_values,
                                                                                                                                    intervals_from_base,
                                                                                                                                    actor_id
=======
          AND toDateTime(e.timestamp) >= toDateTime('2020-06-07 00:00:00')
          AND toDateTime(e.timestamp) <= toDateTime('2020-07-27 00:00:00')
          AND (has(['technology'], replaceRegexpAll(JSONExtractRaw(group0_properties, 'industry'), '^"|"$', '')))
          AND e.person_id != toUUIDOrZero('') ) SELECT DISTINCT breakdown_values,
                                                                intervals_from_base,
                                                                actor_id
>>>>>>> 3fa6fc7a
     FROM
       (SELECT target_event.breakdown_values AS breakdown_values,
               datediff(period, target_event.event_date, returning_event.event_date) AS intervals_from_base,
               returning_event.target AS actor_id
        FROM target_event_query AS target_event
        JOIN returning_event_query AS returning_event ON returning_event.target = target_event.target
        WHERE returning_event.event_date > target_event.event_date
        UNION ALL SELECT target_event.breakdown_values AS breakdown_values,
                         0 AS intervals_from_base,
                         target_event.target AS actor_id
        FROM target_event_query AS target_event)
     WHERE (breakdown_values_filter is NULL
            OR breakdown_values = breakdown_values_filter)
       AND (selected_interval is NULL
            OR intervals_from_base = selected_interval) )
  SELECT actor_activity.breakdown_values AS breakdown_values,
         actor_activity.intervals_from_base AS intervals_from_base,
         COUNT(DISTINCT actor_activity.actor_id) AS count
  FROM actor_query AS actor_activity
  GROUP BY breakdown_values,
           intervals_from_base
  ORDER BY breakdown_values,
           intervals_from_base
  '
---
# name: TestClickhouseRetention.test_groups_filtering_person_on_events.1
  '
  WITH actor_query AS
    (WITH 'week' as period,
          NULL as breakdown_values_filter,
          NULL as selected_interval,
          returning_event_query as
       (SELECT toStartOfWeek(toDateTime(e.timestamp), 0, 'UTC') AS event_date,
               e.person_id as target
        FROM events e
        WHERE team_id = 2
          AND e.event = '$pageview'
          AND toDateTime(e.timestamp) >= toDateTime('2020-06-07 00:00:00', 'UTC')
          AND toDateTime(e.timestamp) <= toDateTime('2020-07-27 00:00:00', 'UTC')
          AND (JSONHas(group0_properties, 'industry'))
          AND e.person_id != toUUIDOrZero('')
        GROUP BY target,
                 event_date),
          target_event_query as
       (SELECT DISTINCT toStartOfWeek(toDateTime(e.timestamp), 0, 'UTC') AS event_date,
                        e.person_id as target,
                        [
                          dateDiff(
                              'Week',
                              toStartOfWeek(toDateTime('2020-06-07 00:00:00' , 0, 'UTC')),
                              toStartOfWeek(e.timestamp , 0, 'UTC')
                          )
                      ] as breakdown_values
        FROM events e
        WHERE team_id = 2
          AND e.event = '$pageview'
<<<<<<< HEAD
          AND toDateTime(e.timestamp) >= toDateTime('2020-06-07 00:00:00', 'UTC')
          AND toDateTime(e.timestamp) <= toDateTime('2020-07-27 00:00:00', 'UTC')
          AND (JSONHas(group0_properties, 'industry')) ) SELECT DISTINCT breakdown_values,
                                                                         intervals_from_base,
                                                                         actor_id
=======
          AND toDateTime(e.timestamp) >= toDateTime('2020-06-07 00:00:00')
          AND toDateTime(e.timestamp) <= toDateTime('2020-07-27 00:00:00')
          AND (JSONHas(group0_properties, 'industry'))
          AND e.person_id != toUUIDOrZero('') ) SELECT DISTINCT breakdown_values,
                                                                intervals_from_base,
                                                                actor_id
>>>>>>> 3fa6fc7a
     FROM
       (SELECT target_event.breakdown_values AS breakdown_values,
               datediff(period, target_event.event_date, returning_event.event_date) AS intervals_from_base,
               returning_event.target AS actor_id
        FROM target_event_query AS target_event
        JOIN returning_event_query AS returning_event ON returning_event.target = target_event.target
        WHERE returning_event.event_date > target_event.event_date
        UNION ALL SELECT target_event.breakdown_values AS breakdown_values,
                         0 AS intervals_from_base,
                         target_event.target AS actor_id
        FROM target_event_query AS target_event)
     WHERE (breakdown_values_filter is NULL
            OR breakdown_values = breakdown_values_filter)
       AND (selected_interval is NULL
            OR intervals_from_base = selected_interval) )
  SELECT actor_activity.breakdown_values AS breakdown_values,
         actor_activity.intervals_from_base AS intervals_from_base,
         COUNT(DISTINCT actor_activity.actor_id) AS count
  FROM actor_query AS actor_activity
  GROUP BY breakdown_values,
           intervals_from_base
  ORDER BY breakdown_values,
           intervals_from_base
  '
---
# name: TestClickhouseRetention.test_groups_filtering_person_on_events_materialized
  '
  WITH actor_query AS
    (WITH 'week' as period,
          NULL as breakdown_values_filter,
          NULL as selected_interval,
          returning_event_query as
       (SELECT toStartOfWeek(toDateTime(e.timestamp), 0, 'UTC') AS event_date,
               e.person_id as target
        FROM events e
        WHERE team_id = 2
          AND e.event = '$pageview'
          AND toDateTime(e.timestamp) >= toDateTime('2020-06-07 00:00:00', 'UTC')
          AND toDateTime(e.timestamp) <= toDateTime('2020-07-27 00:00:00', 'UTC')
          AND (has(['technology'], "mat_gp0_industry"))
          AND e.person_id != toUUIDOrZero('')
        GROUP BY target,
                 event_date),
          target_event_query as
       (SELECT DISTINCT toStartOfWeek(toDateTime(e.timestamp), 0, 'UTC') AS event_date,
                        e.person_id as target,
                        [
                          dateDiff(
                              'Week',
                              toStartOfWeek(toDateTime('2020-06-07 00:00:00' , 0, 'UTC')),
                              toStartOfWeek(e.timestamp , 0, 'UTC')
                          )
                      ] as breakdown_values
        FROM events e
        WHERE team_id = 2
          AND e.event = '$pageview'
<<<<<<< HEAD
          AND toDateTime(e.timestamp) >= toDateTime('2020-06-07 00:00:00', 'UTC')
          AND toDateTime(e.timestamp) <= toDateTime('2020-07-27 00:00:00', 'UTC')
          AND (has(['technology'], "mat_gp0_industry")) ) SELECT DISTINCT breakdown_values,
                                                                          intervals_from_base,
                                                                          actor_id
=======
          AND toDateTime(e.timestamp) >= toDateTime('2020-06-07 00:00:00')
          AND toDateTime(e.timestamp) <= toDateTime('2020-07-27 00:00:00')
          AND (has(['technology'], "mat_gp0_industry"))
          AND e.person_id != toUUIDOrZero('') ) SELECT DISTINCT breakdown_values,
                                                                intervals_from_base,
                                                                actor_id
>>>>>>> 3fa6fc7a
     FROM
       (SELECT target_event.breakdown_values AS breakdown_values,
               datediff(period, target_event.event_date, returning_event.event_date) AS intervals_from_base,
               returning_event.target AS actor_id
        FROM target_event_query AS target_event
        JOIN returning_event_query AS returning_event ON returning_event.target = target_event.target
        WHERE returning_event.event_date > target_event.event_date
        UNION ALL SELECT target_event.breakdown_values AS breakdown_values,
                         0 AS intervals_from_base,
                         target_event.target AS actor_id
        FROM target_event_query AS target_event)
     WHERE (breakdown_values_filter is NULL
            OR breakdown_values = breakdown_values_filter)
       AND (selected_interval is NULL
            OR intervals_from_base = selected_interval) )
  SELECT actor_activity.breakdown_values AS breakdown_values,
         actor_activity.intervals_from_base AS intervals_from_base,
         COUNT(DISTINCT actor_activity.actor_id) AS count
  FROM actor_query AS actor_activity
  GROUP BY breakdown_values,
           intervals_from_base
  ORDER BY breakdown_values,
           intervals_from_base
  '
---
# name: TestClickhouseRetention.test_groups_filtering_person_on_events_materialized.1
  '
  WITH actor_query AS
    (WITH 'week' as period,
          NULL as breakdown_values_filter,
          NULL as selected_interval,
          returning_event_query as
       (SELECT toStartOfWeek(toDateTime(e.timestamp), 0, 'UTC') AS event_date,
               e.person_id as target
        FROM events e
        WHERE team_id = 2
          AND e.event = '$pageview'
          AND toDateTime(e.timestamp) >= toDateTime('2020-06-07 00:00:00', 'UTC')
          AND toDateTime(e.timestamp) <= toDateTime('2020-07-27 00:00:00', 'UTC')
          AND (notEmpty("mat_gp0_industry"))
          AND e.person_id != toUUIDOrZero('')
        GROUP BY target,
                 event_date),
          target_event_query as
       (SELECT DISTINCT toStartOfWeek(toDateTime(e.timestamp), 0, 'UTC') AS event_date,
                        e.person_id as target,
                        [
                          dateDiff(
                              'Week',
                              toStartOfWeek(toDateTime('2020-06-07 00:00:00' , 0, 'UTC')),
                              toStartOfWeek(e.timestamp , 0, 'UTC')
                          )
                      ] as breakdown_values
        FROM events e
        WHERE team_id = 2
          AND e.event = '$pageview'
<<<<<<< HEAD
          AND toDateTime(e.timestamp) >= toDateTime('2020-06-07 00:00:00', 'UTC')
          AND toDateTime(e.timestamp) <= toDateTime('2020-07-27 00:00:00', 'UTC')
          AND (notEmpty("mat_gp0_industry")) ) SELECT DISTINCT breakdown_values,
                                                               intervals_from_base,
                                                               actor_id
=======
          AND toDateTime(e.timestamp) >= toDateTime('2020-06-07 00:00:00')
          AND toDateTime(e.timestamp) <= toDateTime('2020-07-27 00:00:00')
          AND (notEmpty("mat_gp0_industry"))
          AND e.person_id != toUUIDOrZero('') ) SELECT DISTINCT breakdown_values,
                                                                intervals_from_base,
                                                                actor_id
>>>>>>> 3fa6fc7a
     FROM
       (SELECT target_event.breakdown_values AS breakdown_values,
               datediff(period, target_event.event_date, returning_event.event_date) AS intervals_from_base,
               returning_event.target AS actor_id
        FROM target_event_query AS target_event
        JOIN returning_event_query AS returning_event ON returning_event.target = target_event.target
        WHERE returning_event.event_date > target_event.event_date
        UNION ALL SELECT target_event.breakdown_values AS breakdown_values,
                         0 AS intervals_from_base,
                         target_event.target AS actor_id
        FROM target_event_query AS target_event)
     WHERE (breakdown_values_filter is NULL
            OR breakdown_values = breakdown_values_filter)
       AND (selected_interval is NULL
            OR intervals_from_base = selected_interval) )
  SELECT actor_activity.breakdown_values AS breakdown_values,
         actor_activity.intervals_from_base AS intervals_from_base,
         COUNT(DISTINCT actor_activity.actor_id) AS count
  FROM actor_query AS actor_activity
  GROUP BY breakdown_values,
           intervals_from_base
  ORDER BY breakdown_values,
           intervals_from_base
  '
---
# name: TestClickhouseRetention.test_groups_in_period_person_on_events
  '
  
  SELECT actor_id,
         groupArray(actor_activity.intervals_from_base) AS appearances
  FROM
    (WITH 'week' as period,
          [0] as breakdown_values_filter,
          NULL as selected_interval,
          returning_event_query as
       (SELECT toStartOfWeek(toDateTime(e.timestamp), 0, 'UTC') AS event_date,
               e."$group_0" as target
        FROM events e
        WHERE team_id = 2
          AND e.event = '$pageview'
          AND toDateTime(e.timestamp) >= toDateTime('2020-06-07 00:00:00', 'UTC')
          AND toDateTime(e.timestamp) <= toDateTime('2020-07-27 00:00:00', 'UTC')
          AND (NOT has([''], "$group_0"))
          AND e.person_id != toUUIDOrZero('')
        GROUP BY target,
                 event_date),
          target_event_query as
       (SELECT DISTINCT toStartOfWeek(toDateTime(e.timestamp), 0, 'UTC') AS event_date,
                        e."$group_0" as target,
                        [
                          dateDiff(
                              'Week',
                              toStartOfWeek(toDateTime('2020-06-07 00:00:00' , 0, 'UTC')),
                              toStartOfWeek(e.timestamp , 0, 'UTC')
                          )
                      ] as breakdown_values
        FROM events e
        WHERE team_id = 2
          AND e.event = '$pageview'
<<<<<<< HEAD
          AND toDateTime(e.timestamp) >= toDateTime('2020-06-07 00:00:00', 'UTC')
          AND toDateTime(e.timestamp) <= toDateTime('2020-07-27 00:00:00', 'UTC')
          AND (NOT has([''], "$group_0")) ) SELECT DISTINCT breakdown_values,
                                                            intervals_from_base,
                                                            actor_id
=======
          AND toDateTime(e.timestamp) >= toDateTime('2020-06-07 00:00:00')
          AND toDateTime(e.timestamp) <= toDateTime('2020-07-27 00:00:00')
          AND (NOT has([''], "$group_0"))
          AND e.person_id != toUUIDOrZero('') ) SELECT DISTINCT breakdown_values,
                                                                intervals_from_base,
                                                                actor_id
>>>>>>> 3fa6fc7a
     FROM
       (SELECT target_event.breakdown_values AS breakdown_values,
               datediff(period, target_event.event_date, returning_event.event_date) AS intervals_from_base,
               returning_event.target AS actor_id
        FROM target_event_query AS target_event
        JOIN returning_event_query AS returning_event ON returning_event.target = target_event.target
        WHERE returning_event.event_date > target_event.event_date
        UNION ALL SELECT target_event.breakdown_values AS breakdown_values,
                         0 AS intervals_from_base,
                         target_event.target AS actor_id
        FROM target_event_query AS target_event)
     WHERE (breakdown_values_filter is NULL
            OR breakdown_values = breakdown_values_filter)
       AND (selected_interval is NULL
            OR intervals_from_base = selected_interval) ) AS actor_activity
  GROUP BY actor_id
  ORDER BY length(appearances) DESC, actor_id
  LIMIT 100
  OFFSET 0
  '
---
# name: TestClickhouseRetention.test_groups_in_period_person_on_events_materialized
  '
  
  SELECT actor_id,
         groupArray(actor_activity.intervals_from_base) AS appearances
  FROM
    (WITH 'week' as period,
          [0] as breakdown_values_filter,
          NULL as selected_interval,
          returning_event_query as
       (SELECT toStartOfWeek(toDateTime(e.timestamp), 0, 'UTC') AS event_date,
               e."$group_0" as target
        FROM events e
        WHERE team_id = 2
          AND e.event = '$pageview'
          AND toDateTime(e.timestamp) >= toDateTime('2020-06-07 00:00:00', 'UTC')
          AND toDateTime(e.timestamp) <= toDateTime('2020-07-27 00:00:00', 'UTC')
          AND (NOT has([''], "$group_0"))
          AND e.person_id != toUUIDOrZero('')
        GROUP BY target,
                 event_date),
          target_event_query as
       (SELECT DISTINCT toStartOfWeek(toDateTime(e.timestamp), 0, 'UTC') AS event_date,
                        e."$group_0" as target,
                        [
                          dateDiff(
                              'Week',
                              toStartOfWeek(toDateTime('2020-06-07 00:00:00' , 0, 'UTC')),
                              toStartOfWeek(e.timestamp , 0, 'UTC')
                          )
                      ] as breakdown_values
        FROM events e
        WHERE team_id = 2
          AND e.event = '$pageview'
<<<<<<< HEAD
          AND toDateTime(e.timestamp) >= toDateTime('2020-06-07 00:00:00', 'UTC')
          AND toDateTime(e.timestamp) <= toDateTime('2020-07-27 00:00:00', 'UTC')
          AND (NOT has([''], "$group_0")) ) SELECT DISTINCT breakdown_values,
                                                            intervals_from_base,
                                                            actor_id
=======
          AND toDateTime(e.timestamp) >= toDateTime('2020-06-07 00:00:00')
          AND toDateTime(e.timestamp) <= toDateTime('2020-07-27 00:00:00')
          AND (NOT has([''], "$group_0"))
          AND e.person_id != toUUIDOrZero('') ) SELECT DISTINCT breakdown_values,
                                                                intervals_from_base,
                                                                actor_id
>>>>>>> 3fa6fc7a
     FROM
       (SELECT target_event.breakdown_values AS breakdown_values,
               datediff(period, target_event.event_date, returning_event.event_date) AS intervals_from_base,
               returning_event.target AS actor_id
        FROM target_event_query AS target_event
        JOIN returning_event_query AS returning_event ON returning_event.target = target_event.target
        WHERE returning_event.event_date > target_event.event_date
        UNION ALL SELECT target_event.breakdown_values AS breakdown_values,
                         0 AS intervals_from_base,
                         target_event.target AS actor_id
        FROM target_event_query AS target_event)
     WHERE (breakdown_values_filter is NULL
            OR breakdown_values = breakdown_values_filter)
       AND (selected_interval is NULL
            OR intervals_from_base = selected_interval) ) AS actor_activity
  GROUP BY actor_id
  ORDER BY length(appearances) DESC, actor_id
  LIMIT 100
  OFFSET 0
  '
<<<<<<< HEAD
---
# name: TestClickhouseRetention.test_retention_event_action
  '
  WITH actor_query AS
    (WITH 'day' as period,
          NULL as breakdown_values_filter,
          NULL as selected_interval,
          returning_event_query as
       (SELECT toStartOfDay(toDateTime(e.timestamp), 'UTC') AS event_date,
               pdi.person_id as target
        FROM events e
        INNER JOIN
          (SELECT distinct_id,
                  argMax(person_id, version) as person_id
           FROM person_distinct_id2
           WHERE team_id = 2
           GROUP BY distinct_id
           HAVING argMax(is_deleted, version) = 0) AS pdi ON e.distinct_id = pdi.distinct_id
        WHERE team_id = 2
          AND e.event = '$some_event'
          AND toDateTime(e.timestamp) >= toDateTime('2020-06-10 00:00:00', 'UTC')
          AND toDateTime(e.timestamp) <= toDateTime('2020-06-17 00:00:00', 'UTC')
        GROUP BY target,
                 event_date),
          target_event_query as
       (SELECT DISTINCT toStartOfDay(toDateTime(e.timestamp), 'UTC') AS event_date,
                        pdi.person_id as target,
                        [
                          dateDiff(
                              'Day',
                              toStartOfDay(toDateTime('2020-06-10 00:00:00' , 'UTC')),
                              toStartOfDay(e.timestamp , 'UTC')
                          )
                      ] as breakdown_values
        FROM events e
        INNER JOIN
          (SELECT distinct_id,
                  argMax(person_id, version) as person_id
           FROM person_distinct_id2
           WHERE team_id = 2
           GROUP BY distinct_id
           HAVING argMax(is_deleted, version) = 0) AS pdi ON e.distinct_id = pdi.distinct_id
        WHERE team_id = 2
          AND ((event = 'sign up'))
          AND toDateTime(e.timestamp) >= toDateTime('2020-06-10 00:00:00', 'UTC')
          AND toDateTime(e.timestamp) <= toDateTime('2020-06-17 00:00:00', 'UTC') ) SELECT DISTINCT breakdown_values,
                                                                                                    intervals_from_base,
                                                                                                    actor_id
     FROM
       (SELECT target_event.breakdown_values AS breakdown_values,
               datediff(period, target_event.event_date, returning_event.event_date) AS intervals_from_base,
               returning_event.target AS actor_id
        FROM target_event_query AS target_event
        JOIN returning_event_query AS returning_event ON returning_event.target = target_event.target
        WHERE returning_event.event_date > target_event.event_date
        UNION ALL SELECT target_event.breakdown_values AS breakdown_values,
                         0 AS intervals_from_base,
                         target_event.target AS actor_id
        FROM target_event_query AS target_event)
     WHERE (breakdown_values_filter is NULL
            OR breakdown_values = breakdown_values_filter)
       AND (selected_interval is NULL
            OR intervals_from_base = selected_interval) )
  SELECT actor_activity.breakdown_values AS breakdown_values,
         actor_activity.intervals_from_base AS intervals_from_base,
         COUNT(DISTINCT actor_activity.actor_id) AS count
  FROM actor_query AS actor_activity
  GROUP BY breakdown_values,
           intervals_from_base
  ORDER BY breakdown_values,
           intervals_from_base
  '
---
# name: TestClickhouseRetention.test_timezones
  '
  WITH actor_query AS
    (WITH 'day' as period,
          NULL as breakdown_values_filter,
          NULL as selected_interval,
          returning_event_query as
       (SELECT toStartOfDay(toDateTime(e.timestamp), 'UTC') AS event_date,
               pdi.person_id as target
        FROM events e
        INNER JOIN
          (SELECT distinct_id,
                  argMax(person_id, version) as person_id
           FROM person_distinct_id2
           WHERE team_id = 2
           GROUP BY distinct_id
           HAVING argMax(is_deleted, version) = 0) AS pdi ON e.distinct_id = pdi.distinct_id
        WHERE team_id = 2
          AND e.event = '$pageview'
          AND toDateTime(e.timestamp) >= toDateTime('2020-06-10 00:00:00', 'UTC')
          AND toDateTime(e.timestamp) <= toDateTime('2020-06-21 00:00:00', 'UTC')
        GROUP BY target,
                 event_date),
          target_event_query as
       (SELECT DISTINCT toStartOfDay(toDateTime(e.timestamp), 'UTC') AS event_date,
                        pdi.person_id as target,
                        [
                          dateDiff(
                              'Day',
                              toStartOfDay(toDateTime('2020-06-10 00:00:00' , 'UTC')),
                              toStartOfDay(e.timestamp , 'UTC')
                          )
                      ] as breakdown_values
        FROM events e
        INNER JOIN
          (SELECT distinct_id,
                  argMax(person_id, version) as person_id
           FROM person_distinct_id2
           WHERE team_id = 2
           GROUP BY distinct_id
           HAVING argMax(is_deleted, version) = 0) AS pdi ON e.distinct_id = pdi.distinct_id
        WHERE team_id = 2
          AND e.event = '$pageview'
          AND toDateTime(e.timestamp) >= toDateTime('2020-06-10 00:00:00', 'UTC')
          AND toDateTime(e.timestamp) <= toDateTime('2020-06-21 00:00:00', 'UTC') ) SELECT DISTINCT breakdown_values,
                                                                                                    intervals_from_base,
                                                                                                    actor_id
     FROM
       (SELECT target_event.breakdown_values AS breakdown_values,
               datediff(period, target_event.event_date, returning_event.event_date) AS intervals_from_base,
               returning_event.target AS actor_id
        FROM target_event_query AS target_event
        JOIN returning_event_query AS returning_event ON returning_event.target = target_event.target
        WHERE returning_event.event_date > target_event.event_date
        UNION ALL SELECT target_event.breakdown_values AS breakdown_values,
                         0 AS intervals_from_base,
                         target_event.target AS actor_id
        FROM target_event_query AS target_event)
     WHERE (breakdown_values_filter is NULL
            OR breakdown_values = breakdown_values_filter)
       AND (selected_interval is NULL
            OR intervals_from_base = selected_interval) )
  SELECT actor_activity.breakdown_values AS breakdown_values,
         actor_activity.intervals_from_base AS intervals_from_base,
         COUNT(DISTINCT actor_activity.actor_id) AS count
  FROM actor_query AS actor_activity
  GROUP BY breakdown_values,
           intervals_from_base
  ORDER BY breakdown_values,
           intervals_from_base
  '
---
# name: TestClickhouseRetention.test_timezones.1
  '
  WITH actor_query AS
    (WITH 'day' as period,
          NULL as breakdown_values_filter,
          NULL as selected_interval,
          returning_event_query as
       (SELECT toStartOfDay(toDateTime(e.timestamp), 'US/Pacific') AS event_date,
               pdi.person_id as target
        FROM events e
        INNER JOIN
          (SELECT distinct_id,
                  argMax(person_id, version) as person_id
           FROM person_distinct_id2
           WHERE team_id = 2
           GROUP BY distinct_id
           HAVING argMax(is_deleted, version) = 0) AS pdi ON e.distinct_id = pdi.distinct_id
        WHERE team_id = 2
          AND e.event = '$pageview'
          AND toDateTime(e.timestamp) >= toDateTime('2020-06-10 00:00:00', 'US/Pacific')
          AND toDateTime(e.timestamp) <= toDateTime('2020-06-21 00:00:00', 'US/Pacific')
        GROUP BY target,
                 event_date),
          target_event_query as
       (SELECT DISTINCT toStartOfDay(toDateTime(e.timestamp), 'US/Pacific') AS event_date,
                        pdi.person_id as target,
                        [
                          dateDiff(
                              'Day',
                              toStartOfDay(toDateTime('2020-06-10 00:00:00' , 'US/Pacific')),
                              toStartOfDay(e.timestamp , 'US/Pacific')
                          )
                      ] as breakdown_values
        FROM events e
        INNER JOIN
          (SELECT distinct_id,
                  argMax(person_id, version) as person_id
           FROM person_distinct_id2
           WHERE team_id = 2
           GROUP BY distinct_id
           HAVING argMax(is_deleted, version) = 0) AS pdi ON e.distinct_id = pdi.distinct_id
        WHERE team_id = 2
          AND e.event = '$pageview'
          AND toDateTime(e.timestamp) >= toDateTime('2020-06-10 00:00:00', 'US/Pacific')
          AND toDateTime(e.timestamp) <= toDateTime('2020-06-21 00:00:00', 'US/Pacific') ) SELECT DISTINCT breakdown_values,
                                                                                                           intervals_from_base,
                                                                                                           actor_id
     FROM
       (SELECT target_event.breakdown_values AS breakdown_values,
               datediff(period, target_event.event_date, returning_event.event_date) AS intervals_from_base,
               returning_event.target AS actor_id
        FROM target_event_query AS target_event
        JOIN returning_event_query AS returning_event ON returning_event.target = target_event.target
        WHERE returning_event.event_date > target_event.event_date
        UNION ALL SELECT target_event.breakdown_values AS breakdown_values,
                         0 AS intervals_from_base,
                         target_event.target AS actor_id
        FROM target_event_query AS target_event)
     WHERE (breakdown_values_filter is NULL
            OR breakdown_values = breakdown_values_filter)
       AND (selected_interval is NULL
            OR intervals_from_base = selected_interval) )
  SELECT actor_activity.breakdown_values AS breakdown_values,
         actor_activity.intervals_from_base AS intervals_from_base,
         COUNT(DISTINCT actor_activity.actor_id) AS count
  FROM actor_query AS actor_activity
  GROUP BY breakdown_values,
           intervals_from_base
  ORDER BY breakdown_values,
           intervals_from_base
  '
=======
>>>>>>> 3fa6fc7a
---<|MERGE_RESOLUTION|>--- conflicted
+++ resolved
@@ -29,20 +29,12 @@
         FROM events e
         WHERE team_id = 2
           AND e.event = '$pageview'
-<<<<<<< HEAD
-          AND toDateTime(e.timestamp) >= toDateTime('2020-06-07 00:00:00', 'UTC')
-          AND toDateTime(e.timestamp) <= toDateTime('2020-07-27 00:00:00', 'UTC')
-          AND (NOT has([''], "$group_0")) ) SELECT DISTINCT breakdown_values,
+          AND toDateTime(e.timestamp) >= toDateTime('2020-06-07 00:00:00', 'UTC')
+          AND toDateTime(e.timestamp) <= toDateTime('2020-07-27 00:00:00', 'UTC')
+          AND (NOT has([''], "$group_0"))
+          AND e.person_id != toUUIDOrZero('') ) SELECT DISTINCT breakdown_values,
                                                             intervals_from_base,
                                                             actor_id
-=======
-          AND toDateTime(e.timestamp) >= toDateTime('2020-06-07 00:00:00')
-          AND toDateTime(e.timestamp) <= toDateTime('2020-07-27 00:00:00')
-          AND (NOT has([''], "$group_0"))
-          AND e.person_id != toUUIDOrZero('') ) SELECT DISTINCT breakdown_values,
-                                                                intervals_from_base,
-                                                                actor_id
->>>>>>> 3fa6fc7a
      FROM
        (SELECT target_event.breakdown_values AS breakdown_values,
                datediff(period, target_event.event_date, returning_event.event_date) AS intervals_from_base,
@@ -102,20 +94,12 @@
         FROM events e
         WHERE team_id = 2
           AND e.event = '$pageview'
-<<<<<<< HEAD
-          AND toDateTime(e.timestamp) >= toDateTime('2020-06-07 00:00:00', 'UTC')
-          AND toDateTime(e.timestamp) <= toDateTime('2020-07-27 00:00:00', 'UTC')
-          AND (NOT has([''], "$group_0")) ) SELECT DISTINCT breakdown_values,
+          AND toDateTime(e.timestamp) >= toDateTime('2020-06-07 00:00:00', 'UTC')
+          AND toDateTime(e.timestamp) <= toDateTime('2020-07-27 00:00:00', 'UTC')
+          AND (NOT has([''], "$group_0"))
+          AND e.person_id != toUUIDOrZero('') ) SELECT DISTINCT breakdown_values,
                                                             intervals_from_base,
                                                             actor_id
-=======
-          AND toDateTime(e.timestamp) >= toDateTime('2020-06-07 00:00:00')
-          AND toDateTime(e.timestamp) <= toDateTime('2020-07-27 00:00:00')
-          AND (NOT has([''], "$group_0"))
-          AND e.person_id != toUUIDOrZero('') ) SELECT DISTINCT breakdown_values,
-                                                                intervals_from_base,
-                                                                actor_id
->>>>>>> 3fa6fc7a
      FROM
        (SELECT target_event.breakdown_values AS breakdown_values,
                datediff(period, target_event.event_date, returning_event.event_date) AS intervals_from_base,
@@ -168,20 +152,12 @@
         FROM events e
         WHERE team_id = 2
           AND e.event = '$pageview'
-<<<<<<< HEAD
-          AND toDateTime(e.timestamp) >= toDateTime('2020-06-07 00:00:00', 'UTC')
-          AND toDateTime(e.timestamp) <= toDateTime('2020-07-27 00:00:00', 'UTC')
-          AND (NOT has([''], "$group_1")) ) SELECT DISTINCT breakdown_values,
+          AND toDateTime(e.timestamp) >= toDateTime('2020-06-07 00:00:00', 'UTC')
+          AND toDateTime(e.timestamp) <= toDateTime('2020-07-27 00:00:00', 'UTC')
+          AND (NOT has([''], "$group_1"))
+          AND e.person_id != toUUIDOrZero('') ) SELECT DISTINCT breakdown_values,
                                                             intervals_from_base,
                                                             actor_id
-=======
-          AND toDateTime(e.timestamp) >= toDateTime('2020-06-07 00:00:00')
-          AND toDateTime(e.timestamp) <= toDateTime('2020-07-27 00:00:00')
-          AND (NOT has([''], "$group_1"))
-          AND e.person_id != toUUIDOrZero('') ) SELECT DISTINCT breakdown_values,
-                                                                intervals_from_base,
-                                                                actor_id
->>>>>>> 3fa6fc7a
      FROM
        (SELECT target_event.breakdown_values AS breakdown_values,
                datediff(period, target_event.event_date, returning_event.event_date) AS intervals_from_base,
@@ -238,20 +214,12 @@
         FROM events e
         WHERE team_id = 2
           AND e.event = '$pageview'
-<<<<<<< HEAD
-          AND toDateTime(e.timestamp) >= toDateTime('2020-06-07 00:00:00', 'UTC')
-          AND toDateTime(e.timestamp) <= toDateTime('2020-07-27 00:00:00', 'UTC')
-          AND (NOT has([''], "$group_0")) ) SELECT DISTINCT breakdown_values,
+          AND toDateTime(e.timestamp) >= toDateTime('2020-06-07 00:00:00', 'UTC')
+          AND toDateTime(e.timestamp) <= toDateTime('2020-07-27 00:00:00', 'UTC')
+          AND (NOT has([''], "$group_0"))
+          AND e.person_id != toUUIDOrZero('') ) SELECT DISTINCT breakdown_values,
                                                             intervals_from_base,
                                                             actor_id
-=======
-          AND toDateTime(e.timestamp) >= toDateTime('2020-06-07 00:00:00')
-          AND toDateTime(e.timestamp) <= toDateTime('2020-07-27 00:00:00')
-          AND (NOT has([''], "$group_0"))
-          AND e.person_id != toUUIDOrZero('') ) SELECT DISTINCT breakdown_values,
-                                                                intervals_from_base,
-                                                                actor_id
->>>>>>> 3fa6fc7a
      FROM
        (SELECT target_event.breakdown_values AS breakdown_values,
                datediff(period, target_event.event_date, returning_event.event_date) AS intervals_from_base,
@@ -311,20 +279,12 @@
         FROM events e
         WHERE team_id = 2
           AND e.event = '$pageview'
-<<<<<<< HEAD
-          AND toDateTime(e.timestamp) >= toDateTime('2020-06-07 00:00:00', 'UTC')
-          AND toDateTime(e.timestamp) <= toDateTime('2020-07-27 00:00:00', 'UTC')
-          AND (NOT has([''], "$group_0")) ) SELECT DISTINCT breakdown_values,
+          AND toDateTime(e.timestamp) >= toDateTime('2020-06-07 00:00:00', 'UTC')
+          AND toDateTime(e.timestamp) <= toDateTime('2020-07-27 00:00:00', 'UTC')
+          AND (NOT has([''], "$group_0"))
+          AND e.person_id != toUUIDOrZero('') ) SELECT DISTINCT breakdown_values,
                                                             intervals_from_base,
                                                             actor_id
-=======
-          AND toDateTime(e.timestamp) >= toDateTime('2020-06-07 00:00:00')
-          AND toDateTime(e.timestamp) <= toDateTime('2020-07-27 00:00:00')
-          AND (NOT has([''], "$group_0"))
-          AND e.person_id != toUUIDOrZero('') ) SELECT DISTINCT breakdown_values,
-                                                                intervals_from_base,
-                                                                actor_id
->>>>>>> 3fa6fc7a
      FROM
        (SELECT target_event.breakdown_values AS breakdown_values,
                datediff(period, target_event.event_date, returning_event.event_date) AS intervals_from_base,
@@ -377,20 +337,12 @@
         FROM events e
         WHERE team_id = 2
           AND e.event = '$pageview'
-<<<<<<< HEAD
-          AND toDateTime(e.timestamp) >= toDateTime('2020-06-07 00:00:00', 'UTC')
-          AND toDateTime(e.timestamp) <= toDateTime('2020-07-27 00:00:00', 'UTC')
-          AND (NOT has([''], "$group_1")) ) SELECT DISTINCT breakdown_values,
+          AND toDateTime(e.timestamp) >= toDateTime('2020-06-07 00:00:00', 'UTC')
+          AND toDateTime(e.timestamp) <= toDateTime('2020-07-27 00:00:00', 'UTC')
+          AND (NOT has([''], "$group_1"))
+          AND e.person_id != toUUIDOrZero('') ) SELECT DISTINCT breakdown_values,
                                                             intervals_from_base,
                                                             actor_id
-=======
-          AND toDateTime(e.timestamp) >= toDateTime('2020-06-07 00:00:00')
-          AND toDateTime(e.timestamp) <= toDateTime('2020-07-27 00:00:00')
-          AND (NOT has([''], "$group_1"))
-          AND e.person_id != toUUIDOrZero('') ) SELECT DISTINCT breakdown_values,
-                                                                intervals_from_base,
-                                                                actor_id
->>>>>>> 3fa6fc7a
      FROM
        (SELECT target_event.breakdown_values AS breakdown_values,
                datediff(period, target_event.event_date, returning_event.event_date) AS intervals_from_base,
@@ -447,20 +399,12 @@
         FROM events e
         WHERE team_id = 2
           AND e.event = '$pageview'
-<<<<<<< HEAD
-          AND toDateTime(e.timestamp) >= toDateTime('2020-06-07 00:00:00', 'UTC')
-          AND toDateTime(e.timestamp) <= toDateTime('2020-07-27 00:00:00', 'UTC')
-          AND (has(['technology'], replaceRegexpAll(JSONExtractRaw(group0_properties, 'industry'), '^"|"$', ''))) ) SELECT DISTINCT breakdown_values,
+          AND toDateTime(e.timestamp) >= toDateTime('2020-06-07 00:00:00', 'UTC')
+          AND toDateTime(e.timestamp) <= toDateTime('2020-07-27 00:00:00', 'UTC')
+          AND (has(['technology'], replaceRegexpAll(JSONExtractRaw(group0_properties, 'industry'), '^"|"$', '')))
+          AND e.person_id != toUUIDOrZero('') ) SELECT DISTINCT breakdown_values,
                                                                                                                                     intervals_from_base,
                                                                                                                                     actor_id
-=======
-          AND toDateTime(e.timestamp) >= toDateTime('2020-06-07 00:00:00')
-          AND toDateTime(e.timestamp) <= toDateTime('2020-07-27 00:00:00')
-          AND (has(['technology'], replaceRegexpAll(JSONExtractRaw(group0_properties, 'industry'), '^"|"$', '')))
-          AND e.person_id != toUUIDOrZero('') ) SELECT DISTINCT breakdown_values,
-                                                                intervals_from_base,
-                                                                actor_id
->>>>>>> 3fa6fc7a
      FROM
        (SELECT target_event.breakdown_values AS breakdown_values,
                datediff(period, target_event.event_date, returning_event.event_date) AS intervals_from_base,
@@ -517,20 +461,12 @@
         FROM events e
         WHERE team_id = 2
           AND e.event = '$pageview'
-<<<<<<< HEAD
-          AND toDateTime(e.timestamp) >= toDateTime('2020-06-07 00:00:00', 'UTC')
-          AND toDateTime(e.timestamp) <= toDateTime('2020-07-27 00:00:00', 'UTC')
-          AND (JSONHas(group0_properties, 'industry')) ) SELECT DISTINCT breakdown_values,
+          AND toDateTime(e.timestamp) >= toDateTime('2020-06-07 00:00:00', 'UTC')
+          AND toDateTime(e.timestamp) <= toDateTime('2020-07-27 00:00:00', 'UTC')
+          AND (JSONHas(group0_properties, 'industry'))
+          AND e.person_id != toUUIDOrZero('') ) SELECT DISTINCT breakdown_values,
                                                                          intervals_from_base,
                                                                          actor_id
-=======
-          AND toDateTime(e.timestamp) >= toDateTime('2020-06-07 00:00:00')
-          AND toDateTime(e.timestamp) <= toDateTime('2020-07-27 00:00:00')
-          AND (JSONHas(group0_properties, 'industry'))
-          AND e.person_id != toUUIDOrZero('') ) SELECT DISTINCT breakdown_values,
-                                                                intervals_from_base,
-                                                                actor_id
->>>>>>> 3fa6fc7a
      FROM
        (SELECT target_event.breakdown_values AS breakdown_values,
                datediff(period, target_event.event_date, returning_event.event_date) AS intervals_from_base,
@@ -587,20 +523,12 @@
         FROM events e
         WHERE team_id = 2
           AND e.event = '$pageview'
-<<<<<<< HEAD
-          AND toDateTime(e.timestamp) >= toDateTime('2020-06-07 00:00:00', 'UTC')
-          AND toDateTime(e.timestamp) <= toDateTime('2020-07-27 00:00:00', 'UTC')
-          AND (has(['technology'], "mat_gp0_industry")) ) SELECT DISTINCT breakdown_values,
+          AND toDateTime(e.timestamp) >= toDateTime('2020-06-07 00:00:00', 'UTC')
+          AND toDateTime(e.timestamp) <= toDateTime('2020-07-27 00:00:00', 'UTC')
+          AND (has(['technology'], "mat_gp0_industry"))
+          AND e.person_id != toUUIDOrZero('') ) SELECT DISTINCT breakdown_values,
                                                                           intervals_from_base,
                                                                           actor_id
-=======
-          AND toDateTime(e.timestamp) >= toDateTime('2020-06-07 00:00:00')
-          AND toDateTime(e.timestamp) <= toDateTime('2020-07-27 00:00:00')
-          AND (has(['technology'], "mat_gp0_industry"))
-          AND e.person_id != toUUIDOrZero('') ) SELECT DISTINCT breakdown_values,
-                                                                intervals_from_base,
-                                                                actor_id
->>>>>>> 3fa6fc7a
      FROM
        (SELECT target_event.breakdown_values AS breakdown_values,
                datediff(period, target_event.event_date, returning_event.event_date) AS intervals_from_base,
@@ -657,20 +585,12 @@
         FROM events e
         WHERE team_id = 2
           AND e.event = '$pageview'
-<<<<<<< HEAD
-          AND toDateTime(e.timestamp) >= toDateTime('2020-06-07 00:00:00', 'UTC')
-          AND toDateTime(e.timestamp) <= toDateTime('2020-07-27 00:00:00', 'UTC')
-          AND (notEmpty("mat_gp0_industry")) ) SELECT DISTINCT breakdown_values,
+          AND toDateTime(e.timestamp) >= toDateTime('2020-06-07 00:00:00', 'UTC')
+          AND toDateTime(e.timestamp) <= toDateTime('2020-07-27 00:00:00', 'UTC')
+          AND (notEmpty("mat_gp0_industry"))
+          AND e.person_id != toUUIDOrZero('') ) SELECT DISTINCT breakdown_values,
                                                                intervals_from_base,
                                                                actor_id
-=======
-          AND toDateTime(e.timestamp) >= toDateTime('2020-06-07 00:00:00')
-          AND toDateTime(e.timestamp) <= toDateTime('2020-07-27 00:00:00')
-          AND (notEmpty("mat_gp0_industry"))
-          AND e.person_id != toUUIDOrZero('') ) SELECT DISTINCT breakdown_values,
-                                                                intervals_from_base,
-                                                                actor_id
->>>>>>> 3fa6fc7a
      FROM
        (SELECT target_event.breakdown_values AS breakdown_values,
                datediff(period, target_event.event_date, returning_event.event_date) AS intervals_from_base,
@@ -730,20 +650,12 @@
         FROM events e
         WHERE team_id = 2
           AND e.event = '$pageview'
-<<<<<<< HEAD
-          AND toDateTime(e.timestamp) >= toDateTime('2020-06-07 00:00:00', 'UTC')
-          AND toDateTime(e.timestamp) <= toDateTime('2020-07-27 00:00:00', 'UTC')
-          AND (NOT has([''], "$group_0")) ) SELECT DISTINCT breakdown_values,
+          AND toDateTime(e.timestamp) >= toDateTime('2020-06-07 00:00:00', 'UTC')
+          AND toDateTime(e.timestamp) <= toDateTime('2020-07-27 00:00:00', 'UTC')
+          AND (NOT has([''], "$group_0"))
+          AND e.person_id != toUUIDOrZero('') ) SELECT DISTINCT breakdown_values,
                                                             intervals_from_base,
                                                             actor_id
-=======
-          AND toDateTime(e.timestamp) >= toDateTime('2020-06-07 00:00:00')
-          AND toDateTime(e.timestamp) <= toDateTime('2020-07-27 00:00:00')
-          AND (NOT has([''], "$group_0"))
-          AND e.person_id != toUUIDOrZero('') ) SELECT DISTINCT breakdown_values,
-                                                                intervals_from_base,
-                                                                actor_id
->>>>>>> 3fa6fc7a
      FROM
        (SELECT target_event.breakdown_values AS breakdown_values,
                datediff(period, target_event.event_date, returning_event.event_date) AS intervals_from_base,
@@ -799,20 +711,12 @@
         FROM events e
         WHERE team_id = 2
           AND e.event = '$pageview'
-<<<<<<< HEAD
-          AND toDateTime(e.timestamp) >= toDateTime('2020-06-07 00:00:00', 'UTC')
-          AND toDateTime(e.timestamp) <= toDateTime('2020-07-27 00:00:00', 'UTC')
-          AND (NOT has([''], "$group_0")) ) SELECT DISTINCT breakdown_values,
+          AND toDateTime(e.timestamp) >= toDateTime('2020-06-07 00:00:00', 'UTC')
+          AND toDateTime(e.timestamp) <= toDateTime('2020-07-27 00:00:00', 'UTC')
+          AND (NOT has([''], "$group_0"))
+          AND e.person_id != toUUIDOrZero('') ) SELECT DISTINCT breakdown_values,
                                                             intervals_from_base,
                                                             actor_id
-=======
-          AND toDateTime(e.timestamp) >= toDateTime('2020-06-07 00:00:00')
-          AND toDateTime(e.timestamp) <= toDateTime('2020-07-27 00:00:00')
-          AND (NOT has([''], "$group_0"))
-          AND e.person_id != toUUIDOrZero('') ) SELECT DISTINCT breakdown_values,
-                                                                intervals_from_base,
-                                                                actor_id
->>>>>>> 3fa6fc7a
      FROM
        (SELECT target_event.breakdown_values AS breakdown_values,
                datediff(period, target_event.event_date, returning_event.event_date) AS intervals_from_base,
@@ -833,7 +737,6 @@
   LIMIT 100
   OFFSET 0
   '
-<<<<<<< HEAD
 ---
 # name: TestClickhouseRetention.test_retention_event_action
   '
@@ -1050,6 +953,4 @@
   ORDER BY breakdown_values,
            intervals_from_base
   '
-=======
->>>>>>> 3fa6fc7a
 ---