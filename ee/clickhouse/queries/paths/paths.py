<<<<<<< HEAD
from typing import Dict, List, Literal, Optional, Tuple
=======
from typing import Dict, List, Optional, Tuple

from rest_framework.exceptions import ValidationError
>>>>>>> 84dc2b03

from ee.clickhouse.client import sync_execute
from ee.clickhouse.queries.funnels.funnel_persons import ClickhouseFunnelPersons
from ee.clickhouse.queries.paths.path_event_query import PathEventQuery
from ee.clickhouse.sql.paths.path import PATH_ARRAY_QUERY
from posthog.models import Filter, Team
from posthog.models.filters.path_filter import PathFilter

EVENT_IN_SESSION_LIMIT_DEFAULT = 5
SESSION_TIME_THRESHOLD_DEFAULT = 1800000  # milliseconds to 30 minutes


class ClickhousePathsNew:
    _filter: PathFilter
    _funnel_filter: Optional[Filter]
    _team: Team

    def __init__(self, filter: PathFilter, team: Team, funnel_filter: Optional[Filter] = None) -> None:
        self._filter = filter
        self._team = team
        self.params = {
            "team_id": self._team.pk,
            "events": [],  # purely a speed optimization, don't need this for filtering
            "event_in_session_limit": self._filter.step_limit or EVENT_IN_SESSION_LIMIT_DEFAULT,
            "session_time_threshold": SESSION_TIME_THRESHOLD_DEFAULT,
            "autocapture_match": "%autocapture:%",
        }
        self._funnel_filter = funnel_filter

        if self._filter.include_all_custom_events and self._filter.custom_events:
            raise ValidationError("Cannot include all custom events and specific custom events in the same query")

        # TODO: don't allow including $pageview and excluding $pageview at the same time
        # TODO: Filter on specific autocapture / page URLs

    def run(self, *args, **kwargs):

        results = self._exec_query()
        return self._format_results(results)

    def _format_results(self, results):
        if not results or len(results) == 0:
            return []

        resp = []
        for res in results:
            resp.append({"source": res[0], "target": res[1], "value": res[2], "average_conversion_time": res[3]})
        return resp

    def _exec_query(self) -> List[Tuple]:
        query = self.get_query()
        return sync_execute(query, self.params)

    def get_query(self) -> str:

        if self._filter.funnel_paths and self._funnel_filter:
            return self.get_path_query_by_funnel(funnel_filter=self._funnel_filter)
        else:
            return self.get_path_query()

    def get_path_query(self) -> str:
        path_event_query, params = PathEventQuery(filter=self._filter, team_id=self._team.pk).get_query()
        self.params.update(params)

        boundary_event_filter, start_params = (
            self.get_end_point_filter() if self._filter.end_point else self.get_start_point_filter()
        )
        path_limiting_clause, time_limiting_clause = self.get_filtered_path_ordering()
        compacting_function = self.get_array_compacting_function()
        self.params.update(start_params)
        return PATH_ARRAY_QUERY.format(
            path_event_query=path_event_query,
            boundary_event_filter=boundary_event_filter,
            path_limiting_clause=path_limiting_clause,
            time_limiting_clause=time_limiting_clause,
            compacting_function=compacting_function,
        )

    def get_path_query_by_funnel(self, funnel_filter: Filter):
        path_query = self.get_path_query()
        funnel_persons_generator = ClickhouseFunnelPersons(funnel_filter, self._team)
        funnel_persons_query = funnel_persons_generator.get_query()
        funnel_persons_query_new_params = funnel_persons_query.replace("%(", "%(funnel_")
        funnel_persons_param = funnel_persons_generator.params
        new_funnel_params = {"funnel_" + str(key): val for key, val in funnel_persons_param.items()}
        self.params.update(new_funnel_params)
        return f"""
        WITH {PathEventQuery.FUNNEL_PERSONS_ALIAS} AS (
            {funnel_persons_query_new_params}
        )
        {path_query}
        """

    def get_start_point_filter(self) -> Tuple[str, Dict]:

        if not self._filter.start_point:
            return "", {"target_point": None}

        return "WHERE arrayElement(limited_path, 1) = %(target_point)s", {"target_point": self._filter.start_point}

    def get_end_point_filter(self) -> Tuple[str, Dict]:
        if not self._filter.end_point:
            return "", {"target_point": None}

        return "WHERE arrayElement(limited_path, -1) = %(target_point)s", {"target_point": self._filter.end_point}

    def get_array_compacting_function(self) -> Literal["arrayResize", "arraySlice"]:
        if self._filter.end_point:
            return "arrayResize"
        else:
            return "arraySlice"

    def get_filtered_path_ordering(self) -> Tuple[str, str]:

        if self._filter.end_point:
            return (
                "reverse(arraySlice(reverse(filtered_path), 1, %(event_in_session_limit)s))",
                "reverse(arraySlice(reverse(filtered_timings), 1, %(event_in_session_limit)s))",
            )
        else:
            return (
                "arraySlice(filtered_path, 1, %(event_in_session_limit)s)",
                "arraySlice(filtered_timings, 1, %(event_in_session_limit)s)",
            )<|MERGE_RESOLUTION|>--- conflicted
+++ resolved
@@ -1,10 +1,6 @@
-<<<<<<< HEAD
 from typing import Dict, List, Literal, Optional, Tuple
-=======
-from typing import Dict, List, Optional, Tuple
 
 from rest_framework.exceptions import ValidationError
->>>>>>> 84dc2b03
 
 from ee.clickhouse.client import sync_execute
 from ee.clickhouse.queries.funnels.funnel_persons import ClickhouseFunnelPersons
