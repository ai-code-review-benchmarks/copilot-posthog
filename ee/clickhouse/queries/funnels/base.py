--- conflicted
+++ resolved
@@ -285,13 +285,9 @@
             if self._filter.breakdown_type == "person":
                 return f", trim(BOTH '\"' FROM JSONExtractRaw(person_props, %(breakdown)s)) as prop"
             elif self._filter.breakdown_type == "event":
-<<<<<<< HEAD
-                return f", JSONExtractRaw(properties, %(breakdown)s) as prop"
+                return f", trim(BOTH '\"' FROM JSONExtractRaw(properties, %(breakdown)s)) as prop"
             elif self._filter.breakdown_type == "cohort":
                 return ", value as prop"
-=======
-                return f", trim(BOTH '\"' FROM JSONExtractRaw(properties, %(breakdown)s)) as prop"
->>>>>>> 7d1331f2
 
         return ""
 
