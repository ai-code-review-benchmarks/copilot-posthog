from typing import Any, Dict, Tuple

from ee.clickhouse.queries.event_query import ClickhouseEventQuery
from posthog.constants import TREND_FILTER_TYPE_ACTIONS
from posthog.models.action import Action


class FunnelEventQuery(ClickhouseEventQuery):
<<<<<<< HEAD
    def get_query(self, entities=[], entity_name="events") -> Tuple[str, Dict[str, Any]]:
=======
    def get_query(self, entities=None, entity_name="events") -> Tuple[str, Dict[str, Any]]:
>>>>>>> 1bfa011e
        _fields = (
            f"{self.EVENT_TABLE_ALIAS}.event as event, {self.EVENT_TABLE_ALIAS}.team_id as team_id, {self.EVENT_TABLE_ALIAS}.distinct_id as distinct_id, {self.EVENT_TABLE_ALIAS}.timestamp as timestamp, {self.EVENT_TABLE_ALIAS}.properties as properties, {self.EVENT_TABLE_ALIAS}.elements_chain as elements_chain"
            + (f", {self.DISTINCT_ID_TABLE_ALIAS}.person_id as person_id" if self._should_join_distinct_ids else "")
            + (f", {self.PERSON_TABLE_ALIAS}.person_props as person_props" if self._should_join_persons else "")
        )

        date_query, date_params = self._get_date_filter()
        self.params.update(date_params)

        prop_filters = self._filter.properties
        prop_query, prop_params = self._get_props(prop_filters)
        self.params.update(prop_params)

        entity_query, entity_params = self._get_entity_query(entities, entity_name)
        self.params.update(entity_params)

        query = f"""
            SELECT {_fields} FROM events {self.EVENT_TABLE_ALIAS}
            {self._get_disintct_id_query()}
            {self._get_person_query()}
            WHERE team_id = %(team_id)s
            {entity_query}
            {date_query}
            {prop_query}
        """

        return query, self.params

    def _determine_should_join_distinct_ids(self) -> None:
        self._should_join_distinct_ids = True

<<<<<<< HEAD
    def _get_entity_query(self, entities=[], entity_name="events") -> Tuple[str, Dict[str, Any]]:
        events = []
        entities_to_use = self._filter.entities
        if len(entities) > 0:
            entities_to_use = entities
=======
    def _get_entity_query(self, entities=None, entity_name="events") -> Tuple[str, Dict[str, Any]]:
        events = []
        entities_to_use = entities or self._filter.entities

>>>>>>> 1bfa011e
        for entity in entities_to_use:
            if entity.type == TREND_FILTER_TYPE_ACTIONS:
                action = Action.objects.get(pk=entity.id)
                for action_step in action.steps.all():
                    events.append(action_step.event)
            else:
                events.append(entity.id)

        return f"AND event IN %({entity_name})s", {entity_name: events}<|MERGE_RESOLUTION|>--- conflicted
+++ resolved
@@ -6,11 +6,7 @@
 
 
 class FunnelEventQuery(ClickhouseEventQuery):
-<<<<<<< HEAD
-    def get_query(self, entities=[], entity_name="events") -> Tuple[str, Dict[str, Any]]:
-=======
     def get_query(self, entities=None, entity_name="events") -> Tuple[str, Dict[str, Any]]:
->>>>>>> 1bfa011e
         _fields = (
             f"{self.EVENT_TABLE_ALIAS}.event as event, {self.EVENT_TABLE_ALIAS}.team_id as team_id, {self.EVENT_TABLE_ALIAS}.distinct_id as distinct_id, {self.EVENT_TABLE_ALIAS}.timestamp as timestamp, {self.EVENT_TABLE_ALIAS}.properties as properties, {self.EVENT_TABLE_ALIAS}.elements_chain as elements_chain"
             + (f", {self.DISTINCT_ID_TABLE_ALIAS}.person_id as person_id" if self._should_join_distinct_ids else "")
@@ -42,18 +38,10 @@
     def _determine_should_join_distinct_ids(self) -> None:
         self._should_join_distinct_ids = True
 
-<<<<<<< HEAD
-    def _get_entity_query(self, entities=[], entity_name="events") -> Tuple[str, Dict[str, Any]]:
-        events = []
-        entities_to_use = self._filter.entities
-        if len(entities) > 0:
-            entities_to_use = entities
-=======
     def _get_entity_query(self, entities=None, entity_name="events") -> Tuple[str, Dict[str, Any]]:
         events = []
         entities_to_use = entities or self._filter.entities
 
->>>>>>> 1bfa011e
         for entity in entities_to_use:
             if entity.type == TREND_FILTER_TYPE_ACTIONS:
                 action = Action.objects.get(pk=entity.id)
