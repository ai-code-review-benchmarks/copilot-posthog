--- conflicted
+++ resolved
@@ -27,16 +27,8 @@
             return "steps = %(step_num)s"
 
     def _format_results(self, results):
-<<<<<<< HEAD
-        formatted_results = []
-        for row in results:
-            distinct_ids, email = Person.get_distinct_ids_and_email_by_id(row[1])
-            formatted_results.append({"max_step": row[0], "distinct_ids": distinct_ids, "email": email})
-        return formatted_results
-=======
         people = Person.objects.filter(team_id=self._team.pk, uuid__in=[val[0] for val in results])
 
         from posthog.api.person import PersonSerializer
 
-        return PersonSerializer(people, many=True).data
->>>>>>> 628b431b
+        return PersonSerializer(people, many=True).data