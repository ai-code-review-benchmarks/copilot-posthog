from typing import List

from ee.clickhouse.queries.funnels.base import ClickhouseFunnelBase
from posthog.models.cohort import Cohort


class ClickhouseFunnel(ClickhouseFunnelBase):
    def get_query(self):
        max_steps = len(self._filter.entities)

        breakdown_clause = self._get_breakdown_prop()

        return f"""
        SELECT {self._get_count_columns(max_steps)} {self._get_people_columns(max_steps)} {self._get_step_time_avgs(max_steps)} {breakdown_clause} FROM (
                {self.get_step_counts_query()}
        ) {'GROUP BY prop' if breakdown_clause != '' else ''} SETTINGS allow_experimental_window_functions = 1
        """

    def _get_people_columns(self, max_steps: int):
        cols: List[str] = []

        for i in range(max_steps):
            cols.append(f"groupArrayIf(100)(DISTINCT person_id, steps = {i + 1}) step_people_{i + 1}")

        formatted = ", ".join(cols)
        return f", {formatted}" if formatted else ""

    def get_step_counts_query(self):
        steps_per_person_query = self.get_step_counts_without_aggregation_query()
        max_steps = len(self._filter.entities)
        breakdown_clause = self._get_breakdown_prop()

        return f"""SELECT person_id, max(steps) AS steps {self._get_step_time_avgs(max_steps)} {breakdown_clause} FROM (
            {steps_per_person_query}
        ) GROUP BY person_id {breakdown_clause}
        """

    def _format_results(self, results):
        if not results or len(results) == 0:
            return []

        if self._filter.breakdown:
            return [self._format_single_funnel(res, with_breakdown=True) for res in results]
        else:
            return self._format_single_funnel(results[0])

    def _format_single_funnel(self, result, with_breakdown=False):
        # Format of this is [step order, person count (that reached that step), array of person uuids]
        steps = []
        relevant_people = []
        total_people = 0

        num_entities = len(self._filter.entities)

        for step in reversed(self._filter.entities):

            if result and len(result) > 0:
                total_people += result[step.order]
                relevant_people += result[step.order + num_entities]

            serialized_result = self._serialize_step(step, total_people, relevant_people[0:100])
            if step.order > 0:
                serialized_result.update({"average_conversion_time": result[step.order + num_entities * 2 - 1]})
            else:
                serialized_result.update({"average_conversion_time": None})

            if with_breakdown:
<<<<<<< HEAD
                resulting_breakdown = (
                    result[-1][1:-1] if isinstance(result[-1], str) else Cohort.objects.get(pk=result[-1]).name
                )
                serialized_result.update({"breakdown": resulting_breakdown})  # strip quotes
=======
                serialized_result.update({"breakdown": result[-1]})
                # important to not try and modify this value any how - as these are keys for fetching persons
>>>>>>> 7d1331f2

            steps.append(serialized_result)

        return steps[::-1]  #  reverse

    def get_step_counts_without_aggregation_query(self):
        formatted_query = ""
        max_steps = len(self._filter.entities)
        if max_steps >= 2:
            formatted_query = self.build_step_subquery(2, max_steps)
        else:
            formatted_query = self._get_inner_event_query()

        return f"""
        SELECT *, {self._get_sorting_condition(max_steps, max_steps)} AS steps {self._get_step_times(max_steps)} {self._get_breakdown_prop()} FROM (
            {formatted_query}
        ) WHERE step_0 = 1
        """

    def get_comparison_cols(self, level_index: int, max_steps: int):
        cols: List[str] = []
        for i in range(0, max_steps):
            cols.append(f"step_{i}")
            if i < level_index:
                cols.append(f"latest_{i}")
            else:
                comparison = self._get_comparison_at_step(i, level_index)
                cols.append(f"if({comparison}, NULL, latest_{i}) as latest_{i}")
        return ", ".join(cols)

    def build_step_subquery(self, level_index: int, max_steps: int):
        if level_index >= max_steps:
            return f"""
            SELECT 
            person_id,
            timestamp,
            {self._get_partition_cols(1, max_steps)}
            {self._get_breakdown_prop()}
            FROM ({self._get_inner_event_query()})
            """
        else:
            return f"""
            SELECT 
            person_id,
            timestamp,
            {self._get_partition_cols(level_index, max_steps)}
            {self._get_breakdown_prop()}
            FROM (
                SELECT 
                person_id,
                timestamp,
                {self.get_comparison_cols(level_index, max_steps)}
                {self._get_breakdown_prop()}
                FROM ({self.build_step_subquery(level_index + 1, max_steps)})
            )
            """<|MERGE_RESOLUTION|>--- conflicted
+++ resolved
@@ -65,15 +65,10 @@
                 serialized_result.update({"average_conversion_time": None})
 
             if with_breakdown:
-<<<<<<< HEAD
-                resulting_breakdown = (
-                    result[-1][1:-1] if isinstance(result[-1], str) else Cohort.objects.get(pk=result[-1]).name
+                serialized_result.update(
+                    {"breakdown": result[-1] if isinstance(result[-1], str) else Cohort.objects.get(pk=result[-1]).name}
                 )
-                serialized_result.update({"breakdown": resulting_breakdown})  # strip quotes
-=======
-                serialized_result.update({"breakdown": result[-1]})
                 # important to not try and modify this value any how - as these are keys for fetching persons
->>>>>>> 7d1331f2
 
             steps.append(serialized_result)
 
