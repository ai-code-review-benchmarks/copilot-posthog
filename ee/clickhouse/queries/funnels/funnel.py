--- conflicted
+++ resolved
@@ -5,15 +5,6 @@
 
 class ClickhouseFunnel(ClickhouseFunnelBase):
     def get_query(self, format_properties):
-<<<<<<< HEAD
-        return self.get_step_counts_query()
-=======
-        return FUNNEL_SQL.format(**format_properties)
-
-
-class ClickhouseFunnelNew(ClickhouseFunnelBase):
-    def get_query(self, format_properties):
->>>>>>> 22e02537
 
         steps_per_person_query = self.get_step_counts_query()
         max_steps = len(self._filter.entities)
