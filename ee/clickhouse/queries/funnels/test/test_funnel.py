from uuid import uuid4

from ee.clickhouse.models.event import create_event
from ee.clickhouse.queries.funnels.funnel import ClickhouseFunnel, ClickhouseFunnelNew
from ee.clickhouse.util import ClickhouseTestMixin
from posthog.constants import INSIGHT_FUNNELS
from posthog.models.action import Action
from posthog.models.action_step import ActionStep
from posthog.models.filters import Filter
from posthog.models.person import Person
from posthog.queries.test.test_funnel import funnel_test_factory

FORMAT_TIME = "%Y-%m-%d 00:00:00"
MAX_STEP_COLUMN = 0
COUNT_COLUMN = 1
PERSON_ID_COLUMN = 2


def _create_action(**kwargs):
    team = kwargs.pop("team")
    name = kwargs.pop("name")
    properties = kwargs.pop("properties", {})
    action = Action.objects.create(team=team, name=name)
    ActionStep.objects.create(action=action, event=name, properties=properties)
    return action


def _create_person(**kwargs):
    person = Person.objects.create(**kwargs)
    return Person(id=person.uuid, uuid=person.uuid)


def _create_event(**kwargs):
    kwargs.update({"event_uuid": uuid4()})
    create_event(**kwargs)


class TestFunnel(ClickhouseTestMixin, funnel_test_factory(ClickhouseFunnel, _create_event, _create_person)):  # type: ignore
    pass


class TestFunnelNew(ClickhouseTestMixin, funnel_test_factory(ClickhouseFunnelNew, _create_event, _create_person)):  # type: ignore
<<<<<<< HEAD
    pass
=======
    def test_basic_funnel_with_repeat_steps(self):
        filters = {
            "events": [
                {"id": "user signed up", "type": "events", "order": 0},
                {"id": "user signed up", "type": "events", "order": 1},
            ],
            "insight": INSIGHT_FUNNELS,
        }

        filter = Filter(data=filters)
        funnel = ClickhouseFunnelNew(filter, self.team)

        # event
        person1_stopped_after_two_signups = _create_person(distinct_ids=["stopped_after_signup1"], team_id=self.team.pk)
        _create_event(team=self.team, event="user signed up", distinct_id="stopped_after_signup1")
        _create_event(team=self.team, event="user signed up", distinct_id="stopped_after_signup1")

        person2_stopped_after_signup = _create_person(distinct_ids=["stopped_after_signup2"], team_id=self.team.pk)
        _create_event(team=self.team, event="user signed up", distinct_id="stopped_after_signup2")

        with self.assertNumQueries(1):
            result = funnel.run()

        self.assertEqual(result[0]["name"], "user signed up")
        self.assertEqual(result[0]["count"], 2)
        # check ordering of people in first step
        self.assertCountEqual(
            result[0]["people"], [person1_stopped_after_two_signups.uuid, person2_stopped_after_signup.uuid],
        )

        self.assertCountEqual(
            result[1]["people"], [person1_stopped_after_two_signups.uuid],
        )

    def test_advanced_funnel_with_repeat_steps(self):
        filters = {
            "events": [
                {"id": "user signed up", "type": "events", "order": 0},
                {"id": "$pageview", "type": "events", "order": 1},
                {"id": "$pageview", "type": "events", "order": 2},
                {"id": "$pageview", "type": "events", "order": 3},
                {"id": "$pageview", "type": "events", "order": 4},
            ],
            "insight": INSIGHT_FUNNELS,
        }

        filter = Filter(data=filters)
        funnel = ClickhouseFunnelNew(filter, self.team)

        # event
        person1_stopped_after_signup = _create_person(distinct_ids=["stopped_after_signup1"], team_id=self.team.pk)
        _create_event(team=self.team, event="user signed up", distinct_id="stopped_after_signup1")

        person2_stopped_after_one_pageview = _create_person(
            distinct_ids=["stopped_after_pageview1"], team_id=self.team.pk
        )
        _create_event(team=self.team, event="user signed up", distinct_id="stopped_after_pageview1")
        _create_event(team=self.team, event="$pageview", distinct_id="stopped_after_pageview1")

        person3_stopped_after_two_pageview = _create_person(
            distinct_ids=["stopped_after_pageview2"], team_id=self.team.pk
        )
        _create_event(team=self.team, event="user signed up", distinct_id="stopped_after_pageview2")
        _create_event(team=self.team, event="$pageview", distinct_id="stopped_after_pageview2")
        _create_event(team=self.team, event="blaah blaa", distinct_id="stopped_after_pageview2")
        _create_event(team=self.team, event="$pageview", distinct_id="stopped_after_pageview2")

        person4_stopped_after_three_pageview = _create_person(
            distinct_ids=["stopped_after_pageview3"], team_id=self.team.pk
        )
        _create_event(team=self.team, event="user signed up", distinct_id="stopped_after_pageview3")
        _create_event(team=self.team, event="$pageview", distinct_id="stopped_after_pageview3")
        _create_event(team=self.team, event="blaah blaa", distinct_id="stopped_after_pageview3")
        _create_event(team=self.team, event="$pageview", distinct_id="stopped_after_pageview3")
        _create_event(team=self.team, event="$pageview", distinct_id="stopped_after_pageview3")
        _create_event(team=self.team, event="blaah blaa", distinct_id="stopped_after_pageview3")

        person5_stopped_after_many_pageview = _create_person(
            distinct_ids=["stopped_after_pageview4"], team_id=self.team.pk
        )
        _create_event(team=self.team, event="user signed up", distinct_id="stopped_after_pageview4")
        _create_event(team=self.team, event="$pageview", distinct_id="stopped_after_pageview4")
        _create_event(team=self.team, event="$pageview", distinct_id="stopped_after_pageview4")
        _create_event(team=self.team, event="$pageview", distinct_id="stopped_after_pageview4")
        _create_event(team=self.team, event="$pageview", distinct_id="stopped_after_pageview4")

        result = funnel.run()

        self.assertEqual(result[0]["name"], "user signed up")
        self.assertEqual(result[1]["name"], "$pageview")
        self.assertEqual(result[4]["name"], "$pageview")
        self.assertEqual(result[0]["count"], 5)
        # check ordering of people in every step
        self.assertCountEqual(
            result[0]["people"],
            [
                person1_stopped_after_signup.uuid,
                person2_stopped_after_one_pageview.uuid,
                person3_stopped_after_two_pageview.uuid,
                person4_stopped_after_three_pageview.uuid,
                person5_stopped_after_many_pageview.uuid,
            ],
        )

        self.assertCountEqual(
            result[1]["people"],
            [
                person2_stopped_after_one_pageview.uuid,
                person3_stopped_after_two_pageview.uuid,
                person4_stopped_after_three_pageview.uuid,
                person5_stopped_after_many_pageview.uuid,
            ],
        )

        self.assertCountEqual(
            result[2]["people"],
            [
                person3_stopped_after_two_pageview.uuid,
                person4_stopped_after_three_pageview.uuid,
                person5_stopped_after_many_pageview.uuid,
            ],
        )

        self.assertCountEqual(
            result[3]["people"], [person4_stopped_after_three_pageview.uuid, person5_stopped_after_many_pageview.uuid],
        )

        self.assertCountEqual(
            result[4]["people"], [person5_stopped_after_many_pageview.uuid],
        )

    def test_advanced_funnel_with_repeat_steps_out_of_order_events(self):
        filters = {
            "events": [
                {"id": "user signed up", "type": "events", "order": 0},
                {"id": "$pageview", "type": "events", "order": 1},
                {"id": "$pageview", "type": "events", "order": 2},
                {"id": "$pageview", "type": "events", "order": 3},
                {"id": "$pageview", "type": "events", "order": 4},
            ],
            "insight": INSIGHT_FUNNELS,
        }

        filter = Filter(data=filters)
        funnel = ClickhouseFunnelNew(filter, self.team)

        # event
        person1_stopped_after_signup = _create_person(
            distinct_ids=["random", "stopped_after_signup1"], team_id=self.team.pk
        )
        _create_event(team=self.team, event="$pageview", distinct_id="random")
        _create_event(team=self.team, event="user signed up", distinct_id="stopped_after_signup1")

        person2_stopped_after_one_pageview = _create_person(
            distinct_ids=["stopped_after_pageview1"], team_id=self.team.pk
        )
        _create_event(team=self.team, event="user signed up", distinct_id="stopped_after_pageview1")
        _create_event(team=self.team, event="$pageview", distinct_id="stopped_after_pageview1")

        person3_stopped_after_two_pageview = _create_person(
            distinct_ids=["stopped_after_pageview2"], team_id=self.team.pk
        )
        _create_event(team=self.team, event="$pageview", distinct_id="stopped_after_pageview2")
        _create_event(team=self.team, event="user signed up", distinct_id="stopped_after_pageview2")
        _create_event(team=self.team, event="blaah blaa", distinct_id="stopped_after_pageview2")
        _create_event(team=self.team, event="$pageview", distinct_id="stopped_after_pageview2")

        person4_stopped_after_three_pageview = _create_person(
            distinct_ids=["stopped_after_pageview3"], team_id=self.team.pk
        )
        _create_event(team=self.team, event="blaah blaa", distinct_id="stopped_after_pageview3")
        _create_event(team=self.team, event="$pageview", distinct_id="stopped_after_pageview3")
        _create_event(team=self.team, event="blaah blaa", distinct_id="stopped_after_pageview3")
        _create_event(team=self.team, event="$pageview", distinct_id="stopped_after_pageview3")
        _create_event(team=self.team, event="user signed up", distinct_id="stopped_after_pageview3")
        _create_event(team=self.team, event="$pageview", distinct_id="stopped_after_pageview3")

        person5_stopped_after_many_pageview = _create_person(
            distinct_ids=["stopped_after_pageview4"], team_id=self.team.pk
        )
        _create_event(team=self.team, event="user signed up", distinct_id="stopped_after_pageview4")
        _create_event(team=self.team, event="$pageview", distinct_id="stopped_after_pageview4")
        _create_event(team=self.team, event="blaah blaa", distinct_id="stopped_after_pageview4")
        _create_event(team=self.team, event="$pageview", distinct_id="stopped_after_pageview4")
        _create_event(team=self.team, event="$pageview", distinct_id="stopped_after_pageview4")
        _create_event(team=self.team, event="$pageview", distinct_id="stopped_after_pageview4")

        person6_stopped_after_many_pageview_without_signup = _create_person(
            distinct_ids=["stopped_after_pageview5"], team_id=self.team.pk
        )
        _create_event(team=self.team, event="$pageview", distinct_id="stopped_after_pageview5")
        _create_event(team=self.team, event="blaah blaa", distinct_id="stopped_after_pageview5")
        _create_event(team=self.team, event="$pageview", distinct_id="stopped_after_pageview5")
        _create_event(team=self.team, event="$pageview", distinct_id="stopped_after_pageview5")
        _create_event(team=self.team, event="$pageview", distinct_id="stopped_after_pageview5")

        with self.assertNumQueries(1):
            result = funnel.run()

        self.assertEqual(result[0]["name"], "user signed up")
        self.assertEqual(result[1]["name"], "$pageview")
        self.assertEqual(result[4]["name"], "$pageview")
        self.assertEqual(result[0]["count"], 5)
        # check ordering of people in every step
        self.assertCountEqual(
            result[0]["people"],
            [
                person1_stopped_after_signup.uuid,
                person2_stopped_after_one_pageview.uuid,
                person3_stopped_after_two_pageview.uuid,
                person4_stopped_after_three_pageview.uuid,
                person5_stopped_after_many_pageview.uuid,
            ],
        )

        self.assertCountEqual(
            result[1]["people"],
            [
                person2_stopped_after_one_pageview.uuid,
                person3_stopped_after_two_pageview.uuid,
                person4_stopped_after_three_pageview.uuid,
                person5_stopped_after_many_pageview.uuid,
            ],
        )

        self.assertCountEqual(
            result[2]["people"], [person5_stopped_after_many_pageview.uuid],
        )

        self.assertCountEqual(
            result[3]["people"], [person5_stopped_after_many_pageview.uuid],
        )

        self.assertCountEqual(
            result[4]["people"], [person5_stopped_after_many_pageview.uuid],
        )

    def test_funnel_with_actions(self):

        sign_up_action = _create_action(
            name="sign up",
            team=self.team,
            properties=[{"key": "key", "type": "event", "value": ["val"], "operator": "exact"}],
        )

        filters = {
            "actions": [
                {"id": sign_up_action.id, "math": "dau", "order": 0},
                {"id": sign_up_action.id, "math": "wau", "order": 1},
            ],
            "insight": INSIGHT_FUNNELS,
        }

        filter = Filter(data=filters)
        funnel = ClickhouseFunnelNew(filter, self.team)

        # event
        person1_stopped_after_two_signups = _create_person(distinct_ids=["stopped_after_signup1"], team_id=self.team.pk)
        _create_event(team=self.team, event="sign up", distinct_id="stopped_after_signup1", properties={"key": "val"})
        _create_event(team=self.team, event="sign up", distinct_id="stopped_after_signup1", properties={"key": "val"})

        person2_stopped_after_signup = _create_person(distinct_ids=["stopped_after_signup2"], team_id=self.team.pk)
        _create_event(team=self.team, event="sign up", distinct_id="stopped_after_signup2", properties={"key": "val"})

        with self.assertNumQueries(1):
            result = funnel.run()

        self.assertEqual(result[0]["name"], "sign up")
        self.assertEqual(result[0]["count"], 2)
        # check ordering of people in first step
        self.assertCountEqual(
            result[0]["people"], [person1_stopped_after_two_signups.uuid, person2_stopped_after_signup.uuid],
        )

        self.assertCountEqual(
            result[1]["people"], [person1_stopped_after_two_signups.uuid],
        )

    def test_funnel_with_actions_and_events(self):

        sign_up_action = _create_action(
            name="sign up",
            team=self.team,
            properties=[{"key": "key", "type": "event", "value": ["val"], "operator": "exact"}],
        )

        filters = {
            "events": [
                {"id": "user signed up", "type": "events", "order": 0},
                {"id": "user signed up", "type": "events", "order": 1},
            ],
            "actions": [
                {"id": sign_up_action.id, "math": "dau", "order": 2},
                {"id": sign_up_action.id, "math": "wau", "order": 3},
            ],
            "insight": INSIGHT_FUNNELS,
        }

        filter = Filter(data=filters)
        funnel = ClickhouseFunnelNew(filter, self.team)

        # event
        person1_stopped_after_two_signups = _create_person(distinct_ids=["stopped_after_signup1"], team_id=self.team.pk)
        _create_event(team=self.team, event="user signed up", distinct_id="stopped_after_signup1")
        _create_event(team=self.team, event="user signed up", distinct_id="stopped_after_signup1")
        _create_event(team=self.team, event="sign up", distinct_id="stopped_after_signup1", properties={"key": "val"})
        _create_event(team=self.team, event="sign up", distinct_id="stopped_after_signup1", properties={"key": "val"})

        person2_stopped_after_signup = _create_person(distinct_ids=["stopped_after_signup2"], team_id=self.team.pk)
        _create_event(team=self.team, event="user signed up", distinct_id="stopped_after_signup2")
        _create_event(team=self.team, event="user signed up", distinct_id="stopped_after_signup2")
        _create_event(team=self.team, event="sign up", distinct_id="stopped_after_signup2", properties={"key": "val"})

        person3 = _create_person(distinct_ids=["person3"], team_id=self.team.pk)
        _create_event(team=self.team, event="user signed up", distinct_id="person3")
        _create_event(team=self.team, event="sign up", distinct_id="person3", properties={"key": "val"})
        _create_event(team=self.team, event="user signed up", distinct_id="person3")
        _create_event(team=self.team, event="sign up", distinct_id="person3", properties={"key": "val"})

        person4 = _create_person(distinct_ids=["person4"], team_id=self.team.pk)
        _create_event(team=self.team, event="user signed up", distinct_id="person4")
        _create_event(team=self.team, event="sign up", distinct_id="person4", properties={"key": "val"})
        _create_event(team=self.team, event="user signed up", distinct_id="person4")

        person5 = _create_person(distinct_ids=["person5"], team_id=self.team.pk)
        _create_event(team=self.team, event="sign up", distinct_id="person5", properties={"key": "val"})

        with self.assertNumQueries(1):
            result = funnel.run()

        self.assertEqual(result[0]["name"], "user signed up")
        # check ordering of people in steps
        self.assertCountEqual(
            result[0]["people"],
            [person1_stopped_after_two_signups.uuid, person2_stopped_after_signup.uuid, person3.uuid, person4.uuid],
        )

        self.assertCountEqual(
            result[1]["people"],
            [person1_stopped_after_two_signups.uuid, person2_stopped_after_signup.uuid, person3.uuid, person4.uuid],
        )

        self.assertCountEqual(
            result[2]["people"],
            [person1_stopped_after_two_signups.uuid, person2_stopped_after_signup.uuid, person3.uuid,],
        )

        self.assertCountEqual(result[3]["people"], [person1_stopped_after_two_signups.uuid,])

    def test_funnel_with_matching_properties(self):
        filters = {
            "events": [
                {"id": "user signed up", "order": 0},
                {"id": "$pageview", "order": 1, "properties": {"$current_url": "aloha.com"}},
                {
                    "id": "$pageview",
                    "order": 2,
                    "properties": {"$current_url": "aloha2.com"},
                },  # different event to above
                {"id": "$pageview", "order": 3, "properties": {"$current_url": "aloha2.com"}},
                {
                    "id": "$pageview",
                    "order": 4,
                },  # TODO(nk): does this supercede the above event? i.e. order 3 is subset of order 4? doesn't make sense to allow this in a funnel
            ],
            "insight": INSIGHT_FUNNELS,
        }

        filter = Filter(data=filters)
        funnel = ClickhouseFunnelNew(filter, self.team)

        # event
        person1_stopped_after_signup = _create_person(distinct_ids=["stopped_after_signup1"], team_id=self.team.pk)
        _create_event(team=self.team, event="user signed up", distinct_id="stopped_after_signup1")

        person2_stopped_after_one_pageview = _create_person(
            distinct_ids=["stopped_after_pageview1"], team_id=self.team.pk
        )
        _create_event(team=self.team, event="user signed up", distinct_id="stopped_after_pageview1")
        _create_event(
            team=self.team,
            event="$pageview",
            distinct_id="stopped_after_pageview1",
            properties={"$current_url": "aloha.com"},
        )

        person3_stopped_after_two_pageview = _create_person(
            distinct_ids=["stopped_after_pageview2"], team_id=self.team.pk
        )
        _create_event(team=self.team, event="user signed up", distinct_id="stopped_after_pageview2")
        _create_event(
            team=self.team,
            event="$pageview",
            distinct_id="stopped_after_pageview2",
            properties={"$current_url": "aloha.com"},
        )
        _create_event(
            team=self.team,
            event="blaah blaa",
            distinct_id="stopped_after_pageview2",
            properties={"$current_url": "aloha.com"},
        )
        _create_event(
            team=self.team,
            event="$pageview",
            distinct_id="stopped_after_pageview2",
            properties={"$current_url": "aloha2.com"},
        )

        person4_stopped_after_three_pageview = _create_person(
            distinct_ids=["stopped_after_pageview3"], team_id=self.team.pk
        )
        _create_event(team=self.team, event="user signed up", distinct_id="stopped_after_pageview3")
        _create_event(
            team=self.team,
            event="$pageview",
            distinct_id="stopped_after_pageview3",
            properties={"$current_url": "aloha.com"},
        )
        _create_event(team=self.team, event="blaah blaa", distinct_id="stopped_after_pageview3")
        _create_event(
            team=self.team,
            event="$pageview",
            distinct_id="stopped_after_pageview3",
            properties={"$current_url": "aloha2.com"},
        )
        _create_event(
            team=self.team,
            event="$pageview",
            distinct_id="stopped_after_pageview3",
            properties={"$current_url": "aloha2.com"},
        )
        _create_event(team=self.team, event="blaah blaa", distinct_id="stopped_after_pageview3")

        person5_stopped_after_many_pageview = _create_person(
            distinct_ids=["stopped_after_pageview4"], team_id=self.team.pk
        )
        _create_event(team=self.team, event="user signed up", distinct_id="stopped_after_pageview4")
        _create_event(
            team=self.team,
            event="$pageview",
            distinct_id="stopped_after_pageview4",
            properties={"$current_url": "aloha.com"},
        )
        _create_event(team=self.team, event="blaah blaa", distinct_id="stopped_after_pageview4")
        _create_event(
            team=self.team,
            event="$pageview",
            distinct_id="stopped_after_pageview4",
            properties={"$current_url": "aloha2.com"},
        )
        _create_event(
            team=self.team,
            event="$pageview",
            distinct_id="stopped_after_pageview4",
            properties={"$current_url": "aloha.com"},
        )
        _create_event(
            team=self.team,
            event="$pageview",
            distinct_id="stopped_after_pageview4",
            properties={"$current_url": "aloha2.com"},
        )

        with self.assertNumQueries(1):
            result = funnel.run()

        self.assertEqual(result[0]["name"], "user signed up")
        self.assertEqual(result[1]["name"], "$pageview")
        self.assertEqual(result[4]["name"], "$pageview")
        self.assertEqual(result[0]["count"], 5)
        # check ordering of people in every step
        self.assertCountEqual(
            result[0]["people"],
            [
                person1_stopped_after_signup.uuid,
                person2_stopped_after_one_pageview.uuid,
                person3_stopped_after_two_pageview.uuid,
                person4_stopped_after_three_pageview.uuid,
                person5_stopped_after_many_pageview.uuid,
            ],
        )

        self.assertCountEqual(
            result[1]["people"],
            [
                person2_stopped_after_one_pageview.uuid,
                person3_stopped_after_two_pageview.uuid,
                person4_stopped_after_three_pageview.uuid,
                person5_stopped_after_many_pageview.uuid,
            ],
        )

        self.assertCountEqual(
            result[2]["people"],
            [
                person3_stopped_after_two_pageview.uuid,
                person4_stopped_after_three_pageview.uuid,
                person5_stopped_after_many_pageview.uuid,
            ],
        )

        self.assertCountEqual(
            result[3]["people"], [person4_stopped_after_three_pageview.uuid, person5_stopped_after_many_pageview.uuid],
        )

        self.assertCountEqual(
            result[4]["people"], [],
        )
>>>>>>> 41aa793c
<|MERGE_RESOLUTION|>--- conflicted
+++ resolved
@@ -40,9 +40,6 @@
 
 
 class TestFunnelNew(ClickhouseTestMixin, funnel_test_factory(ClickhouseFunnelNew, _create_event, _create_person)):  # type: ignore
-<<<<<<< HEAD
-    pass
-=======
     def test_basic_funnel_with_repeat_steps(self):
         filters = {
             "events": [
@@ -551,5 +548,4 @@
 
         self.assertCountEqual(
             result[4]["people"], [],
-        )
->>>>>>> 41aa793c
+        )