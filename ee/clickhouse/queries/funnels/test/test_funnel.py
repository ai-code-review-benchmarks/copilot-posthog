--- conflicted
+++ resolved
@@ -1453,11 +1453,7 @@
             properties={"$group_0": "org:6"},
         )
 
-<<<<<<< HEAD
-        result = ClickhouseFunnel(Filter(data=filters), self.team).run()
-=======
         result = ClickhouseFunnel(Filter(data=filters, team=self.team), self.team).run()
->>>>>>> a4002962
 
         self.assertEqual(result[0]["name"], "user signed up")
         self.assertEqual(result[0]["count"], 2)
