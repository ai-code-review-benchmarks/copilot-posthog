--- conflicted
+++ resolved
@@ -743,7 +743,6 @@
         result = funnel.run()
         self.assertEqual(result[0]["average_conversion_time"], None)
         self.assertEqual(result[1]["average_conversion_time"], 6000)
-<<<<<<< HEAD
         self.assertEqual(result[2]["average_conversion_time"], 5400)
 
     def test_funnel_step_breakdown_event(self):
@@ -1171,7 +1170,4 @@
 
         # assert that we give 5 at a time at most and that those values are the most popular ones
         breakdown_vals = sorted([res[0]["breakdown"] for res in result])
-        self.assertEqual(["5", "6", "7", "8", "9"], breakdown_vals)
-=======
-        self.assertEqual(result[2]["average_conversion_time"], 5400)
->>>>>>> c554bb5e
+        self.assertEqual(["5", "6", "7", "8", "9"], breakdown_vals)