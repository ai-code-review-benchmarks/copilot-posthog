<<<<<<< HEAD
=======
# name: TestFunnelUnorderedStepsBreakdown.test_funnel_aggregate_by_groups_breakdown_group
  '
  
  SELECT groupArray(value)
  FROM
    (SELECT trim(BOTH '"'
                 FROM JSONExtractRaw(group_properties_0, 'industry')) AS value,
            count(*) as count
     FROM events e
     INNER JOIN
       (SELECT group_key,
               argMax(group_properties, _timestamp) AS group_properties_0
        FROM groups
        WHERE team_id = 2
          AND group_type_index = 0
        GROUP BY group_key) groups_0 ON $group_0 == groups_0.group_key
     WHERE team_id = 2
       AND event = 'sign up'
       AND timestamp >= '2020-01-01 00:00:00'
       AND timestamp <= '2020-01-08 23:59:59'
       AND (NOT has([''], $group_0))
     GROUP BY value
     ORDER BY count DESC
     LIMIT 10
     OFFSET 0)
  '
---
# name: TestFunnelUnorderedStepsBreakdown.test_funnel_aggregate_by_groups_breakdown_group.1
  '
  
  SELECT groupArray(value)
  FROM
    (SELECT trim(BOTH '"'
                 FROM JSONExtractRaw(group_properties_0, 'industry')) AS value,
            count(*) as count
     FROM events e
     INNER JOIN
       (SELECT group_key,
               argMax(group_properties, _timestamp) AS group_properties_0
        FROM groups
        WHERE team_id = 2
          AND group_type_index = 0
        GROUP BY group_key) groups_0 ON $group_0 == groups_0.group_key
     WHERE team_id = 2
       AND event = 'sign up'
       AND timestamp >= '2020-01-01 00:00:00'
       AND timestamp <= '2020-01-08 23:59:59'
       AND (NOT has([''], $group_0))
     GROUP BY value
     ORDER BY count DESC
     LIMIT 10
     OFFSET 0)
  '
---
# name: TestFunnelUnorderedStepsBreakdown.test_funnel_aggregate_by_groups_breakdown_group.2
  '
  
  SELECT groupArray(value)
  FROM
    (SELECT trim(BOTH '"'
                 FROM JSONExtractRaw(group_properties_0, 'industry')) AS value,
            count(*) as count
     FROM events e
     INNER JOIN
       (SELECT group_key,
               argMax(group_properties, _timestamp) AS group_properties_0
        FROM groups
        WHERE team_id = 2
          AND group_type_index = 0
        GROUP BY group_key) groups_0 ON $group_0 == groups_0.group_key
     WHERE team_id = 2
       AND event = 'sign up'
       AND timestamp >= '2020-01-01 00:00:00'
       AND timestamp <= '2020-01-08 23:59:59'
       AND (NOT has([''], $group_0))
     GROUP BY value
     ORDER BY count DESC
     LIMIT 10
     OFFSET 0)
  '
---
# name: TestFunnelUnorderedStepsBreakdown.test_funnel_aggregate_by_groups_breakdown_group.3
  '
  
  SELECT countIf(steps = 1) step_1,
         countIf(steps = 2) step_2,
         countIf(steps = 3) step_3,
         avg(step_1_average_conversion_time_inner) step_1_average_conversion_time,
         avg(step_2_average_conversion_time_inner) step_2_average_conversion_time,
         median(step_1_median_conversion_time_inner) step_1_median_conversion_time,
         median(step_2_median_conversion_time_inner) step_2_median_conversion_time,
         prop
  FROM
    (SELECT aggregation_target,
            steps,
            avg(step_1_conversion_time) step_1_average_conversion_time_inner,
            avg(step_2_conversion_time) step_2_average_conversion_time_inner,
            median(step_1_conversion_time) step_1_median_conversion_time_inner,
            median(step_2_conversion_time) step_2_median_conversion_time_inner,
            prop
     FROM
       (SELECT aggregation_target,
               steps,
               max(steps) over (PARTITION BY aggregation_target,
                                             prop) as max_steps,
                               step_1_conversion_time,
                               step_2_conversion_time,
                               prop
        FROM
          (SELECT *,
                  arraySort([latest_0,latest_1,latest_2]) as event_times,
                  arraySum([if(latest_0 < latest_1 AND latest_1 <= latest_0 + INTERVAL 7 DAY, 1, 0),if(latest_0 < latest_2 AND latest_2 <= latest_0 + INTERVAL 7 DAY, 1, 0), 1]) AS steps ,
                  arraySort([latest_0,latest_1,latest_2]) as conversion_times,
                  if(isNotNull(conversion_times[2])
                     AND conversion_times[2] <= conversion_times[1] + INTERVAL 7 DAY, dateDiff('second', conversion_times[1], conversion_times[2]), NULL) step_1_conversion_time,
                  if(isNotNull(conversion_times[3])
                     AND conversion_times[3] <= conversion_times[2] + INTERVAL 7 DAY, dateDiff('second', conversion_times[2], conversion_times[3]), NULL) step_2_conversion_time
           FROM
             (SELECT aggregation_target,
                     timestamp,
                     step_0,
                     latest_0,
                     step_1,
                     min(latest_1) over (PARTITION by aggregation_target,
                                                      prop
                                         ORDER BY timestamp DESC ROWS BETWEEN UNBOUNDED PRECEDING AND 0 PRECEDING) latest_1,
                                        step_2,
                                        min(latest_2) over (PARTITION by aggregation_target,
                                                                         prop
                                                            ORDER BY timestamp DESC ROWS BETWEEN UNBOUNDED PRECEDING AND 0 PRECEDING) latest_2 ,
                                                           if(has(['finance', 'technology'], prop), prop, 'Other') as prop
              FROM
                (SELECT aggregation_target,
                        timestamp,
                        if(event = 'sign up', 1, 0) as step_0,
                        if(step_0 = 1, timestamp, null) as latest_0,
                        if(event = 'play movie', 1, 0) as step_1,
                        if(step_1 = 1, timestamp, null) as latest_1,
                        if(event = 'buy', 1, 0) as step_2,
                        if(step_2 = 1, timestamp, null) as latest_2,
                        trim(BOTH '"'
                             FROM JSONExtractRaw(group_properties_0, 'industry')) AS prop
                 FROM
                   (SELECT e.event as event,
                           e.team_id as team_id,
                           e.distinct_id as distinct_id,
                           e.timestamp as timestamp,
                           e.$group_0 as aggregation_target,
                           e.$group_0 as $group_0,
                           groups_0.group_properties_0 as group_properties_0
                    FROM events e
                    INNER JOIN
                      (SELECT distinct_id,
                              argMax(person_id, version) as person_id
                       FROM person_distinct_id2
                       WHERE team_id = 2
                       GROUP BY distinct_id
                       HAVING argMax(is_deleted, version) = 0) AS pdi ON e.distinct_id = pdi.distinct_id
                    INNER JOIN
                      (SELECT group_key,
                              argMax(group_properties, _timestamp) AS group_properties_0
                       FROM groups
                       WHERE team_id = 2
                         AND group_type_index = 0
                       GROUP BY group_key) groups_0 ON $group_0 == groups_0.group_key
                    WHERE team_id = 2
                      AND event IN ['buy', 'play movie', 'sign up']
                      AND timestamp >= '2020-01-01 00:00:00'
                      AND timestamp <= '2020-01-08 23:59:59'
                      AND (NOT has([''], $group_0)) ) events
                 WHERE (step_0 = 1
                        OR step_1 = 1
                        OR step_2 = 1) ))
           WHERE step_0 = 1
           UNION ALL SELECT *,
                            arraySort([latest_0,latest_1,latest_2]) as event_times,
                            arraySum([if(latest_0 < latest_1 AND latest_1 <= latest_0 + INTERVAL 7 DAY, 1, 0),if(latest_0 < latest_2 AND latest_2 <= latest_0 + INTERVAL 7 DAY, 1, 0), 1]) AS steps ,
                            arraySort([latest_0,latest_1,latest_2]) as conversion_times,
                            if(isNotNull(conversion_times[2])
                               AND conversion_times[2] <= conversion_times[1] + INTERVAL 7 DAY, dateDiff('second', conversion_times[1], conversion_times[2]), NULL) step_1_conversion_time,
                            if(isNotNull(conversion_times[3])
                               AND conversion_times[3] <= conversion_times[2] + INTERVAL 7 DAY, dateDiff('second', conversion_times[2], conversion_times[3]), NULL) step_2_conversion_time
           FROM
             (SELECT aggregation_target,
                     timestamp,
                     step_0,
                     latest_0,
                     step_1,
                     min(latest_1) over (PARTITION by aggregation_target,
                                                      prop
                                         ORDER BY timestamp DESC ROWS BETWEEN UNBOUNDED PRECEDING AND 0 PRECEDING) latest_1,
                                        step_2,
                                        min(latest_2) over (PARTITION by aggregation_target,
                                                                         prop
                                                            ORDER BY timestamp DESC ROWS BETWEEN UNBOUNDED PRECEDING AND 0 PRECEDING) latest_2 ,
                                                           if(has(['finance', 'technology'], prop), prop, 'Other') as prop
              FROM
                (SELECT aggregation_target,
                        timestamp,
                        if(event = 'play movie', 1, 0) as step_0,
                        if(step_0 = 1, timestamp, null) as latest_0,
                        if(event = 'buy', 1, 0) as step_1,
                        if(step_1 = 1, timestamp, null) as latest_1,
                        if(event = 'sign up', 1, 0) as step_2,
                        if(step_2 = 1, timestamp, null) as latest_2,
                        trim(BOTH '"'
                             FROM JSONExtractRaw(group_properties_0, 'industry')) AS prop
                 FROM
                   (SELECT e.event as event,
                           e.team_id as team_id,
                           e.distinct_id as distinct_id,
                           e.timestamp as timestamp,
                           e.$group_0 as aggregation_target,
                           e.$group_0 as $group_0,
                           groups_0.group_properties_0 as group_properties_0
                    FROM events e
                    INNER JOIN
                      (SELECT distinct_id,
                              argMax(person_id, version) as person_id
                       FROM person_distinct_id2
                       WHERE team_id = 2
                       GROUP BY distinct_id
                       HAVING argMax(is_deleted, version) = 0) AS pdi ON e.distinct_id = pdi.distinct_id
                    INNER JOIN
                      (SELECT group_key,
                              argMax(group_properties, _timestamp) AS group_properties_0
                       FROM groups
                       WHERE team_id = 2
                         AND group_type_index = 0
                       GROUP BY group_key) groups_0 ON $group_0 == groups_0.group_key
                    WHERE team_id = 2
                      AND event IN ['buy', 'play movie', 'sign up']
                      AND timestamp >= '2020-01-01 00:00:00'
                      AND timestamp <= '2020-01-08 23:59:59'
                      AND (NOT has([''], $group_0)) ) events
                 WHERE (step_0 = 1
                        OR step_1 = 1
                        OR step_2 = 1) ))
           WHERE step_0 = 1
           UNION ALL SELECT *,
                            arraySort([latest_0,latest_1,latest_2]) as event_times,
                            arraySum([if(latest_0 < latest_1 AND latest_1 <= latest_0 + INTERVAL 7 DAY, 1, 0),if(latest_0 < latest_2 AND latest_2 <= latest_0 + INTERVAL 7 DAY, 1, 0), 1]) AS steps ,
                            arraySort([latest_0,latest_1,latest_2]) as conversion_times,
                            if(isNotNull(conversion_times[2])
                               AND conversion_times[2] <= conversion_times[1] + INTERVAL 7 DAY, dateDiff('second', conversion_times[1], conversion_times[2]), NULL) step_1_conversion_time,
                            if(isNotNull(conversion_times[3])
                               AND conversion_times[3] <= conversion_times[2] + INTERVAL 7 DAY, dateDiff('second', conversion_times[2], conversion_times[3]), NULL) step_2_conversion_time
           FROM
             (SELECT aggregation_target,
                     timestamp,
                     step_0,
                     latest_0,
                     step_1,
                     min(latest_1) over (PARTITION by aggregation_target,
                                                      prop
                                         ORDER BY timestamp DESC ROWS BETWEEN UNBOUNDED PRECEDING AND 0 PRECEDING) latest_1,
                                        step_2,
                                        min(latest_2) over (PARTITION by aggregation_target,
                                                                         prop
                                                            ORDER BY timestamp DESC ROWS BETWEEN UNBOUNDED PRECEDING AND 0 PRECEDING) latest_2 ,
                                                           if(has(['finance', 'technology'], prop), prop, 'Other') as prop
              FROM
                (SELECT aggregation_target,
                        timestamp,
                        if(event = 'buy', 1, 0) as step_0,
                        if(step_0 = 1, timestamp, null) as latest_0,
                        if(event = 'sign up', 1, 0) as step_1,
                        if(step_1 = 1, timestamp, null) as latest_1,
                        if(event = 'play movie', 1, 0) as step_2,
                        if(step_2 = 1, timestamp, null) as latest_2,
                        trim(BOTH '"'
                             FROM JSONExtractRaw(group_properties_0, 'industry')) AS prop
                 FROM
                   (SELECT e.event as event,
                           e.team_id as team_id,
                           e.distinct_id as distinct_id,
                           e.timestamp as timestamp,
                           e.$group_0 as aggregation_target,
                           e.$group_0 as $group_0,
                           groups_0.group_properties_0 as group_properties_0
                    FROM events e
                    INNER JOIN
                      (SELECT distinct_id,
                              argMax(person_id, version) as person_id
                       FROM person_distinct_id2
                       WHERE team_id = 2
                       GROUP BY distinct_id
                       HAVING argMax(is_deleted, version) = 0) AS pdi ON e.distinct_id = pdi.distinct_id
                    INNER JOIN
                      (SELECT group_key,
                              argMax(group_properties, _timestamp) AS group_properties_0
                       FROM groups
                       WHERE team_id = 2
                         AND group_type_index = 0
                       GROUP BY group_key) groups_0 ON $group_0 == groups_0.group_key
                    WHERE team_id = 2
                      AND event IN ['buy', 'play movie', 'sign up']
                      AND timestamp >= '2020-01-01 00:00:00'
                      AND timestamp <= '2020-01-08 23:59:59'
                      AND (NOT has([''], $group_0)) ) events
                 WHERE (step_0 = 1
                        OR step_1 = 1
                        OR step_2 = 1) ))
           WHERE step_0 = 1 ))
     GROUP BY aggregation_target,
              steps,
              prop
     HAVING steps = max_steps)
  GROUP BY prop SETTINGS allow_experimental_window_functions = 1
  '
---
>>>>>>> 3274fd7f
# name: TestFunnelUnorderedStepsBreakdown.test_funnel_breakdown_group
  '
  
  SELECT groupArray(value)
  FROM
    (SELECT trim(BOTH '"'
                 FROM JSONExtractRaw(group_properties_0, 'industry')) AS value,
            count(*) as count
     FROM events e
     INNER JOIN
       (SELECT group_key,
               argMax(group_properties, _timestamp) AS group_properties_0
        FROM groups
        WHERE team_id = 2
          AND group_type_index = 0
        GROUP BY group_key) groups_0 ON $group_0 == groups_0.group_key
     WHERE team_id = 2
       AND event = 'sign up'
       AND timestamp >= '2020-01-01 00:00:00'
       AND timestamp <= '2020-01-08 23:59:59'
     GROUP BY value
     ORDER BY count DESC, value DESC
     LIMIT 10
     OFFSET 0)
  '
---
# name: TestFunnelUnorderedStepsBreakdown.test_funnel_breakdown_group.1
  '
  
  SELECT groupArray(value)
  FROM
    (SELECT trim(BOTH '"'
                 FROM JSONExtractRaw(group_properties_0, 'industry')) AS value,
            count(*) as count
     FROM events e
     INNER JOIN
       (SELECT group_key,
               argMax(group_properties, _timestamp) AS group_properties_0
        FROM groups
        WHERE team_id = 2
          AND group_type_index = 0
        GROUP BY group_key) groups_0 ON $group_0 == groups_0.group_key
     WHERE team_id = 2
       AND event = 'sign up'
       AND timestamp >= '2020-01-01 00:00:00'
       AND timestamp <= '2020-01-08 23:59:59'
     GROUP BY value
     ORDER BY count DESC, value DESC
     LIMIT 10
     OFFSET 0)
  '
---
# name: TestFunnelUnorderedStepsBreakdown.test_funnel_breakdown_group.10
  '
  
  SELECT groupArray(value)
  FROM
    (SELECT trim(BOTH '"'
                 FROM JSONExtractRaw(group_properties_0, 'industry')) AS value,
            count(*) as count
     FROM events e
     INNER JOIN
       (SELECT group_key,
               argMax(group_properties, _timestamp) AS group_properties_0
        FROM groups
        WHERE team_id = 2
          AND group_type_index = 0
        GROUP BY group_key) groups_0 ON $group_0 == groups_0.group_key
     WHERE team_id = 2
       AND event = 'sign up'
       AND timestamp >= '2020-01-01 00:00:00'
       AND timestamp <= '2020-01-08 23:59:59'
     GROUP BY value
     ORDER BY count DESC, value DESC
     LIMIT 10
     OFFSET 0)
  '
---
# name: TestFunnelUnorderedStepsBreakdown.test_funnel_breakdown_group.11
  '
  
  SELECT aggregation_target AS actor_id
  FROM
    (SELECT aggregation_target,
            steps,
            avg(step_1_conversion_time) step_1_average_conversion_time_inner,
            avg(step_2_conversion_time) step_2_average_conversion_time_inner,
            median(step_1_conversion_time) step_1_median_conversion_time_inner,
            median(step_2_conversion_time) step_2_median_conversion_time_inner,
            prop
     FROM
       (SELECT aggregation_target,
               steps,
               max(steps) over (PARTITION BY aggregation_target,
                                             prop) as max_steps,
                               step_1_conversion_time,
                               step_2_conversion_time,
                               prop
        FROM
          (SELECT *,
                  arraySort([latest_0,latest_1,latest_2]) as event_times,
                  arraySum([if(latest_0 < latest_1 AND latest_1 <= latest_0 + INTERVAL 7 DAY, 1, 0),if(latest_0 < latest_2 AND latest_2 <= latest_0 + INTERVAL 7 DAY, 1, 0), 1]) AS steps ,
                  arraySort([latest_0,latest_1,latest_2]) as conversion_times,
                  if(isNotNull(conversion_times[2])
                     AND conversion_times[2] <= conversion_times[1] + INTERVAL 7 DAY, dateDiff('second', conversion_times[1], conversion_times[2]), NULL) step_1_conversion_time,
                  if(isNotNull(conversion_times[3])
                     AND conversion_times[3] <= conversion_times[2] + INTERVAL 7 DAY, dateDiff('second', conversion_times[2], conversion_times[3]), NULL) step_2_conversion_time
           FROM
             (SELECT aggregation_target,
                     timestamp,
                     step_0,
                     latest_0,
                     step_1,
                     min(latest_1) over (PARTITION by aggregation_target,
                                                      prop
                                         ORDER BY timestamp DESC ROWS BETWEEN UNBOUNDED PRECEDING AND 0 PRECEDING) latest_1,
                                        step_2,
                                        min(latest_2) over (PARTITION by aggregation_target,
                                                                         prop
                                                            ORDER BY timestamp DESC ROWS BETWEEN UNBOUNDED PRECEDING AND 0 PRECEDING) latest_2 ,
                                                           if(has(['technology', 'finance'], prop), prop, 'Other') as prop
              FROM
                (SELECT aggregation_target,
                        timestamp,
                        if(event = 'sign up', 1, 0) as step_0,
                        if(step_0 = 1, timestamp, null) as latest_0,
                        if(event = 'play movie', 1, 0) as step_1,
                        if(step_1 = 1, timestamp, null) as latest_1,
                        if(event = 'buy', 1, 0) as step_2,
                        if(step_2 = 1, timestamp, null) as latest_2,
                        trim(BOTH '"'
                             FROM JSONExtractRaw(group_properties_0, 'industry')) AS prop
                 FROM
                   (SELECT e.event as event,
                           e.team_id as team_id,
                           e.distinct_id as distinct_id,
                           e.timestamp as timestamp,
                           pdi.person_id as aggregation_target,
                           groups_0.group_properties_0 as group_properties_0
                    FROM events e
                    INNER JOIN
                      (SELECT distinct_id,
                              argMax(person_id, version) as person_id
                       FROM person_distinct_id2
                       WHERE team_id = 2
                       GROUP BY distinct_id
                       HAVING argMax(is_deleted, version) = 0) AS pdi ON e.distinct_id = pdi.distinct_id
                    INNER JOIN
                      (SELECT group_key,
                              argMax(group_properties, _timestamp) AS group_properties_0
                       FROM groups
                       WHERE team_id = 2
                         AND group_type_index = 0
                       GROUP BY group_key) groups_0 ON $group_0 == groups_0.group_key
                    WHERE team_id = 2
                      AND event IN ['buy', 'play movie', 'sign up']
                      AND timestamp >= '2020-01-01 00:00:00'
                      AND timestamp <= '2020-01-08 23:59:59' ) events
                 WHERE (step_0 = 1
                        OR step_1 = 1
                        OR step_2 = 1) ))
           WHERE step_0 = 1
           UNION ALL SELECT *,
                            arraySort([latest_0,latest_1,latest_2]) as event_times,
                            arraySum([if(latest_0 < latest_1 AND latest_1 <= latest_0 + INTERVAL 7 DAY, 1, 0),if(latest_0 < latest_2 AND latest_2 <= latest_0 + INTERVAL 7 DAY, 1, 0), 1]) AS steps ,
                            arraySort([latest_0,latest_1,latest_2]) as conversion_times,
                            if(isNotNull(conversion_times[2])
                               AND conversion_times[2] <= conversion_times[1] + INTERVAL 7 DAY, dateDiff('second', conversion_times[1], conversion_times[2]), NULL) step_1_conversion_time,
                            if(isNotNull(conversion_times[3])
                               AND conversion_times[3] <= conversion_times[2] + INTERVAL 7 DAY, dateDiff('second', conversion_times[2], conversion_times[3]), NULL) step_2_conversion_time
           FROM
             (SELECT aggregation_target,
                     timestamp,
                     step_0,
                     latest_0,
                     step_1,
                     min(latest_1) over (PARTITION by aggregation_target,
                                                      prop
                                         ORDER BY timestamp DESC ROWS BETWEEN UNBOUNDED PRECEDING AND 0 PRECEDING) latest_1,
                                        step_2,
                                        min(latest_2) over (PARTITION by aggregation_target,
                                                                         prop
                                                            ORDER BY timestamp DESC ROWS BETWEEN UNBOUNDED PRECEDING AND 0 PRECEDING) latest_2 ,
                                                           if(has(['technology', 'finance'], prop), prop, 'Other') as prop
              FROM
                (SELECT aggregation_target,
                        timestamp,
                        if(event = 'play movie', 1, 0) as step_0,
                        if(step_0 = 1, timestamp, null) as latest_0,
                        if(event = 'buy', 1, 0) as step_1,
                        if(step_1 = 1, timestamp, null) as latest_1,
                        if(event = 'sign up', 1, 0) as step_2,
                        if(step_2 = 1, timestamp, null) as latest_2,
                        trim(BOTH '"'
                             FROM JSONExtractRaw(group_properties_0, 'industry')) AS prop
                 FROM
                   (SELECT e.event as event,
                           e.team_id as team_id,
                           e.distinct_id as distinct_id,
                           e.timestamp as timestamp,
                           pdi.person_id as aggregation_target,
                           groups_0.group_properties_0 as group_properties_0
                    FROM events e
                    INNER JOIN
                      (SELECT distinct_id,
                              argMax(person_id, version) as person_id
                       FROM person_distinct_id2
                       WHERE team_id = 2
                       GROUP BY distinct_id
                       HAVING argMax(is_deleted, version) = 0) AS pdi ON e.distinct_id = pdi.distinct_id
                    INNER JOIN
                      (SELECT group_key,
                              argMax(group_properties, _timestamp) AS group_properties_0
                       FROM groups
                       WHERE team_id = 2
                         AND group_type_index = 0
                       GROUP BY group_key) groups_0 ON $group_0 == groups_0.group_key
                    WHERE team_id = 2
                      AND event IN ['buy', 'play movie', 'sign up']
                      AND timestamp >= '2020-01-01 00:00:00'
                      AND timestamp <= '2020-01-08 23:59:59' ) events
                 WHERE (step_0 = 1
                        OR step_1 = 1
                        OR step_2 = 1) ))
           WHERE step_0 = 1
           UNION ALL SELECT *,
                            arraySort([latest_0,latest_1,latest_2]) as event_times,
                            arraySum([if(latest_0 < latest_1 AND latest_1 <= latest_0 + INTERVAL 7 DAY, 1, 0),if(latest_0 < latest_2 AND latest_2 <= latest_0 + INTERVAL 7 DAY, 1, 0), 1]) AS steps ,
                            arraySort([latest_0,latest_1,latest_2]) as conversion_times,
                            if(isNotNull(conversion_times[2])
                               AND conversion_times[2] <= conversion_times[1] + INTERVAL 7 DAY, dateDiff('second', conversion_times[1], conversion_times[2]), NULL) step_1_conversion_time,
                            if(isNotNull(conversion_times[3])
                               AND conversion_times[3] <= conversion_times[2] + INTERVAL 7 DAY, dateDiff('second', conversion_times[2], conversion_times[3]), NULL) step_2_conversion_time
           FROM
             (SELECT aggregation_target,
                     timestamp,
                     step_0,
                     latest_0,
                     step_1,
                     min(latest_1) over (PARTITION by aggregation_target,
                                                      prop
                                         ORDER BY timestamp DESC ROWS BETWEEN UNBOUNDED PRECEDING AND 0 PRECEDING) latest_1,
                                        step_2,
                                        min(latest_2) over (PARTITION by aggregation_target,
                                                                         prop
                                                            ORDER BY timestamp DESC ROWS BETWEEN UNBOUNDED PRECEDING AND 0 PRECEDING) latest_2 ,
                                                           if(has(['technology', 'finance'], prop), prop, 'Other') as prop
              FROM
                (SELECT aggregation_target,
                        timestamp,
                        if(event = 'buy', 1, 0) as step_0,
                        if(step_0 = 1, timestamp, null) as latest_0,
                        if(event = 'sign up', 1, 0) as step_1,
                        if(step_1 = 1, timestamp, null) as latest_1,
                        if(event = 'play movie', 1, 0) as step_2,
                        if(step_2 = 1, timestamp, null) as latest_2,
                        trim(BOTH '"'
                             FROM JSONExtractRaw(group_properties_0, 'industry')) AS prop
                 FROM
                   (SELECT e.event as event,
                           e.team_id as team_id,
                           e.distinct_id as distinct_id,
                           e.timestamp as timestamp,
                           pdi.person_id as aggregation_target,
                           groups_0.group_properties_0 as group_properties_0
                    FROM events e
                    INNER JOIN
                      (SELECT distinct_id,
                              argMax(person_id, version) as person_id
                       FROM person_distinct_id2
                       WHERE team_id = 2
                       GROUP BY distinct_id
                       HAVING argMax(is_deleted, version) = 0) AS pdi ON e.distinct_id = pdi.distinct_id
                    INNER JOIN
                      (SELECT group_key,
                              argMax(group_properties, _timestamp) AS group_properties_0
                       FROM groups
                       WHERE team_id = 2
                         AND group_type_index = 0
                       GROUP BY group_key) groups_0 ON $group_0 == groups_0.group_key
                    WHERE team_id = 2
                      AND event IN ['buy', 'play movie', 'sign up']
                      AND timestamp >= '2020-01-01 00:00:00'
                      AND timestamp <= '2020-01-08 23:59:59' ) events
                 WHERE (step_0 = 1
                        OR step_1 = 1
                        OR step_2 = 1) ))
           WHERE step_0 = 1 ))
     GROUP BY aggregation_target,
              steps,
              prop
     HAVING steps = max_steps)
  WHERE steps IN [2, 3]
    AND hasAll(arrayFlatten(array(prop)), arrayFlatten(array('finance')))
  ORDER BY aggregation_target
  LIMIT 100
  OFFSET 0 SETTINGS allow_experimental_window_functions = 1
  '
---
# name: TestFunnelUnorderedStepsBreakdown.test_funnel_breakdown_group.12
  '
  
  SELECT groupArray(value)
  FROM
    (SELECT trim(BOTH '"'
                 FROM JSONExtractRaw(group_properties_0, 'industry')) AS value,
            count(*) as count
     FROM events e
     INNER JOIN
       (SELECT group_key,
               argMax(group_properties, _timestamp) AS group_properties_0
        FROM groups
        WHERE team_id = 2
          AND group_type_index = 0
        GROUP BY group_key) groups_0 ON $group_0 == groups_0.group_key
     WHERE team_id = 2
       AND event = 'sign up'
       AND timestamp >= '2020-01-01 00:00:00'
       AND timestamp <= '2020-01-08 23:59:59'
     GROUP BY value
     ORDER BY count DESC, value DESC
     LIMIT 10
     OFFSET 0)
  '
---
# name: TestFunnelUnorderedStepsBreakdown.test_funnel_breakdown_group.13
  '
  
  SELECT groupArray(value)
  FROM
    (SELECT trim(BOTH '"'
                 FROM JSONExtractRaw(group_properties_0, 'industry')) AS value,
            count(*) as count
     FROM events e
     INNER JOIN
       (SELECT group_key,
               argMax(group_properties, _timestamp) AS group_properties_0
        FROM groups
        WHERE team_id = 2
          AND group_type_index = 0
        GROUP BY group_key) groups_0 ON $group_0 == groups_0.group_key
     WHERE team_id = 2
       AND event = 'sign up'
       AND timestamp >= '2020-01-01 00:00:00'
       AND timestamp <= '2020-01-08 23:59:59'
     GROUP BY value
     ORDER BY count DESC, value DESC
     LIMIT 10
     OFFSET 0)
  '
---
# name: TestFunnelUnorderedStepsBreakdown.test_funnel_breakdown_group.14
  '
  
  SELECT groupArray(value)
  FROM
    (SELECT trim(BOTH '"'
                 FROM JSONExtractRaw(group_properties_0, 'industry')) AS value,
            count(*) as count
     FROM events e
     INNER JOIN
       (SELECT group_key,
               argMax(group_properties, _timestamp) AS group_properties_0
        FROM groups
        WHERE team_id = 2
          AND group_type_index = 0
        GROUP BY group_key) groups_0 ON $group_0 == groups_0.group_key
     WHERE team_id = 2
       AND event = 'sign up'
       AND timestamp >= '2020-01-01 00:00:00'
       AND timestamp <= '2020-01-08 23:59:59'
     GROUP BY value
     ORDER BY count DESC, value DESC
     LIMIT 10
     OFFSET 0)
  '
---
# name: TestFunnelUnorderedStepsBreakdown.test_funnel_breakdown_group.15
  '
  
  SELECT aggregation_target AS actor_id
  FROM
    (SELECT aggregation_target,
            steps,
            avg(step_1_conversion_time) step_1_average_conversion_time_inner,
            avg(step_2_conversion_time) step_2_average_conversion_time_inner,
            median(step_1_conversion_time) step_1_median_conversion_time_inner,
            median(step_2_conversion_time) step_2_median_conversion_time_inner,
            prop
     FROM
       (SELECT aggregation_target,
               steps,
               max(steps) over (PARTITION BY aggregation_target,
                                             prop) as max_steps,
                               step_1_conversion_time,
                               step_2_conversion_time,
                               prop
        FROM
          (SELECT *,
                  arraySort([latest_0,latest_1,latest_2]) as event_times,
                  arraySum([if(latest_0 < latest_1 AND latest_1 <= latest_0 + INTERVAL 7 DAY, 1, 0),if(latest_0 < latest_2 AND latest_2 <= latest_0 + INTERVAL 7 DAY, 1, 0), 1]) AS steps ,
                  arraySort([latest_0,latest_1,latest_2]) as conversion_times,
                  if(isNotNull(conversion_times[2])
                     AND conversion_times[2] <= conversion_times[1] + INTERVAL 7 DAY, dateDiff('second', conversion_times[1], conversion_times[2]), NULL) step_1_conversion_time,
                  if(isNotNull(conversion_times[3])
                     AND conversion_times[3] <= conversion_times[2] + INTERVAL 7 DAY, dateDiff('second', conversion_times[2], conversion_times[3]), NULL) step_2_conversion_time
           FROM
             (SELECT aggregation_target,
                     timestamp,
                     step_0,
                     latest_0,
                     step_1,
                     min(latest_1) over (PARTITION by aggregation_target,
                                                      prop
                                         ORDER BY timestamp DESC ROWS BETWEEN UNBOUNDED PRECEDING AND 0 PRECEDING) latest_1,
                                        step_2,
                                        min(latest_2) over (PARTITION by aggregation_target,
                                                                         prop
                                                            ORDER BY timestamp DESC ROWS BETWEEN UNBOUNDED PRECEDING AND 0 PRECEDING) latest_2 ,
                                                           if(has(['technology', 'finance'], prop), prop, 'Other') as prop
              FROM
                (SELECT aggregation_target,
                        timestamp,
                        if(event = 'sign up', 1, 0) as step_0,
                        if(step_0 = 1, timestamp, null) as latest_0,
                        if(event = 'play movie', 1, 0) as step_1,
                        if(step_1 = 1, timestamp, null) as latest_1,
                        if(event = 'buy', 1, 0) as step_2,
                        if(step_2 = 1, timestamp, null) as latest_2,
                        trim(BOTH '"'
                             FROM JSONExtractRaw(group_properties_0, 'industry')) AS prop
                 FROM
                   (SELECT e.event as event,
                           e.team_id as team_id,
                           e.distinct_id as distinct_id,
                           e.timestamp as timestamp,
                           pdi.person_id as aggregation_target,
                           groups_0.group_properties_0 as group_properties_0
                    FROM events e
                    INNER JOIN
                      (SELECT distinct_id,
                              argMax(person_id, version) as person_id
                       FROM person_distinct_id2
                       WHERE team_id = 2
                       GROUP BY distinct_id
                       HAVING argMax(is_deleted, version) = 0) AS pdi ON e.distinct_id = pdi.distinct_id
                    INNER JOIN
                      (SELECT group_key,
                              argMax(group_properties, _timestamp) AS group_properties_0
                       FROM groups
                       WHERE team_id = 2
                         AND group_type_index = 0
                       GROUP BY group_key) groups_0 ON $group_0 == groups_0.group_key
                    WHERE team_id = 2
                      AND event IN ['buy', 'play movie', 'sign up']
                      AND timestamp >= '2020-01-01 00:00:00'
                      AND timestamp <= '2020-01-08 23:59:59' ) events
                 WHERE (step_0 = 1
                        OR step_1 = 1
                        OR step_2 = 1) ))
           WHERE step_0 = 1
           UNION ALL SELECT *,
                            arraySort([latest_0,latest_1,latest_2]) as event_times,
                            arraySum([if(latest_0 < latest_1 AND latest_1 <= latest_0 + INTERVAL 7 DAY, 1, 0),if(latest_0 < latest_2 AND latest_2 <= latest_0 + INTERVAL 7 DAY, 1, 0), 1]) AS steps ,
                            arraySort([latest_0,latest_1,latest_2]) as conversion_times,
                            if(isNotNull(conversion_times[2])
                               AND conversion_times[2] <= conversion_times[1] + INTERVAL 7 DAY, dateDiff('second', conversion_times[1], conversion_times[2]), NULL) step_1_conversion_time,
                            if(isNotNull(conversion_times[3])
                               AND conversion_times[3] <= conversion_times[2] + INTERVAL 7 DAY, dateDiff('second', conversion_times[2], conversion_times[3]), NULL) step_2_conversion_time
           FROM
             (SELECT aggregation_target,
                     timestamp,
                     step_0,
                     latest_0,
                     step_1,
                     min(latest_1) over (PARTITION by aggregation_target,
                                                      prop
                                         ORDER BY timestamp DESC ROWS BETWEEN UNBOUNDED PRECEDING AND 0 PRECEDING) latest_1,
                                        step_2,
                                        min(latest_2) over (PARTITION by aggregation_target,
                                                                         prop
                                                            ORDER BY timestamp DESC ROWS BETWEEN UNBOUNDED PRECEDING AND 0 PRECEDING) latest_2 ,
                                                           if(has(['technology', 'finance'], prop), prop, 'Other') as prop
              FROM
                (SELECT aggregation_target,
                        timestamp,
                        if(event = 'play movie', 1, 0) as step_0,
                        if(step_0 = 1, timestamp, null) as latest_0,
                        if(event = 'buy', 1, 0) as step_1,
                        if(step_1 = 1, timestamp, null) as latest_1,
                        if(event = 'sign up', 1, 0) as step_2,
                        if(step_2 = 1, timestamp, null) as latest_2,
                        trim(BOTH '"'
                             FROM JSONExtractRaw(group_properties_0, 'industry')) AS prop
                 FROM
                   (SELECT e.event as event,
                           e.team_id as team_id,
                           e.distinct_id as distinct_id,
                           e.timestamp as timestamp,
                           pdi.person_id as aggregation_target,
                           groups_0.group_properties_0 as group_properties_0
                    FROM events e
                    INNER JOIN
                      (SELECT distinct_id,
                              argMax(person_id, version) as person_id
                       FROM person_distinct_id2
                       WHERE team_id = 2
                       GROUP BY distinct_id
                       HAVING argMax(is_deleted, version) = 0) AS pdi ON e.distinct_id = pdi.distinct_id
                    INNER JOIN
                      (SELECT group_key,
                              argMax(group_properties, _timestamp) AS group_properties_0
                       FROM groups
                       WHERE team_id = 2
                         AND group_type_index = 0
                       GROUP BY group_key) groups_0 ON $group_0 == groups_0.group_key
                    WHERE team_id = 2
                      AND event IN ['buy', 'play movie', 'sign up']
                      AND timestamp >= '2020-01-01 00:00:00'
                      AND timestamp <= '2020-01-08 23:59:59' ) events
                 WHERE (step_0 = 1
                        OR step_1 = 1
                        OR step_2 = 1) ))
           WHERE step_0 = 1
           UNION ALL SELECT *,
                            arraySort([latest_0,latest_1,latest_2]) as event_times,
                            arraySum([if(latest_0 < latest_1 AND latest_1 <= latest_0 + INTERVAL 7 DAY, 1, 0),if(latest_0 < latest_2 AND latest_2 <= latest_0 + INTERVAL 7 DAY, 1, 0), 1]) AS steps ,
                            arraySort([latest_0,latest_1,latest_2]) as conversion_times,
                            if(isNotNull(conversion_times[2])
                               AND conversion_times[2] <= conversion_times[1] + INTERVAL 7 DAY, dateDiff('second', conversion_times[1], conversion_times[2]), NULL) step_1_conversion_time,
                            if(isNotNull(conversion_times[3])
                               AND conversion_times[3] <= conversion_times[2] + INTERVAL 7 DAY, dateDiff('second', conversion_times[2], conversion_times[3]), NULL) step_2_conversion_time
           FROM
             (SELECT aggregation_target,
                     timestamp,
                     step_0,
                     latest_0,
                     step_1,
                     min(latest_1) over (PARTITION by aggregation_target,
                                                      prop
                                         ORDER BY timestamp DESC ROWS BETWEEN UNBOUNDED PRECEDING AND 0 PRECEDING) latest_1,
                                        step_2,
                                        min(latest_2) over (PARTITION by aggregation_target,
                                                                         prop
                                                            ORDER BY timestamp DESC ROWS BETWEEN UNBOUNDED PRECEDING AND 0 PRECEDING) latest_2 ,
                                                           if(has(['technology', 'finance'], prop), prop, 'Other') as prop
              FROM
                (SELECT aggregation_target,
                        timestamp,
                        if(event = 'buy', 1, 0) as step_0,
                        if(step_0 = 1, timestamp, null) as latest_0,
                        if(event = 'sign up', 1, 0) as step_1,
                        if(step_1 = 1, timestamp, null) as latest_1,
                        if(event = 'play movie', 1, 0) as step_2,
                        if(step_2 = 1, timestamp, null) as latest_2,
                        trim(BOTH '"'
                             FROM JSONExtractRaw(group_properties_0, 'industry')) AS prop
                 FROM
                   (SELECT e.event as event,
                           e.team_id as team_id,
                           e.distinct_id as distinct_id,
                           e.timestamp as timestamp,
                           pdi.person_id as aggregation_target,
                           groups_0.group_properties_0 as group_properties_0
                    FROM events e
                    INNER JOIN
                      (SELECT distinct_id,
                              argMax(person_id, version) as person_id
                       FROM person_distinct_id2
                       WHERE team_id = 2
                       GROUP BY distinct_id
                       HAVING argMax(is_deleted, version) = 0) AS pdi ON e.distinct_id = pdi.distinct_id
                    INNER JOIN
                      (SELECT group_key,
                              argMax(group_properties, _timestamp) AS group_properties_0
                       FROM groups
                       WHERE team_id = 2
                         AND group_type_index = 0
                       GROUP BY group_key) groups_0 ON $group_0 == groups_0.group_key
                    WHERE team_id = 2
                      AND event IN ['buy', 'play movie', 'sign up']
                      AND timestamp >= '2020-01-01 00:00:00'
                      AND timestamp <= '2020-01-08 23:59:59' ) events
                 WHERE (step_0 = 1
                        OR step_1 = 1
                        OR step_2 = 1) ))
           WHERE step_0 = 1 ))
     GROUP BY aggregation_target,
              steps,
              prop
     HAVING steps = max_steps)
  WHERE steps IN [1, 2, 3]
    AND hasAll(arrayFlatten(array(prop)), arrayFlatten(array('technology')))
  ORDER BY aggregation_target
  LIMIT 100
  OFFSET 0 SETTINGS allow_experimental_window_functions = 1
  '
---
# name: TestFunnelUnorderedStepsBreakdown.test_funnel_breakdown_group.16
  '
  
  SELECT groupArray(value)
  FROM
    (SELECT trim(BOTH '"'
                 FROM JSONExtractRaw(group_properties_0, 'industry')) AS value,
            count(*) as count
     FROM events e
     INNER JOIN
       (SELECT group_key,
               argMax(group_properties, _timestamp) AS group_properties_0
        FROM groups
        WHERE team_id = 2
          AND group_type_index = 0
        GROUP BY group_key) groups_0 ON $group_0 == groups_0.group_key
     WHERE team_id = 2
       AND event = 'sign up'
       AND timestamp >= '2020-01-01 00:00:00'
       AND timestamp <= '2020-01-08 23:59:59'
     GROUP BY value
     ORDER BY count DESC, value DESC
     LIMIT 10
     OFFSET 0)
  '
---
# name: TestFunnelUnorderedStepsBreakdown.test_funnel_breakdown_group.17
  '
  
  SELECT groupArray(value)
  FROM
    (SELECT trim(BOTH '"'
                 FROM JSONExtractRaw(group_properties_0, 'industry')) AS value,
            count(*) as count
     FROM events e
     INNER JOIN
       (SELECT group_key,
               argMax(group_properties, _timestamp) AS group_properties_0
        FROM groups
        WHERE team_id = 2
          AND group_type_index = 0
        GROUP BY group_key) groups_0 ON $group_0 == groups_0.group_key
     WHERE team_id = 2
       AND event = 'sign up'
       AND timestamp >= '2020-01-01 00:00:00'
       AND timestamp <= '2020-01-08 23:59:59'
     GROUP BY value
     ORDER BY count DESC, value DESC
     LIMIT 10
     OFFSET 0)
  '
---
# name: TestFunnelUnorderedStepsBreakdown.test_funnel_breakdown_group.18
  '
  
  SELECT groupArray(value)
  FROM
    (SELECT trim(BOTH '"'
                 FROM JSONExtractRaw(group_properties_0, 'industry')) AS value,
            count(*) as count
     FROM events e
     INNER JOIN
       (SELECT group_key,
               argMax(group_properties, _timestamp) AS group_properties_0
        FROM groups
        WHERE team_id = 2
          AND group_type_index = 0
        GROUP BY group_key) groups_0 ON $group_0 == groups_0.group_key
     WHERE team_id = 2
       AND event = 'sign up'
       AND timestamp >= '2020-01-01 00:00:00'
       AND timestamp <= '2020-01-08 23:59:59'
     GROUP BY value
     ORDER BY count DESC, value DESC
     LIMIT 10
     OFFSET 0)
  '
---
# name: TestFunnelUnorderedStepsBreakdown.test_funnel_breakdown_group.19
  '
  
  SELECT aggregation_target AS actor_id
  FROM
    (SELECT aggregation_target,
            steps,
            avg(step_1_conversion_time) step_1_average_conversion_time_inner,
            avg(step_2_conversion_time) step_2_average_conversion_time_inner,
            median(step_1_conversion_time) step_1_median_conversion_time_inner,
            median(step_2_conversion_time) step_2_median_conversion_time_inner,
            prop
     FROM
       (SELECT aggregation_target,
               steps,
               max(steps) over (PARTITION BY aggregation_target,
                                             prop) as max_steps,
                               step_1_conversion_time,
                               step_2_conversion_time,
                               prop
        FROM
          (SELECT *,
                  arraySort([latest_0,latest_1,latest_2]) as event_times,
                  arraySum([if(latest_0 < latest_1 AND latest_1 <= latest_0 + INTERVAL 7 DAY, 1, 0),if(latest_0 < latest_2 AND latest_2 <= latest_0 + INTERVAL 7 DAY, 1, 0), 1]) AS steps ,
                  arraySort([latest_0,latest_1,latest_2]) as conversion_times,
                  if(isNotNull(conversion_times[2])
                     AND conversion_times[2] <= conversion_times[1] + INTERVAL 7 DAY, dateDiff('second', conversion_times[1], conversion_times[2]), NULL) step_1_conversion_time,
                  if(isNotNull(conversion_times[3])
                     AND conversion_times[3] <= conversion_times[2] + INTERVAL 7 DAY, dateDiff('second', conversion_times[2], conversion_times[3]), NULL) step_2_conversion_time
           FROM
             (SELECT aggregation_target,
                     timestamp,
                     step_0,
                     latest_0,
                     step_1,
                     min(latest_1) over (PARTITION by aggregation_target,
                                                      prop
                                         ORDER BY timestamp DESC ROWS BETWEEN UNBOUNDED PRECEDING AND 0 PRECEDING) latest_1,
                                        step_2,
                                        min(latest_2) over (PARTITION by aggregation_target,
                                                                         prop
                                                            ORDER BY timestamp DESC ROWS BETWEEN UNBOUNDED PRECEDING AND 0 PRECEDING) latest_2 ,
                                                           if(has(['technology', 'finance'], prop), prop, 'Other') as prop
              FROM
                (SELECT aggregation_target,
                        timestamp,
                        if(event = 'sign up', 1, 0) as step_0,
                        if(step_0 = 1, timestamp, null) as latest_0,
                        if(event = 'play movie', 1, 0) as step_1,
                        if(step_1 = 1, timestamp, null) as latest_1,
                        if(event = 'buy', 1, 0) as step_2,
                        if(step_2 = 1, timestamp, null) as latest_2,
                        trim(BOTH '"'
                             FROM JSONExtractRaw(group_properties_0, 'industry')) AS prop
                 FROM
                   (SELECT e.event as event,
                           e.team_id as team_id,
                           e.distinct_id as distinct_id,
                           e.timestamp as timestamp,
                           pdi.person_id as aggregation_target,
                           groups_0.group_properties_0 as group_properties_0
                    FROM events e
                    INNER JOIN
                      (SELECT distinct_id,
                              argMax(person_id, version) as person_id
                       FROM person_distinct_id2
                       WHERE team_id = 2
                       GROUP BY distinct_id
                       HAVING argMax(is_deleted, version) = 0) AS pdi ON e.distinct_id = pdi.distinct_id
                    INNER JOIN
                      (SELECT group_key,
                              argMax(group_properties, _timestamp) AS group_properties_0
                       FROM groups
                       WHERE team_id = 2
                         AND group_type_index = 0
                       GROUP BY group_key) groups_0 ON $group_0 == groups_0.group_key
                    WHERE team_id = 2
                      AND event IN ['buy', 'play movie', 'sign up']
                      AND timestamp >= '2020-01-01 00:00:00'
                      AND timestamp <= '2020-01-08 23:59:59' ) events
                 WHERE (step_0 = 1
                        OR step_1 = 1
                        OR step_2 = 1) ))
           WHERE step_0 = 1
           UNION ALL SELECT *,
                            arraySort([latest_0,latest_1,latest_2]) as event_times,
                            arraySum([if(latest_0 < latest_1 AND latest_1 <= latest_0 + INTERVAL 7 DAY, 1, 0),if(latest_0 < latest_2 AND latest_2 <= latest_0 + INTERVAL 7 DAY, 1, 0), 1]) AS steps ,
                            arraySort([latest_0,latest_1,latest_2]) as conversion_times,
                            if(isNotNull(conversion_times[2])
                               AND conversion_times[2] <= conversion_times[1] + INTERVAL 7 DAY, dateDiff('second', conversion_times[1], conversion_times[2]), NULL) step_1_conversion_time,
                            if(isNotNull(conversion_times[3])
                               AND conversion_times[3] <= conversion_times[2] + INTERVAL 7 DAY, dateDiff('second', conversion_times[2], conversion_times[3]), NULL) step_2_conversion_time
           FROM
             (SELECT aggregation_target,
                     timestamp,
                     step_0,
                     latest_0,
                     step_1,
                     min(latest_1) over (PARTITION by aggregation_target,
                                                      prop
                                         ORDER BY timestamp DESC ROWS BETWEEN UNBOUNDED PRECEDING AND 0 PRECEDING) latest_1,
                                        step_2,
                                        min(latest_2) over (PARTITION by aggregation_target,
                                                                         prop
                                                            ORDER BY timestamp DESC ROWS BETWEEN UNBOUNDED PRECEDING AND 0 PRECEDING) latest_2 ,
                                                           if(has(['technology', 'finance'], prop), prop, 'Other') as prop
              FROM
                (SELECT aggregation_target,
                        timestamp,
                        if(event = 'play movie', 1, 0) as step_0,
                        if(step_0 = 1, timestamp, null) as latest_0,
                        if(event = 'buy', 1, 0) as step_1,
                        if(step_1 = 1, timestamp, null) as latest_1,
                        if(event = 'sign up', 1, 0) as step_2,
                        if(step_2 = 1, timestamp, null) as latest_2,
                        trim(BOTH '"'
                             FROM JSONExtractRaw(group_properties_0, 'industry')) AS prop
                 FROM
                   (SELECT e.event as event,
                           e.team_id as team_id,
                           e.distinct_id as distinct_id,
                           e.timestamp as timestamp,
                           pdi.person_id as aggregation_target,
                           groups_0.group_properties_0 as group_properties_0
                    FROM events e
                    INNER JOIN
                      (SELECT distinct_id,
                              argMax(person_id, version) as person_id
                       FROM person_distinct_id2
                       WHERE team_id = 2
                       GROUP BY distinct_id
                       HAVING argMax(is_deleted, version) = 0) AS pdi ON e.distinct_id = pdi.distinct_id
                    INNER JOIN
                      (SELECT group_key,
                              argMax(group_properties, _timestamp) AS group_properties_0
                       FROM groups
                       WHERE team_id = 2
                         AND group_type_index = 0
                       GROUP BY group_key) groups_0 ON $group_0 == groups_0.group_key
                    WHERE team_id = 2
                      AND event IN ['buy', 'play movie', 'sign up']
                      AND timestamp >= '2020-01-01 00:00:00'
                      AND timestamp <= '2020-01-08 23:59:59' ) events
                 WHERE (step_0 = 1
                        OR step_1 = 1
                        OR step_2 = 1) ))
           WHERE step_0 = 1
           UNION ALL SELECT *,
                            arraySort([latest_0,latest_1,latest_2]) as event_times,
                            arraySum([if(latest_0 < latest_1 AND latest_1 <= latest_0 + INTERVAL 7 DAY, 1, 0),if(latest_0 < latest_2 AND latest_2 <= latest_0 + INTERVAL 7 DAY, 1, 0), 1]) AS steps ,
                            arraySort([latest_0,latest_1,latest_2]) as conversion_times,
                            if(isNotNull(conversion_times[2])
                               AND conversion_times[2] <= conversion_times[1] + INTERVAL 7 DAY, dateDiff('second', conversion_times[1], conversion_times[2]), NULL) step_1_conversion_time,
                            if(isNotNull(conversion_times[3])
                               AND conversion_times[3] <= conversion_times[2] + INTERVAL 7 DAY, dateDiff('second', conversion_times[2], conversion_times[3]), NULL) step_2_conversion_time
           FROM
             (SELECT aggregation_target,
                     timestamp,
                     step_0,
                     latest_0,
                     step_1,
                     min(latest_1) over (PARTITION by aggregation_target,
                                                      prop
                                         ORDER BY timestamp DESC ROWS BETWEEN UNBOUNDED PRECEDING AND 0 PRECEDING) latest_1,
                                        step_2,
                                        min(latest_2) over (PARTITION by aggregation_target,
                                                                         prop
                                                            ORDER BY timestamp DESC ROWS BETWEEN UNBOUNDED PRECEDING AND 0 PRECEDING) latest_2 ,
                                                           if(has(['technology', 'finance'], prop), prop, 'Other') as prop
              FROM
                (SELECT aggregation_target,
                        timestamp,
                        if(event = 'buy', 1, 0) as step_0,
                        if(step_0 = 1, timestamp, null) as latest_0,
                        if(event = 'sign up', 1, 0) as step_1,
                        if(step_1 = 1, timestamp, null) as latest_1,
                        if(event = 'play movie', 1, 0) as step_2,
                        if(step_2 = 1, timestamp, null) as latest_2,
                        trim(BOTH '"'
                             FROM JSONExtractRaw(group_properties_0, 'industry')) AS prop
                 FROM
                   (SELECT e.event as event,
                           e.team_id as team_id,
                           e.distinct_id as distinct_id,
                           e.timestamp as timestamp,
                           pdi.person_id as aggregation_target,
                           groups_0.group_properties_0 as group_properties_0
                    FROM events e
                    INNER JOIN
                      (SELECT distinct_id,
                              argMax(person_id, version) as person_id
                       FROM person_distinct_id2
                       WHERE team_id = 2
                       GROUP BY distinct_id
                       HAVING argMax(is_deleted, version) = 0) AS pdi ON e.distinct_id = pdi.distinct_id
                    INNER JOIN
                      (SELECT group_key,
                              argMax(group_properties, _timestamp) AS group_properties_0
                       FROM groups
                       WHERE team_id = 2
                         AND group_type_index = 0
                       GROUP BY group_key) groups_0 ON $group_0 == groups_0.group_key
                    WHERE team_id = 2
                      AND event IN ['buy', 'play movie', 'sign up']
                      AND timestamp >= '2020-01-01 00:00:00'
                      AND timestamp <= '2020-01-08 23:59:59' ) events
                 WHERE (step_0 = 1
                        OR step_1 = 1
                        OR step_2 = 1) ))
           WHERE step_0 = 1 ))
     GROUP BY aggregation_target,
              steps,
              prop
     HAVING steps = max_steps)
  WHERE steps IN [2, 3]
    AND hasAll(arrayFlatten(array(prop)), arrayFlatten(array('technology')))
  ORDER BY aggregation_target
  LIMIT 100
  OFFSET 0 SETTINGS allow_experimental_window_functions = 1
  '
---
# name: TestFunnelUnorderedStepsBreakdown.test_funnel_breakdown_group.2
  '
  
  SELECT groupArray(value)
  FROM
    (SELECT trim(BOTH '"'
                 FROM JSONExtractRaw(group_properties_0, 'industry')) AS value,
            count(*) as count
     FROM events e
     INNER JOIN
       (SELECT group_key,
               argMax(group_properties, _timestamp) AS group_properties_0
        FROM groups
        WHERE team_id = 2
          AND group_type_index = 0
        GROUP BY group_key) groups_0 ON $group_0 == groups_0.group_key
     WHERE team_id = 2
       AND event = 'sign up'
       AND timestamp >= '2020-01-01 00:00:00'
       AND timestamp <= '2020-01-08 23:59:59'
     GROUP BY value
     ORDER BY count DESC, value DESC
     LIMIT 10
     OFFSET 0)
  '
---
# name: TestFunnelUnorderedStepsBreakdown.test_funnel_breakdown_group.3
  '
  
  SELECT countIf(steps = 1) step_1,
         countIf(steps = 2) step_2,
         countIf(steps = 3) step_3,
         avg(step_1_average_conversion_time_inner) step_1_average_conversion_time,
         avg(step_2_average_conversion_time_inner) step_2_average_conversion_time,
         median(step_1_median_conversion_time_inner) step_1_median_conversion_time,
         median(step_2_median_conversion_time_inner) step_2_median_conversion_time,
         prop
  FROM
    (SELECT aggregation_target,
            steps,
            avg(step_1_conversion_time) step_1_average_conversion_time_inner,
            avg(step_2_conversion_time) step_2_average_conversion_time_inner,
            median(step_1_conversion_time) step_1_median_conversion_time_inner,
            median(step_2_conversion_time) step_2_median_conversion_time_inner,
            prop
     FROM
       (SELECT aggregation_target,
               steps,
               max(steps) over (PARTITION BY aggregation_target,
                                             prop) as max_steps,
                               step_1_conversion_time,
                               step_2_conversion_time,
                               prop
        FROM
          (SELECT *,
                  arraySort([latest_0,latest_1,latest_2]) as event_times,
                  arraySum([if(latest_0 < latest_1 AND latest_1 <= latest_0 + INTERVAL 7 DAY, 1, 0),if(latest_0 < latest_2 AND latest_2 <= latest_0 + INTERVAL 7 DAY, 1, 0), 1]) AS steps ,
                  arraySort([latest_0,latest_1,latest_2]) as conversion_times,
                  if(isNotNull(conversion_times[2])
                     AND conversion_times[2] <= conversion_times[1] + INTERVAL 7 DAY, dateDiff('second', conversion_times[1], conversion_times[2]), NULL) step_1_conversion_time,
                  if(isNotNull(conversion_times[3])
                     AND conversion_times[3] <= conversion_times[2] + INTERVAL 7 DAY, dateDiff('second', conversion_times[2], conversion_times[3]), NULL) step_2_conversion_time
           FROM
             (SELECT aggregation_target,
                     timestamp,
                     step_0,
                     latest_0,
                     step_1,
                     min(latest_1) over (PARTITION by aggregation_target,
                                                      prop
                                         ORDER BY timestamp DESC ROWS BETWEEN UNBOUNDED PRECEDING AND 0 PRECEDING) latest_1,
                                        step_2,
                                        min(latest_2) over (PARTITION by aggregation_target,
                                                                         prop
                                                            ORDER BY timestamp DESC ROWS BETWEEN UNBOUNDED PRECEDING AND 0 PRECEDING) latest_2 ,
                                                           if(has(['technology', 'finance'], prop), prop, 'Other') as prop
              FROM
                (SELECT aggregation_target,
                        timestamp,
                        if(event = 'sign up', 1, 0) as step_0,
                        if(step_0 = 1, timestamp, null) as latest_0,
                        if(event = 'play movie', 1, 0) as step_1,
                        if(step_1 = 1, timestamp, null) as latest_1,
                        if(event = 'buy', 1, 0) as step_2,
                        if(step_2 = 1, timestamp, null) as latest_2,
                        trim(BOTH '"'
                             FROM JSONExtractRaw(group_properties_0, 'industry')) AS prop
                 FROM
                   (SELECT e.event as event,
                           e.team_id as team_id,
                           e.distinct_id as distinct_id,
                           e.timestamp as timestamp,
                           pdi.person_id as aggregation_target,
                           groups_0.group_properties_0 as group_properties_0
                    FROM events e
                    INNER JOIN
                      (SELECT distinct_id,
                              argMax(person_id, version) as person_id
                       FROM person_distinct_id2
                       WHERE team_id = 2
                       GROUP BY distinct_id
                       HAVING argMax(is_deleted, version) = 0) AS pdi ON e.distinct_id = pdi.distinct_id
                    INNER JOIN
                      (SELECT group_key,
                              argMax(group_properties, _timestamp) AS group_properties_0
                       FROM groups
                       WHERE team_id = 2
                         AND group_type_index = 0
                       GROUP BY group_key) groups_0 ON $group_0 == groups_0.group_key
                    WHERE team_id = 2
                      AND event IN ['buy', 'play movie', 'sign up']
                      AND timestamp >= '2020-01-01 00:00:00'
                      AND timestamp <= '2020-01-08 23:59:59' ) events
                 WHERE (step_0 = 1
                        OR step_1 = 1
                        OR step_2 = 1) ))
           WHERE step_0 = 1
           UNION ALL SELECT *,
                            arraySort([latest_0,latest_1,latest_2]) as event_times,
                            arraySum([if(latest_0 < latest_1 AND latest_1 <= latest_0 + INTERVAL 7 DAY, 1, 0),if(latest_0 < latest_2 AND latest_2 <= latest_0 + INTERVAL 7 DAY, 1, 0), 1]) AS steps ,
                            arraySort([latest_0,latest_1,latest_2]) as conversion_times,
                            if(isNotNull(conversion_times[2])
                               AND conversion_times[2] <= conversion_times[1] + INTERVAL 7 DAY, dateDiff('second', conversion_times[1], conversion_times[2]), NULL) step_1_conversion_time,
                            if(isNotNull(conversion_times[3])
                               AND conversion_times[3] <= conversion_times[2] + INTERVAL 7 DAY, dateDiff('second', conversion_times[2], conversion_times[3]), NULL) step_2_conversion_time
           FROM
             (SELECT aggregation_target,
                     timestamp,
                     step_0,
                     latest_0,
                     step_1,
                     min(latest_1) over (PARTITION by aggregation_target,
                                                      prop
                                         ORDER BY timestamp DESC ROWS BETWEEN UNBOUNDED PRECEDING AND 0 PRECEDING) latest_1,
                                        step_2,
                                        min(latest_2) over (PARTITION by aggregation_target,
                                                                         prop
                                                            ORDER BY timestamp DESC ROWS BETWEEN UNBOUNDED PRECEDING AND 0 PRECEDING) latest_2 ,
                                                           if(has(['technology', 'finance'], prop), prop, 'Other') as prop
              FROM
                (SELECT aggregation_target,
                        timestamp,
                        if(event = 'play movie', 1, 0) as step_0,
                        if(step_0 = 1, timestamp, null) as latest_0,
                        if(event = 'buy', 1, 0) as step_1,
                        if(step_1 = 1, timestamp, null) as latest_1,
                        if(event = 'sign up', 1, 0) as step_2,
                        if(step_2 = 1, timestamp, null) as latest_2,
                        trim(BOTH '"'
                             FROM JSONExtractRaw(group_properties_0, 'industry')) AS prop
                 FROM
                   (SELECT e.event as event,
                           e.team_id as team_id,
                           e.distinct_id as distinct_id,
                           e.timestamp as timestamp,
                           pdi.person_id as aggregation_target,
                           groups_0.group_properties_0 as group_properties_0
                    FROM events e
                    INNER JOIN
                      (SELECT distinct_id,
                              argMax(person_id, version) as person_id
                       FROM person_distinct_id2
                       WHERE team_id = 2
                       GROUP BY distinct_id
                       HAVING argMax(is_deleted, version) = 0) AS pdi ON e.distinct_id = pdi.distinct_id
                    INNER JOIN
                      (SELECT group_key,
                              argMax(group_properties, _timestamp) AS group_properties_0
                       FROM groups
                       WHERE team_id = 2
                         AND group_type_index = 0
                       GROUP BY group_key) groups_0 ON $group_0 == groups_0.group_key
                    WHERE team_id = 2
                      AND event IN ['buy', 'play movie', 'sign up']
                      AND timestamp >= '2020-01-01 00:00:00'
                      AND timestamp <= '2020-01-08 23:59:59' ) events
                 WHERE (step_0 = 1
                        OR step_1 = 1
                        OR step_2 = 1) ))
           WHERE step_0 = 1
           UNION ALL SELECT *,
                            arraySort([latest_0,latest_1,latest_2]) as event_times,
                            arraySum([if(latest_0 < latest_1 AND latest_1 <= latest_0 + INTERVAL 7 DAY, 1, 0),if(latest_0 < latest_2 AND latest_2 <= latest_0 + INTERVAL 7 DAY, 1, 0), 1]) AS steps ,
                            arraySort([latest_0,latest_1,latest_2]) as conversion_times,
                            if(isNotNull(conversion_times[2])
                               AND conversion_times[2] <= conversion_times[1] + INTERVAL 7 DAY, dateDiff('second', conversion_times[1], conversion_times[2]), NULL) step_1_conversion_time,
                            if(isNotNull(conversion_times[3])
                               AND conversion_times[3] <= conversion_times[2] + INTERVAL 7 DAY, dateDiff('second', conversion_times[2], conversion_times[3]), NULL) step_2_conversion_time
           FROM
             (SELECT aggregation_target,
                     timestamp,
                     step_0,
                     latest_0,
                     step_1,
                     min(latest_1) over (PARTITION by aggregation_target,
                                                      prop
                                         ORDER BY timestamp DESC ROWS BETWEEN UNBOUNDED PRECEDING AND 0 PRECEDING) latest_1,
                                        step_2,
                                        min(latest_2) over (PARTITION by aggregation_target,
                                                                         prop
                                                            ORDER BY timestamp DESC ROWS BETWEEN UNBOUNDED PRECEDING AND 0 PRECEDING) latest_2 ,
                                                           if(has(['technology', 'finance'], prop), prop, 'Other') as prop
              FROM
                (SELECT aggregation_target,
                        timestamp,
                        if(event = 'buy', 1, 0) as step_0,
                        if(step_0 = 1, timestamp, null) as latest_0,
                        if(event = 'sign up', 1, 0) as step_1,
                        if(step_1 = 1, timestamp, null) as latest_1,
                        if(event = 'play movie', 1, 0) as step_2,
                        if(step_2 = 1, timestamp, null) as latest_2,
                        trim(BOTH '"'
                             FROM JSONExtractRaw(group_properties_0, 'industry')) AS prop
                 FROM
                   (SELECT e.event as event,
                           e.team_id as team_id,
                           e.distinct_id as distinct_id,
                           e.timestamp as timestamp,
                           pdi.person_id as aggregation_target,
                           groups_0.group_properties_0 as group_properties_0
                    FROM events e
                    INNER JOIN
                      (SELECT distinct_id,
                              argMax(person_id, version) as person_id
                       FROM person_distinct_id2
                       WHERE team_id = 2
                       GROUP BY distinct_id
                       HAVING argMax(is_deleted, version) = 0) AS pdi ON e.distinct_id = pdi.distinct_id
                    INNER JOIN
                      (SELECT group_key,
                              argMax(group_properties, _timestamp) AS group_properties_0
                       FROM groups
                       WHERE team_id = 2
                         AND group_type_index = 0
                       GROUP BY group_key) groups_0 ON $group_0 == groups_0.group_key
                    WHERE team_id = 2
                      AND event IN ['buy', 'play movie', 'sign up']
                      AND timestamp >= '2020-01-01 00:00:00'
                      AND timestamp <= '2020-01-08 23:59:59' ) events
                 WHERE (step_0 = 1
                        OR step_1 = 1
                        OR step_2 = 1) ))
           WHERE step_0 = 1 ))
     GROUP BY aggregation_target,
              steps,
              prop
     HAVING steps = max_steps)
  GROUP BY prop SETTINGS allow_experimental_window_functions = 1
  '
---
# name: TestFunnelUnorderedStepsBreakdown.test_funnel_breakdown_group.4
  '
  
  SELECT groupArray(value)
  FROM
    (SELECT trim(BOTH '"'
                 FROM JSONExtractRaw(group_properties_0, 'industry')) AS value,
            count(*) as count
     FROM events e
     INNER JOIN
       (SELECT group_key,
               argMax(group_properties, _timestamp) AS group_properties_0
        FROM groups
        WHERE team_id = 2
          AND group_type_index = 0
        GROUP BY group_key) groups_0 ON $group_0 == groups_0.group_key
     WHERE team_id = 2
       AND event = 'sign up'
       AND timestamp >= '2020-01-01 00:00:00'
       AND timestamp <= '2020-01-08 23:59:59'
     GROUP BY value
     ORDER BY count DESC, value DESC
     LIMIT 10
     OFFSET 0)
  '
---
# name: TestFunnelUnorderedStepsBreakdown.test_funnel_breakdown_group.5
  '
  
  SELECT groupArray(value)
  FROM
    (SELECT trim(BOTH '"'
                 FROM JSONExtractRaw(group_properties_0, 'industry')) AS value,
            count(*) as count
     FROM events e
     INNER JOIN
       (SELECT group_key,
               argMax(group_properties, _timestamp) AS group_properties_0
        FROM groups
        WHERE team_id = 2
          AND group_type_index = 0
        GROUP BY group_key) groups_0 ON $group_0 == groups_0.group_key
     WHERE team_id = 2
       AND event = 'sign up'
       AND timestamp >= '2020-01-01 00:00:00'
       AND timestamp <= '2020-01-08 23:59:59'
     GROUP BY value
     ORDER BY count DESC, value DESC
     LIMIT 10
     OFFSET 0)
  '
---
# name: TestFunnelUnorderedStepsBreakdown.test_funnel_breakdown_group.6
  '
  
  SELECT groupArray(value)
  FROM
    (SELECT trim(BOTH '"'
                 FROM JSONExtractRaw(group_properties_0, 'industry')) AS value,
            count(*) as count
     FROM events e
     INNER JOIN
       (SELECT group_key,
               argMax(group_properties, _timestamp) AS group_properties_0
        FROM groups
        WHERE team_id = 2
          AND group_type_index = 0
        GROUP BY group_key) groups_0 ON $group_0 == groups_0.group_key
     WHERE team_id = 2
       AND event = 'sign up'
       AND timestamp >= '2020-01-01 00:00:00'
       AND timestamp <= '2020-01-08 23:59:59'
     GROUP BY value
     ORDER BY count DESC, value DESC
     LIMIT 10
     OFFSET 0)
  '
---
# name: TestFunnelUnorderedStepsBreakdown.test_funnel_breakdown_group.7
  '
  
  SELECT aggregation_target AS actor_id
  FROM
    (SELECT aggregation_target,
            steps,
            avg(step_1_conversion_time) step_1_average_conversion_time_inner,
            avg(step_2_conversion_time) step_2_average_conversion_time_inner,
            median(step_1_conversion_time) step_1_median_conversion_time_inner,
            median(step_2_conversion_time) step_2_median_conversion_time_inner,
            prop
     FROM
       (SELECT aggregation_target,
               steps,
               max(steps) over (PARTITION BY aggregation_target,
                                             prop) as max_steps,
                               step_1_conversion_time,
                               step_2_conversion_time,
                               prop
        FROM
          (SELECT *,
                  arraySort([latest_0,latest_1,latest_2]) as event_times,
                  arraySum([if(latest_0 < latest_1 AND latest_1 <= latest_0 + INTERVAL 7 DAY, 1, 0),if(latest_0 < latest_2 AND latest_2 <= latest_0 + INTERVAL 7 DAY, 1, 0), 1]) AS steps ,
                  arraySort([latest_0,latest_1,latest_2]) as conversion_times,
                  if(isNotNull(conversion_times[2])
                     AND conversion_times[2] <= conversion_times[1] + INTERVAL 7 DAY, dateDiff('second', conversion_times[1], conversion_times[2]), NULL) step_1_conversion_time,
                  if(isNotNull(conversion_times[3])
                     AND conversion_times[3] <= conversion_times[2] + INTERVAL 7 DAY, dateDiff('second', conversion_times[2], conversion_times[3]), NULL) step_2_conversion_time
           FROM
             (SELECT aggregation_target,
                     timestamp,
                     step_0,
                     latest_0,
                     step_1,
                     min(latest_1) over (PARTITION by aggregation_target,
                                                      prop
                                         ORDER BY timestamp DESC ROWS BETWEEN UNBOUNDED PRECEDING AND 0 PRECEDING) latest_1,
                                        step_2,
                                        min(latest_2) over (PARTITION by aggregation_target,
                                                                         prop
                                                            ORDER BY timestamp DESC ROWS BETWEEN UNBOUNDED PRECEDING AND 0 PRECEDING) latest_2 ,
                                                           if(has(['technology', 'finance'], prop), prop, 'Other') as prop
              FROM
                (SELECT aggregation_target,
                        timestamp,
                        if(event = 'sign up', 1, 0) as step_0,
                        if(step_0 = 1, timestamp, null) as latest_0,
                        if(event = 'play movie', 1, 0) as step_1,
                        if(step_1 = 1, timestamp, null) as latest_1,
                        if(event = 'buy', 1, 0) as step_2,
                        if(step_2 = 1, timestamp, null) as latest_2,
                        trim(BOTH '"'
                             FROM JSONExtractRaw(group_properties_0, 'industry')) AS prop
                 FROM
                   (SELECT e.event as event,
                           e.team_id as team_id,
                           e.distinct_id as distinct_id,
                           e.timestamp as timestamp,
                           pdi.person_id as aggregation_target,
                           groups_0.group_properties_0 as group_properties_0
                    FROM events e
                    INNER JOIN
                      (SELECT distinct_id,
                              argMax(person_id, version) as person_id
                       FROM person_distinct_id2
                       WHERE team_id = 2
                       GROUP BY distinct_id
                       HAVING argMax(is_deleted, version) = 0) AS pdi ON e.distinct_id = pdi.distinct_id
                    INNER JOIN
                      (SELECT group_key,
                              argMax(group_properties, _timestamp) AS group_properties_0
                       FROM groups
                       WHERE team_id = 2
                         AND group_type_index = 0
                       GROUP BY group_key) groups_0 ON $group_0 == groups_0.group_key
                    WHERE team_id = 2
                      AND event IN ['buy', 'play movie', 'sign up']
                      AND timestamp >= '2020-01-01 00:00:00'
                      AND timestamp <= '2020-01-08 23:59:59' ) events
                 WHERE (step_0 = 1
                        OR step_1 = 1
                        OR step_2 = 1) ))
           WHERE step_0 = 1
           UNION ALL SELECT *,
                            arraySort([latest_0,latest_1,latest_2]) as event_times,
                            arraySum([if(latest_0 < latest_1 AND latest_1 <= latest_0 + INTERVAL 7 DAY, 1, 0),if(latest_0 < latest_2 AND latest_2 <= latest_0 + INTERVAL 7 DAY, 1, 0), 1]) AS steps ,
                            arraySort([latest_0,latest_1,latest_2]) as conversion_times,
                            if(isNotNull(conversion_times[2])
                               AND conversion_times[2] <= conversion_times[1] + INTERVAL 7 DAY, dateDiff('second', conversion_times[1], conversion_times[2]), NULL) step_1_conversion_time,
                            if(isNotNull(conversion_times[3])
                               AND conversion_times[3] <= conversion_times[2] + INTERVAL 7 DAY, dateDiff('second', conversion_times[2], conversion_times[3]), NULL) step_2_conversion_time
           FROM
             (SELECT aggregation_target,
                     timestamp,
                     step_0,
                     latest_0,
                     step_1,
                     min(latest_1) over (PARTITION by aggregation_target,
                                                      prop
                                         ORDER BY timestamp DESC ROWS BETWEEN UNBOUNDED PRECEDING AND 0 PRECEDING) latest_1,
                                        step_2,
                                        min(latest_2) over (PARTITION by aggregation_target,
                                                                         prop
                                                            ORDER BY timestamp DESC ROWS BETWEEN UNBOUNDED PRECEDING AND 0 PRECEDING) latest_2 ,
                                                           if(has(['technology', 'finance'], prop), prop, 'Other') as prop
              FROM
                (SELECT aggregation_target,
                        timestamp,
                        if(event = 'play movie', 1, 0) as step_0,
                        if(step_0 = 1, timestamp, null) as latest_0,
                        if(event = 'buy', 1, 0) as step_1,
                        if(step_1 = 1, timestamp, null) as latest_1,
                        if(event = 'sign up', 1, 0) as step_2,
                        if(step_2 = 1, timestamp, null) as latest_2,
                        trim(BOTH '"'
                             FROM JSONExtractRaw(group_properties_0, 'industry')) AS prop
                 FROM
                   (SELECT e.event as event,
                           e.team_id as team_id,
                           e.distinct_id as distinct_id,
                           e.timestamp as timestamp,
                           pdi.person_id as aggregation_target,
                           groups_0.group_properties_0 as group_properties_0
                    FROM events e
                    INNER JOIN
                      (SELECT distinct_id,
                              argMax(person_id, version) as person_id
                       FROM person_distinct_id2
                       WHERE team_id = 2
                       GROUP BY distinct_id
                       HAVING argMax(is_deleted, version) = 0) AS pdi ON e.distinct_id = pdi.distinct_id
                    INNER JOIN
                      (SELECT group_key,
                              argMax(group_properties, _timestamp) AS group_properties_0
                       FROM groups
                       WHERE team_id = 2
                         AND group_type_index = 0
                       GROUP BY group_key) groups_0 ON $group_0 == groups_0.group_key
                    WHERE team_id = 2
                      AND event IN ['buy', 'play movie', 'sign up']
                      AND timestamp >= '2020-01-01 00:00:00'
                      AND timestamp <= '2020-01-08 23:59:59' ) events
                 WHERE (step_0 = 1
                        OR step_1 = 1
                        OR step_2 = 1) ))
           WHERE step_0 = 1
           UNION ALL SELECT *,
                            arraySort([latest_0,latest_1,latest_2]) as event_times,
                            arraySum([if(latest_0 < latest_1 AND latest_1 <= latest_0 + INTERVAL 7 DAY, 1, 0),if(latest_0 < latest_2 AND latest_2 <= latest_0 + INTERVAL 7 DAY, 1, 0), 1]) AS steps ,
                            arraySort([latest_0,latest_1,latest_2]) as conversion_times,
                            if(isNotNull(conversion_times[2])
                               AND conversion_times[2] <= conversion_times[1] + INTERVAL 7 DAY, dateDiff('second', conversion_times[1], conversion_times[2]), NULL) step_1_conversion_time,
                            if(isNotNull(conversion_times[3])
                               AND conversion_times[3] <= conversion_times[2] + INTERVAL 7 DAY, dateDiff('second', conversion_times[2], conversion_times[3]), NULL) step_2_conversion_time
           FROM
             (SELECT aggregation_target,
                     timestamp,
                     step_0,
                     latest_0,
                     step_1,
                     min(latest_1) over (PARTITION by aggregation_target,
                                                      prop
                                         ORDER BY timestamp DESC ROWS BETWEEN UNBOUNDED PRECEDING AND 0 PRECEDING) latest_1,
                                        step_2,
                                        min(latest_2) over (PARTITION by aggregation_target,
                                                                         prop
                                                            ORDER BY timestamp DESC ROWS BETWEEN UNBOUNDED PRECEDING AND 0 PRECEDING) latest_2 ,
                                                           if(has(['technology', 'finance'], prop), prop, 'Other') as prop
              FROM
                (SELECT aggregation_target,
                        timestamp,
                        if(event = 'buy', 1, 0) as step_0,
                        if(step_0 = 1, timestamp, null) as latest_0,
                        if(event = 'sign up', 1, 0) as step_1,
                        if(step_1 = 1, timestamp, null) as latest_1,
                        if(event = 'play movie', 1, 0) as step_2,
                        if(step_2 = 1, timestamp, null) as latest_2,
                        trim(BOTH '"'
                             FROM JSONExtractRaw(group_properties_0, 'industry')) AS prop
                 FROM
                   (SELECT e.event as event,
                           e.team_id as team_id,
                           e.distinct_id as distinct_id,
                           e.timestamp as timestamp,
                           pdi.person_id as aggregation_target,
                           groups_0.group_properties_0 as group_properties_0
                    FROM events e
                    INNER JOIN
                      (SELECT distinct_id,
                              argMax(person_id, version) as person_id
                       FROM person_distinct_id2
                       WHERE team_id = 2
                       GROUP BY distinct_id
                       HAVING argMax(is_deleted, version) = 0) AS pdi ON e.distinct_id = pdi.distinct_id
                    INNER JOIN
                      (SELECT group_key,
                              argMax(group_properties, _timestamp) AS group_properties_0
                       FROM groups
                       WHERE team_id = 2
                         AND group_type_index = 0
                       GROUP BY group_key) groups_0 ON $group_0 == groups_0.group_key
                    WHERE team_id = 2
                      AND event IN ['buy', 'play movie', 'sign up']
                      AND timestamp >= '2020-01-01 00:00:00'
                      AND timestamp <= '2020-01-08 23:59:59' ) events
                 WHERE (step_0 = 1
                        OR step_1 = 1
                        OR step_2 = 1) ))
           WHERE step_0 = 1 ))
     GROUP BY aggregation_target,
              steps,
              prop
     HAVING steps = max_steps)
  WHERE steps IN [1, 2, 3]
    AND hasAll(arrayFlatten(array(prop)), arrayFlatten(array('finance')))
  ORDER BY aggregation_target
  LIMIT 100
  OFFSET 0 SETTINGS allow_experimental_window_functions = 1
  '
---
# name: TestFunnelUnorderedStepsBreakdown.test_funnel_breakdown_group.8
  '
  
  SELECT groupArray(value)
  FROM
    (SELECT trim(BOTH '"'
                 FROM JSONExtractRaw(group_properties_0, 'industry')) AS value,
            count(*) as count
     FROM events e
     INNER JOIN
       (SELECT group_key,
               argMax(group_properties, _timestamp) AS group_properties_0
        FROM groups
        WHERE team_id = 2
          AND group_type_index = 0
        GROUP BY group_key) groups_0 ON $group_0 == groups_0.group_key
     WHERE team_id = 2
       AND event = 'sign up'
       AND timestamp >= '2020-01-01 00:00:00'
       AND timestamp <= '2020-01-08 23:59:59'
     GROUP BY value
     ORDER BY count DESC, value DESC
     LIMIT 10
     OFFSET 0)
  '
---
# name: TestFunnelUnorderedStepsBreakdown.test_funnel_breakdown_group.9
  '
  
  SELECT groupArray(value)
  FROM
    (SELECT trim(BOTH '"'
                 FROM JSONExtractRaw(group_properties_0, 'industry')) AS value,
            count(*) as count
     FROM events e
     INNER JOIN
       (SELECT group_key,
               argMax(group_properties, _timestamp) AS group_properties_0
        FROM groups
        WHERE team_id = 2
          AND group_type_index = 0
        GROUP BY group_key) groups_0 ON $group_0 == groups_0.group_key
     WHERE team_id = 2
       AND event = 'sign up'
       AND timestamp >= '2020-01-01 00:00:00'
       AND timestamp <= '2020-01-08 23:59:59'
     GROUP BY value
     ORDER BY count DESC, value DESC
     LIMIT 10
     OFFSET 0)
  '
---<|MERGE_RESOLUTION|>--- conflicted
+++ resolved
@@ -1,5 +1,3 @@
-<<<<<<< HEAD
-=======
 # name: TestFunnelUnorderedStepsBreakdown.test_funnel_aggregate_by_groups_breakdown_group
   '
   
@@ -311,7 +309,6 @@
   GROUP BY prop SETTINGS allow_experimental_window_functions = 1
   '
 ---
->>>>>>> 3274fd7f
 # name: TestFunnelUnorderedStepsBreakdown.test_funnel_breakdown_group
   '
   
@@ -333,7 +330,7 @@
        AND timestamp >= '2020-01-01 00:00:00'
        AND timestamp <= '2020-01-08 23:59:59'
      GROUP BY value
-     ORDER BY count DESC, value DESC
+     ORDER BY count DESC
      LIMIT 10
      OFFSET 0)
   '
@@ -359,7 +356,7 @@
        AND timestamp >= '2020-01-01 00:00:00'
        AND timestamp <= '2020-01-08 23:59:59'
      GROUP BY value
-     ORDER BY count DESC, value DESC
+     ORDER BY count DESC
      LIMIT 10
      OFFSET 0)
   '
@@ -385,7 +382,7 @@
        AND timestamp >= '2020-01-01 00:00:00'
        AND timestamp <= '2020-01-08 23:59:59'
      GROUP BY value
-     ORDER BY count DESC, value DESC
+     ORDER BY count DESC
      LIMIT 10
      OFFSET 0)
   '
@@ -632,7 +629,7 @@
        AND timestamp >= '2020-01-01 00:00:00'
        AND timestamp <= '2020-01-08 23:59:59'
      GROUP BY value
-     ORDER BY count DESC, value DESC
+     ORDER BY count DESC
      LIMIT 10
      OFFSET 0)
   '
@@ -658,7 +655,7 @@
        AND timestamp >= '2020-01-01 00:00:00'
        AND timestamp <= '2020-01-08 23:59:59'
      GROUP BY value
-     ORDER BY count DESC, value DESC
+     ORDER BY count DESC
      LIMIT 10
      OFFSET 0)
   '
@@ -684,7 +681,7 @@
        AND timestamp >= '2020-01-01 00:00:00'
        AND timestamp <= '2020-01-08 23:59:59'
      GROUP BY value
-     ORDER BY count DESC, value DESC
+     ORDER BY count DESC
      LIMIT 10
      OFFSET 0)
   '
@@ -931,7 +928,7 @@
        AND timestamp >= '2020-01-01 00:00:00'
        AND timestamp <= '2020-01-08 23:59:59'
      GROUP BY value
-     ORDER BY count DESC, value DESC
+     ORDER BY count DESC
      LIMIT 10
      OFFSET 0)
   '
@@ -957,7 +954,7 @@
        AND timestamp >= '2020-01-01 00:00:00'
        AND timestamp <= '2020-01-08 23:59:59'
      GROUP BY value
-     ORDER BY count DESC, value DESC
+     ORDER BY count DESC
      LIMIT 10
      OFFSET 0)
   '
@@ -983,7 +980,7 @@
        AND timestamp >= '2020-01-01 00:00:00'
        AND timestamp <= '2020-01-08 23:59:59'
      GROUP BY value
-     ORDER BY count DESC, value DESC
+     ORDER BY count DESC
      LIMIT 10
      OFFSET 0)
   '
@@ -1230,7 +1227,7 @@
        AND timestamp >= '2020-01-01 00:00:00'
        AND timestamp <= '2020-01-08 23:59:59'
      GROUP BY value
-     ORDER BY count DESC, value DESC
+     ORDER BY count DESC
      LIMIT 10
      OFFSET 0)
   '
@@ -1480,7 +1477,7 @@
        AND timestamp >= '2020-01-01 00:00:00'
        AND timestamp <= '2020-01-08 23:59:59'
      GROUP BY value
-     ORDER BY count DESC, value DESC
+     ORDER BY count DESC
      LIMIT 10
      OFFSET 0)
   '
@@ -1506,7 +1503,7 @@
        AND timestamp >= '2020-01-01 00:00:00'
        AND timestamp <= '2020-01-08 23:59:59'
      GROUP BY value
-     ORDER BY count DESC, value DESC
+     ORDER BY count DESC
      LIMIT 10
      OFFSET 0)
   '
@@ -1532,7 +1529,7 @@
        AND timestamp >= '2020-01-01 00:00:00'
        AND timestamp <= '2020-01-08 23:59:59'
      GROUP BY value
-     ORDER BY count DESC, value DESC
+     ORDER BY count DESC
      LIMIT 10
      OFFSET 0)
   '
@@ -1779,7 +1776,7 @@
        AND timestamp >= '2020-01-01 00:00:00'
        AND timestamp <= '2020-01-08 23:59:59'
      GROUP BY value
-     ORDER BY count DESC, value DESC
+     ORDER BY count DESC
      LIMIT 10
      OFFSET 0)
   '
@@ -1805,7 +1802,7 @@
        AND timestamp >= '2020-01-01 00:00:00'
        AND timestamp <= '2020-01-08 23:59:59'
      GROUP BY value
-     ORDER BY count DESC, value DESC
+     ORDER BY count DESC
      LIMIT 10
      OFFSET 0)
   '
