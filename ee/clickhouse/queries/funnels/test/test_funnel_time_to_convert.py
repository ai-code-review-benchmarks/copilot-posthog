from uuid import uuid4

from ee.clickhouse.models.event import create_event
from ee.clickhouse.queries.funnels import ClickhouseFunnel, ClickhouseFunnelStrict, ClickhouseFunnelUnordered
from ee.clickhouse.queries.funnels.funnel_time_to_convert import ClickhouseFunnelTimeToConvert
from ee.clickhouse.util import ClickhouseTestMixin
from posthog.constants import INSIGHT_FUNNELS, TRENDS_LINEAR
from posthog.models.filters import Filter
from posthog.models.person import Person
from posthog.test.base import APIBaseTest

FORMAT_TIME = "%Y-%m-%d %H:%M:%S"
FORMAT_TIME_DAY_END = "%Y-%m-%d 23:59:59"


def _create_person(**kwargs):
    person = Person.objects.create(**kwargs)
    return Person(id=person.uuid, uuid=person.uuid)


def _create_event(**kwargs):
    kwargs.update({"event_uuid": uuid4()})
    create_event(**kwargs)


class TestFunnelTrends(ClickhouseTestMixin, APIBaseTest):
    maxDiff = None

    def test_auto_bin_count(self):
        _create_person(distinct_ids=["user a"], team=self.team)
        _create_person(distinct_ids=["user b"], team=self.team)
        _create_person(distinct_ids=["user c"], team=self.team)

        _create_event(event="step one", distinct_id="user a", team=self.team, timestamp="2021-06-08 18:00:00")
        _create_event(event="step two", distinct_id="user a", team=self.team, timestamp="2021-06-08 19:00:00")
        # Converted from 0 to 1 in 3600 s
        _create_event(event="step three", distinct_id="user a", team=self.team, timestamp="2021-06-08 21:00:00")

        _create_event(event="step one", distinct_id="user b", team=self.team, timestamp="2021-06-09 13:00:00")
        _create_event(event="step two", distinct_id="user b", team=self.team, timestamp="2021-06-09 13:37:00")
        # Converted from 0 to 1 in 2200 s

        _create_event(event="step one", distinct_id="user c", team=self.team, timestamp="2021-06-11 07:00:00")
        _create_event(event="step two", distinct_id="user c", team=self.team, timestamp="2021-06-12 06:00:00")
        # Converted from 0 to 1 in 82_800 s

        filter = Filter(
            data={
                "insight": INSIGHT_FUNNELS,
                "interval": "day",
                "date_from": "2021-06-07 00:00:00",
                "date_to": "2021-06-13 23:59:59",
                "funnel_to_step": 1,
                "funnel_window_days": 7,
                "events": [
                    {"id": "step one", "order": 0},
                    {"id": "step two", "order": 1},
                    {"id": "step three", "order": 2},
                ],
            }
        )

        funnel_trends = ClickhouseFunnelTimeToConvert(filter, self.team, ClickhouseFunnel)
        results = funnel_trends.run()

        # Autobinned using the minimum time to convert, maximum time to convert, and sample count
        self.assertEqual(
            results,
            [
                (2220.0, 2),  # Reached step 1 from step 0 in at least 2200 s but less than 29_080 s - users A and B
                (29080.0, 0),  # Analogous to above, just an interval (in this case 26_880 s) up - no users
                (55940.0, 0),  # Same as above
                (82800.0, 1),  # Reached step 1 from step 0 in at least 82_800 s but less than 109_680 s - user C
            ],
        )

    def test_custom_bin_count(self):
        _create_person(distinct_ids=["user a"], team=self.team)
        _create_person(distinct_ids=["user b"], team=self.team)
        _create_person(distinct_ids=["user c"], team=self.team)

        _create_event(event="step one", distinct_id="user a", team=self.team, timestamp="2021-06-08 18:00:00")
        _create_event(event="step two", distinct_id="user a", team=self.team, timestamp="2021-06-08 19:00:00")
        # Converted from 0 to 1 in 3600 s
        _create_event(event="step three", distinct_id="user a", team=self.team, timestamp="2021-06-08 21:00:00")

        _create_event(event="step one", distinct_id="user b", team=self.team, timestamp="2021-06-09 13:00:00")
        _create_event(event="step two", distinct_id="user b", team=self.team, timestamp="2021-06-09 13:37:00")
        # Converted from 0 to 1 in 2200 s

        _create_event(event="step one", distinct_id="user c", team=self.team, timestamp="2021-06-11 07:00:00")
        _create_event(event="step two", distinct_id="user c", team=self.team, timestamp="2021-06-12 06:00:00")
        # Converted from 0 to 1 in 82_800 s

        filter = Filter(
            data={
                "insight": INSIGHT_FUNNELS,
                "interval": "day",
                "date_from": "2021-06-07 00:00:00",
                "date_to": "2021-06-13 23:59:59",
                "funnel_to_step": 1,
                "funnel_window_days": 7,
                "bin_count": 7,
                "events": [
                    {"id": "step one", "order": 0},
                    {"id": "step two", "order": 1},
                    {"id": "step three", "order": 2},
                ],
            }
        )

        funnel_trends = ClickhouseFunnelTimeToConvert(filter, self.team, ClickhouseFunnel)
        results = funnel_trends.run()

        # 7 bins, autoscaled to work best with minimum time to convert and maximum time to convert at hand
        self.assertEqual(
            results,
            [
                (2220.0, 2),  # Reached step 1 from step 0 in at least 2200 s but less than 13_732 s - users A and B
                (13732.0, 0),  # Analogous to above, just an interval (in this case 13_732 s) up - no users
                (25244.0, 0),  # And so on
                (36756.0, 0),
                (48268.0, 0),
                (59780.0, 0),
                (71292.0, 1),  # Reached step 1 from step 0 in at least 71_292 s but less than 82_804 s - user C
                (82804.0, 0),
            ],
        )

    def test_basic_unordered(self):
        _create_person(distinct_ids=["user a"], team=self.team)
        _create_person(distinct_ids=["user b"], team=self.team)
        _create_person(distinct_ids=["user c"], team=self.team)

        _create_event(event="step three", distinct_id="user a", team=self.team, timestamp="2021-06-08 18:00:00")
        _create_event(event="step one", distinct_id="user a", team=self.team, timestamp="2021-06-08 19:00:00")
        _create_event(event="step two", distinct_id="user a", team=self.team, timestamp="2021-06-08 21:00:00")

        _create_event(event="step one", distinct_id="user b", team=self.team, timestamp="2021-06-09 13:00:00")
        _create_event(event="step two", distinct_id="user b", team=self.team, timestamp="2021-06-09 13:37:00")

        _create_event(event="step two", distinct_id="user c", team=self.team, timestamp="2021-06-11 07:00:00")
        _create_event(event="step one", distinct_id="user c", team=self.team, timestamp="2021-06-12 06:00:00")

        filter = Filter(
            data={
                "insight": INSIGHT_FUNNELS,
                "display": TRENDS_LINEAR,
                "interval": "day",
                "date_from": "2021-06-07 00:00:00",
                "date_to": "2021-06-13 23:59:59",
                "funnel_to_step": 1,
                "funnel_window_days": 7,
                "events": [
                    {"id": "step one", "order": 0},
                    {"id": "step two", "order": 1},
                    {"id": "step three", "order": 2},
                ],
            }
        )

        funnel_trends = ClickhouseFunnelTimeToConvert(filter, self.team, ClickhouseFunnelUnordered)
        results = funnel_trends.run()

        # Autobinned using the minimum time to convert, maximum time to convert, and sample count
        self.assertEqual(
            results,
            [
                (2220.0, 2),  # Reached step 1 from step 0 in at least 2200 s but less than 29_080 s - users A and B
                (29080.0, 0),  # Analogous to above, just an interval (in this case 26_880 s) up - no users
                (55940.0, 0),  # Same as above
                (82800.0, 1),  # Reached step 1 from step 0 in at least 82_800 s but less than 109_680 s - user C
            ],
        )

    def test_basic_strict(self):
        _create_person(distinct_ids=["user a"], team=self.team)
        _create_person(distinct_ids=["user b"], team=self.team)
        _create_person(distinct_ids=["user c"], team=self.team)
        _create_person(distinct_ids=["user d"], team=self.team)

        _create_event(event="step one", distinct_id="user a", team=self.team, timestamp="2021-06-08 18:00:00")
        _create_event(event="step two", distinct_id="user a", team=self.team, timestamp="2021-06-08 19:00:00")
        _create_event(event="step three", distinct_id="user a", team=self.team, timestamp="2021-06-08 21:00:00")

        _create_event(event="step one", distinct_id="user b", team=self.team, timestamp="2021-06-09 13:00:00")
        _create_event(event="step two", distinct_id="user b", team=self.team, timestamp="2021-06-09 13:37:00")
        _create_event(event="blah", distinct_id="user b", team=self.team, timestamp="2021-06-09 13:38:00")
        _create_event(event="step three", distinct_id="user b", team=self.team, timestamp="2021-06-09 13:39:00")

        _create_event(event="step one", distinct_id="user c", team=self.team, timestamp="2021-06-11 07:00:00")
        _create_event(event="step two", distinct_id="user c", team=self.team, timestamp="2021-06-12 06:00:00")

        _create_event(event="step one", distinct_id="user d", team=self.team, timestamp="2021-06-11 07:00:00")
        _create_event(event="blah", distinct_id="user d", team=self.team, timestamp="2021-06-12 07:00:00")
        _create_event(event="step two", distinct_id="user d", team=self.team, timestamp="2021-06-12 09:00:00")

        filter = Filter(
            data={
                "insight": INSIGHT_FUNNELS,
                "display": TRENDS_LINEAR,
                "interval": "day",
                "date_from": "2021-06-07 00:00:00",
                "date_to": "2021-06-13 23:59:59",
                "funnel_to_step": 1,
                "funnel_window_days": 7,
                "events": [
                    {"id": "step one", "order": 0},
                    {"id": "step two", "order": 1},
                    {"id": "step three", "order": 2},
                ],
            }
        )

<<<<<<< HEAD
        funnel_trends = ClickhouseFunnelTimeToConvert(filter, self.team, ClickhouseFunnel)
        results = funnel_trends.run()

        # Autobinned using the maximum time to convert
        # Since the maximum time to step 1 from 0 is user C's 23 h (82_800 s) and the number of bins is 10,
        # each bin is an interval of 8280 s, starting with 0, left-inclusive
        self.assertEqual(
            results,
            [
                (8280.0, 2),  # Reached step 1 from step 0 in less than 8280 s - users A and B fall into this bin
                (16560.0, 0),  # Reached step 1 from step 0 in at least 8280 s but less than 16_560 s - no users
                (24840.0, 0),  # And so on
                (33120.0, 0),
                (41400.0, 0),
                (49680.0, 0),
                (57960.0, 0),
                (66240.0, 0),
                (74520.0, 0),
                (82800.0, 0),
                (91080.0, 1),  # >= 82_800 && < 91_080 - user C falls into this bin, with a time of exactly 82_800 s
            ],
        )

    def test_basic_unordered(self):
        _create_person(distinct_ids=["user a"], team=self.team)
        _create_person(distinct_ids=["user b"], team=self.team)
        _create_person(distinct_ids=["user c"], team=self.team)

        _create_event(event="step three", distinct_id="user a", team=self.team, timestamp="2021-06-08 18:00:00")
        _create_event(event="step one", distinct_id="user a", team=self.team, timestamp="2021-06-08 19:00:00")
        _create_event(event="step two", distinct_id="user a", team=self.team, timestamp="2021-06-08 21:00:00")

        _create_event(event="step one", distinct_id="user b", team=self.team, timestamp="2021-06-09 13:00:00")
        _create_event(event="step two", distinct_id="user b", team=self.team, timestamp="2021-06-09 13:37:00")

        _create_event(event="step two", distinct_id="user c", team=self.team, timestamp="2021-06-11 07:00:00")
        _create_event(event="step one", distinct_id="user c", team=self.team, timestamp="2021-06-12 06:00:00")

        filter = Filter(
            data={
                "insight": INSIGHT_FUNNELS,
                "display": TRENDS_LINEAR,
                "interval": "day",
                "date_from": "2021-06-07 00:00:00",
                "date_to": "2021-06-13 23:59:59",
                "funnel_to_step": 1,
                "funnel_window_days": 7,
                "events": [
                    {"id": "step one", "order": 0},
                    {"id": "step two", "order": 1},
                    {"id": "step three", "order": 2},
                ],
            }
        )

        funnel_trends = ClickhouseFunnelTimeToConvert(filter, self.team, ClickhouseFunnelUnordered)
        results = funnel_trends.run()

        # Autobinned using the maximum time to convert
        # Since the maximum time to step 1 from 0 is user C's 23 h (82_800 s) and the number of bins is 10,
        # each bin is an interval of 8280 s, starting with 0, left-inclusive
        self.assertEqual(
            results,
            [
                (8280.0, 2),  # Reached step 1 from step 0 in less than 8280 s - users A and B fall into this bin
                (16560.0, 0),  # Reached step 1 from step 0 in at least 8280 s but less than 16_560 s - no users
                (24840.0, 0),  # And so on
                (33120.0, 0),
                (41400.0, 0),
                (49680.0, 0),
                (57960.0, 0),
                (66240.0, 0),
                (74520.0, 0),
                (82800.0, 0),
                (91080.0, 1),  # >= 82_800 && < 91_080 - user C falls into this bin, with a time of exactly 82_800 s
            ],
        )

    def test_basic_strict(self):
        _create_person(distinct_ids=["user a"], team=self.team)
        _create_person(distinct_ids=["user b"], team=self.team)
        _create_person(distinct_ids=["user c"], team=self.team)
        _create_person(distinct_ids=["user d"], team=self.team)

        _create_event(event="step one", distinct_id="user a", team=self.team, timestamp="2021-06-08 18:00:00")
        _create_event(event="step two", distinct_id="user a", team=self.team, timestamp="2021-06-08 19:00:00")
        _create_event(event="step three", distinct_id="user a", team=self.team, timestamp="2021-06-08 21:00:00")

        _create_event(event="step one", distinct_id="user b", team=self.team, timestamp="2021-06-09 13:00:00")
        _create_event(event="step two", distinct_id="user b", team=self.team, timestamp="2021-06-09 13:37:00")
        _create_event(event="blah", distinct_id="user b", team=self.team, timestamp="2021-06-09 13:38:00")
        _create_event(event="step three", distinct_id="user b", team=self.team, timestamp="2021-06-09 13:39:00")

        _create_event(event="step one", distinct_id="user c", team=self.team, timestamp="2021-06-11 07:00:00")
        _create_event(event="step two", distinct_id="user c", team=self.team, timestamp="2021-06-12 06:00:00")

        _create_event(event="step one", distinct_id="user d", team=self.team, timestamp="2021-06-11 07:00:00")
        _create_event(event="blah", distinct_id="user d", team=self.team, timestamp="2021-06-12 07:00:00")
        _create_event(event="step two", distinct_id="user d", team=self.team, timestamp="2021-06-12 09:00:00")

        filter = Filter(
            data={
                "insight": INSIGHT_FUNNELS,
                "display": TRENDS_LINEAR,
                "interval": "day",
                "date_from": "2021-06-07 00:00:00",
                "date_to": "2021-06-13 23:59:59",
                "funnel_to_step": 1,
                "funnel_window_days": 7,
                "events": [
                    {"id": "step one", "order": 0},
                    {"id": "step two", "order": 1},
                    {"id": "step three", "order": 2},
                ],
            }
        )

=======
>>>>>>> f73193c2
        funnel_trends = ClickhouseFunnelTimeToConvert(filter, self.team, ClickhouseFunnelStrict)
        results = funnel_trends.run()

        # Autobinned using the minimum time to convert, maximum time to convert, and sample count
        self.assertEqual(
            results,
            [
                (2220.0, 2),  # Reached step 1 from step 0 in at least 2200 s but less than 29_080 s - users A and B
                (29080.0, 0),  # Analogous to above, just an interval (in this case 26_880 s) up - no users
                (55940.0, 0),  # Same as above
                (82800.0, 1),  # Reached step 1 from step 0 in at least 82_800 s but less than 109_680 s - user C
            ],
        )<|MERGE_RESOLUTION|>--- conflicted
+++ resolved
@@ -212,126 +212,6 @@
             }
         )
 
-<<<<<<< HEAD
-        funnel_trends = ClickhouseFunnelTimeToConvert(filter, self.team, ClickhouseFunnel)
-        results = funnel_trends.run()
-
-        # Autobinned using the maximum time to convert
-        # Since the maximum time to step 1 from 0 is user C's 23 h (82_800 s) and the number of bins is 10,
-        # each bin is an interval of 8280 s, starting with 0, left-inclusive
-        self.assertEqual(
-            results,
-            [
-                (8280.0, 2),  # Reached step 1 from step 0 in less than 8280 s - users A and B fall into this bin
-                (16560.0, 0),  # Reached step 1 from step 0 in at least 8280 s but less than 16_560 s - no users
-                (24840.0, 0),  # And so on
-                (33120.0, 0),
-                (41400.0, 0),
-                (49680.0, 0),
-                (57960.0, 0),
-                (66240.0, 0),
-                (74520.0, 0),
-                (82800.0, 0),
-                (91080.0, 1),  # >= 82_800 && < 91_080 - user C falls into this bin, with a time of exactly 82_800 s
-            ],
-        )
-
-    def test_basic_unordered(self):
-        _create_person(distinct_ids=["user a"], team=self.team)
-        _create_person(distinct_ids=["user b"], team=self.team)
-        _create_person(distinct_ids=["user c"], team=self.team)
-
-        _create_event(event="step three", distinct_id="user a", team=self.team, timestamp="2021-06-08 18:00:00")
-        _create_event(event="step one", distinct_id="user a", team=self.team, timestamp="2021-06-08 19:00:00")
-        _create_event(event="step two", distinct_id="user a", team=self.team, timestamp="2021-06-08 21:00:00")
-
-        _create_event(event="step one", distinct_id="user b", team=self.team, timestamp="2021-06-09 13:00:00")
-        _create_event(event="step two", distinct_id="user b", team=self.team, timestamp="2021-06-09 13:37:00")
-
-        _create_event(event="step two", distinct_id="user c", team=self.team, timestamp="2021-06-11 07:00:00")
-        _create_event(event="step one", distinct_id="user c", team=self.team, timestamp="2021-06-12 06:00:00")
-
-        filter = Filter(
-            data={
-                "insight": INSIGHT_FUNNELS,
-                "display": TRENDS_LINEAR,
-                "interval": "day",
-                "date_from": "2021-06-07 00:00:00",
-                "date_to": "2021-06-13 23:59:59",
-                "funnel_to_step": 1,
-                "funnel_window_days": 7,
-                "events": [
-                    {"id": "step one", "order": 0},
-                    {"id": "step two", "order": 1},
-                    {"id": "step three", "order": 2},
-                ],
-            }
-        )
-
-        funnel_trends = ClickhouseFunnelTimeToConvert(filter, self.team, ClickhouseFunnelUnordered)
-        results = funnel_trends.run()
-
-        # Autobinned using the maximum time to convert
-        # Since the maximum time to step 1 from 0 is user C's 23 h (82_800 s) and the number of bins is 10,
-        # each bin is an interval of 8280 s, starting with 0, left-inclusive
-        self.assertEqual(
-            results,
-            [
-                (8280.0, 2),  # Reached step 1 from step 0 in less than 8280 s - users A and B fall into this bin
-                (16560.0, 0),  # Reached step 1 from step 0 in at least 8280 s but less than 16_560 s - no users
-                (24840.0, 0),  # And so on
-                (33120.0, 0),
-                (41400.0, 0),
-                (49680.0, 0),
-                (57960.0, 0),
-                (66240.0, 0),
-                (74520.0, 0),
-                (82800.0, 0),
-                (91080.0, 1),  # >= 82_800 && < 91_080 - user C falls into this bin, with a time of exactly 82_800 s
-            ],
-        )
-
-    def test_basic_strict(self):
-        _create_person(distinct_ids=["user a"], team=self.team)
-        _create_person(distinct_ids=["user b"], team=self.team)
-        _create_person(distinct_ids=["user c"], team=self.team)
-        _create_person(distinct_ids=["user d"], team=self.team)
-
-        _create_event(event="step one", distinct_id="user a", team=self.team, timestamp="2021-06-08 18:00:00")
-        _create_event(event="step two", distinct_id="user a", team=self.team, timestamp="2021-06-08 19:00:00")
-        _create_event(event="step three", distinct_id="user a", team=self.team, timestamp="2021-06-08 21:00:00")
-
-        _create_event(event="step one", distinct_id="user b", team=self.team, timestamp="2021-06-09 13:00:00")
-        _create_event(event="step two", distinct_id="user b", team=self.team, timestamp="2021-06-09 13:37:00")
-        _create_event(event="blah", distinct_id="user b", team=self.team, timestamp="2021-06-09 13:38:00")
-        _create_event(event="step three", distinct_id="user b", team=self.team, timestamp="2021-06-09 13:39:00")
-
-        _create_event(event="step one", distinct_id="user c", team=self.team, timestamp="2021-06-11 07:00:00")
-        _create_event(event="step two", distinct_id="user c", team=self.team, timestamp="2021-06-12 06:00:00")
-
-        _create_event(event="step one", distinct_id="user d", team=self.team, timestamp="2021-06-11 07:00:00")
-        _create_event(event="blah", distinct_id="user d", team=self.team, timestamp="2021-06-12 07:00:00")
-        _create_event(event="step two", distinct_id="user d", team=self.team, timestamp="2021-06-12 09:00:00")
-
-        filter = Filter(
-            data={
-                "insight": INSIGHT_FUNNELS,
-                "display": TRENDS_LINEAR,
-                "interval": "day",
-                "date_from": "2021-06-07 00:00:00",
-                "date_to": "2021-06-13 23:59:59",
-                "funnel_to_step": 1,
-                "funnel_window_days": 7,
-                "events": [
-                    {"id": "step one", "order": 0},
-                    {"id": "step two", "order": 1},
-                    {"id": "step three", "order": 2},
-                ],
-            }
-        )
-
-=======
->>>>>>> f73193c2
         funnel_trends = ClickhouseFunnelTimeToConvert(filter, self.team, ClickhouseFunnelStrict)
         results = funnel_trends.run()
 
