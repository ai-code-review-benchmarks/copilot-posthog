from typing import cast

from ee.clickhouse.queries.funnels.funnel_unordered import ClickhouseFunnelUnordered
from ee.clickhouse.sql.funnels.funnel import FUNNEL_PERSONS_BY_STEP_SQL
from posthog.models import Person


class ClickhouseFunnelUnorderedPersons(ClickhouseFunnelUnordered):
    def get_query(self):
        return FUNNEL_PERSONS_BY_STEP_SQL.format(
            offset=self._filter.offset,
            steps_per_person_query=self.get_step_counts_query(),
            persons_steps=self._get_funnel_person_step_condition(),
<<<<<<< HEAD
            extra_columns=", timestamp",
=======
            extra_fields=self._get_timestamp_outer_select(),
>>>>>>> 2ae020d6
        )

    def _format_results(self, results):
        people = Person.objects.filter(team_id=self._team.pk, uuid__in=[val[0] for val in results])

        from posthog.api.person import PersonSerializer

        return PersonSerializer(people, many=True).data, len(results) > cast(int, self._filter.limit) - 1<|MERGE_RESOLUTION|>--- conflicted
+++ resolved
@@ -11,11 +11,7 @@
             offset=self._filter.offset,
             steps_per_person_query=self.get_step_counts_query(),
             persons_steps=self._get_funnel_person_step_condition(),
-<<<<<<< HEAD
-            extra_columns=", timestamp",
-=======
             extra_fields=self._get_timestamp_outer_select(),
->>>>>>> 2ae020d6
         )
 
     def _format_results(self, results):
