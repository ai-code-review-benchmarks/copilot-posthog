import asyncio
import hashlib
import json
from time import time
from typing import Any, Dict, List, Optional, Tuple

import sqlparse
from aioch import Client
from asgiref.sync import async_to_sync
from clickhouse_driver import Client as SyncClient
from clickhouse_pool import ChPool
from django.conf import settings as app_settings
from django.core.cache import cache
from django.utils.timezone import now
from sentry_sdk.api import capture_exception

from posthog import redis
from posthog.constants import RDBMS
from posthog.internal_metrics import timing
from posthog.settings import (
    CLICKHOUSE_ASYNC,
    CLICKHOUSE_CA,
    CLICKHOUSE_CONN_POOL_MAX,
    CLICKHOUSE_CONN_POOL_MIN,
    CLICKHOUSE_DATABASE,
    CLICKHOUSE_HOST,
    CLICKHOUSE_PASSWORD,
    CLICKHOUSE_SECURE,
    CLICKHOUSE_USER,
    CLICKHOUSE_VERIFY,
    PRIMARY_DB,
    TEST,
)
from posthog.utils import get_safe_cache

CACHE_TTL = 60  # seconds

_request_information: Optional[Dict] = None

if PRIMARY_DB != RDBMS.CLICKHOUSE:
    ch_client = None  # type: Client

    def async_execute(query, args=None, settings=None, with_column_types=False):
        return

    def sync_execute(query, args=None, settings=None, with_column_types=False):
        return

    def cache_sync_execute(query, args=None, redis_client=None, ttl=None, settings=None, with_column_types=False):
        return


else:
    if not TEST and CLICKHOUSE_ASYNC:
        ch_client = Client(
            host=CLICKHOUSE_HOST,
            database=CLICKHOUSE_DATABASE,
            secure=CLICKHOUSE_SECURE,
            user=CLICKHOUSE_USER,
            password=CLICKHOUSE_PASSWORD,
            ca_certs=CLICKHOUSE_CA,
            verify=CLICKHOUSE_VERIFY,
        )

        ch_pool = ChPool(
            host=CLICKHOUSE_HOST,
            database=CLICKHOUSE_DATABASE,
            secure=CLICKHOUSE_SECURE,
            user=CLICKHOUSE_USER,
            password=CLICKHOUSE_PASSWORD,
            ca_certs=CLICKHOUSE_CA,
            verify=CLICKHOUSE_VERIFY,
            connections_min=CLICKHOUSE_CONN_POOL_MIN,
            connections_max=CLICKHOUSE_CONN_POOL_MAX,
        )

        @async_to_sync
        async def async_execute(query, args=None, settings=None, with_column_types=False):
            loop = asyncio.get_event_loop()
            task = loop.create_task(
                ch_client.execute(query, args, settings=settings, with_column_types=with_column_types)
            )
            return task

    else:
        # if this is a test use the sync client
        ch_client = SyncClient(
            host=CLICKHOUSE_HOST,
            database=CLICKHOUSE_DATABASE,
            secure=CLICKHOUSE_SECURE,
            user=CLICKHOUSE_USER,
            password=CLICKHOUSE_PASSWORD,
            ca_certs=CLICKHOUSE_CA,
            verify=CLICKHOUSE_VERIFY,
        )

        ch_pool = ChPool(
            host=CLICKHOUSE_HOST,
            database=CLICKHOUSE_DATABASE,
            secure=CLICKHOUSE_SECURE,
            user=CLICKHOUSE_USER,
            password=CLICKHOUSE_PASSWORD,
            ca_certs=CLICKHOUSE_CA,
            verify=CLICKHOUSE_VERIFY,
            connections_min=CLICKHOUSE_CONN_POOL_MIN,
            connections_max=CLICKHOUSE_CONN_POOL_MAX,
        )

        def async_execute(query, args=None, settings=None, with_column_types=False):
            return sync_execute(query, args, settings=settings, with_column_types=with_column_types)

    def cache_sync_execute(query, args=None, redis_client=None, ttl=CACHE_TTL, settings=None, with_column_types=False):
        if not redis_client:
            redis_client = redis.get_client()
        key = _key_hash(query, args)
        if redis_client.exists(key):
            result = _deserialize(redis_client.get(key))
            return result
        else:
            result = sync_execute(query, args, settings=settings, with_column_types=with_column_types)
            redis_client.set(key, _serialize(result), ex=ttl)
            return result

    def sync_execute(query, args=None, settings=None, with_column_types=False):
        with ch_pool.get_client() as client:
            start_time = time()
            tags = {}
            try:
                sql, tags = _annotate_tagged_query(query, args)
<<<<<<< HEAD
                result = client.execute(sql, args, settings=settings)
                print(result)
=======
                result = client.execute(sql, args, settings=settings, with_column_types=with_column_types)
>>>>>>> b15232a9
            except Exception as e:
                tags["failed"] = True
                tags["reason"] = str(e)
                raise e
            finally:
                execution_time = time() - start_time
                timing("clickhouse_sync_execution_time", execution_time * 1000.0, tags=tags)
                if app_settings.SHELL_PLUS_PRINT_SQL:
                    print(format_sql(query, args))
                    print("Execution time: %.6fs" % (execution_time,))
                if _request_information is not None and _request_information.get("save", False):
                    save_query(query, args, execution_time)
        return result


def _deserialize(result_bytes: bytes) -> List[Tuple]:
    results = []
    for x in json.loads(result_bytes):
        results.append(tuple(x))
    return results


def _serialize(result: Any) -> bytes:
    return json.dumps(result).encode("utf-8")


def _key_hash(query: str, args: Any) -> bytes:
    key = hashlib.md5(query.encode("utf-8") + json.dumps(args).encode("utf-8")).digest()
    return key


def _annotate_tagged_query(query, args):
    tags = {"kind": (_request_information or {}).get("kind"), "id": (_request_information or {}).get("id")}
    if isinstance(args, dict) and "team_id" in args:
        tags["team_id"] = args["team_id"]
    # Annotate the query with information on the request/task
    if _request_information is not None:
        query = f"/* {_request_information['kind']}:{_request_information['id'].replace('/', '_')} */ {query}"

    return query, tags


def format_sql(sql, params, colorize=True):
    substitute_params = (
        ch_client.substitute_params if isinstance(ch_client, SyncClient) else ch_client._client.substitute_params
    )
    sql = substitute_params(sql, params or {})
    sql = sqlparse.format(sql, reindent_aligned=True)
    if colorize:
        try:
            import pygments.formatters
            import pygments.lexers

            sql = pygments.highlight(
                sql, pygments.lexers.get_lexer_by_name("sql"), pygments.formatters.TerminalFormatter()
            )
        except:
            pass

    return sql


def save_query(sql: str, params: Dict, execution_time: float) -> None:
    """
    Save query for debugging purposes
    """
    if _request_information is None:
        return

    try:
        key = "save_query_{}".format(_request_information["user_id"])
        queries = json.loads(get_safe_cache(key) or "[]")

        queries.insert(
            0,
            {
                "timestamp": now().isoformat(),
                "query": format_sql(sql, params, colorize=False),
                "execution_time": execution_time,
            },
        )
        cache.set(key, json.dumps(queries), timeout=120)
    except Exception as e:
        capture_exception(e)<|MERGE_RESOLUTION|>--- conflicted
+++ resolved
@@ -127,12 +127,8 @@
             tags = {}
             try:
                 sql, tags = _annotate_tagged_query(query, args)
-<<<<<<< HEAD
-                result = client.execute(sql, args, settings=settings)
+                result = client.execute(sql, args, settings=settings, with_column_types=with_column_types)
                 print(result)
-=======
-                result = client.execute(sql, args, settings=settings, with_column_types=with_column_types)
->>>>>>> b15232a9
             except Exception as e:
                 tags["failed"] = True
                 tags["reason"] = str(e)
