version: '3'

services:
    db:
        image: postgres:12-alpine
        environment:
            POSTGRES_USER: posthog
            POSTGRES_DB: posthog
            POSTGRES_PASSWORD: posthog
        ports:
            - '5439:5432'
    redis:
        image: 'redis:alpine'
        ports:
            - '6379:6379'
    clickhouse:
        image: yandex/clickhouse-server
        depends_on:
            - kafka
        ports:
            - '8123:8123'
            - '9000:9000'
            - '9440:9440'
            - '9009:9009'
        volumes:
            - ./idl:/idl
            - ../docker/clickhouse/docker-entrypoint-initdb.d:/docker-entrypoint-initdb.d
            - ../docker/clickhouse/config.xml:/etc/clickhouse-server/config.xml
    zookeeper:
        image: wurstmeister/zookeeper
    kafka:
        image: wurstmeister/kafka
        depends_on:
            - zookeeper
        ports:
            - '9092:9092'
        environment:
            KAFKA_ADVERTISED_HOST_NAME: kafka
            KAFKA_ZOOKEEPER_CONNECT: zookeeper:2181
    test:
        build:
            context: ../
            dockerfile: dev.Dockerfile
        command: ./ee/bin/docker-ch-test
        volumes:
            - ..:/code
        environment:
            DATABASE_URL: 'postgres://posthog:posthog@db:5432/posthog'
            CLICKHOUSE_HOST: 'clickhouse'
            CLICKHOUSE_DATABASE: 'posthog'
            CLICKHOUSE_SECURE: 'false'
            CLICKHOUSE_VERIFY: 'false'
            KAFKA_URL: 'kafka://kafka'
            REDIS_URL: 'redis://redis:6379/'
            SECRET_KEY: 'alsdfjiosdajfklalsdjkf'
            DEBUG: 'true'
            PRIMARY_DB: 'clickhouse'
<<<<<<< HEAD
            TEST: 'true'
=======
        depends_on:
            - db
            - redis
        links:
            - db:db
            - redis:redis
            - kafka:kafka
    plugins:
        image: posthog/plugin-server:0.15.4
        restart: on-failure
        environment:
            DATABASE_URL: 'postgres://posthog:posthog@db:5432/posthog'
            KAFKA_ENABLED: 'true'
            KAFKA_HOSTS: 'kafka:9092'
            REDIS_URL: 'redis://redis:6379/'
            CLICKHOUSE_HOST: 'clickhouse'
>>>>>>> 360445b6
        depends_on:
            - db
            - redis
            - clickhouse
            - kafka
        links:
            - db:db
            - redis:redis
            - clickhouse:clickhouse
            - kafka:kafka
        ports:
            - '8000:8000'
            - '8234:8234'<|MERGE_RESOLUTION|>--- conflicted
+++ resolved
@@ -55,26 +55,7 @@
             SECRET_KEY: 'alsdfjiosdajfklalsdjkf'
             DEBUG: 'true'
             PRIMARY_DB: 'clickhouse'
-<<<<<<< HEAD
             TEST: 'true'
-=======
-        depends_on:
-            - db
-            - redis
-        links:
-            - db:db
-            - redis:redis
-            - kafka:kafka
-    plugins:
-        image: posthog/plugin-server:0.15.4
-        restart: on-failure
-        environment:
-            DATABASE_URL: 'postgres://posthog:posthog@db:5432/posthog'
-            KAFKA_ENABLED: 'true'
-            KAFKA_HOSTS: 'kafka:9092'
-            REDIS_URL: 'redis://redis:6379/'
-            CLICKHOUSE_HOST: 'clickhouse'
->>>>>>> 360445b6
         depends_on:
             - db
             - redis
@@ -84,7 +65,4 @@
             - db:db
             - redis:redis
             - clickhouse:clickhouse
-            - kafka:kafka
-        ports:
-            - '8000:8000'
-            - '8234:8234'+            - kafka:kafka