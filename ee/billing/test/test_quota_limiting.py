import time
from unittest.mock import patch
from uuid import uuid4

from dateutil.relativedelta import relativedelta
from django.utils import timezone
from django.utils.timezone import now
from freezegun import freeze_time

from ee.billing.quota_limiting import (
    QUOTA_LIMIT_DATA_RETENTION_FLAG,
    QUOTA_LIMITER_CACHE_KEY,
    QUOTA_OVERAGE_RETENTION_CACHE_KEY,
    QuotaResource,
    determine_org_quota_limit_or_data_retention,
    list_limited_team_attributes,
    replace_limited_team_tokens,
    set_org_usage_summary,
    sync_org_quota_limits,
    update_all_org_billing_quotas,
)
from posthog.api.test.test_team import create_team
from posthog.redis import get_client
from posthog.test.base import BaseTest, _create_event


class TestQuotaLimiting(BaseTest):
    CLASS_DATA_LEVEL_SETUP = False

    def setUp(self) -> None:
        super().setUp()
        self.redis_client = get_client()
        self.redis_client.delete("QUOTA_OVERAGE_RETENTION_CACHE_KEYevents")
        self.redis_client.delete("QUOTA_OVERAGE_RETENTION_CACHE_KEYrecordings")
        self.redis_client.delete("QUOTA_OVERAGE_RETENTION_CACHE_KEYrows_synced")

    @patch("posthoganalytics.capture")
    @patch("posthoganalytics.feature_enabled", return_value=True)
    def test_dont_quota_limit_feature_flag_enabled(self, patch_feature_enabled, patch_capture) -> None:
        with self.settings(USE_TZ=False):
            self.organization.usage = {
                "events": {"usage": 99, "limit": 100},
                "recordings": {"usage": 1, "limit": 100},
                "rows_synced": {"usage": 5, "limit": 100},
                "period": ["2021-01-01T00:00:00Z", "2021-01-31T23:59:59Z"],
            }
            self.organization.save()

            distinct_id = str(uuid4())

            # add a bunch of events so that the organization is over the limit
            # Because the feature flag is enabled
            for _ in range(0, 10):
                _create_event(
                    distinct_id=distinct_id,
                    event="$event1",
                    properties={"$lib": "$web"},
                    timestamp=now() - relativedelta(hours=1),
                    team=self.team,
                )
        time.sleep(1)
        quota_limited_orgs, data_retained_orgs = update_all_org_billing_quotas()
        patch_feature_enabled.assert_called_with(
            QUOTA_LIMIT_DATA_RETENTION_FLAG,
            self.organization.id,
            groups={"organization": str(self.organization.id)},
            group_properties={"organization": {"id": str(self.organization.id)}},
        )
        patch_capture.assert_called_once_with(
            str(self.organization.id),
            "quota limiting suspended",
            properties={"current_usage": 109},
            groups={"instance": "http://localhost:8000", "organization": str(self.organization.id)},
        )
        assert data_retained_orgs["events"] == {}
        assert data_retained_orgs["recordings"] == {}
        assert data_retained_orgs["rows_synced"] == {}
        assert quota_limited_orgs["events"] == {}
        assert quota_limited_orgs["recordings"] == {}
        assert quota_limited_orgs["rows_synced"] == {}

        assert self.redis_client.zrange(f"{QUOTA_LIMITER_CACHE_KEY}events", 0, -1) == []
        assert self.redis_client.zrange(f"{QUOTA_LIMITER_CACHE_KEY}recordings", 0, -1) == []
        assert self.redis_client.zrange(f"{QUOTA_LIMITER_CACHE_KEY}rows_synced", 0, -1) == []

    @patch("posthoganalytics.capture")
    @patch("posthoganalytics.feature_enabled", return_value=True)
    def test_quota_limit_feature_flag_not_on(self, patch_feature_enabled, patch_capture) -> None:
        # Confirm that we don't send an event if they weren't going to be limited.
        self.organization.usage = {
            "events": {"usage": 99, "limit": 100},
            "recordings": {"usage": 1, "limit": 100},
            "rows_synced": {"usage": 5, "limit": 100},
            "period": ["2021-01-01T00:00:00Z", "2021-01-31T23:59:59Z"],
        }
        self.organization.save()

        time.sleep(1)
        quota_limited_orgs, data_retained_orgs = update_all_org_billing_quotas()
        # Shouldn't be called due to lazy evaluation of the conditional
        patch_feature_enabled.assert_not_called()
        patch_capture.assert_not_called()
        assert data_retained_orgs["events"] == {}
        assert data_retained_orgs["recordings"] == {}
        assert data_retained_orgs["rows_synced"] == {}
        assert quota_limited_orgs["events"] == {}
        assert quota_limited_orgs["recordings"] == {}
        assert quota_limited_orgs["rows_synced"] == {}

        assert self.redis_client.zrange(f"{QUOTA_LIMITER_CACHE_KEY}events", 0, -1) == []
        assert self.redis_client.zrange(f"{QUOTA_LIMITER_CACHE_KEY}recordings", 0, -1) == []
        assert self.redis_client.zrange(f"{QUOTA_LIMITER_CACHE_KEY}rows_synced", 0, -1) == []

    @patch("posthoganalytics.capture")
    @patch("posthoganalytics.feature_enabled", return_value=True)
    def test_dont_quota_limit_feature_flag_enabled(self, patch_feature_enabled, patch_capture) -> None:
        with self.settings(USE_TZ=False):
            self.organization.usage = {
                "events": {"usage": 99, "limit": 100},
                "recordings": {"usage": 1, "limit": 100},
                "rows_synced": {"usage": 5, "limit": 100},
                "period": ["2021-01-01T00:00:00Z", "2021-01-31T23:59:59Z"],
            }
            self.organization.save()

            distinct_id = str(uuid4())

            # add a bunch of events so that the organization is over the limit
            # Because the feature flag is enabled
            for _ in range(0, 10):
                _create_event(
                    distinct_id=distinct_id,
                    event="$event1",
                    properties={"$lib": "$web"},
                    timestamp=now() - relativedelta(hours=1),
                    team=self.team,
                )
        time.sleep(1)

        result = update_all_org_billing_quotas()
        patch_feature_enabled.assert_called_with(
            QUOTA_LIMIT_DATA_RETENTION_FLAG,
            self.organization.id,
            groups={"organization": str(self.organization.id)},
            group_properties={"organization": {"id": str(self.organization.id)}},
        )
        patch_capture.assert_called_once_with(
            str(self.organization.id),
            "quota limiting suspended",
            properties={"current_usage": 109},
            groups={"instance": "http://localhost:8000", "organization": str(self.organization.id)},
        )
        assert result["events"] == {}
        assert result["recordings"] == {}
        assert result["rows_synced"] == {}

        assert self.redis_client.zrange(f"{QUOTA_LIMITER_CACHE_KEY}events", 0, -1) == []
        assert self.redis_client.zrange(f"{QUOTA_LIMITER_CACHE_KEY}recordings", 0, -1) == []
        assert self.redis_client.zrange(f"{QUOTA_LIMITER_CACHE_KEY}rows_synced", 0, -1) == []

    @patch("posthoganalytics.capture")
    @patch("posthoganalytics.feature_enabled", return_value=True)
    def test_quota_limit_feature_flag_not_on(self, patch_feature_enabled, patch_capture) -> None:
        # Confirm that we don't send an event if they weren't going to be limited.
        self.organization.usage = {
            "events": {"usage": 99, "limit": 100},
            "recordings": {"usage": 1, "limit": 100},
            "rows_synced": {"usage": 5, "limit": 100},
            "period": ["2021-01-01T00:00:00Z", "2021-01-31T23:59:59Z"],
        }
        self.organization.save()

        time.sleep(1)
        with self.assertNumQueries(2):
            result = update_all_org_billing_quotas()
        # Shouldn't be called due to lazy evaluation of the conditional
        patch_feature_enabled.assert_not_called()
        patch_capture.assert_not_called()
        assert result["events"] == {}
        assert result["recordings"] == {}
        assert result["rows_synced"] == {}

        assert self.redis_client.zrange(f"{QUOTA_LIMITER_CACHE_KEY}events", 0, -1) == []
        assert self.redis_client.zrange(f"{QUOTA_LIMITER_CACHE_KEY}recordings", 0, -1) == []
        assert self.redis_client.zrange(f"{QUOTA_LIMITER_CACHE_KEY}rows_synced", 0, -1) == []

    def test_billing_rate_limit_not_set_if_missing_org_usage(self) -> None:
        with self.settings(USE_TZ=False):
            self.organization.usage = {}
            self.organization.save()

            distinct_id = str(uuid4())

            # we add a bunch of events, so that the organization is over the limit, for events only, but not for recordings
            # however, since the organization has no usage set, we should not rate limit
            for _ in range(0, 10):
                _create_event(
                    distinct_id=distinct_id,
                    event="$event1",
                    properties={"$lib": "$web"},
                    timestamp=now() - relativedelta(hours=1),  # current day
                    team=self.team,
                )

        quota_limited_orgs, data_retained_orgs = update_all_org_billing_quotas()
        assert data_retained_orgs["events"] == {}
        assert data_retained_orgs["recordings"] == {}
        assert data_retained_orgs["rows_synced"] == {}
        assert quota_limited_orgs["events"] == {}
        assert quota_limited_orgs["recordings"] == {}
        assert quota_limited_orgs["rows_synced"] == {}

        assert self.redis_client.zrange(f"{QUOTA_LIMITER_CACHE_KEY}events", 0, -1) == []
        assert self.redis_client.zrange(f"{QUOTA_LIMITER_CACHE_KEY}recordings", 0, -1) == []
        assert self.redis_client.zrange(f"{QUOTA_LIMITER_CACHE_KEY}rows_synced", 0, -1) == []

<<<<<<< HEAD
    def test_billing_rate_limit(self) -> None:
        with self.settings(USE_TZ=False), freeze_time("2021-01-25T22:09:14.252Z"):
=======
    @patch("posthoganalytics.capture")
    def test_billing_rate_limit(self, patch_capture) -> None:
        with self.settings(USE_TZ=False):
>>>>>>> 037541af
            self.organization.usage = {
                "events": {"usage": 99, "limit": 100},
                "recordings": {"usage": 1, "limit": 100},
                "rows_synced": {"usage": 5, "limit": 100},
                "period": ["2021-01-01T00:00:00Z", "2021-01-31T23:59:59Z"],
            }
            self.organization.save()

            distinct_id = str(uuid4())

            # we add a bunch of events, so that the organization is over the limit
            # in this case the org has usage limits, so we want to rate limit for events, but not for recordings
            for _ in range(0, 10):
                _create_event(
                    distinct_id=distinct_id,
                    event="$event1",
                    properties={"$lib": "$web"},
                    timestamp=now() - relativedelta(hours=1),
                    team=self.team,
                )
        time.sleep(1)
        org_id = str(self.organization.id)

<<<<<<< HEAD
        with freeze_time("2021-01-25T22:09:14.252Z"):
            # Should be data_retained until Jan 28 2021
            quota_limited_orgs, data_retained_orgs = update_all_org_billing_quotas()
            assert data_retained_orgs["events"] == {org_id: 1611792000}
            assert quota_limited_orgs["events"] == {}
            assert quota_limited_orgs["recordings"] == {}
            assert quota_limited_orgs["rows_synced"] == {}

            assert self.redis_client.zrange(f"{QUOTA_LIMITER_CACHE_KEY}events", 0, -1) == []
            assert self.redis_client.zrange(f"{QUOTA_LIMITER_CACHE_KEY}recordings", 0, -1) == []
            assert self.redis_client.zrange(f"{QUOTA_LIMITER_CACHE_KEY}rows_synced", 0, -1) == []

            self.organization.refresh_from_db()
            assert self.organization.usage == {
                "events": {"usage": 99, "limit": 100, "todays_usage": 10, "retained_period_end": 1611792000},
                "recordings": {"usage": 1, "limit": 100, "todays_usage": 0},
                "rows_synced": {"usage": 5, "limit": 100, "todays_usage": 0},
                "period": ["2021-01-01T00:00:00Z", "2021-01-31T23:59:59Z"],
            }
=======
        patch_capture.assert_called_once_with(
            org_id,
            "organization quota limits changed",
            properties={
                "quota_limited_events": 1612137599,
                "quota_limited_recordings": 1612137599,
                "quota_limited_rows_synced": None,
            },
            groups={"instance": "http://localhost:8000", "organization": org_id},
        )

        assert self.redis_client.zrange(f"{QUOTA_LIMITER_CACHE_KEY}events", 0, -1) == [
            self.team.api_token.encode("UTF-8")
        ]
        assert self.redis_client.zrange(f"{QUOTA_LIMITER_CACHE_KEY}recordings", 0, -1) == []
        assert self.redis_client.zrange(f"{QUOTA_LIMITER_CACHE_KEY}rows_synced", 0, -1) == []
>>>>>>> 037541af

        with freeze_time("2021-01-27T22:09:14.252Z"):
            self.organization.usage = {
                "events": {"usage": 109, "limit": 100, "retained_period_end": 1611792000},
                "recordings": {"usage": 1, "limit": 100},
                "rows_synced": {"usage": 5, "limit": 100},
                "period": ["2021-01-01T00:00:00Z", "2021-01-31T23:59:59Z"],
            }
            self.organization.save()
            # Fast forward two days and should still be data retained until Jan 28 2021
            quota_limited_orgs, data_retained_orgs = update_all_org_billing_quotas()
            assert data_retained_orgs["events"] == {org_id: 1611792000}
            assert quota_limited_orgs["events"] == {}
            assert quota_limited_orgs["recordings"] == {}
            assert quota_limited_orgs["rows_synced"] == {}

            assert self.redis_client.zrange(f"{QUOTA_LIMITER_CACHE_KEY}events", 0, -1) == []
            assert self.redis_client.zrange(f"{QUOTA_LIMITER_CACHE_KEY}recordings", 0, -1) == []
            assert self.redis_client.zrange(f"{QUOTA_LIMITER_CACHE_KEY}rows_synced", 0, -1) == []

            self.organization.refresh_from_db()
            assert self.organization.usage == {
                "events": {"usage": 109, "limit": 100, "todays_usage": 0, "retained_period_end": 1611792000},
                "recordings": {"usage": 1, "limit": 100, "todays_usage": 0},
                "rows_synced": {"usage": 5, "limit": 100, "todays_usage": 0},
                "period": ["2021-01-01T00:00:00Z", "2021-01-31T23:59:59Z"],
            }

        with freeze_time("2021-02-2T22:09:14.252Z"):
            self.organization.usage = {
                "events": {"usage": 109, "limit": 100, "retained_period_end": 1611792000},
                "recordings": {"usage": 1, "limit": 100},
                "rows_synced": {"usage": 5, "limit": 100},
                "period": ["2021-01-05T00:00:00Z", "2021-02-05T23:59:59Z"],
            }
            self.organization.save()
            # Fast forward eight days and should no longer be data retained, still in same billing period
            quota_limited_orgs, data_retained_orgs = update_all_org_billing_quotas()
            assert data_retained_orgs["events"] == {}
            assert quota_limited_orgs["events"] == {org_id: 1612569599}
            assert quota_limited_orgs["recordings"] == {}
            assert quota_limited_orgs["rows_synced"] == {}

            assert self.redis_client.zrange(f"{QUOTA_LIMITER_CACHE_KEY}events", 0, -1) == [
                self.team.api_token.encode("UTF-8")
            ]
            assert self.redis_client.zrange(f"{QUOTA_LIMITER_CACHE_KEY}recordings", 0, -1) == []
            assert self.redis_client.zrange(f"{QUOTA_LIMITER_CACHE_KEY}rows_synced", 0, -1) == []

            self.organization.refresh_from_db()
            assert self.organization.usage == {
                "events": {"usage": 109, "limit": 100, "todays_usage": 0, "retained_period_end": 1611792000},
                "recordings": {"usage": 1, "limit": 100, "todays_usage": 0},
                "rows_synced": {"usage": 5, "limit": 100, "todays_usage": 0},
                "period": ["2021-01-05T00:00:00Z", "2021-02-05T23:59:59Z"],
            }

        with freeze_time("2021-02-2T22:09:14.252Z"):
            self.organization.usage = {
                "events": {"usage": 109, "limit": 100, "retained_period_end": 1612137600},
                "recordings": {"usage": 1, "limit": 100},
                "rows_synced": {"usage": 5, "limit": 100},
                "period": ["2021-02-01T00:00:00Z", "2021-02-28T23:59:59Z"],
            }
            self.organization.save()
            # Fast forward two days and should still be data retained but with updated retention end because of new biling period
            quota_limited_orgs, data_retained_orgs = update_all_org_billing_quotas()
            assert data_retained_orgs["events"] == {org_id: 1612483200}
            assert quota_limited_orgs["events"] == {}
            assert quota_limited_orgs["recordings"] == {}
            assert quota_limited_orgs["rows_synced"] == {}

            assert self.redis_client.zrange(f"{QUOTA_LIMITER_CACHE_KEY}events", 0, -1) == []
            assert self.redis_client.zrange(f"{QUOTA_LIMITER_CACHE_KEY}recordings", 0, -1) == []
            assert self.redis_client.zrange(f"{QUOTA_LIMITER_CACHE_KEY}rows_synced", 0, -1) == []

            self.organization.refresh_from_db()
            assert self.organization.usage == {
                "events": {"usage": 109, "limit": 100, "todays_usage": 0, "retained_period_end": 1612483200},
                "recordings": {"usage": 1, "limit": 100, "todays_usage": 0},
                "rows_synced": {"usage": 5, "limit": 100, "todays_usage": 0},
                "period": ["2021-02-01T00:00:00Z", "2021-02-28T23:59:59Z"],
            }

    def test_set_org_usage_summary_updates_correctly(self):
        self.organization.usage = {
            "events": {"usage": 99, "limit": 100},
            "recordings": {"usage": 1, "limit": 100},
            "rows_synced": {"usage": 5, "limit": 100},
            "period": ["2021-01-01T00:00:00Z", "2021-01-31T23:59:59Z"],
        }
        self.organization.save()

        new_usage = dict(
            events={"usage": 100, "limit": 100},
            recordings={"usage": 2, "limit": 100},
            rows_synced={"usage": 6, "limit": 100},
            period=[
                "2021-01-01T00:00:00Z",
                "2021-01-31T23:59:59Z",
            ],
        )

        assert set_org_usage_summary(self.organization, new_usage=new_usage)

        assert self.organization.usage == {
            "events": {"usage": 100, "limit": 100, "todays_usage": 0},
            "recordings": {"usage": 2, "limit": 100, "todays_usage": 0},
            "rows_synced": {"usage": 6, "limit": 100, "todays_usage": 0},
            "period": ["2021-01-01T00:00:00Z", "2021-01-31T23:59:59Z"],
        }

    def test_set_org_usage_summary_does_nothing_if_the_same(self):
        self.organization.usage = {
            "events": {"usage": 99, "limit": 100, "todays_usage": 10},
            "recordings": {"usage": 1, "limit": 100, "todays_usage": 11},
            "rows_synced": {"usage": 5, "limit": 100, "todays_usage": 11},
            "period": ["2021-01-01T00:00:00Z", "2021-01-31T23:59:59Z"],
        }
        self.organization.save()

        new_usage = dict(
            events={"usage": 99, "limit": 100},
            recordings={"usage": 1, "limit": 100},
            rows_synced={"usage": 5, "limit": 100},
            period=[
                "2021-01-01T00:00:00Z",
                "2021-01-31T23:59:59Z",
            ],
        )

        assert not set_org_usage_summary(self.organization, new_usage=new_usage)

        assert self.organization.usage == {
            "events": {"usage": 99, "limit": 100, "todays_usage": 10},
            "recordings": {"usage": 1, "limit": 100, "todays_usage": 11},
            "rows_synced": {"usage": 5, "limit": 100, "todays_usage": 11},
            "period": ["2021-01-01T00:00:00Z", "2021-01-31T23:59:59Z"],
        }

    def test_set_org_usage_summary_updates_todays_usage(self):
        self.organization.usage = {
            "events": {"usage": 99, "limit": 100, "todays_usage": 10},
            "recordings": {"usage": 1, "limit": 100, "todays_usage": 11},
            "rows_synced": {"usage": 5, "limit": 100, "todays_usage": 11},
            "period": ["2021-01-01T00:00:00Z", "2021-01-31T23:59:59Z"],
        }
        self.organization.save()

        assert set_org_usage_summary(
            self.organization, todays_usage={"events": 20, "recordings": 21, "rows_synced": 21}
        )

        assert self.organization.usage == {
            "events": {"usage": 99, "limit": 100, "todays_usage": 20},
            "recordings": {"usage": 1, "limit": 100, "todays_usage": 21},
            "rows_synced": {"usage": 5, "limit": 100, "todays_usage": 21},
            "period": ["2021-01-01T00:00:00Z", "2021-01-31T23:59:59Z"],
        }

    @freeze_time("2021-01-25T22:09:14.252Z")
    def test_org_quota_limited_until(self):
        self.organization.usage = None
        assert determine_org_quota_limit_or_data_retention(self.organization, QuotaResource.EVENTS) is None

        self.organization.usage = {
            "events": {"usage": 99, "limit": 100},
            "recordings": {"usage": 1, "limit": 100},
            "rows_synced": {"usage": 99, "limit": 100},
            "period": ["2021-01-01T00:00:00Z", "2021-01-31T23:59:59Z"],
        }

        assert determine_org_quota_limit_or_data_retention(self.organization, QuotaResource.EVENTS) is None

        self.organization.usage["events"]["usage"] = 120
        assert determine_org_quota_limit_or_data_retention(self.organization, QuotaResource.EVENTS) == {
            "data_retained_until": 1611792000,
            "needs_save": True,
            "quota_limited_until": 1612137599,
        }

        self.organization.usage["events"]["usage"] = 90
        self.organization.usage["events"]["todays_usage"] = 10
        assert determine_org_quota_limit_or_data_retention(self.organization, QuotaResource.EVENTS) == {
            "data_retained_until": 1611792000,
            "needs_save": False,
            "quota_limited_until": 1612137599,
        }

        self.organization.usage["events"]["limit"] = None
        assert determine_org_quota_limit_or_data_retention(self.organization, QuotaResource.EVENTS) is None

        self.organization.usage["recordings"]["usage"] = 1099  # Under limit + buffer
        assert determine_org_quota_limit_or_data_retention(self.organization, QuotaResource.RECORDINGS) is None

        self.organization.usage["recordings"]["usage"] = 1100  # Over limit + buffer
        assert determine_org_quota_limit_or_data_retention(self.organization, QuotaResource.RECORDINGS) == {
            "data_retained_until": 1611792000,
            "needs_save": True,
            "quota_limited_until": 1612137599,
        }

        assert determine_org_quota_limit_or_data_retention(self.organization, QuotaResource.ROWS_SYNCED) is None

        self.organization.usage["rows_synced"]["usage"] = 101
        assert determine_org_quota_limit_or_data_retention(self.organization, QuotaResource.ROWS_SYNCED) == {
            "data_retained_until": 1611792000,
            "needs_save": True,
            "quota_limited_until": 1612137599,
        }

    @freeze_time("2021-01-25T22:09:14.252Z")
    def test_over_quota_but_not_dropped_org(self):
        self.organization.usage = None
        assert determine_org_quota_limit_or_data_retention(self.organization, QuotaResource.EVENTS) is None

        self.organization.usage = {
            "events": {"usage": 100, "limit": 90},
            "recordings": {"usage": 100, "limit": 90},
            "rows_synced": {"usage": 100, "limit": 90},
            "period": ["2021-01-01T00:00:00Z", "2021-01-31T23:59:59Z"],
        }
        self.organization.never_drop_data = True

        assert determine_org_quota_limit_or_data_retention(self.organization, QuotaResource.EVENTS) is None
        assert determine_org_quota_limit_or_data_retention(self.organization, QuotaResource.RECORDINGS) is None
        assert determine_org_quota_limit_or_data_retention(self.organization, QuotaResource.ROWS_SYNCED) is None

        # reset for subsequent tests
        self.organization.never_drop_data = False

    def test_sync_org_quota_limits(self):
        with freeze_time("2021-01-01T12:59:59Z"):
            other_team = create_team(organization=self.organization)

            now = timezone.now().timestamp()

            replace_limited_team_tokens(QuotaResource.EVENTS, {"1234": now + 10000}, QUOTA_LIMITER_CACHE_KEY)
            replace_limited_team_tokens(QuotaResource.ROWS_SYNCED, {"1337": now + 10000}, QUOTA_LIMITER_CACHE_KEY)
            self.organization.usage = {
                "events": {"usage": 99, "limit": 100},
                "recordings": {"usage": 1, "limit": 100},
                "rows_synced": {"usage": 35, "limit": 100},
                "period": ["2021-01-01T00:00:00Z", "2021-01-31T23:59:59Z"],
            }

            sync_org_quota_limits(self.organization)
            assert list_limited_team_attributes(QuotaResource.EVENTS) == ["1234"]
            assert list_limited_team_attributes(QuotaResource.ROWS_SYNCED) == ["1337"]

            self.organization.usage["events"]["usage"] = 120
            self.organization.usage["rows_synced"]["usage"] = 120
            sync_org_quota_limits(self.organization)
            # Org will be data retained.
            assert self.organization.usage == {
                "events": {"usage": 120, "limit": 100, "retained_period_end": 1609718400},
                "recordings": {"usage": 1, "limit": 100},
                "rows_synced": {"limit": 100, "retained_period_end": 1609718400, "usage": 120},
                "period": ["2021-01-01T00:00:00Z", "2021-01-31T23:59:59Z"],
            }
            assert sorted(
                list_limited_team_attributes(QuotaResource.EVENTS, QUOTA_OVERAGE_RETENTION_CACHE_KEY)
            ) == sorted([self.team.api_token, other_team.api_token])
            assert sorted(list_limited_team_attributes(QuotaResource.EVENTS)) == sorted(["1234"])

            # rows_synced uses teams, not tokens
            assert sorted(
                list_limited_team_attributes(QuotaResource.ROWS_SYNCED, QUOTA_OVERAGE_RETENTION_CACHE_KEY)
            ) == sorted([str(self.team.pk), str(other_team.pk)])
            assert sorted(list_limited_team_attributes(QuotaResource.ROWS_SYNCED)) == sorted(["1337"])

            self.organization.usage["events"]["usage"] = 80
            self.organization.usage["rows_synced"]["usage"] = 36
            sync_org_quota_limits(self.organization)
            assert self.organization.usage == {
                "events": {"usage": 80, "limit": 100},
                "recordings": {"usage": 1, "limit": 100},
                "rows_synced": {"limit": 100, "usage": 36},
                "period": ["2021-01-01T00:00:00Z", "2021-01-31T23:59:59Z"],
            }
            assert sorted(list_limited_team_attributes(QuotaResource.EVENTS)) == sorted(["1234"])
            assert sorted(
                list_limited_team_attributes(QuotaResource.EVENTS, QUOTA_OVERAGE_RETENTION_CACHE_KEY)
            ) == sorted([])
            assert sorted(list_limited_team_attributes(QuotaResource.ROWS_SYNCED)) == sorted(["1337"])
            assert sorted(
                list_limited_team_attributes(QuotaResource.ROWS_SYNCED, QUOTA_OVERAGE_RETENTION_CACHE_KEY)
            ) == sorted([])<|MERGE_RESOLUTION|>--- conflicted
+++ resolved
@@ -111,79 +111,6 @@
         assert self.redis_client.zrange(f"{QUOTA_LIMITER_CACHE_KEY}recordings", 0, -1) == []
         assert self.redis_client.zrange(f"{QUOTA_LIMITER_CACHE_KEY}rows_synced", 0, -1) == []
 
-    @patch("posthoganalytics.capture")
-    @patch("posthoganalytics.feature_enabled", return_value=True)
-    def test_dont_quota_limit_feature_flag_enabled(self, patch_feature_enabled, patch_capture) -> None:
-        with self.settings(USE_TZ=False):
-            self.organization.usage = {
-                "events": {"usage": 99, "limit": 100},
-                "recordings": {"usage": 1, "limit": 100},
-                "rows_synced": {"usage": 5, "limit": 100},
-                "period": ["2021-01-01T00:00:00Z", "2021-01-31T23:59:59Z"],
-            }
-            self.organization.save()
-
-            distinct_id = str(uuid4())
-
-            # add a bunch of events so that the organization is over the limit
-            # Because the feature flag is enabled
-            for _ in range(0, 10):
-                _create_event(
-                    distinct_id=distinct_id,
-                    event="$event1",
-                    properties={"$lib": "$web"},
-                    timestamp=now() - relativedelta(hours=1),
-                    team=self.team,
-                )
-        time.sleep(1)
-
-        result = update_all_org_billing_quotas()
-        patch_feature_enabled.assert_called_with(
-            QUOTA_LIMIT_DATA_RETENTION_FLAG,
-            self.organization.id,
-            groups={"organization": str(self.organization.id)},
-            group_properties={"organization": {"id": str(self.organization.id)}},
-        )
-        patch_capture.assert_called_once_with(
-            str(self.organization.id),
-            "quota limiting suspended",
-            properties={"current_usage": 109},
-            groups={"instance": "http://localhost:8000", "organization": str(self.organization.id)},
-        )
-        assert result["events"] == {}
-        assert result["recordings"] == {}
-        assert result["rows_synced"] == {}
-
-        assert self.redis_client.zrange(f"{QUOTA_LIMITER_CACHE_KEY}events", 0, -1) == []
-        assert self.redis_client.zrange(f"{QUOTA_LIMITER_CACHE_KEY}recordings", 0, -1) == []
-        assert self.redis_client.zrange(f"{QUOTA_LIMITER_CACHE_KEY}rows_synced", 0, -1) == []
-
-    @patch("posthoganalytics.capture")
-    @patch("posthoganalytics.feature_enabled", return_value=True)
-    def test_quota_limit_feature_flag_not_on(self, patch_feature_enabled, patch_capture) -> None:
-        # Confirm that we don't send an event if they weren't going to be limited.
-        self.organization.usage = {
-            "events": {"usage": 99, "limit": 100},
-            "recordings": {"usage": 1, "limit": 100},
-            "rows_synced": {"usage": 5, "limit": 100},
-            "period": ["2021-01-01T00:00:00Z", "2021-01-31T23:59:59Z"],
-        }
-        self.organization.save()
-
-        time.sleep(1)
-        with self.assertNumQueries(2):
-            result = update_all_org_billing_quotas()
-        # Shouldn't be called due to lazy evaluation of the conditional
-        patch_feature_enabled.assert_not_called()
-        patch_capture.assert_not_called()
-        assert result["events"] == {}
-        assert result["recordings"] == {}
-        assert result["rows_synced"] == {}
-
-        assert self.redis_client.zrange(f"{QUOTA_LIMITER_CACHE_KEY}events", 0, -1) == []
-        assert self.redis_client.zrange(f"{QUOTA_LIMITER_CACHE_KEY}recordings", 0, -1) == []
-        assert self.redis_client.zrange(f"{QUOTA_LIMITER_CACHE_KEY}rows_synced", 0, -1) == []
-
     def test_billing_rate_limit_not_set_if_missing_org_usage(self) -> None:
         with self.settings(USE_TZ=False):
             self.organization.usage = {}
@@ -214,14 +141,9 @@
         assert self.redis_client.zrange(f"{QUOTA_LIMITER_CACHE_KEY}recordings", 0, -1) == []
         assert self.redis_client.zrange(f"{QUOTA_LIMITER_CACHE_KEY}rows_synced", 0, -1) == []
 
-<<<<<<< HEAD
-    def test_billing_rate_limit(self) -> None:
-        with self.settings(USE_TZ=False), freeze_time("2021-01-25T22:09:14.252Z"):
-=======
     @patch("posthoganalytics.capture")
     def test_billing_rate_limit(self, patch_capture) -> None:
-        with self.settings(USE_TZ=False):
->>>>>>> 037541af
+        with self.settings(USE_TZ=False), freeze_time("2021-01-25T22:09:14.252Z"):
             self.organization.usage = {
                 "events": {"usage": 99, "limit": 100},
                 "recordings": {"usage": 1, "limit": 100},
@@ -245,7 +167,6 @@
         time.sleep(1)
         org_id = str(self.organization.id)
 
-<<<<<<< HEAD
         with freeze_time("2021-01-25T22:09:14.252Z"):
             # Should be data_retained until Jan 28 2021
             quota_limited_orgs, data_retained_orgs = update_all_org_billing_quotas()
@@ -265,24 +186,6 @@
                 "rows_synced": {"usage": 5, "limit": 100, "todays_usage": 0},
                 "period": ["2021-01-01T00:00:00Z", "2021-01-31T23:59:59Z"],
             }
-=======
-        patch_capture.assert_called_once_with(
-            org_id,
-            "organization quota limits changed",
-            properties={
-                "quota_limited_events": 1612137599,
-                "quota_limited_recordings": 1612137599,
-                "quota_limited_rows_synced": None,
-            },
-            groups={"instance": "http://localhost:8000", "organization": org_id},
-        )
-
-        assert self.redis_client.zrange(f"{QUOTA_LIMITER_CACHE_KEY}events", 0, -1) == [
-            self.team.api_token.encode("UTF-8")
-        ]
-        assert self.redis_client.zrange(f"{QUOTA_LIMITER_CACHE_KEY}recordings", 0, -1) == []
-        assert self.redis_client.zrange(f"{QUOTA_LIMITER_CACHE_KEY}rows_synced", 0, -1) == []
->>>>>>> 037541af
 
         with freeze_time("2021-01-27T22:09:14.252Z"):
             self.organization.usage = {
