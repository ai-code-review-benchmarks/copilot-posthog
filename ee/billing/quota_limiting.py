import copy
from datetime import datetime, timedelta
from enum import Enum
from typing import Dict, List, Mapping, Optional, Sequence, Tuple, TypedDict, cast

import dateutil.parser
import posthoganalytics
from django.db.models import Q
from django.utils import timezone
from sentry_sdk import capture_exception

from posthog.cache_utils import cache_for
from posthog.event_usage import report_organization_action
from posthog.models.organization import Organization, OrganizationUsageInfo
from posthog.models.team.team import Team
from posthog.redis import get_client
from posthog.tasks.usage_report import (
    convert_team_usage_rows_to_dict,
    get_teams_with_billable_event_count_in_period,
    get_teams_with_recording_count_in_period,
    get_teams_with_rows_synced_in_period,
)
from posthog.utils import get_current_day

QUOTA_LIMITER_CACHE_KEY = "@posthog/quota-limits/"
# We are updating the quota limiting behavior so we retain data for DAYS_RETAIN_DATA days before
# permanently dropping it. This will allow us to recover data in the case of incidents
# where usage may have inadvertently exceeded a billing limit.
# Ref: INC-144
DAYS_RETAIN_DATA = 3
QUOTA_OVERAGE_RETENTION_CACHE_KEY = "@posthog/quota-overage-retention/"

QUOTA_LIMIT_DATA_RETENTION_FLAG = "retain-data-past-quota-limit"


class QuotaResource(Enum):
    EVENTS = "events"
    RECORDINGS = "recordings"
    ROWS_SYNCED = "rows_synced"


OVERAGE_BUFFER = {
    QuotaResource.EVENTS: 0,
    QuotaResource.RECORDINGS: 1000,
    QuotaResource.ROWS_SYNCED: 0,
}


def replace_limited_team_tokens(resource: QuotaResource, tokens: Mapping[str, int], cache_key) -> None:
    pipe = get_client().pipeline()
    pipe.delete(f"{cache_key}{resource.value}")
    if tokens:
        pipe.zadd(f"{cache_key}{resource.value}", tokens)  # type: ignore # (zadd takes a Mapping[str, int] but the derived Union type is wrong)
    pipe.execute()


def add_limited_team_tokens(resource: QuotaResource, tokens: Mapping[str, int], cache_key) -> None:
    redis_client = get_client()
    redis_client.zadd(f"{cache_key}{resource.value}", tokens)  # type: ignore # (zadd takes a Mapping[str, int] but the derived Union type is wrong)


def remove_limited_team_tokens(
    resource: QuotaResource, tokens: List[str], cache_key: str = QUOTA_LIMITER_CACHE_KEY
) -> None:
    redis_client = get_client()
    redis_client.zrem(f"{cache_key}{resource.value}", *tokens)


@cache_for(timedelta(seconds=30), background_refresh=True)
def list_limited_team_attributes(resource: QuotaResource, cache_key: str = QUOTA_LIMITER_CACHE_KEY) -> List[str]:
    now = timezone.now()
    redis_client = get_client()
    results = redis_client.zrangebyscore(f"{cache_key}{resource.value}", min=now.timestamp(), max="+inf")
    return [x.decode("utf-8") for x in results]


class UsageCounters(TypedDict):
    events: int
    recordings: int
    rows_synced: int


class QuotaLimitingTracker(TypedDict):
    data_retained_until: Optional[int]  # timestamp
    quota_limited_until: Optional[int]  # timestamp
    needs_save: Optional[bool]


def determine_org_quota_limit_or_data_retention(
    organization: Organization, resource: QuotaResource
) -> Optional[QuotaLimitingTracker]:
    today, _ = get_current_day()
    if not organization.usage:
        return None

    summary = organization.usage.get(resource.value, {})
    if not summary:
        return None
    usage = summary.get("usage", 0)
    todays_usage = summary.get("todays_usage", 0)
    data_retained_until = summary.get("retained_period_end", None)
    limit = summary.get("limit")
    needs_save = False

    if limit is None:
        return None

    is_quota_limited = usage + todays_usage >= limit + OVERAGE_BUFFER[resource]
    billing_period_start = round(dateutil.parser.isoparse(organization.usage["period"][0]).timestamp())
    billing_period_end = round(dateutil.parser.isoparse(organization.usage["period"][1]).timestamp())

    if not is_quota_limited:
        # Reset data retention
        if data_retained_until:
            data_retained_until = None
            del summary["retained_period_end"]
            needs_save = True
            return {"quota_limited_until": None, "data_retained_until": None, "needs_save": needs_save}
        return None

<<<<<<< HEAD
    if organization.never_drop_data:
        return None

    # Either wasn't set or was set in the previous biling period
    if (
        not data_retained_until
        or round((datetime.fromtimestamp(data_retained_until) - timedelta(days=DAYS_RETAIN_DATA)).timestamp())
        < billing_period_start
    ):
        data_retained_until = round((today + timedelta(days=DAYS_RETAIN_DATA)).timestamp())
        summary["retained_period_end"] = data_retained_until
        needs_save = True

    if billing_period_end:
        return {
            "quota_limited_until": billing_period_end,
            "data_retained_until": data_retained_until,
            "needs_save": needs_save,
        }
=======
    if is_quota_limited and posthoganalytics.feature_enabled(
        QUOTA_LIMIT_DATA_RETENTION_FLAG,
        organization.id,
        groups={"organization": str(organization.id)},
        group_properties={"organization": {"id": str(organization.id)}},
    ):
        # Don't drop data for this org but record that they __would have__ been
        # limited.
        report_organization_action(
            organization, "quota limiting suspended", properties={"current_usage": usage + todays_usage}
        )
        return None

    if is_quota_limited and billing_period_end:
        return billing_period_end
>>>>>>> 037541af

    return None


def sync_org_quota_limits(organization: Organization):
    if not organization.usage:
        return None

    today_start, _ = get_current_day()
    for resource in [QuotaResource.EVENTS, QuotaResource.RECORDINGS, QuotaResource.ROWS_SYNCED]:
        team_attributes = get_team_attribute_by_quota_resource(organization, resource)
        result = determine_org_quota_limit_or_data_retention(organization, resource)
        if result:
            quota_limited_until = result.get("quota_limited_until")
            data_retained_until = result.get("data_retained_until")
            needs_save = result.get("needs_save")

            if needs_save:
                organization.save()
            if quota_limited_until and (data_retained_until and data_retained_until < round(today_start.timestamp())):
                add_limited_team_tokens(resource, {x: quota_limited_until for x in team_attributes})
                continue
            elif data_retained_until and data_retained_until >= today_start.timestamp():
                add_limited_team_tokens(
                    resource, {x: data_retained_until for x in team_attributes}, QUOTA_OVERAGE_RETENTION_CACHE_KEY
                )
                continue
        remove_limited_team_tokens(resource, team_attributes)
        remove_limited_team_tokens(resource, team_attributes, QUOTA_OVERAGE_RETENTION_CACHE_KEY)


def get_team_attribute_by_quota_resource(organization: Organization, resource: QuotaResource):
    if resource in [QuotaResource.EVENTS, QuotaResource.RECORDINGS]:
        team_tokens: List[str] = [x for x in list(organization.teams.values_list("api_token", flat=True)) if x]

        if not team_tokens:
            capture_exception(Exception(f"quota_limiting: No team tokens found for organization: {organization.id}"))
            return

        return team_tokens

    if resource == QuotaResource.ROWS_SYNCED:
        team_ids: List[str] = [x for x in list(organization.teams.values_list("id", flat=True)) if x]

        if not team_ids:
            capture_exception(Exception(f"quota_limiting: No team ids found for organization: {organization.id}"))
            return

        return team_ids


def set_org_usage_summary(
    organization: Organization,
    new_usage: Optional[OrganizationUsageInfo] = None,
    todays_usage: Optional[UsageCounters] = None,
) -> bool:
    # TRICKY: We don't want to overwrite the "todays_usage" value unless the usage from the billing service is different than what we have locally.
    # Also we want to return if anything changed so that the caller can update redis

    has_changed = False
    new_usage = new_usage or cast(Optional[OrganizationUsageInfo], organization.usage)

    if not new_usage:
        # If we are not setting it and it doesn't exist we can't update it
        return False

    new_usage = copy.deepcopy(new_usage)

    for field in ["events", "recordings", "rows_synced"]:
        resource_usage = new_usage.get(field, {"limit": None, "usage": 0, "todays_usage": 0})
        if not resource_usage:
            continue

        if todays_usage:
            resource_usage["todays_usage"] = todays_usage.get(field, 0)
        else:
            # TRICKY: If we are not explictly setting todays_usage, we want to reset it to 0 IF the incoming new_usage is different
            if (organization.usage or {}).get(field, {}).get("usage") != resource_usage.get("usage"):
                resource_usage["todays_usage"] = 0
            else:
                resource_usage["todays_usage"] = organization.usage.get(field, {}).get("todays_usage") or 0

    has_changed = new_usage != organization.usage
    organization.usage = new_usage

    return has_changed


def update_all_org_billing_quotas(dry_run: bool = False) -> Tuple[Dict[str, Dict[str, int]], Dict[str, Dict[str, int]]]:
    period = get_current_day()
    period_start, period_end = period

    # Clickhouse is good at counting things so we count across all teams rather than doing it one by one
    all_data = dict(
        teams_with_event_count_in_period=convert_team_usage_rows_to_dict(
            get_teams_with_billable_event_count_in_period(period_start, period_end)
        ),
        teams_with_recording_count_in_period=convert_team_usage_rows_to_dict(
            get_teams_with_recording_count_in_period(period_start, period_end)
        ),
        teams_with_rows_synced_in_period=convert_team_usage_rows_to_dict(
            get_teams_with_rows_synced_in_period(period_start, period_end)
        ),
    )

    teams: Sequence[Team] = list(
        Team.objects.select_related("organization")
        .exclude(Q(organization__for_internal_metrics=True) | Q(is_demo=True))
        .only(
            "id",
            "api_token",
            "organization__id",
            "organization__usage",
            "organization__created_at",
            "organization__never_drop_data",
        )
    )

    todays_usage_report: Dict[str, UsageCounters] = {}
    orgs_by_id: Dict[str, Organization] = {}

    # we iterate through all teams, and add their usage to the organization they belong to
    for team in teams:
        team_report = UsageCounters(
            events=all_data["teams_with_event_count_in_period"].get(team.id, 0),
            recordings=all_data["teams_with_recording_count_in_period"].get(team.id, 0),
            rows_synced=all_data["teams_with_rows_synced_in_period"].get(team.id, 0),
        )

        org_id = str(team.organization.id)

        if org_id not in todays_usage_report:
            orgs_by_id[org_id] = team.organization
            todays_usage_report[org_id] = team_report.copy()
        else:
            org_report = todays_usage_report[org_id]
            for field in team_report:
                org_report[field] += team_report[field]  # type: ignore

    quota_limited_orgs: Dict[str, Dict[str, int]] = {"events": {}, "recordings": {}, "rows_synced": {}}
    data_retained_orgs: Dict[str, Dict[str, int]] = {"events": {}, "recordings": {}, "rows_synced": {}}

    # We find all orgs that should be rate limited
    for org_id, todays_report in todays_usage_report.items():
        org = orgs_by_id[org_id]

        # if we don't have limits set from the billing service, we can't risk rate limiting existing customers
        if org.usage and org.usage.get("period"):
            # for each organization, we check if the current usage + today's unreported usage is over the limit
            if set_org_usage_summary(org, todays_usage=todays_report):
                org.save(update_fields=["usage"])

            for field in ["events", "recordings", "rows_synced"]:
                result = determine_org_quota_limit_or_data_retention(org, QuotaResource(field))
                if result:
                    quota_limited_until = result.get("quota_limited_until")
                    data_retained_until = result.get("data_retained_until")
                    needs_save = result.get("needs_save")

                    if needs_save:
                        org.save(update_fields=["usage"])

                    if data_retained_until and data_retained_until >= period_start.timestamp():
                        data_retained_orgs[field][org_id] = data_retained_until
                    elif quota_limited_until:
                        quota_limited_orgs[field][org_id] = quota_limited_until

    # Get the current quota limits so we can track to posthog if it changes
    orgs_with_changes = set()
    previously_quota_limited_team_tokens: Dict[str, Dict[str, int]] = {key.value: {} for key in QuotaResource}
    previously_data_retained_teams: Dict[str, Dict[str, int]] = {key.value: {} for key in QuotaResource}

    for field in quota_limited_orgs:
        previously_quota_limited_team_tokens[field] = list_limited_team_attributes(QuotaResource(field))
        previously_data_retained_teams[field] = list_limited_team_attributes(
            QuotaResource(field), QUOTA_OVERAGE_RETENTION_CACHE_KEY
        )

    quota_limited_teams: Dict[str, Dict[str, int]] = {key.value: {} for key in QuotaResource}
    data_retained_teams: Dict[str, Dict[str, int]] = {key.value: {} for key in QuotaResource}

    # Convert the org ids to team tokens
    for team in teams:
        for field in quota_limited_orgs:
            org_id = str(team.organization.id)
            if org_id in quota_limited_orgs[field]:
                quota_limited_teams[field][team.api_token] = quota_limited_orgs[field][org_id]

                # If the team was not previously quota limited, we add it to the list of orgs that were added
                if team.api_token not in previously_quota_limited_team_tokens[field]:
                    orgs_with_changes.add(org_id)
            elif org_id in data_retained_orgs[field]:
                data_retained_teams[field][team.api_token] = data_retained_orgs[field][org_id]
            else:
                # If the team was previously quota limited, we add it to the list of orgs that were removed
                if (
                    team.api_token in previously_quota_limited_team_tokens[field]
                    or team.api_token in previously_data_retained_teams[field]
                ):
                    orgs_with_changes.add(org_id)

    for org_id in orgs_with_changes:
        properties = {
            "quota_limited_events": quota_limited_orgs["events"].get(org_id, None),
            "quota_limited_recordings": quota_limited_orgs["events"].get(org_id, None),
            "quota_limited_rows_synced": quota_limited_orgs["rows_synced"].get(org_id, None),
        }

        report_organization_action(
            orgs_by_id[org_id],
            "organization quota limits changed",
            properties=properties,
            group_properties=properties,
        )

    if not dry_run:
        for field in data_retained_teams:
            replace_limited_team_tokens(
                QuotaResource(field), data_retained_teams[field], QUOTA_OVERAGE_RETENTION_CACHE_KEY
            )
        for field in quota_limited_teams:
            replace_limited_team_tokens(QuotaResource(field), quota_limited_teams[field], QUOTA_LIMITER_CACHE_KEY)

    return quota_limited_orgs, data_retained_orgs<|MERGE_RESOLUTION|>--- conflicted
+++ resolved
@@ -118,8 +118,20 @@
             return {"quota_limited_until": None, "data_retained_until": None, "needs_save": needs_save}
         return None
 
-<<<<<<< HEAD
     if organization.never_drop_data:
+        return None
+
+    if posthoganalytics.feature_enabled(
+        QUOTA_LIMIT_DATA_RETENTION_FLAG,
+        organization.id,
+        groups={"organization": str(organization.id)},
+        group_properties={"organization": {"id": str(organization.id)}},
+    ):
+        # Don't drop data for this org but record that they __would have__ been
+        # limited.
+        report_organization_action(
+            organization, "quota limiting suspended", properties={"current_usage": usage + todays_usage}
+        )
         return None
 
     # Either wasn't set or was set in the previous biling period
@@ -138,23 +150,6 @@
             "data_retained_until": data_retained_until,
             "needs_save": needs_save,
         }
-=======
-    if is_quota_limited and posthoganalytics.feature_enabled(
-        QUOTA_LIMIT_DATA_RETENTION_FLAG,
-        organization.id,
-        groups={"organization": str(organization.id)},
-        group_properties={"organization": {"id": str(organization.id)}},
-    ):
-        # Don't drop data for this org but record that they __would have__ been
-        # limited.
-        report_organization_action(
-            organization, "quota limiting suspended", properties={"current_usage": usage + todays_usage}
-        )
-        return None
-
-    if is_quota_limited and billing_period_end:
-        return billing_period_end
->>>>>>> 037541af
 
     return None
 
