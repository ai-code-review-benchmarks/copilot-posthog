--- conflicted
+++ resolved
@@ -1,78 +1,20 @@
-<<<<<<< HEAD
 from datetime import datetime
 from textwrap import dedent
 
-=======
-from ee.hogai.graph.funnels.toolkit import FUNNEL_SCHEMA
-from .conftest import MaxEval
->>>>>>> 3105baf2
 import pytest
 from braintrust import EvalCase
 
-<<<<<<< HEAD
-from ee.hogai.graph import InsightsAssistantGraph
 from ee.hogai.graph.funnels.toolkit import FUNNEL_SCHEMA
-from ee.hogai.utils.types import AssistantNodeName, AssistantState
-from ee.models.assistant import Conversation
-=======
->>>>>>> 3105baf2
 from posthog.schema import (
     AssistantFunnelsEventsNode,
     AssistantFunnelsExclusionEventsNode,
     AssistantFunnelsFilter,
     AssistantFunnelsQuery,
     NodeKind,
-<<<<<<< HEAD
-    VisualizationMessage,
 )
 
 from .conftest import MaxEval
-from .scorers import PlanAndQueryOutput, PlanCorrectness, QueryAndPlanAlignment, TimeRangeRelevancy
-
-
-@pytest.fixture
-def call_node(demo_org_team_user):
-    # This graph structure will first get a plan, then generate the funnel.
-    graph = (
-        InsightsAssistantGraph(demo_org_team_user[1])
-        .add_edge(AssistantNodeName.START, AssistantNodeName.FUNNEL_PLANNER)
-        .add_funnel_planner(next_node=AssistantNodeName.FUNNEL_GENERATOR)  # Planner output goes to generator
-        .add_funnel_generator(AssistantNodeName.END)  # Generator output is the final output
-        .compile()
-    )
-
-    def callable(query: str) -> PlanAndQueryOutput:
-        conversation = Conversation.objects.create(team=demo_org_team_user[1], user=demo_org_team_user[2])
-        # Initial state for the graph
-        initial_state = AssistantState(
-            messages=[HumanMessage(content=f"Answer this question: {query}")],
-            root_tool_insight_plan=query,  # User query is the initial plan for the planner
-            root_tool_call_id="eval_test",
-            root_tool_insight_type="funnel",
-        )
-
-        # Invoke the graph. The state will be updated through planner and then generator.
-        final_state_raw = graph.invoke(
-            initial_state,
-            {"configurable": {"thread_id": conversation.id}},
-        )
-        final_state = AssistantState.model_validate(final_state_raw)
-
-        if not final_state.messages or not isinstance(final_state.messages[-1], VisualizationMessage):
-            return {"plan": None, "query": None}
-
-        return {
-            "plan": final_state.messages[-1].plan,
-            "query": final_state.messages[-1].answer,
-        }
-
-    return callable
-=======
-    AssistantFunnelsFilter,
-    AssistantFunnelsExclusionEventsNode,
-)
-from .scorers import PlanCorrectness, QueryAndPlanAlignment, QueryKindSelection, TimeRangeRelevancy, PlanAndQueryOutput
->>>>>>> 3105baf2
+from .scorers import PlanAndQueryOutput, PlanCorrectness, QueryAndPlanAlignment, QueryKindSelection, TimeRangeRelevancy
 
 
 @pytest.mark.django_db
