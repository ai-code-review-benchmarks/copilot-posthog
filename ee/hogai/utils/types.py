--- conflicted
+++ resolved
@@ -139,15 +139,10 @@
     MEMORY_COLLECTOR = "memory_collector"
     MEMORY_COLLECTOR_TOOLS = "memory_collector_tools"
     INKEEP_DOCS = "inkeep_docs"
-<<<<<<< HEAD
-    SESSION_RECORDINGS_FILTERS = "session_recordings_filters"
     INSIGHT_RAG_CONTEXT = "insight_rag_context"
     PRODUCT_ANALYTICS_SUBGRAPH = "product_analytics_subgraph"
 
 
 class AssistantMode(StrEnum):
     ASSISTANT = "assistant"
-    INSIGHTS_TOOL = "insights_tool"
-=======
-    INSIGHT_RAG_CONTEXT = "insight_rag_context"
->>>>>>> ff5f2bbd
+    INSIGHTS_TOOL = "insights_tool"