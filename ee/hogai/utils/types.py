import uuid
from collections.abc import Sequence
from enum import StrEnum
from typing import Annotated, Any, Literal, Optional, Self, TypeVar, Union

from langchain_core.agents import AgentAction
from langchain_core.messages import (
    BaseMessage as LangchainBaseMessage,
)
from langgraph.graph import END, START
from pydantic import BaseModel, Field

from ee.models import Conversation
from posthog.schema import (
    AssistantEventType,
    AssistantGenerationStatusEvent,
    AssistantMessage,
    AssistantToolCallMessage,
    FailureMessage,
    HumanMessage,
    ReasoningMessage,
    VisualizationMessage,
)

AIMessageUnion = Union[
    AssistantMessage,
    VisualizationMessage,
    FailureMessage,
    ReasoningMessage,
    AssistantToolCallMessage,
]
AssistantMessageUnion = Union[HumanMessage, AIMessageUnion]
AssistantMessageOrStatusUnion = Union[AssistantMessageUnion, AssistantGenerationStatusEvent]

AssistantOutput = (
    tuple[Literal[AssistantEventType.CONVERSATION], Conversation]
    | tuple[Literal[AssistantEventType.MESSAGE], AssistantMessageOrStatusUnion]
)


def merge(_: Any | None, right: Any | None) -> Any | None:
    return right


def add_and_merge_messages(
    left: Sequence[AssistantMessageUnion], right: Sequence[AssistantMessageUnion]
) -> Sequence[AssistantMessageUnion]:
    """Merges two lists of messages, updating existing messages by ID.

    By default, this ensures the state is "append-only", unless the
    new message has the same ID as an existing message.

    Args:
        left: The base list of messages.
        right: The list of messages to merge
            into the base list.

    Returns:
        A new list of messages with the messages from `right` merged into `left`.
        If a message in `right` has the same ID as a message in `left`, the
        message from `right` will replace the message from `left`.
    """
    # coerce to list
    left = list(left)
    right = list(right)

    # assign missing ids
    for m in left:
        if m.id is None:
            m.id = str(uuid.uuid4())
    for m in right:
        if m.id is None:
            m.id = str(uuid.uuid4())

    # merge
    left_idx_by_id = {m.id: i for i, m in enumerate(left)}
    merged = left.copy()
    for m in right:
        if (existing_idx := left_idx_by_id.get(m.id)) is not None:
            merged[existing_idx] = m
        else:
            merged.append(m)

    return merged


def merge_retry_counts(left: int, right: int) -> int:
    """Merges two retry counts by taking the maximum value.

    Args:
        left: The base retry count
        right: The new retry count

    Returns:
        The maximum of the two counts
    """
    return max(left, right)


IntermediateStep = tuple[AgentAction, Optional[str]]

StateType = TypeVar("StateType", bound=BaseModel)
PartialStateType = TypeVar("PartialStateType", bound=BaseModel)


class BaseState(BaseModel):
    """Base state class with reset functionality."""

    @staticmethod
    def _get_ignored_reset_fields() -> set[str]:
        """
        Fields to ignore during state resets due to race conditions.
        """
        return set()

    @classmethod
    def get_reset_state(cls) -> Self:
        """Returns a new instance with all fields reset to their default values."""
        ignored_fields = cls._get_ignored_reset_fields()
        return cls(**{k: v.default for k, v in cls.model_fields.items() if k not in ignored_fields})


class _SharedAssistantState(BaseState):
    """
    The state of the root node.
    """

    @staticmethod
    def _get_ignored_reset_fields() -> set[str]:
        """
        Fields to ignore during state resets due to race conditions.
        """
        return {"memory_collection_messages"}

    start_id: Optional[str] = Field(default=None)
    """
    The ID of the message from which the conversation started.
    """
    graph_status: Optional[Literal["resumed", "interrupted", ""]] = Field(default=None)
    """
    Whether the graph was interrupted or resumed.
    """

    intermediate_steps: Optional[list[IntermediateStep]] = Field(default=None)
    """
    Actions taken by the query planner agent.
    """
    plan: Optional[str] = Field(default=None)
    """
    The insight generation plan.
    """

    onboarding_question: Optional[str] = Field(default=None)
    """
    A clarifying question asked during the onboarding process.
    """

    memory_collection_messages: Annotated[Optional[Sequence[LangchainBaseMessage]], merge] = Field(default=None)
    """
    The messages with tool calls to collect memory in the `MemoryCollectorToolsNode`.
    """

    root_conversation_start_id: Optional[str] = Field(default=None)
    """
    The ID of the message to start from to keep the message window short enough.
    """
    root_tool_call_id: Optional[str] = Field(default=None)
    """
    The ID of the tool call from the root node.
    """
    root_tool_insight_plan: Optional[str] = Field(default=None)
    """
    The insight plan to generate.
    """
    root_tool_insight_type: Optional[str] = Field(default=None)
    """
    The type of insight to generate.
    """
    root_tool_calls_count: Optional[int] = Field(default=None)
    """
    Tracks the number of tool calls made by the root node to terminate the loop.
    """
    query_planner_previous_response_id: Optional[str] = Field(default=None)
    """
    The ID of the previous OpenAI Responses API response made by the query planner.
    """
    rag_context: Optional[str] = Field(default=None)
    """
    The context for taxonomy agent.
    """
    query_generation_retry_count: Annotated[int, merge_retry_counts] = Field(default=0)
    """
    Tracks the number of times the query generation has been retried.
    """
    search_insights_query: Optional[str] = Field(default=None)
    """
    The user's search query for finding existing insights.
    """
<<<<<<< HEAD
    search_insights_query: Optional[str] = Field(default=None)
    """
    The user's query for summarizing sessions.
    """
    session_summarization_query: Optional[str] = Field(default=None)
=======
>>>>>>> e1350344


class AssistantState(_SharedAssistantState):
    messages: Annotated[Sequence[AssistantMessageUnion], add_and_merge_messages] = Field(default=[])
    """
    Messages exposed to the user.
    """


class PartialAssistantState(_SharedAssistantState):
    messages: Sequence[AssistantMessageUnion] = Field(default=[])
    """
    Messages exposed to the user.
    """


class AssistantNodeName(StrEnum):
    START = START
    END = END
    BILLING = "billing"
    MEMORY_INITIALIZER = "memory_initializer"
    MEMORY_INITIALIZER_INTERRUPT = "memory_initializer_interrupt"
    MEMORY_ONBOARDING = "memory_onboarding"
    MEMORY_ONBOARDING_ENQUIRY = "memory_onboarding_enquiry"
    MEMORY_ONBOARDING_ENQUIRY_INTERRUPT = "memory_onboarding_enquiry_interrupt"
    MEMORY_ONBOARDING_FINALIZE = "memory_onboarding_finalize"
    ROOT = "root"
    ROOT_TOOLS = "root_tools"
    TRENDS_GENERATOR = "trends_generator"
    TRENDS_GENERATOR_TOOLS = "trends_generator_tools"
    FUNNEL_GENERATOR = "funnel_generator"
    FUNNEL_GENERATOR_TOOLS = "funnel_generator_tools"
    RETENTION_GENERATOR = "retention_generator"
    RETENTION_GENERATOR_TOOLS = "retention_generator_tools"
    QUERY_PLANNER = "query_planner"
    QUERY_PLANNER_TOOLS = "query_planner_tools"
    SQL_GENERATOR = "sql_generator"
    SQL_GENERATOR_TOOLS = "sql_generator_tools"
    QUERY_EXECUTOR = "query_executor"
    MEMORY_COLLECTOR = "memory_collector"
    MEMORY_COLLECTOR_TOOLS = "memory_collector_tools"
    INKEEP_DOCS = "inkeep_docs"
    INSIGHT_RAG_CONTEXT = "insight_rag_context"
    INSIGHTS_SUBGRAPH = "insights_subgraph"
    TITLE_GENERATOR = "title_generator"
    INSIGHTS_SEARCH = "insights_search"
    SESSION_SUMMARIZATION = "session_summarization"


class AssistantMode(StrEnum):
    ASSISTANT = "assistant"
    INSIGHTS_TOOL = "insights_tool"<|MERGE_RESOLUTION|>--- conflicted
+++ resolved
@@ -196,15 +196,10 @@
     """
     The user's search query for finding existing insights.
     """
-<<<<<<< HEAD
-    search_insights_query: Optional[str] = Field(default=None)
-    """
-    The user's query for summarizing sessions.
-    """
     session_summarization_query: Optional[str] = Field(default=None)
-=======
->>>>>>> e1350344
-
+    """
+   The user's query for summarizing sessions.
+   """
 
 class AssistantState(_SharedAssistantState):
     messages: Annotated[Sequence[AssistantMessageUnion], add_and_merge_messages] = Field(default=[])
