--- conflicted
+++ resolved
@@ -135,8 +135,5 @@
     MEMORY_COLLECTOR = "memory_collector"
     MEMORY_COLLECTOR_TOOLS = "memory_collector_tools"
     INKEEP_DOCS = "inkeep_docs"
-<<<<<<< HEAD
     SESSION_RECORDINGS_FILTERS = "session_recordings_filters"
-=======
-    INSIGHT_RAG_CONTEXT = "insight_rag_context"
->>>>>>> aede7ca5
+    INSIGHT_RAG_CONTEXT = "insight_rag_context"