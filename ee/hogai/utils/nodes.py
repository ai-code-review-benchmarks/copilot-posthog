import datetime
from abc import ABC, abstractmethod
<<<<<<< HEAD
from collections.abc import Sequence
=======
from typing import Any
>>>>>>> 4eae043f
from uuid import UUID

from django.utils import timezone
from langchain_core.runnables import RunnableConfig

from ee.hogai.utils.exceptions import GenerationCanceled
from ee.models import Conversation, CoreMemory
from posthog.models import Team
from posthog.schema import AssistantMessage, AssistantToolCall

from .types import AssistantMessageUnion, AssistantState, PartialAssistantState


class AssistantNode(ABC):
    _team: Team

    def __init__(self, team: Team):
        self._team = team

    def __call__(self, state: AssistantState, config: RunnableConfig) -> PartialAssistantState | None:
        """
        Run the assistant node and handle cancelled conversation before the node is run.
        """
        thread_id = config["configurable"]["thread_id"]
        if self._is_conversation_cancelled(thread_id):
            raise GenerationCanceled
        return self.run(state, config)

    @abstractmethod
    def run(cls, state: AssistantState, config: RunnableConfig) -> PartialAssistantState | None:
        raise NotImplementedError

    @property
    def core_memory(self) -> CoreMemory | None:
        try:
            return CoreMemory.objects.get(team=self._team)
        except CoreMemory.DoesNotExist:
            return None

    @property
    def core_memory_text(self) -> str:
        if not self.core_memory:
            return ""
        return self.core_memory.formatted_text

    @property
    def _utc_now_datetime(self) -> datetime.datetime:
        return timezone.now().astimezone(datetime.UTC)

    @property
    def utc_now(self) -> str:
        """
        Returns the current time in UTC.
        """
        return self._utc_now_datetime.strftime("%Y-%m-%d %H:%M:%S")

    @property
    def project_now(self) -> str:
        """
        Returns the current time in the project's timezone.
        """
        return self._utc_now_datetime.astimezone(self._team.timezone_info).strftime("%Y-%m-%d %H:%M:%S")

    @property
    def project_timezone(self) -> str | None:
        """
        Returns the timezone of the project, e.g. "PST" or "UTC".
        """
        return self._team.timezone_info.tzname(self._utc_now_datetime)

    def _is_conversation_cancelled(self, conversation_id: UUID) -> bool:
        try:
            conversation = Conversation.objects.get(id=conversation_id)
            return conversation.status == Conversation.Status.CANCELING
        except Conversation.DoesNotExist:
            return True

<<<<<<< HEAD
    def _get_tool_call(self, messages: Sequence[AssistantMessageUnion], tool_call_id: str) -> AssistantToolCall:
        for message in reversed(messages):
            if not isinstance(message, AssistantMessage) or not message.tool_calls:
                continue
            for tool_call in message.tool_calls:
                if tool_call.id == tool_call_id:
                    return tool_call
        raise ValueError(f"Tool call {tool_call_id} not found in state")
=======
    def _get_user_distinct_id(self, config: RunnableConfig) -> Any | None:
        """
        Extracts the user distinct ID from the runnable config.
        """
        try:
            distinct_id = config["configurable"]["distinct_id"]
        except KeyError:
            return None
        return distinct_id

    def _get_trace_id(self, config: RunnableConfig) -> Any | None:
        """
        Extracts the trace ID from the runnable config.
        """
        try:
            return config["configurable"]["trace_id"]
        except KeyError:
            return None
>>>>>>> 4eae043f
<|MERGE_RESOLUTION|>--- conflicted
+++ resolved
@@ -1,10 +1,7 @@
 import datetime
 from abc import ABC, abstractmethod
-<<<<<<< HEAD
 from collections.abc import Sequence
-=======
 from typing import Any
->>>>>>> 4eae043f
 from uuid import UUID
 
 from django.utils import timezone
@@ -82,7 +79,6 @@
         except Conversation.DoesNotExist:
             return True
 
-<<<<<<< HEAD
     def _get_tool_call(self, messages: Sequence[AssistantMessageUnion], tool_call_id: str) -> AssistantToolCall:
         for message in reversed(messages):
             if not isinstance(message, AssistantMessage) or not message.tool_calls:
@@ -91,7 +87,7 @@
                 if tool_call.id == tool_call_id:
                     return tool_call
         raise ValueError(f"Tool call {tool_call_id} not found in state")
-=======
+
     def _get_user_distinct_id(self, config: RunnableConfig) -> Any | None:
         """
         Extracts the user distinct ID from the runnable config.
@@ -109,5 +105,4 @@
         try:
             return config["configurable"]["trace_id"]
         except KeyError:
-            return None
->>>>>>> 4eae043f
+            return None