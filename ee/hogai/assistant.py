--- conflicted
+++ resolved
@@ -245,28 +245,10 @@
     @property
     def _initial_state(self) -> AssistantState:
         if self._latest_message and self._mode == AssistantMode.ASSISTANT:
-<<<<<<< HEAD
-            # Add ui_context to the message if available
-            if self._ui_context:
-                # remove global_info as it is not added by the user
-                # and we don't want to show it in the client
-                filtered_ui_context = {k: v for k, v in self._ui_context.items() if k not in ["global_info"]}
-                message_with_ui_context = self._latest_message.model_copy(update={"ui_context": filtered_ui_context})
-                return AssistantState(
-                    messages=[message_with_ui_context],
-                    start_id=message_with_ui_context.id,
-                )
-            else:
-                return AssistantState(
-                    messages=[self._latest_message],
-                    start_id=self._latest_message.id,
-                )
-=======
             return AssistantState(
                 messages=[self._latest_message],
                 start_id=self._latest_message.id,
             )
->>>>>>> 4dd5a566
         else:
             return AssistantState(
                 messages=[],
