import json
from collections.abc import Generator, Iterator
from contextlib import contextmanager
from typing import Any, Optional, cast
from uuid import UUID, uuid4

import posthoganalytics
import structlog
from langchain_core.callbacks.base import BaseCallbackHandler
from langchain_core.messages import AIMessageChunk
from langchain_core.runnables.config import RunnableConfig
from langgraph.errors import GraphRecursionError
from langgraph.graph.state import CompiledStateGraph
from posthoganalytics.ai.langchain.callbacks import CallbackHandler
from pydantic import BaseModel

from ee.hogai.api.serializers import ConversationMinimalSerializer
from ee.hogai.graph import (
    AssistantGraph,
    FunnelGeneratorNode,
    InsightsAssistantGraph,
    MemoryInitializerNode,
    QueryExecutorNode,
    RetentionGeneratorNode,
    SchemaGeneratorNode,
    SQLGeneratorNode,
    TrendsGeneratorNode,
)
from ee.hogai.graph.base import AssistantNode
from ee.hogai.tool import CONTEXTUAL_TOOL_NAME_TO_TOOL
from ee.hogai.utils.asgi import SyncIterableToAsync
from ee.hogai.utils.exceptions import GenerationCanceled
from ee.hogai.utils.helpers import should_output_assistant_message
from ee.hogai.utils.state import (
    GraphMessageUpdateTuple,
    GraphTaskStartedUpdateTuple,
    GraphValueUpdateTuple,
    is_message_update,
    is_state_update,
    is_task_started_update,
    is_value_update,
    validate_state_update,
    validate_value_update,
)
from ee.hogai.utils.types import (
    AssistantMode,
    AssistantNodeName,
    AssistantState,
    PartialAssistantState,
)
from ee.models import Conversation
from posthog.event_usage import report_user_action
from posthog.models import Action, Team, User
from posthog.schema import (
    AssistantEventType,
    AssistantGenerationStatusEvent,
    AssistantGenerationStatusType,
    AssistantMessage,
    FailureMessage,
    HumanMessage,
    ReasoningMessage,
    VisualizationMessage,
)
from posthog.settings import SERVER_GATEWAY_INTERFACE

VISUALIZATION_NODES: dict[AssistantNodeName, type[SchemaGeneratorNode]] = {
    AssistantNodeName.TRENDS_GENERATOR: TrendsGeneratorNode,
    AssistantNodeName.FUNNEL_GENERATOR: FunnelGeneratorNode,
    AssistantNodeName.RETENTION_GENERATOR: RetentionGeneratorNode,
    AssistantNodeName.SQL_GENERATOR: SQLGeneratorNode,
}

VISUALIZATION_NODES_TOOL_CALL_MODE: dict[AssistantNodeName, type[AssistantNode]] = {
    **VISUALIZATION_NODES,
    AssistantNodeName.QUERY_EXECUTOR: QueryExecutorNode,
}

STREAMING_NODES: set[AssistantNodeName] = {
    AssistantNodeName.ROOT,
    AssistantNodeName.INKEEP_DOCS,
    AssistantNodeName.MEMORY_ONBOARDING,
    AssistantNodeName.MEMORY_INITIALIZER,
}
"""Nodes that can stream messages to the client."""


VERBOSE_NODES = STREAMING_NODES | {
    AssistantNodeName.MEMORY_INITIALIZER_INTERRUPT,
    AssistantNodeName.ROOT_TOOLS,
}
"""Nodes that can send messages to the client."""


logger = structlog.get_logger(__name__)


class Assistant:
    _team: Team
    _graph: CompiledStateGraph
    _user: Optional[User]
    _contextual_tools: dict[str, Any]
    _conversation: Conversation
    _latest_message: Optional[HumanMessage]
    _state: Optional[AssistantState]
    _callback_handler: Optional[BaseCallbackHandler]
    _trace_id: Optional[str | UUID]
    _custom_update_ids: set[str]

    def __init__(
        self,
        team: Team,
        conversation: Conversation,
        *,
        new_message: Optional[HumanMessage] = None,
        mode: AssistantMode = AssistantMode.ASSISTANT,
        user: Optional[User] = None,
        contextual_tools: Optional[dict[str, Any]] = None,
        is_new_conversation: bool = False,
        trace_id: Optional[str | UUID] = None,
        tool_call_partial_state: Optional[AssistantState] = None,
    ):
        self._team = team
        self._contextual_tools = contextual_tools or {}
        self._user = user
        self._conversation = conversation
        if not new_message and not tool_call_partial_state:
            raise ValueError("Either new_message or tool_call_partial_state must be provided")
        self._latest_message = new_message.model_copy(deep=True, update={"id": str(uuid4())}) if new_message else None
        self._is_new_conversation = is_new_conversation
        self._mode = mode
        match mode:
            case AssistantMode.ASSISTANT:
                self._graph = AssistantGraph(team).compile_full_graph()
            case AssistantMode.INSIGHTS_TOOL:
                self._graph = InsightsAssistantGraph(team).compile_full_graph()
            case _:
                raise ValueError(f"Invalid assistant mode: {mode}")
        self._chunks = AIMessageChunk(content="")
        self._tool_call_partial_state = tool_call_partial_state
        self._state = None
        self._callback_handler = (
            CallbackHandler(
                posthoganalytics.default_client,
                distinct_id=user.distinct_id if user else None,
                properties={
                    "conversation_id": str(self._conversation.id),
                    "is_first_conversation": is_new_conversation,
                },
                trace_id=trace_id,
            )
            if posthoganalytics.default_client
            else None
        )
        self._trace_id = trace_id
        self._custom_update_ids = set()

    def stream(self):
        if SERVER_GATEWAY_INTERFACE == "ASGI":
            return self._astream()
        return self._stream()

    def _astream(self):
        return SyncIterableToAsync(self._stream())

    def _stream(self) -> Generator[str, None, None]:
        state = self._init_or_update_state()
        config = self._get_config()
        generator: Iterator[Any] = self._graph.stream(
            state, config=config, stream_mode=["messages", "values", "updates", "debug", "custom"], subgraphs=True
        )

        with self._lock_conversation():
            # Assign the conversation id to the client.
            if self._is_new_conversation:
                yield self._serialize_conversation()

            if self._latest_message and self._mode == AssistantMode.ASSISTANT:
                # Send the last message with the initialized id.
                yield self._serialize_message(self._latest_message)

            try:
                last_viz_message = None
                for update in generator:
                    if messages := self._process_update(update):
                        for message in messages:
                            if isinstance(message, VisualizationMessage):
                                last_viz_message = message
                            if hasattr(message, "id"):
                                if update[1] == "custom":
                                    # Custom updates come from tool calls, we want to deduplicate the messages sent to the client.
                                    self._custom_update_ids.add(message.id)
                                elif message.id in self._custom_update_ids:
                                    continue
                            yield self._serialize_message(message)

                # Check if the assistant has requested help.
                state = self._graph.get_state(config)
                if state.next:
                    interrupt_messages = []
                    for task in state.tasks:
                        for interrupt in task.interrupts:
                            interrupt_message = (
                                AssistantMessage(content=interrupt.value, id=str(uuid4()))
                                if isinstance(interrupt.value, str)
                                else interrupt.value
                            )
                            interrupt_messages.append(interrupt_message)
                            yield self._serialize_message(interrupt_message)

                    self._graph.update_state(
                        config,
                        PartialAssistantState(
                            messages=interrupt_messages,
                            # LangGraph by some reason doesn't store the interrupt exceptions in checkpoints.
                            graph_status="interrupted",
                        ),
                    )
                else:
                    self._report_conversation_state(last_viz_message)
            except GraphRecursionError:
                yield self._serialize_message(
                    FailureMessage(
                        content="The assistant has reached the maximum number of steps. You can explicitly ask to continue.",
                        id=str(uuid4()),
                    )
                )
            except Exception as e:
                # Reset the state, so that the next generation starts from the beginning.
                self._graph.update_state(config, PartialAssistantState.get_reset_state())

                if not isinstance(e, GenerationCanceled):
                    logger.exception("Error in assistant stream", error=e)
                    # This is an unhandled error, so we just stop further generation at this point
                    yield self._serialize_message(FailureMessage())
                    raise  # Re-raise, so that the error is printed or goes into Sentry

    @property
    def _initial_state(self) -> AssistantState:
        if self._latest_message and self._mode == AssistantMode.ASSISTANT:
            return AssistantState(messages=[self._latest_message], start_id=self._latest_message.id)
        else:
            return AssistantState(messages=[])

    def _get_config(self) -> RunnableConfig:
        callbacks = [self._callback_handler] if self._callback_handler else None
        config: RunnableConfig = {
            "recursion_limit": 48,
            "callbacks": callbacks,
            "configurable": {
                "thread_id": self._conversation.id,
                "trace_id": self._trace_id,
                "distinct_id": self._user.distinct_id if self._user else None,
                "contextual_tools": self._contextual_tools,
                "team_id": self._team.id,
            },
        }
        return config

    def _init_or_update_state(self):
        config = self._get_config()
        snapshot = self._graph.get_state(config)

        # If the graph previously hasn't reset the state, it is an interrupt. We resume from the point of interruption.
        if snapshot.next and self._latest_message:
            saved_state = validate_state_update(snapshot.values)
            if saved_state.graph_status == "interrupted":
                self._state = saved_state
                self._graph.update_state(
                    config, PartialAssistantState(messages=[self._latest_message], graph_status="resumed")
                )
                # Return None to indicate that we want to continue the execution from the interrupted point.
                return None

        initial_state = self._initial_state
        if self._tool_call_partial_state:
            for key, value in self._tool_call_partial_state.model_dump().items():
                setattr(initial_state, key, value)
        self._state = initial_state
        return initial_state

    def _node_to_reasoning_message(
        self, node_name: AssistantNodeName, input: AssistantState
    ) -> Optional[ReasoningMessage]:
        match node_name:
            case (
                AssistantNodeName.TRENDS_PLANNER
                | AssistantNodeName.TRENDS_PLANNER_TOOLS
                | AssistantNodeName.FUNNEL_PLANNER
                | AssistantNodeName.FUNNEL_PLANNER_TOOLS
                | AssistantNodeName.RETENTION_PLANNER
                | AssistantNodeName.RETENTION_PLANNER_TOOLS
                | AssistantNodeName.SQL_PLANNER
                | AssistantNodeName.SQL_PLANNER_TOOLS
            ):
                substeps: list[str] = []
                if input:
                    if intermediate_steps := input.intermediate_steps:
                        for action, _ in intermediate_steps:
                            match action.tool:
                                case "retrieve_event_properties":
                                    substeps.append(f"Exploring `{action.tool_input}` event's properties")
                                case "retrieve_entity_properties":
                                    substeps.append(f"Exploring {action.tool_input} properties")
                                case "retrieve_event_property_values":
                                    assert isinstance(action.tool_input, dict)
                                    substeps.append(
                                        f"Analyzing `{action.tool_input['property_name']}` event's property `{action.tool_input['event_name']}`"
                                    )
                                case "retrieve_entity_property_values":
                                    assert isinstance(action.tool_input, dict)
                                    substeps.append(
                                        f"Analyzing {action.tool_input['entity']} property `{action.tool_input['property_name']}`"
                                    )
                                case "retrieve_action_properties" | "retrieve_action_property_values":
                                    id = (
                                        action.tool_input
                                        if isinstance(action.tool_input, str)
                                        else action.tool_input["action_id"]
                                    )
                                    try:
                                        action_model = Action.objects.get(pk=id, team__project_id=self._team.project_id)
                                        if action.tool == "retrieve_action_properties":
                                            substeps.append(f"Exploring `{action_model.name}` action properties")
                                        elif action.tool == "retrieve_action_property_values" and isinstance(
                                            action.tool_input, dict
                                        ):
                                            substeps.append(
                                                f"Analyzing `{action.tool_input['property_name']}` action property of `{action_model.name}`"
                                            )
                                    except Action.DoesNotExist:
                                        pass

                return ReasoningMessage(content="Picking relevant events and properties", substeps=substeps)
            case AssistantNodeName.TRENDS_GENERATOR:
                return ReasoningMessage(content="Creating trends query")
            case AssistantNodeName.FUNNEL_GENERATOR:
                return ReasoningMessage(content="Creating funnel query")
            case AssistantNodeName.RETENTION_GENERATOR:
                return ReasoningMessage(content="Creating retention query")
            case AssistantNodeName.SQL_GENERATOR:
                return ReasoningMessage(content="Creating SQL query")
            case AssistantNodeName.ROOT_TOOLS:
                assert isinstance(input.messages[-1], AssistantMessage)
                tool_calls = input.messages[-1].tool_calls or []
                assert len(tool_calls) <= 1
                if len(tool_calls) == 0:
                    return None
                tool_call = tool_calls[0]
                if tool_call.name == "create_and_query_insight":
                    return ReasoningMessage(content="Coming up with an insight")
                if tool_call.name == "search_documentation":
                    return ReasoningMessage(content="Checking PostHog docs")
                # This tool should be in CONTEXTUAL_TOOL_NAME_TO_TOOL, but it might not be in the rare case
                # when the tool has been removed from the backend since the user's frontent was loaded
                ToolClass = CONTEXTUAL_TOOL_NAME_TO_TOOL.get(tool_call.name)  # type: ignore
                return ReasoningMessage(
                    content=ToolClass().thinking_message if ToolClass else f"Running tool {tool_call.name}"
                )
            case _:
                return None

    def _process_update(self, update: Any) -> list[BaseModel] | None:
        if update[1] == "custom":
            # Custom streams come from a tool call
            update = update[2]
        update = update[1:]  # we remove the first element, which is the node/subgraph node name
        if is_state_update(update):
            _, new_state = update
            self._state = validate_state_update(new_state)
        elif is_value_update(update) and (new_messages := self._process_value_update(update)):
            return new_messages
        elif is_message_update(update) and (new_message := self._process_message_update(update)):
            return [new_message]
        elif is_task_started_update(update) and (new_message := self._process_task_started_update(update)):
            return [new_message]
        return None

    def _process_value_update(self, update: GraphValueUpdateTuple) -> list[BaseModel] | None:
        _, maybe_state_update = update
        state_update = validate_value_update(maybe_state_update)
        # this needs full type annotation otherwise mypy complains
        visualization_nodes: (
            dict[AssistantNodeName, type[AssistantNode]] | dict[AssistantNodeName, type[SchemaGeneratorNode]]
        ) = VISUALIZATION_NODES if self._mode == AssistantMode.ASSISTANT else VISUALIZATION_NODES_TOOL_CALL_MODE
        if intersected_nodes := state_update.keys() & visualization_nodes.keys():
            # Reset chunks when schema validation fails.
            self._chunks = AIMessageChunk(content="")

            node_name = intersected_nodes.pop()
            node_val = state_update[node_name]
            if not isinstance(node_val, PartialAssistantState):
                return None
            if node_val.messages:
                return list(node_val.messages)
            elif node_val.intermediate_steps:
                return [AssistantGenerationStatusEvent(type=AssistantGenerationStatusType.GENERATION_ERROR)]

        for node_name in VERBOSE_NODES:
            if node_val := state_update.get(node_name):
                if isinstance(node_val, PartialAssistantState) and node_val.messages:
                    self._chunks = AIMessageChunk(content="")
                    _messages: list[BaseModel] = []
                    for candidate_message in node_val.messages:
<<<<<<< HEAD
                        if (
                            # Filter out tool calls without a UI payload
                            not isinstance(candidate_message, AssistantToolCallMessage)
                            or candidate_message.ui_payload is not None
                        ) and (
                            # Also filter out empty assistant messages
                            not isinstance(candidate_message, AssistantMessage)
                            or isinstance(candidate_message, AssistantMessage)
                            and candidate_message.content
                        ):
                            _messages.append(candidate_message)
                    return _messages
=======
                        if should_output_assistant_message(candidate_message):
                            return candidate_message
>>>>>>> f91683c2

        return None

    def _process_message_update(self, update: GraphMessageUpdateTuple) -> BaseModel | None:
        langchain_message, langgraph_state = update[1]
        if isinstance(langchain_message, AIMessageChunk):
            node_name = langgraph_state["langgraph_node"]
            if node_name in STREAMING_NODES:
                self._chunks += langchain_message  # type: ignore
                if node_name == AssistantNodeName.MEMORY_INITIALIZER:
                    if not MemoryInitializerNode.should_process_message_chunk(langchain_message):
                        return None
                    else:
                        return AssistantMessage(
                            content=MemoryInitializerNode.format_message(cast(str, self._chunks.content))
                        )
                if self._chunks.content:
                    # Only return an in-progress message if there is already some content (and not e.g. just tool calls)
                    return AssistantMessage(content=cast(str, self._chunks.content))
        return None

    def _process_task_started_update(self, update: GraphTaskStartedUpdateTuple) -> BaseModel | None:
        _, task_update = update
        node_name = task_update["payload"]["name"]  # type: ignore
        node_input = task_update["payload"]["input"]  # type: ignore
        if reasoning_message := self._node_to_reasoning_message(node_name, node_input):
            return reasoning_message
        return None

    def _serialize_message(self, message: BaseModel) -> str:
        output = ""
        if isinstance(message, AssistantGenerationStatusEvent):
            output += f"event: {AssistantEventType.STATUS}\n"
        else:
            output += f"event: {AssistantEventType.MESSAGE}\n"
        return output + f"data: {message.model_dump_json(exclude_none=True, exclude={'tool_calls'})}\n\n"

    def _serialize_conversation(self) -> str:
        output = f"event: {AssistantEventType.CONVERSATION}\n"
        json_conversation = json.dumps(ConversationMinimalSerializer(self._conversation).data)
        output += f"data: {json_conversation}\n\n"
        return output

    def _report_conversation_state(self, message: Optional[VisualizationMessage]):
        if not (self._user and message):
            return

        response = message.model_dump_json(exclude_none=True)

        if self._mode == AssistantMode.ASSISTANT:
            if self._latest_message:
                report_user_action(
                    self._user,
                    "chat with ai",
                    {"prompt": self._latest_message.content, "response": response},
                )
            return

        if self._mode == AssistantMode.INSIGHTS_TOOL and self._tool_call_partial_state:
            report_user_action(
                self._user,
                "standalone ai tool call",
                {
                    "prompt": self._tool_call_partial_state.root_tool_insight_plan,
                    "response": response,
                    "tool_name": "create_and_query_insight",
                },
            )
            return

    @contextmanager
    def _lock_conversation(self):
        try:
            self._conversation.status = Conversation.Status.IN_PROGRESS
            self._conversation.save(update_fields=["status"])
            yield
        finally:
            self._conversation.status = Conversation.Status.IDLE
            self._conversation.save(update_fields=["status", "updated_at"])<|MERGE_RESOLUTION|>--- conflicted
+++ resolved
@@ -401,23 +401,9 @@
                     self._chunks = AIMessageChunk(content="")
                     _messages: list[BaseModel] = []
                     for candidate_message in node_val.messages:
-<<<<<<< HEAD
-                        if (
-                            # Filter out tool calls without a UI payload
-                            not isinstance(candidate_message, AssistantToolCallMessage)
-                            or candidate_message.ui_payload is not None
-                        ) and (
-                            # Also filter out empty assistant messages
-                            not isinstance(candidate_message, AssistantMessage)
-                            or isinstance(candidate_message, AssistantMessage)
-                            and candidate_message.content
-                        ):
+                        if should_output_assistant_message(candidate_message):
                             _messages.append(candidate_message)
                     return _messages
-=======
-                        if should_output_assistant_message(candidate_message):
-                            return candidate_message
->>>>>>> f91683c2
 
         return None
 
