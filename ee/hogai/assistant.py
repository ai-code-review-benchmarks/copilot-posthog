from collections.abc import AsyncGenerator, AsyncIterator
from contextlib import asynccontextmanager
import traceback
from typing import Any, Literal, Optional, cast
from uuid import UUID, uuid4

import posthoganalytics
import structlog
from asgiref.sync import async_to_sync
from langchain_core.callbacks.base import BaseCallbackHandler
from langchain_core.messages import AIMessageChunk
from langchain_core.runnables.config import RunnableConfig
from langgraph.errors import GraphRecursionError
from langgraph.graph.state import CompiledStateGraph
from langgraph.types import StreamMode
from posthoganalytics.ai.langchain.callbacks import CallbackHandler
from posthog.exceptions_capture import capture_exception
from pydantic import BaseModel

from ee.hogai.graph import (
    AssistantGraph,
    FunnelGeneratorNode,
    InsightsAssistantGraph,
    MemoryInitializerNode,
    QueryExecutorNode,
    RetentionGeneratorNode,
    SchemaGeneratorNode,
    SQLGeneratorNode,
    TrendsGeneratorNode,
)
from ee.hogai.graph.base import AssistantNode
<<<<<<< HEAD
from ee.hogai.graph.deep_research.notebook_serializer import NotebookSerializer
from ee.hogai.graph.graph import DeepResearchAssistantGraph
=======
from ee.hogai.notebook.notebook_serializer import NotebookSerializer
>>>>>>> 5719ad76
from ee.hogai.graph.filter_options.types import FilterOptionsNodeName
from ee.hogai.tool import CONTEXTUAL_TOOL_NAME_TO_TOOL
from ee.hogai.utils.exceptions import GenerationCanceled
from ee.hogai.utils.helpers import (
    extract_content_from_ai_message,
    find_last_ui_context,
    should_output_assistant_message,
)
from ee.hogai.utils.state import (
    GraphMessageUpdateTuple,
    GraphTaskStartedUpdateTuple,
    GraphValueUpdateTuple,
    is_message_update,
    is_state_update,
    is_task_started_update,
    is_value_update,
    validate_state_update,
    validate_value_update,
)
from ee.hogai.utils.types import (
    AssistantMessageOrStatusUnion,
    AssistantMessageUnion,
    AssistantMode,
    AssistantNodeName,
    AssistantOutput,
    AssistantState,
    PartialAssistantState,
)
from ee.models import Conversation
from posthog.event_usage import report_user_action
from posthog.models import Action, Team, User
from posthog.schema import (
    AssistantEventType,
    AssistantGenerationStatusEvent,
    AssistantGenerationStatusType,
    AssistantMessage,
    AssistantMessageType,
    FailureMessage,
    HumanMessage,
    MaxBillingContext,
    NotebookUpdateMessage,
    ReasoningMessage,
    VisualizationMessage,
)
from posthog.sync import database_sync_to_async

VISUALIZATION_NODES: dict[AssistantNodeName, type[SchemaGeneratorNode]] = {
    AssistantNodeName.TRENDS_GENERATOR: TrendsGeneratorNode,
    AssistantNodeName.FUNNEL_GENERATOR: FunnelGeneratorNode,
    AssistantNodeName.RETENTION_GENERATOR: RetentionGeneratorNode,
    AssistantNodeName.SQL_GENERATOR: SQLGeneratorNode,
}

VISUALIZATION_NODES_TOOL_CALL_MODE: dict[AssistantNodeName, type[AssistantNode]] = {
    **VISUALIZATION_NODES,
    AssistantNodeName.QUERY_EXECUTOR: QueryExecutorNode,
}

STREAMING_NODES: set[AssistantNodeName | FilterOptionsNodeName] = {
    AssistantNodeName.ROOT,
    AssistantNodeName.INKEEP_DOCS,
    AssistantNodeName.MEMORY_ONBOARDING,
    AssistantNodeName.MEMORY_INITIALIZER,
    AssistantNodeName.MEMORY_ONBOARDING_ENQUIRY,
    AssistantNodeName.MEMORY_ONBOARDING_FINALIZE,
    FilterOptionsNodeName.FILTER_OPTIONS,
    AssistantNodeName.DEEP_RESEARCH_ONBOARDING,
    AssistantNodeName.DEEP_RESEARCH_NOTEBOOK_PLANNING,
    AssistantNodeName.DEEP_RESEARCH_PLANNER,
}
"""Nodes that can stream messages to the client."""


VERBOSE_NODES: set[AssistantNodeName | FilterOptionsNodeName] = STREAMING_NODES | {
    AssistantNodeName.MEMORY_INITIALIZER_INTERRUPT,
    AssistantNodeName.ROOT_TOOLS,
    FilterOptionsNodeName.FILTER_OPTIONS_TOOLS,
}
"""Nodes that can send messages to the client."""

THINKING_NODES: set[AssistantNodeName | FilterOptionsNodeName] = {
    AssistantNodeName.QUERY_PLANNER,
    FilterOptionsNodeName.FILTER_OPTIONS,
    AssistantNodeName.DEEP_RESEARCH_ONBOARDING,
    AssistantNodeName.DEEP_RESEARCH_NOTEBOOK_PLANNING,
    AssistantNodeName.DEEP_RESEARCH_PLANNER,
}
"""Nodes that pass on thinking messages to the client. Current implementation assumes o3/o4 style of reasoning summaries!"""


logger = structlog.get_logger(__name__)


class Assistant:
    _team: Team
    _graph: CompiledStateGraph
    _user: User
    _contextual_tools: dict[str, Any]
    _conversation: Conversation
    _session_id: Optional[str]
    _latest_message: Optional[HumanMessage]
    _state: Optional[AssistantState]
    _callback_handler: Optional[BaseCallbackHandler]
    _trace_id: Optional[str | UUID]
    _custom_update_ids: set[str]
    _reasoning_headline_chunk: Optional[str]
    """Like a message chunk, but specifically for the reasoning headline (and just a plain string)."""
    _last_reasoning_headline: Optional[str]
    """Last emitted reasoning headline, to be able to carry it over."""
    _billing_context: Optional[MaxBillingContext]

    def __init__(
        self,
        team: Team,
        conversation: Conversation,
        *,
        new_message: Optional[HumanMessage] = None,
        mode: AssistantMode = AssistantMode.ASSISTANT,
        user: User,
        session_id: Optional[str] = None,
        contextual_tools: Optional[dict[str, Any]] = None,
        is_new_conversation: bool = False,
        trace_id: Optional[str | UUID] = None,
        tool_call_partial_state: Optional[AssistantState] = None,
        billing_context: Optional[MaxBillingContext] = None,
    ):
        self._team = team
        self._contextual_tools = contextual_tools or {}
        self._user = user
        self._session_id = session_id
        self._conversation = conversation
        self._latest_message = new_message.model_copy(deep=True, update={"id": str(uuid4())}) if new_message else None
        self._is_new_conversation = is_new_conversation
        self._mode = mode
        match mode:
            case AssistantMode.ASSISTANT:
                self._graph = AssistantGraph(team, user).compile_full_graph()
            case AssistantMode.DEEP_RESEARCH:
                self._graph = DeepResearchAssistantGraph(team, user).compile_full_graph()
            case AssistantMode.INSIGHTS_TOOL:
                self._graph = InsightsAssistantGraph(team, user).compile_full_graph()
        self._chunks = AIMessageChunk(content="")
        self._tool_call_partial_state = tool_call_partial_state
        self._state = None
        self._callback_handler = (
            CallbackHandler(
                posthoganalytics.default_client,
                distinct_id=user.distinct_id if user else None,
                properties={
                    "conversation_id": str(self._conversation.id),
                    "is_first_conversation": is_new_conversation,
                    "$session_id": self._session_id,
                    "assistant_mode": mode.value,
                },
                trace_id=trace_id,
            )
            if posthoganalytics.default_client
            else None
        )
        self._trace_id = trace_id
        self._custom_update_ids = set()
        self._reasoning_headline_chunk = None
        self._last_reasoning_headline = None
        self._billing_context = billing_context

    async def ainvoke(self) -> list[tuple[Literal[AssistantEventType.MESSAGE], AssistantMessageUnion]]:
        """Returns all messages in once without streaming."""
        messages = []

        async for event_type, message in self.astream(stream_messages=False):
            if event_type == AssistantEventType.MESSAGE and message.type != AssistantMessageType.AI_REASONING:
                messages.append((event_type, cast(AssistantMessageUnion, message)))

        return messages

    @async_to_sync
    async def invoke(self) -> list[tuple[Literal[AssistantEventType.MESSAGE], AssistantMessageUnion]]:
        """Sync method. Returns all messages in once without streaming."""
        return await self.ainvoke()

    async def astream(self, stream_messages: bool = True) -> AsyncGenerator[AssistantOutput, None]:
        state = await self._init_or_update_state()
        config = self._get_config()

        # Some execution modes don't need to stream messages.
        stream_mode: list[StreamMode] = ["values", "updates", "debug", "custom"]
        if stream_messages:
            stream_mode.append("messages")

        generator: AsyncIterator[Any] = self._graph.astream(
            state, config=config, stream_mode=stream_mode, subgraphs=True
        )

        async with self._lock_conversation():
            # Assign the conversation id to the client.
            if self._is_new_conversation:
                yield AssistantEventType.CONVERSATION, self._conversation

            if self._latest_message and self._mode == AssistantMode.ASSISTANT:
                # Send the last message with the initialized id.
                yield AssistantEventType.MESSAGE, self._latest_message

            last_ai_message: AssistantMessage | None = None
            last_viz_message: VisualizationMessage | None = None
            try:
                async for update in generator:
                    if messages := await self._process_update(update):
                        for message in messages:
                            if isinstance(message, VisualizationMessage):
                                last_viz_message = message
                            if isinstance(message, AssistantMessage):
                                last_ai_message = message
                            if hasattr(message, "id"):
                                if update[1] == "custom":
                                    # Custom updates come from tool calls, we want to deduplicate the messages sent to the client.
                                    self._custom_update_ids.add(message.id)
                                elif message.id in self._custom_update_ids:
                                    continue
                            yield AssistantEventType.MESSAGE, cast(AssistantMessageOrStatusUnion, message)

                # Check if the assistant has requested help.
                state = await self._graph.aget_state(config)
                if state.next:
                    interrupt_messages = []
                    for task in state.tasks:
                        for interrupt in task.interrupts:
                            interrupt_message = (
                                AssistantMessage(content=interrupt.value, id=str(uuid4()))
                                if isinstance(interrupt.value, str)
                                else interrupt.value
                            )
                            interrupt_messages.append(interrupt_message)
                            yield AssistantEventType.MESSAGE, interrupt_message

                    await self._graph.aupdate_state(
                        config,
                        PartialAssistantState(
                            messages=interrupt_messages,
                            # LangGraph by some reason doesn't store the interrupt exceptions in checkpoints.
                            graph_status="interrupted",
                        ),
                    )
            except GraphRecursionError:
                yield (
                    AssistantEventType.MESSAGE,
                    FailureMessage(
                        content="The assistant has reached the maximum number of steps. You can explicitly ask to continue.",
                        id=str(uuid4()),
                    ),
                )
            except Exception as e:
                # Reset the state, so that the next generation starts from the beginning.
                await self._graph.aupdate_state(config, PartialAssistantState.get_reset_state())

                if not isinstance(e, GenerationCanceled):
                    logger.exception("Error in assistant stream", error=e)
                    posthoganalytics.capture_exception(
                        e,
                        distinct_id=self._user.distinct_id if self._user else None,
                        properties={
                            "$session_id": self._session_id,
                            "$ai_trace_id": self._trace_id,
                            "thread_id": self._conversation.id,
                            "tag": "max_ai",
                        },
                    )

                    # This is an unhandled error, so we just stop further generation at this point
                    snapshot = await self._graph.aget_state(config)
                    state_snapshot = validate_state_update(snapshot.values)
                    # Some nodes might have already sent a failure message, so we don't want to send another one.
                    if not state_snapshot.messages or not isinstance(state_snapshot.messages[-1], FailureMessage):
                        yield AssistantEventType.MESSAGE, FailureMessage(content=str(traceback.format_exc()))
            finally:
                await self._report_conversation_state(
                    last_assistant_message=last_ai_message, last_visualization_message=last_viz_message
                )

    def _get_config(self) -> RunnableConfig:
        callbacks = [self._callback_handler] if self._callback_handler else None
        config: RunnableConfig = {
            "recursion_limit": 48,
            "callbacks": callbacks,
            "configurable": {
                "thread_id": self._conversation.id,
                "trace_id": self._trace_id,
                "session_id": self._session_id,
                "distinct_id": self._user.distinct_id if self._user else None,
                "contextual_tools": self._contextual_tools,
                "team": self._team,
                "user": self._user,
                "billing_context": self._billing_context,
                # Metadata to be sent to PostHog SDK (error tracking, etc).
                "sdk_metadata": {
                    "assistant_mode": self._mode.value,
                    "tag": "max_ai",
                },
            },
        }
        return config

    async def _init_or_update_state(self):
        config = self._get_config()
        snapshot = await self._graph.aget_state(config)

        # If the graph previously hasn't reset the state, it is an interrupt. We resume from the point of interruption.
        if snapshot.next and self._latest_message:
            saved_state = validate_state_update(snapshot.values)
            if saved_state.graph_status == "interrupted":
                self._state = saved_state
                await self._graph.aupdate_state(
                    config,
                    PartialAssistantState(
                        messages=[self._latest_message], graph_status="resumed", query_generation_retry_count=0
                    ),
                )
                # Return None to indicate that we want to continue the execution from the interrupted point.
                return None

        # Append the new message and reset some fields to their default values.
        if self._latest_message and self._mode in [AssistantMode.ASSISTANT, AssistantMode.DEEP_RESEARCH]:
            initial_state = AssistantState(
                messages=[self._latest_message],
                start_id=self._latest_message.id,
                query_generation_retry_count=0,
                graph_status=None,
                rag_context=None,
            )
        else:
            initial_state = AssistantState(messages=[])

        if self._tool_call_partial_state:
            for key, value in self._tool_call_partial_state.model_dump().items():
                setattr(initial_state, key, value)
        self._state = initial_state
        return initial_state

    async def _node_to_reasoning_message(
        self, node_name: AssistantNodeName | FilterOptionsNodeName, input: AssistantState
    ) -> Optional[ReasoningMessage]:
        match node_name:
            case AssistantNodeName.QUERY_PLANNER | FilterOptionsNodeName.FILTER_OPTIONS:
                substeps: list[str] = []
                if input:
                    if intermediate_steps := input.intermediate_steps:
                        for action, _ in intermediate_steps:
                            assert isinstance(action.tool_input, dict)
                            match action.tool:
                                case "retrieve_event_properties":
                                    substeps.append(f"Exploring `{action.tool_input['event_name']}` event's properties")
                                case "retrieve_entity_properties":
                                    substeps.append(f"Exploring {action.tool_input['entity']} properties")
                                case "retrieve_event_property_values":
                                    substeps.append(
                                        f"Analyzing `{action.tool_input['event_name']}` event's property `{action.tool_input['property_name']}`"
                                    )
                                case "retrieve_entity_property_values":
                                    substeps.append(
                                        f"Analyzing {action.tool_input['entity']} property `{action.tool_input['property_name']}`"
                                    )
                                case "retrieve_action_properties" | "retrieve_action_property_values":
                                    try:
                                        action_model = await Action.objects.aget(
                                            pk=action.tool_input["action_id"], team__project_id=self._team.project_id
                                        )
                                        if action.tool == "retrieve_action_properties":
                                            substeps.append(f"Exploring `{action_model.name}` action properties")
                                        elif action.tool == "retrieve_action_property_values":
                                            substeps.append(
                                                f"Analyzing `{action.tool_input['property_name']}` action property of `{action_model.name}`"
                                            )
                                    except Action.DoesNotExist:
                                        pass

                # We don't want to reset back to just "Picking relevant events" after running QueryPlannerTools,
                # so we reuse the last reasoning headline when going back to QueryPlanner
                return ReasoningMessage(
                    content=self._last_reasoning_headline or "Picking relevant events and properties", substeps=substeps
                )
            case AssistantNodeName.TRENDS_GENERATOR:
                return ReasoningMessage(content="Creating trends query")
            case AssistantNodeName.FUNNEL_GENERATOR:
                return ReasoningMessage(content="Creating funnel query")
            case AssistantNodeName.RETENTION_GENERATOR:
                return ReasoningMessage(content="Creating retention query")
            case AssistantNodeName.SQL_GENERATOR:
                return ReasoningMessage(content="Creating SQL query")
            case AssistantNodeName.ROOT_TOOLS:
                assert isinstance(input.messages[-1], AssistantMessage)
                tool_calls = input.messages[-1].tool_calls or []
                assert len(tool_calls) <= 1
                if len(tool_calls) == 0:
                    return None
                tool_call = tool_calls[0]
                if tool_call.name == "create_and_query_insight":
                    return ReasoningMessage(content="Coming up with an insight")
                if tool_call.name == "search_documentation":
                    return ReasoningMessage(content="Checking PostHog docs")
                if tool_call.name == "retrieve_billing_information":
                    return ReasoningMessage(content="Checking your billing data")
                # This tool should be in CONTEXTUAL_TOOL_NAME_TO_TOOL, but it might not be in the rare case
                # when the tool has been removed from the backend since the user's frontent was loaded
                ToolClass = CONTEXTUAL_TOOL_NAME_TO_TOOL.get(tool_call.name)  # type: ignore
                return ReasoningMessage(
                    content=ToolClass(team=self._team, user=self._user).thinking_message
                    if ToolClass
                    else f"Running tool {tool_call.name}"
                )
            case AssistantNodeName.ROOT:
                ui_context = find_last_ui_context(input.messages)
                if ui_context and (ui_context.dashboards or ui_context.insights):
                    return ReasoningMessage(content="Calculating context")
                return None
            case _:
                return None

    async def _process_update(self, update: Any) -> list[BaseModel] | None:
        if update[1] == "custom":
            # Custom streams come from a tool call
            update = update[2]
        update = update[1:]  # we remove the first element, which is the node/subgraph node name
        if is_state_update(update):
            _, new_state = update
            self._state = validate_state_update(new_state)
        elif is_value_update(update) and (new_messages := self._process_value_update(update)):
            return new_messages
        elif is_message_update(update) and (new_message := self._process_message_update(update)):
            return [new_message]
        elif is_task_started_update(update) and (new_message := await self._process_task_started_update(update)):
            return [new_message]
        return None

    def _process_value_update(self, update: GraphValueUpdateTuple) -> list[BaseModel] | None:
        _, maybe_state_update = update
        state_update = validate_value_update(maybe_state_update)
        # this needs full type annotation otherwise mypy complains
        visualization_nodes: (
            dict[AssistantNodeName, type[AssistantNode]] | dict[AssistantNodeName, type[SchemaGeneratorNode]]
        ) = VISUALIZATION_NODES if self._mode == AssistantMode.ASSISTANT else VISUALIZATION_NODES_TOOL_CALL_MODE
        if intersected_nodes := state_update.keys() & visualization_nodes.keys():
            # Reset chunks when schema validation fails.
            self._chunks = AIMessageChunk(content="")

            node_name: AssistantNodeName | FilterOptionsNodeName = intersected_nodes.pop()
            node_val = state_update[node_name]
            if not isinstance(node_val, PartialAssistantState):
                return None
            if node_val.messages:
                return list(node_val.messages)
            elif node_val.intermediate_steps:
                return [AssistantGenerationStatusEvent(type=AssistantGenerationStatusType.GENERATION_ERROR)]

        for node_name in VERBOSE_NODES:
            if node_val := state_update.get(node_name):
                if isinstance(node_val, PartialAssistantState) and node_val.messages:
                    self._chunks = AIMessageChunk(content="")
                    _messages: list[BaseModel] = []
                    for candidate_message in node_val.messages:
                        if should_output_assistant_message(candidate_message):
                            _messages.append(candidate_message)
                    return _messages

        for node_name in THINKING_NODES:
            if node_val := state_update.get(node_name):
                # If update involves new state from a thinking node, we reset the thinking headline to be sure
                self._reasoning_headline_chunk = None

        return [AssistantGenerationStatusEvent(type=AssistantGenerationStatusType.ACK)]

    def _process_message_update(self, update: GraphMessageUpdateTuple) -> BaseModel | None:
        langchain_message, langgraph_state = update[1]
        if not isinstance(langchain_message, AIMessageChunk):
            return None

        node_name: AssistantNodeName | FilterOptionsNodeName = langgraph_state["langgraph_node"]

        # Check for reasoning content first (for all nodes that support it)
        if reasoning := langchain_message.additional_kwargs.get("reasoning"):
            if reasoning_headline := self._chunk_reasoning_headline(reasoning):
                return ReasoningMessage(content=reasoning_headline)

        # Only process streaming nodes
        if node_name not in STREAMING_NODES:
            return None

        # Merge message chunks
        self._merge_message_chunk(langchain_message)

        if node_name == AssistantNodeName.MEMORY_INITIALIZER:
            return self._process_memory_initializer_chunk(langchain_message)

        # Extract and process content
        message_content = extract_content_from_ai_message(self._chunks)
        if not message_content:
            return None

        if node_name == AssistantNodeName.DEEP_RESEARCH_NOTEBOOK_PLANNING:
            return self._create_notebook_update_message(message_content)

        return AssistantMessage(content=message_content)

    def _merge_message_chunk(self, langchain_message: AIMessageChunk) -> None:
        """Merge a new message chunk with existing chunks, handling content format compatibility.

        # This is because we reset to AIMessageChunk(content="") in a few places,
        # but if we're switching between reasoning and non-reasoning models between different nodes,
        # the format of the content will change, and we need to reset the chunks to the right format.
        """

        current_is_list = isinstance(self._chunks.content, list)
        new_is_list = isinstance(langchain_message.content, list)

        if current_is_list != new_is_list:
            # Content types are incompatible - reset with new chunk
            self._chunks = langchain_message
        else:
            # Compatible types - merge normally
            self._chunks += langchain_message  # type: ignore

    def _process_memory_initializer_chunk(self, langchain_message: AIMessageChunk) -> Optional[AssistantMessage]:
        """Process memory initializer specific chunk logic."""
        if not MemoryInitializerNode.should_process_message_chunk(langchain_message):
            return None
        return AssistantMessage(content=MemoryInitializerNode.format_message(cast(str, self._chunks.content)))

    def _create_notebook_update_message(self, content: str) -> Optional[NotebookUpdateMessage]:
<<<<<<< HEAD
        """Create a notebook update message from HTML content."""
=======
        """Create a notebook update message from markdown content."""
>>>>>>> 5719ad76
        if not self._state or not self._state.notebook_id:
            logger.debug("No notebook id found in state", state=self._state)
            return None

        serializer = NotebookSerializer()
        json_content = serializer.from_markdown_to_json(content)
        return NotebookUpdateMessage(id=str(uuid4()), notebook_id=self._state.notebook_id, content=json_content)

    def _chunk_reasoning_headline(self, reasoning: dict[str, Any]) -> Optional[str]:
        """Process a chunk of OpenAI `reasoning`, and if a new headline was just finalized, return it."""
        try:
            if summary := reasoning.get("summary"):
                summary_text_chunk = summary[0]["text"]
            else:
                self._reasoning_headline_chunk = None  # Reset as we don't have any summary yet
                return None
        except Exception as e:
            logger.exception("Error in chunk_reasoning_headline", error=e)
            capture_exception(e)  # not expected, so let's capture
            self._reasoning_headline_chunk = None
            return None

        if self._mode == AssistantMode.DEEP_RESEARCH:
            summary_text_chunk = summary_text_chunk.replace("**", "")
            if self._reasoning_headline_chunk is None:
                self._reasoning_headline_chunk = summary_text_chunk
            else:
                self._reasoning_headline_chunk += summary_text_chunk
            return self._reasoning_headline_chunk
        bold_marker_index = summary_text_chunk.find("**")
        if bold_marker_index == -1:
            # No bold markers - continue building headline if in progress
            if self._reasoning_headline_chunk is not None:
                self._reasoning_headline_chunk += summary_text_chunk
            return None

        # Handle bold markers
        if self._reasoning_headline_chunk is None:
            # Start of headline
            remaining_text = summary_text_chunk[bold_marker_index + 2 :]
            end_index = remaining_text.find("**")

            if end_index != -1:
                # Complete headline in one chunk
                self._last_reasoning_headline = remaining_text[:end_index]
                return self._last_reasoning_headline
            else:
                # Start of multi-chunk headline
                self._reasoning_headline_chunk = remaining_text
        else:
            # End of headline
            self._reasoning_headline_chunk += summary_text_chunk[:bold_marker_index]
            self._last_reasoning_headline = self._reasoning_headline_chunk
            self._reasoning_headline_chunk = None
            return self._last_reasoning_headline

        return None

    async def _process_task_started_update(self, update: GraphTaskStartedUpdateTuple) -> BaseModel | None:
        _, task_update = update
        node_name = task_update["payload"]["name"]  # type: ignore
        node_input = task_update["payload"]["input"]  # type: ignore
        if reasoning_message := await self._node_to_reasoning_message(node_name, node_input):
            return reasoning_message
        return None

    async def _report_conversation_state(
        self,
        last_assistant_message: AssistantMessage | None = None,
        last_visualization_message: VisualizationMessage | None = None,
    ):
        if not self._user:
            return
        visualization_response = (
            last_visualization_message.model_dump_json(exclude_none=True) if last_visualization_message else None
        )
        output = last_assistant_message.content if isinstance(last_assistant_message, AssistantMessage) else None

        event_config = self._get_analytics_event_config(output, visualization_response)
        if event_config:
            await database_sync_to_async(report_user_action)(self._user, event_config["name"], event_config["args"])

    def _get_analytics_event_config(
        self, output: Optional[str], visualization_response: Optional[str]
    ) -> Optional[dict[str, Any]]:
        """Get analytics event configuration based on assistant mode."""
        base_prompt = self._latest_message.content if self._latest_message else None

        match self._mode:
            case AssistantMode.ASSISTANT:
                return {
                    "name": "chat with ai",
                    "args": {
                        "prompt": base_prompt,
                        "output": output,
                        "response": visualization_response,
                    },
                }
            case AssistantMode.DEEP_RESEARCH:
                return {
                    "name": "deep research",
                    "args": {
                        "prompt": base_prompt,
                        "output": output,
                    },
                }
            case AssistantMode.INSIGHTS_TOOL if self._tool_call_partial_state:
                return {
                    "name": "standalone ai tool call",
                    "args": {
                        "prompt": self._tool_call_partial_state.root_tool_insight_plan,
                        "response": visualization_response,
                        "output": output,
                        "tool_name": "create_and_query_insight",
                    },
                }
            case _:
                return None

    @asynccontextmanager
    async def _lock_conversation(self):
        try:
            self._conversation.status = Conversation.Status.IN_PROGRESS
            await self._conversation.asave(update_fields=["status"])
            yield
        finally:
            self._conversation.status = Conversation.Status.IDLE
            await self._conversation.asave(update_fields=["status", "updated_at"])<|MERGE_RESOLUTION|>--- conflicted
+++ resolved
@@ -29,12 +29,8 @@
     TrendsGeneratorNode,
 )
 from ee.hogai.graph.base import AssistantNode
-<<<<<<< HEAD
-from ee.hogai.graph.deep_research.notebook_serializer import NotebookSerializer
+from ee.hogai.notebook.notebook_serializer import NotebookSerializer
 from ee.hogai.graph.graph import DeepResearchAssistantGraph
-=======
-from ee.hogai.notebook.notebook_serializer import NotebookSerializer
->>>>>>> 5719ad76
 from ee.hogai.graph.filter_options.types import FilterOptionsNodeName
 from ee.hogai.tool import CONTEXTUAL_TOOL_NAME_TO_TOOL
 from ee.hogai.utils.exceptions import GenerationCanceled
@@ -561,11 +557,7 @@
         return AssistantMessage(content=MemoryInitializerNode.format_message(cast(str, self._chunks.content)))
 
     def _create_notebook_update_message(self, content: str) -> Optional[NotebookUpdateMessage]:
-<<<<<<< HEAD
-        """Create a notebook update message from HTML content."""
-=======
         """Create a notebook update message from markdown content."""
->>>>>>> 5719ad76
         if not self._state or not self._state.notebook_id:
             logger.debug("No notebook id found in state", state=self._state)
             return None
