from collections.abc import AsyncGenerator, AsyncIterator
from contextlib import asynccontextmanager
from typing import Any, Literal, Optional, cast
from uuid import UUID, uuid4

import posthoganalytics
import structlog
from asgiref.sync import async_to_sync
from langchain_core.callbacks.base import BaseCallbackHandler
from langchain_core.messages import AIMessageChunk
from langchain_core.runnables.config import RunnableConfig
from langgraph.errors import GraphRecursionError
from langgraph.graph.state import CompiledStateGraph
from langgraph.types import StreamMode
from posthoganalytics.ai.langchain.callbacks import CallbackHandler
from pydantic import BaseModel

from ee.hogai.graph import (
    AssistantGraph,
    FunnelGeneratorNode,
    InsightsAssistantGraph,
    MemoryInitializerNode,
    QueryExecutorNode,
    RetentionGeneratorNode,
    SchemaGeneratorNode,
    SQLGeneratorNode,
    TrendsGeneratorNode,
)
from ee.hogai.graph.base import AssistantNode
from ee.hogai.tool import CONTEXTUAL_TOOL_NAME_TO_TOOL
from ee.hogai.utils.exceptions import GenerationCanceled
from ee.hogai.utils.helpers import find_last_ui_context, should_output_assistant_message
from ee.hogai.utils.state import (
    GraphMessageUpdateTuple,
    GraphTaskStartedUpdateTuple,
    GraphValueUpdateTuple,
    is_message_update,
    is_state_update,
    is_task_started_update,
    is_value_update,
    validate_state_update,
    validate_value_update,
)
from ee.hogai.utils.types import (
    AssistantMessageUnion,
    AssistantMode,
    AssistantNodeName,
    AssistantOutput,
    AssistantState,
    PartialAssistantState,
)
from ee.models import Conversation
from posthog.event_usage import report_user_action
from posthog.models import Action, Team, User
from posthog.schema import (
    AssistantEventType,
    AssistantGenerationStatusEvent,
    AssistantGenerationStatusType,
    AssistantMessage,
    AssistantMessageType,
    FailureMessage,
    HumanMessage,
    ReasoningMessage,
    VisualizationMessage,
)
from posthog.sync import database_sync_to_async

VISUALIZATION_NODES: dict[AssistantNodeName, type[SchemaGeneratorNode]] = {
    AssistantNodeName.TRENDS_GENERATOR: TrendsGeneratorNode,
    AssistantNodeName.FUNNEL_GENERATOR: FunnelGeneratorNode,
    AssistantNodeName.RETENTION_GENERATOR: RetentionGeneratorNode,
    AssistantNodeName.SQL_GENERATOR: SQLGeneratorNode,
}

VISUALIZATION_NODES_TOOL_CALL_MODE: dict[AssistantNodeName, type[AssistantNode]] = {
    **VISUALIZATION_NODES,
    AssistantNodeName.QUERY_EXECUTOR: QueryExecutorNode,
}

STREAMING_NODES: set[AssistantNodeName] = {
    AssistantNodeName.ROOT,
    AssistantNodeName.INKEEP_DOCS,
    AssistantNodeName.MEMORY_ONBOARDING,
    AssistantNodeName.MEMORY_INITIALIZER,
    AssistantNodeName.MEMORY_ONBOARDING_ENQUIRY,
    AssistantNodeName.MEMORY_ONBOARDING_FINALIZE,
}
"""Nodes that can stream messages to the client."""


VERBOSE_NODES = STREAMING_NODES | {
    AssistantNodeName.MEMORY_INITIALIZER_INTERRUPT,
    AssistantNodeName.ROOT_TOOLS,
}
"""Nodes that can send messages to the client."""


logger = structlog.get_logger(__name__)


class Assistant:
    _team: Team
    _graph: CompiledStateGraph
    _user: User
    _contextual_tools: dict[str, Any]
    _conversation: Conversation
    _latest_message: Optional[HumanMessage]
    _state: Optional[AssistantState]
    _callback_handler: Optional[BaseCallbackHandler]
    _trace_id: Optional[str | UUID]
    _custom_update_ids: set[str]

    def __init__(
        self,
        team: Team,
        conversation: Conversation,
        *,
        new_message: Optional[HumanMessage] = None,
        mode: AssistantMode = AssistantMode.ASSISTANT,
        user: User,
        contextual_tools: Optional[dict[str, Any]] = None,
        is_new_conversation: bool = False,
        trace_id: Optional[str | UUID] = None,
        tool_call_partial_state: Optional[AssistantState] = None,
    ):
        self._team = team
        self._contextual_tools = contextual_tools or {}
        self._user = user
        self._conversation = conversation
        self._latest_message = new_message.model_copy(deep=True, update={"id": str(uuid4())}) if new_message else None
        self._is_new_conversation = is_new_conversation
        self._mode = mode
        match mode:
            case AssistantMode.ASSISTANT:
                self._graph = AssistantGraph(team, user).compile_full_graph()
            case AssistantMode.INSIGHTS_TOOL:
                self._graph = InsightsAssistantGraph(team, user).compile_full_graph()
            case _:
                raise ValueError(f"Invalid assistant mode: {mode}")
        self._chunks = AIMessageChunk(content="")
        self._tool_call_partial_state = tool_call_partial_state
        self._state = None
        self._callback_handler = (
            CallbackHandler(
                posthoganalytics.default_client,
                distinct_id=user.distinct_id if user else None,
                properties={
                    "conversation_id": str(self._conversation.id),
                    "is_first_conversation": is_new_conversation,
                },
                trace_id=trace_id,
            )
            if posthoganalytics.default_client
            else None
        )
        self._trace_id = trace_id
        self._custom_update_ids = set()

    async def ainvoke(self) -> list[tuple[Literal[AssistantEventType.MESSAGE], AssistantMessageUnion]]:
        """Returns all messages in once without streaming."""
        messages = []

        async for event_type, message in self.astream(stream_messages=False):
            if event_type == AssistantEventType.MESSAGE and message.type != AssistantMessageType.AI_REASONING:
                messages.append((event_type, cast(AssistantMessageUnion, message)))

        return messages

    @async_to_sync
    async def invoke(self) -> list[tuple[Literal[AssistantEventType.MESSAGE], AssistantMessageUnion]]:
        """Sync method. Returns all messages in once without streaming."""
        return await self.ainvoke()

    async def astream(self, stream_messages: bool = True) -> AsyncGenerator[AssistantOutput, None]:
        state = await self._init_or_update_state()
        config = self._get_config()

        # Some execution modes don't need to stream messages.
        stream_mode: list[StreamMode] = ["values", "updates", "debug", "custom"]
        if stream_messages:
            stream_mode.append("messages")

        generator: AsyncIterator[Any] = self._graph.astream(
            state, config=config, stream_mode=stream_mode, subgraphs=True
        )

        async with self._lock_conversation():
            # Assign the conversation id to the client.
            if self._is_new_conversation:
                yield AssistantEventType.CONVERSATION, self._conversation

            if self._latest_message and self._mode == AssistantMode.ASSISTANT:
                # Send the last message with the initialized id.
                yield AssistantEventType.MESSAGE, self._latest_message

<<<<<<< HEAD
            last_ai_message: Optional[AssistantMessage] = None
            last_viz_message: Optional[VisualizationMessage] = None
=======
            last_ai_message: AssistantMessage | None = None
            last_viz_message: VisualizationMessage | None = None
>>>>>>> 856abb9d
            try:
                async for update in generator:
                    if messages := await self._process_update(update):
                        for message in messages:
                            if isinstance(message, VisualizationMessage):
                                last_viz_message = message
                            if isinstance(message, AssistantMessage):
                                last_ai_message = message
                            if hasattr(message, "id"):
                                if update[1] == "custom":
                                    # Custom updates come from tool calls, we want to deduplicate the messages sent to the client.
                                    self._custom_update_ids.add(message.id)
                                elif message.id in self._custom_update_ids:
                                    continue
                            yield AssistantEventType.MESSAGE, cast(AssistantMessageUnion, message)

                # Check if the assistant has requested help.
                state = await self._graph.aget_state(config)
                if state.next:
                    interrupt_messages = []
                    for task in state.tasks:
                        for interrupt in task.interrupts:
                            interrupt_message = (
                                AssistantMessage(content=interrupt.value, id=str(uuid4()))
                                if isinstance(interrupt.value, str)
                                else interrupt.value
                            )
                            interrupt_messages.append(interrupt_message)
                            yield AssistantEventType.MESSAGE, interrupt_message

                    await self._graph.aupdate_state(
                        config,
                        PartialAssistantState(
                            messages=interrupt_messages,
                            # LangGraph by some reason doesn't store the interrupt exceptions in checkpoints.
                            graph_status="interrupted",
                        ),
                    )
            except GraphRecursionError:
                yield (
                    AssistantEventType.MESSAGE,
                    FailureMessage(
                        content="The assistant has reached the maximum number of steps. You can explicitly ask to continue.",
                        id=str(uuid4()),
                    ),
                )
            except Exception as e:
                # Reset the state, so that the next generation starts from the beginning.
                await self._graph.aupdate_state(config, PartialAssistantState.get_reset_state())

                if not isinstance(e, GenerationCanceled):
                    logger.exception("Error in assistant stream", error=e)
                    posthoganalytics.capture_exception(e)

                    # This is an unhandled error, so we just stop further generation at this point
                    snapshot = await self._graph.aget_state(config)
                    state_snapshot = validate_state_update(snapshot.values)
                    # Some nodes might have already sent a failure message, so we don't want to send another one.
                    if not state_snapshot.messages or not isinstance(state_snapshot.messages[-1], FailureMessage):
                        yield AssistantEventType.MESSAGE, FailureMessage()
            finally:
                await self._report_conversation_state(
                    last_assistant_message=last_ai_message, last_visualization_message=last_viz_message
                )

    @property
    def _initial_state(self) -> AssistantState:
        if self._latest_message and self._mode == AssistantMode.ASSISTANT:
            return AssistantState(
                messages=[self._latest_message],
                start_id=self._latest_message.id,
            )
        else:
            return AssistantState(
                messages=[],
            )

    def _get_config(self) -> RunnableConfig:
        callbacks = [self._callback_handler] if self._callback_handler else None
        config: RunnableConfig = {
            "recursion_limit": 48,
            "callbacks": callbacks,
            "configurable": {
                "thread_id": self._conversation.id,
                "trace_id": self._trace_id,
                "distinct_id": self._user.distinct_id if self._user else None,
                "contextual_tools": self._contextual_tools,
                "team": self._team,
                "user": self._user,
            },
        }
        return config

    async def _init_or_update_state(self):
        config = self._get_config()
        snapshot = await self._graph.aget_state(config)

        # If the graph previously hasn't reset the state, it is an interrupt. We resume from the point of interruption.
        if snapshot.next and self._latest_message:
            saved_state = validate_state_update(snapshot.values)
            if saved_state.graph_status == "interrupted":
                self._state = saved_state
                await self._graph.aupdate_state(
                    config, PartialAssistantState(messages=[self._latest_message], graph_status="resumed")
                )
                # Return None to indicate that we want to continue the execution from the interrupted point.
                return None

        initial_state = self._initial_state
        if self._tool_call_partial_state:
            for key, value in self._tool_call_partial_state.model_dump().items():
                setattr(initial_state, key, value)
        self._state = initial_state
        return initial_state

    async def _node_to_reasoning_message(
        self, node_name: AssistantNodeName, input: AssistantState
    ) -> Optional[ReasoningMessage]:
        match node_name:
            case (
                AssistantNodeName.TRENDS_PLANNER
                | AssistantNodeName.TRENDS_PLANNER_TOOLS
                | AssistantNodeName.FUNNEL_PLANNER
                | AssistantNodeName.FUNNEL_PLANNER_TOOLS
                | AssistantNodeName.RETENTION_PLANNER
                | AssistantNodeName.RETENTION_PLANNER_TOOLS
                | AssistantNodeName.SQL_PLANNER
                | AssistantNodeName.SQL_PLANNER_TOOLS
            ):
                substeps: list[str] = []
                if input:
                    if intermediate_steps := input.intermediate_steps:
                        for action, _ in intermediate_steps:
                            match action.tool:
                                case "retrieve_event_properties":
                                    substeps.append(f"Exploring `{action.tool_input}` event's properties")
                                case "retrieve_entity_properties":
                                    substeps.append(f"Exploring {action.tool_input} properties")
                                case "retrieve_event_property_values":
                                    assert isinstance(action.tool_input, dict)
                                    substeps.append(
                                        f"Analyzing `{action.tool_input['property_name']}` event's property `{action.tool_input['event_name']}`"
                                    )
                                case "retrieve_entity_property_values":
                                    assert isinstance(action.tool_input, dict)
                                    substeps.append(
                                        f"Analyzing {action.tool_input['entity']} property `{action.tool_input['property_name']}`"
                                    )
                                case "retrieve_action_properties" | "retrieve_action_property_values":
                                    id = (
                                        action.tool_input
                                        if isinstance(action.tool_input, str)
                                        else action.tool_input["action_id"]
                                    )
                                    try:
                                        action_model = await Action.objects.aget(
                                            pk=id, team__project_id=self._team.project_id
                                        )
                                        if action.tool == "retrieve_action_properties":
                                            substeps.append(f"Exploring `{action_model.name}` action properties")
                                        elif action.tool == "retrieve_action_property_values" and isinstance(
                                            action.tool_input, dict
                                        ):
                                            substeps.append(
                                                f"Analyzing `{action.tool_input['property_name']}` action property of `{action_model.name}`"
                                            )
                                    except Action.DoesNotExist:
                                        pass

                return ReasoningMessage(content="Picking relevant events and properties", substeps=substeps)
            case AssistantNodeName.TRENDS_GENERATOR:
                return ReasoningMessage(content="Creating trends query")
            case AssistantNodeName.FUNNEL_GENERATOR:
                return ReasoningMessage(content="Creating funnel query")
            case AssistantNodeName.RETENTION_GENERATOR:
                return ReasoningMessage(content="Creating retention query")
            case AssistantNodeName.SQL_GENERATOR:
                return ReasoningMessage(content="Creating SQL query")
            case AssistantNodeName.ROOT_TOOLS:
                assert isinstance(input.messages[-1], AssistantMessage)
                tool_calls = input.messages[-1].tool_calls or []
                assert len(tool_calls) <= 1
                if len(tool_calls) == 0:
                    return None
                tool_call = tool_calls[0]
                if tool_call.name == "create_and_query_insight":
                    return ReasoningMessage(content="Coming up with an insight")
                if tool_call.name == "search_documentation":
                    return ReasoningMessage(content="Checking PostHog docs")
                # This tool should be in CONTEXTUAL_TOOL_NAME_TO_TOOL, but it might not be in the rare case
                # when the tool has been removed from the backend since the user's frontent was loaded
                ToolClass = CONTEXTUAL_TOOL_NAME_TO_TOOL.get(tool_call.name)  # type: ignore
                return ReasoningMessage(
                    content=ToolClass().thinking_message if ToolClass else f"Running tool {tool_call.name}"
                )
            case AssistantNodeName.ROOT:
                ui_context = find_last_ui_context(input.messages)
                if ui_context and (ui_context.dashboards or ui_context.insights):
                    return ReasoningMessage(content="Calculating context")
                return None
            case _:
                return None

    async def _process_update(self, update: Any) -> list[BaseModel] | None:
        if update[1] == "custom":
            # Custom streams come from a tool call
            update = update[2]
        update = update[1:]  # we remove the first element, which is the node/subgraph node name
        if is_state_update(update):
            _, new_state = update
            self._state = validate_state_update(new_state)
        elif is_value_update(update) and (new_messages := self._process_value_update(update)):
            return new_messages
        elif is_message_update(update) and (new_message := self._process_message_update(update)):
            return [new_message]
        elif is_task_started_update(update) and (new_message := await self._process_task_started_update(update)):
            return [new_message]
        return None

    def _process_value_update(self, update: GraphValueUpdateTuple) -> list[BaseModel] | None:
        _, maybe_state_update = update
        state_update = validate_value_update(maybe_state_update)
        # this needs full type annotation otherwise mypy complains
        visualization_nodes: (
            dict[AssistantNodeName, type[AssistantNode]] | dict[AssistantNodeName, type[SchemaGeneratorNode]]
        ) = VISUALIZATION_NODES if self._mode == AssistantMode.ASSISTANT else VISUALIZATION_NODES_TOOL_CALL_MODE
        if intersected_nodes := state_update.keys() & visualization_nodes.keys():
            # Reset chunks when schema validation fails.
            self._chunks = AIMessageChunk(content="")

            node_name = intersected_nodes.pop()
            node_val = state_update[node_name]
            if not isinstance(node_val, PartialAssistantState):
                return None
            if node_val.messages:
                return list(node_val.messages)
            elif node_val.intermediate_steps:
                return [AssistantGenerationStatusEvent(type=AssistantGenerationStatusType.GENERATION_ERROR)]

        for node_name in VERBOSE_NODES:
            if node_val := state_update.get(node_name):
                if isinstance(node_val, PartialAssistantState) and node_val.messages:
                    self._chunks = AIMessageChunk(content="")
                    _messages: list[BaseModel] = []
                    for candidate_message in node_val.messages:
                        if should_output_assistant_message(candidate_message):
                            _messages.append(candidate_message)
                    return _messages

        return None

    def _process_message_update(self, update: GraphMessageUpdateTuple) -> BaseModel | None:
        langchain_message, langgraph_state = update[1]
        if isinstance(langchain_message, AIMessageChunk):
            node_name = langgraph_state["langgraph_node"]
            if node_name in STREAMING_NODES:
                self._chunks += langchain_message  # type: ignore
                if node_name == AssistantNodeName.MEMORY_INITIALIZER:
                    if not MemoryInitializerNode.should_process_message_chunk(langchain_message):
                        return None
                    else:
                        return AssistantMessage(
                            content=MemoryInitializerNode.format_message(cast(str, self._chunks.content))
                        )
                if self._chunks.content:
                    # Only return an in-progress message if there is already some content (and not e.g. just tool calls)
                    return AssistantMessage(content=cast(str, self._chunks.content))
        return None

    async def _process_task_started_update(self, update: GraphTaskStartedUpdateTuple) -> BaseModel | None:
        _, task_update = update
        node_name = task_update["payload"]["name"]  # type: ignore
        node_input = task_update["payload"]["input"]  # type: ignore
        if reasoning_message := await self._node_to_reasoning_message(node_name, node_input):
            return reasoning_message
        return None

    async def _report_conversation_state(
        self,
        last_assistant_message: AssistantMessage | None = None,
        last_visualization_message: VisualizationMessage | None = None,
    ):
        if not self._user:
            return
        visualization_response = (
            last_visualization_message.model_dump_json(exclude_none=True) if last_visualization_message else None
        )
        output = last_assistant_message.content if isinstance(last_assistant_message, AssistantMessage) else None

        if self._mode == AssistantMode.ASSISTANT:
            await database_sync_to_async(report_user_action)(
                self._user,
                "chat with ai",
                {
                    "prompt": self._latest_message.content if self._latest_message else None,
                    "output": output,
                    "response": visualization_response,
                },
            )
        elif self._mode == AssistantMode.INSIGHTS_TOOL and self._tool_call_partial_state:
            await database_sync_to_async(report_user_action)(
                self._user,
                "standalone ai tool call",
                {
                    "prompt": self._tool_call_partial_state.root_tool_insight_plan,
                    "output": output,
                    "response": visualization_response,
                    "tool_name": "create_and_query_insight",
                },
            )

    @asynccontextmanager
    async def _lock_conversation(self):
        try:
            self._conversation.status = Conversation.Status.IN_PROGRESS
            await self._conversation.asave(update_fields=["status"])
            yield
        finally:
            self._conversation.status = Conversation.Status.IDLE
            await self._conversation.asave(update_fields=["status", "updated_at"])<|MERGE_RESOLUTION|>--- conflicted
+++ resolved
@@ -193,13 +193,8 @@
                 # Send the last message with the initialized id.
                 yield AssistantEventType.MESSAGE, self._latest_message
 
-<<<<<<< HEAD
-            last_ai_message: Optional[AssistantMessage] = None
-            last_viz_message: Optional[VisualizationMessage] = None
-=======
             last_ai_message: AssistantMessage | None = None
             last_viz_message: VisualizationMessage | None = None
->>>>>>> 856abb9d
             try:
                 async for update in generator:
                     if messages := await self._process_update(update):
