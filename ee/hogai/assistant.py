from collections.abc import Generator
from typing import Any, Literal, TypedDict, TypeGuard, Union, cast

from langchain_core.messages import AIMessageChunk
from langfuse.callback import CallbackHandler
from langgraph.graph.state import StateGraph

from ee import settings
from ee.hogai.trends.nodes import (
    CreateTrendsPlanNode,
    CreateTrendsPlanToolsNode,
    GenerateTrendsNode,
    GenerateTrendsToolsNode,
)
from ee.hogai.utils import AssistantNodeName, AssistantState, Conversation
from posthog.models.team.team import Team
from posthog.schema import VisualizationMessage

if settings.LANGFUSE_PUBLIC_KEY:
    langfuse_handler = CallbackHandler(
        public_key=settings.LANGFUSE_PUBLIC_KEY, secret_key=settings.LANGFUSE_SECRET_KEY, host=settings.LANGFUSE_HOST
    )
else:
    langfuse_handler = None


def is_value_update(update: list[Any]) -> TypeGuard[tuple[Literal["values"], dict[AssistantNodeName, Any]]]:
    """
    Transition between nodes.
    """
    return len(update) == 2 and update[0] == "updates"


class LangGraphState(TypedDict):
    langgraph_node: AssistantNodeName


def is_message_update(
    update: list[Any],
) -> TypeGuard[tuple[Literal["messages"], tuple[Union[AIMessageChunk, Any], LangGraphState]]]:
    """
    Streaming of messages. Returns a partial state.
    """
    return len(update) == 2 and update[0] == "messages"


def is_state_update(update: list[Any]) -> TypeGuard[tuple[Literal["updates"], AssistantState]]:
    """
    Update of the state.
    """
    return len(update) == 2 and update[0] == "values"


class Assistant:
    _team: Team
    _graph: StateGraph

    def __init__(self, team: Team):
        self._team = team
        self._graph = StateGraph(AssistantState)

    def _compile_graph(self):
        builder = self._graph

        create_trends_plan_node = CreateTrendsPlanNode(self._team)
        builder.add_node(CreateTrendsPlanNode.name, create_trends_plan_node.run)

        create_trends_plan_tools_node = CreateTrendsPlanToolsNode(self._team)
        builder.add_node(CreateTrendsPlanToolsNode.name, create_trends_plan_tools_node.run)

        generate_trends_node = GenerateTrendsNode(self._team)
        builder.add_node(GenerateTrendsNode.name, generate_trends_node.run)

        generate_trends_tools_node = GenerateTrendsToolsNode(self._team)
        builder.add_node(GenerateTrendsToolsNode.name, generate_trends_tools_node.run)
        builder.add_edge(GenerateTrendsToolsNode.name, GenerateTrendsNode.name)

        builder.add_edge(AssistantNodeName.START, create_trends_plan_node.name)
        builder.add_conditional_edges(create_trends_plan_node.name, create_trends_plan_node.router)
        builder.add_conditional_edges(create_trends_plan_tools_node.name, create_trends_plan_tools_node.router)
        builder.add_conditional_edges(GenerateTrendsNode.name, generate_trends_node.router)

        return builder.compile()

    def stream(self, conversation: Conversation) -> Generator[str, None, None]:
        assistant_graph = self._compile_graph()
        callbacks = [langfuse_handler] if langfuse_handler else []
        messages = [message.root for message in conversation.messages]

        chunks = AIMessageChunk(content="")
        state: AssistantState = {"messages": messages, "intermediate_steps": None, "plan": None}

        generator = assistant_graph.stream(
            state,
            config={"recursion_limit": 24, "callbacks": callbacks},
            stream_mode=["messages", "values", "updates"],
        )

<<<<<<< HEAD
=======
        chunks = AIMessageChunk(content="")

        # Send a chunk to establish the connection avoiding the worker's timeout.
        yield ""

>>>>>>> 70917b97
        for update in generator:
            if is_state_update(update):
                _, new_state = update
                state = new_state

            elif is_value_update(update):
                _, state_update = update

                if AssistantNodeName.GENERATE_TRENDS in state_update:
                    # Reset chunks when schema validation fails.
                    chunks = AIMessageChunk(content="")

                    if "messages" in state_update[AssistantNodeName.GENERATE_TRENDS]:
                        message = cast(
                            VisualizationMessage, state_update[AssistantNodeName.GENERATE_TRENDS]["messages"][0]
                        )
                        yield message.model_dump_json()

            elif is_message_update(update):
                langchain_message, langgraph_state = update[1]
                if langgraph_state["langgraph_node"] == AssistantNodeName.GENERATE_TRENDS and isinstance(
                    langchain_message, AIMessageChunk
                ):
                    chunks += langchain_message  # type: ignore
                    parsed_message = GenerateTrendsNode.parse_output(chunks.tool_calls[0]["args"])
                    if parsed_message:
                        yield VisualizationMessage(
                            reasoning_steps=parsed_message.reasoning_steps, answer=parsed_message.answer
                        ).model_dump_json()<|MERGE_RESOLUTION|>--- conflicted
+++ resolved
@@ -96,14 +96,11 @@
             stream_mode=["messages", "values", "updates"],
         )
 
-<<<<<<< HEAD
-=======
         chunks = AIMessageChunk(content="")
 
         # Send a chunk to establish the connection avoiding the worker's timeout.
         yield ""
 
->>>>>>> 70917b97
         for update in generator:
             if is_state_update(update):
                 _, new_state = update
