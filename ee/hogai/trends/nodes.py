--- conflicted
+++ resolved
@@ -1,15 +1,10 @@
 import itertools
 import xml.etree.ElementTree as ET
 from functools import cached_property
-<<<<<<< HEAD
-from typing import cast
-=======
-from typing import Optional, Union, cast
->>>>>>> 8de5762c
+from typing import Optional, cast
 
 from langchain.agents.format_scratchpad import format_log_to_str
 from langchain_core.agents import AgentAction
-from langchain_core.exceptions import OutputParserException
 from langchain_core.messages import AIMessage as LangchainAssistantMessage
 from langchain_core.messages import BaseMessage, merge_message_runs
 from langchain_core.prompts import ChatPromptTemplate, HumanMessagePromptTemplate
@@ -18,15 +13,13 @@
 from pydantic import ValidationError
 
 from ee.hogai.hardcoded_definitions import hardcoded_prop_defs
-<<<<<<< HEAD
 from ee.hogai.trends.parsers import (
+    PydanticOutputParserException,
     ReActParserException,
     ReActParserMissingActionException,
+    parse_generated_trends_output,
     parse_react_agent_output,
 )
-=======
-from ee.hogai.trends.parsers import PydanticOutputParserException, parse_generated_trends_output
->>>>>>> 8de5762c
 from ee.hogai.trends.prompts import (
     react_definitions_prompt,
     react_follow_up_prompt,
