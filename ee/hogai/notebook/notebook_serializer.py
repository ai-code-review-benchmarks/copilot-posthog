import re
import logging
from typing import Optional
from urllib.parse import unquote, urlparse

<<<<<<< HEAD
from pydantic import BaseModel

from ee.hogai.utils.types import InsightArtifact
from posthog.schema import (
    ProsemirrorJSONContent,
    Mark,
    AssistantTrendsQuery,
    AssistantFunnelsQuery,
    AssistantRetentionQuery,
    AssistantHogQLQuery,
    TrendsQuery,
    FunnelsQuery,
    RetentionQuery,
    HogQLQuery,
)
=======
from posthog.schema import Mark, ProsemirrorJSONContent
>>>>>>> d2ba76a3

logger = logging.getLogger(__name__)


def cast_assistant_query(
    query: AssistantTrendsQuery | AssistantFunnelsQuery | AssistantRetentionQuery | AssistantHogQLQuery,
) -> TrendsQuery | FunnelsQuery | RetentionQuery | HogQLQuery:
    """
    Convert AssistantQuery types to regular Query types that the frontend expects.
    """
    if query.kind == "TrendsQuery":
        return TrendsQuery(**query.model_dump())
    elif query.kind == "FunnelsQuery":
        return FunnelsQuery(**query.model_dump())
    elif query.kind == "RetentionQuery":
        return RetentionQuery(**query.model_dump())
    elif query.kind == "HogQLQuery":
        return HogQLQuery(**query.model_dump())
    else:
        raise ValueError(f"Unsupported query type: {query.kind}")


class NotebookContext(BaseModel):
    insights: dict[str, InsightArtifact]


class MarkdownTokenizer:
    """Simple markdown tokenizer that handles the most common markdown elements."""

    def __init__(self):
        self.tokens = []
        self.pos = 0
        self.text = ""

    def tokenize(self, text: str) -> list[dict]:
        """Tokenize markdown text into a list of tokens."""
        self.text = text
        self.pos = 0
        self.tokens = []

        while self.pos < len(self.text):
            if not self._try_parse_block_element():
                # If no block element found, parse as paragraph
                self._parse_paragraph()

        return self.tokens

    def _try_parse_block_element(self) -> bool:
        """Try to parse a block-level element. Returns True if successful."""
        # Skip empty lines
        if self._at_line_start() and self._current_line().strip() == "":
            self._skip_line()
            return True

        # Try different block elements
        if self._try_parse_heading():
            return True
        if self._try_parse_code_block():
            return True
        if self._try_parse_blockquote():
            return True
        if self._try_parse_horizontal_rule():
            return True
        if self._try_parse_list():
            return True

        return False

    def _try_parse_heading(self) -> bool:
        """Parse heading (# ## ### etc)."""
        if not self._at_line_start():
            return False

        line = self._current_line()
        match = re.match(r"^(#{1,6})\s+(.+)$", line)
        if match:
            level = len(match.group(1))
            content = match.group(2).strip()
            self.tokens.append({"type": "heading", "level": level, "content": content})
            self._skip_line()
            return True
        return False

    def _try_parse_code_block(self) -> bool:
        """Parse fenced code block (``` language)."""
        if not self._at_line_start():
            return False

        line = self._current_line()
        match = re.match(r"^```(\w*)\s*$", line)
        if match:
            language = match.group(1) or None
            self._skip_line()

            # Collect code lines until closing ``` or EOF
            code_lines = []
            while self.pos < len(self.text):
                line = self._current_line()
                if line.strip() == "```":
                    self._skip_line()
                    break
                code_lines.append(line)
                self._skip_line()

            # Add the code block even if no closing fence was found (treat EOF as implicit close)
            self.tokens.append({"type": "code_block", "language": language, "content": "\n".join(code_lines)})
            return True
        return False

    def _try_parse_blockquote(self) -> bool:
        """Parse blockquote (> text)."""
        if not self._at_line_start():
            return False

        line = self._current_line()
        match = re.match(r"^>\s*(.*)$", line)
        if match:
            # Collect all consecutive blockquote lines
            quote_lines = []
            while self.pos < len(self.text):
                line_match = re.match(r"^>\s*(.*)$", self._current_line())
                if line_match:
                    quote_lines.append(line_match.group(1))
                    self._skip_line()
                else:
                    break

            self.tokens.append({"type": "blockquote", "content": "\n".join(quote_lines)})
            return True
        return False

    def _try_parse_horizontal_rule(self) -> bool:
        """Parse horizontal rule (--- or ***)."""
        if not self._at_line_start():
            return False

        line = self._current_line().strip()
        if re.match(r"^(-{3,}|\*{3,}|_{3,})$", line):
            self.tokens.append({"type": "horizontal_rule"})
            self._skip_line()
            return True
        return False

    def _try_parse_list(self) -> bool:
        """Parse ordered or unordered list."""
        if not self._at_line_start():
            return False

        line = self._current_line()

        # Check for unordered list (- * +)
        unordered_match = re.match(r"^(\s*)([-*+])\s+(.+)$", line)
        if unordered_match:
            return self._parse_list_items("unordered", unordered_match.group(1))

        # Check for ordered list (1. 2. etc)
        ordered_match = re.match(r"^(\s*)(\d+)\.\s+(.+)$", line)
        if ordered_match:
            start_num = int(ordered_match.group(2))
            return self._parse_list_items("ordered", ordered_match.group(1), start_num)

        return False

    def _parse_list_items(self, list_type: str, base_indent: str, start: int = 1) -> bool:
        """Parse consecutive list items."""
        items: list[str] = []

        while self.pos < len(self.text):
            line = self._current_line()

            if list_type == "unordered":
                match = re.match(rf"^{re.escape(base_indent)}[-*+]\s+(.+)$", line)
            else:
                match = re.match(rf"^{re.escape(base_indent)}\d+\.\s+(.+)$", line)

            if match:
                items.append(match.group(1))
                self._skip_line()
            else:
                break

        if items:
            token: dict[str, str | int | list[str]] = {"type": list_type + "_list", "items": items}
            if list_type == "ordered":
                token["start"] = start
            self.tokens.append(token)
            return True

        return False

    def _parse_paragraph(self) -> None:
        """Parse a paragraph (everything else)."""
        if self.pos >= len(self.text):
            return

        # Collect lines until we hit a blank line or end
        para_lines = []

        while self.pos < len(self.text):
            line = self._current_line()

            # Stop at blank line
            if line.strip() == "":
                break

            # Stop if we hit a block element at line start
            if self._at_line_start() and self._looks_like_block_element(line):
                break

            para_lines.append(line)
            self._skip_line()

        if para_lines:
            content = " ".join(line.strip() for line in para_lines).strip()
            if content:
                self.tokens.append({"type": "paragraph", "content": content})

    def _looks_like_block_element(self, line: str) -> bool:
        """Check if a line looks like the start of a block element."""
        line = line.strip()
        return (
            bool(re.match(r"^#{1,6}\s+", line))  # heading
            or line.startswith("```")  # code block
            or bool(re.match(r"^>\s*", line))  # blockquote
            or bool(re.match(r"^(-{3,}|\*{3,}|_{3,})$", line))  # horizontal rule
            or bool(re.match(r"^(\s*)([-*+]|\d+\.)\s+", line))  # list
        )

    def _current_line(self) -> str:
        """Get the current line from position."""
        if self.pos >= len(self.text):
            return ""

        end = self.text.find("\n", self.pos)
        if end == -1:
            return self.text[self.pos :]
        return self.text[self.pos : end]

    def _skip_line(self) -> None:
        """Move to the next line."""
        end = self.text.find("\n", self.pos)
        if end == -1:
            self.pos = len(self.text)
        else:
            self.pos = end + 1

    def _at_line_start(self) -> bool:
        """Check if we're at the start of a line."""
        return self.pos == 0 or (self.pos > 0 and self.text[self.pos - 1] == "\n")


class NotebookSerializer:
    # Allowed URL schemes for security
    ALLOWED_SCHEMES = {"http", "https", "mailto", "tel"}

    # Tags that map to marks - only officially supported marks in @tiptap/starter-kit
    MARK_TAGS = {
        "strong": "bold",
        "b": "bold",
        "em": "italic",
        "i": "italic",
        "u": "underline",
        "s": "strike",
        "del": "strike",
        "strike": "strike",
        "code": "code",
    }

    # Pre-compiled inline markdown patterns for performance
    INLINE_PATTERNS = [
        # Bold: **text** or __text__ - check these first to prioritize over italic
        (re.compile(r"\*\*(.+?)\*\*"), "bold"),
        (re.compile(r"__(.*?)__"), "bold"),
        # Italic: *text* or _text_
        (re.compile(r"\*(.*?)\*"), "italic"),
        (re.compile(r"_(.*?)_"), "italic"),
        # Code: `text`
        (re.compile(r"`(.*?)`"), "code"),
        # Strikethrough: ~~text~~
        (re.compile(r"~~(.*?)~~"), "strikethrough"),
        # Link: [text](url)
        (re.compile(r"\[([^\]]*)\]\(([^)]*)\)"), "link"),
    ]

    def __init__(self, context: Optional[NotebookContext] = None):
        self.context = context
        # Cache for converted queries to avoid repeated conversions during streaming
        self._converted_query_cache: dict[str, dict] = {}

    def to_json_paragraph(self, input: str | list[ProsemirrorJSONContent]) -> ProsemirrorJSONContent:
        if isinstance(input, list):
            # Filter out empty text nodes
            content = [node for node in input if node.type != "text" or (node.text and node.text.strip())]
            # If no content left, add a single space to avoid empty paragraph
            if not content:
                content = [ProsemirrorJSONContent(type="text", text=" ")]
        else:
            # Ensure text is not empty
            text = input if input and input.strip() else " "
            content = [ProsemirrorJSONContent(type="text", text=text)]

        return ProsemirrorJSONContent(
            type="paragraph",
            content=content,
        )

    def to_json_heading(self, input: str | list[ProsemirrorJSONContent], level: int) -> ProsemirrorJSONContent:
        if isinstance(input, list):
            # Filter out empty text nodes
            content = [node for node in input if node.type != "text" or (node.text and node.text.strip())]
            # If no content left, add a single space
            if not content:
                content = [ProsemirrorJSONContent(type="text", text=" ")]
        else:
            # Ensure text is not empty
            text = input if input and input.strip() else " "
            content = [ProsemirrorJSONContent(type="text", text=text)]

        return ProsemirrorJSONContent(
            type="heading",
            attrs={"level": level},
            content=content,
        )

    def to_json_bullet_list(self, items: list[ProsemirrorJSONContent]) -> ProsemirrorJSONContent:
        return ProsemirrorJSONContent(type="bulletList", content=items)

    def to_json_ordered_list(self, items: list[ProsemirrorJSONContent], start: int = 1) -> ProsemirrorJSONContent:
        return ProsemirrorJSONContent(type="orderedList", attrs={"start": start}, content=items)

    def to_json_list_item(self, content: list[ProsemirrorJSONContent]) -> ProsemirrorJSONContent:
        return ProsemirrorJSONContent(type="listItem", content=content)

    def to_json_code_block(self, code: str, language: str | None = None) -> ProsemirrorJSONContent:
        attrs = {"language": language} if language else {}
        return ProsemirrorJSONContent(
            type="codeBlock", attrs=attrs, content=[ProsemirrorJSONContent(type="text", text=code)]
        )

    def to_json_blockquote(self, content: list[ProsemirrorJSONContent]) -> ProsemirrorJSONContent:
        return ProsemirrorJSONContent(type="blockquote", content=content)

    def to_json_horizontal_rule(self) -> ProsemirrorJSONContent:
        return ProsemirrorJSONContent(type="horizontalRule")

    def from_markdown_to_json(self, input: str) -> ProsemirrorJSONContent:
        """
        Parse markdown and convert to TipTap notebook schema.
        """
        # First, extract and replace <insight> tags with placeholders
        input, insight_placeholders = self._extract_insight_tags(input)

        # Tokenize the markdown
        tokenizer = MarkdownTokenizer()
        tokens = tokenizer.tokenize(input)

        # Convert tokens to ProsemirrorJSONContent
        json_result: list[ProsemirrorJSONContent] = []
        for token in tokens:
            nodes = self._convert_markdown_token(token)
            json_result.extend(nodes)

        # Process all nodes at once to handle insight placeholders
        if insight_placeholders:
            json_result = self._process_insight_placeholders(json_result, insight_placeholders)

        return ProsemirrorJSONContent(type="doc", content=json_result)

    def _convert_markdown_token(self, token: dict) -> list[ProsemirrorJSONContent]:
        """Convert a markdown token to ProsemirrorJSONContent nodes."""
        token_type = token["type"]

        if token_type == "paragraph":
            content = self._parse_markdown_inline_content(token["content"])
            return [self.to_json_paragraph(content)]

        elif token_type == "heading":
            content = self._parse_markdown_inline_content(token["content"])
            return [self.to_json_heading(content, token["level"])]

        elif token_type == "code_block":
            return [self.to_json_code_block(token["content"], token.get("language"))]

        elif token_type == "blockquote":
            # Parse blockquote content as markdown and convert to block content
            quote_content = self._parse_blockquote_content(token["content"])
            return [self.to_json_blockquote(quote_content)]

        elif token_type == "horizontal_rule":
            return [self.to_json_horizontal_rule()]

        elif token_type == "unordered_list":
            items = []
            for item_text in token["items"]:
                item_content = self._parse_markdown_inline_content(item_text)
                items.append(self.to_json_list_item([self.to_json_paragraph(item_content)]))
            return [self.to_json_bullet_list(items)]

        elif token_type == "ordered_list":
            items = []
            for item_text in token["items"]:
                item_content = self._parse_markdown_inline_content(item_text)
                items.append(self.to_json_list_item([self.to_json_paragraph(item_content)]))
            start = token.get("start", 1)
            return [self.to_json_ordered_list(items, start)]

        return []

    def _parse_markdown_inline_content(self, text: str) -> list[ProsemirrorJSONContent]:
        """Parse inline markdown content (bold, italic, links, etc.)."""
        if not text:
            return []

        # This is a simplified inline parser - handles basic formatting
        content = []
        pos = 0

        while pos < len(text):
            # Look for markdown patterns
            next_match = self._find_next_markdown_pattern(text, pos)

            if next_match is None:
                # No more patterns, add remaining text
                remaining = text[pos:].rstrip()
                if remaining:
                    content.append(ProsemirrorJSONContent(type="text", text=remaining))
                break

            match_start, match_end, pattern_type, pattern_data = next_match

            # Add text before the pattern
            if match_start > pos:
                before_text = text[pos:match_start]
                # Only add non-empty text
                if before_text and before_text.strip():
                    content.append(ProsemirrorJSONContent(type="text", text=before_text))

            # Add the formatted content (only if not empty)
            if pattern_type == "bold":
                inner_text = pattern_data["text"]
                if inner_text:  # Only add if not empty
                    content.append(ProsemirrorJSONContent(type="text", text=inner_text, marks=[Mark(type="bold")]))
            elif pattern_type == "italic":
                inner_text = pattern_data["text"]
                if inner_text:  # Only add if not empty
                    content.append(ProsemirrorJSONContent(type="text", text=inner_text, marks=[Mark(type="italic")]))
            elif pattern_type == "code":
                inner_text = pattern_data["text"]
                if inner_text:  # Only add if not empty
                    content.append(ProsemirrorJSONContent(type="text", text=inner_text, marks=[Mark(type="code")]))
            elif pattern_type == "strikethrough":
                inner_text = pattern_data["text"]
                if inner_text:  # Only add if not empty
                    content.append(ProsemirrorJSONContent(type="text", text=inner_text, marks=[Mark(type="strike")]))
            elif pattern_type == "link":
                link_text = pattern_data["text"]
                href = pattern_data["href"]
                if link_text:  # Only add if link text is not empty
                    if self._is_safe_url(href):
                        content.append(
                            ProsemirrorJSONContent(
                                type="text",
                                text=link_text,
                                marks=[Mark(type="link", attrs={"href": href, "target": "_blank"})],
                            )
                        )
                    else:
                        # Unsafe URL, just add as text
                        content.append(ProsemirrorJSONContent(type="text", text=link_text))

            pos = match_end

        # Return content if we have any, otherwise return the original text (or empty list)
        if content:
            return content
        elif text and text.strip():
            return [ProsemirrorJSONContent(type="text", text=text)]
        else:
            # Return empty list for truly empty content (paragraph handler will add space if needed)
            return []

    def _find_next_markdown_pattern(self, text: str, start_pos: int) -> Optional[tuple[int, int, str, dict]]:
        """Find the next markdown formatting pattern in text."""
        earliest_match = None
        earliest_pos = len(text)

        for pattern, pattern_type in self.INLINE_PATTERNS:
            match = pattern.search(text, start_pos)
            if match:
                match_start = match.start()
                match_end = match.end()

                if match_start < earliest_pos:
                    earliest_pos = match_start
                    if pattern_type == "link":
                        earliest_match = (
                            match_start,
                            match_end,
                            pattern_type,
                            {"text": match.group(1), "href": match.group(2)},
                        )
                    else:
                        earliest_match = (match_start, match_end, pattern_type, {"text": match.group(1)})

        return earliest_match

    def _parse_blockquote_content(self, content: str) -> list[ProsemirrorJSONContent]:
        """Parse blockquote content as nested markdown."""
        # Recursively parse the blockquote content as markdown
        tokenizer = MarkdownTokenizer()
        tokens = tokenizer.tokenize(content)

        result = []
        for token in tokens:
            nodes = self._convert_markdown_token(token)
            result.extend(nodes)

        return result if result else [self.to_json_paragraph(" ")]

    def _is_safe_url(self, url: str) -> bool:
        """Check if URL is safe (no javascript:, data:, etc)."""
        if not url:
            return False

        try:
            # Recursively decode URL until fully decoded to prevent double-encoded attacks
            decoded_url = url.lower()
            max_decode_iterations = 10  # Prevent infinite loops

            for _ in range(max_decode_iterations):
                prev_decoded = decoded_url
                decoded_url = unquote(decoded_url)
                # Stop if no more decoding is happening
                if decoded_url == prev_decoded:
                    break

            # Check the fully decoded URL for dangerous schemes
            parsed = urlparse(decoded_url)

            # Also check the original URL
            parsed_original = urlparse(url.lower())

            return (parsed.scheme in self.ALLOWED_SCHEMES or not parsed.scheme) and (
                parsed_original.scheme in self.ALLOWED_SCHEMES or not parsed_original.scheme
            )
        except Exception:
            return False

    def _extract_insight_tags(self, text: str) -> tuple[str, dict[str, str]]:
        """
        Extract <insight>artifact_id</insight> tags and replace with placeholders.
        Also removes incomplete insight tags (for streaming support).

        Returns:
            Tuple of (modified text, dict mapping placeholders to artifact_ids)
        """
        insight_placeholders = {}
        placeholder_counter = 0

        def replace_insight(match):
            nonlocal placeholder_counter
            insight_id = match.group(1)
            # Use a placeholder that won't be interpreted as markdown
            placeholder = f"[[INSIGHT-PLACEHOLDER-{placeholder_counter}]]"
            insight_placeholders[placeholder] = insight_id
            placeholder_counter += 1
            return placeholder

        # Replace complete <insight>insight_id</insight> tags with placeholders
        modified_text = re.sub(r"<insight>([^<]+)</insight>", replace_insight, text)

        # Remove incomplete insight tags (for streaming)
        # This handles cases like: "<insig", "<insight>", "<insight>123", "<insight>123</insi"
        # Remove partial opening tags at the end of text: <i, <in, <ins, <insi, <insig, <insigh, <insight
        modified_text = re.sub(r"<i(?:n(?:s(?:i(?:g(?:h(?:t)?)?)?)?)?)?$", "", modified_text)
        # Remove <insight> tags that don't have a complete closing tag
        modified_text = re.sub(r"<insight>[^<]*$", "", modified_text)
        # Remove partial closing tags at the end: </i, </in, </ins, </insi, </insig, </insigh, </insight
        modified_text = re.sub(r"</i(?:n(?:s(?:i(?:g(?:h(?:t)?)?)?)?)?)?$", "", modified_text)
        # Remove <insight> with partial closing tag
        modified_text = re.sub(r"<insight>[^<]*</i(?:n(?:s(?:i(?:g(?:h(?:t)?)?)?)?)?)?$", "", modified_text)

        return modified_text, insight_placeholders

    def _process_insight_placeholders(
        self, nodes: list[ProsemirrorJSONContent], placeholders: dict[str, str]
    ) -> list[ProsemirrorJSONContent]:
        """
        Process nodes to replace insight placeholders with ph-query nodes.
        """
        if not placeholders:
            return nodes

        result = []
        for node in nodes:
            if node.type == "paragraph" and node.content:
                # Check if the whole paragraph is just a placeholder
                if len(node.content) == 1 and node.content[0].type == "text":
                    text = node.content[0].text or ""
                    text_stripped = text.strip()

                    # Check if this is exactly a placeholder
                    if text_stripped in placeholders:
                        # Replace entire paragraph with ph-query node
                        insight_id = placeholders[text_stripped]
                        query_node = self._create_ph_query_node(insight_id)
                        if query_node:
                            result.append(query_node)
                            continue

                # Process paragraph content for inline placeholders
                paragraph_text = ""
                for content_node in node.content:
                    if content_node.type == "text":
                        paragraph_text += content_node.text or ""

                # Check if paragraph contains any placeholders
                has_placeholder = False
                for placeholder in placeholders:
                    if placeholder in paragraph_text:
                        has_placeholder = True
                        break

                if has_placeholder:
                    # Split paragraph by placeholders
                    remaining_text = paragraph_text
                    while remaining_text:
                        found_placeholder = False
                        for placeholder, insight_id in placeholders.items():
                            if placeholder in remaining_text:
                                found_placeholder = True
                                parts = remaining_text.split(placeholder, 1)

                                # Add text before placeholder as paragraph
                                if parts[0].strip():
                                    result.append(
                                        ProsemirrorJSONContent(
                                            type="paragraph",
                                            content=[ProsemirrorJSONContent(type="text", text=parts[0].strip())],
                                        )
                                    )

                                # Add ph-query node
                                query_node = self._create_ph_query_node(insight_id)
                                if query_node:
                                    result.append(query_node)

                                # Continue with remaining text
                                remaining_text = parts[1] if len(parts) > 1 else ""
                                break

                        if not found_placeholder:
                            # No more placeholders, add remaining text
                            if remaining_text.strip():
                                result.append(
                                    ProsemirrorJSONContent(
                                        type="paragraph",
                                        content=[ProsemirrorJSONContent(type="text", text=remaining_text.strip())],
                                    )
                                )
                            break
                else:
                    # No placeholders in this paragraph, keep as is
                    result.append(node)
            else:
                # Non-paragraph nodes pass through unchanged
                result.append(node)

        return result

    def _convert_assistant_query_to_insight_viz_node(self, query) -> dict:
        """
        Convert AssistantQuery types to InsightVizNode format for frontend compatibility.
        """
        query_id = id(query)
        if query_id in self._converted_query_cache:
            return self._converted_query_cache[query_id]

        if isinstance(
            query, AssistantTrendsQuery | AssistantFunnelsQuery | AssistantRetentionQuery | AssistantHogQLQuery
        ):
            regular_query = cast_assistant_query(query)

            if isinstance(query, AssistantHogQLQuery):
                converted = {"kind": "DataTableNode", "source": regular_query}
            else:
                converted = {"kind": "InsightVizNode", "source": regular_query}

            self._converted_query_cache[query_id] = converted
            return converted

    def _create_ph_query_node(self, insight_id: str) -> Optional[ProsemirrorJSONContent]:
        """
        Create a ph-query node for the given insight id.
        """
        # Look up the query in the insights context
        if not self.context or not self.context.insights or not self.context.insights.get(insight_id):
            logger.warning(f"No notebook context available for insight {insight_id}")
            return None
        query = self.context.insights[insight_id].query
        if not query:
            logger.warning(
                f"No query found for insight {insight_id} in context with keys: {list(self.context.insights.keys())}"
            )
            # Return a placeholder text node if query not found
            return ProsemirrorJSONContent(
                type="paragraph", content=[ProsemirrorJSONContent(type="text", text=f"[Insight: {insight_id}]")]
            )

        # Create the ph-query node
        return ProsemirrorJSONContent(
            type="ph-query", attrs={"query": self._convert_assistant_query_to_insight_viz_node(query)}
        )

    def from_json_to_markdown(self, input: ProsemirrorJSONContent) -> str:
        """
        Convert ProsemirrorJSONContent to markdown.
        """
        if input.type == "doc" and input.content:
            return "\n\n".join(self._convert_node_to_markdown(node) for node in input.content)
        return ""

    def _convert_node_to_markdown(self, node: ProsemirrorJSONContent) -> str:
        """Convert a single node to markdown."""
        if node.type == "paragraph":
            return self._convert_inline_content_to_markdown(node.content or [])

        elif node.type == "heading":
            level = node.attrs.get("level", 1) if node.attrs else 1
            content = self._convert_inline_content_to_markdown(node.content or [])
            return f"{'#' * level} {content}"

        elif node.type == "bulletList":
            return self._convert_list_to_markdown(node.content or [], ordered=False)

        elif node.type == "orderedList":
            start = node.attrs.get("start", 1) if node.attrs else 1
            return self._convert_list_to_markdown(node.content or [], ordered=True, start=start)

        elif node.type == "blockquote":
            lines = []
            for child in node.content or []:
                child_md = self._convert_node_to_markdown(child)
                for line in child_md.split("\n"):
                    lines.append(f"> {line}")
            return "\n".join(lines)

        elif node.type == "codeBlock":
            language = node.attrs.get("language", "") if node.attrs else ""
            code = self._convert_inline_content_to_markdown(node.content or [])
            return f"```{language}\n{code}\n```"

        elif node.type == "horizontalRule":
            return "---"

        elif node.type == "image":
            if not node.attrs:
                return ""
            src = node.attrs.get("src", "")
            alt = node.attrs.get("alt", "")
            title = node.attrs.get("title", "")
            if title:
                return f'![{alt}]({src} "{title}")'
            return f"![{alt}]({src})"

        # Table nodes are not supported

        elif node.type == "text":
            return node.text or ""

        return ""

    def _convert_inline_content_to_markdown(self, content: list[ProsemirrorJSONContent]) -> str:
        """Convert inline content (text with marks) to markdown."""
        result = []
        for i, node in enumerate(content):
            if node.type == "text":
                text = node.text or ""
                if node.marks:
                    # Apply marks in reverse order to handle nested marks correctly
                    for mark in reversed(node.marks):
                        text = self._apply_mark_to_text(text, mark)
                result.append(text)

                # Add space after marked text if needed for word boundaries
                if i < len(content) - 1 and node.marks:
                    next_node = content[i + 1]
                    if next_node.type == "text" and next_node.text:
                        # Only add space if next text doesn't start with space or punctuation
                        first_char = next_node.text[0]
                        if not first_char.isspace() and first_char.isalnum():
                            result.append(" ")

        return "".join(result)

    def _apply_mark_to_text(self, text: str, mark: Mark) -> str:
        """Apply a mark to text."""
        if mark.type == "bold":
            return f"**{text}**"
        elif mark.type == "italic":
            return f"*{text}*"
        elif mark.type == "code":
            return f"`{text}`"
        elif mark.type == "strike":
            return f"~~{text}~~"
        elif mark.type == "underline":
            # Markdown doesn't have native underline, use HTML
            return f"<u>{text}</u>"
        elif mark.type == "link":
            href = mark.attrs.get("href", "") if mark.attrs else ""
            return f"[{text}]({href})"
        # Unsupported marks are ignored
        return text

    def _convert_list_to_markdown(
        self, items: list[ProsemirrorJSONContent], ordered: bool, start: int = 1, level: int = 0
    ) -> str:
        """Convert list items to markdown."""
        lines = []
        for i, item in enumerate(items):
            if item.type == "listItem" and item.content:
                indent = "  " * level
                if ordered:
                    prefix = f"{start + i}."
                else:
                    prefix = "-"

                # Process list item content
                item_lines = []
                for j, child in enumerate(item.content):
                    if child.type == "paragraph":
                        content = self._convert_inline_content_to_markdown(child.content or [])
                        if j == 0:
                            item_lines.append(f"{indent}{prefix} {content}")
                        else:
                            # Additional paragraphs in list items need proper indentation
                            item_lines.append(f"{indent}  {content}")
                    elif child.type in ("bulletList", "orderedList"):
                        # Nested list - ensure proper indentation
                        nested_md = self._convert_list_to_markdown(
                            child.content or [],
                            ordered=(child.type == "orderedList"),
                            start=child.attrs.get("start", 1) if child.attrs else 1,
                            level=level + 1,
                        )
                        # Add nested list directly without extra blank line
                        item_lines.append(nested_md)
                    else:
                        # Other block content in list item
                        child_md = self._convert_node_to_markdown(child)
                        for line in child_md.split("\n"):
                            item_lines.append(f"{indent}  {line}")

                lines.extend(item_lines)

        return "\n".join(lines)<|MERGE_RESOLUTION|>--- conflicted
+++ resolved
@@ -3,25 +3,22 @@
 from typing import Optional
 from urllib.parse import unquote, urlparse
 
-<<<<<<< HEAD
 from pydantic import BaseModel
 
+from posthog.schema import (
+    AssistantFunnelsQuery,
+    AssistantHogQLQuery,
+    AssistantRetentionQuery,
+    AssistantTrendsQuery,
+    FunnelsQuery,
+    HogQLQuery,
+    Mark,
+    ProsemirrorJSONContent,
+    RetentionQuery,
+    TrendsQuery,
+)
+
 from ee.hogai.utils.types import InsightArtifact
-from posthog.schema import (
-    ProsemirrorJSONContent,
-    Mark,
-    AssistantTrendsQuery,
-    AssistantFunnelsQuery,
-    AssistantRetentionQuery,
-    AssistantHogQLQuery,
-    TrendsQuery,
-    FunnelsQuery,
-    RetentionQuery,
-    HogQLQuery,
-)
-=======
-from posthog.schema import Mark, ProsemirrorJSONContent
->>>>>>> d2ba76a3
 
 logger = logging.getLogger(__name__)
 
