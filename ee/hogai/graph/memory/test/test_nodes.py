from typing import cast

from freezegun import freeze_time
from posthog.test.base import BaseTest, ClickhouseTestMixin, _create_event, _create_person, flush_persons_and_events
from unittest.mock import patch

from django.test import override_settings
from django.utils import timezone

from langchain_core.messages import (
    AIMessage as LangchainAIMessage,
    ToolMessage as LangchainToolMessage,
)
from langchain_core.runnables import RunnableLambda
from langgraph.errors import NodeInterrupt

from posthog.schema import AssistantMessage, EventTaxonomyItem, HumanMessage

from ee.hogai.graph.memory import prompts
from ee.hogai.graph.memory.nodes import (
    MemoryCollectorNode,
    MemoryCollectorToolsNode,
    MemoryInitializerContextMixin,
    MemoryInitializerInterruptNode,
    MemoryInitializerNode,
    MemoryOnboardingEnquiryInterruptNode,
    MemoryOnboardingEnquiryNode,
    MemoryOnboardingFinalizeNode,
    MemoryOnboardingNode,
)
from ee.hogai.graph.root.nodes import SLASH_COMMAND_INIT
from ee.hogai.utils.types import AssistantState, PartialAssistantState
from ee.models import CoreMemory


@override_settings(IN_UNIT_TESTING=True)
class TestMemoryInitializerContextMixin(ClickhouseTestMixin, BaseTest):
    def get_mixin(self):
        class Mixin(MemoryInitializerContextMixin):
            def __init__(self, team, user):
                self.__team = team
                self.__user = user

            @property
            def _team(self):
                return self.__team

            @property
            def _user(self):
                return self.__user

        mixin = Mixin(self.team, self.user)
        return mixin

    def test_domain_retrieval(self):
        _create_person(
            distinct_ids=["person1"],
            team=self.team,
        )
        _create_event(
            event="$pageview",
            distinct_id="person1",
            team=self.team,
            properties={"$host": "us.posthog.com"},
        )
        _create_event(
            event="$pageview",
            distinct_id="person1",
            team=self.team,
            properties={"$host": "eu.posthog.com"},
        )

        _create_person(
            distinct_ids=["person2"],
            team=self.team,
        )
        _create_event(
            event="$pageview",
            distinct_id="person2",
            team=self.team,
            properties={"$host": "us.posthog.com"},
        )

        mixin = self.get_mixin()
        self.assertEqual(
            mixin._retrieve_context(),
            EventTaxonomyItem(property="$host", sample_values=["us.posthog.com", "eu.posthog.com"], sample_count=2),
        )

    def test_app_bundle_id_retrieval(self):
        _create_person(
            distinct_ids=["person1"],
            team=self.team,
        )
        _create_event(
            event=f"$screen",
            distinct_id="person1",
            team=self.team,
            properties={"$app_namespace": "com.posthog.app"},
        )
        _create_event(
            event=f"$screen",
            distinct_id="person1",
            team=self.team,
            properties={"$app_namespace": "com.posthog"},
        )

        _create_person(
            distinct_ids=["person2"],
            team=self.team,
        )
        _create_event(
            event=f"$screen",
            distinct_id="person2",
            team=self.team,
            properties={"$app_namespace": "com.posthog.app"},
        )

        mixin = self.get_mixin()
        self.assertEqual(
            mixin._retrieve_context(),
            EventTaxonomyItem(
                property="$app_namespace", sample_values=["com.posthog.app", "com.posthog"], sample_count=2
            ),
        )


@override_settings(IN_UNIT_TESTING=True)
class TestMemoryOnboardingNode(ClickhouseTestMixin, BaseTest):
    def _set_up_pageview_events(self):
        _create_person(
            distinct_ids=["person1"],
            team=self.team,
        )
        _create_event(
            event="$pageview",
            distinct_id="person1",
            team=self.team,
            properties={"$host": "us.posthog.com"},
        )

    def _set_up_app_bundle_id_events(self):
        _create_person(
            distinct_ids=["person1"],
            team=self.team,
        )
        _create_event(
            event="$screen",
            distinct_id="person1",
            team=self.team,
            properties={"$app_namespace": "com.posthog.app"},
        )

    def test_should_run(self):
        node = MemoryOnboardingNode(team=self.team, user=self.user)
        self.assertEqual(
            node.should_run_onboarding_at_start(AssistantState(messages=[HumanMessage(content=SLASH_COMMAND_INIT)])),
            "memory_onboarding",
        )

        core_memory = CoreMemory.objects.create(team=self.team)
        self.assertEqual(
            node.should_run_onboarding_at_start(AssistantState(messages=[HumanMessage(content="Hello")])), "continue"
        )

        core_memory.change_status_to_pending()
        self.assertEqual(
            node.should_run_onboarding_at_start(AssistantState(messages=[HumanMessage(content="Hello")])), "continue"
        )

        core_memory.change_status_to_skipped()
        self.assertEqual(
            node.should_run_onboarding_at_start(AssistantState(messages=[HumanMessage(content="Hello")])), "continue"
        )

    def test_should_run_with_empty_messages(self):
        node = MemoryOnboardingNode(team=self.team, user=self.user)
        self.assertEqual(node.should_run_onboarding_at_start(AssistantState(messages=[])), "continue")

    def test_onboarding_initial_message_is_sent_if_no_events(self):
        node = MemoryOnboardingNode(team=self.team, user=self.user)
        new_state = node.run(AssistantState(messages=[HumanMessage(content="Hello")]), {})
        new_state = cast(PartialAssistantState, new_state)
        self.assertEqual(len(new_state.messages), 1)
        self.assertTrue(isinstance(new_state.messages[0], AssistantMessage))
        self.assertEqual(cast(AssistantMessage, new_state.messages[0]).content, prompts.ENQUIRY_INITIAL_MESSAGE)

    def test_node_uses_project_description(self):
        self.team.project.product_description = "This is a product analytics platform"
        self.team.project.save()

        node = MemoryOnboardingNode(team=self.team, user=self.user)
        new_state = node.run(AssistantState(messages=[HumanMessage(content="Hello")]), {})
        new_state = cast(PartialAssistantState, new_state)
        self.assertEqual(len(new_state.messages), 1)
        self.assertTrue(isinstance(new_state.messages[0], AssistantMessage))
        self.assertEqual(cast(AssistantMessage, new_state.messages[0]).content, prompts.ENQUIRY_INITIAL_MESSAGE)

        core_memory = CoreMemory.objects.get(team=self.team)
        self.assertEqual(
            core_memory.initial_text,
            "Question: What does the company do?\nAnswer: This is a product analytics platform",
        )

    def test_node_starts_onboarding_for_pageview_events(self):
        self._set_up_pageview_events()
        node = MemoryOnboardingNode(team=self.team, user=self.user)
        new_state = node.run(AssistantState(messages=[HumanMessage(content="Hello")]), {})
        self.assertEqual(len(new_state.messages), 1)
        self.assertTrue(isinstance(new_state.messages[0], AssistantMessage))

        core_memory = CoreMemory.objects.get(team=self.team)
        self.assertEqual(core_memory.scraping_status, CoreMemory.ScrapingStatus.PENDING)
        self.assertIsNotNone(core_memory.scraping_started_at)

    def test_node_starts_onboarding_for_app_bundle_id_events(self):
        self._set_up_app_bundle_id_events()
        node = MemoryOnboardingNode(team=self.team, user=self.user)
        new_state = node.run(AssistantState(messages=[HumanMessage(content="Hello")]), {})
        self.assertEqual(len(new_state.messages), 1)
        self.assertTrue(isinstance(new_state.messages[0], AssistantMessage))

        core_memory = CoreMemory.objects.get(team=self.team)
        self.assertEqual(core_memory.scraping_status, CoreMemory.ScrapingStatus.PENDING)
        self.assertIsNotNone(core_memory.scraping_started_at)


@override_settings(IN_UNIT_TESTING=True)
class TestMemoryInitializerNode(ClickhouseTestMixin, BaseTest):
    def setUp(self):
        super().setUp()
        self.core_memory = CoreMemory.objects.create(
            team=self.team,
            scraping_status=CoreMemory.ScrapingStatus.PENDING,
            scraping_started_at=timezone.now(),
        )

    def _set_up_pageview_events(self):
        _create_person(
            distinct_ids=["person1"],
            team=self.team,
        )
        _create_event(
            event="$pageview",
            distinct_id="person1",
            team=self.team,
            properties={"$host": "us.posthog.com"},
        )

    def _set_up_app_bundle_id_events(self):
        _create_person(
            distinct_ids=["person1"],
            team=self.team,
        )
        _create_event(
            event="$screen",
            distinct_id="person1",
            team=self.team,
            properties={"$app_namespace": "com.posthog.app"},
        )

    def test_router_with_heres_what_i_found_scraping_message(self):
        node = MemoryInitializerNode(team=self.team, user=self.user)
        state = AssistantState(messages=[AssistantMessage(content="Here's what I found on acme.inc: ...")])
        self.assertEqual(node.router(state), "interrupt")  # We check for "Here's what I found" in the message content

    def test_router_with_other_message(self):
        node = MemoryInitializerNode(team=self.team, user=self.user)
        state = AssistantState(messages=[AssistantMessage(content="Some other message")])
        self.assertEqual(node.router(state), "continue")

    def test_run_with_url_based_initialization(self):
        with patch.object(MemoryInitializerNode, "_model") as model_mock:
            model_mock.return_value = RunnableLambda(lambda _: "PostHog is a product analytics platform.")

            self._set_up_pageview_events()
            node = MemoryInitializerNode(team=self.team, user=self.user)

            new_state = node.run(AssistantState(messages=[HumanMessage(content="Hello")]), {})
            new_state = cast(PartialAssistantState, new_state)
            self.assertEqual(len(new_state.messages), 1)
            self.assertIsInstance(new_state.messages[0], AssistantMessage)
            self.assertEqual(
<<<<<<< HEAD
                cast(AssistantMessage, new_state.messages[0]).content,
                prompts.SCRAPING_SUCCESS_MESSAGE + "PostHog is a product analytics platform.",
=======
                new_state.messages[0].content,
                "PostHog is a product analytics platform.",
>>>>>>> 6c0330fc
            )

            core_memory = CoreMemory.objects.get(team=self.team)
            self.assertEqual(core_memory.scraping_status, CoreMemory.ScrapingStatus.PENDING)

        flush_persons_and_events()

    def test_run_with_app_bundle_id_initialization(self):
        with (
            patch.object(MemoryInitializerNode, "_model") as model_mock,
            patch.object(MemoryInitializerNode, "_retrieve_context") as context_mock,
        ):
            context_mock.return_value = EventTaxonomyItem(
                property="$app_namespace", sample_values=["com.posthog.app"], sample_count=1
            )
            model_mock.return_value = RunnableLambda(lambda _: "PostHog mobile app description.")

            self._set_up_app_bundle_id_events()
            node = MemoryInitializerNode(team=self.team, user=self.user)

            new_state = node.run(AssistantState(messages=[HumanMessage(content="Hello")]), {})
            new_state = cast(PartialAssistantState, new_state)
            self.assertEqual(len(new_state.messages), 1)
            self.assertIsInstance(new_state.messages[0], AssistantMessage)
<<<<<<< HEAD
            self.assertEqual(
                cast(AssistantMessage, new_state.messages[0]).content,
                prompts.SCRAPING_SUCCESS_MESSAGE + "PostHog mobile app description.",
            )
=======
            self.assertEqual(new_state.messages[0].content, "PostHog mobile app description.")
>>>>>>> 6c0330fc

            core_memory = CoreMemory.objects.get(team=self.team)
            self.assertEqual(core_memory.scraping_status, CoreMemory.ScrapingStatus.PENDING)

        flush_persons_and_events()

    def test_memory_onboarding_runs_when_init_with_completed_memory(self):
        """Test that when /init is used and core memory is completed, the graph DOES run MemoryOnboardingNode"""
        # Set the existing core memory to completed status
        self.core_memory.set_core_memory("Some existing core memory")

        memory_onboarding = MemoryOnboardingNode(team=self.team, user=self.user)
        result = memory_onboarding.should_run_onboarding_at_start(
            AssistantState(messages=[HumanMessage(content=SLASH_COMMAND_INIT)])
        )
        # Should trigger memory onboarding flow (which includes MemoryOnboardingNode)
        self.assertEqual(result, "memory_onboarding")

    def test_memory_onboarding_runs_when_init_with_nonexistent_memory(self):
        """Test that when /init is used and core memory doesn't exist, the graph DOES run MemoryOnboardingNode"""
        # Delete the existing core memory
        self.core_memory.delete()

<<<<<<< HEAD
            new_state = node.run(AssistantState(messages=[HumanMessage(content="Hello")]), {})
            new_state = cast(PartialAssistantState, new_state)
            self.assertEqual(len(new_state.messages), 1)
            self.assertTrue(isinstance(new_state.messages[0], AssistantMessage))
            self.assertEqual(
                cast(AssistantMessage, new_state.messages[0]).content, prompts.SCRAPING_TERMINATION_MESSAGE
            )
=======
        memory_onboarding = MemoryOnboardingNode(team=self.team, user=self.user)
        result = memory_onboarding.should_run_onboarding_at_start(
            AssistantState(messages=[HumanMessage(content=SLASH_COMMAND_INIT)])
        )
        # Should trigger memory onboarding flow (which includes MemoryInitializerNode)
        self.assertEqual(result, "memory_onboarding")

    def test_memory_onboarding_does_not_run_when_init_with_pending_memory(self):
        """Test that when /init is used and core memory is pending, the graph does NOT run MemoryOnboardingNode"""
        # The core memory from setUp() is already in PENDING status, so we can use it as-is
        memory_onboarding = MemoryOnboardingNode(team=self.team, user=self.user)
        result = memory_onboarding.should_run_onboarding_at_start(
            AssistantState(messages=[HumanMessage(content=SLASH_COMMAND_INIT)])
        )
        # Should NOT trigger memory onboarding flow, so MemoryOnboardingNode won't run
        self.assertEqual(result, "continue")
>>>>>>> 6c0330fc


@override_settings(IN_UNIT_TESTING=True)
class TestMemoryInitializerInterruptNode(ClickhouseTestMixin, BaseTest):
    def setUp(self):
        super().setUp()
        self.core_memory = CoreMemory.objects.create(
            team=self.team,
            scraping_status=CoreMemory.ScrapingStatus.PENDING,
            scraping_started_at=timezone.now(),
        )
        self.node = MemoryInitializerInterruptNode(team=self.team, user=self.user)

    def test_interrupt_when_not_resumed(self):
        state = AssistantState(messages=[AssistantMessage(content="Product description")])

        with self.assertRaises(NodeInterrupt) as e:
            self.node.run(state, {})

        interrupt_message = e.exception.args[0][0].value
        self.assertIsInstance(interrupt_message, AssistantMessage)
        self.assertEqual(interrupt_message.content, prompts.SCRAPING_VERIFICATION_MESSAGE)
        self.assertIsNotNone(interrupt_message.meta)
        self.assertEqual(len(interrupt_message.meta.form.options), 2)
        self.assertEqual(interrupt_message.meta.form.options[0].value, prompts.SCRAPING_CONFIRMATION_MESSAGE)
        self.assertEqual(interrupt_message.meta.form.options[1].value, prompts.SCRAPING_REJECTION_MESSAGE)


@override_settings(IN_UNIT_TESTING=True)
class TestMemoryOnboardingEnquiryNode(ClickhouseTestMixin, BaseTest):
    def setUp(self):
        super().setUp()
        self.core_memory = CoreMemory.objects.create(team=self.team)
        self.node = MemoryOnboardingEnquiryNode(team=self.team, user=self.user)

    def test_router_with_no_core_memory(self):
        self.core_memory.delete()
        result = self.node.router(AssistantState(messages=[]))
        self.assertEqual(result, "continue")
        self.assertTrue(CoreMemory.objects.filter(team=self.team).exists())

    def test_router_with_no_onboarding_question(self):
        self.assertEqual(self.node.router(AssistantState(messages=[])), "continue")

    def test_router_with_onboarding_question(self):
        self.assertEqual(
            self.node.router(AssistantState(messages=[], onboarding_question="What is your target market?")),
            "interrupt",
        )

    def test_format_question_with_separator(self):
        question = "Some prefix===What is your target market?"
        self.assertEqual(self.node._format_question(question), "What is your target market?")

    def test_format_question_without_separator(self):
        question = "What is your target market?"
        self.assertEqual(self.node._format_question(question), question)

    def test_format_question_with_markdown(self):
        question = "**What** is your _target_ market?"
        self.assertEqual(self.node._format_question(question), "What is your target market?")

    def test_run_with_initial_message(self):
        with patch.object(MemoryOnboardingEnquiryNode, "_model") as model_mock:
            model_mock.return_value = RunnableLambda(lambda _: "===What is your target market?")

            state = AssistantState(
                messages=[HumanMessage(content=SLASH_COMMAND_INIT)],
            )

            new_state = self.node.run(state, {})
            self.assertEqual(new_state.onboarding_question, "What is your target market?")

            self.core_memory.refresh_from_db()
            self.assertEqual(self.core_memory.initial_text, "Question: What is your target market?\nAnswer:")

    def test_run_with_answer(self):
        with patch.object(MemoryOnboardingEnquiryNode, "_model") as model_mock:
            model_mock.return_value = RunnableLambda(lambda _: "===What is your pricing model?")

            self.core_memory.append_question_to_initial_text("What is your target market?")
            state = AssistantState(
                messages=[HumanMessage(content="We target enterprise customers")],
            )

            new_state = self.node.run(state, {})
            self.assertEqual(new_state.onboarding_question, "What is your pricing model?")
            self.core_memory.refresh_from_db()
            self.assertEqual(
                self.core_memory.initial_text,
                "Question: What is your target market?\nAnswer: We target enterprise customers\nQuestion: What is your pricing model?\nAnswer:",
            )

    def test_run_with_all_questions_answered(self):
        with patch.object(MemoryOnboardingEnquiryNode, "_model") as model_mock:

            def mock_response(input_dict):
                input_str = str(input_dict)
                if "You are tasked with gathering information" in input_str:
                    return "===What is your target market?"
                return "[Done]"

            model_mock.return_value = RunnableLambda(mock_response)

            # First run - should get interrupted with first question
            state = AssistantState(
                messages=[HumanMessage(content=SLASH_COMMAND_INIT)],
            )
            new_state = self.node.run(state, {})
            self.assertEqual(new_state.onboarding_question, "What is your target market?")
            self.core_memory.refresh_from_db()
            self.assertEqual(self.core_memory.initial_text, "Question: What is your target market?\nAnswer:")

            # Second run - should complete since we have enough answers
            self.core_memory.append_question_to_initial_text("What is your pricing model?")
            self.core_memory.append_answer_to_initial_text("We use a subscription model")
            self.core_memory.append_question_to_initial_text("What is your target market?")
            state = AssistantState(
                messages=[HumanMessage(content="We target enterprise customers")],
            )
            new_state = self.node.run(state, {})
            self.assertEqual(new_state, PartialAssistantState(onboarding_question=None))

    def test_memory_accepted(self):
        with patch.object(MemoryOnboardingEnquiryNode, "_model") as model_mock:

            def mock_response(input_dict):
                input_str = str(input_dict)
                if "You are tasked with gathering information" in input_str:
                    return "===What is your target market?"
                return "[Done]"

            model_mock.return_value = RunnableLambda(mock_response)

            core_memory = CoreMemory.objects.get(team=self.team)
            core_memory.initial_text = "Question: What does the company do?\nAnswer: Product description"
            core_memory.save()
            state = AssistantState(
                messages=[
                    AssistantMessage(content="Product description"),
                    HumanMessage(content=prompts.SCRAPING_CONFIRMATION_MESSAGE),
                ],
            )

            new_state = self.node.run(state, {})
            self.assertEqual(new_state.onboarding_question, "What is your target market?")

            core_memory.refresh_from_db()
            self.assertEqual(
                core_memory.initial_text,
                "Question: What does the company do?\nAnswer: Product description\nQuestion: What is your target market?\nAnswer:",
            )

    def test_memory_rejected(self):
        with patch.object(MemoryOnboardingEnquiryNode, "_model") as model_mock:

            def mock_response(input_dict):
                input_str = str(input_dict)
                if "You are tasked with gathering information" in input_str:
                    return "===What is your target market?"
                return "[Done]"

            model_mock.return_value = RunnableLambda(mock_response)

            core_memory = CoreMemory.objects.get(team=self.team)
            core_memory.initial_text = "Question: What does the company do?\nAnswer: Product description"
            core_memory.save()
            state = AssistantState(
                messages=[
                    AssistantMessage(content="Product description"),
                    HumanMessage(content=prompts.SCRAPING_REJECTION_MESSAGE),
                ],
                graph_status="resumed",
            )

            new_state = self.node.run(state, {})
            self.assertEqual(new_state.onboarding_question, "What is your target market?")

            core_memory.refresh_from_db()
            self.assertEqual(core_memory.initial_text, "Question: What is your target market?\nAnswer:")


@override_settings(IN_UNIT_TESTING=True)
class TestMemoryEnquiryInterruptNode(ClickhouseTestMixin, BaseTest):
    def setUp(self):
        super().setUp()
        self.core_memory = CoreMemory.objects.create(team=self.team)
        self.node = MemoryOnboardingEnquiryInterruptNode(team=self.team, user=self.user)

    def test_run(self):
        with self.assertRaises(NodeInterrupt) as e:
            self.node.run(
                AssistantState(
                    messages=[AssistantMessage(content="What is your name?"), HumanMessage(content="Hello")],
                    onboarding_question="What is your target market?",
                ),
                {},
            )
        self.assertEqual(len(e.exception.args[0]), 1)
        self.assertIsInstance(e.exception.args[0][0].value, AssistantMessage)
        self.assertEqual(e.exception.args[0][0].value.content, "What is your target market?")

        new_state = self.node.run(
            AssistantState(
                messages=[AssistantMessage(content="What is your target market?"), HumanMessage(content="Hello")],
                onboarding_question="What is your target market?",
            ),
            {},
        )
        self.assertEqual(new_state, PartialAssistantState(onboarding_question=None))


@override_settings(IN_UNIT_TESTING=True)
class TestMemoryOnboardingFinalizeNode(ClickhouseTestMixin, BaseTest):
    def setUp(self):
        super().setUp()
        self.core_memory = CoreMemory.objects.create(team=self.team)
        self.node = MemoryOnboardingFinalizeNode(team=self.team, user=self.user)

    def test_run(self):
        with patch.object(MemoryOnboardingFinalizeNode, "_model") as model_mock:
            model_mock.return_value = RunnableLambda(lambda _: "Compressed memory about enterprise product")
            self.core_memory.initial_text = "Question: What does the company do?\nAnswer: Product description"
            self.core_memory.save()
            new_state = self.node.run(AssistantState(messages=[]), {})
            self.assertEqual(len(new_state.messages), 1)
            self.assertEqual(
                cast(AssistantMessage, new_state.messages[0]).content, prompts.SCRAPING_MEMORY_SAVED_MESSAGE
            )
            self.core_memory.refresh_from_db()
            self.assertEqual(self.core_memory.text, "Compressed memory about enterprise product")

    def test_handles_json_content_in_memory(self):
        """Test that memory compression works when memory contains JSON with curly braces."""
        json_memory_content = """Question: What kind of data structure do we use for events?
Answer: We use JSON like this:
{
  "event": "user_signup",
  "properties": {
    "plan": "enterprise",
    "source": "organic"
  },
  "timestamp": "2024-01-01T12:00:00Z"
}

Additional context: Our system also handles nested configurations like {"feature_flags": {"experiment_1": true, "experiment_2": false}}"""

        with patch.object(MemoryOnboardingFinalizeNode, "_model") as model_mock:
            model_mock.return_value = RunnableLambda(lambda _: "Company uses structured JSON for event tracking")

            # This content contains JSON with curly braces that could be misinterpreted as template variables
            self.core_memory.initial_text = json_memory_content
            self.core_memory.save()

            # This should not raise a KeyError about missing template variables
            new_state = self.node.run(AssistantState(messages=[]), {})

            self.assertEqual(len(new_state.messages), 1)
            self.assertEqual(
                cast(AssistantMessage, new_state.messages[0]).content, prompts.SCRAPING_MEMORY_SAVED_MESSAGE
            )
            self.core_memory.refresh_from_db()
            self.assertEqual(self.core_memory.text, "Company uses structured JSON for event tracking")


@override_settings(IN_UNIT_TESTING=True)
class TestMemoryCollectorNode(ClickhouseTestMixin, BaseTest):
    def setUp(self):
        super().setUp()
        self.core_memory = CoreMemory.objects.create(team=self.team)
        self.core_memory.set_core_memory("Test product core memory")
        self.node = MemoryCollectorNode(team=self.team, user=self.user)

    def test_router(self):
        # Test with no memory collection messages
        state = AssistantState(messages=[HumanMessage(content="Text")], memory_collection_messages=None)
        self.assertEqual(self.node.router(state), "next")

        # Test with memory collection messages
        state = AssistantState(
            messages=[HumanMessage(content="Text")],
            memory_collection_messages=[LangchainAIMessage(content="Memory message")],
        )
        self.assertEqual(self.node.router(state), "tools")

    def test_construct_messages(self):
        # Test basic conversation reconstruction
        state = AssistantState(
            messages=[
                HumanMessage(content="Question 1", id="0"),
                AssistantMessage(content="Answer 1", id="1"),
                HumanMessage(content="Question 2", id="2"),
            ],
            start_id="2",
        )
        history = self.node._construct_messages(state)
        self.assertEqual(len(history), 3)
        self.assertEqual(history[0].content, "Question 1")
        self.assertEqual(history[1].content, "Answer 1")
        self.assertEqual(history[2].content, "Question 2")

        # Test with memory collection messages
        state = AssistantState(
            messages=[HumanMessage(content="Question", id="0")],
            memory_collection_messages=[
                LangchainAIMessage(content="Memory 1"),
                LangchainToolMessage(content="Tool response", tool_call_id="1"),
            ],
            start_id="0",
        )
        history = self.node._construct_messages(state)
        self.assertEqual(len(history), 3)
        self.assertEqual(history[0].content, "Question")
        self.assertEqual(history[1].content, "Memory 1")
        self.assertEqual(history[2].content, "Tool response")

    @freeze_time("2024-01-01")
    def test_prompt_substitutions(self):
        with patch.object(MemoryCollectorNode, "_model") as model_mock:

            def assert_prompt(prompt):
                messages = prompt.to_messages()

                # Verify the structure of messages
                self.assertEqual(len(messages), 3)
                self.assertEqual(messages[0].type, "system")
                self.assertEqual(messages[1].type, "human")
                self.assertEqual(messages[2].type, "ai")

                # Verify system message content
                system_message = messages[0].content
                self.assertIn("Test product core memory", system_message)
                self.assertIn("2024-01-01", system_message)

                # Verify conversation messages
                self.assertEqual(messages[1].content, "We use a subscription model")
                self.assertEqual(messages[2].content, "Memory message")
                return LangchainAIMessage(content="[Done]")

            model_mock.return_value = RunnableLambda(assert_prompt)

            state = AssistantState(
                messages=[
                    HumanMessage(content="We use a subscription model", id="0"),
                ],
                memory_collection_messages=[
                    LangchainAIMessage(content="Memory message"),
                ],
                start_id="0",
            )

            self.node.run(state, {})

    def test_exits_on_done_message(self):
        with patch.object(MemoryCollectorNode, "_model") as model_mock:
            model_mock.return_value = RunnableLambda(
                lambda _: LangchainAIMessage(content="Processing complete. [Done]")
            )

            state = AssistantState(
                messages=[HumanMessage(content="Text")],
                memory_collection_messages=[LangchainAIMessage(content="Previous memory")],
            )

            new_state = self.node.run(state, {})
            self.assertEqual(new_state.memory_collection_messages, None)

    def test_appends_new_message(self):
        with patch.object(MemoryCollectorNode, "_model") as model_mock:
            model_mock.return_value = RunnableLambda(
                lambda _: LangchainAIMessage(
                    content="New memory",
                    tool_calls=[
                        {
                            "name": "core_memory_append",
                            "args": {"new_fragment": "New memory"},
                            "id": "1",
                        },
                    ],
                ),
            )

            state = AssistantState(
                messages=[HumanMessage(content="Text")],
                memory_collection_messages=[LangchainAIMessage(content="Previous memory")],
            )

            new_state = self.node.run(state, {})
            self.assertEqual(len(new_state.memory_collection_messages), 2)
            self.assertEqual(new_state.memory_collection_messages[0].content, "Previous memory")
            self.assertEqual(new_state.memory_collection_messages[1].content, "New memory")

    def test_construct_messages_typical_conversation(self):
        # Set up a typical conversation with multiple interactions
        state = AssistantState(
            messages=[
                HumanMessage(content="We use a subscription model", id="0"),
                AssistantMessage(content="I'll note that down", id="1"),
                HumanMessage(content="And we target enterprise customers", id="2"),
                AssistantMessage(content="Let me process that information", id="3"),
                HumanMessage(content="We also have a freemium tier", id="4"),
            ],
            memory_collection_messages=[
                LangchainAIMessage(content="Analyzing business model: subscription-based pricing."),
                LangchainToolMessage(content="Memory appended.", tool_call_id="1"),
                LangchainAIMessage(content="Analyzing target audience: enterprise customers."),
                LangchainToolMessage(content="Memory appended.", tool_call_id="2"),
            ],
            start_id="0",
        )

        history = self.node._construct_messages(state)

        # Verify the complete conversation history is reconstructed correctly
        self.assertEqual(len(history), 9)  # 5 conversation messages + 4 memory messages

        # Check conversation messages
        self.assertEqual(history[0].content, "We use a subscription model")
        self.assertEqual(history[1].content, "I'll note that down")
        self.assertEqual(history[2].content, "And we target enterprise customers")
        self.assertEqual(history[3].content, "Let me process that information")
        self.assertEqual(history[4].content, "We also have a freemium tier")

        # Check memory collection messages
        self.assertEqual(history[5].content, "Analyzing business model: subscription-based pricing.")
        self.assertEqual(history[6].content, "Memory appended.")
        self.assertEqual(history[7].content, "Analyzing target audience: enterprise customers.")
        self.assertEqual(history[8].content, "Memory appended.")


class TestMemoryCollectorToolsNode(BaseTest):
    def setUp(self):
        super().setUp()
        self.core_memory = CoreMemory.objects.create(team=self.team)
        self.core_memory.set_core_memory("Initial memory content")
        self.node = MemoryCollectorToolsNode(team=self.team, user=self.user)

    def test_handles_correct_tools(self):
        # Test handling a single append tool
        state = AssistantState(
            messages=[],
            memory_collection_messages=[
                LangchainAIMessage(
                    content="Adding new memory",
                    tool_calls=[
                        {
                            "name": "core_memory_append",
                            "args": {"memory_content": "New memory fragment."},
                            "id": "1",
                        },
                        {
                            "name": "core_memory_replace",
                            "args": {
                                "original_fragment": "Initial memory content",
                                "new_fragment": "New memory fragment 2.",
                            },
                            "id": "2",
                        },
                    ],
                )
            ],
        )

        new_state = self.node.run(state, {})
        self.assertEqual(len(new_state.memory_collection_messages), 3)
        self.assertEqual(new_state.memory_collection_messages[1].type, "tool")
        self.assertEqual(new_state.memory_collection_messages[1].content, "Memory appended.")
        self.assertEqual(new_state.memory_collection_messages[2].type, "tool")
        self.assertEqual(new_state.memory_collection_messages[2].content, "Memory replaced.")

    def test_handles_validation_error(self):
        # Test handling validation error with incorrect tool arguments
        state = AssistantState(
            messages=[],
            memory_collection_messages=[
                LangchainAIMessage(
                    content="Invalid tool call",
                    tool_calls=[
                        {
                            "name": "core_memory_append",
                            "args": {"invalid_arg": "This will fail"},
                            "id": "1",
                        }
                    ],
                )
            ],
        )

        new_state = self.node.run(state, {})
        self.assertEqual(len(new_state.memory_collection_messages), 2)
        self.assertNotIn("{{validation_error_message}}", new_state.memory_collection_messages[1].content)

    def test_handles_multiple_tools(self):
        # Test handling multiple tool calls in a single message
        state = AssistantState(
            messages=[],
            memory_collection_messages=[
                LangchainAIMessage(
                    content="Multiple operations",
                    tool_calls=[
                        {
                            "name": "core_memory_append",
                            "args": {"memory_content": "First memory"},
                            "id": "1",
                        },
                        {
                            "name": "core_memory_append",
                            "args": {"memory_content": "Second memory"},
                            "id": "2",
                        },
                        {
                            "name": "core_memory_replace",
                            "args": {
                                "original_fragment": "Initial memory content",
                                "new_fragment": "Third memory",
                            },
                            "id": "3",
                        },
                    ],
                )
            ],
        )

        new_state = self.node.run(state, {})
        self.assertEqual(len(new_state.memory_collection_messages), 4)
        self.assertEqual(new_state.memory_collection_messages[1].content, "Memory appended.")
        self.assertEqual(new_state.memory_collection_messages[1].type, "tool")
        self.assertEqual(new_state.memory_collection_messages[1].tool_call_id, "1")
        self.assertEqual(new_state.memory_collection_messages[2].content, "Memory appended.")
        self.assertEqual(new_state.memory_collection_messages[2].type, "tool")
        self.assertEqual(new_state.memory_collection_messages[2].tool_call_id, "2")
        self.assertEqual(new_state.memory_collection_messages[3].content, "Memory replaced.")
        self.assertEqual(new_state.memory_collection_messages[3].type, "tool")
        self.assertEqual(new_state.memory_collection_messages[3].tool_call_id, "3")

        self.core_memory.refresh_from_db()
        self.assertEqual(self.core_memory.text, "Third memory\nFirst memory\nSecond memory")

    def test_handles_replacing_memory(self):
        # Test replacing a memory fragment
        state = AssistantState(
            messages=[],
            memory_collection_messages=[
                LangchainAIMessage(
                    content="Replacing memory",
                    tool_calls=[
                        {
                            "name": "core_memory_replace",
                            "args": {
                                "original_fragment": "Initial memory",
                                "new_fragment": "Updated memory",
                            },
                            "id": "1",
                        }
                    ],
                )
            ],
        )

        new_state = self.node.run(state, {})
        self.assertEqual(len(new_state.memory_collection_messages), 2)
        self.assertEqual(new_state.memory_collection_messages[1].content, "Memory replaced.")
        self.assertEqual(new_state.memory_collection_messages[1].type, "tool")
        self.assertEqual(new_state.memory_collection_messages[1].tool_call_id, "1")
        self.core_memory.refresh_from_db()
        self.assertEqual(self.core_memory.text, "Updated memory content")

    def test_handles_replace_memory_not_found(self):
        # Test replacing a memory fragment that doesn't exist
        state = AssistantState(
            messages=[],
            memory_collection_messages=[
                LangchainAIMessage(
                    content="Replacing non-existent memory",
                    tool_calls=[
                        {
                            "name": "core_memory_replace",
                            "args": {
                                "original_fragment": "Non-existent memory",
                                "new_fragment": "New memory",
                            },
                            "id": "1",
                        }
                    ],
                )
            ],
        )

        new_state = self.node.run(state, {})
        self.assertEqual(len(new_state.memory_collection_messages), 2)
        self.assertIn("not found", new_state.memory_collection_messages[1].content.lower())
        self.assertEqual(new_state.memory_collection_messages[1].type, "tool")
        self.assertEqual(new_state.memory_collection_messages[1].tool_call_id, "1")
        self.core_memory.refresh_from_db()
        self.assertEqual(self.core_memory.text, "Initial memory content")

    def test_handles_appending_new_memory(self):
        # Test appending a new memory fragment
        state = AssistantState(
            messages=[],
            memory_collection_messages=[
                LangchainAIMessage(
                    content="Appending memory",
                    tool_calls=[
                        {
                            "name": "core_memory_append",
                            "args": {"memory_content": "Additional memory"},
                            "id": "1",
                        }
                    ],
                )
            ],
        )

        new_state = self.node.run(state, {})
        self.assertEqual(len(new_state.memory_collection_messages), 2)
        self.assertEqual(new_state.memory_collection_messages[1].content, "Memory appended.")
        self.assertEqual(new_state.memory_collection_messages[1].type, "tool")
        self.core_memory.refresh_from_db()
        self.assertEqual(self.core_memory.text, "Initial memory content\nAdditional memory")

    def test_error_when_no_memory_collection_messages(self):
        # Test error when no memory collection messages are present
        state = AssistantState(messages=[], memory_collection_messages=[])

        with self.assertRaises(ValueError) as e:
            self.node.run(state, {})
        self.assertEqual(str(e.exception), "No memory collection messages found.")

    def test_error_when_last_message_not_ai(self):
        # Test error when last message is not an AI message
        state = AssistantState(
            messages=[],
            memory_collection_messages=[LangchainToolMessage(content="Not an AI message", tool_call_id="1")],
        )

        with self.assertRaises(ValueError) as e:
            self.node.run(state, {})
        self.assertEqual(str(e.exception), "Last message must be an AI message.")

    def test_creates_core_memory_when_missing(self):
        # Test that core memory is created when it doesn't exist
        self.core_memory.delete()

        # Verify no core memory exists
        self.assertFalse(CoreMemory.objects.filter(team=self.team).exists())

        state = AssistantState(
            messages=[],
            memory_collection_messages=[
                LangchainAIMessage(
                    content="Memory operation",
                    tool_calls=[
                        {
                            "name": "core_memory_append",
                            "args": {"memory_content": "New memory"},
                            "id": "1",
                        }
                    ],
                )
            ],
        )

        # Should not raise an error and should create core memory
        new_state = self.node.run(state, {})

        # Verify core memory was created
        self.assertTrue(CoreMemory.objects.filter(team=self.team).exists())
        created_memory = CoreMemory.objects.get(team=self.team)
        self.assertEqual(created_memory.text, "New memory")

        # Verify response messages
        self.assertEqual(len(new_state.memory_collection_messages), 2)
        self.assertEqual(new_state.memory_collection_messages[1].content, "Memory appended.")
        self.assertEqual(new_state.memory_collection_messages[1].type, "tool")
        self.assertEqual(new_state.memory_collection_messages[1].tool_call_id, "1")

    def test_creates_core_memory_when_missing_for_replace(self):
        # Test that core memory is created when it doesn't exist, even for replace operations
        self.core_memory.delete()

        # Verify no core memory exists
        self.assertFalse(CoreMemory.objects.filter(team=self.team).exists())

        state = AssistantState(
            messages=[],
            memory_collection_messages=[
                LangchainAIMessage(
                    content="Memory operation",
                    tool_calls=[
                        {
                            "name": "core_memory_replace",
                            "args": {
                                "original_fragment": "nonexistent",
                                "new_fragment": "New content",
                            },
                            "id": "1",
                        }
                    ],
                )
            ],
        )

        # Should not raise an error and should create core memory
        new_state = self.node.run(state, {})

        # Verify core memory was created (empty since replace failed)
        self.assertTrue(CoreMemory.objects.filter(team=self.team).exists())
        created_memory = CoreMemory.objects.get(team=self.team)
        self.assertEqual(created_memory.text, "")  # Empty because replace of nonexistent fragment

        # Verify response messages (replace should fail but not crash)
        self.assertEqual(len(new_state.memory_collection_messages), 2)
        self.assertIn("not found", new_state.memory_collection_messages[1].content)
        self.assertEqual(new_state.memory_collection_messages[1].type, "tool")
        self.assertEqual(new_state.memory_collection_messages[1].tool_call_id, "1")

    def test_append_when_onboarding_memory_exists(self):
        # Set up existing core memory with data from /init command
        self.core_memory.append_question_to_initial_text("What does PostHog do?")
        self.core_memory.append_answer_to_initial_text("PostHog is an analytics platform")
        initial_text = self.core_memory.text

        state = AssistantState(
            messages=[],
            memory_collection_messages=[
                LangchainAIMessage(
                    content="Memory operation",
                    tool_calls=[
                        {
                            "name": "core_memory_append",
                            "args": {"memory_content": "New insight about user behavior"},
                            "id": "1",
                        }
                    ],
                )
            ],
        )

        new_state = self.node.run(state, {})

        # Verify memory was appended to existing content
        self.core_memory.refresh_from_db()
        expected_text = initial_text + "\nNew insight about user behavior"
        self.assertEqual(self.core_memory.text, expected_text)

        # Verify no new core memory was created (still same record)
        self.assertEqual(CoreMemory.objects.filter(team=self.team).count(), 1)

        # Verify response messages
        self.assertEqual(len(new_state.memory_collection_messages), 2)
        self.assertEqual(new_state.memory_collection_messages[1].content, "Memory appended.")
        self.assertEqual(new_state.memory_collection_messages[1].type, "tool")
        self.assertEqual(new_state.memory_collection_messages[1].tool_call_id, "1")<|MERGE_RESOLUTION|>--- conflicted
+++ resolved
@@ -281,13 +281,8 @@
             self.assertEqual(len(new_state.messages), 1)
             self.assertIsInstance(new_state.messages[0], AssistantMessage)
             self.assertEqual(
-<<<<<<< HEAD
                 cast(AssistantMessage, new_state.messages[0]).content,
-                prompts.SCRAPING_SUCCESS_MESSAGE + "PostHog is a product analytics platform.",
-=======
-                new_state.messages[0].content,
                 "PostHog is a product analytics platform.",
->>>>>>> 6c0330fc
             )
 
             core_memory = CoreMemory.objects.get(team=self.team)
@@ -312,14 +307,10 @@
             new_state = cast(PartialAssistantState, new_state)
             self.assertEqual(len(new_state.messages), 1)
             self.assertIsInstance(new_state.messages[0], AssistantMessage)
-<<<<<<< HEAD
             self.assertEqual(
                 cast(AssistantMessage, new_state.messages[0]).content,
-                prompts.SCRAPING_SUCCESS_MESSAGE + "PostHog mobile app description.",
-            )
-=======
-            self.assertEqual(new_state.messages[0].content, "PostHog mobile app description.")
->>>>>>> 6c0330fc
+                "PostHog mobile app description.",
+            )
 
             core_memory = CoreMemory.objects.get(team=self.team)
             self.assertEqual(core_memory.scraping_status, CoreMemory.ScrapingStatus.PENDING)
@@ -343,15 +334,6 @@
         # Delete the existing core memory
         self.core_memory.delete()
 
-<<<<<<< HEAD
-            new_state = node.run(AssistantState(messages=[HumanMessage(content="Hello")]), {})
-            new_state = cast(PartialAssistantState, new_state)
-            self.assertEqual(len(new_state.messages), 1)
-            self.assertTrue(isinstance(new_state.messages[0], AssistantMessage))
-            self.assertEqual(
-                cast(AssistantMessage, new_state.messages[0]).content, prompts.SCRAPING_TERMINATION_MESSAGE
-            )
-=======
         memory_onboarding = MemoryOnboardingNode(team=self.team, user=self.user)
         result = memory_onboarding.should_run_onboarding_at_start(
             AssistantState(messages=[HumanMessage(content=SLASH_COMMAND_INIT)])
@@ -368,7 +350,6 @@
         )
         # Should NOT trigger memory onboarding flow, so MemoryOnboardingNode won't run
         self.assertEqual(result, "continue")
->>>>>>> 6c0330fc
 
 
 @override_settings(IN_UNIT_TESTING=True)
