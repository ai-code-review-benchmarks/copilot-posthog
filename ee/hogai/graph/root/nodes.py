--- conflicted
+++ resolved
@@ -66,10 +66,7 @@
 
 SLASH_COMMAND_INIT = "/init"
 
-
-RouteName = Literal[
-    "insights", "root", "end", "search_documentation", "memory_onboarding", "insights_search", "billing"
-]
+RouteName = Literal["insights", "root", "end", "search_documentation", "insights_search", "billing"]
 
 
 RootMessageUnion = HumanMessage | AssistantMessage | FailureMessage | AssistantToolCallMessage
@@ -403,16 +400,12 @@
             ToolClass = get_contextual_tool_class(tool_name)
             if ToolClass is None:
                 continue  # Ignoring a tool that the backend doesn't know about - might be a deployment mismatch
-<<<<<<< HEAD
             available_tools.append(ToolClass())  # type: ignore
 
         has_billing_access = self._has_billing_access(config)
         if has_billing_access:
             available_tools.append(retrieve_billing_information)
 
-=======
-            available_tools.append(ToolClass(team=self._team, user=self._user))  # type: ignore
->>>>>>> ed7b8871
         return base_model.bind_tools(available_tools, strict=True, parallel_tool_calls=False)
 
     def _get_assistant_messages_in_window(self, state: AssistantState) -> list[RootMessageUnion]:
