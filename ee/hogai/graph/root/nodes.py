import math
from typing import Literal, Optional, TypeVar, cast
from uuid import uuid4

from django.conf import settings
from langchain_core.messages import (
    AIMessage as LangchainAIMessage,
    BaseMessage,
    HumanMessage as LangchainHumanMessage,
    ToolMessage as LangchainToolMessage,
    trim_messages,
)
from langchain_core.prompts import ChatPromptTemplate, PromptTemplate
from langchain_core.runnables import RunnableConfig
from langchain_openai import ChatOpenAI
from langgraph.errors import NodeInterrupt
from posthoganalytics import capture_exception
from pydantic import BaseModel

from ee.hogai.graph.memory.nodes import should_run_onboarding_before_insights
from ee.hogai.graph.query_executor.query_executor import AssistantQueryExecutor, SupportedQueryTypes
from ee.hogai.graph.shared_prompts import PROJECT_ORG_USER_CONTEXT_PROMPT

# Import moved inside functions to avoid circular imports
from ee.hogai.utils.types import AssistantState, PartialAssistantState
from posthog.hogql_queries.apply_dashboard_filters import (
    apply_dashboard_filters_to_dict,
    apply_dashboard_variables_to_dict,
)
from posthog.schema import (
    AssistantContextualTool,
    AssistantMessage,
    AssistantToolCall,
    AssistantToolCallMessage,
    FailureMessage,
    FunnelsQuery,
    HogQLQuery,
    HumanMessage,
    MaxContextShape,
    MaxInsightContext,
    RetentionQuery,
    TrendsQuery,
)

from ..base import AssistantNode
from .prompts import (
    ROOT_DASHBOARD_CONTEXT_PROMPT,
    ROOT_DASHBOARDS_CONTEXT_PROMPT,
    ROOT_HARD_LIMIT_REACHED_PROMPT,
    ROOT_INSIGHT_CONTEXT_PROMPT,
    ROOT_INSIGHTS_CONTEXT_PROMPT,
    ROOT_SYSTEM_PROMPT,
    ROOT_UI_CONTEXT_PROMPT,
)

# Map query kinds to their respective full UI query classes
# NOTE: Update this and SupportedQueryTypes when adding new query types
MAX_SUPPORTED_QUERY_KIND_TO_MODEL: dict[str, type[SupportedQueryTypes]] = {
    "TrendsQuery": TrendsQuery,
    "FunnelsQuery": FunnelsQuery,
    "RetentionQuery": RetentionQuery,
    "HogQLQuery": HogQLQuery,
}


RouteName = Literal["insights", "root", "end", "search_documentation", "memory_onboarding"]


RootMessageUnion = HumanMessage | AssistantMessage | FailureMessage | AssistantToolCallMessage
T = TypeVar("T", RootMessageUnion, BaseMessage)


class RootNodeUIContextMixin(AssistantNode):
    """Mixin that provides UI context formatting capabilities for root nodes."""

    def _format_ui_context(self, ui_context: Optional[MaxContextShape]) -> str:
        """
        Format UI context into template variables for the prompt.

        Args:
            ui_context: UI context data or None

        Returns:
            Dict of context variables for prompt template
        """
        if not ui_context:
            return ""

        query_runner = AssistantQueryExecutor(self._team, self._utc_now_datetime)

        # Extract global filters and variables override from UI context
        filters_override = ui_context.filters_override.model_dump() if ui_context.filters_override else None
        variables_override = ui_context.variables_override if ui_context.variables_override else None

        # Format dashboard context with insights
        dashboard_context = ""
        if ui_context.dashboards:
            dashboard_contexts = []

            for dashboard in ui_context.dashboards:
                dashboard_insights = ""
                if dashboard.insights:
                    insight_texts = []
                    for insight in dashboard.insights:
                        # Get formatted insight
                        dashboard_filters = (
                            dashboard.filters.model_dump()
                            if hasattr(dashboard, "filters") and dashboard.filters
                            else None
                        )
                        formatted_insight = self._run_and_format_insight(
                            insight,
                            query_runner,
                            dashboard_filters,
                            filters_override,
                            variables_override,
                            heading="####",
                        )
                        if formatted_insight:
                            insight_texts.append(formatted_insight)

                    dashboard_insights = "\n\n".join(insight_texts)

                # Use the dashboard template
                dashboard_text = (
                    PromptTemplate.from_template(ROOT_DASHBOARD_CONTEXT_PROMPT, template_format="mustache")
                    .format_prompt(
                        name=dashboard.name or f"Dashboard {dashboard.id}",
                        description=dashboard.description if dashboard.description else None,
                        insights=dashboard_insights,
                    )
                    .to_string()
                )
                dashboard_contexts.append(dashboard_text)

            if dashboard_contexts:
                joined_dashboards = "\n\n".join(dashboard_contexts)
                # Use the dashboards template
                dashboard_context = (
                    PromptTemplate.from_template(ROOT_DASHBOARDS_CONTEXT_PROMPT, template_format="mustache")
                    .format_prompt(dashboards=joined_dashboards)
                    .to_string()
                )

        # Format standalone insights context
        insights_context = ""
        if ui_context.insights:
            insights_results = []
            for insight in ui_context.insights:
                result = self._run_and_format_insight(
                    insight, query_runner, None, filters_override, variables_override, heading="##"
                )
                if result:
                    insights_results.append(result)

            if insights_results:
                joined_results = "\n\n".join(insights_results)
                # Use the insights template
                insights_context = (
                    PromptTemplate.from_template(ROOT_INSIGHTS_CONTEXT_PROMPT, template_format="mustache")
                    .format_prompt(insights=joined_results)
                    .to_string()
                )

        # Format events and actions context
        events_context = self._format_entity_context(ui_context.events, "events", "Event")
        actions_context = self._format_entity_context(ui_context.actions, "actions", "Action")

        if dashboard_context or insights_context or events_context or actions_context:
            return self._render_user_context_template(
                dashboard_context, insights_context, events_context, actions_context
            )
        return ""

    def _run_and_format_insight(
        self,
        insight: MaxInsightContext,
        query_runner: AssistantQueryExecutor,
        dashboard_filters: Optional[dict] = None,
        filters_override: Optional[dict] = None,
        variables_override: Optional[dict] = None,
        heading: Optional[str] = None,
    ) -> str | None:
        """
        Run and format a single insight for AI consumption.

        Args:
            insight: Insight object with query and metadata
            query_runner: AssistantQueryExecutor instance for execution
            dashboard_filters: Optional dashboard filters to apply to the query

        Returns:
            Formatted insight string or empty string if failed
        """
        try:
            query_kind = cast(str | None, getattr(insight.query, "kind", None))
            serialized_query = insight.query.model_dump_json(exclude_none=True)

            if not query_kind or query_kind not in MAX_SUPPORTED_QUERY_KIND_TO_MODEL:
                return None  # Skip unsupported query types

            query_obj = cast(SupportedQueryTypes, insight.query)

            if dashboard_filters or filters_override or variables_override:
                query_dict = insight.query.model_dump(mode="json")
                if dashboard_filters:
                    query_dict = apply_dashboard_filters_to_dict(query_dict, dashboard_filters, self._team)
                if filters_override:
                    query_dict = apply_dashboard_filters_to_dict(query_dict, filters_override, self._team)
                if variables_override:
                    query_dict = apply_dashboard_variables_to_dict(query_dict, variables_override, self._team)

                QueryModel = MAX_SUPPORTED_QUERY_KIND_TO_MODEL[query_kind]
                query_obj = QueryModel.model_validate(query_dict)

            raw_results, _ = query_runner.run_and_format_query(query_obj)

            result = (
                PromptTemplate.from_template(ROOT_INSIGHT_CONTEXT_PROMPT, template_format="mustache")
                .format_prompt(
                    heading=heading or "",
                    name=insight.name or f"ID {insight.id}",
                    description=insight.description,
                    query_schema=serialized_query,
                    query=raw_results,
                )
                .to_string()
            )
            return result

        except Exception:
            # Skip insights that fail to run
            capture_exception()
            return None

    def _format_entity_context(self, entities, context_tag: str, entity_type: str) -> str:
        """
        Format entity context (events or actions) into XML context string.

        Args:
            entities: List of entities (events or actions) or None
            context_tag: XML tag name (e.g., "events" or "actions")
            entity_type: Entity type for display (e.g., "Event" or "Action")

        Returns:
            Formatted context string or empty string if no entities
        """
        if not entities:
            return ""

        entity_details = []
        for entity in entities:
            name = entity.name or f"{entity_type} {entity.id}"
            entity_detail = f'"{name}'
            if entity.description:
                entity_detail += f": {entity.description}"
            entity_detail += '"'
            entity_details.append(entity_detail)

        if entity_details:
            return f"<{context_tag}_context>{entity_type} names the user is referring to:\n{', '.join(entity_details)}\n</{context_tag}_context>"
        return ""

    def _render_user_context_template(
        self, dashboard_context: str, insights_context: str, events_context: str, actions_context: str
    ) -> str:
        """Render the user context template with the provided context strings."""
        template = PromptTemplate.from_template(ROOT_UI_CONTEXT_PROMPT, template_format="mustache")
        return template.format_prompt(
            ui_context_dashboard=dashboard_context,
            ui_context_insights=insights_context,
            ui_context_events=events_context,
            ui_context_actions=actions_context,
        ).to_string()


class RootNode(RootNodeUIContextMixin):
    MAX_TOOL_CALLS = 4
    """
    Determines the maximum number of tool calls allowed in a single generation.
    """
    CONVERSATION_WINDOW_SIZE = 64000
    """
    Determines the maximum number of tokens allowed in the conversation window.
    """

    def run(self, state: AssistantState, config: RunnableConfig) -> PartialAssistantState:
        from ee.hogai.tool import get_contextual_tool_class

        history, new_window_id = self._construct_and_update_messages_window(state, config)

        prompt = (
            ChatPromptTemplate.from_messages(
                [
                    ("system", ROOT_SYSTEM_PROMPT),
                    ("system", PROJECT_ORG_USER_CONTEXT_PROMPT),
                    *[
                        (
                            "system",
                            f"<{tool_name}>\n"
                            f"{get_contextual_tool_class(tool_name)().format_system_prompt_injection(tool_context)}\n"  # type: ignore
                            f"</{tool_name}>",
                        )
                        for tool_name, tool_context in self._get_contextual_tools(config).items()
                        if get_contextual_tool_class(tool_name) is not None
                    ],
                ],
                template_format="mustache",
            )
            + history
        )
        chain = prompt | self._get_model(state, config)

        ui_context = self._format_ui_context(self._get_ui_context(state))

        message = chain.invoke(
            {
                "core_memory": self.core_memory_text,
                "project_datetime": self.project_now,
                "project_timezone": self.project_timezone,
                "project_name": self._team.name,
                "organization_name": self._team.organization.name,
                "user_full_name": self._user.get_full_name(),
                "user_email": self._user.email,
                "ui_context": ui_context,
            },
            config,
        )
        message = cast(LangchainAIMessage, message)

        return PartialAssistantState(
            root_conversation_start_id=new_window_id,
            messages=[
                AssistantMessage(
                    content=str(message.content),
                    tool_calls=[
                        AssistantToolCall(id=tool_call["id"], name=tool_call["name"], args=tool_call["args"])
                        for tool_call in message.tool_calls
                    ],
                    id=str(uuid4()),
                ),
            ],
        )

    def _get_model(self, state: AssistantState, config: RunnableConfig):
        # Research suggests temperature is not _massively_ correlated with creativity (https://arxiv.org/html/2405.00492v1).
        # It _probably_ doesn't matter, but let's use a lower temperature for _maybe_ less of a risk of hallucinations.
        # We were previously using 0.0, but that wasn't useful, as the false determinism didn't help in any way,
        # only made evals less useful precisely because of the false determinism.
<<<<<<< HEAD
        base_model = ChatOpenAI(model="gpt-4.1", temperature=0.3, streaming=True, stream_usage=True)
=======
        base_model = ChatOpenAI(model="gpt-4o", temperature=0.3, streaming=True, stream_usage=True, max_retries=3)
>>>>>>> e65cb1f2

        # The agent can now be in loops. Since insight building is an expensive operation, we want to limit a recursion depth.
        # This will remove the functions, so the agent doesn't have any other option but to exit.
        if self._is_hard_limit_reached(state):
            return base_model

        from ee.hogai.tool import create_and_query_insight, get_contextual_tool_class, search_documentation

        available_tools: list[type[BaseModel]] = []
        if settings.INKEEP_API_KEY:
            available_tools.append(search_documentation)
        tool_names = self._get_contextual_tools(config).keys()
        is_editing_insight = AssistantContextualTool.CREATE_AND_QUERY_INSIGHT in tool_names
        if not is_editing_insight:
            # This is the default tool, which can be overriden by the MaxTool based tool with the same name
            available_tools.append(create_and_query_insight)
        for tool_name in tool_names:
            ToolClass = get_contextual_tool_class(tool_name)
            if ToolClass is None:
                continue  # Ignoring a tool that the backend doesn't know about - might be a deployment mismatch
            available_tools.append(ToolClass())  # type: ignore
        return base_model.bind_tools(available_tools, strict=True, parallel_tool_calls=False)

    def _get_assistant_messages_in_window(self, state: AssistantState) -> list[RootMessageUnion]:
        filtered_conversation = [message for message in state.messages if isinstance(message, RootMessageUnion)]
        if state.root_conversation_start_id is not None:
            filtered_conversation = self._get_conversation_window(
                filtered_conversation, state.root_conversation_start_id
            )
        return filtered_conversation

    def _construct_messages(self, state: AssistantState) -> list[BaseMessage]:
        # Filter out messages that are not part of the conversation window.
        conversation_window = self._get_assistant_messages_in_window(state)

        # `assistant` messages must be contiguous with the respective `tool` messages.
        tool_result_messages = {
            message.tool_call_id: message
            for message in conversation_window
            if isinstance(message, AssistantToolCallMessage)
        }

        history: list[BaseMessage] = []
        for message in conversation_window:
            if isinstance(message, HumanMessage):
                history.append(LangchainHumanMessage(content=message.content, id=message.id))
            elif isinstance(message, AssistantMessage):
                # Filter out tool calls without a tool response, so the completion doesn't fail.
                tool_calls = [
                    tool for tool in (message.model_dump()["tool_calls"] or []) if tool["id"] in tool_result_messages
                ]

                history.append(LangchainAIMessage(content=message.content, tool_calls=tool_calls, id=message.id))

                # Append associated tool call messages.
                for tool_call in tool_calls:
                    tool_call_id = tool_call["id"]
                    result_message = tool_result_messages[tool_call_id]
                    history.append(
                        LangchainToolMessage(
                            content=result_message.content, tool_call_id=tool_call_id, id=result_message.id
                        )
                    )
            elif isinstance(message, FailureMessage):
                history.append(
                    LangchainAIMessage(content=message.content or "An unknown failure occurred.", id=message.id)
                )

        return history

    def _construct_and_update_messages_window(
        self, state: AssistantState, config: RunnableConfig
    ) -> tuple[list[BaseMessage], str | None]:
        """
        Retrieves the current conversation window, finds a new window if necessary, and enforces the tool call limit.
        """

        history = self._construct_messages(state)

        # Find a new window id and trim the history to it.
        new_window_id = self._find_new_window_id(state, config, history)
        if new_window_id is not None:
            history = self._get_conversation_window(history, new_window_id)

        # Force the agent to stop if the tool call limit is reached.
        if self._is_hard_limit_reached(state):
            history.append(LangchainHumanMessage(content=ROOT_HARD_LIMIT_REACHED_PROMPT))

        return history, new_window_id

    def _is_hard_limit_reached(self, state: AssistantState) -> bool:
        return state.root_tool_calls_count is not None and state.root_tool_calls_count >= self.MAX_TOOL_CALLS

    def _find_new_window_id(
        self, state: AssistantState, config: RunnableConfig, window: list[BaseMessage]
    ) -> str | None:
        """
        If we simply trim the conversation on N tokens, the cache will be invalidated for every new message after that
        limit leading to increased latency. Instead, when we hit the limit, we trim the conversation to N/2 tokens, so
        the cache invalidates only for the next generation.
        """
        model = self._get_model(state, config)

        if model.get_num_tokens_from_messages(window) > self.CONVERSATION_WINDOW_SIZE:
            trimmed_window: list[BaseMessage] = trim_messages(
                window,
                token_counter=model,
                max_tokens=math.floor(self.CONVERSATION_WINDOW_SIZE / 2),
                start_on="human",
                end_on=("human", "tool"),
                allow_partial=False,
            )
            if len(trimmed_window) != len(window):
                if trimmed_window:
                    new_start_id = trimmed_window[0].id
                    return new_start_id
                # We don't want the conversation to be completely empty.
                if isinstance(window[-1], LangchainHumanMessage):
                    return window[-1].id
                if len(window) > 1 and isinstance(window[-2], LangchainAIMessage):
                    return window[-2].id
        return None

    def _get_conversation_window(self, messages: list[T], start_id: str) -> list[T]:
        for idx, message in enumerate(messages):
            if message.id == start_id:
                return messages[idx:]
        return messages


class RootNodeTools(AssistantNode):
    async def arun(self, state: AssistantState, config: RunnableConfig) -> PartialAssistantState:
        last_message = state.messages[-1]
        if not isinstance(last_message, AssistantMessage) or not last_message.tool_calls:
            # Reset tools.
            return PartialAssistantState(root_tool_calls_count=0)

        tool_call_count = state.root_tool_calls_count or 0

        tools_calls = last_message.tool_calls
        if len(tools_calls) != 1:
            raise ValueError("Expected exactly one tool call.")

        tool_names = self._get_contextual_tools(config).keys()
        is_editing_insight = AssistantContextualTool.CREATE_AND_QUERY_INSIGHT in tool_names
        tool_call = tools_calls[0]

        from ee.hogai.tool import get_contextual_tool_class

        if tool_call.name == "create_and_query_insight" and not is_editing_insight:
            return PartialAssistantState(
                root_tool_call_id=tool_call.id,
                root_tool_insight_plan=tool_call.args["query_description"],
                root_tool_insight_type=tool_call.args["query_kind"],
                root_tool_calls_count=tool_call_count + 1,
            )
        elif tool_call.name == "search_documentation":
            return PartialAssistantState(
                root_tool_call_id=tool_call.id,
                root_tool_insight_plan=None,  # No insight plan here
                root_tool_insight_type=None,  # No insight type here
                root_tool_calls_count=tool_call_count + 1,
            )
        elif ToolClass := get_contextual_tool_class(tool_call.name):
            tool_class = ToolClass(state)
            result = await tool_class.ainvoke(tool_call.model_dump(), config)
            if not isinstance(result, LangchainToolMessage):
                raise TypeError(f"Expected a {LangchainToolMessage}, got {type(result)}")

            # If this is a navigation tool call, pause the graph execution
            # so that the frontend can re-initialise Max with a new set of contextual tools.
            if tool_call.name == "navigate":
                navigate_message = AssistantToolCallMessage(
                    content=str(result.content) if result.content else "",
                    ui_payload={tool_call.name: result.artifact},
                    id=str(uuid4()),
                    tool_call_id=tool_call.id,
                    visible=True,
                )
                # Raising a `NodeInterrupt` ensures the assistant graph stops here and
                # surfaces the navigation confirmation to the client. The next user
                # interaction will resume the graph with potentially different
                # contextual tools.
                raise NodeInterrupt(navigate_message)

            new_state = tool_class._state  # latest state, in case the tool has updated it
            last_message = new_state.messages[-1]
            if isinstance(last_message, AssistantToolCallMessage) and last_message.tool_call_id == tool_call.id:
                return PartialAssistantState(
                    messages=new_state.messages[
                        len(state.messages) :
                    ],  # we send all messages from the tool call onwards
                    root_tool_call_id=None,  # Tool handled already
                    root_tool_insight_plan=None,  # No insight plan here
                    root_tool_insight_type=None,  # No insight type here
                    root_tool_calls_count=tool_call_count + 1,
                )

            return PartialAssistantState(
                messages=[
                    AssistantToolCallMessage(
                        content=str(result.content) if result.content else "",
                        ui_payload={tool_call.name: result.artifact},
                        id=str(uuid4()),
                        tool_call_id=tool_call.id,
                        visible=True,
                    )
                ],
                root_tool_call_id=None,  # Tool handled already
                root_tool_insight_plan=None,  # No insight plan here
                root_tool_insight_type=None,  # No insight type here
                root_tool_calls_count=tool_call_count + 1,
            )
        else:
            raise ValueError(f"Unknown tool called: {tool_call.name}")

    def router(self, state: AssistantState) -> RouteName:
        last_message = state.messages[-1]
        if isinstance(last_message, AssistantToolCallMessage):
            return "root"  # Let the root either proceed or finish, since it now can see the tool call result
        if state.root_tool_call_id:
            if state.root_tool_insight_type:
                if should_run_onboarding_before_insights(self._team, state) == "memory_onboarding":
                    return "memory_onboarding"
                return "insights"
            else:
                return "search_documentation"
        return "end"<|MERGE_RESOLUTION|>--- conflicted
+++ resolved
@@ -347,11 +347,7 @@
         # It _probably_ doesn't matter, but let's use a lower temperature for _maybe_ less of a risk of hallucinations.
         # We were previously using 0.0, but that wasn't useful, as the false determinism didn't help in any way,
         # only made evals less useful precisely because of the false determinism.
-<<<<<<< HEAD
-        base_model = ChatOpenAI(model="gpt-4.1", temperature=0.3, streaming=True, stream_usage=True)
-=======
-        base_model = ChatOpenAI(model="gpt-4o", temperature=0.3, streaming=True, stream_usage=True, max_retries=3)
->>>>>>> e65cb1f2
+        base_model = ChatOpenAI(model="gpt-4.1", temperature=0.3, streaming=True, stream_usage=True, max_retries=3)
 
         # The agent can now be in loops. Since insight building is an expensive operation, we want to limit a recursion depth.
         # This will remove the functions, so the agent doesn't have any other option but to exit.
