import math
from typing import Literal, Optional, TypeVar, cast
from uuid import uuid4

from django.conf import settings
from langchain_core.messages import (
    AIMessage as LangchainAIMessage,
    BaseMessage,
    HumanMessage as LangchainHumanMessage,
    ToolMessage as LangchainToolMessage,
    trim_messages,
)
from langchain_core.prompts import ChatPromptTemplate, PromptTemplate
from langchain_core.runnables import RunnableConfig
from langchain_openai import ChatOpenAI
from langgraph.errors import NodeInterrupt
from posthoganalytics import capture_exception
from pydantic import BaseModel

from ee.hogai.graph.memory.nodes import should_run_onboarding_before_insights
from ee.hogai.graph.query_executor.query_executor import AssistantQueryExecutor, SupportedQueryTypes
from ee.hogai.graph.shared_prompts import PROJECT_ORG_USER_CONTEXT_PROMPT

# Import moved inside functions to avoid circular imports
from ee.hogai.utils.types import AssistantState, PartialAssistantState
from posthog.hogql_queries.apply_dashboard_filters import (
    apply_dashboard_filters_to_dict,
    apply_dashboard_variables_to_dict,
)
from posthog.schema import (
    AssistantContextualTool,
    AssistantMessage,
    AssistantToolCall,
    AssistantToolCallMessage,
    FailureMessage,
    FunnelsQuery,
    HogQLQuery,
    HumanMessage,
    MaxContextShape,
    MaxInsightContext,
    RetentionQuery,
    TrendsQuery,
)

from ..base import AssistantNode
from .prompts import (
    ROOT_DASHBOARD_CONTEXT_PROMPT,
    ROOT_DASHBOARDS_CONTEXT_PROMPT,
    ROOT_HARD_LIMIT_REACHED_PROMPT,
    ROOT_INSIGHT_CONTEXT_PROMPT,
    ROOT_INSIGHTS_CONTEXT_PROMPT,
    ROOT_SYSTEM_PROMPT,
    ROOT_UI_CONTEXT_PROMPT,
)

# Map query kinds to their respective full UI query classes
# NOTE: Update this and SupportedQueryTypes when adding new query types
MAX_SUPPORTED_QUERY_KIND_TO_MODEL: dict[str, type[SupportedQueryTypes]] = {
    "TrendsQuery": TrendsQuery,
    "FunnelsQuery": FunnelsQuery,
    "RetentionQuery": RetentionQuery,
    "HogQLQuery": HogQLQuery,
}


RouteName = Literal["insights", "root", "end", "search_documentation", "memory_onboarding"]


RootMessageUnion = HumanMessage | AssistantMessage | FailureMessage | AssistantToolCallMessage
T = TypeVar("T", RootMessageUnion, BaseMessage)


class RootNodeUIContextMixin(AssistantNode):
    """Mixin that provides UI context formatting capabilities for root nodes."""

    def _format_ui_context(self, ui_context: Optional[MaxContextShape]) -> str:
        """
        Format UI context into template variables for the prompt.

        Args:
            ui_context: UI context data or None

        Returns:
            Dict of context variables for prompt template
        """
        if not ui_context:
            return ""

        query_runner = AssistantQueryExecutor(self._team, self._utc_now_datetime)

        # Extract global filters and variables override from UI context
        filters_override = ui_context.filters_override.model_dump() if ui_context.filters_override else None
        variables_override = ui_context.variables_override if ui_context.variables_override else None

        # Format dashboard context with insights
        dashboard_context = ""
        if ui_context.dashboards:
            dashboard_contexts = []

            for dashboard in ui_context.dashboards:
                dashboard_insights = ""
                if dashboard.insights:
                    insight_texts = []
                    for insight in dashboard.insights:
                        # Get formatted insight
                        dashboard_filters = (
                            dashboard.filters.model_dump()
                            if hasattr(dashboard, "filters") and dashboard.filters
                            else None
                        )
                        formatted_insight = self._run_and_format_insight(
                            insight,
                            query_runner,
                            dashboard_filters,
                            filters_override,
                            variables_override,
                            heading="####",
                        )
                        if formatted_insight:
                            insight_texts.append(formatted_insight)

                    dashboard_insights = "\n\n".join(insight_texts)

                # Use the dashboard template
                dashboard_text = (
                    PromptTemplate.from_template(ROOT_DASHBOARD_CONTEXT_PROMPT, template_format="mustache")
                    .format_prompt(
                        name=dashboard.name or f"Dashboard {dashboard.id}",
                        description=dashboard.description if dashboard.description else None,
                        insights=dashboard_insights,
                    )
                    .to_string()
                )
                dashboard_contexts.append(dashboard_text)

            if dashboard_contexts:
                joined_dashboards = "\n\n".join(dashboard_contexts)
                # Use the dashboards template
                dashboard_context = (
                    PromptTemplate.from_template(ROOT_DASHBOARDS_CONTEXT_PROMPT, template_format="mustache")
                    .format_prompt(dashboards=joined_dashboards)
                    .to_string()
                )

        # Format standalone insights context
        insights_context = ""
        if ui_context.insights:
            insights_results = []
            for insight in ui_context.insights:
                result = self._run_and_format_insight(
                    insight, query_runner, None, filters_override, variables_override, heading="##"
                )
                if result:
                    insights_results.append(result)

            if insights_results:
                joined_results = "\n\n".join(insights_results)
                # Use the insights template
                insights_context = (
                    PromptTemplate.from_template(ROOT_INSIGHTS_CONTEXT_PROMPT, template_format="mustache")
                    .format_prompt(insights=joined_results)
                    .to_string()
                )

        # Format events and actions context
        events_context = self._format_entity_context(ui_context.events, "events", "Event")
        actions_context = self._format_entity_context(ui_context.actions, "actions", "Action")

        if dashboard_context or insights_context or events_context or actions_context:
            return self._render_user_context_template(
                dashboard_context, insights_context, events_context, actions_context
            )
        return ""

    def _run_and_format_insight(
        self,
        insight: MaxInsightContext,
        query_runner: AssistantQueryExecutor,
        dashboard_filters: Optional[dict] = None,
        filters_override: Optional[dict] = None,
        variables_override: Optional[dict] = None,
        heading: Optional[str] = None,
    ) -> str | None:
        """
        Run and format a single insight for AI consumption.

        Args:
            insight: Insight object with query and metadata
            query_runner: AssistantQueryExecutor instance for execution
            dashboard_filters: Optional dashboard filters to apply to the query

        Returns:
            Formatted insight string or empty string if failed
        """
        try:
            query_kind = cast(str | None, getattr(insight.query, "kind", None))
            serialized_query = insight.query.model_dump_json(exclude_none=True)

            if not query_kind or query_kind not in MAX_SUPPORTED_QUERY_KIND_TO_MODEL:
                return None  # Skip unsupported query types

            query_obj = cast(SupportedQueryTypes, insight.query)

            if dashboard_filters or filters_override or variables_override:
                query_dict = insight.query.model_dump(mode="json")
                if dashboard_filters:
                    query_dict = apply_dashboard_filters_to_dict(query_dict, dashboard_filters, self._team)
                if filters_override:
                    query_dict = apply_dashboard_filters_to_dict(query_dict, filters_override, self._team)
                if variables_override:
                    query_dict = apply_dashboard_variables_to_dict(query_dict, variables_override, self._team)

                QueryModel = MAX_SUPPORTED_QUERY_KIND_TO_MODEL[query_kind]
                query_obj = QueryModel.model_validate(query_dict)

            raw_results, _ = query_runner.run_and_format_query(query_obj)

            result = (
                PromptTemplate.from_template(ROOT_INSIGHT_CONTEXT_PROMPT, template_format="mustache")
                .format_prompt(
                    heading=heading or "",
                    name=insight.name or f"ID {insight.id}",
                    description=insight.description,
                    query_schema=serialized_query,
                    query=raw_results,
                )
                .to_string()
            )
            return result

        except Exception:
            # Skip insights that fail to run
            capture_exception()
            return None

    def _format_entity_context(self, entities, context_tag: str, entity_type: str) -> str:
        """
        Format entity context (events or actions) into XML context string.

        Args:
            entities: List of entities (events or actions) or None
            context_tag: XML tag name (e.g., "events" or "actions")
            entity_type: Entity type for display (e.g., "Event" or "Action")

        Returns:
            Formatted context string or empty string if no entities
        """
        if not entities:
            return ""

        entity_details = []
        for entity in entities:
            name = entity.name or f"{entity_type} {entity.id}"
            entity_detail = f'"{name}'
            if entity.description:
                entity_detail += f": {entity.description}"
            entity_detail += '"'
            entity_details.append(entity_detail)

        if entity_details:
            return f"<{context_tag}_context>{entity_type} names the user is referring to:\n{', '.join(entity_details)}\n</{context_tag}_context>"
        return ""

    def _render_user_context_template(
        self, dashboard_context: str, insights_context: str, events_context: str, actions_context: str
    ) -> str:
        """Render the user context template with the provided context strings."""
        template = PromptTemplate.from_template(ROOT_UI_CONTEXT_PROMPT, template_format="mustache")
        return template.format_prompt(
            ui_context_dashboard=dashboard_context,
            ui_context_insights=insights_context,
            ui_context_events=events_context,
            ui_context_actions=actions_context,
        ).to_string()


class RootNode(RootNodeUIContextMixin):
    MAX_TOOL_CALLS = 4
    """
    Determines the maximum number of tool calls allowed in a single generation.
    """
    CONVERSATION_WINDOW_SIZE = 64000
    """
    Determines the maximum number of tokens allowed in the conversation window.
    """

    def run(self, state: AssistantState, config: RunnableConfig) -> PartialAssistantState:
        from ee.hogai.tool import get_contextual_tool_class

        history, new_window_id = self._construct_and_update_messages_window(state, config)

        prompt = (
            ChatPromptTemplate.from_messages(
                [
                    ("system", ROOT_SYSTEM_PROMPT),
                    ("system", PROJECT_ORG_USER_CONTEXT_PROMPT),
                    *[
                        (
                            "system",
                            f"<{tool_name}>\n"
<<<<<<< HEAD
                            f"{_get_contextual_tool_class(tool_name)(user=self._user, team=self._team).format_system_prompt_injection(tool_context)}\n"  # type: ignore
=======
                            f"{get_contextual_tool_class(tool_name)().format_system_prompt_injection(tool_context)}\n"  # type: ignore
>>>>>>> fcb60003
                            f"</{tool_name}>",
                        )
                        for tool_name, tool_context in self._get_contextual_tools(config).items()
                        if get_contextual_tool_class(tool_name) is not None
                    ],
                ],
                template_format="mustache",
            )
            + history
        )
        chain = prompt | self._get_model(state, config)

        ui_context = self._format_ui_context(self._get_ui_context(state))

        message = chain.invoke(
            {
                "core_memory": self.core_memory_text,
                "ui_context": ui_context,
                **self.project_org_user_variables,
            },
            config,
        )
        message = cast(LangchainAIMessage, message)

        return PartialAssistantState(
            root_conversation_start_id=new_window_id,
            messages=[
                AssistantMessage(
                    content=str(message.content),
                    tool_calls=[
                        AssistantToolCall(id=tool_call["id"], name=tool_call["name"], args=tool_call["args"])
                        for tool_call in message.tool_calls
                    ],
                    id=str(uuid4()),
                ),
            ],
        )

    def _get_model(self, state: AssistantState, config: RunnableConfig):
        # Research suggests temperature is not _massively_ correlated with creativity (https://arxiv.org/html/2405.00492v1).
        # It _probably_ doesn't matter, but let's use a lower temperature for _maybe_ less of a risk of hallucinations.
        # We were previously using 0.0, but that wasn't useful, as the false determinism didn't help in any way,
        # only made evals less useful precisely because of the false determinism.
        base_model = ChatOpenAI(model="gpt-4o", temperature=0.3, streaming=True, stream_usage=True, max_retries=3)

        # The agent can now be in loops. Since insight building is an expensive operation, we want to limit a recursion depth.
        # This will remove the functions, so the agent doesn't have any other option but to exit.
        if self._is_hard_limit_reached(state):
            return base_model

        from ee.hogai.tool import create_and_query_insight, get_contextual_tool_class, search_documentation

        available_tools: list[type[BaseModel]] = []
        if settings.INKEEP_API_KEY:
            available_tools.append(search_documentation)
        tool_names = self._get_contextual_tools(config).keys()
        is_editing_insight = AssistantContextualTool.CREATE_AND_QUERY_INSIGHT in tool_names
        if not is_editing_insight:
            # This is the default tool, which can be overriden by the MaxTool based tool with the same name
            available_tools.append(create_and_query_insight)
        for tool_name in tool_names:
            ToolClass = get_contextual_tool_class(tool_name)
            if ToolClass is None:
                continue  # Ignoring a tool that the backend doesn't know about - might be a deployment mismatch
            available_tools.append(ToolClass(user=self._user, team=self._team))  # type: ignore
        return base_model.bind_tools(available_tools, strict=True, parallel_tool_calls=False)

    def _get_assistant_messages_in_window(self, state: AssistantState) -> list[RootMessageUnion]:
        filtered_conversation = [message for message in state.messages if isinstance(message, RootMessageUnion)]
        if state.root_conversation_start_id is not None:
            filtered_conversation = self._get_conversation_window(
                filtered_conversation, state.root_conversation_start_id
            )
        return filtered_conversation

    def _construct_messages(self, state: AssistantState) -> list[BaseMessage]:
        # Filter out messages that are not part of the conversation window.
        conversation_window = self._get_assistant_messages_in_window(state)

        # `assistant` messages must be contiguous with the respective `tool` messages.
        tool_result_messages = {
            message.tool_call_id: message
            for message in conversation_window
            if isinstance(message, AssistantToolCallMessage)
        }

        history: list[BaseMessage] = []
        for message in conversation_window:
            if isinstance(message, HumanMessage):
                history.append(LangchainHumanMessage(content=message.content, id=message.id))
            elif isinstance(message, AssistantMessage):
                # Filter out tool calls without a tool response, so the completion doesn't fail.
                tool_calls = [
                    tool for tool in (message.model_dump()["tool_calls"] or []) if tool["id"] in tool_result_messages
                ]

                history.append(LangchainAIMessage(content=message.content, tool_calls=tool_calls, id=message.id))

                # Append associated tool call messages.
                for tool_call in tool_calls:
                    tool_call_id = tool_call["id"]
                    result_message = tool_result_messages[tool_call_id]
                    history.append(
                        LangchainToolMessage(
                            content=result_message.content, tool_call_id=tool_call_id, id=result_message.id
                        )
                    )
            elif isinstance(message, FailureMessage):
                history.append(
                    LangchainAIMessage(content=message.content or "An unknown failure occurred.", id=message.id)
                )

        return history

    def _construct_and_update_messages_window(
        self, state: AssistantState, config: RunnableConfig
    ) -> tuple[list[BaseMessage], str | None]:
        """
        Retrieves the current conversation window, finds a new window if necessary, and enforces the tool call limit.
        """

        history = self._construct_messages(state)

        # Find a new window id and trim the history to it.
        new_window_id = self._find_new_window_id(state, config, history)
        if new_window_id is not None:
            history = self._get_conversation_window(history, new_window_id)

        # Force the agent to stop if the tool call limit is reached.
        if self._is_hard_limit_reached(state):
            history.append(LangchainHumanMessage(content=ROOT_HARD_LIMIT_REACHED_PROMPT))

        return history, new_window_id

    def _is_hard_limit_reached(self, state: AssistantState) -> bool:
        return state.root_tool_calls_count is not None and state.root_tool_calls_count >= self.MAX_TOOL_CALLS

    def _find_new_window_id(
        self, state: AssistantState, config: RunnableConfig, window: list[BaseMessage]
    ) -> str | None:
        """
        If we simply trim the conversation on N tokens, the cache will be invalidated for every new message after that
        limit leading to increased latency. Instead, when we hit the limit, we trim the conversation to N/2 tokens, so
        the cache invalidates only for the next generation.
        """
        model = self._get_model(state, config)

        if model.get_num_tokens_from_messages(window) > self.CONVERSATION_WINDOW_SIZE:
            trimmed_window: list[BaseMessage] = trim_messages(
                window,
                token_counter=model,
                max_tokens=math.floor(self.CONVERSATION_WINDOW_SIZE / 2),
                start_on="human",
                end_on=("human", "tool"),
                allow_partial=False,
            )
            if len(trimmed_window) != len(window):
                if trimmed_window:
                    new_start_id = trimmed_window[0].id
                    return new_start_id
                # We don't want the conversation to be completely empty.
                if isinstance(window[-1], LangchainHumanMessage):
                    return window[-1].id
                if len(window) > 1 and isinstance(window[-2], LangchainAIMessage):
                    return window[-2].id
        return None

    def _get_conversation_window(self, messages: list[T], start_id: str) -> list[T]:
        for idx, message in enumerate(messages):
            if message.id == start_id:
                return messages[idx:]
        return messages


class RootNodeTools(AssistantNode):
    async def arun(self, state: AssistantState, config: RunnableConfig) -> PartialAssistantState:
        last_message = state.messages[-1]
        if not isinstance(last_message, AssistantMessage) or not last_message.tool_calls:
            # Reset tools.
            return PartialAssistantState(root_tool_calls_count=0)

        tool_call_count = state.root_tool_calls_count or 0

        tools_calls = last_message.tool_calls
        if len(tools_calls) != 1:
            raise ValueError("Expected exactly one tool call.")

        tool_names = self._get_contextual_tools(config).keys()
        is_editing_insight = AssistantContextualTool.CREATE_AND_QUERY_INSIGHT in tool_names
        tool_call = tools_calls[0]

        from ee.hogai.tool import get_contextual_tool_class

        if tool_call.name == "create_and_query_insight" and not is_editing_insight:
            return PartialAssistantState(
                root_tool_call_id=tool_call.id,
                root_tool_insight_plan=tool_call.args["query_description"],
                root_tool_insight_type=tool_call.args["query_kind"],
                root_tool_calls_count=tool_call_count + 1,
            )
        elif tool_call.name == "search_documentation":
            return PartialAssistantState(
                root_tool_call_id=tool_call.id,
                root_tool_insight_plan=None,  # No insight plan here
                root_tool_insight_type=None,  # No insight type here
                root_tool_calls_count=tool_call_count + 1,
            )
<<<<<<< HEAD
        elif ToolClass := _get_contextual_tool_class(tool_call.name):
            tool_class = ToolClass(state=state, user=self._user, team=self._team)
            result = tool_class.invoke(tool_call.model_dump(), config)
            assert isinstance(result, LangchainToolMessage)
=======
        elif ToolClass := get_contextual_tool_class(tool_call.name):
            tool_class = ToolClass(state)
            result = await tool_class.ainvoke(tool_call.model_dump(), config)
            if not isinstance(result, LangchainToolMessage):
                raise TypeError(f"Expected a {LangchainToolMessage}, got {type(result)}")

            # If this is a navigation tool call, pause the graph execution
            # so that the frontend can re-initialise Max with a new set of contextual tools.
            if tool_call.name == "navigate":
                navigate_message = AssistantToolCallMessage(
                    content=str(result.content) if result.content else "",
                    ui_payload={tool_call.name: result.artifact},
                    id=str(uuid4()),
                    tool_call_id=tool_call.id,
                    visible=True,
                )
                # Raising a `NodeInterrupt` ensures the assistant graph stops here and
                # surfaces the navigation confirmation to the client. The next user
                # interaction will resume the graph with potentially different
                # contextual tools.
                raise NodeInterrupt(navigate_message)
>>>>>>> fcb60003

            new_state = tool_class._state  # latest state, in case the tool has updated it
            last_message = new_state.messages[-1]
            if isinstance(last_message, AssistantToolCallMessage) and last_message.tool_call_id == tool_call.id:
                return PartialAssistantState(
                    messages=new_state.messages[
                        len(state.messages) :
                    ],  # we send all messages from the tool call onwards
                    root_tool_call_id=None,  # Tool handled already
                    root_tool_insight_plan=None,  # No insight plan here
                    root_tool_insight_type=None,  # No insight type here
                    root_tool_calls_count=tool_call_count + 1,
                )

            return PartialAssistantState(
                messages=[
                    AssistantToolCallMessage(
                        content=str(result.content) if result.content else "",
                        ui_payload={tool_call.name: result.artifact},
                        id=str(uuid4()),
                        tool_call_id=tool_call.id,
                        visible=True,
                    )
                ],
                root_tool_call_id=None,  # Tool handled already
                root_tool_insight_plan=None,  # No insight plan here
                root_tool_insight_type=None,  # No insight type here
                root_tool_calls_count=tool_call_count + 1,
            )
        else:
            raise ValueError(f"Unknown tool called: {tool_call.name}")

    def router(self, state: AssistantState) -> RouteName:
        last_message = state.messages[-1]
        if isinstance(last_message, AssistantToolCallMessage):
            return "root"  # Let the root either proceed or finish, since it now can see the tool call result
        if state.root_tool_call_id:
            if state.root_tool_insight_type:
                if should_run_onboarding_before_insights(self._team, state) == "memory_onboarding":
                    return "memory_onboarding"
                return "insights"
            else:
                return "search_documentation"
        return "end"<|MERGE_RESOLUTION|>--- conflicted
+++ resolved
@@ -298,11 +298,7 @@
                         (
                             "system",
                             f"<{tool_name}>\n"
-<<<<<<< HEAD
-                            f"{_get_contextual_tool_class(tool_name)(user=self._user, team=self._team).format_system_prompt_injection(tool_context)}\n"  # type: ignore
-=======
-                            f"{get_contextual_tool_class(tool_name)().format_system_prompt_injection(tool_context)}\n"  # type: ignore
->>>>>>> fcb60003
+                            f"{get_contextual_tool_class(tool_name)(user=self._user, team=self._team).format_system_prompt_injection(tool_context)}\n"  # type: ignore
                             f"</{tool_name}>",
                         )
                         for tool_name, tool_context in self._get_contextual_tools(config).items()
@@ -510,14 +506,8 @@
                 root_tool_insight_type=None,  # No insight type here
                 root_tool_calls_count=tool_call_count + 1,
             )
-<<<<<<< HEAD
-        elif ToolClass := _get_contextual_tool_class(tool_call.name):
+        elif ToolClass := get_contextual_tool_class(tool_call.name):
             tool_class = ToolClass(state=state, user=self._user, team=self._team)
-            result = tool_class.invoke(tool_call.model_dump(), config)
-            assert isinstance(result, LangchainToolMessage)
-=======
-        elif ToolClass := get_contextual_tool_class(tool_call.name):
-            tool_class = ToolClass(state)
             result = await tool_class.ainvoke(tool_call.model_dump(), config)
             if not isinstance(result, LangchainToolMessage):
                 raise TypeError(f"Expected a {LangchainToolMessage}, got {type(result)}")
@@ -537,7 +527,6 @@
                 # interaction will resume the graph with potentially different
                 # contextual tools.
                 raise NodeInterrupt(navigate_message)
->>>>>>> fcb60003
 
             new_state = tool_class._state  # latest state, in case the tool has updated it
             last_message = new_state.messages[-1]
