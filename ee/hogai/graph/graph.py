--- conflicted
+++ resolved
@@ -98,13 +98,11 @@
     def compile(self, checkpointer: DjangoCheckpointer | None | Literal[False] = None):
         if not self._has_start_node:
             raise ValueError("Start node not added to the graph")
-<<<<<<< HEAD
-        compiled_graph = self._graph.compile(checkpointer=checkpointer or global_checkpointer)
+        # TRICKY: We check `is not None` because False has a special meaning of "no checkpointer", which we want to pass on
+        compiled_graph = self._graph.compile(
+            checkpointer=checkpointer if checkpointer is not None else global_checkpointer
+        )
         return AssistantCompiledStateGraph(compiled_graph, self._get_reasoning_message_by_node_name)
-=======
-        # TRICKY: We check `is not None` because False has a special meaning of "no checkpointer", which we want to pass on
-        return self._graph.compile(checkpointer=checkpointer if checkpointer is not None else global_checkpointer)
->>>>>>> 6c0330fc
 
 
 class InsightsAssistantGraph(BaseAssistantGraph[AssistantState]):
@@ -306,21 +304,8 @@
                 "continue": next_node,
             },
         )
-<<<<<<< HEAD
-
-        self._graph.add_conditional_edges(
-            AssistantNodeName.MEMORY_ONBOARDING,
-            memory_onboarding.router,
-            path_map={
-                "initialize_memory": AssistantNodeName.MEMORY_INITIALIZER,
-                "onboarding_enquiry": AssistantNodeName.MEMORY_ONBOARDING_ENQUIRY,
-            },
-        )
-        self._graph.add_conditional_edges(
-=======
-        builder.add_edge(AssistantNodeName.MEMORY_ONBOARDING, AssistantNodeName.MEMORY_INITIALIZER)
-        builder.add_conditional_edges(
->>>>>>> 6c0330fc
+        self._graph.add_edge(AssistantNodeName.MEMORY_ONBOARDING, AssistantNodeName.MEMORY_INITIALIZER)
+        self._graph.add_conditional_edges(
             AssistantNodeName.MEMORY_INITIALIZER,
             memory_initializer.router,
             path_map={
@@ -342,15 +327,7 @@
         self._graph.add_edge(
             AssistantNodeName.MEMORY_ONBOARDING_ENQUIRY_INTERRUPT, AssistantNodeName.MEMORY_ONBOARDING_ENQUIRY
         )
-<<<<<<< HEAD
-        self._graph.add_conditional_edges(
-            AssistantNodeName.MEMORY_ONBOARDING_FINALIZE,
-            memory_onboarding_finalize.router,
-            path_map={"continue": next_node, "insights": insights_next_node},
-        )
-=======
-        builder.add_edge(AssistantNodeName.MEMORY_ONBOARDING_FINALIZE, next_node)
->>>>>>> 6c0330fc
+        self._graph.add_edge(AssistantNodeName.MEMORY_ONBOARDING_FINALIZE, next_node)
         return self
 
     def add_memory_collector(
