--- conflicted
+++ resolved
@@ -27,8 +27,57 @@
         self._team = team
         self._user = user
 
-<<<<<<< HEAD
-=======
+    @property
+    def core_memory(self) -> CoreMemory | None:
+        try:
+            return CoreMemory.objects.get(team=self._team)
+        except CoreMemory.DoesNotExist:
+            return None
+
+    @property
+    def core_memory_text(self) -> str:
+        if not self.core_memory:
+            return ""
+        return self.core_memory.formatted_text
+
+    @property
+    def _utc_now_datetime(self) -> datetime.datetime:
+        return timezone.now().astimezone(datetime.UTC)
+
+    @property
+    def utc_now(self) -> str:
+        """
+        Returns the current time in UTC.
+        """
+        return self._utc_now_datetime.strftime("%Y-%m-%d %H:%M:%S")
+
+    @property
+    def project_now(self) -> str:
+        """
+        Returns the current time in the project's timezone.
+        """
+        return self._utc_now_datetime.astimezone(self._team.timezone_info).strftime("%Y-%m-%d %H:%M:%S")
+
+    @property
+    def project_timezone(self) -> str | None:
+        """
+        Returns the timezone of the project, e.g. "PST" or "UTC".
+        """
+        return self._team.timezone_info.tzname(self._utc_now_datetime)
+
+    @property
+    def project_org_user_variables(self) -> dict[str, Any]:
+        return {
+            "project_datetime": self.project_now,
+            "project_timezone": self.project_timezone,
+            "project_name": self._team.name,
+            "organization_name": self._team.organization.name,
+            "user_full_name": self._user.get_full_name(),
+            "user_email": self._user.email,
+        }
+
+
+class AssistantNode(AssistantVariablesMixin, ABC):
     async def __call__(self, state: AssistantState, config: RunnableConfig) -> PartialAssistantState | None:
         """
         Run the assistant node and handle cancelled conversation before the node is run.
@@ -67,84 +116,8 @@
         except CoreMemory.DoesNotExist:
             return None
 
->>>>>>> fcb60003
-    @property
-    def core_memory(self) -> CoreMemory | None:
-        try:
-            return CoreMemory.objects.get(team=self._team)
-        except CoreMemory.DoesNotExist:
-            return None
-
-    @property
-    def core_memory_text(self) -> str:
-        if not self.core_memory:
-            return ""
-        return self.core_memory.formatted_text
-
-    @property
-    def _utc_now_datetime(self) -> datetime.datetime:
-        return timezone.now().astimezone(datetime.UTC)
-
-    @property
-    def utc_now(self) -> str:
-        """
-        Returns the current time in UTC.
-        """
-        return self._utc_now_datetime.strftime("%Y-%m-%d %H:%M:%S")
-
-    @property
-    def project_now(self) -> str:
-        """
-        Returns the current time in the project's timezone.
-        """
-        return self._utc_now_datetime.astimezone(self._team.timezone_info).strftime("%Y-%m-%d %H:%M:%S")
-
-    @property
-    def project_timezone(self) -> str | None:
-        """
-        Returns the timezone of the project, e.g. "PST" or "UTC".
-        """
-        return self._team.timezone_info.tzname(self._utc_now_datetime)
-
-<<<<<<< HEAD
-    @property
-    def project_org_user_variables(self) -> dict[str, Any]:
-        return {
-            "project_datetime": self.project_now,
-            "project_timezone": self.project_timezone,
-            "project_name": self._team.name,
-            "organization_name": self._team.organization.name,
-            "user_full_name": self._user.get_full_name(),
-            "user_email": self._user.email,
-        }
-
-
-class AssistantNode(AssistantVariablesMixin, ABC):
-    def __call__(self, state: AssistantState, config: RunnableConfig) -> PartialAssistantState | None:
-        """
-        Run the assistant node and handle cancelled conversation before the node is run.
-        """
-        thread_id = (config.get("configurable") or {}).get("thread_id")
-        if thread_id and self._is_conversation_cancelled(thread_id):
-            raise GenerationCanceled
-        return self.run(state, config)
-
-    @abstractmethod
-    def run(self, state: AssistantState, config: RunnableConfig) -> PartialAssistantState | None:
-        raise NotImplementedError
-
-    def _get_conversation(self, conversation_id: UUID) -> Conversation | None:
-        try:
-            return Conversation.objects.get(team=self._team, id=conversation_id)
-        except Conversation.DoesNotExist:
-            return None
-
-    def _is_conversation_cancelled(self, conversation_id: UUID) -> bool:
-        conversation = self._get_conversation(conversation_id)
-=======
     async def _is_conversation_cancelled(self, conversation_id: UUID) -> bool:
         conversation = await self._aget_conversation(conversation_id)
->>>>>>> fcb60003
         if not conversation:
             raise ValueError(f"Conversation {conversation_id} not found")
         return conversation.status == Conversation.Status.CANCELING
