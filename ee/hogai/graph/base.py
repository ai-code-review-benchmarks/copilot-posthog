import datetime
from abc import ABC
from collections.abc import Sequence
from typing import Any
from uuid import UUID

from django.utils import timezone
from langchain_core.runnables import RunnableConfig

from ee.hogai.graph.mixins import AssistantNodeMixin
from ee.hogai.utils.exceptions import GenerationCanceled
from ee.hogai.utils.helpers import find_last_ui_context
from ee.models import Conversation, CoreMemory
from posthog.models import Team
from posthog.models.user import User
from posthog.schema import AssistantMessage, AssistantToolCall, MaxUIContext
from posthog.sync import database_sync_to_async
from pydantic import BaseModel
from typing import TypeVar, Generic
from ..utils.types import AssistantMessageUnion, AssistantState, PartialAssistantState

StateType = TypeVar("StateType", bound=BaseModel)
PartialStateType = TypeVar("PartialStateType", bound=BaseModel)


<<<<<<< HEAD
class AssistantNode(AssistantNodeMixin, ABC):
=======
class BaseAssistantNode(ABC, Generic[StateType, PartialStateType]):
>>>>>>> 73a9cbe4
    _team: Team
    _user: User

    def __init__(self, team: Team, user: User):
        self._team = team
        self._user = user

    async def __call__(self, state: StateType, config: RunnableConfig) -> PartialStateType | None:
        """
        Run the assistant node and handle cancelled conversation before the node is run.
        """
        thread_id = (config.get("configurable") or {}).get("thread_id")
        if thread_id and await self._is_conversation_cancelled(thread_id):
            raise GenerationCanceled
        try:
            return await self.arun(state, config)
        except NotImplementedError:
            return await database_sync_to_async(self.run, thread_sensitive=False)(state, config)

    # DEPRECATED: Use `arun` instead
    def run(self, state: StateType, config: RunnableConfig) -> PartialStateType | None:
        """DEPRECATED. Use `arun` instead."""
        raise NotImplementedError

    async def arun(self, state: StateType, config: RunnableConfig) -> PartialStateType | None:
        raise NotImplementedError

    async def _aget_conversation(self, conversation_id: UUID) -> Conversation | None:
        try:
            return await Conversation.objects.aget(team=self._team, id=conversation_id)
        except Conversation.DoesNotExist:
            return None

    def _get_conversation(self, conversation_id: UUID) -> Conversation | None:
        try:
            return Conversation.objects.get(team=self._team, id=conversation_id)
        except Conversation.DoesNotExist:
            return None

    @property
    def core_memory(self) -> CoreMemory | None:
        try:
            return CoreMemory.objects.get(team=self._team)
        except CoreMemory.DoesNotExist:
            return None

    @property
    def core_memory_text(self) -> str:
        if not self.core_memory:
            return ""
        return self.core_memory.formatted_text

    @property
    def _utc_now_datetime(self) -> datetime.datetime:
        return timezone.now().astimezone(datetime.UTC)

    @property
    def utc_now(self) -> str:
        """
        Returns the current time in UTC.
        """
        return self._utc_now_datetime.strftime("%Y-%m-%d %H:%M:%S")

    @property
    def project_now(self) -> str:
        """
        Returns the current time in the project's timezone.
        """
        return self._utc_now_datetime.astimezone(self._team.timezone_info).strftime("%Y-%m-%d %H:%M:%S")

    @property
    def project_timezone(self) -> str | None:
        """
        Returns the timezone of the project, e.g. "PST" or "UTC".
        """
        return self._team.timezone_info.tzname(self._utc_now_datetime)

    async def _is_conversation_cancelled(self, conversation_id: UUID) -> bool:
        conversation = await self._aget_conversation(conversation_id)
        if not conversation:
            raise ValueError(f"Conversation {conversation_id} not found")
        return conversation.status == Conversation.Status.CANCELING

    def _get_tool_call(self, messages: Sequence[AssistantMessageUnion], tool_call_id: str) -> AssistantToolCall:
        for message in reversed(messages):
            if not isinstance(message, AssistantMessage) or not message.tool_calls:
                continue
            for tool_call in message.tool_calls:
                if tool_call.id == tool_call_id:
                    return tool_call
        raise ValueError(f"Tool call {tool_call_id} not found in state")

    def _get_contextual_tools(self, config: RunnableConfig) -> dict[str, Any]:
        """
        Extracts contextual tools from the runnable config.
        """
        contextual_tools = (config.get("configurable") or {}).get("contextual_tools") or {}
        if not isinstance(contextual_tools, dict):
            raise ValueError("Contextual tools must be a dictionary of tool names to tool context")
        return contextual_tools

    def _get_ui_context(self, state: StateType) -> MaxUIContext | None:
        """
        Extracts the UI context from the latest human message.
        """
        if hasattr(state, "messages"):
            return find_last_ui_context(state.messages)
        return None

    def _get_user_distinct_id(self, config: RunnableConfig) -> Any | None:
        """
        Extracts the user distinct ID from the runnable config.
        """
        return (config.get("configurable") or {}).get("distinct_id") or None

    def _get_trace_id(self, config: RunnableConfig) -> Any | None:
        """
        Extracts the trace ID from the runnable config.
        """
        return (config.get("configurable") or {}).get("trace_id") or None


AssistantNode = BaseAssistantNode[AssistantState, PartialAssistantState]<|MERGE_RESOLUTION|>--- conflicted
+++ resolved
@@ -1,11 +1,12 @@
 import datetime
 from abc import ABC
 from collections.abc import Sequence
-from typing import Any
+from typing import Any, Generic, TypeVar
 from uuid import UUID
 
 from django.utils import timezone
 from langchain_core.runnables import RunnableConfig
+from pydantic import BaseModel
 
 from ee.hogai.graph.mixins import AssistantNodeMixin
 from ee.hogai.utils.exceptions import GenerationCanceled
@@ -15,19 +16,14 @@
 from posthog.models.user import User
 from posthog.schema import AssistantMessage, AssistantToolCall, MaxUIContext
 from posthog.sync import database_sync_to_async
-from pydantic import BaseModel
-from typing import TypeVar, Generic
+
 from ..utils.types import AssistantMessageUnion, AssistantState, PartialAssistantState
 
 StateType = TypeVar("StateType", bound=BaseModel)
 PartialStateType = TypeVar("PartialStateType", bound=BaseModel)
 
 
-<<<<<<< HEAD
-class AssistantNode(AssistantNodeMixin, ABC):
-=======
-class BaseAssistantNode(ABC, Generic[StateType, PartialStateType]):
->>>>>>> 73a9cbe4
+class BaseAssistantNode(AssistantNodeMixin, ABC, Generic[StateType, PartialStateType]):
     _team: Team
     _user: User
 
