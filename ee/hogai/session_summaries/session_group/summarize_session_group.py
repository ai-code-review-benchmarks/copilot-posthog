import json
from datetime import datetime
from pathlib import Path
from ee.hogai.session_summaries.session.output_data import IntermediateSessionSummarySerializer
from ee.hogai.session_summaries.session_group.patterns import RawSessionGroupSummaryPatternsList
from ee.hogai.session_summaries.session.summarize_session import (
    ExtraSummaryContext,
    PatternsPrompt,
    SessionSummaryPrompt,
)
from ee.hogai.session_summaries.utils import load_custom_template
from posthog.models import Team
from posthog.session_recordings.queries_to_replace.session_replay_events import SessionReplayEvents
from rest_framework import exceptions


def remove_excessive_content_from_session_summary_for_llm(
    session_summary_str: str,
) -> IntermediateSessionSummarySerializer:
    """Remove excessive content from session summary for LLM when using for group summaries"""
    session_summary = IntermediateSessionSummarySerializer(data=json.loads(session_summary_str))
    if not session_summary.is_valid():
        raise ValueError(
            f"Caught invalid session summary when removing excessive content for group summaries ({session_summary.errors}): {session_summary_str}"
        )
    return session_summary


def generate_session_group_summary_prompt(
    session_summaries: list[str],
    extra_summary_context: ExtraSummaryContext | None,
) -> SessionSummaryPrompt:
    if extra_summary_context is None:
        extra_summary_context = ExtraSummaryContext()
    combined_session_summaries = "\n\n".join(session_summaries)
    # Render all templates
    template_dir = Path(__file__).parent / "templates" / "session-group-summary"
    system_prompt = load_custom_template(
        template_dir,
        "system-prompt.djt",
        {
            "FOCUS_AREA": extra_summary_context.focus_area,
        },
    )
    summary_example = load_custom_template(template_dir, f"example.md")
    summary_prompt = load_custom_template(
        template_dir,
        "prompt.djt",
        {
            "SESSION_SUMMARIES": combined_session_summaries,
            "SUMMARY_EXAMPLE": summary_example,
            "FOCUS_AREA": extra_summary_context.focus_area,
        },
    )
    return SessionSummaryPrompt(
        summary_prompt=summary_prompt,
        system_prompt=system_prompt,
    )


def generate_session_group_patterns_extraction_prompt(
    session_summaries_str: list[str],
    extra_summary_context: ExtraSummaryContext | None,
) -> PatternsPrompt:
    if extra_summary_context is None:
        extra_summary_context = ExtraSummaryContext()
    combined_session_summaries = "\n\n".join(session_summaries_str)
    template_dir = Path(__file__).parent / "templates" / "patterns_extraction"
    system_prompt = load_custom_template(template_dir, "system-prompt.djt")
    patterns_example = load_custom_template(template_dir, "example.yml")
    patterns_prompt = load_custom_template(
        template_dir,
        "prompt.djt",
        {
            "SESSION_SUMMARIES": combined_session_summaries,
            "PATTERNS_EXTRACTION_EXAMPLE": patterns_example,
            "FOCUS_AREA": extra_summary_context.focus_area,
        },
    )
    return PatternsPrompt(
        patterns_prompt=patterns_prompt,
        system_prompt=system_prompt,
    )


def generate_session_group_patterns_assignment_prompt(
    patterns: RawSessionGroupSummaryPatternsList,
    session_summaries_str: list[str],
    extra_summary_context: ExtraSummaryContext | None,
) -> PatternsPrompt:
    if extra_summary_context is None:
        extra_summary_context = ExtraSummaryContext()
    combined_session_summaries = "\n\n".join(session_summaries_str)
    template_dir = Path(__file__).parent / "templates" / "patterns_assignment"
    system_prompt = load_custom_template(template_dir, "system-prompt.djt")
    patterns_example = load_custom_template(template_dir, "example.yml")
    patterns_prompt = load_custom_template(
        template_dir,
        "prompt.djt",
        {
            "PATTERNS": patterns.model_dump_json(exclude_none=True),
            "SESSION_SUMMARIES": combined_session_summaries,
            "PATTERNS_ASSIGNMENT_EXAMPLE": patterns_example,
            "FOCUS_AREA": extra_summary_context.focus_area,
        },
    )
    return PatternsPrompt(
        patterns_prompt=patterns_prompt,
        system_prompt=system_prompt,
    )


<<<<<<< HEAD
def find_sessions_timestamps(session_ids: list[str], team: Team) -> tuple[datetime, datetime]:
    """Validate that all session IDs exist and belong to the team and return min/max timestamps for the entire list of sessions"""
    replay_events = SessionReplayEvents()
    sessions_found, min_timestamp, max_timestamp = replay_events.sessions_found_with_timestamps(session_ids, team)
    # Check for missing sessions
    if len(sessions_found) != len(session_ids):
        missing_sessions = set(session_ids) - sessions_found
        raise exceptions.ValidationError(
            f"Sessions not found or do not belong to this team: {', '.join(missing_sessions)}"
        )
    # Check for missing timestamps
    if min_timestamp is None or max_timestamp is None:
        raise exceptions.ValidationError(
            f"Failed to get min ({min_timestamp}) or max ({max_timestamp}) timestamps for sessions: {', '.join(session_ids)}"
        )
    return min_timestamp, max_timestamp
=======
def generate_session_group_patterns_combination_prompt(
    patterns_chunks: list[RawSessionGroupSummaryPatternsList],
    extra_summary_context: ExtraSummaryContext | None,
) -> PatternsPrompt:
    if extra_summary_context is None:
        extra_summary_context = ExtraSummaryContext()

    # Serialize all the pattern chunks to inject into the prompt
    patterns_chunks_yaml = []
    for i, chunk in enumerate(patterns_chunks):
        patterns_chunks_yaml.append(f"Patterns chunk #{i+1}:\n\n{chunk.model_dump_json(exclude_none=True)}")
    combined_patterns_chunks = "\n\n---\n\n".join(patterns_chunks_yaml)

    # Render templates
    template_dir = Path(__file__).parent / "templates" / "patterns_combining"
    system_prompt = load_custom_template(template_dir, "system-prompt.djt")
    patterns_example = load_custom_template(template_dir, "example.yml")
    patterns_prompt = load_custom_template(
        template_dir,
        "prompt.djt",
        {
            "PATTERNS_CHUNKS": combined_patterns_chunks,
            "PATTERNS_COMBINING_EXAMPLE": patterns_example,
            "FOCUS_AREA": extra_summary_context.focus_area,
        },
    )
    return PatternsPrompt(
        patterns_prompt=patterns_prompt,
        system_prompt=system_prompt,
    )
>>>>>>> e1350344
<|MERGE_RESOLUTION|>--- conflicted
+++ resolved
@@ -110,24 +110,6 @@
     )
 
 
-<<<<<<< HEAD
-def find_sessions_timestamps(session_ids: list[str], team: Team) -> tuple[datetime, datetime]:
-    """Validate that all session IDs exist and belong to the team and return min/max timestamps for the entire list of sessions"""
-    replay_events = SessionReplayEvents()
-    sessions_found, min_timestamp, max_timestamp = replay_events.sessions_found_with_timestamps(session_ids, team)
-    # Check for missing sessions
-    if len(sessions_found) != len(session_ids):
-        missing_sessions = set(session_ids) - sessions_found
-        raise exceptions.ValidationError(
-            f"Sessions not found or do not belong to this team: {', '.join(missing_sessions)}"
-        )
-    # Check for missing timestamps
-    if min_timestamp is None or max_timestamp is None:
-        raise exceptions.ValidationError(
-            f"Failed to get min ({min_timestamp}) or max ({max_timestamp}) timestamps for sessions: {', '.join(session_ids)}"
-        )
-    return min_timestamp, max_timestamp
-=======
 def generate_session_group_patterns_combination_prompt(
     patterns_chunks: list[RawSessionGroupSummaryPatternsList],
     extra_summary_context: ExtraSummaryContext | None,
@@ -158,4 +140,21 @@
         patterns_prompt=patterns_prompt,
         system_prompt=system_prompt,
     )
->>>>>>> e1350344
+
+
+def find_sessions_timestamps(session_ids: list[str], team: Team) -> tuple[datetime, datetime]:
+    """Validate that all session IDs exist and belong to the team and return min/max timestamps for the entire list of sessions"""
+    replay_events = SessionReplayEvents()
+    sessions_found, min_timestamp, max_timestamp = replay_events.sessions_found_with_timestamps(session_ids, team)
+    # Check for missing sessions
+    if len(sessions_found) != len(session_ids):
+        missing_sessions = set(session_ids) - sessions_found
+        raise exceptions.ValidationError(
+            f"Sessions not found or do not belong to this team: {', '.join(missing_sessions)}"
+        )
+    # Check for missing timestamps
+    if min_timestamp is None or max_timestamp is None:
+        raise exceptions.ValidationError(
+            f"Failed to get min ({min_timestamp}) or max ({max_timestamp}) timestamps for sessions: {', '.join(session_ids)}"
+        )
+    return min_timestamp, max_timestamp