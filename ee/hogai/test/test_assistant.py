from itertools import cycle
from typing import Any, Literal, Optional, cast
from unittest.mock import patch
from uuid import uuid4

from asgiref.sync import async_to_sync
from azure.ai.inference import EmbeddingsClient
from azure.ai.inference.models import EmbeddingsResult, EmbeddingsUsage
from azure.core.credentials import AzureKeyCredential
from django.test import override_settings
from langchain_core import messages
from langchain_core.prompts.chat import ChatPromptValue
from langchain_core.runnables import RunnableConfig, RunnableLambda
from langgraph.errors import GraphRecursionError, NodeInterrupt
from langgraph.graph.state import CompiledStateGraph
from langgraph.types import StateSnapshot
from pydantic import BaseModel

from ee.hogai.django_checkpoint.checkpointer import DjangoCheckpointer
from ee.hogai.graph.funnels.nodes import FunnelsSchemaGeneratorOutput
from ee.hogai.graph.memory import prompts as memory_prompts, prompts as onboarding_prompts
from ee.hogai.graph.retention.nodes import RetentionSchemaGeneratorOutput
from ee.hogai.graph.trends.nodes import TrendsSchemaGeneratorOutput
from ee.hogai.tool import search_documentation
from ee.hogai.utils.tests import FakeChatOpenAI, FakeRunnableLambdaWithTokenCounter
from ee.hogai.utils.types import (
    AssistantMode,
    AssistantNodeName,
    AssistantOutput,
    AssistantState,
    PartialAssistantState,
)
from ee.models.assistant import Conversation, CoreMemory
from posthog.models import Action
from posthog.schema import (
    AssistantEventType,
    AssistantFunnelsEventsNode,
    AssistantFunnelsQuery,
    AssistantHogQLQuery,
    AssistantMessage,
    AssistantRetentionActionsNode,
    AssistantRetentionEventsNode,
    AssistantRetentionFilter,
    AssistantRetentionQuery,
    AssistantToolCall,
    AssistantToolCallMessage,
    AssistantTrendsQuery,
    DashboardFilter,
    FailureMessage,
    HumanMessage,
    MaxDashboardContext,
    MaxInsightContext,
    MaxUIContext,
    ReasoningMessage,
    TrendsQuery,
    VisualizationMessage,
)
from posthog.test.base import ClickhouseTestMixin, NonAtomicBaseTest, _create_event, _create_person

from ..assistant import Assistant
from ..graph import AssistantGraph, InsightsAssistantGraph

title_generator_mock = patch(
    "ee.hogai.graph.title_generator.nodes.TitleGeneratorNode._model",
    return_value=FakeChatOpenAI(responses=[messages.AIMessage(content="Title")]),
)


class TestAssistant(ClickhouseTestMixin, NonAtomicBaseTest):
    CLASS_DATA_LEVEL_SETUP = False
    maxDiff = None

    def setUp(self):
        super().setUp()
        self.conversation = Conversation.objects.create(team=self.team, user=self.user)
        self.core_memory = CoreMemory.objects.create(
            team=self.team,
            text="Initial memory.",
            initial_text="Initial memory.",
            scraping_status=CoreMemory.ScrapingStatus.COMPLETED,
        )

        # Azure embeddings mocks
        self.azure_client_mock = patch(
            "ee.hogai.graph.rag.nodes.get_azure_embeddings_client",
            return_value=EmbeddingsClient(
                endpoint="https://test.services.ai.azure.com/models", credential=AzureKeyCredential("test")
            ),
        ).start()
        self.embed_query_mock = patch(
            "azure.ai.inference.EmbeddingsClient.embed",
            return_value=EmbeddingsResult(
                id="test",
                model="test",
                usage=EmbeddingsUsage(prompt_tokens=1, total_tokens=1),
                data=[],
            ),
        ).start()

        self.checkpointer_patch = patch("ee.hogai.graph.graph.global_checkpointer", new=DjangoCheckpointer())
        self.checkpointer_patch.start()

    def tearDown(self):
        self.checkpointer_patch.stop()
        self.azure_client_mock.stop()
        self.embed_query_mock.stop()
        super().tearDown()

    async def _set_up_onboarding_tests(self):
        await self.core_memory.adelete()
        _create_person(
            distinct_ids=["person1"],
            team=self.team,
        )
        _create_event(
            event="$pageview",
            distinct_id="person1",
            team=self.team,
            properties={"$host": "us.posthog.com"},
        )

    async def _run_assistant_graph(
        self,
        test_graph: Optional[CompiledStateGraph] = None,
        message: Optional[str] = "Hello",
        conversation: Optional[Conversation] = None,
        tool_call_partial_state: Optional[AssistantState | PartialAssistantState] = None,
        is_new_conversation: bool = False,
        mode: AssistantMode = AssistantMode.ASSISTANT,
        contextual_tools: Optional[dict[str, Any]] = None,
        ui_context: Optional[MaxUIContext] = None,
    ) -> tuple[list[tuple[str, Any]], Assistant]:
        # Create assistant instance with our test graph
        assistant = Assistant(
            self.team,
            conversation or self.conversation,
            new_message=HumanMessage(content=message or "Hello", ui_context=ui_context),
            user=self.user,
            is_new_conversation=is_new_conversation,
            tool_call_partial_state=tool_call_partial_state,
            mode=mode,
            contextual_tools=contextual_tools,
        )
        if test_graph:
            assistant._graph = test_graph
        # Capture and parse output of assistant.astream()
        output: list[AssistantOutput] = []
        async for event in assistant.astream():
            output.append(event)
        return output, assistant

    def assertConversationEqual(self, output: list[AssistantOutput], expected_output: list[tuple[Any, Any]]):
        self.assertEqual(len(output), len(expected_output), output)
        for i, ((output_msg_type, output_msg), (expected_msg_type, expected_msg)) in enumerate(
            zip(output, expected_output)
        ):
            if (
                output_msg_type == AssistantEventType.CONVERSATION
                and expected_msg_type == AssistantEventType.CONVERSATION
            ):
                self.assertEqual(output_msg, expected_msg)
            elif output_msg_type == AssistantEventType.MESSAGE and expected_msg_type == AssistantEventType.MESSAGE:
                msg_dict = (
                    expected_msg.model_dump(exclude_none=True) if isinstance(expected_msg, BaseModel) else expected_msg
                )
                self.assertDictContainsSubset(
                    msg_dict,
                    cast(BaseModel, output_msg).model_dump(exclude_none=True),
                    f"Message content mismatch at index {i}",
                )
            else:
                raise ValueError(f"Unexpected message type: {output_msg_type} and {expected_msg_type}")

    def assertStateMessagesEqual(self, messages: list[Any], expected_messages: list[Any]):
        self.assertEqual(len(messages), len(expected_messages))
        for i, (message, expected_message) in enumerate(zip(messages, expected_messages)):
            expected_msg_dict = (
                expected_message.model_dump(exclude_none=True)
                if isinstance(expected_message, BaseModel)
                else expected_message
            )
            msg_dict = message.model_dump(exclude_none=True) if isinstance(message, BaseModel) else message
            self.assertDictContainsSubset(expected_msg_dict, msg_dict, f"Message content mismatch at index {i}")

    @patch(
        "ee.hogai.graph.query_planner.nodes.QueryPlannerNode._get_model",
        return_value=FakeChatOpenAI(
            responses=[
                messages.AIMessage(
                    content="",
                    tool_calls=[
                        {
                            "id": "call_1",
                            "name": "final_answer",
                            "args": {"query_kind": "trends", "plan": "Plan"},
                        }
                    ],
                )
            ]
        ),
    )
    @patch(
        "ee.hogai.graph.query_executor.nodes.QueryExecutorNode.run",
        return_value=PartialAssistantState(
            messages=[AssistantMessage(content="Foobar")],
        ),
    )
    async def test_reasoning_messages_added(self, _mock_query_executor_run, _mock_query_planner_run):
        output, _ = await self._run_assistant_graph(
            InsightsAssistantGraph(self.team, self.user)
            .add_edge(AssistantNodeName.START, AssistantNodeName.QUERY_PLANNER)
            .add_query_planner(
                {
                    "continue": AssistantNodeName.QUERY_PLANNER,
                    "trends": AssistantNodeName.END,
                    "funnel": AssistantNodeName.END,
                    "retention": AssistantNodeName.END,
                    "sql": AssistantNodeName.END,
                    "end": AssistantNodeName.END,
                }
            )
            .compile(),
            conversation=self.conversation,
        )

        # Assert that ReasoningMessages are added
        expected_output = [
            (
                "message",
                HumanMessage(content="Hello").model_dump(exclude_none=True),
            ),
            (
                "message",
                {
                    "type": "ai/reasoning",
                    "content": "Picking relevant events and properties",
                    "substeps": [],
                },
            ),
        ]
        self.assertConversationEqual(output, expected_output)

    @patch(
        "ee.hogai.graph.query_planner.nodes.QueryPlannerNode._get_model",
        return_value=FakeChatOpenAI(
            responses=[
                messages.AIMessage(
                    content="",
                    tool_calls=[
                        {
                            "id": "call_1",
                            "name": "retrieve_entity_properties",
                            "args": {"entity": "session"},
                        }
                    ],
                ),
                messages.AIMessage(
                    content="",
                    tool_calls=[
                        {
                            "id": "call_2",
                            "name": "retrieve_event_properties",
                            "args": {"event_name": "$pageview"},
                        }
                    ],
                ),
                messages.AIMessage(
                    content="",
                    tool_calls=[
                        {
                            "id": "call_3",
                            "name": "retrieve_event_property_values",
                            "args": {"event_name": "purchase", "property_name": "currency"},
                        }
                    ],
                ),
                messages.AIMessage(
                    content="",
                    tool_calls=[
                        {
                            "id": "call_4",
                            "name": "retrieve_entity_property_values",
                            "args": {"entity": "person", "property_name": "country_of_birth"},
                        }
                    ],
                ),
                messages.AIMessage(
                    content="",
                    tool_calls=[
                        {
                            "id": "call_6",
                            "name": "final_answer",
                            "args": {"query_kind": "trends", "plan": "Plan"},
                        }
                    ],
                ),
            ]
        ),
    )
    async def test_reasoning_messages_with_substeps_added(self, _mock_query_planner_run):
        output, _ = await self._run_assistant_graph(
            InsightsAssistantGraph(self.team, self.user)
            .add_edge(AssistantNodeName.START, AssistantNodeName.QUERY_PLANNER)
            .add_query_planner(
                {
                    "continue": AssistantNodeName.QUERY_PLANNER,
                    "trends": AssistantNodeName.END,
                    "funnel": AssistantNodeName.END,
                    "retention": AssistantNodeName.END,
                    "sql": AssistantNodeName.END,
                    "end": AssistantNodeName.END,
                }
            )
            .compile(),
            conversation=self.conversation,
            tool_call_partial_state=PartialAssistantState(root_tool_call_id="foo"),
        )

        # Assert that ReasoningMessages are added
        expected_output = [
            (
                "message",
                HumanMessage(content="Hello").model_dump(exclude_none=True),
            ),
            (
                "message",
                {
                    "type": "ai/reasoning",
                    "content": "Picking relevant events and properties",
                    "substeps": [],
                },
            ),
            (
                "message",
                {
                    "type": "ai/reasoning",
                    "content": "Picking relevant events and properties",
                    "substeps": [
                        "Exploring session properties",
                    ],
                },
            ),
            (
                "message",
                {
                    "type": "ai/reasoning",
                    "content": "Picking relevant events and properties",
                    "substeps": [
                        "Exploring session properties",
                        "Exploring `$pageview` event's properties",
                    ],
                },
            ),
            (
                "message",
                {
                    "type": "ai/reasoning",
                    "content": "Picking relevant events and properties",
                    "substeps": [
                        "Exploring session properties",
                        "Exploring `$pageview` event's properties",
                        "Analyzing `purchase` event's property `currency`",
                    ],
                },
            ),
            (
                "message",
                {
                    "type": "ai/reasoning",
                    "content": "Picking relevant events and properties",
                    "substeps": [
                        "Exploring session properties",
                        "Exploring `$pageview` event's properties",
                        "Analyzing `purchase` event's property `currency`",
                        "Analyzing person property `country_of_birth`",
                    ],
                },
            ),
        ]
        self.assertConversationEqual(output, expected_output)

    async def test_action_reasoning_messages_added(self):
        action = await Action.objects.acreate(team=self.team, name="Marius Tech Tips")

        with patch(
            "ee.hogai.graph.query_planner.nodes.QueryPlannerNode._get_model",
            return_value=FakeChatOpenAI(
                responses=[
                    messages.AIMessage(
                        content="",
                        tool_calls=[
                            {
                                "id": "call_1",
                                "name": "retrieve_action_properties",
                                "args": {"action_id": action.id},
                            }
                        ],
                    ),
                    messages.AIMessage(
                        content="",
                        tool_calls=[
                            {
                                "id": "call_2",
                                "name": "retrieve_action_property_values",
                                "args": {"action_id": action.id, "property_name": "video_name"},
                            }
                        ],
                    ),
                    messages.AIMessage(
                        content="",
                        tool_calls=[
                            {
                                "id": "call_3",
                                "name": "final_answer",
                                "args": {"query_kind": "trends", "plan": "Plan"},
                            }
                        ],
                    ),
                ]
            ),
        ):
            output, _ = await self._run_assistant_graph(
                InsightsAssistantGraph(self.team, self.user)
                .add_edge(AssistantNodeName.START, AssistantNodeName.QUERY_PLANNER)
                .add_query_planner(
                    {
                        "continue": AssistantNodeName.QUERY_PLANNER,
                        "trends": AssistantNodeName.END,
                        "funnel": AssistantNodeName.END,
                        "retention": AssistantNodeName.END,
                        "sql": AssistantNodeName.END,
                        "end": AssistantNodeName.END,
                    }
                )
                .compile(),
                tool_call_partial_state=PartialAssistantState(root_tool_call_id="foo"),
                conversation=self.conversation,
            )

            # Assert that ReasoningMessages are added
            expected_output = [
                (
                    "message",
                    HumanMessage(content="Hello").model_dump(exclude_none=True),
                ),
                (
                    "message",
                    {
                        "type": "ai/reasoning",
                        "content": "Picking relevant events and properties",
                        "substeps": [],
                    },
                ),
                (
                    "message",
                    {
                        "type": "ai/reasoning",
                        "content": "Picking relevant events and properties",
                        "substeps": [
                            "Exploring `Marius Tech Tips` action properties",
                        ],
                    },
                ),
                (
                    "message",
                    {
                        "type": "ai/reasoning",
                        "content": "Picking relevant events and properties",
                        "substeps": [
                            "Exploring `Marius Tech Tips` action properties",
                            "Analyzing `video_name` action property of `Marius Tech Tips`",
                        ],
                    },
                ),
            ]
            self.assertConversationEqual(output, expected_output)

    async def _test_human_in_the_loop(self, insight_type: Literal["trends", "funnel", "retention"]):
        graph = (
            AssistantGraph(self.team, self.user)
            .add_edge(AssistantNodeName.START, AssistantNodeName.ROOT)
            .add_root(
                {
                    "insights": AssistantNodeName.INSIGHTS_SUBGRAPH,
                    "root": AssistantNodeName.ROOT,
                    "end": AssistantNodeName.END,
                }
            )
            .add_insights(AssistantNodeName.ROOT)
            .compile()
        )

        with (
            patch("ee.hogai.graph.root.nodes.RootNode._get_model") as root_mock,
            patch("ee.hogai.graph.query_planner.nodes.QueryPlannerNode._get_model") as planner_mock,
        ):
            config: RunnableConfig = {
                "configurable": {
                    "thread_id": self.conversation.id,
                }
            }

            def root_side_effect(prompt: ChatPromptValue):
                if prompt.messages[-1].type == "tool":
                    return RunnableLambda(lambda _: messages.AIMessage(content="Agent needs help with this query"))

                return messages.AIMessage(
                    content="Okay",
                    tool_calls=[
                        {
                            "id": "1",
                            "name": "create_and_query_insight",
                            "args": {"query_description": "Foobar", "query_kind": insight_type},
                        }
                    ],
                )

            root_mock.return_value = FakeRunnableLambdaWithTokenCounter(root_side_effect)

            # Interrupt the graph
            planner_mock.return_value = FakeChatOpenAI(
                responses=[
                    messages.AIMessage(
                        content="",
                        tool_calls=[
                            {
                                "id": "call_1",
                                "name": "ask_user_for_help",
                                "args": {"request": "Need help with this query"},
                            }
                        ],
                    )
                ]
            )
            output, _ = await self._run_assistant_graph(graph, conversation=self.conversation)
            expected_output = [
                ("message", HumanMessage(content="Hello")),
                ("message", AssistantMessage(content="Okay")),
                ("message", ReasoningMessage(content="Coming up with an insight")),
                ("message", ReasoningMessage(content="Picking relevant events and properties", substeps=[])),
                ("message", AssistantMessage(content="Agent needs help with this query")),
            ]
            self.assertConversationEqual(output, expected_output)
            snapshot: StateSnapshot = await graph.aget_state(config)
            self.assertFalse(snapshot.next)
            self.assertFalse(snapshot.values.get("intermediate_steps"))
            self.assertFalse(snapshot.values["plan"])
            self.assertFalse(snapshot.values["graph_status"])
            self.assertFalse(snapshot.values["root_tool_call_id"])
            self.assertFalse(snapshot.values["root_tool_insight_plan"])
            self.assertFalse(snapshot.values["root_tool_insight_type"])
            self.assertFalse(snapshot.values["root_tool_calls_count"])

    async def test_trends_interrupt_when_asking_for_help(self):
        await self._test_human_in_the_loop("trends")

    async def test_funnels_interrupt_when_asking_for_help(self):
        await self._test_human_in_the_loop("funnel")

    async def test_retention_interrupt_when_asking_for_help(self):
        await self._test_human_in_the_loop("retention")

    async def test_ai_messages_appended_after_interrupt(self):
        with patch("ee.hogai.graph.query_planner.nodes.QueryPlannerNode._get_model") as mock:
            graph = InsightsAssistantGraph(self.team, self.user).compile_full_graph()
            config: RunnableConfig = {
                "configurable": {
                    "thread_id": self.conversation.id,
                }
            }

            def interrupt_graph(_):
                raise NodeInterrupt("test")

            mock.return_value = RunnableLambda(interrupt_graph)
            await self._run_assistant_graph(graph, conversation=self.conversation)
            snapshot: StateSnapshot = await graph.aget_state(config)
            self.assertTrue(snapshot.next)
            self.assertEqual(snapshot.values["graph_status"], "interrupted")
            self.assertIsInstance(snapshot.values["messages"][-1], AssistantMessage)
            self.assertEqual(snapshot.values["messages"][-1].content, "test")

            def interrupt_graph(_):
                snapshot = async_to_sync(graph.aget_state)(config)
                self.assertEqual(snapshot.values["graph_status"], "resumed")
                raise NodeInterrupt("test")

            mock.return_value = RunnableLambda(interrupt_graph)
            await self._run_assistant_graph(graph, conversation=self.conversation)

    async def test_recursion_error_is_handled(self):
        class FakeStream:
            def __init__(self, *args, **kwargs):
                pass

            def __aiter__(self):
                return self

            async def __anext__(self):
                raise GraphRecursionError()

        with patch("langgraph.pregel.Pregel.astream", side_effect=FakeStream):
            output, _ = await self._run_assistant_graph(conversation=self.conversation)
            self.assertEqual(output[0][0], "message")
            self.assertEqual(output[0][1].content, "Hello")
            self.assertEqual(output[1][0], "message")
            self.assertIsInstance(output[1][1], FailureMessage)

    async def test_new_conversation_handles_serialized_conversation(self):
        graph = (
            AssistantGraph(self.team, self.user)
            .add_node(AssistantNodeName.ROOT, lambda _: {"messages": [AssistantMessage(content="Hello")]})
            .add_edge(AssistantNodeName.START, AssistantNodeName.ROOT)
            .add_edge(AssistantNodeName.ROOT, AssistantNodeName.END)
            .compile()
        )
        output, _ = await self._run_assistant_graph(
            graph,
            conversation=self.conversation,
            is_new_conversation=True,
        )
        expected_output = [
            ("conversation", self.conversation),
        ]
        self.assertConversationEqual(output[:1], expected_output)

        output, _ = await self._run_assistant_graph(
            graph,
            conversation=self.conversation,
            is_new_conversation=False,
        )
        self.assertNotEqual(output[0][0], "conversation")

    async def test_async_stream(self):
        graph = (
            AssistantGraph(self.team, self.user)
            .add_node(AssistantNodeName.ROOT, lambda _: {"messages": [AssistantMessage(content="bar")]})
            .add_edge(AssistantNodeName.START, AssistantNodeName.ROOT)
            .add_edge(AssistantNodeName.ROOT, AssistantNodeName.END)
            .compile()
        )
        assistant = Assistant(self.team, self.conversation, user=self.user, new_message=HumanMessage(content="foo"))
        assistant._graph = graph

        expected_output = [
            ("message", HumanMessage(content="foo")),
            ("message", AssistantMessage(content="bar")),
        ]
        actual_output = [message async for message in assistant.astream()]
        self.assertConversationEqual(actual_output, expected_output)

    async def test_async_stream_handles_exceptions(self):
        def node_handler(state):
            raise ValueError()

        graph = (
            AssistantGraph(self.team, self.user)
            .add_node(AssistantNodeName.ROOT, node_handler)
            .add_edge(AssistantNodeName.START, AssistantNodeName.ROOT)
            .add_edge(AssistantNodeName.ROOT, AssistantNodeName.END)
            .compile()
        )
        assistant = Assistant(self.team, self.conversation, user=self.user, new_message=HumanMessage(content="foo"))
        assistant._graph = graph

        expected_output = [
            ("message", HumanMessage(content="foo")),
            ("message", FailureMessage()),
        ]
        actual_output = []
        async for event in assistant.astream():
            actual_output.append(event)
        self.assertConversationEqual(actual_output, expected_output)

    @title_generator_mock
    @patch("ee.hogai.graph.schema_generator.nodes.SchemaGeneratorNode._model")
    @patch("ee.hogai.graph.query_planner.nodes.QueryPlannerNode._get_model")
    @patch("ee.hogai.graph.root.nodes.RootNode._get_model")
    @patch("ee.hogai.graph.memory.nodes.MemoryCollectorNode._model", return_value=messages.AIMessage(content="[Done]"))
    async def test_full_trends_flow(
        self, memory_collector_mock, root_mock, planner_mock, generator_mock, title_generator_mock
    ):
        res1 = FakeRunnableLambdaWithTokenCounter(
            lambda _: messages.AIMessage(
                content="",
                tool_calls=[
                    {
                        "id": "xyz",
                        "name": "create_and_query_insight",
                        "args": {"query_description": "Foobar", "query_kind": "trends"},
                    }
                ],
            )
        )
        res2 = FakeRunnableLambdaWithTokenCounter(
            lambda _: messages.AIMessage(content="The results indicate a great future for you.")
        )
        root_mock.side_effect = cycle([res1, res1, res2, res2])

        planner_mock.return_value = FakeChatOpenAI(
            responses=[
                messages.AIMessage(
                    content="",
                    tool_calls=[
                        {
                            "id": "call_1",
                            "name": "final_answer",
                            "args": {"query_kind": "trends", "plan": "Plan"},
                        }
                    ],
                )
            ]
        )
        query = AssistantTrendsQuery(series=[])
        generator_mock.return_value = RunnableLambda(lambda _: TrendsSchemaGeneratorOutput(query=query))

        # First run
        actual_output, _ = await self._run_assistant_graph(is_new_conversation=True)
        expected_output = [
            ("conversation", self.conversation),
            ("message", HumanMessage(content="Hello")),
            ("message", ReasoningMessage(content="Coming up with an insight")),
            ("message", ReasoningMessage(content="Picking relevant events and properties", substeps=[])),
            ("message", ReasoningMessage(content="Creating trends query")),
            ("message", VisualizationMessage(query="Foobar", answer=query, plan="Plan")),
            ("message", AssistantMessage(content="The results indicate a great future for you.")),
        ]
        self.assertConversationEqual(actual_output, expected_output)
        self.assertEqual(actual_output[1][1].id, actual_output[5][1].initiator)  # viz message must have this id

        # Second run
        actual_output, _ = await self._run_assistant_graph(is_new_conversation=False)
        self.assertConversationEqual(actual_output, expected_output[1:])
        self.assertEqual(actual_output[0][1].id, actual_output[4][1].initiator)

        # Third run
        actual_output, _ = await self._run_assistant_graph(is_new_conversation=False)
        self.assertConversationEqual(actual_output, expected_output[1:])
        self.assertEqual(actual_output[0][1].id, actual_output[4][1].initiator)

    @title_generator_mock
    @patch("ee.hogai.graph.schema_generator.nodes.SchemaGeneratorNode._model")
    @patch("ee.hogai.graph.query_planner.nodes.QueryPlannerNode._get_model")
    @patch("ee.hogai.graph.root.nodes.RootNode._get_model")
    @patch("ee.hogai.graph.memory.nodes.MemoryCollectorNode._model", return_value=messages.AIMessage(content="[Done]"))
    async def test_full_funnel_flow(
        self, memory_collector_mock, root_mock, planner_mock, generator_mock, title_generator_mock
    ):
        res1 = FakeChatOpenAI(
            responses=[
                messages.AIMessage(
                    content="",
                    tool_calls=[
                        {
                            "id": "xyz",
                            "name": "create_and_query_insight",
                            "args": {"query_description": "Foobar", "query_kind": "funnel"},
                        }
                    ],
                )
            ]
        )
        res2 = FakeChatOpenAI(
            responses=[messages.AIMessage(content="The results indicate a great future for you.")],
        )
        root_mock.side_effect = cycle([res1, res1, res2, res2])

        planner_mock.return_value = FakeChatOpenAI(
            responses=[
                messages.AIMessage(
                    content="",
                    tool_calls=[
                        {
                            "id": "call_1",
                            "name": "final_answer",
                            "args": {"query_kind": "funnel", "plan": "Plan"},
                        }
                    ],
                )
            ]
        )
        query = AssistantFunnelsQuery(
            series=[
                AssistantFunnelsEventsNode(event="$pageview"),
                AssistantFunnelsEventsNode(event="$pageleave"),
            ]
        )
        generator_mock.return_value = RunnableLambda(lambda _: FunnelsSchemaGeneratorOutput(query=query))

        # First run
        actual_output, _ = await self._run_assistant_graph(is_new_conversation=True)
        expected_output = [
            ("conversation", self.conversation),
            ("message", HumanMessage(content="Hello")),
            ("message", ReasoningMessage(content="Coming up with an insight")),
            ("message", ReasoningMessage(content="Picking relevant events and properties", substeps=[])),
            ("message", ReasoningMessage(content="Creating funnel query")),
            ("message", VisualizationMessage(query="Foobar", answer=query, plan="Plan")),
            ("message", AssistantMessage(content="The results indicate a great future for you.")),
        ]
        self.assertConversationEqual(actual_output, expected_output)
        self.assertEqual(actual_output[1][1].id, actual_output[5][1].initiator)  # viz message must have this id

        # Second run
        actual_output, _ = await self._run_assistant_graph(is_new_conversation=False)
        self.assertConversationEqual(actual_output, expected_output[1:])
        self.assertEqual(actual_output[0][1].id, actual_output[4][1].initiator)

        # Third run
        actual_output, _ = await self._run_assistant_graph(is_new_conversation=False)
        self.assertConversationEqual(actual_output, expected_output[1:])
        self.assertEqual(actual_output[0][1].id, actual_output[4][1].initiator)

    @title_generator_mock
    @patch("ee.hogai.graph.schema_generator.nodes.SchemaGeneratorNode._model")
    @patch("ee.hogai.graph.query_planner.nodes.QueryPlannerNode._get_model")
    @patch("ee.hogai.graph.root.nodes.RootNode._get_model")
    @patch("ee.hogai.graph.memory.nodes.MemoryCollectorNode._model", return_value=messages.AIMessage(content="[Done]"))
    async def test_full_retention_flow(
        self, memory_collector_mock, root_mock, planner_mock, generator_mock, title_generator_mock
    ):
        action = await Action.objects.acreate(team=self.team, name="Marius Tech Tips")

        res1 = FakeRunnableLambdaWithTokenCounter(
            lambda _: messages.AIMessage(
                content="",
                tool_calls=[
                    {
                        "id": "xyz",
                        "name": "create_and_query_insight",
                        "args": {"query_description": "Foobar", "query_kind": "retention"},
                    }
                ],
            )
        )
        res2 = FakeRunnableLambdaWithTokenCounter(
            lambda _: messages.AIMessage(content="The results indicate a great future for you.")
        )
        root_mock.side_effect = cycle([res1, res1, res2, res2])

        planner_mock.return_value = FakeChatOpenAI(
            responses=[
                messages.AIMessage(
                    content="",
                    tool_calls=[
                        {
                            "id": "call_1",
                            "name": "final_answer",
                            "args": {"query_kind": "retention", "plan": "Plan"},
                        }
                    ],
                )
            ]
        )
        query = AssistantRetentionQuery(
            retentionFilter=AssistantRetentionFilter(
                targetEntity=AssistantRetentionEventsNode(name="$pageview"),
                returningEntity=AssistantRetentionActionsNode(name=action.name, id=action.id),
            )
        )
        generator_mock.return_value = RunnableLambda(lambda _: RetentionSchemaGeneratorOutput(query=query))

        # First run
        actual_output, _ = await self._run_assistant_graph(is_new_conversation=True)
        expected_output = [
            ("conversation", self.conversation),
            ("message", HumanMessage(content="Hello")),
            ("message", ReasoningMessage(content="Coming up with an insight")),
            ("message", ReasoningMessage(content="Picking relevant events and properties", substeps=[])),
            ("message", ReasoningMessage(content="Creating retention query")),
            ("message", VisualizationMessage(query="Foobar", answer=query, plan="Plan")),
            ("message", AssistantMessage(content="The results indicate a great future for you.")),
        ]
        self.assertConversationEqual(actual_output, expected_output)
        self.assertEqual(actual_output[1][1].id, actual_output[5][1].initiator)  # viz message must have this id

        # Second run
        actual_output, _ = await self._run_assistant_graph(is_new_conversation=False)
        self.assertConversationEqual(actual_output, expected_output[1:])
        self.assertEqual(actual_output[0][1].id, actual_output[4][1].initiator)

        # Third run
        actual_output, _ = await self._run_assistant_graph(is_new_conversation=False)
        self.assertConversationEqual(actual_output, expected_output[1:])
        self.assertEqual(actual_output[0][1].id, actual_output[4][1].initiator)

    @patch("ee.hogai.graph.schema_generator.nodes.SchemaGeneratorNode._model")
<<<<<<< HEAD
    @patch("ee.hogai.graph.query_planner.nodes.QueryPlannerNode._get_model")
=======
    @patch("ee.hogai.graph.taxonomy_agent.nodes.TaxonomyAgentPlannerNode._model")
    @patch("ee.hogai.graph.root.nodes.RootNode._get_model")
    @patch("ee.hogai.graph.memory.nodes.MemoryCollectorNode._model", return_value=messages.AIMessage(content="[Done]"))
    async def test_full_sql_flow(
        self, memory_collector_mock, root_mock, planner_mock, generator_mock, title_generator_mock
    ):
        res1 = FakeRunnableLambdaWithTokenCounter(
            lambda _: messages.AIMessage(
                content="",
                tool_calls=[
                    {
                        "id": "xyz",
                        "name": "create_and_query_insight",
                        "args": {"query_description": "Foobar", "query_kind": "sql"},
                    }
                ],
            )
        )
        res2 = FakeRunnableLambdaWithTokenCounter(
            lambda _: messages.AIMessage(content="The results indicate a great future for you.")
        )
        root_mock.side_effect = cycle([res1, res1, res2, res2])

        planner_mock.return_value = RunnableLambda(
            lambda _: messages.AIMessage(
                content="""
                Thought: Done.
                Action:
                ```
                {
                    "action": "final_answer",
                    "action_input": "Plan"
                }
                ```
                """
            )
        )
        query = AssistantHogQLQuery(query="SELECT 1")
        generator_mock.return_value = RunnableLambda(lambda _: query.model_dump())

        # First run
        actual_output, _ = await self._run_assistant_graph(is_new_conversation=True)
        expected_output = [
            ("conversation", self.conversation),
            ("message", HumanMessage(content="Hello")),
            ("message", ReasoningMessage(content="Coming up with an insight")),
            ("message", ReasoningMessage(content="Picking relevant events and properties", substeps=[])),
            ("message", ReasoningMessage(content="Picking relevant events and properties", substeps=[])),
            ("message", ReasoningMessage(content="Creating SQL query")),
            ("message", VisualizationMessage(query="Foobar", answer=query, plan="Plan")),
            ("message", AssistantMessage(content="The results indicate a great future for you.")),
        ]
        self.assertConversationEqual(actual_output, expected_output)
        self.assertEqual(actual_output[1][1].id, actual_output[6][1].initiator)  # viz message must have this id

    @patch("ee.hogai.graph.memory.nodes.MemoryOnboardingEnquiryNode._model")
    @patch("ee.hogai.graph.memory.nodes.MemoryInitializerNode._model")
    async def test_onboarding_flow_accepts_memory(self, model_mock, onboarding_enquiry_model_mock):
        await self._set_up_onboarding_tests()

        # Mock the memory initializer to return a product description
        model_mock.return_value = RunnableLambda(lambda x: "PostHog is a product analytics platform.")

        def mock_response(input_dict):
            input_str = str(input_dict)
            if "You are tasked with gathering information" in input_str:
                return "===What is your target market?"
            return "[Done]"

        onboarding_enquiry_model_mock.return_value = RunnableLambda(mock_response)

        # Create a graph with memory initialization flow
        graph = (
            AssistantGraph(self.team, self.user)
            .add_memory_onboarding(AssistantNodeName.END, AssistantNodeName.END)
            .compile()
        )

        # First run - get the product description
        output, _ = await self._run_assistant_graph(
            graph, is_new_conversation=True, message=onboarding_prompts.ONBOARDING_INITIAL_MESSAGE
        )
        expected_output = [
            ("conversation", self.conversation),
            ("message", HumanMessage(content=onboarding_prompts.ONBOARDING_INITIAL_MESSAGE)),
            (
                "message",
                AssistantMessage(
                    content=memory_prompts.SCRAPING_INITIAL_MESSAGE,
                ),
            ),
            (
                "message",
                AssistantMessage(
                    content=memory_prompts.SCRAPING_SUCCESS_MESSAGE + "PostHog is a product analytics platform."
                ),
            ),
            ("message", AssistantMessage(content=memory_prompts.SCRAPING_VERIFICATION_MESSAGE)),
        ]
        self.assertConversationEqual(output, expected_output)

        # Second run - accept the memory
        output, _ = await self._run_assistant_graph(
            graph,
            message=memory_prompts.SCRAPING_CONFIRMATION_MESSAGE,
            is_new_conversation=False,
        )
        expected_output = [
            ("message", HumanMessage(content=memory_prompts.SCRAPING_CONFIRMATION_MESSAGE)),
            (
                "message",
                AssistantMessage(content="What is your target market?"),
            ),
        ]
        self.assertConversationEqual(output, expected_output)

        # Verify the memory was saved
        core_memory = await CoreMemory.objects.aget(team=self.team)
        self.assertEqual(
            core_memory.initial_text,
            "Question: What does the company do?\nAnswer: PostHog is a product analytics platform.\nQuestion: What is your target market?\nAnswer:",
        )

    @patch("ee.hogai.graph.memory.nodes.MemoryInitializerNode._model")
    @patch("ee.hogai.graph.memory.nodes.MemoryOnboardingEnquiryNode._model")
    async def test_onboarding_flow_rejects_memory(self, onboarding_enquiry_model_mock, model_mock):
        await self._set_up_onboarding_tests()

        # Mock the memory initializer to return a product description
        model_mock.return_value = RunnableLambda(lambda _: "PostHog is a product analytics platform.")
        onboarding_enquiry_model_mock.return_value = RunnableLambda(lambda _: "===What is your target market?")

        # Create a graph with memory initialization flow
        graph = (
            AssistantGraph(self.team, self.user)
            .add_memory_onboarding(AssistantNodeName.END, AssistantNodeName.END)
            .compile()
        )

        # First run - get the product description
        output, _ = await self._run_assistant_graph(
            graph, is_new_conversation=True, message=onboarding_prompts.ONBOARDING_INITIAL_MESSAGE
        )
        expected_output = [
            ("conversation", self.conversation),
            ("message", HumanMessage(content=onboarding_prompts.ONBOARDING_INITIAL_MESSAGE)),
            (
                "message",
                AssistantMessage(
                    content=memory_prompts.SCRAPING_INITIAL_MESSAGE,
                ),
            ),
            (
                "message",
                AssistantMessage(
                    content=memory_prompts.SCRAPING_SUCCESS_MESSAGE + "PostHog is a product analytics platform."
                ),
            ),
            ("message", AssistantMessage(content=memory_prompts.SCRAPING_VERIFICATION_MESSAGE)),
        ]
        self.assertConversationEqual(output, expected_output)

        # Second run - reject the memory
        output, _ = await self._run_assistant_graph(
            graph,
            message=memory_prompts.SCRAPING_REJECTION_MESSAGE,
            is_new_conversation=False,
        )
        expected_output = [
            ("message", HumanMessage(content=memory_prompts.SCRAPING_REJECTION_MESSAGE)),
            (
                "message",
                AssistantMessage(
                    content="What is your target market?",
                ),
            ),
        ]
        self.assertConversationEqual(output, expected_output)

        core_memory = await CoreMemory.objects.aget(team=self.team)
        self.assertEqual(core_memory.initial_text, "Question: What is your target market?\nAnswer:")

    @patch("ee.hogai.graph.memory.nodes.MemoryCollectorNode._model")
    async def test_memory_collector_flow(self, model_mock):
        # Create a graph with just memory collection
        graph = (
            AssistantGraph(self.team, self.user)
            .add_memory_collector(AssistantNodeName.END)
            .add_memory_collector_tools()
            .compile()
        )

        # Mock the memory collector to first analyze and then append memory
        def memory_collector_side_effect(prompt):
            prompt_messages = prompt.to_messages()
            if len(prompt_messages) == 2:  # First run
                return messages.AIMessage(
                    content="Let me analyze that.",
                    tool_calls=[
                        {
                            "id": "1",
                            "name": "core_memory_append",
                            "args": {"memory_content": "The product uses a subscription model."},
                        }
                    ],
                )
            else:  # Second run
                return messages.AIMessage(content="Processing complete. [Done]")

        model_mock.return_value = RunnableLambda(memory_collector_side_effect)

        # First run - analyze and append memory
        output, _ = await self._run_assistant_graph(
            graph,
            message="We use a subscription model",
            is_new_conversation=True,
        )
        expected_output = [
            ("conversation", self.conversation),
            ("message", HumanMessage(content="We use a subscription model")),
        ]
        self.assertConversationEqual(output, expected_output)

        # Verify memory was appended
        await self.core_memory.arefresh_from_db()
        self.assertIn("The product uses a subscription model.", self.core_memory.text)

    @title_generator_mock
    @patch("ee.hogai.graph.schema_generator.nodes.SchemaGeneratorNode._model")
    @patch("ee.hogai.graph.taxonomy_agent.nodes.TaxonomyAgentPlannerNode._model")
    @patch("ee.hogai.graph.root.nodes.RootNode._get_model")
    @patch("ee.hogai.graph.memory.nodes.MemoryCollectorNode._model", return_value=messages.AIMessage(content="[Done]"))
    async def test_exits_infinite_loop_after_fourth_attempt(
        self, memory_collector_mock, get_model_mock, planner_mock, generator_mock, title_node_mock
    ):
        """Test that the assistant exits an infinite loop of tool calls after the 4th attempt."""

        # Track number of attempts
        attempts = 0

        # Mock the root node to keep making tool calls until 4th attempt
        def make_tool_call(_):
            nonlocal attempts
            attempts += 1
            if attempts <= 4:
                return messages.AIMessage(
                    content="",
                    tool_calls=[
                        {
                            "id": str(uuid4()),
                            "name": "create_and_query_insight",
                            "args": {"query_description": "Foobar", "query_kind": "trends"},
                        }
                    ],
                )
            return messages.AIMessage(content="No more tool calls after 4th attempt")

        get_model_mock.return_value = FakeRunnableLambdaWithTokenCounter(make_tool_call)
        planner_mock.return_value = RunnableLambda(
            lambda _: messages.AIMessage(
                content="""
                Thought: Done.
                Action:
                ```
                {
                    "action": "final_answer",
                    "action_input": "Plan"
                }
                ```
                """
            )
        )
        query = AssistantTrendsQuery(series=[])
        generator_mock.return_value = RunnableLambda(lambda _: TrendsSchemaGeneratorOutput(query=query))

        # Create a graph that only uses the root node
        graph = AssistantGraph(self.team, self.user).compile_full_graph()

        # Run the assistant and capture output
        output, _ = await self._run_assistant_graph(graph)

        # Verify the last message doesn't contain any tool calls and has our expected content
        last_message = output[-1][1]
        self.assertNotIn("tool_calls", last_message, "The final message should not contain any tool calls")
        self.assertEqual(
            last_message.content,
            "No more tool calls after 4th attempt",
            "Final message should indicate no more tool calls",
        )

    async def test_conversation_is_locked_when_generating(self):
        graph = (
            AssistantGraph(self.team, self.user)
            .add_edge(AssistantNodeName.START, AssistantNodeName.ROOT)
            .add_root({"root": AssistantNodeName.ROOT, "end": AssistantNodeName.END})
            .compile()
        )
        self.assertEqual(self.conversation.status, Conversation.Status.IDLE)
        with patch("ee.hogai.graph.root.nodes.RootNode._get_model") as root_mock:

            def assert_lock_status(_):
                self.conversation.refresh_from_db()
                self.assertEqual(self.conversation.status, Conversation.Status.IN_PROGRESS)
                return messages.AIMessage(content="")

            root_mock.return_value = FakeRunnableLambdaWithTokenCounter(assert_lock_status)
            await self._run_assistant_graph(graph)
            await self.conversation.arefresh_from_db()
            self.assertEqual(self.conversation.status, Conversation.Status.IDLE)

    async def test_conversation_saves_state_after_cancellation(self):
        graph = (
            AssistantGraph(self.team, self.user)
            .add_edge(AssistantNodeName.START, AssistantNodeName.ROOT)
            .add_root({"root": AssistantNodeName.ROOT, "end": AssistantNodeName.END})
            .compile()
        )

        self.assertEqual(self.conversation.status, Conversation.Status.IDLE)
        with (
            patch("ee.hogai.graph.root.nodes.RootNode._get_model") as root_mock,
            patch("ee.hogai.graph.root.nodes.RootNodeTools.run") as root_tool_mock,
        ):

            def assert_lock_status(_):
                self.conversation.status = Conversation.Status.CANCELING
                self.conversation.save()
                return messages.AIMessage(
                    content="",
                    tool_calls=[
                        {
                            "id": "1",
                            "name": "create_and_query_insight",
                            "args": {"query_description": "Foobar", "query_kind": "trends"},
                        }
                    ],
                )

            root_mock.return_value = FakeRunnableLambdaWithTokenCounter(assert_lock_status)
            await self._run_assistant_graph(graph)
            snapshot = await graph.aget_state({"configurable": {"thread_id": str(self.conversation.id)}})
            self.assertEqual(snapshot.next, (AssistantNodeName.ROOT_TOOLS,))
            self.assertEqual(snapshot.values["messages"][-1].content, "")
            root_tool_mock.assert_not_called()

        with patch("ee.hogai.graph.root.nodes.RootNode._get_model") as root_mock:
            # The graph must start from the root node despite being cancelled on the root tools node.
            root_mock.return_value = FakeRunnableLambdaWithTokenCounter(
                lambda _: messages.AIMessage(content="Finished")
            )
            expected_output = [
                ("message", HumanMessage(content="Hello")),
                ("message", AssistantMessage(content="Finished")),
            ]
            actual_output, _ = await self._run_assistant_graph(graph)
            self.assertConversationEqual(actual_output, expected_output)

    @override_settings(INKEEP_API_KEY="test")
    @patch("ee.hogai.graph.root.nodes.RootNode._get_model")
    @patch("ee.hogai.graph.inkeep_docs.nodes.InkeepDocsNode._get_model")
    async def test_inkeep_docs_basic_search(self, inkeep_docs_model_mock, root_model_mock):
        """Test basic documentation search functionality using Inkeep."""
        graph = (
            AssistantGraph(self.team, self.user)
            .add_edge(AssistantNodeName.START, AssistantNodeName.ROOT)
            .add_root(
                {
                    "search_documentation": AssistantNodeName.INKEEP_DOCS,
                    "root": AssistantNodeName.ROOT,
                    "end": AssistantNodeName.END,
                }
            )
            .add_inkeep_docs()
            .compile()
        )

        root_model_mock.return_value = FakeChatOpenAI(
            responses=[
                messages.AIMessage(
                    content="", tool_calls=[{"name": search_documentation.__name__, "id": "1", "args": {}}]
                )
            ]
        )
        inkeep_docs_model_mock.return_value = FakeChatOpenAI(
            responses=[messages.AIMessage(content="Here's what I found in the docs...")]
        )
        output, _ = await self._run_assistant_graph(graph, message="How do I use feature flags?")

        self.assertConversationEqual(
            output,
            [
                ("message", HumanMessage(content="How do I use feature flags?")),
                ("message", ReasoningMessage(content="Checking PostHog docs")),
                ("message", AssistantMessage(content="Here's what I found in the docs...")),
            ],
        )

    @title_generator_mock
    @patch("ee.hogai.graph.schema_generator.nodes.SchemaGeneratorNode._model")
    @patch("ee.hogai.graph.taxonomy_agent.nodes.TaxonomyAgentPlannerNode._model")
>>>>>>> 98139637
    @patch("ee.hogai.graph.query_executor.nodes.QueryExecutorNode.run")
    async def test_insights_tool_mode_flow(self, query_executor_mock, planner_mock, generator_mock):
        """Test that the insights tool mode works correctly."""
        query = AssistantTrendsQuery(series=[])
        tool_call_id = str(uuid4())
        tool_call_state = AssistantState(
            root_tool_call_id=tool_call_id,
            root_tool_insight_plan="Foobar",
            root_tool_insight_type="trends",
            messages=[],
        )

        planner_mock.return_value = FakeChatOpenAI(
            responses=[
                messages.AIMessage(
                    content="",
                    tool_calls=[
                        {
                            "id": "call_1",
                            "name": "final_answer",
                            "args": {"query_kind": "trends", "plan": "Plan"},
                        }
                    ],
                )
            ]
        )
        generator_mock.return_value = RunnableLambda(lambda _: TrendsSchemaGeneratorOutput(query=query))
        query_executor_mock.return_value = RunnableLambda(
            lambda _: PartialAssistantState(
                messages=[
                    AssistantToolCallMessage(
                        content="The results indicate a great future for you.", tool_call_id=tool_call_id
                    )
                ]
            )
        )
        # Run in insights tool mode
        output, _ = await self._run_assistant_graph(
            conversation=self.conversation,
            is_new_conversation=False,
            message=None,
            mode=AssistantMode.INSIGHTS_TOOL,
            tool_call_partial_state=tool_call_state,
        )

        expected_output = [
            ("message", ReasoningMessage(content="Picking relevant events and properties", substeps=[])),
            ("message", ReasoningMessage(content="Creating trends query")),
            ("message", VisualizationMessage(query="Foobar", answer=query, plan="Plan")),
            (
                "message",
                AssistantToolCallMessage(
                    content="The results indicate a great future for you.", tool_call_id=tool_call_id
                ),
            ),
        ]
        self.assertConversationEqual(output, expected_output)

    @patch("ee.hogai.graph.title_generator.nodes.TitleGeneratorNode._model")
    async def test_conversation_metadata_updated(self, title_generator_model_mock):
        """Test that metadata (title, created_at, updated_at) is generated and set for a new conversation."""
        # Create a test graph with only the title generator node
        graph = AssistantGraph(self.team, self.user).add_title_generator().compile()
        initial_updated_at = self.conversation.updated_at
        initial_created_at = self.conversation.created_at

        self.assertIsNone(self.conversation.title)

        # Mock the title generator to return "Generated Conversation Title"
        title_generator_model_mock.return_value = FakeChatOpenAI(
            responses=[messages.AIMessage(content="Generated Conversation Title")]
        )

        # Run the assistant
        await self._run_assistant_graph(
            graph,
            message="This is the first message in the conversation",
            is_new_conversation=True,
        )

        # Assert the conversation doesn't have a title yet
        await self.conversation.arefresh_from_db()
        # Verify the title has been set
        self.assertEqual(self.conversation.title, "Generated Conversation Title")
        assert self.conversation.updated_at is not None
        assert initial_updated_at is not None
        self.assertGreater(self.conversation.updated_at, initial_updated_at)
        self.assertEqual(self.conversation.created_at, initial_created_at)

    async def test_merges_messages_with_same_id(self):
        """Test that messages with the same ID are merged into one."""
        message_id = str(uuid4())

        # Create a simple graph that will return messages with the same ID but different content
        first_content = "First version of message"
        updated_content = "Updated version of message"

        class MessageUpdatingNode:
            def __init__(self):
                self.call_count = 0

            def __call__(self, state):
                self.call_count += 1
                content = first_content if self.call_count == 1 else updated_content
                return {"messages": [AssistantMessage(id=message_id, content=content)]}

        updater = MessageUpdatingNode()
        graph = (
            AssistantGraph(self.team, self.user)
            .add_node(AssistantNodeName.ROOT, updater)
            .add_edge(AssistantNodeName.START, AssistantNodeName.ROOT)
            .add_edge(AssistantNodeName.ROOT, AssistantNodeName.END)
            .compile()
        )
        config = {"configurable": {"thread_id": self.conversation.id}}

        # First run should add the message with initial content
        output, _ = await self._run_assistant_graph(graph, conversation=self.conversation)
        self.assertEqual(len(output), 2)  # Human message + AI message
        self.assertEqual(output[1][1].id, message_id)
        self.assertEqual(output[1][1].content, first_content)

        # Second run should update the message with new content
        output, _ = await self._run_assistant_graph(graph, conversation=self.conversation)
        self.assertEqual(len(output), 2)  # Human message + AI message
        self.assertEqual(output[1][1].id, message_id)
        self.assertEqual(output[1][1].content, updated_content)

        # Verify the message was actually replaced, not duplicated
        snapshot = await graph.aget_state(config)
        messages = snapshot.values["messages"]

        # Count messages with our test ID
        messages_with_id = [msg for msg in messages if msg.id == message_id]
        self.assertEqual(len(messages_with_id), 1, "There should be exactly one message with the test ID")
        self.assertEqual(
            messages_with_id[0].content,
            updated_content,
            "The merged message should have the content of the last message",
        )

    async def test_assistant_filters_messages_correctly(self):
        """Test that the Assistant class correctly filters messages based on should_output_assistant_message."""

        output_messages = [
            # Should be output (has content)
            (AssistantMessage(content="This message has content", id="1"), True),
            # Should be filtered out (empty content)
            (AssistantMessage(content="", id="2"), False),
            # Should be output (has UI payload)
            (
                AssistantToolCallMessage(
                    content="Tool result", tool_call_id="123", id="3", ui_payload={"some": "data"}
                ),
                True,
            ),
            # Should be filtered out (no UI payload)
            (AssistantToolCallMessage(content="Tool result", tool_call_id="456", id="4", ui_payload=None), False),
        ]

        for test_message, expected_in_output in output_messages:
            # Create a simple graph that produces different message types to test filtering
            class MessageFilteringNode:
                def __init__(self, message_to_return):
                    self.message_to_return = message_to_return

                def __call__(self, *args, **kwargs):
                    # Return a set of messages that should be filtered differently
                    return PartialAssistantState(messages=[self.message_to_return])

            # Create a graph with our test node
            graph = (
                AssistantGraph(self.team, self.user)
                .add_node(AssistantNodeName.ROOT, MessageFilteringNode(test_message))
                .add_edge(AssistantNodeName.START, AssistantNodeName.ROOT)
                .add_edge(AssistantNodeName.ROOT, AssistantNodeName.END)
                .compile()
            )

            # Run the assistant and capture output
            output, _ = await self._run_assistant_graph(graph, conversation=self.conversation)
            expected_output: list = [
                ("message", HumanMessage(content="Hello")),
            ]

            if expected_in_output:
                expected_output.append(("message", test_message))

            self.assertConversationEqual(output, expected_output)

    async def test_ui_context_persists_through_conversation_retrieval(self):
        """Test that ui_context persists when retrieving conversation state across multiple runs."""

        # Create a simple graph that just returns the initial state
        def return_initial_state(state):
            return {"messages": [AssistantMessage(content="Response from assistant")]}

        graph = (
            AssistantGraph(self.team, self.user)
            .add_node(AssistantNodeName.ROOT, return_initial_state)
            .add_edge(AssistantNodeName.START, AssistantNodeName.ROOT)
            .add_edge(AssistantNodeName.ROOT, AssistantNodeName.END)
            .compile()
        )

        # Test ui_context with multiple fields
        ui_context = MaxUIContext(
            dashboards=[
                MaxDashboardContext(
                    id="1",
                    filters=DashboardFilter(),
                    insights=[MaxInsightContext(id="1", query=TrendsQuery(series=[]))],
                )
            ],
            insights=[MaxInsightContext(id="2", query=TrendsQuery(series=[]))],
        )

        # First run: Create assistant with ui_context
        output1, assistant1 = await self._run_assistant_graph(
            test_graph=graph,
            message="First message",
            conversation=self.conversation,
            ui_context=ui_context,
        )

        ui_context_2 = MaxUIContext(insights=[MaxInsightContext(id="3", query=TrendsQuery(series=[]))])

        # Second run: Create another assistant with the same conversation (simulating retrieval)
        output2, assistant2 = await self._run_assistant_graph(
            test_graph=graph,
            message="Second message",
            conversation=self.conversation,
            ui_context=ui_context_2,  # Different ui_context
        )

        # Get the final state
        config2 = assistant2._get_config()
        state2 = await assistant2._graph.aget_state(config2)
        stored_messages2 = state2.values["messages"]

        # Find all human messages in the final stored messages
        human_messages = [msg for msg in stored_messages2 if isinstance(msg, HumanMessage)]
        self.assertEqual(len(human_messages), 2, "Should have exactly two human messages")

        first_message = human_messages[0]
        self.assertEqual(first_message.ui_context, ui_context)

        # Check second message has new ui_context
        second_message = human_messages[1]
        self.assertEqual(second_message.ui_context, ui_context_2)

    @patch("ee.hogai.graph.query_executor.nodes.QueryExecutorNode.run")
    @patch("ee.hogai.graph.schema_generator.nodes.SchemaGeneratorNode._model")
    @patch("ee.hogai.graph.query_planner.nodes.QueryPlannerNode._get_model")
    @patch("ee.hogai.graph.rag.nodes.InsightRagContextNode.run")
    @patch("ee.hogai.graph.root.nodes.RootNode._get_model")
    async def test_create_and_query_insight_contextual_tool(
        self, root_mock, rag_mock, planner_mock, generator_mock, query_executor_mock
    ):
        def root_side_effect(prompt: ChatPromptValue):
            if prompt.messages[-1].type == "tool":
                return RunnableLambda(lambda _: messages.AIMessage(content="Everything is fine"))

            return messages.AIMessage(
                content="",
                tool_calls=[
                    {
                        "id": "xyz",
                        "name": "create_and_query_insight",
                        "args": {"query_description": "Foobar", "query_kind": "trends"},
                    }
                ],
            )

        root_mock.return_value = FakeRunnableLambdaWithTokenCounter(root_side_effect)
        rag_mock.return_value = PartialAssistantState(
            rag_context="",
        )

        planner_mock.return_value = FakeChatOpenAI(
            responses=[
                messages.AIMessage(
                    content="",
                    tool_calls=[
                        {
                            "id": "call_1",
                            "name": "final_answer",
                            "args": {"query_kind": "trends", "plan": "Plan"},
                        }
                    ],
                )
            ]
        )
        query = AssistantTrendsQuery(series=[])
        generator_mock.return_value = RunnableLambda(lambda _: TrendsSchemaGeneratorOutput(query=query))

        query_executor_mock.return_value = PartialAssistantState(
            messages=[
                AssistantToolCallMessage(content="The results indicate a great future for you.", tool_call_id="xyz")
            ],
        )

        output, assistant = await self._run_assistant_graph(
            test_graph=AssistantGraph(self.team, self.user)
            .add_edge(AssistantNodeName.START, AssistantNodeName.ROOT)
            .add_root(
                {
                    "root": AssistantNodeName.ROOT,
                    "insights": AssistantNodeName.INSIGHTS_SUBGRAPH,
                    "end": AssistantNodeName.END,
                }
            )
            .add_insights()
            .compile(),
            conversation=self.conversation,
            is_new_conversation=True,
            message=None,
            mode=AssistantMode.ASSISTANT,
            contextual_tools={"create_and_query_insight": {"current_query": "query"}},
        )

        expected_output = [
            ("conversation", self.conversation),
            ("message", HumanMessage(content="Hello")),
            ("message", ReasoningMessage(content="Coming up with an insight")),
            ("message", ReasoningMessage(content="Picking relevant events and properties", substeps=[])),
            ("message", ReasoningMessage(content="Creating trends query")),
            ("message", VisualizationMessage(query="Foobar", answer=query, plan="Plan")),
            (
                "message",
                AssistantToolCallMessage(
                    content="The results indicate a great future for you.",
                    tool_call_id="xyz",
                    ui_payload={"create_and_query_insight": query.model_dump()},
                    visible=False,
                ),
            ),
            ("message", AssistantMessage(content="Everything is fine")),
        ]
        self.assertConversationEqual(output, expected_output)

        snapshot = await assistant._graph.aget_state(assistant._get_config())
        state = AssistantState.model_validate(snapshot.values)
        expected_state_messages = [
            HumanMessage(content="Hello"),
            AssistantMessage(
                content="",
                tool_calls=[
                    AssistantToolCall(
                        id="xyz",
                        name="create_and_query_insight",
                        args={"query_description": "Foobar", "query_kind": "trends"},
                    )
                ],
            ),
            VisualizationMessage(query="Foobar", answer=query, plan="Plan"),
            AssistantToolCallMessage(
                content="The results indicate a great future for you.",
                tool_call_id="xyz",
                ui_payload={"create_and_query_insight": query.model_dump()},
                visible=False,
            ),
            AssistantMessage(content="Everything is fine"),
        ]
        self.assertStateMessagesEqual(state.messages, expected_state_messages)

    # Tests for ainvoke method
    async def test_ainvoke_basic_functionality(self):
        """Test ainvoke returns all messages at once without streaming."""
        graph = (
            AssistantGraph(self.team, self.user)
            .add_node(AssistantNodeName.ROOT, lambda _: {"messages": [AssistantMessage(content="Response")]})
            .add_edge(AssistantNodeName.START, AssistantNodeName.ROOT)
            .add_edge(AssistantNodeName.ROOT, AssistantNodeName.END)
            .compile()
        )

        assistant = Assistant(
            self.team,
            self.conversation,
            user=self.user,
            new_message=HumanMessage(content="Test"),
            mode=AssistantMode.INSIGHTS_TOOL,
        )
        assistant._graph = graph

        result = await assistant.ainvoke()

        # Should return list of tuples with correct structure
        self.assertIsInstance(result, list)
        self.assertEqual(len(result), 1)
        item = result[0]
        # Check structure of each result
        self.assertIsInstance(item, tuple)
        self.assertEqual(len(item), 2)
        self.assertEqual(item[0], AssistantEventType.MESSAGE)
        self.assertIsInstance(item[1], AssistantMessage)
        self.assertEqual(item[1].content, "Response")

    def test_chunk_reasoning_headline(self):
        """Test _chunk_reasoning_headline method with various scenarios."""
        assistant = Assistant(self.team, self.conversation, new_message=HumanMessage(content="Hello"), user=self.user)

        # Test 1: Start of headline - should return None and start chunking
        reasoning = {"summary": [{"text": "**Analyzing user data"}]}
        result = assistant._chunk_reasoning_headline(reasoning)
        self.assertIsNone(result)
        self.assertEqual(assistant._reasoning_headline_chunk, "Analyzing user data")
        self.assertIsNone(assistant._last_reasoning_headline)

        # Test 2: Continue headline - should return None and continue chunking
        reasoning = {"summary": [{"text": " to find patterns"}]}
        result = assistant._chunk_reasoning_headline(reasoning)
        self.assertIsNone(result)
        self.assertEqual(assistant._reasoning_headline_chunk, "Analyzing user data to find patterns")
        self.assertIsNone(assistant._last_reasoning_headline)

        # Test 3: End of headline - should return complete headline and reset
        reasoning = {"summary": [{"text": " and insights**"}]}
        result = assistant._chunk_reasoning_headline(reasoning)
        self.assertEqual(result, "Analyzing user data to find patterns and insights")
        self.assertIsNone(assistant._reasoning_headline_chunk)
        self.assertEqual(assistant._last_reasoning_headline, "Analyzing user data to find patterns and insights")

        # Test 4: Complete headline in one chunk - should return complete headline immediately
        assistant._reasoning_headline_chunk = None
        assistant._last_reasoning_headline = None
        reasoning = {"summary": [{"text": "**Complete headline in one chunk**"}]}
        result = assistant._chunk_reasoning_headline(reasoning)
        self.assertEqual(result, "Complete headline in one chunk")
        self.assertIsNone(assistant._reasoning_headline_chunk)
        self.assertEqual(assistant._last_reasoning_headline, "Complete headline in one chunk")

        # Test 5: Malformed reasoning - missing summary key
        assistant._reasoning_headline_chunk = "Some partial text"
        reasoning = {}
        result = assistant._chunk_reasoning_headline(reasoning)
        self.assertIsNone(result)
        self.assertIsNone(assistant._reasoning_headline_chunk)  # Should reset on error

        # Test 6: Malformed reasoning - empty summary array
        assistant._reasoning_headline_chunk = "Some partial text"
        reasoning = {"summary": []}
        result = assistant._chunk_reasoning_headline(reasoning)
        self.assertIsNone(result)
        self.assertIsNone(assistant._reasoning_headline_chunk)  # Should reset on error

        # Test 7: Malformed reasoning - missing text key
        assistant._reasoning_headline_chunk = "Some partial text"
        reasoning = {"summary": [{}]}
        result = assistant._chunk_reasoning_headline(reasoning)
        self.assertIsNone(result)
        self.assertIsNone(assistant._reasoning_headline_chunk)  # Should reset on error

        # Test 8: No bold markers in text - should return None
        assistant._reasoning_headline_chunk = None
        reasoning = {"summary": [{"text": "Regular text without bold markers"}]}
        result = assistant._chunk_reasoning_headline(reasoning)
        self.assertIsNone(result)
        self.assertIsNone(assistant._reasoning_headline_chunk)

        # Test 9: Empty text content
        assistant._reasoning_headline_chunk = None
        reasoning = {"summary": [{"text": ""}]}
        result = assistant._chunk_reasoning_headline(reasoning)
        self.assertIsNone(result)
        self.assertIsNone(assistant._reasoning_headline_chunk)

        # Test 10: Only bold markers, no content
        assistant._reasoning_headline_chunk = None
        reasoning = {"summary": [{"text": "****"}]}
        result = assistant._chunk_reasoning_headline(reasoning)
        self.assertEqual(result, "")  # Should return empty headline
        self.assertIsNone(assistant._reasoning_headline_chunk)
        self.assertEqual(assistant._last_reasoning_headline, "")<|MERGE_RESOLUTION|>--- conflicted
+++ resolved
@@ -884,11 +884,9 @@
         self.assertConversationEqual(actual_output, expected_output[1:])
         self.assertEqual(actual_output[0][1].id, actual_output[4][1].initiator)
 
+    @title_generator_mock
     @patch("ee.hogai.graph.schema_generator.nodes.SchemaGeneratorNode._model")
-<<<<<<< HEAD
     @patch("ee.hogai.graph.query_planner.nodes.QueryPlannerNode._get_model")
-=======
-    @patch("ee.hogai.graph.taxonomy_agent.nodes.TaxonomyAgentPlannerNode._model")
     @patch("ee.hogai.graph.root.nodes.RootNode._get_model")
     @patch("ee.hogai.graph.memory.nodes.MemoryCollectorNode._model", return_value=messages.AIMessage(content="[Done]"))
     async def test_full_sql_flow(
@@ -913,16 +911,15 @@
 
         planner_mock.return_value = RunnableLambda(
             lambda _: messages.AIMessage(
-                content="""
-                Thought: Done.
-                Action:
-                ```
-                {
-                    "action": "final_answer",
-                    "action_input": "Plan"
-                }
-                ```
-                """
+                content="",
+                tool_calls=[
+                    {
+                        "id": "call_1",
+                        "name": "final_answer",
+                        "args": {"query_kind": "sql", "plan": "Plan"},
+                    }
+                ],
+                response_metadata={"id": "call_1"},
             )
         )
         query = AssistantHogQLQuery(query="SELECT 1")
@@ -934,7 +931,6 @@
             ("conversation", self.conversation),
             ("message", HumanMessage(content="Hello")),
             ("message", ReasoningMessage(content="Coming up with an insight")),
-            ("message", ReasoningMessage(content="Picking relevant events and properties", substeps=[])),
             ("message", ReasoningMessage(content="Picking relevant events and properties", substeps=[])),
             ("message", ReasoningMessage(content="Creating SQL query")),
             ("message", VisualizationMessage(query="Foobar", answer=query, plan="Plan")),
@@ -1117,7 +1113,7 @@
 
     @title_generator_mock
     @patch("ee.hogai.graph.schema_generator.nodes.SchemaGeneratorNode._model")
-    @patch("ee.hogai.graph.taxonomy_agent.nodes.TaxonomyAgentPlannerNode._model")
+    @patch("ee.hogai.graph.query_planner.nodes.QueryPlannerNode._get_model")
     @patch("ee.hogai.graph.root.nodes.RootNode._get_model")
     @patch("ee.hogai.graph.memory.nodes.MemoryCollectorNode._model", return_value=messages.AIMessage(content="[Done]"))
     async def test_exits_infinite_loop_after_fourth_attempt(
@@ -1148,16 +1144,15 @@
         get_model_mock.return_value = FakeRunnableLambdaWithTokenCounter(make_tool_call)
         planner_mock.return_value = RunnableLambda(
             lambda _: messages.AIMessage(
-                content="""
-                Thought: Done.
-                Action:
-                ```
-                {
-                    "action": "final_answer",
-                    "action_input": "Plan"
-                }
-                ```
-                """
+                content="",
+                tool_calls=[
+                    {
+                        "id": "call_1",
+                        "name": "final_answer",
+                        "args": {"query_kind": "trends", "plan": "Plan"},
+                    }
+                ],
+                response_metadata={"id": "call_1"},
             )
         )
         query = AssistantTrendsQuery(series=[])
@@ -1287,10 +1282,11 @@
 
     @title_generator_mock
     @patch("ee.hogai.graph.schema_generator.nodes.SchemaGeneratorNode._model")
-    @patch("ee.hogai.graph.taxonomy_agent.nodes.TaxonomyAgentPlannerNode._model")
->>>>>>> 98139637
+    @patch("ee.hogai.graph.query_planner.nodes.QueryPlannerNode._get_model")
     @patch("ee.hogai.graph.query_executor.nodes.QueryExecutorNode.run")
-    async def test_insights_tool_mode_flow(self, query_executor_mock, planner_mock, generator_mock):
+    async def test_insights_tool_mode_flow(
+        self, query_executor_mock, planner_mock, generator_mock, title_generator_mock
+    ):
         """Test that the insights tool mode works correctly."""
         query = AssistantTrendsQuery(series=[])
         tool_call_id = str(uuid4())
