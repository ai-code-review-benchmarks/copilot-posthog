import json
from itertools import cycle
from typing import Any, Literal, Optional, cast
from unittest.mock import patch
from uuid import uuid4

import pytest
from azure.ai.inference import EmbeddingsClient
from azure.ai.inference.models import EmbeddingsResult, EmbeddingsUsage
from azure.core.credentials import AzureKeyCredential
from django.test import override_settings
from langchain_core import messages
from langchain_core.prompts.chat import ChatPromptValue
from langchain_core.runnables import RunnableConfig, RunnableLambda
from langgraph.errors import GraphRecursionError, NodeInterrupt
from langgraph.graph.state import CompiledStateGraph
from langgraph.types import StateSnapshot
from pydantic import BaseModel

from ee.hogai.api.serializers import ConversationMinimalSerializer
from ee.hogai.graph.funnels.nodes import FunnelsSchemaGeneratorOutput
from ee.hogai.graph.memory import prompts as memory_prompts, prompts as onboarding_prompts
from ee.hogai.graph.retention.nodes import RetentionSchemaGeneratorOutput
from ee.hogai.tool import search_documentation
from ee.hogai.graph.trends.nodes import TrendsSchemaGeneratorOutput
from ee.hogai.utils.tests import FakeChatOpenAI, FakeRunnableLambdaWithTokenCounter
from ee.hogai.utils.types import AssistantMode, AssistantNodeName, AssistantState, PartialAssistantState
from ee.models.assistant import Conversation, CoreMemory
from posthog.models import Action
from posthog.schema import (
    AssistantFunnelsEventsNode,
    AssistantFunnelsQuery,
    AssistantHogQLQuery,
    AssistantMessage,
    AssistantRetentionActionsNode,
    AssistantRetentionEventsNode,
    AssistantRetentionFilter,
    AssistantRetentionQuery,
    AssistantToolCall,
    AssistantToolCallMessage,
    AssistantTrendsQuery,
    DashboardFilter,
    FailureMessage,
    HumanMessage,
    MaxContextShape,
    MaxDashboardContext,
    MaxInsightContext,
    ReasoningMessage,
    TrendsQuery,
    VisualizationMessage,
)
from posthog.test.base import ClickhouseTestMixin, NonAtomicBaseTest, _create_event, _create_person

from ..assistant import Assistant
from ..graph import AssistantGraph, InsightsAssistantGraph

title_generator_mock = patch(
    "ee.hogai.graph.title_generator.nodes.TitleGeneratorNode._model",
    return_value=FakeChatOpenAI(responses=[messages.AIMessage(content="Title")]),
)


class TestAssistant(ClickhouseTestMixin, NonAtomicBaseTest):
    CLASS_DATA_LEVEL_SETUP = False
    maxDiff = None

    def setUp(self):
        super().setUp()
        self.conversation = Conversation.objects.create(team=self.team, user=self.user)
        self.core_memory = CoreMemory.objects.create(
            team=self.team,
            text="Initial memory.",
            initial_text="Initial memory.",
            scraping_status=CoreMemory.ScrapingStatus.COMPLETED,
        )

        # Azure embeddings mocks
        self.azure_client_mock = patch(
            "ee.hogai.graph.rag.nodes.get_azure_embeddings_client",
            return_value=EmbeddingsClient(
                endpoint="https://test.services.ai.azure.com/models", credential=AzureKeyCredential("test")
            ),
        ).start()
        self.embed_query_mock = patch(
            "azure.ai.inference.EmbeddingsClient.embed",
            return_value=EmbeddingsResult(
                id="test",
                model="test",
                usage=EmbeddingsUsage(prompt_tokens=1, total_tokens=1),
                data=[],
            ),
        ).start()

    def tearDown(self):
        self.azure_client_mock.stop()
        self.embed_query_mock.stop()
        super().tearDown()

    def _set_up_onboarding_tests(self):
        self.core_memory.delete()
        _create_person(
            distinct_ids=["person1"],
            team=self.team,
        )
        _create_event(
            event="$pageview",
            distinct_id="person1",
            team=self.team,
            properties={"$host": "us.posthog.com"},
        )

    def _parse_stringified_message(self, message: str) -> tuple[str, Any]:
        event_line, data_line, *_ = cast(str, message).split("\n")
        return (event_line.removeprefix("event: "), json.loads(data_line.removeprefix("data: ")))

    def _run_assistant_graph(
        self,
        test_graph: Optional[CompiledStateGraph] = None,
        message: Optional[str] = "Hello",
        conversation: Optional[Conversation] = None,
        tool_call_partial_state: Optional[AssistantState | PartialAssistantState] = None,
        is_new_conversation: bool = False,
        mode: AssistantMode = AssistantMode.ASSISTANT,
        contextual_tools: Optional[dict[str, Any]] = None,
        ui_context: Optional[MaxContextShape] = None,
    ) -> tuple[list[tuple[str, Any]], Assistant]:
        # Create assistant instance with our test graph
        assistant = Assistant(
            self.team,
            conversation or self.conversation,
            new_message=HumanMessage(content=message or "Hello", ui_context=ui_context),
            user=self.user,
            is_new_conversation=is_new_conversation,
            tool_call_partial_state=tool_call_partial_state,
            mode=mode,
            contextual_tools=contextual_tools,
        )
        if test_graph:
            assistant._graph = test_graph
        # Capture and parse output of assistant.stream()
        output: list[tuple[str, Any]] = []
        for _message in assistant.stream():
            output.append(self._parse_stringified_message(_message))
        return output, assistant

    def assertConversationEqual(self, output: list[tuple[str, Any]], expected_output: list[tuple[str, Any]]):
        self.assertEqual(len(output), len(expected_output), output)
        for i, ((output_msg_type, output_msg), (expected_msg_type, expected_msg)) in enumerate(
            zip(output, expected_output)
        ):
            if output_msg_type == "conversation" and expected_msg_type == "conversation":
                self.assertConversationDictsEqual(output_msg, expected_msg)
            else:
                self.assertEqual(output_msg_type, expected_msg_type, f"Message type mismatch at index {i}")
                msg_dict = (
                    expected_msg.model_dump(exclude_none=True) if isinstance(expected_msg, BaseModel) else expected_msg
                )
                self.assertDictContainsSubset(msg_dict, output_msg, f"Message content mismatch at index {i}")

    def assertConversationDictsEqual(self, dict1: dict[str, Any], dict2: dict[str, Any]):
        self.assertEqual(dict1["id"], dict2["id"])
        self.assertEqual(dict1["status"], dict2["status"])
        self.assertEqual(dict1["title"], dict2["title"])
        self.assertIn("created_at", dict1)
        self.assertIn("created_at", dict2)
        self.assertIn("updated_at", dict1)
        self.assertIn("updated_at", dict2)

    def _serialize_conversation(self, conversation: Conversation | None = None) -> dict[str, Any]:
        conversation = conversation or self.conversation
        return {
            **ConversationMinimalSerializer(conversation).data,
            # Status is set in progress because conversation was generating.
            "status": Conversation.Status.IN_PROGRESS,
        }

    def assertStateMessagesEqual(self, messages: list[Any], expected_messages: list[Any]):
        self.assertEqual(len(messages), len(expected_messages))
        for i, (message, expected_message) in enumerate(zip(messages, expected_messages)):
            expected_msg_dict = (
                expected_message.model_dump(exclude_none=True)
                if isinstance(expected_message, BaseModel)
                else expected_message
            )
            msg_dict = message.model_dump(exclude_none=True) if isinstance(message, BaseModel) else message
            self.assertDictContainsSubset(expected_msg_dict, msg_dict, f"Message content mismatch at index {i}")

    @patch(
        "ee.hogai.graph.query_planner.nodes.QueryPlannerNode._get_model",
        return_value=FakeChatOpenAI(
            responses=[
                messages.AIMessage(
                    content="",
                    tool_calls=[
                        {
                            "id": "call_1",
                            "name": "final_answer",
                            "args": {"query_kind": "trends", "plan": "Plan"},
                        }
                    ],
                )
            ]
        ),
    )
    @patch(
        "ee.hogai.graph.query_executor.nodes.QueryExecutorNode.run",
        return_value=PartialAssistantState(
            messages=[AssistantMessage(content="Foobar")],
        ),
    )
    def test_reasoning_messages_added(self, _mock_query_executor_run, _mock_funnel_planner_run):
        output, _ = self._run_assistant_graph(
<<<<<<< HEAD
            InsightsAssistantGraph(self.team)
            .add_edge(AssistantNodeName.START, AssistantNodeName.QUERY_PLANNER)
            .add_query_planner(
                {
                    "continue": AssistantNodeName.QUERY_PLANNER,
                    "trends": AssistantNodeName.END,
                    "funnel": AssistantNodeName.END,
                    "retention": AssistantNodeName.END,
                    "sql": AssistantNodeName.END,
                    "end": AssistantNodeName.END,
                }
            )
=======
            InsightsAssistantGraph(self.team, self.user)
            .add_edge(AssistantNodeName.START, AssistantNodeName.TRENDS_PLANNER)
            .add_trends_planner(AssistantNodeName.QUERY_EXECUTOR, AssistantNodeName.END)
            .add_query_executor(AssistantNodeName.END)
>>>>>>> 7af73205
            .compile(),
            conversation=self.conversation,
        )

        # Assert that ReasoningMessages are added
        expected_output = [
            (
                "message",
                HumanMessage(content="Hello").model_dump(exclude_none=True),
            ),
            (
                "message",
                {
                    "type": "ai/reasoning",
                    "content": "Picking relevant events and properties",
                    "substeps": [],
                },
            ),
        ]
        self.assertConversationEqual(output, expected_output)

    @patch(
        "ee.hogai.graph.query_planner.nodes.QueryPlannerNode._get_model",
        return_value=FakeChatOpenAI(
            responses=[
                messages.AIMessage(
                    content="",
                    tool_calls=[
                        {
                            "id": "call_1",
                            "name": "retrieve_entity_properties",
                            "args": {"entity": "session"},
                        }
                    ],
                ),
                messages.AIMessage(
                    content="",
                    tool_calls=[
                        {
                            "id": "call_2",
                            "name": "retrieve_event_properties",
                            "args": {"event_name": "$pageview"},
                        }
                    ],
                ),
                messages.AIMessage(
                    content="",
                    tool_calls=[
                        {
                            "id": "call_3",
                            "name": "retrieve_event_property_values",
                            "args": {"event_name": "purchase", "property_name": "currency"},
                        }
                    ],
                ),
                messages.AIMessage(
                    content="",
                    tool_calls=[
                        {
                            "id": "call_4",
                            "name": "retrieve_entity_property_values",
                            "args": {"entity": "person", "property_name": "country_of_birth"},
                        }
                    ],
                ),
                messages.AIMessage(
                    content="",
                    tool_calls=[
                        {
                            "id": "call_6",
                            "name": "final_answer",
                            "args": {"query_kind": "trends", "plan": "Plan"},
                        }
                    ],
                ),
            ]
        ),
    )
    def test_reasoning_messages_with_substeps_added(self, _mock_funnel_planner_run):
        output, _ = self._run_assistant_graph(
<<<<<<< HEAD
            InsightsAssistantGraph(self.team)
            .add_edge(AssistantNodeName.START, AssistantNodeName.QUERY_PLANNER)
            .add_query_planner(
                {
                    "continue": AssistantNodeName.QUERY_PLANNER,
                    "trends": AssistantNodeName.END,
                    "funnel": AssistantNodeName.END,
                    "retention": AssistantNodeName.END,
                    "sql": AssistantNodeName.END,
                    "end": AssistantNodeName.END,
                }
            )
=======
            InsightsAssistantGraph(self.team, self.user)
            .add_edge(AssistantNodeName.START, AssistantNodeName.TRENDS_PLANNER)
            .add_trends_planner(AssistantNodeName.END, AssistantNodeName.END)
>>>>>>> 7af73205
            .compile(),
            conversation=self.conversation,
            tool_call_partial_state=PartialAssistantState(root_tool_call_id="foo"),
        )

        # Assert that ReasoningMessages are added
        expected_output = [
            (
                "message",
                HumanMessage(content="Hello").model_dump(exclude_none=True),
            ),
            (
                "message",
                {
                    "type": "ai/reasoning",
                    "content": "Picking relevant events and properties",
                    "substeps": [],
                },
            ),
            (
                "message",
                {
                    "type": "ai/reasoning",
                    "content": "Picking relevant events and properties",
                    "substeps": [
                        "Exploring session properties",
                    ],
                },
            ),
            (
                "message",
                {
                    "type": "ai/reasoning",
                    "content": "Picking relevant events and properties",
                    "substeps": [
                        "Exploring session properties",
                        "Exploring `$pageview` event's properties",
                    ],
                },
            ),
            (
                "message",
                {
                    "type": "ai/reasoning",
                    "content": "Picking relevant events and properties",
                    "substeps": [
                        "Exploring session properties",
                        "Exploring `$pageview` event's properties",
                        "Analyzing `purchase` event's property `currency`",
                    ],
                },
            ),
            (
                "message",
                {
                    "type": "ai/reasoning",
                    "content": "Picking relevant events and properties",
                    "substeps": [
                        "Exploring session properties",
                        "Exploring `$pageview` event's properties",
                        "Analyzing `purchase` event's property `currency`",
                        "Analyzing person property `country_of_birth`",
                    ],
                },
            ),
        ]
        self.assertConversationEqual(output, expected_output)

    def test_action_reasoning_messages_added(self):
        action = Action.objects.create(team=self.team, name="Marius Tech Tips")

        with patch(
            "ee.hogai.graph.query_planner.nodes.QueryPlannerNode._get_model",
            return_value=FakeChatOpenAI(
                responses=[
                    messages.AIMessage(
                        content="",
                        tool_calls=[
                            {
                                "id": "call_1",
                                "name": "retrieve_action_properties",
                                "args": {"action_id": action.id},
                            }
                        ],
                    ),
                    messages.AIMessage(
                        content="",
                        tool_calls=[
                            {
                                "id": "call_2",
                                "name": "retrieve_action_property_values",
                                "args": {"action_id": action.id, "property_name": "video_name"},
                            }
                        ],
                    ),
                    messages.AIMessage(
                        content="",
                        tool_calls=[
                            {
                                "id": "call_3",
                                "name": "final_answer",
                                "args": {"query_kind": "trends", "plan": "Plan"},
                            }
                        ],
                    ),
                ]
            ),
        ):
            output, _ = self._run_assistant_graph(
<<<<<<< HEAD
                InsightsAssistantGraph(self.team)
                .add_edge(AssistantNodeName.START, AssistantNodeName.QUERY_PLANNER)
                .add_query_planner(
                    {
                        "continue": AssistantNodeName.QUERY_PLANNER,
                        "trends": AssistantNodeName.END,
                        "funnel": AssistantNodeName.END,
                        "retention": AssistantNodeName.END,
                        "sql": AssistantNodeName.END,
                        "end": AssistantNodeName.END,
                    }
                )
=======
                InsightsAssistantGraph(self.team, self.user)
                .add_edge(AssistantNodeName.START, AssistantNodeName.TRENDS_PLANNER)
                .add_trends_planner(AssistantNodeName.END, AssistantNodeName.END)
>>>>>>> 7af73205
                .compile(),
                tool_call_partial_state=PartialAssistantState(root_tool_call_id="foo"),
                conversation=self.conversation,
            )

            # Assert that ReasoningMessages are added
            expected_output = [
                (
                    "message",
                    HumanMessage(content="Hello").model_dump(exclude_none=True),
                ),
                (
                    "message",
                    {
                        "type": "ai/reasoning",
                        "content": "Picking relevant events and properties",
                        "substeps": [],
                    },
                ),
                (
                    "message",
                    {
                        "type": "ai/reasoning",
                        "content": "Picking relevant events and properties",
                        "substeps": [
                            "Exploring `Marius Tech Tips` action properties",
                        ],
                    },
                ),
                (
                    "message",
                    {
                        "type": "ai/reasoning",
                        "content": "Picking relevant events and properties",
                        "substeps": [
                            "Exploring `Marius Tech Tips` action properties",
                            "Analyzing `video_name` action property of `Marius Tech Tips`",
                        ],
                    },
                ),
            ]
            self.assertConversationEqual(output, expected_output)

    def _test_human_in_the_loop(self, insight_type: Literal["trends", "funnel", "retention"]):
        graph = (
            AssistantGraph(self.team, self.user)
            .add_edge(AssistantNodeName.START, AssistantNodeName.ROOT)
            .add_root(
                {
                    "insights": AssistantNodeName.INSIGHTS_SUBGRAPH,
                    "root": AssistantNodeName.ROOT,
                    "end": AssistantNodeName.END,
                }
            )
            .add_insights(AssistantNodeName.ROOT)
            .compile()
        )

        with (
            patch("ee.hogai.graph.root.nodes.RootNode._get_model") as root_mock,
            patch("ee.hogai.graph.query_planner.nodes.QueryPlannerNode._get_model") as planner_mock,
        ):
            config: RunnableConfig = {
                "configurable": {
                    "thread_id": self.conversation.id,
                }
            }

            def root_side_effect(prompt: ChatPromptValue):
                if prompt.messages[-1].type == "tool":
                    return RunnableLambda(lambda _: messages.AIMessage(content="Agent needs help with this query"))

                return messages.AIMessage(
                    content="Okay",
                    tool_calls=[
                        {
                            "id": "1",
                            "name": "create_and_query_insight",
                            "args": {"query_description": "Foobar", "query_kind": insight_type},
                        }
                    ],
                )

            root_mock.return_value = FakeRunnableLambdaWithTokenCounter(root_side_effect)

            # Interrupt the graph
            planner_mock.return_value = FakeChatOpenAI(
                responses=[
                    messages.AIMessage(
                        content="",
                        tool_calls=[
                            {
                                "id": "call_1",
                                "name": "ask_user_for_help",
                                "args": {"request": "Need help with this query"},
                            }
                        ],
                    )
                ]
            )
            output, _ = self._run_assistant_graph(graph, conversation=self.conversation)
            expected_output = [
                ("message", HumanMessage(content="Hello")),
                ("message", AssistantMessage(content="Okay")),
                ("message", ReasoningMessage(content="Coming up with an insight")),
                ("message", ReasoningMessage(content="Picking relevant events and properties", substeps=[])),
                ("message", AssistantMessage(content="Agent needs help with this query")),
            ]
            self.assertConversationEqual(output, expected_output)
            snapshot: StateSnapshot = graph.get_state(config)
            self.assertFalse(snapshot.next)
            self.assertFalse(snapshot.values.get("intermediate_steps"))
            self.assertFalse(snapshot.values["plan"])
            self.assertFalse(snapshot.values["graph_status"])
            self.assertFalse(snapshot.values["root_tool_call_id"])
            self.assertFalse(snapshot.values["root_tool_insight_plan"])
            self.assertFalse(snapshot.values["root_tool_insight_type"])
            self.assertFalse(snapshot.values["root_tool_calls_count"])

    def test_trends_interrupt_when_asking_for_help(self):
        self._test_human_in_the_loop("trends")

    def test_funnels_interrupt_when_asking_for_help(self):
        self._test_human_in_the_loop("funnel")

    def test_retention_interrupt_when_asking_for_help(self):
        self._test_human_in_the_loop("retention")

    def test_ai_messages_appended_after_interrupt(self):
<<<<<<< HEAD
        with patch("ee.hogai.graph.query_planner.nodes.QueryPlannerNode._get_model") as mock:
            graph = InsightsAssistantGraph(self.team).compile_full_graph()
=======
        with patch("ee.hogai.graph.taxonomy_agent.nodes.TaxonomyAgentPlannerNode._model") as mock:
            graph = (
                InsightsAssistantGraph(self.team, self.user)
                .add_edge(AssistantNodeName.START, AssistantNodeName.TRENDS_PLANNER)
                .add_trends_planner(AssistantNodeName.END, AssistantNodeName.END)
                .compile()
            )
>>>>>>> 7af73205
            config: RunnableConfig = {
                "configurable": {
                    "thread_id": self.conversation.id,
                }
            }

            def interrupt_graph(_):
                raise NodeInterrupt("test")

            mock.return_value = RunnableLambda(interrupt_graph)
            self._run_assistant_graph(graph, conversation=self.conversation)
            snapshot: StateSnapshot = graph.get_state(config)
            self.assertTrue(snapshot.next)
            self.assertEqual(snapshot.values["graph_status"], "interrupted")
            self.assertIsInstance(snapshot.values["messages"][-1], AssistantMessage)
            self.assertEqual(snapshot.values["messages"][-1].content, "test")

            def interrupt_graph(_):
                self.assertEqual(graph.get_state(config).values["graph_status"], "resumed")
                raise NodeInterrupt("test")

            mock.return_value = RunnableLambda(interrupt_graph)
            self._run_assistant_graph(graph, conversation=self.conversation)

    def test_recursion_error_is_handled(self):
        class FakeStream:
            def __init__(self, *args, **kwargs):
                pass

            def __iter__(self):
                raise GraphRecursionError()

        with patch("langgraph.pregel.Pregel.stream", side_effect=FakeStream):
            output, _ = self._run_assistant_graph(conversation=self.conversation)
            self.assertEqual(output[0][0], "message")
            self.assertEqual(output[0][1]["content"], "Hello")
            self.assertEqual(output[1][0], "message")
            self.assertEqual(
                output[1][1]["content"],
                "The assistant has reached the maximum number of steps. You can explicitly ask to continue.",
            )

    def test_new_conversation_handles_serialized_conversation(self):
        graph = (
            AssistantGraph(self.team, self.user)
            .add_node(AssistantNodeName.ROOT, lambda _: {"messages": [AssistantMessage(content="Hello")]})
            .add_edge(AssistantNodeName.START, AssistantNodeName.ROOT)
            .add_edge(AssistantNodeName.ROOT, AssistantNodeName.END)
            .compile()
        )
        output, _ = self._run_assistant_graph(
            graph,
            conversation=self.conversation,
            is_new_conversation=True,
        )
        expected_output = [
            ("conversation", self._serialize_conversation()),
        ]
        self.assertConversationEqual(output[:1], expected_output)

        output, _ = self._run_assistant_graph(
            graph,
            conversation=self.conversation,
            is_new_conversation=False,
        )
        self.assertNotEqual(output[0][0], "conversation")

    @pytest.mark.asyncio
    async def test_async_stream(self):
        graph = (
            AssistantGraph(self.team, self.user)
            .add_node(AssistantNodeName.ROOT, lambda _: {"messages": [AssistantMessage(content="bar")]})
            .add_edge(AssistantNodeName.START, AssistantNodeName.ROOT)
            .add_edge(AssistantNodeName.ROOT, AssistantNodeName.END)
            .compile()
        )
        assistant = Assistant(self.team, self.conversation, user=self.user, new_message=HumanMessage(content="foo"))
        assistant._graph = graph

        expected_output = [
            ("message", HumanMessage(content="foo")),
            ("message", AssistantMessage(content="bar")),
        ]
        actual_output = [self._parse_stringified_message(message) async for message in assistant._astream()]
        self.assertConversationEqual(actual_output, expected_output)

    @pytest.mark.asyncio
    async def test_async_stream_handles_exceptions(self):
        def node_handler(state):
            raise ValueError()

        graph = (
            AssistantGraph(self.team, self.user)
            .add_node(AssistantNodeName.ROOT, node_handler)
            .add_edge(AssistantNodeName.START, AssistantNodeName.ROOT)
            .add_edge(AssistantNodeName.ROOT, AssistantNodeName.END)
            .compile()
        )
        assistant = Assistant(self.team, self.conversation, user=self.user, new_message=HumanMessage(content="foo"))
        assistant._graph = graph

        expected_output = [
            ("message", HumanMessage(content="foo")),
            ("message", FailureMessage()),
        ]
        actual_output = []
        with self.assertRaises(ValueError):
            async for message in assistant._astream():
                actual_output.append(self._parse_stringified_message(message))
        self.assertConversationEqual(actual_output, expected_output)

    @title_generator_mock
    @patch("ee.hogai.graph.schema_generator.nodes.SchemaGeneratorNode._model")
    @patch("ee.hogai.graph.query_planner.nodes.QueryPlannerNode._get_model")
    @patch("ee.hogai.graph.root.nodes.RootNode._get_model")
    @patch("ee.hogai.graph.memory.nodes.MemoryCollectorNode._model", return_value=messages.AIMessage(content="[Done]"))
    def test_full_trends_flow(
        self, memory_collector_mock, root_mock, planner_mock, generator_mock, title_generator_mock
    ):
        res1 = FakeRunnableLambdaWithTokenCounter(
            lambda _: messages.AIMessage(
                content="",
                tool_calls=[
                    {
                        "id": "xyz",
                        "name": "create_and_query_insight",
                        "args": {"query_description": "Foobar", "query_kind": "trends"},
                    }
                ],
            )
        )
        res2 = FakeRunnableLambdaWithTokenCounter(
            lambda _: messages.AIMessage(content="The results indicate a great future for you.")
        )
        root_mock.side_effect = cycle([res1, res1, res2, res2])

        planner_mock.return_value = FakeChatOpenAI(
            responses=[
                messages.AIMessage(
                    content="",
                    tool_calls=[
                        {
                            "id": "call_1",
                            "name": "final_answer",
                            "args": {"query_kind": "trends", "plan": "Plan"},
                        }
                    ],
                )
            ]
        )
        query = AssistantTrendsQuery(series=[])
        generator_mock.return_value = RunnableLambda(lambda _: TrendsSchemaGeneratorOutput(query=query))

        # First run
        actual_output, _ = self._run_assistant_graph(is_new_conversation=True)
        expected_output = [
            ("conversation", self._serialize_conversation()),
            ("message", HumanMessage(content="Hello")),
            ("message", ReasoningMessage(content="Coming up with an insight")),
            ("message", ReasoningMessage(content="Picking relevant events and properties", substeps=[])),
            ("message", ReasoningMessage(content="Creating trends query")),
            ("message", VisualizationMessage(query="Foobar", answer=query, plan="Plan")),
            ("message", AssistantMessage(content="The results indicate a great future for you.")),
        ]
        self.assertConversationEqual(actual_output, expected_output)
        self.assertEqual(actual_output[1][1]["id"], actual_output[5][1]["initiator"])  # viz message must have this id

        # Second run
        actual_output, _ = self._run_assistant_graph(is_new_conversation=False)
        self.assertConversationEqual(actual_output, expected_output[1:])
        self.assertEqual(actual_output[0][1]["id"], actual_output[4][1]["initiator"])

        # Third run
        actual_output, _ = self._run_assistant_graph(is_new_conversation=False)
        self.assertConversationEqual(actual_output, expected_output[1:])
        self.assertEqual(actual_output[0][1]["id"], actual_output[4][1]["initiator"])

    @title_generator_mock
    @patch("ee.hogai.graph.schema_generator.nodes.SchemaGeneratorNode._model")
    @patch("ee.hogai.graph.query_planner.nodes.QueryPlannerNode._get_model")
    @patch("ee.hogai.graph.root.nodes.RootNode._get_model")
    @patch("ee.hogai.graph.memory.nodes.MemoryCollectorNode._model", return_value=messages.AIMessage(content="[Done]"))
    def test_full_funnel_flow(
        self, memory_collector_mock, root_mock, planner_mock, generator_mock, title_generator_mock
    ):
        res1 = FakeChatOpenAI(
            responses=[
                messages.AIMessage(
                    content="",
                    tool_calls=[
                        {
                            "id": "xyz",
                            "name": "create_and_query_insight",
                            "args": {"query_description": "Foobar", "query_kind": "funnel"},
                        }
                    ],
                )
            ]
        )
        res2 = FakeChatOpenAI(
            responses=[messages.AIMessage(content="The results indicate a great future for you.")],
        )
        root_mock.side_effect = cycle([res1, res1, res2, res2])

        planner_mock.return_value = FakeChatOpenAI(
            responses=[
                messages.AIMessage(
                    content="",
                    tool_calls=[
                        {
                            "id": "call_1",
                            "name": "final_answer",
                            "args": {"query_kind": "funnel", "plan": "Plan"},
                        }
                    ],
                )
            ]
        )
        query = AssistantFunnelsQuery(
            series=[
                AssistantFunnelsEventsNode(event="$pageview"),
                AssistantFunnelsEventsNode(event="$pageleave"),
            ]
        )
        generator_mock.return_value = RunnableLambda(lambda _: FunnelsSchemaGeneratorOutput(query=query))

        # First run
        actual_output, _ = self._run_assistant_graph(is_new_conversation=True)
        expected_output = [
            ("conversation", self._serialize_conversation()),
            ("message", HumanMessage(content="Hello")),
            ("message", ReasoningMessage(content="Coming up with an insight")),
            ("message", ReasoningMessage(content="Picking relevant events and properties", substeps=[])),
            ("message", ReasoningMessage(content="Creating funnel query")),
            ("message", VisualizationMessage(query="Foobar", answer=query, plan="Plan")),
            ("message", AssistantMessage(content="The results indicate a great future for you.")),
        ]
        self.assertConversationEqual(actual_output, expected_output)
        self.assertEqual(actual_output[1][1]["id"], actual_output[5][1]["initiator"])  # viz message must have this id

        # Second run
        actual_output, _ = self._run_assistant_graph(is_new_conversation=False)
        self.assertConversationEqual(actual_output, expected_output[1:])
        self.assertEqual(actual_output[0][1]["id"], actual_output[4][1]["initiator"])

        # Third run
        actual_output, _ = self._run_assistant_graph(is_new_conversation=False)
        self.assertConversationEqual(actual_output, expected_output[1:])
        self.assertEqual(actual_output[0][1]["id"], actual_output[4][1]["initiator"])

    @title_generator_mock
    @patch("ee.hogai.graph.schema_generator.nodes.SchemaGeneratorNode._model")
    @patch("ee.hogai.graph.query_planner.nodes.QueryPlannerNode._get_model")
    @patch("ee.hogai.graph.root.nodes.RootNode._get_model")
    @patch("ee.hogai.graph.memory.nodes.MemoryCollectorNode._model", return_value=messages.AIMessage(content="[Done]"))
    def test_full_retention_flow(
        self, memory_collector_mock, root_mock, planner_mock, generator_mock, title_generator_mock
    ):
        action = Action.objects.create(team=self.team, name="Marius Tech Tips")

        res1 = FakeRunnableLambdaWithTokenCounter(
            lambda _: messages.AIMessage(
                content="",
                tool_calls=[
                    {
                        "id": "xyz",
                        "name": "create_and_query_insight",
                        "args": {"query_description": "Foobar", "query_kind": "retention"},
                    }
                ],
            )
        )
        res2 = FakeRunnableLambdaWithTokenCounter(
            lambda _: messages.AIMessage(content="The results indicate a great future for you.")
        )
        root_mock.side_effect = cycle([res1, res1, res2, res2])

        planner_mock.return_value = FakeChatOpenAI(
            responses=[
                messages.AIMessage(
                    content="",
                    tool_calls=[
                        {
                            "id": "call_1",
                            "name": "final_answer",
                            "args": {"query_kind": "retention", "plan": "Plan"},
                        }
                    ],
                )
            ]
        )
        query = AssistantRetentionQuery(
            retentionFilter=AssistantRetentionFilter(
                targetEntity=AssistantRetentionEventsNode(name="$pageview"),
                returningEntity=AssistantRetentionActionsNode(name=action.name, id=action.id),
            )
        )
        generator_mock.return_value = RunnableLambda(lambda _: RetentionSchemaGeneratorOutput(query=query))

        # First run
        actual_output, _ = self._run_assistant_graph(is_new_conversation=True)
        expected_output = [
            ("conversation", self._serialize_conversation()),
            ("message", HumanMessage(content="Hello")),
            ("message", ReasoningMessage(content="Coming up with an insight")),
            ("message", ReasoningMessage(content="Picking relevant events and properties", substeps=[])),
            ("message", ReasoningMessage(content="Creating retention query")),
            ("message", VisualizationMessage(query="Foobar", answer=query, plan="Plan")),
            ("message", AssistantMessage(content="The results indicate a great future for you.")),
        ]
        self.assertConversationEqual(actual_output, expected_output)
        self.assertEqual(actual_output[1][1]["id"], actual_output[5][1]["initiator"])  # viz message must have this id

        # Second run
        actual_output, _ = self._run_assistant_graph(is_new_conversation=False)
        self.assertConversationEqual(actual_output, expected_output[1:])
        self.assertEqual(actual_output[0][1]["id"], actual_output[4][1]["initiator"])

        # Third run
        actual_output, _ = self._run_assistant_graph(is_new_conversation=False)
        self.assertConversationEqual(actual_output, expected_output[1:])
        self.assertEqual(actual_output[0][1]["id"], actual_output[4][1]["initiator"])

    @title_generator_mock
    @patch("ee.hogai.graph.schema_generator.nodes.SchemaGeneratorNode._model")
    @patch("ee.hogai.graph.query_planner.nodes.QueryPlannerNode._get_model")
    @patch("ee.hogai.graph.root.nodes.RootNode._get_model")
    @patch("ee.hogai.graph.memory.nodes.MemoryCollectorNode._model", return_value=messages.AIMessage(content="[Done]"))
    def test_full_sql_flow(self, memory_collector_mock, root_mock, planner_mock, generator_mock, title_generator_mock):
        res1 = FakeRunnableLambdaWithTokenCounter(
            lambda _: messages.AIMessage(
                content="",
                tool_calls=[
                    {
                        "id": "xyz",
                        "name": "create_and_query_insight",
                        "args": {"query_description": "Foobar", "query_kind": "sql"},
                    }
                ],
            )
        )
        res2 = FakeRunnableLambdaWithTokenCounter(
            lambda _: messages.AIMessage(content="The results indicate a great future for you.")
        )
        root_mock.side_effect = cycle([res1, res1, res2, res2])

        planner_mock.return_value = FakeChatOpenAI(
            responses=[
                messages.AIMessage(
                    content="",
                    tool_calls=[
                        {
                            "id": "call_1",
                            "name": "final_answer",
                            "args": {"query_kind": "sql", "plan": "Plan"},
                        }
                    ],
                )
            ]
        )
        query = AssistantHogQLQuery(query="SELECT 1")
        generator_mock.return_value = RunnableLambda(lambda _: query.model_dump())

        # First run
        actual_output, _ = self._run_assistant_graph(is_new_conversation=True)
        expected_output = [
            ("conversation", self._serialize_conversation()),
            ("message", HumanMessage(content="Hello")),
            ("message", ReasoningMessage(content="Coming up with an insight")),
            ("message", ReasoningMessage(content="Picking relevant events and properties", substeps=[])),
            ("message", ReasoningMessage(content="Creating SQL query")),
            ("message", VisualizationMessage(query="Foobar", answer=query, plan="Plan")),
            ("message", AssistantMessage(content="The results indicate a great future for you.")),
        ]
        self.assertConversationEqual(actual_output, expected_output)
        self.assertEqual(actual_output[1][1]["id"], actual_output[5][1]["initiator"])  # viz message must have this id

    @patch("ee.hogai.graph.memory.nodes.MemoryOnboardingEnquiryNode._model")
    @patch("ee.hogai.graph.memory.nodes.MemoryInitializerNode._model")
    def test_onboarding_flow_accepts_memory(self, model_mock, onboarding_enquiry_model_mock):
        self._set_up_onboarding_tests()

        # Mock the memory initializer to return a product description
        model_mock.return_value = RunnableLambda(lambda _: "PostHog is a product analytics platform.")

        def mock_response(input_dict):
            input_str = str(input_dict)
            if "You are tasked with gathering information" in input_str:
                return "===What is your target market?"
            return "[Done]"

        onboarding_enquiry_model_mock.return_value = RunnableLambda(mock_response)

        # Create a graph with memory initialization flow
        graph = (
            AssistantGraph(self.team, self.user)
            .add_memory_onboarding(AssistantNodeName.END, AssistantNodeName.END)
            .compile()
        )

        # First run - get the product description
        output, _ = self._run_assistant_graph(
            graph, is_new_conversation=True, message=onboarding_prompts.ONBOARDING_INITIAL_MESSAGE
        )
        expected_output = [
            ("conversation", self._serialize_conversation()),
            ("message", HumanMessage(content=onboarding_prompts.ONBOARDING_INITIAL_MESSAGE)),
            (
                "message",
                AssistantMessage(
                    content=memory_prompts.SCRAPING_INITIAL_MESSAGE,
                ),
            ),
            (
                "message",
                AssistantMessage(
                    content=memory_prompts.SCRAPING_SUCCESS_MESSAGE + "PostHog is a product analytics platform."
                ),
            ),
            ("message", AssistantMessage(content=memory_prompts.SCRAPING_VERIFICATION_MESSAGE)),
        ]
        self.assertConversationEqual(output, expected_output)

        # Second run - accept the memory
        output, _ = self._run_assistant_graph(
            graph,
            message=memory_prompts.SCRAPING_CONFIRMATION_MESSAGE,
            is_new_conversation=False,
        )
        expected_output = [
            ("message", HumanMessage(content=memory_prompts.SCRAPING_CONFIRMATION_MESSAGE)),
            (
                "message",
                AssistantMessage(content="What is your target market?"),
            ),
        ]
        self.assertConversationEqual(output, expected_output)

        # Verify the memory was saved
        core_memory = CoreMemory.objects.get(team=self.team)
        self.assertEqual(
            core_memory.initial_text,
            "Question: What does the company do?\nAnswer: PostHog is a product analytics platform.\nQuestion: What is your target market?\nAnswer:",
        )

    @patch("ee.hogai.graph.memory.nodes.MemoryInitializerNode._model")
    @patch("ee.hogai.graph.memory.nodes.MemoryOnboardingEnquiryNode._model")
    def test_onboarding_flow_rejects_memory(self, onboarding_enquiry_model_mock, model_mock):
        self._set_up_onboarding_tests()

        # Mock the memory initializer to return a product description
        model_mock.return_value = RunnableLambda(lambda _: "PostHog is a product analytics platform.")
        onboarding_enquiry_model_mock.return_value = RunnableLambda(lambda _: "===What is your target market?")

        # Create a graph with memory initialization flow
        graph = (
            AssistantGraph(self.team, self.user)
            .add_memory_onboarding(AssistantNodeName.END, AssistantNodeName.END)
            .compile()
        )

        # First run - get the product description
        output, _ = self._run_assistant_graph(
            graph, is_new_conversation=True, message=onboarding_prompts.ONBOARDING_INITIAL_MESSAGE
        )
        expected_output = [
            ("conversation", self._serialize_conversation()),
            ("message", HumanMessage(content=onboarding_prompts.ONBOARDING_INITIAL_MESSAGE)),
            (
                "message",
                AssistantMessage(
                    content=memory_prompts.SCRAPING_INITIAL_MESSAGE,
                ),
            ),
            (
                "message",
                AssistantMessage(
                    content=memory_prompts.SCRAPING_SUCCESS_MESSAGE + "PostHog is a product analytics platform."
                ),
            ),
            ("message", AssistantMessage(content=memory_prompts.SCRAPING_VERIFICATION_MESSAGE)),
        ]
        self.assertConversationEqual(output, expected_output)

        # Second run - reject the memory
        output, _ = self._run_assistant_graph(
            graph,
            message=memory_prompts.SCRAPING_REJECTION_MESSAGE,
            is_new_conversation=False,
        )
        expected_output = [
            ("message", HumanMessage(content=memory_prompts.SCRAPING_REJECTION_MESSAGE)),
            (
                "message",
                AssistantMessage(
                    content="What is your target market?",
                ),
            ),
        ]
        self.assertConversationEqual(output, expected_output)

        core_memory = CoreMemory.objects.get(team=self.team)
        self.assertEqual(core_memory.initial_text, "Question: What is your target market?\nAnswer:")

    @patch("ee.hogai.graph.memory.nodes.MemoryCollectorNode._model")
    def test_memory_collector_flow(self, model_mock):
        # Create a graph with just memory collection
        graph = (
            AssistantGraph(self.team, self.user)
            .add_memory_collector(AssistantNodeName.END)
            .add_memory_collector_tools()
            .compile()
        )

        # Mock the memory collector to first analyze and then append memory
        def memory_collector_side_effect(prompt):
            prompt_messages = prompt.to_messages()
            if len(prompt_messages) == 2:  # First run
                return messages.AIMessage(
                    content="Let me analyze that.",
                    tool_calls=[
                        {
                            "id": "1",
                            "name": "core_memory_append",
                            "args": {"memory_content": "The product uses a subscription model."},
                        }
                    ],
                )
            else:  # Second run
                return messages.AIMessage(content="Processing complete. [Done]")

        model_mock.return_value = RunnableLambda(memory_collector_side_effect)

        # First run - analyze and append memory
        output, _ = self._run_assistant_graph(
            graph,
            message="We use a subscription model",
            is_new_conversation=True,
        )
        expected_output = [
            ("conversation", self._serialize_conversation()),
            ("message", HumanMessage(content="We use a subscription model")),
        ]
        self.assertConversationEqual(output, expected_output)

        # Verify memory was appended
        self.core_memory.refresh_from_db()
        self.assertIn("The product uses a subscription model.", self.core_memory.text)

    @title_generator_mock
    @patch("ee.hogai.graph.schema_generator.nodes.SchemaGeneratorNode._model")
    @patch("ee.hogai.graph.query_planner.nodes.QueryPlannerNode._get_model")
    @patch("ee.hogai.graph.root.nodes.RootNode._get_model")
    @patch("ee.hogai.graph.memory.nodes.MemoryCollectorNode._model", return_value=messages.AIMessage(content="[Done]"))
    def test_exits_infinite_loop_after_fourth_attempt(
        self, memory_collector_mock, get_model_mock, planner_mock, generator_mock, title_node_mock
    ):
        """Test that the assistant exits an infinite loop of tool calls after the 4th attempt."""

        # Track number of attempts
        attempts = 0

        # Mock the root node to keep making tool calls until 4th attempt
        def make_tool_call(_):
            nonlocal attempts
            attempts += 1
            if attempts <= 4:
                return messages.AIMessage(
                    content="",
                    tool_calls=[
                        {
                            "id": str(uuid4()),
                            "name": "create_and_query_insight",
                            "args": {"query_description": "Foobar", "query_kind": "trends"},
                        }
                    ],
                )
            return messages.AIMessage(content="No more tool calls after 4th attempt")

        get_model_mock.return_value = FakeRunnableLambdaWithTokenCounter(make_tool_call)
        planner_mock.return_value = FakeChatOpenAI(
            responses=[
                messages.AIMessage(
                    content="",
                    tool_calls=[
                        {
                            "id": "call_1",
                            "name": "final_answer",
                            "args": {"query_kind": "trends", "plan": "Plan"},
                        }
                    ],
                )
            ]
        )
        query = AssistantTrendsQuery(series=[])
        generator_mock.return_value = RunnableLambda(lambda _: TrendsSchemaGeneratorOutput(query=query))

        # Create a graph that only uses the root node
        graph = AssistantGraph(self.team, self.user).compile_full_graph()

        # Run the assistant and capture output
        output, _ = self._run_assistant_graph(graph)

        # Verify the last message doesn't contain any tool calls and has our expected content
        last_message = output[-1][1]
        self.assertNotIn("tool_calls", last_message, "The final message should not contain any tool calls")
        self.assertEqual(
            last_message["content"],
            "No more tool calls after 4th attempt",
            "Final message should indicate no more tool calls",
        )

    def test_conversation_is_locked_when_generating(self):
        graph = (
            AssistantGraph(self.team, self.user)
            .add_edge(AssistantNodeName.START, AssistantNodeName.ROOT)
            .add_root({"root": AssistantNodeName.ROOT, "end": AssistantNodeName.END})
            .compile()
        )
        self.assertEqual(self.conversation.status, Conversation.Status.IDLE)
        with patch("ee.hogai.graph.root.nodes.RootNode._get_model") as root_mock:

            def assert_lock_status(_):
                self.assertEqual(self.conversation.status, Conversation.Status.IN_PROGRESS)
                return messages.AIMessage(content="")

            root_mock.return_value = FakeRunnableLambdaWithTokenCounter(assert_lock_status)
            self._run_assistant_graph(graph)
            self.assertEqual(self.conversation.status, Conversation.Status.IDLE)

    def test_conversation_saves_state_after_cancellation(self):
        graph = (
            AssistantGraph(self.team, self.user)
            .add_edge(AssistantNodeName.START, AssistantNodeName.ROOT)
            .add_root({"root": AssistantNodeName.ROOT, "end": AssistantNodeName.END})
            .compile()
        )

        self.assertEqual(self.conversation.status, Conversation.Status.IDLE)
        with (
            patch("ee.hogai.graph.root.nodes.RootNode._get_model") as root_mock,
            patch("ee.hogai.graph.root.nodes.RootNodeTools.run") as root_tool_mock,
        ):

            def assert_lock_status(_):
                self.conversation.status = Conversation.Status.CANCELING
                self.conversation.save()
                return messages.AIMessage(
                    content="",
                    tool_calls=[
                        {
                            "id": "1",
                            "name": "create_and_query_insight",
                            "args": {"query_description": "Foobar", "query_kind": "trends"},
                        }
                    ],
                )

            root_mock.return_value = FakeRunnableLambdaWithTokenCounter(assert_lock_status)
            self._run_assistant_graph(graph)
            snapshot = graph.get_state({"configurable": {"thread_id": str(self.conversation.id)}})
            self.assertEqual(snapshot.next, (AssistantNodeName.ROOT_TOOLS,))
            self.assertEqual(snapshot.values["messages"][-1].content, "")
            root_tool_mock.assert_not_called()

        with patch("ee.hogai.graph.root.nodes.RootNode._get_model") as root_mock:
            # The graph must start from the root node despite being cancelled on the root tools node.
            root_mock.return_value = FakeRunnableLambdaWithTokenCounter(
                lambda _: messages.AIMessage(content="Finished")
            )
            expected_output = [
                ("message", HumanMessage(content="Hello")),
                ("message", AssistantMessage(content="Finished")),
            ]
            actual_output, _ = self._run_assistant_graph(graph)
            self.assertConversationEqual(actual_output, expected_output)

    @override_settings(INKEEP_API_KEY="test")
    @patch("ee.hogai.graph.root.nodes.RootNode._get_model")
    @patch("ee.hogai.graph.inkeep_docs.nodes.InkeepDocsNode._get_model")
    def test_inkeep_docs_basic_search(self, inkeep_docs_model_mock, root_model_mock):
        """Test basic documentation search functionality using Inkeep."""
        graph = (
            AssistantGraph(self.team, self.user)
            .add_edge(AssistantNodeName.START, AssistantNodeName.ROOT)
            .add_root(
                {
                    "search_documentation": AssistantNodeName.INKEEP_DOCS,
                    "root": AssistantNodeName.ROOT,
                    "end": AssistantNodeName.END,
                }
            )
            .add_inkeep_docs()
            .compile()
        )

        root_model_mock.return_value = FakeChatOpenAI(
            responses=[
                messages.AIMessage(
                    content="", tool_calls=[{"name": search_documentation.__name__, "id": "1", "args": {}}]
                )
            ]
        )
        inkeep_docs_model_mock.return_value = FakeChatOpenAI(
            responses=[messages.AIMessage(content="Here's what I found in the docs...")]
        )
        output, _ = self._run_assistant_graph(graph, message="How do I use feature flags?")

        self.assertConversationEqual(
            output,
            [
                ("message", HumanMessage(content="How do I use feature flags?")),
                ("message", ReasoningMessage(content="Checking PostHog docs")),
                ("message", AssistantMessage(content="Here's what I found in the docs...")),
            ],
        )

    @patch("ee.hogai.graph.schema_generator.nodes.SchemaGeneratorNode._model")
    @patch("ee.hogai.graph.query_planner.nodes.QueryPlannerNode._get_model")
    @patch("ee.hogai.graph.query_executor.nodes.QueryExecutorNode.run")
    def test_insights_tool_mode_flow(self, query_executor_mock, planner_mock, generator_mock):
        """Test that the insights tool mode works correctly."""
        query = AssistantTrendsQuery(series=[])
        tool_call_id = str(uuid4())
        tool_call_state = AssistantState(
            root_tool_call_id=tool_call_id,
            root_tool_insight_plan="Foobar",
            root_tool_insight_type="trends",
            messages=[],
        )

        planner_mock.return_value = FakeChatOpenAI(
            responses=[
                messages.AIMessage(
                    content="",
                    tool_calls=[
                        {
                            "id": "call_1",
                            "name": "final_answer",
                            "args": {"query_kind": "trends", "plan": "Plan"},
                        }
                    ],
                )
            ]
        )
        generator_mock.return_value = RunnableLambda(lambda _: TrendsSchemaGeneratorOutput(query=query))
        query_executor_mock.return_value = RunnableLambda(
            lambda _: PartialAssistantState(
                messages=[
                    AssistantToolCallMessage(
                        content="The results indicate a great future for you.", tool_call_id=tool_call_id
                    )
                ]
            )
        )
        # Run in insights tool mode
        output, _ = self._run_assistant_graph(
            conversation=self.conversation,
            is_new_conversation=False,
            message=None,
            mode=AssistantMode.INSIGHTS_TOOL,
            tool_call_partial_state=tool_call_state,
        )

        expected_output = [
            ("message", ReasoningMessage(content="Picking relevant events and properties", substeps=[])),
            ("message", ReasoningMessage(content="Creating trends query")),
            ("message", VisualizationMessage(query="Foobar", answer=query, plan="Plan")),
            (
                "message",
                AssistantToolCallMessage(
                    content="The results indicate a great future for you.", tool_call_id=tool_call_id
                ),
            ),
        ]
        self.assertConversationEqual(output, expected_output)

    @patch("ee.hogai.graph.title_generator.nodes.TitleGeneratorNode._model")
    def test_conversation_metadata_updated(self, title_generator_model_mock):
        """Test that metadata (title, created_at, updated_at) is generated and set for a new conversation."""
        # Create a test graph with only the title generator node
        graph = AssistantGraph(self.team, self.user).add_title_generator().compile()
        initial_updated_at = self.conversation.updated_at
        initial_created_at = self.conversation.created_at

        self.assertIsNone(self.conversation.title)

        # Mock the title generator to return "Generated Conversation Title"
        title_generator_model_mock.return_value = FakeChatOpenAI(
            responses=[messages.AIMessage(content="Generated Conversation Title")]
        )

        # Run the assistant
        self._run_assistant_graph(
            graph,
            message="This is the first message in the conversation",
            is_new_conversation=True,
        )

        # Assert the conversation doesn't have a title yet
        self.conversation.refresh_from_db()
        # Verify the title has been set
        self.assertEqual(self.conversation.title, "Generated Conversation Title")
        assert self.conversation.updated_at is not None
        assert initial_updated_at is not None
        self.assertGreater(self.conversation.updated_at, initial_updated_at)
        self.assertEqual(self.conversation.created_at, initial_created_at)

    def test_merges_messages_with_same_id(self):
        """Test that messages with the same ID are merged into one."""
        message_id = str(uuid4())

        # Create a simple graph that will return messages with the same ID but different content
        first_content = "First version of message"
        updated_content = "Updated version of message"

        class MessageUpdatingNode:
            def __init__(self):
                self.call_count = 0

            def __call__(self, state):
                self.call_count += 1
                content = first_content if self.call_count == 1 else updated_content
                return {"messages": [AssistantMessage(id=message_id, content=content)]}

        updater = MessageUpdatingNode()
        graph = (
            AssistantGraph(self.team, self.user)
            .add_node(AssistantNodeName.ROOT, updater)
            .add_edge(AssistantNodeName.START, AssistantNodeName.ROOT)
            .add_edge(AssistantNodeName.ROOT, AssistantNodeName.END)
            .compile()
        )
        config = {"configurable": {"thread_id": self.conversation.id}}

        # First run should add the message with initial content
        output, _ = self._run_assistant_graph(graph, conversation=self.conversation)
        self.assertEqual(len(output), 2)  # Human message + AI message
        self.assertEqual(output[1][1]["id"], message_id)
        self.assertEqual(output[1][1]["content"], first_content)

        # Second run should update the message with new content
        output, _ = self._run_assistant_graph(graph, conversation=self.conversation)
        self.assertEqual(len(output), 2)  # Human message + AI message
        self.assertEqual(output[1][1]["id"], message_id)
        self.assertEqual(output[1][1]["content"], updated_content)

        # Verify the message was actually replaced, not duplicated
        messages = graph.get_state(config).values["messages"]

        # Count messages with our test ID
        messages_with_id = [msg for msg in messages if msg.id == message_id]
        self.assertEqual(len(messages_with_id), 1, "There should be exactly one message with the test ID")
        self.assertEqual(
            messages_with_id[0].content,
            updated_content,
            "The merged message should have the content of the last message",
        )

    def test_assistant_filters_messages_correctly(self):
        """Test that the Assistant class correctly filters messages based on should_output_assistant_message."""

        output_messages = [
            # Should be output (has content)
            (AssistantMessage(content="This message has content", id="1"), True),
            # Should be filtered out (empty content)
            (AssistantMessage(content="", id="2"), False),
            # Should be output (has UI payload)
            (
                AssistantToolCallMessage(
                    content="Tool result", tool_call_id="123", id="3", ui_payload={"some": "data"}
                ),
                True,
            ),
            # Should be filtered out (no UI payload)
            (AssistantToolCallMessage(content="Tool result", tool_call_id="456", id="4", ui_payload=None), False),
        ]

        for test_message, expected_in_output in output_messages:
            # Create a simple graph that produces different message types to test filtering
            class MessageFilteringNode:
                def __init__(self, message_to_return):
                    self.message_to_return = message_to_return

                def __call__(self, *args, **kwargs):
                    # Return a set of messages that should be filtered differently
                    return PartialAssistantState(messages=[self.message_to_return])

            # Create a graph with our test node
            graph = (
                AssistantGraph(self.team, self.user)
                .add_node(AssistantNodeName.ROOT, MessageFilteringNode(test_message))
                .add_edge(AssistantNodeName.START, AssistantNodeName.ROOT)
                .add_edge(AssistantNodeName.ROOT, AssistantNodeName.END)
                .compile()
            )

            # Run the assistant and capture output
            output, _ = self._run_assistant_graph(graph, conversation=self.conversation)
            expected_output: list = [
                ("message", HumanMessage(content="Hello")),
            ]

            if expected_in_output:
                expected_output.append(("message", test_message))

            self.assertConversationEqual(output, expected_output)

    def test_ui_context_persists_through_conversation_retrieval(self):
        """Test that ui_context persists when retrieving conversation state across multiple runs."""

        # Create a simple graph that just returns the initial state
        def return_initial_state(state):
            return {"messages": [AssistantMessage(content="Response from assistant")]}

        graph = (
            AssistantGraph(self.team, self.user)
            .add_node(AssistantNodeName.ROOT, return_initial_state)
            .add_edge(AssistantNodeName.START, AssistantNodeName.ROOT)
            .add_edge(AssistantNodeName.ROOT, AssistantNodeName.END)
            .compile()
        )

        # Test ui_context with multiple fields
        ui_context = MaxContextShape(
            dashboards=[
                MaxDashboardContext(
                    id="1",
                    filters=DashboardFilter(),
                    insights=[MaxInsightContext(id="1", query=TrendsQuery(series=[]))],
                )
            ],
            insights=[MaxInsightContext(id="2", query=TrendsQuery(series=[]))],
        )

        # First run: Create assistant with ui_context
        output1, assistant1 = self._run_assistant_graph(
            test_graph=graph,
            message="First message",
            conversation=self.conversation,
            ui_context=ui_context,
        )

        ui_context_2 = MaxContextShape(insights=[MaxInsightContext(id="3", query=TrendsQuery(series=[]))])

        # Second run: Create another assistant with the same conversation (simulating retrieval)
        output2, assistant2 = self._run_assistant_graph(
            test_graph=graph,
            message="Second message",
            conversation=self.conversation,
            ui_context=ui_context_2,  # Different ui_context
        )

        # Get the final state
        config2 = assistant2._get_config()
        state2 = assistant2._graph.get_state(config2)
        stored_messages2 = state2.values["messages"]

        # Find all human messages in the final stored messages
        human_messages = [msg for msg in stored_messages2 if isinstance(msg, HumanMessage)]
        self.assertEqual(len(human_messages), 2, "Should have exactly two human messages")

        first_message = human_messages[0]
        self.assertEqual(first_message.ui_context, ui_context)

        # Check second message has new ui_context
        second_message = human_messages[1]
        self.assertEqual(second_message.ui_context, ui_context_2)

    @patch("ee.hogai.graph.query_executor.nodes.QueryExecutorNode.run")
    @patch("ee.hogai.graph.schema_generator.nodes.SchemaGeneratorNode._model")
    @patch("ee.hogai.graph.query_planner.nodes.QueryPlannerNode._get_model")
    @patch("ee.hogai.graph.rag.nodes.InsightRagContextNode.run")
    @patch("ee.hogai.graph.root.nodes.RootNode._get_model")
    def test_create_and_query_insight_contextual_tool(
        self, root_mock, rag_mock, planner_mock, generator_mock, query_executor_mock
    ):
        def root_side_effect(prompt: ChatPromptValue):
            if prompt.messages[-1].type == "tool":
                return RunnableLambda(lambda _: messages.AIMessage(content="Everything is fine"))

            return messages.AIMessage(
                content="",
                tool_calls=[
                    {
                        "id": "xyz",
                        "name": "create_and_query_insight",
                        "args": {"query_description": "Foobar", "query_kind": "trends"},
                    }
                ],
            )

        root_mock.return_value = FakeRunnableLambdaWithTokenCounter(root_side_effect)
        rag_mock.return_value = PartialAssistantState(
            rag_context="",
        )

        planner_mock.return_value = FakeChatOpenAI(
            responses=[
                messages.AIMessage(
                    content="",
                    tool_calls=[
                        {
                            "id": "call_1",
                            "name": "final_answer",
                            "args": {"query_kind": "trends", "plan": "Plan"},
                        }
                    ],
                )
            ]
        )
        query = AssistantTrendsQuery(series=[])
        generator_mock.return_value = RunnableLambda(lambda _: TrendsSchemaGeneratorOutput(query=query))

        query_executor_mock.return_value = PartialAssistantState(
            messages=[
                AssistantToolCallMessage(content="The results indicate a great future for you.", tool_call_id="xyz")
            ],
        )

        output, assistant = self._run_assistant_graph(
            test_graph=AssistantGraph(self.team, self.user)
            .add_edge(AssistantNodeName.START, AssistantNodeName.ROOT)
            .add_root(
                {
                    "root": AssistantNodeName.ROOT,
                    "insights": AssistantNodeName.INSIGHTS_SUBGRAPH,
                    "end": AssistantNodeName.END,
                }
            )
            .add_insights()
            .compile(),
            conversation=self.conversation,
            is_new_conversation=True,
            message=None,
            mode=AssistantMode.ASSISTANT,
            contextual_tools={"create_and_query_insight": {"current_query": "query"}},
        )

        expected_output = [
            ("conversation", self._serialize_conversation()),
            ("message", HumanMessage(content="Hello")),
            ("message", ReasoningMessage(content="Coming up with an insight")),
            ("message", ReasoningMessage(content="Picking relevant events and properties", substeps=[])),
            ("message", ReasoningMessage(content="Creating trends query")),
            ("message", VisualizationMessage(query="Foobar", answer=query, plan="Plan")),
            (
                "message",
                AssistantToolCallMessage(
                    content="The results indicate a great future for you.",
                    tool_call_id="xyz",
                    ui_payload={"create_and_query_insight": query.model_dump()},
                    visible=False,
                ),
            ),
            ("message", AssistantMessage(content="Everything is fine")),
        ]
        self.assertConversationEqual(output, expected_output)

        state = AssistantState.model_validate(assistant._graph.get_state(assistant._get_config()).values)
        expected_state_messages = [
            HumanMessage(content="Hello"),
            AssistantMessage(
                content="",
                tool_calls=[
                    AssistantToolCall(
                        id="xyz",
                        name="create_and_query_insight",
                        args={"query_description": "Foobar", "query_kind": "trends"},
                    )
                ],
            ),
            VisualizationMessage(query="Foobar", answer=query, plan="Plan"),
            AssistantToolCallMessage(
                content="The results indicate a great future for you.",
                tool_call_id="xyz",
                ui_payload={"create_and_query_insight": query.model_dump()},
                visible=False,
            ),
            AssistantMessage(content="Everything is fine"),
        ]
        self.assertStateMessagesEqual(state.messages, expected_state_messages)

    def test_parse_sse_chunk_valid_chunks(self):
        assistant = Assistant(self.team, self.conversation, new_message=HumanMessage(content="Hello"), user=self.user)

        chunk = (
            "event: message\n"
            'data: {"content": "First message", "type": "ai"}\n\n'
            "event: status\n"
            'data: {"type": "completed"}\n\n'
        )
        events = assistant._parse_sse_chunk(chunk)

        self.assertEqual(len(events), 2)
        self.assertEqual(events[0][0], "message")
        self.assertEqual(events[0][1], {"content": "First message", "type": "ai"})
        self.assertEqual(events[1][0], "status")
        self.assertEqual(events[1][1], {"type": "completed"})

    def test_parse_sse_chunk_invalid_json(self):
        assistant = Assistant(self.team, self.conversation, new_message=HumanMessage(content="Hello"), user=self.user)

        chunk = "event: message\ndata: {invalid json}\n\n"
        events = assistant._parse_sse_chunk(chunk)

        self.assertEqual(len(events), 0)

    def test_parse_sse_chunk_malformed_event(self):
        assistant = Assistant(self.team, self.conversation, new_message=HumanMessage(content="Hello"), user=self.user)

        chunk = 'event: message\n{"content": "no data prefix"}\n\n'
        events = assistant._parse_sse_chunk(chunk)

        self.assertEqual(len(events), 0)

    def test_parse_sse_chunk_mixed_valid_invalid(self):
        assistant = Assistant(self.team, self.conversation, new_message=HumanMessage(content="Hello"), user=self.user)

        chunk = (
            "event: message\n"
            'data: {"content": "Valid message", "type": "ai"}\n\n'
            "event: invalid\n"
            "data: {invalid json}\n\n"
            "event: status\n"
            'data: {"type": "completed"}\n\n'
        )
        events = assistant._parse_sse_chunk(chunk)

        self.assertEqual(len(events), 2)
        self.assertEqual(events[0][0], "message")
        self.assertEqual(events[0][1], {"content": "Valid message", "type": "ai"})
        self.assertEqual(events[1][0], "status")
        self.assertEqual(events[1][1], {"type": "completed"})

    @patch.object(Assistant, "_stream")
    def test_generate_filters_messages(self, mock_stream):
        assistant = Assistant(self.team, self.conversation, new_message=HumanMessage(content="Hello"), user=self.user)

        mock_stream.return_value = [
            'event: conversation\ndata: {"id": "123", "status": "active"}\n\n',
            'event: message\ndata: {"content": "First response", "type": "ai"}\n\n',
            'event: status\ndata: {"type": "processing"}\n\n',
            'event: message\ndata: {"content": "Second response", "type": "ai"}\n\n',
        ]

        messages = assistant.generate()

        self.assertEqual(len(messages), 2)
        self.assertEqual(messages[0]["type"], "message")
        self.assertEqual(messages[0]["data"], {"content": "First response", "type": "ai"})
        self.assertEqual(messages[1]["type"], "message")
        self.assertEqual(messages[1]["data"], {"content": "Second response", "type": "ai"})<|MERGE_RESOLUTION|>--- conflicted
+++ resolved
@@ -210,8 +210,7 @@
     )
     def test_reasoning_messages_added(self, _mock_query_executor_run, _mock_funnel_planner_run):
         output, _ = self._run_assistant_graph(
-<<<<<<< HEAD
-            InsightsAssistantGraph(self.team)
+            InsightsAssistantGraph(self.team, self.user)
             .add_edge(AssistantNodeName.START, AssistantNodeName.QUERY_PLANNER)
             .add_query_planner(
                 {
@@ -223,12 +222,6 @@
                     "end": AssistantNodeName.END,
                 }
             )
-=======
-            InsightsAssistantGraph(self.team, self.user)
-            .add_edge(AssistantNodeName.START, AssistantNodeName.TRENDS_PLANNER)
-            .add_trends_planner(AssistantNodeName.QUERY_EXECUTOR, AssistantNodeName.END)
-            .add_query_executor(AssistantNodeName.END)
->>>>>>> 7af73205
             .compile(),
             conversation=self.conversation,
         )
@@ -309,8 +302,7 @@
     )
     def test_reasoning_messages_with_substeps_added(self, _mock_funnel_planner_run):
         output, _ = self._run_assistant_graph(
-<<<<<<< HEAD
-            InsightsAssistantGraph(self.team)
+            InsightsAssistantGraph(self.team, self.user)
             .add_edge(AssistantNodeName.START, AssistantNodeName.QUERY_PLANNER)
             .add_query_planner(
                 {
@@ -322,11 +314,6 @@
                     "end": AssistantNodeName.END,
                 }
             )
-=======
-            InsightsAssistantGraph(self.team, self.user)
-            .add_edge(AssistantNodeName.START, AssistantNodeName.TRENDS_PLANNER)
-            .add_trends_planner(AssistantNodeName.END, AssistantNodeName.END)
->>>>>>> 7af73205
             .compile(),
             conversation=self.conversation,
             tool_call_partial_state=PartialAssistantState(root_tool_call_id="foo"),
@@ -436,8 +423,7 @@
             ),
         ):
             output, _ = self._run_assistant_graph(
-<<<<<<< HEAD
-                InsightsAssistantGraph(self.team)
+                InsightsAssistantGraph(self.team, self.user)
                 .add_edge(AssistantNodeName.START, AssistantNodeName.QUERY_PLANNER)
                 .add_query_planner(
                     {
@@ -449,11 +435,6 @@
                         "end": AssistantNodeName.END,
                     }
                 )
-=======
-                InsightsAssistantGraph(self.team, self.user)
-                .add_edge(AssistantNodeName.START, AssistantNodeName.TRENDS_PLANNER)
-                .add_trends_planner(AssistantNodeName.END, AssistantNodeName.END)
->>>>>>> 7af73205
                 .compile(),
                 tool_call_partial_state=PartialAssistantState(root_tool_call_id="foo"),
                 conversation=self.conversation,
@@ -583,18 +564,8 @@
         self._test_human_in_the_loop("retention")
 
     def test_ai_messages_appended_after_interrupt(self):
-<<<<<<< HEAD
         with patch("ee.hogai.graph.query_planner.nodes.QueryPlannerNode._get_model") as mock:
-            graph = InsightsAssistantGraph(self.team).compile_full_graph()
-=======
-        with patch("ee.hogai.graph.taxonomy_agent.nodes.TaxonomyAgentPlannerNode._model") as mock:
-            graph = (
-                InsightsAssistantGraph(self.team, self.user)
-                .add_edge(AssistantNodeName.START, AssistantNodeName.TRENDS_PLANNER)
-                .add_trends_planner(AssistantNodeName.END, AssistantNodeName.END)
-                .compile()
-            )
->>>>>>> 7af73205
+            graph = InsightsAssistantGraph(self.team, self.user).compile_full_graph()
             config: RunnableConfig = {
                 "configurable": {
                     "thread_id": self.conversation.id,
