--- conflicted
+++ resolved
@@ -4,12 +4,8 @@
 import os
 from typing import Dict
 
-<<<<<<< HEAD
-from posthog.settings import EE_ENABLED, TEST
-=======
 from posthog.constants import RDBMS
 from posthog.settings import PRIMARY_DB, TEST
->>>>>>> 1c80aca9
 
 # Zapier
 HOOK_EVENTS: Dict[str, str] = {
@@ -21,11 +17,7 @@
 HOOK_FINDER = "ee.models.hook.find_and_fire_hook"
 HOOK_DELIVERER = "ee.models.hook.deliver_hook_wrapper"
 
-<<<<<<< HEAD
-KAFKA_ENABLED = EE_ENABLED and not TEST
-=======
 KAFKA_ENABLED = PRIMARY_DB == RDBMS.CLICKHOUSE and not TEST
->>>>>>> 1c80aca9
 
 SOCIAL_AUTH_GOOGLE_OAUTH2_KEY = os.environ.get("SOCIAL_AUTH_GOOGLE_OAUTH2_KEY")
 SOCIAL_AUTH_GOOGLE_OAUTH2_SECRET = os.environ.get("SOCIAL_AUTH_GOOGLE_OAUTH2_SECRET")