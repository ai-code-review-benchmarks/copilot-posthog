{
    "name": "posthog",
    "description": "",
    "version": "0.0.0",
    "repository": {
        "type": "git",
        "url": "https://github.com/posthog/posthog.git"
    },
    "author": "PostHog Inc.",
    "bugs": {
        "url": "https://github.com/posthog/posthog/issues"
    },
    "homepage": "https://github.com/posthog/posthog#readme",
    "license": "MIT",
    "engines": {
        "node": ">=16 <17"
    },
    "scripts": {
        "copy-scripts": "mkdir -p frontend/dist/ && yarn copy-scripts:array && yarn copy-scripts:recorder",
        "copy-scripts:array": "cp node_modules/posthog-js/dist/array.js* frontend/dist/",
        "copy-scripts:recorder": "cp node_modules/rrweb/dist/record/rrweb-record.min.js frontend/dist/recorder.js && cp node_modules/rrweb/dist/record/rrweb-record.min.js.map frontend/dist/recorder.js.map && cat node_modules/rrweb/dist/plugins/console-record.min.js >> frontend/dist/recorder.js && sed -i -e s/rrweb-record.min.js.map/recorder.js.map/ frontend/dist/recorder.js && sed -i -e 's/\\/\\/\\# sourceMappingURL=recorder/window.rrweb = {record: rrwebRecord}\\n\\/\\/# sourceMappingURL=recorder/g' frontend/dist/recorder.js",
        "test": "jest",
        "start": "concurrently -n ESBUILD,TYPEGEN -c yellow,green \"yarn start-http\" \"yarn run typegen:watch\"",
        "start-http": "yarn start-http:esbuild",
        "start-http:esbuild": "yarn clean && yarn copy-scripts && node frontend/build.mjs --dev",
        "start-http:webpack": "mkdir -p frontend/dist/ && cp -a frontend/public/* frontend/dist/ && npm run copy-scripts && webpack serve",
        "start-https": "yarn start-https:webpack",
        "start-https:webpack": "yarn start-http:webpack --https",
        "start-docker": "yarn start-docker:esbuild",
        "start-docker:esbuild": "yarn start-http:esbuild --host 0.0.0.0",
        "start-docker:webpack": "yarn start-http:webpack --host 0.0.0.0",
        "start-ch-dev": "concurrently -n DOCKER,ESBUILD,TYPEGEN -c red,blue,green \"docker-compose -f docker-compose.dev.yml pull && CH_WEB_SCRIPT=./ee/bin/docker-ch-dev-backend docker-compose -f docker-compose.dev.yml up\" \"yarn run start-http --host 0.0.0.0\" \"yarn run typegen:watch\"",
        "clear-ch-dev": "docker compose -f docker-compose.dev.yml stop && docker compose -f docker-compose.dev.yml rm -v && docker compose -f docker-compose.dev.yml down",
        "clean": "rm -rf frontend/dist && mkdir frontend/dist",
        "build": "yarn copy-scripts && yarn build:esbuild",
        "build:webpack": "echo \"Building Webpack\" && NODE_ENV=production webpack --config webpack.config.js && cp -a frontend/public/* frontend/dist/",
        "build:esbuild": "node frontend/build.mjs",
        "prettier": "prettier --write \"./**/*.{js,mjs,ts,tsx,json,yaml,yml,css,scss}\"",
        "prettier:check": "prettier --check \"./**/*.{js,mjs,ts,tsx,json,yaml,yml,css,scss}\"",
        "typescript:check": "tsc",
        "typescript:clean": "tsc --build --clean",
        "eslint": "eslint frontend/src",
        "typegen:write": "kea-typegen write",
        "typegen:check": "kea-typegen check",
        "typegen:watch": "kea-typegen watch",
        "typegen:clean": "find frontend/src -type f -name '*Type.ts' -delete",
        "format:python": "black . && isort .",
        "format:js": "yarn prettier && yarn eslint --fix",
        "format": "yarn format:python && yarn format:js",
        "storybook": "start-storybook -p 6006",
        "build-storybook": "build-storybook",
        "arm64:ch-dev:start": "concurrently -n DOCKER,ESBUILD,TYPEGEN -c red,blue,green \"docker-compose -f docker-compose.arm64.yml pull && CH_WEB_SCRIPT=./ee/bin/docker-ch-dev-backend docker-compose -f docker-compose.arm64.yml up\" \"yarn run start-http --host 0.0.0.0\" \"yarn run typegen:watch\"",
        "arm64:ch-dev:clear": "docker compose -f docker-compose.arm64.yml stop && docker compose -f docker-compose.arm64.yml rm -v && docker compose -f docker-compose.arm64.yml down",
        "arm64:services": "yarn arm64:services:stop && yarn arm64:services:clean && yarn arm64:services:start",
        "arm64:services:start": "docker-compose -f docker-compose.arm64.yml up zookeeper kafka clickhouse",
        "arm64:services:stop": "docker-compose -f docker-compose.arm64.yml down",
        "arm64:services:clean": "docker-compose -f docker-compose.arm64.yml rm -v zookeeper kafka clickhouse",
        "dev:migrate:postgres": "export DEBUG=1 && source env/bin/activate && python manage.py migrate",
        "dev:migrate:clickhouse": "export DEBUG=1 && source env/bin/activate && python manage.py migrate_clickhouse",
        "prepare": "husky install"
    },
    "dependencies": {
        "@babel/core": "^7.17.10",
        "@babel/runtime": "^7.17.9",
        "@monaco-editor/react": "^4.1.3",
        "@popperjs/core": "^2.9.2",
        "@posthog/chart.js": "^2.9.6",
        "@posthog/plugin-scaffold": "0.12.10",
        "@posthog/react-rrweb-player": "^1.1.3",
        "@posthog/simmerjs": "0.7.4",
        "@react-hook/size": "^2.1.2",
        "@sentry/react": "^6.18.0",
        "@types/d3-sankey": "^0.11.2",
        "@types/md5": "^2.3.0",
        "@types/react-input-autosize": "^2.2.1",
        "@types/react-transition-group": "^4.4.4",
        "@types/react-virtualized": "^9.21.14",
        "antd": "^4.17.1",
        "antd-dayjs-webpack-plugin": "^1.0.6",
        "babel-preset-nano-react-app": "^0.1.0",
        "chart.js": "^3.6.2",
        "chartjs-adapter-dayjs": "^1.0.0",
        "chartjs-plugin-crosshair": "^1.2.0",
        "clsx": "^1.1.1",
        "core-js": "3.15.2",
        "d3": "^5.15.0",
        "d3-sankey": "^0.12.3",
        "dayjs": "^1.10.7",
        "expr-eval": "^2.0.2",
        "fast-deep-equal": "^3.1.3",
        "fuse.js": "^6.4.1",
<<<<<<< HEAD
        "kea": "^3.0.0-beta.2",
        "kea-forms": "^3.0.0-alpha.4",
=======
        "kea": "^3.0.0-beta.5",
        "kea-forms": "^3.0.0-alpha.3",
>>>>>>> ec8a92ee
        "kea-loaders": "^3.0.0-alpha.4",
        "kea-localstorage": "^3.0.0-alpha.2",
        "kea-router": "^3.0.0-alpha.1",
        "kea-subscriptions": "^3.0.0-alpha.0",
        "kea-waitfor": "^0.2.1",
        "kea-window-values": "^3.0.0-alpha.1",
        "md5": "^2.3.0",
        "posthog-js": "1.20.4",
        "posthog-js-lite": "^0.0.3",
        "prop-types": "^15.7.2",
        "query-selector-shadow-dom": "0.8.0",
        "rc-trigger": "^5.2.5",
        "react": "^16.13.1",
        "react-dom": "^16.12.0",
        "react-draggable": "^4.2.0",
        "react-grid-layout": "^1.3.0",
        "react-input-autosize": "^3.0.0",
        "react-markdown": "^5.0.3",
        "react-popper": "^2.2.5",
        "react-resizable": "^1.11.1",
        "react-shadow": "^18.4.2",
        "react-sortable-hoc": "^1.11.0",
        "react-syntax-highlighter": "^13.5.1",
        "react-textarea-autosize": "^8.3.3",
        "react-toastify": "^8.2.0",
        "react-transition-group": "^4.4.2",
        "react-virtualized": "^9.22.3",
        "resize-observer-polyfill": "^1.5.1",
        "rrweb": "^1.1.2",
        "sass": "^1.26.2",
        "use-debounce": "^6.0.1",
        "use-resize-observer": "^8.0.0",
        "zxcvbn": "^4.4.2"
    },
    "devDependencies": {
        "@babel/plugin-proposal-class-properties": "^7.16.7",
        "@babel/plugin-proposal-private-property-in-object": "^7.16.7",
        "@babel/plugin-transform-react-jsx": "^7.17.3",
        "@babel/plugin-transform-runtime": "^7.17.10",
        "@babel/preset-env": "^7.17.10",
        "@babel/preset-typescript": "^7.16.7",
        "@hot-loader/react-dom": "^16.13.0",
        "@storybook/addon-actions": "^6.4.19",
        "@storybook/addon-essentials": "^6.4.19",
        "@storybook/addon-links": "^6.4.19",
        "@storybook/addon-storysource": "^6.4.19",
        "@storybook/react": "^6.4.19",
        "@testing-library/jest-dom": "^5.16.2",
        "@testing-library/react": "^12.1.2",
        "@testing-library/user-event": "^13.5.0",
        "@types/chart.js": "^2.9.34",
        "@types/chartjs-plugin-crosshair": "^1.1.1",
        "@types/clone": "^2.1.1",
        "@types/d3": "^7.0.0",
        "@types/jest": "^26.0.15",
        "@types/query-selector-shadow-dom": "^1.0.0",
        "@types/react": "^16.14.2",
        "@types/react-dom": "^16.9.8",
        "@types/react-grid-layout": "^1.1.2",
        "@types/react-resizable": "^1.7.2",
        "@types/react-syntax-highlighter": "^11.0.4",
        "@types/zxcvbn": "^4.4.0",
        "@typescript-eslint/eslint-plugin": "^3.6.0",
        "@typescript-eslint/parser": "^3.6.0",
        "autoprefixer": "^9.7.4",
        "babel-eslint": "^10.1.0",
        "babel-jest": "^27.0.6",
        "babel-loader": "^8.0.6",
        "babel-plugin-import": "^1.13.0",
        "concurrently": "^5.3.0",
        "cors": "^2.8.5",
        "css-loader": "^3.4.2",
        "cssnano": "^4.1.10",
        "esbuild": "^0.14.25",
        "esbuild-plugin-less": "^1.1.6",
        "esbuild-sass-plugin": "^1.8.2",
        "eslint": "^7.8.0",
        "eslint-config-prettier": "^8.3.0",
        "eslint-plugin-cypress": "^2.11.2",
        "eslint-plugin-prettier": "^3.1.4",
        "eslint-plugin-react": "^7.20.3",
        "eslint-plugin-storybook": "^0.5.7",
        "express": "^4.17.1",
        "file-loader": "^6.1.0",
        "fs-extra": "^10.0.0",
        "givens": "^1.3.6",
        "history": "^5.0.1",
        "html-webpack-harddisk-plugin": "^1.0.2",
        "html-webpack-plugin": "^4.5.2",
        "husky": "^7.0.4",
        "jest": "^26.6.3",
        "kea-test-utils": "^0.2.2",
        "kea-typegen": "^3.0.0-alpha.11",
        "less": "^3.12.2",
        "less-loader": "^7.0.2",
        "lint-staged": "~10.2.13",
        "msw": "^0.35.0",
        "path-browserify": "^1.0.1",
        "postcss-loader": "^3.0.0",
        "prettier": "^2.3.1",
        "raw-loader": "^4.0.2",
        "sass-extended-importer": "^0.4.2",
        "sass-loader": "^10.0.1",
        "storybook-addon-turbo-build": "^1.0.1",
        "style-loader": "^2.0.0",
        "timekeeper": "^2.2.0",
        "ts-node": "^9.1.1",
        "typescript": "^4.6.4",
        "webpack": "^4.46.0",
        "webpack-cli": "^4.5.0",
        "webpack-dev-server": "^3.11.2",
        "whatwg-fetch": "^3.6.2"
    },
    "optionalDependencies": {
        "fsevents": "^2.1.2"
    },
    "lint-staged": {
        "*.{js,jsx,mjs,ts,tsx,json,yaml,yml,css,scss}": "prettier --write",
        "(frontend/**).{js,jsx,mjs,ts,tsx}": "eslint -c .eslintrc.js --fix",
        "(plugin-server/**).{js,jsx,mjs,ts,tsx}": "eslint -c plugin-server/.eslintrc.js --fix",
        "*.{py,pyi}": [
            "black",
            "flake8",
            "isort"
        ]
    },
    "browserslist": {
        "development": [
            "last 2 chrome versions",
            "last 2 firefox versions",
            "last 2 edge versions"
        ],
        "production": [
            "defaults"
        ]
    },
    "browser": {
        "path": "path-browserify"
    }
}<|MERGE_RESOLUTION|>--- conflicted
+++ resolved
@@ -89,13 +89,8 @@
         "expr-eval": "^2.0.2",
         "fast-deep-equal": "^3.1.3",
         "fuse.js": "^6.4.1",
-<<<<<<< HEAD
-        "kea": "^3.0.0-beta.2",
+        "kea": "^3.0.0-beta.5",
         "kea-forms": "^3.0.0-alpha.4",
-=======
-        "kea": "^3.0.0-beta.5",
-        "kea-forms": "^3.0.0-alpha.3",
->>>>>>> ec8a92ee
         "kea-loaders": "^3.0.0-alpha.4",
         "kea-localstorage": "^3.0.0-alpha.2",
         "kea-router": "^3.0.0-alpha.1",
