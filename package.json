{
    "name": "posthog",
    "description": "",
    "version": "0.0.0",
    "repository": {
        "type": "git",
        "url": "https://github.com/posthog/posthog.git"
    },
    "author": "PostHog Inc.",
    "bugs": {
        "url": "https://github.com/posthog/posthog/issues"
    },
    "homepage": "https://github.com/posthog/posthog#readme",
    "license": "MIT",
    "engines": {
        "node": ">=18 <19"
    },
    "packageManager": "pnpm@8.6.0",
    "scripts": {
        "copy-scripts": "mkdir -p frontend/dist/ && ./bin/copy-posthog-js",
        "test": "pnpm test:unit && pnpm test:visual-regression",
        "test:unit": "jest --testPathPattern=frontend/",
        "jest": "jest",
        "test:visual-regression": "docker compose -f docker-compose.playwright.yml run --rm -it --build playwright pnpm test:visual-regression:legacy:docker && pnpm test:visual-regression:stories:docker",
        "test:visual-regression:legacy": "docker compose -f docker-compose.playwright.yml run --rm -it --build playwright pnpm test:visual-regression:legacy:docker",
        "test:visual-regression:legacy:docker": "STORYBOOK_URL=http://host.docker.internal:6006 playwright test -u",
        "test:visual-regression:legacy:ci:update": "playwright test -u",
        "test:visual-regression:legacy:ci:verify": "playwright test",
        "test:visual-regression:stories": "docker compose -f docker-compose.playwright.yml run --rm -it --build playwright pnpm test:visual-regression:stories:docker",
        "test:visual-regression:stories:docker": "NODE_OPTIONS=--max-old-space-size=6144 test-storybook -u --no-index-json --browsers chromium webkit --url http://host.docker.internal:6006",
        "test:visual-regression:stories:ci:update": "test-storybook -u --no-index-json --maxWorkers=2",
        "test:visual-regression:stories:ci:verify": "test-storybook --ci --no-index-json --maxWorkers=2",
        "start": "concurrently -n ESBUILD,TYPEGEN -c yellow,green \"pnpm start-http\" \"pnpm run typegen:watch\"",
        "start-http": "pnpm clean && pnpm copy-scripts && node frontend/build.mjs --dev",
        "start-docker": "pnpm start-http --host 0.0.0.0",
        "clean": "rm -rf frontend/dist && mkdir frontend/dist",
        "build": "pnpm copy-scripts && pnpm build:esbuild",
        "build:esbuild": "node frontend/build.mjs",
        "schema:build": "pnpm run schema:build:json && pnpm run schema:build:python",
        "schema:build:json": "ts-json-schema-generator -f tsconfig.json --path 'frontend/src/queries/schema.ts' --no-type-check > frontend/src/queries/schema.json && prettier --write frontend/src/queries/schema.json",
        "schema:build:python": "datamodel-codegen --class-name='SchemaRoot' --collapse-root-models --disable-timestamp --use-one-literal-as-default --use-default-kwarg --use-subclass-enum --input frontend/src/queries/schema.json --input-file-type jsonschema --output posthog/schema.py --output-model-type pydantic_v2.BaseModel && black posthog/schema.py",
        "grammar:build": "npm run grammar:build:python && npm run grammar:build:cpp",
        "grammar:build:python": "cd posthog/hogql/grammar && antlr -Dlanguage=Python3 HogQLLexer.g4 && antlr -visitor -no-listener -Dlanguage=Python3 HogQLParser.g4",
        "grammar:build:cpp": "cd posthog/hogql/grammar && antlr -o ../../../hogql_parser -Dlanguage=Cpp HogQLLexer.g4 && antlr -o ../../../hogql_parser -visitor -no-listener -Dlanguage=Cpp HogQLParser.g4",
        "packages:build": "pnpm packages:build:apps-common && pnpm packages:build:lemon-ui",
        "packages:build:apps-common": "cd frontend/@posthog/apps-common && pnpm i && pnpm build",
        "packages:build:lemon-ui": "cd frontend/@posthog/lemon-ui && pnpm i && pnpm build",
        "editor:update-tsd": "pnpm packages:build && node frontend/editor-update-tsd.mjs",
        "prettier": "prettier --write \"./**/*.{js,mjs,ts,tsx,json,yaml,yml,css,scss}\"",
        "prettier:check": "prettier --check \"frontend/**/*.{js,mjs,ts,tsx,json,yaml,yml,css,scss}\"",
        "typescript:check": "tsc --noEmit && echo \"No errors reported by tsc.\"",
        "eslint": "eslint frontend/src",
        "typegen:write": "kea-typegen write --delete --show-ts-errors",
        "typegen:check": "kea-typegen check",
        "typegen:watch": "kea-typegen watch --delete --show-ts-errors",
        "typegen:clean": "find frontend/src -type f -name '*Type.ts' -delete",
        "format:python": "black . && isort .",
        "format:js": "pnpm prettier && pnpm eslint --fix",
        "format": "pnpm format:python && pnpm format:js",
        "storybook": "storybook dev -p 6006",
        "build-storybook": "storybook build",
        "dev:migrate:postgres": "export DEBUG=1 && source env/bin/activate && python manage.py migrate",
        "dev:migrate:clickhouse": "export DEBUG=1 && source env/bin/activate && python manage.py migrate_clickhouse",
        "prepare": "husky install"
    },
    "dependencies": {
        "@ant-design/icons": "^4.7.0",
        "@dnd-kit/core": "^6.0.8",
        "@dnd-kit/modifiers": "^6.0.1",
        "@dnd-kit/sortable": "^7.0.2",
        "@dnd-kit/utilities": "^3.2.1",
        "@floating-ui/react": "^0.16.0",
        "@lottiefiles/react-lottie-player": "^3.4.7",
        "@medv/finder": "^2.1.0",
        "@microlink/react-json-view": "^1.21.3",
        "@monaco-editor/react": "4.4.6",
        "@posthog/icons": "0.1.21",
        "@posthog/plugin-scaffold": "^1.4.3",
        "@react-hook/size": "^2.1.2",
        "@rrweb/types": "^2.0.0-alpha.11",
        "@sentry/react": "7.22.0",
        "@testing-library/dom": ">=7.21.4",
        "@tiptap/core": "^2.1.0-rc.12",
        "@tiptap/extension-document": "^2.1.0-rc.12",
        "@tiptap/extension-floating-menu": "^2.1.0-rc.12",
        "@tiptap/extension-placeholder": "^2.1.0-rc.12",
        "@tiptap/extension-task-item": "^2.1.11",
        "@tiptap/extension-task-list": "^2.1.11",
        "@tiptap/pm": "^2.1.0-rc.12",
        "@tiptap/react": "^2.1.0-rc.12",
        "@tiptap/starter-kit": "^2.1.0-rc.12",
        "@tiptap/suggestion": "^2.1.0-rc.12",
        "@types/md5": "^2.3.0",
        "@types/react-textfit": "^1.1.0",
        "@types/react-transition-group": "^4.4.5",
        "@types/react-virtualized": "^9.21.14",
        "antd": "^4.17.1",
        "antd-dayjs-webpack-plugin": "^1.0.6",
        "babel-preset-nano-react-app": "^0.1.0",
        "chart.js": "^3.9.1",
        "chartjs-adapter-dayjs-3": "^1.2.3",
        "chartjs-plugin-crosshair": "^1.2.0",
        "chartjs-plugin-datalabels": "^2.2.0",
        "chartjs-plugin-stacked100": "^1.4.0",
        "chokidar": "^3.5.3",
        "clsx": "^1.1.1",
        "core-js": "^3.32.0",
        "cors": "^2.8.5",
        "d3": "^7.8.2",
        "d3-sankey": "^0.12.3",
        "dayjs": "^1.10.7",
        "dompurify": "^3.0.6",
        "esbuild": "^0.14.54",
        "esbuild-plugin-less": "^1.1.7",
        "esbuild-sass-plugin": "^1.8.2",
        "expr-eval": "^2.0.2",
        "express": "^4.17.1",
        "fast-deep-equal": "^3.1.3",
        "fflate": "^0.7.4",
        "fs-extra": "^10.0.0",
        "fuse.js": "^6.6.2",
        "husky": "^7.0.4",
        "image-blob-reduce": "^4.1.0",
        "kea": "^3.1.5",
        "kea-forms": "^3.0.3",
        "kea-loaders": "^3.0.0",
        "kea-localstorage": "^3.1.0",
        "kea-router": "^3.1.3",
        "kea-subscriptions": "^3.0.0",
        "kea-test-utils": "^0.2.4",
        "kea-waitfor": "^0.2.1",
        "kea-window-values": "^3.0.0",
        "maplibre-gl": "^3.5.1",
        "md5": "^2.3.0",
        "monaco-editor": "^0.39.0",
        "papaparse": "^5.4.1",
<<<<<<< HEAD
        "posthog-js": "1.87.0",
=======
        "posthog-js": "1.86.0",
>>>>>>> 6bb18c22
        "posthog-js-lite": "2.0.0-alpha5",
        "prettier": "^2.8.8",
        "prop-types": "^15.7.2",
        "query-selector-shadow-dom": "^1.0.0",
        "rc-field-form": "~1.21.0",
        "rc-picker": "~2.5.17",
        "rc-select": "~13.1.0-alpha.0",
        "rc-table": "~7.19.0",
        "rc-trigger": "^5.2.5",
        "react": "^16.14.0",
        "react-dom": "^16.14.0",
        "react-draggable": "^4.2.0",
        "react-grid-layout": "^1.3.0",
        "react-intersection-observer": "^9.4.3",
        "react-markdown": "^5.0.3",
        "react-modal": "^3.15.1",
        "react-resizable": "^3.0.5",
        "react-shadow": "^18.4.2",
        "react-syntax-highlighter": "^15.5.0",
        "react-textarea-autosize": "^8.3.3",
        "react-textfit": "^1.1.1",
        "react-toastify": "^8.2.0",
        "react-transition-group": "^4.4.5",
        "react-virtualized": "^9.22.5",
        "require-from-string": "^2.0.2",
        "resize-observer-polyfill": "^1.5.1",
        "rrweb": "^2.0.0-alpha.11",
        "sass": "^1.26.2",
        "use-debounce": "^9.0.3",
        "use-resize-observer": "^8.0.0",
        "wildcard-match": "^5.1.2",
        "zxcvbn": "^4.4.2"
    },
    "devDependencies": {
        "@babel/core": "^7.22.10",
        "@babel/plugin-proposal-class-properties": "^7.18.6",
        "@babel/plugin-proposal-nullish-coalescing-operator": "^7.18.6",
        "@babel/plugin-proposal-private-property-in-object": "^7.21.11",
        "@babel/plugin-transform-react-jsx": "^7.22.5",
        "@babel/plugin-transform-runtime": "^7.22.10",
        "@babel/preset-env": "^7.22.10",
        "@babel/preset-react": "^7.22.5",
        "@babel/preset-typescript": "^7.22.5",
        "@babel/runtime": "^7.22.10",
        "@cypress/webpack-preprocessor": "^5.17.1",
        "@hot-loader/react-dom": "^16.14.0",
        "@playwright/test": "1.29.2",
        "@sentry/types": "7.22.0",
        "@storybook/addon-a11y": "^7.5.1",
        "@storybook/addon-actions": "^7.5.1",
        "@storybook/addon-essentials": "^7.5.1",
        "@storybook/addon-links": "^7.5.1",
        "@storybook/addon-storysource": "^7.5.1",
        "@storybook/addons": "^7.5.1",
        "@storybook/api": "^7.5.1",
        "@storybook/blocks": "^7.5.1",
        "@storybook/components": "^7.5.1",
        "@storybook/core-events": "^7.5.1",
        "@storybook/csf": "^0.1.1",
        "@storybook/react": "^7.5.1",
        "@storybook/react-webpack5": "^7.5.1",
        "@storybook/test-runner": "^0.13.0",
        "@storybook/theming": "^7.5.1",
        "@storybook/types": "^7.5.1",
        "@sucrase/jest-plugin": "^3.0.0",
        "@testing-library/dom": ">=7.21.4",
        "@testing-library/jest-dom": "^5.16.2",
        "@testing-library/react": "^12.1.2",
        "@testing-library/react-hooks": "^8.0.1",
        "@testing-library/user-event": "^13.5.0",
        "@types/chartjs-plugin-crosshair": "^1.1.1",
        "@types/clone": "^2.1.1",
        "@types/d3": "^7.4.0",
        "@types/d3-sankey": "^0.12.1",
        "@types/dompurify": "^3.0.3",
        "@types/image-blob-reduce": "^4.1.1",
        "@types/jest": "^29.2.3",
        "@types/jest-image-snapshot": "^6.1.0",
        "@types/md5": "^2.3.0",
        "@types/node": "^18.11.9",
        "@types/papaparse": "^5.3.8",
        "@types/pixelmatch": "^5.2.4",
        "@types/pngjs": "^6.0.1",
        "@types/query-selector-shadow-dom": "^1.0.0",
        "@types/react": "^16.14.2",
        "@types/react-dom": "^16.9.8",
        "@types/react-grid-layout": "^1.1.2",
        "@types/react-modal": "^3.13.1",
        "@types/react-resizable": "^3.0.4",
        "@types/react-syntax-highlighter": "^15.5.7",
        "@types/react-textfit": "^1.1.0",
        "@types/react-virtualized": "^9.21.14",
        "@types/testing-library__jest-dom": "^5.14.5",
        "@types/zxcvbn": "^4.4.0",
        "@typescript-eslint/eslint-plugin": "^6.9.0",
        "@typescript-eslint/parser": "^6.9.0",
        "autoprefixer": "^10.4.7",
        "axe-core": "^4.4.3",
        "babel-loader": "^8.0.6",
        "babel-plugin-import": "^1.13.0",
        "concurrently": "^5.3.0",
        "css-loader": "^3.4.2",
        "cssnano": "^4.1.10",
        "cypress": "^13.3.0",
        "cypress-axe": "^1.5.0",
        "cypress-terminal-report": "^5.3.7",
        "eslint": "^8.52.0",
        "eslint-config-prettier": "^9.0.0",
        "eslint-plugin-compat": "^4.2.0",
        "eslint-plugin-cypress": "^2.15.1",
        "eslint-plugin-eslint-comments": "^3.2.0",
        "eslint-plugin-jest": "^27.4.3",
        "eslint-plugin-no-only-tests": "^3.1.0",
        "eslint-plugin-posthog": "link:./eslint-rules",
        "eslint-plugin-prettier": "^5.0.1",
        "eslint-plugin-react": "^7.33.2",
        "eslint-plugin-storybook": "^0.6.15",
        "file-loader": "^6.1.0",
        "givens": "^1.3.6",
        "history": "^5.0.1",
        "html-webpack-harddisk-plugin": "^2.0.0",
        "html-webpack-plugin": "^5.5.3",
        "jest": "^29.3.1",
        "jest-canvas-mock": "^2.4.0",
        "jest-environment-jsdom": "^29.3.1",
        "jest-image-snapshot": "^6.1.0",
        "kea-typegen": "^3.3.0",
        "less": "^3.12.2",
        "less-loader": "^7.0.2",
        "lint-staged": "~10.2.13",
        "mockdate": "^3.0.5",
        "monaco-editor-webpack-plugin": "^7.0.1",
        "msw": "^0.49.0",
        "path-browserify": "^1.0.1",
        "pixelmatch": "^5.3.0",
        "playwright-core": "1.29.2",
        "pngjs": "^6.0.0",
        "postcss": "^8.4.31",
        "postcss-loader": "^4.3.0",
        "process": "^0.11.10",
        "raw-loader": "^4.0.2",
        "sass-loader": "^10.0.1",
        "storybook": "^7.5.1",
        "storybook-addon-pseudo-states": "2.1.2",
        "style-loader": "^2.0.0",
        "sucrase": "^3.29.0",
        "timekeeper": "^2.2.0",
        "ts-json-schema-generator": "^1.2.0",
        "ts-node": "^10.9.1",
        "typescript": "~4.9.5",
        "webpack": "^5.88.2",
        "webpack-cli": "^5.1.4",
        "whatwg-fetch": "^3.6.2"
    },
    "optionalDependencies": {
        "fsevents": "^2.3.2"
    },
    "lint-staged": {
        "*.{json,yaml,yml,css,scss}": "prettier --write",
        "(!(plugin-server)/**).{js,jsx,mjs,ts,tsx}": [
            "eslint -c .eslintrc.js --fix",
            "prettier --write"
        ],
        "(plugin-server/**).{js,jsx,mjs,ts,tsx}": [
            "pnpm --dir plugin-server exec eslint --fix",
            "pnpm --dir plugin-server exec prettier --write"
        ],
        "!(posthog/hogql/grammar/*)*.{py,pyi}": [
            "black",
            "ruff"
        ]
    },
    "browserslist": {
        "development": [
            "last 2 chrome versions",
            "last 2 firefox versions",
            "last 2 edge versions"
        ],
        "production": [
            "defaults and not not op_mini all"
        ]
    },
    "browser": {
        "path": "path-browserify"
    }
}<|MERGE_RESOLUTION|>--- conflicted
+++ resolved
@@ -134,11 +134,7 @@
         "md5": "^2.3.0",
         "monaco-editor": "^0.39.0",
         "papaparse": "^5.4.1",
-<<<<<<< HEAD
         "posthog-js": "1.87.0",
-=======
-        "posthog-js": "1.86.0",
->>>>>>> 6bb18c22
         "posthog-js-lite": "2.0.0-alpha5",
         "prettier": "^2.8.8",
         "prop-types": "^15.7.2",
