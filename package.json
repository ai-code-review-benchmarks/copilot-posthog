{
    "name": "@posthog/root",
    "description": "",
    "version": "0.0.0",
    "repository": {
        "type": "git",
        "url": "https://github.com/posthog/posthog.git"
    },
    "author": "PostHog Inc.",
    "bugs": {
        "url": "https://github.com/posthog/posthog/issues"
    },
    "homepage": "https://github.com/posthog/posthog#readme",
    "license": "MIT",
    "engines": {
        "node": ">=18 <19"
    },
    "packageManager": "pnpm@9.15.5+sha256.8472168c3e1fd0bff287e694b053fccbbf20579a3ff9526b6333beab8df65a8d",
    "scripts": {
        "prepare": "husky install",
        "schema:build": "pnpm --filter=@posthog/frontend run schema:build:json && pnpm run schema:build:python",
        "schema:build:python": "bash bin/build-schema-python.sh",
        "taxonomy:build": "pnpm run taxonomy:build:json",
        "taxonomy:build:json": "python bin/build-taxonomy-json.py",
        "grammar:build": "npm run grammar:build:python && npm run grammar:build:cpp",
        "grammar:build:python": "cd posthog/hogql/grammar && antlr -Dlanguage=Python3 HogQLLexer.g4 && antlr -visitor -no-listener -Dlanguage=Python3 HogQLParser.g4",
        "grammar:build:cpp": "cd posthog/hogql/grammar && antlr -o ../../../common/hogql_parser -Dlanguage=Cpp HogQLLexer.g4 && antlr -o ../../../common/hogql_parser -visitor -no-listener -Dlanguage=Cpp HogQLParser.g4",
        "dev:migrate:postgres": "export DEBUG=1 && source env/bin/activate && python manage.py migrate",
        "dev:migrate:clickhouse": "export DEBUG=1 && source env/bin/activate && python manage.py migrate_clickhouse",
        "mypy-baseline-sync": "TEST=1 mypy -p posthog | mypy-baseline sync",
        "mypy-check": "TEST=1 mypy -p posthog | mypy-baseline filter",
        "format:backend": "./bin/ruff.sh .",
        "format:frontend": "pnpm --filter=@posthog/frontend run format",
        "format": "pnpm format:backend && pnpm format:frontend",
        "cleandep": "rm -rf node_modules && pnpm -r exec rm -rf node_modules",
        "storybook": "pnpm turbo --filter=@posthog/storybook start",
        "start": "./bin/start"
    },
    "dependencies": {
        "concurrently": "^5.3.0",
        "husky": "^7.0.4",
        "lint-staged": "~15.4.3",
        "mathjax-full": "3.2.2",
        "turbo": "^2.4.2"
    },
    "devDependencies": {
        "@parcel/packager-ts": "2.13.3",
        "@parcel/transformer-typescript-types": "2.13.3",
        "eslint": "^8.57.0",
        "eslint-config-prettier": "^9.1.0",
        "eslint-plugin-compat": "^4.2.0",
        "eslint-plugin-cypress": "^2.15.1",
        "eslint-plugin-eslint-comments": "^3.2.0",
        "eslint-plugin-import": "^2.29.0",
        "eslint-plugin-jest": "^28.6.0",
        "eslint-plugin-posthog": "workspace:*",
        "eslint-plugin-react": "^7.33.2",
        "eslint-plugin-react-google-translate": "^0.0.114",
        "eslint-plugin-react-hooks": "^4.6.2",
        "eslint-plugin-simple-import-sort": "^10.0.0",
        "eslint-plugin-storybook": "^0.6.15",
        "eslint-plugin-unused-imports": "^3.1.0",
        "prettier": "^2.8.8",
        "stylelint": "^15.11.0",
        "stylelint-config-recess-order": "^4.3.0",
        "stylelint-config-standard-scss": "^11.1.0",
        "stylelint-order": "^6.0.3",
        "syncpack": "^13.0.1"
    },
    "optionalDependencies": {
        "fsevents": "^2.3.2"
    },
    "pnpm": {
        "overrides": {
            "playwright": "1.45.0",
            "typescript": "~4.9.5",
<<<<<<< HEAD
            "@posthog/icons": "0.17"
=======
            "@posthog/icons": "0.21.0"
>>>>>>> 074f03be
        },
        "patchedDependencies": {
            "node-rdkafka@2.17.0": "patches/node-rdkafka@2.17.0.patch",
            "heatmap.js@2.0.5": "patches/heatmap.js@2.0.5.patch",
            "dayjs@1.11.11": "patches/dayjs@1.11.11.patch"
        }
    },
    "lint-staged": {
        "*.{json,yaml,yml}": "prettier --write",
        "*.{css,scss}": [
            "stylelint --fix",
            "prettier --write"
        ],
        "cypress/**/*.{js,jsx,mjs,ts,tsx}": [
            "eslint -c .eslintrc.js --fix",
            "prettier --write"
        ],
        "playwright/**/*.{js,jsx,mjs,ts,tsx}": [
            "eslint -c .eslintrc.js --fix",
            "prettier --write"
        ],
        "frontend/src/**/*.{js,jsx,mjs,ts,tsx}": [
            "eslint --cache -c .eslintrc.js --fix",
            "prettier --write"
        ],
        "products/*/manifest.tsx": [
            "eslint --cache -c .eslintrc.js --fix",
            "prettier --write"
        ],
        "products/**/frontend/**/*.{js,jsx,mjs,ts,tsx}": [
            "eslint --cache -c .eslintrc.js --fix",
            "prettier --write"
        ],
        "common/**/src/**/*.{js,jsx,mjs,ts,tsx}": [
            "eslint --cache -c .eslintrc.js --fix",
            "prettier --write"
        ],
        "common/**/frontend/**/*.{js,jsx,mjs,ts,tsx}": [
            "eslint --cache -c .eslintrc.js --fix",
            "prettier --write"
        ],
        "frontend/*.mjs": [
            "eslint -c .eslintrc.js --fix",
            "prettier --write"
        ],
        "ee/frontend/**/*.{js,jsx,mjs,ts,tsx}": [
            "eslint -c .eslintrc.js --fix",
            "prettier --write"
        ],
        "plugin-server/**/*.{js,jsx,mjs,ts,tsx}": [
            "pnpm --dir plugin-server exec eslint --fix",
            "pnpm --dir plugin-server exec prettier --write"
        ],
        "funnel-udf/**/*.rs": "rustfmt",
        "!(posthog/hogql/grammar/*)*.{py,pyi}": [
            "./bin/ruff.sh check --fix",
            "./bin/ruff.sh format"
        ]
    },
    "browserslist": {
        "development": [
            "last 2 chrome versions",
            "last 2 firefox versions",
            "last 2 edge versions"
        ],
        "production": [
            "defaults and not op_mini all"
        ]
    },
    "browser": {
        "path": "path-browserify"
    }
}<|MERGE_RESOLUTION|>--- conflicted
+++ resolved
@@ -74,11 +74,7 @@
         "overrides": {
             "playwright": "1.45.0",
             "typescript": "~4.9.5",
-<<<<<<< HEAD
-            "@posthog/icons": "0.17"
-=======
             "@posthog/icons": "0.21.0"
->>>>>>> 074f03be
         },
         "patchedDependencies": {
             "node-rdkafka@2.17.0": "patches/node-rdkafka@2.17.0.patch",
