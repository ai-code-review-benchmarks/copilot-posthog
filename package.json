--- conflicted
+++ resolved
@@ -1,82 +1,4 @@
 {
-<<<<<<< HEAD
-  "name": "posthog",
-  "description": "",
-  "version": "0.0.0",
-  "repository": {
-    "type": "git",
-    "url": "https://github.com/posthog/posthog.git"
-  },
-  "author": "",
-  "bugs": {
-    "url": "https://github.com/posthog/posthog/issues"
-  },
-  "homepage": "https://github.com/posthog/posthog#readme",
-  "scripts": {
-    "start": "mkdir -p frontend/dist/ && cp -a frontend/public/* frontend/dist/ && webpack --config webpack.config.js --watch",
-    "build": "NODE_ENV=production webpack --config webpack.config.js && cp -a frontend/public/* frontend/dist/",
-    "prettier": "prettier --write \"./frontend/src/**/*.{js,css,scss}\""
-  },
-  "license": "MIT",
-  "dependencies": {
-    "@babel/core": "^7.8.7",
-    "@babel/runtime": "^7.8.7",
-    "babel-preset-nano-react-app": "^0.1.0",
-    "bootstrap": "^4.4.1",
-    "chart.js": "^2.9.3",
-    "core-js": "3",
-    "d3": "^5.15.0",
-    "d3-sankey": "^0.12.3",
-    "editor": "^1.0.0",
-    "funnel-graph-js": "^1.4.1",
-    "kea": "^1.0.1",
-    "kea-listeners": "^0.2.3",
-    "kea-loaders": "^0.0.4",
-    "kea-router": "^0.1.2",
-    "moment": "^2.24.0",
-    "prop-types": "^15.7.2",
-    "react": ">= 16.8",
-    "react-beautiful-dnd": "^12.2.0",
-    "react-datepicker": "^2.13.0",
-    "react-dnd": "^10.0.2",
-    "react-dom": ">= 16.8",
-    "react-draggable": "^4.2.0",
-    "react-redux": "^7.2.0",
-    "react-router-dom": "^5.1.0",
-    "react-select": "^3.0.8",
-    "react-shadow": "^17.4.0",
-    "react-stripe-elements": "^6.0.1",
-    "react-toastify": "^5.5.0",
-    "redux": "^4.0.5",
-    "reselect": "^4.0.0",
-    "sass": "^1.26.2",
-    "simmerjs": "^0.5.6",
-    "style.css": "^1.0.0"
-  },
-  "devDependencies": {
-    "@babel/plugin-proposal-class-properties": "^7.8.3",
-    "@babel/plugin-transform-react-jsx": "^7.8.3",
-    "@babel/plugin-transform-runtime": "^7.8.3",
-    "@babel/preset-env": "^7.8.7",
-    "autoprefixer": "^9.7.4",
-    "babel-loader": "^8.0.6",
-    "css-loader": "^3.4.2",
-    "cssnano": "^4.1.10",
-    "file-loader": "^5.1.0",
-    "husky": ">=4",
-    "lint-staged": ">=10",
-    "mini-css-extract-plugin": "^0.9.0",
-    "parcel-bundler": "1.11.0",
-    "postcss-loader": "^3.0.0",
-    "prettier": "1.19.1",
-    "sass-loader": "^8.0.2",
-    "webpack": "^4.42.0",
-    "webpack-cli": "^3.3.11"
-  },
-  "husky": {
-    "hooks": {
-      "pre-commit": "lint-staged"
-=======
     "name": "posthog",
     "description": "",
     "version": "0.0.0",
@@ -172,6 +94,5 @@
     },
     "optionalDependencies": {
         "fsevents": "^2.1.2"
->>>>>>> 5426c870
     }
 }