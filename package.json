--- conflicted
+++ resolved
@@ -104,13 +104,8 @@
         }
     },
     "lint-staged": {
-<<<<<<< HEAD
         "*.{js,ts,tsx,css,scss}": "prettier --write",
         "*.{js,ts,tsx}": "eslint",
-=======
-        "*.{ts,js,css,scss}": "prettier --write",
-        "*.{ts,js}": "eslint",
->>>>>>> 4fe9b3c0
         "*.py": "black -l 120"
     },
     "optionalDependencies": {
