--- conflicted
+++ resolved
@@ -105,10 +105,8 @@
         else False
     )
 
-    if str(team.id) not in settings.NEW_ANALYTICS_CAPTURE_EXCLUDED_TEAM_IDS:
-        if "*" in settings.NEW_ANALYTICS_CAPTURE_TEAM_IDS or str(team.id) in settings.NEW_ANALYTICS_CAPTURE_TEAM_IDS:
-            if random() < settings.NEW_ANALYTICS_CAPTURE_SAMPLING_RATE:
-                response["analytics"] = {"endpoint": settings.NEW_ANALYTICS_CAPTURE_ENDPOINT}
+    if str(team.id) not in (settings.NEW_ANALYTICS_CAPTURE_EXCLUDED_TEAM_IDS or []):
+        response["analytics"] = {"endpoint": settings.NEW_ANALYTICS_CAPTURE_ENDPOINT}
 
     if (
         "*" in settings.NEW_CAPTURE_ENDPOINTS_INCLUDED_TEAM_IDS
@@ -246,7 +244,6 @@
             )
         team = user.teams.get(id=project_id)
 
-<<<<<<< HEAD
     if team:
         if team.id in settings.DECIDE_SHORT_CIRCUITED_TEAM_IDS:
             return cors_response(
@@ -258,10 +255,6 @@
                     status_code=status.HTTP_422_UNPROCESSABLE_ENTITY,
                 ),
             )
-=======
-            if str(team.id) not in (settings.NEW_ANALYTICS_CAPTURE_EXCLUDED_TEAM_IDS or []):
-                response["analytics"] = {"endpoint": settings.NEW_ANALYTICS_CAPTURE_ENDPOINT}
->>>>>>> d75457c7
 
         token = cast(str, token)  # we know it's not None if we found a team
 
