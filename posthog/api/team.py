--- conflicted
+++ resolved
@@ -122,11 +122,7 @@
             "autocapture_exceptions_opt_in",
             "capture_console_log_opt_in",
             "capture_performance_opt_in",
-<<<<<<< HEAD
-=======
             "session_recording_opt_in",
-            "session_recording_version",
->>>>>>> 44064224
             "effective_membership_level",
             "access_control",
             "has_group_types",
