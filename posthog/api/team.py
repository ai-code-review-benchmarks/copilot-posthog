--- conflicted
+++ resolved
@@ -452,7 +452,6 @@
 
         return value
 
-<<<<<<< HEAD
     def validate_access_control(self, value):
         """Validate that access_control field is not being used as it's deprecated."""
         if value is not None:
@@ -477,7 +476,7 @@
                 "For more information, visit: https://posthog.com/docs/settings/access-control"
             )
         return value
-=======
+
     def validate_app_urls(self, value: list[str | None] | None) -> list[str] | None:
         if value is None:
             return value
@@ -487,7 +486,6 @@
         if value is None:
             return value
         return [domain for domain in value if domain]
->>>>>>> 16c5017d
 
     def validate(self, attrs: Any) -> Any:
         attrs = validate_team_attrs(attrs, self.context["view"], self.context["request"], self.instance)
