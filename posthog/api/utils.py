--- conflicted
+++ resolved
@@ -48,13 +48,7 @@
         raise ValueError("An entity must be provided for target entity to be determined")
 
 
-<<<<<<< HEAD
-def retrieve_entity_from(
-    entity_id: Union[str, int], entity_type: str, entity_math: MATH_TYPE, events: List[Dict], actions: List[Dict],
-) -> Optional[Dict]:
-=======
-def retrieve_entity_from(entity_id: str, events: List[Dict], actions: List[Dict]) -> Optional[Dict]:
->>>>>>> 1712645c
+def retrieve_entity_from(entity_id: str, entity_type: str, entity_math: MATH_TYPE, events: List[Dict], actions: List[Dict]) -> Optional[Dict]:
     """
     Retrieves the entity from the events and actions.
 
@@ -68,24 +62,15 @@
     This doesn't preclude ths issue that an event name could be a string that is
     also a valid number however, but this should be an unlikely occurance.
     """
-<<<<<<< HEAD
 
     if entity_type == "actions":
         for action in actions:
-            if action.get("id") == entity_id and action.get("math", "total") == entity_math:
+            if str(action.get("id")) == entity_id and action.get("math", "total") == entity_math:
                 return action
     else:
         for event in events:
             if event.get("id") == entity_id and event.get("math", "total") == entity_math:
                 return event
-=======
-    for event in events:
-        if event.get("id") == entity_id:
-            return event
-    for action in actions:
-        if str(action.get("id")) == entity_id:
-            return action
->>>>>>> 1712645c
     return None
 
 
