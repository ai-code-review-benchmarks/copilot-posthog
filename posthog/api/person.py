--- conflicted
+++ resolved
@@ -12,12 +12,9 @@
 from rest_framework_csv import renderers as csvrenderers
 
 from posthog.models import Event, Filter, Person, Team
-<<<<<<< HEAD
 from posthog.models.filters import RetentionFilter
+from posthog.permissions import ProjectMembershipNecessaryPermissions
 from posthog.queries.retention import Retention
-=======
-from posthog.permissions import ProjectMembershipNecessaryPermissions
->>>>>>> c066732b
 from posthog.utils import convert_property_value
 
 from .base import CursorPagination as BaseCursorPagination
@@ -73,11 +70,8 @@
     pagination_class = CursorPagination
     filter_backends = [filters.DjangoFilterBackend]
     filterset_class = PersonFilter
-<<<<<<< HEAD
     retention_class = Retention
-=======
     permission_classes = [IsAuthenticated, ProjectMembershipNecessaryPermissions]
->>>>>>> c066732b
 
     def paginate_queryset(self, queryset):
         if self.request.accepted_renderer.format == "csv" or not self.paginator:
