import json
import warnings
from typing import Any, Dict, List, Optional, Union

from django.core.cache import cache
from django.db.models import Count, Func, Prefetch, Q, QuerySet
from django_filters import rest_framework as filters
from rest_framework import request, response, serializers, viewsets
from rest_framework.decorators import action
from rest_framework.pagination import CursorPagination
from rest_framework.permissions import IsAuthenticated
from rest_framework.settings import api_settings
from rest_framework.utils.serializer_helpers import ReturnDict
from rest_framework_csv import renderers as csvrenderers

from posthog.api.routing import StructuredViewSetMixin
from posthog.constants import TRENDS_LINEAR, TRENDS_TABLE
from posthog.models import Event, Filter, Person
from posthog.models.filters import RetentionFilter
from posthog.models.filters.stickiness_filter import StickinessFilter
from posthog.permissions import ProjectMembershipNecessaryPermissions
from posthog.queries.lifecycle import LifecycleTrend
from posthog.queries.retention import Retention
from posthog.queries.stickiness import Stickiness
from posthog.utils import convert_property_value, relative_date_parse


class PersonCursorPagination(CursorPagination):
    ordering = "-id"
    page_size = 100


class PersonSerializer(serializers.HyperlinkedModelSerializer):
    name = serializers.SerializerMethodField()

    class Meta:
        model = Person
        fields = [
            "id",
            "name",
            "distinct_ids",
            "properties",
            "created_at",
            "uuid",
        ]

    def get_name(self, person: Person) -> str:
        if person.properties.get("email"):
            return person.properties["email"]
        if len(person.distinct_ids) > 0:
            return person.distinct_ids[-1]
        return person.pk


class PersonFilter(filters.FilterSet):
    email = filters.CharFilter(field_name="properties__email")
    distinct_id = filters.CharFilter(field_name="persondistinctid__distinct_id")
    key_identifier = filters.CharFilter(method="key_identifier_filter")

    def key_identifier_filter(self, queryset, attr, *args, **kwargs):
        """
        Filters persons by email or distinct ID
        """
        return queryset.filter(Q(persondistinctid__distinct_id=args[0]) | Q(properties__email=args[0]))

    class Meta:
        model = Person
        fields = ["is_identified"]


class PersonViewSet(StructuredViewSetMixin, viewsets.ModelViewSet):
    legacy_team_compatibility = True  # to be moved to a separate Legacy*ViewSet Class

    renderer_classes = tuple(api_settings.DEFAULT_RENDERER_CLASSES) + (csvrenderers.PaginatedCSVRenderer,)
    queryset = Person.objects.all()
    serializer_class = PersonSerializer
    pagination_class = PersonCursorPagination
    filter_backends = [filters.DjangoFilterBackend]
    filterset_class = PersonFilter
    permission_classes = [IsAuthenticated, ProjectMembershipNecessaryPermissions]

    lifecycle_class = LifecycleTrend
    retention_class = Retention
    stickiness_class = Stickiness

    def paginate_queryset(self, queryset):
        if self.request.accepted_renderer.format == "csv" or not self.paginator:
            return None
        return self.paginator.paginate_queryset(queryset, self.request, view=self)

    def _filter_request(self, request: request.Request, queryset: QuerySet) -> QuerySet:
        if request.GET.get("id"):
            ids = request.GET["id"].split(",")
            queryset = queryset.filter(id__in=ids)
        if request.GET.get("uuid"):
            uuids = request.GET["uuid"].split(",")
            queryset = queryset.filter(uuid__in=uuids)
        if request.GET.get("search"):
            parts = request.GET["search"].split(" ")
            contains = []
            for part in parts:
                if ":" in part:
                    queryset = queryset.filter(properties__has_key=part.split(":")[1])
                else:
                    contains.append(part)
            queryset = queryset.filter(
                Q(properties__icontains=" ".join(contains))
                | Q(persondistinctid__distinct_id__icontains=" ".join(contains))
            ).distinct("id")
        if request.GET.get("cohort"):
            queryset = queryset.filter(cohort__id=request.GET["cohort"])
        if request.GET.get("properties"):
            queryset = queryset.filter(
                Filter(data={"properties": json.loads(request.GET["properties"])}).properties_to_Q(team_id=self.team_id)
            )

        queryset = queryset.prefetch_related(Prefetch("persondistinctid_set", to_attr="distinct_ids_cache"))
        return queryset

    def destroy(self, request: request.Request, pk=None, **kwargs):  # type: ignore
        team_id = self.team_id
        person = Person.objects.get(team_id=team_id, pk=pk)
        events = Event.objects.filter(team_id=team_id, distinct_id__in=person.distinct_ids)
        events.delete()
        person.delete()
        return response.Response(status=204)

    def get_queryset(self):
        return self._filter_request(self.request, super().get_queryset())

    @action(methods=["GET"], detail=False)
    def by_distinct_id(self, request, **kwargs):
        """
        DEPRECATED in favor of /api/person/?distinct_id={id}
        """
        warnings.warn(
            "/api/person/by_distinct_id/ endpoint is deprecated; use /api/person/ instead.", DeprecationWarning,
        )
        result = self.get_by_distinct_id(request)
        return response.Response(result)

    def get_by_distinct_id(self, request):
        person = self.get_queryset().get(persondistinctid__distinct_id=str(request.GET["distinct_id"]))
        return PersonSerializer(person).data

    @action(methods=["GET"], detail=False)
    def by_email(self, request, **kwargs):
        """
        DEPRECATED in favor of /api/person/?email={email}
        """
        warnings.warn(
            "/api/person/by_email/ endpoint is deprecated; use /api/person/ instead.", DeprecationWarning,
        )
        result = self.get_by_email(request)
        return response.Response(result)

    def get_by_email(self, request):
        person = self.get_queryset().get(properties__email=str(request.GET["email"]))
        return PersonSerializer(person).data

    @action(methods=["GET"], detail=False)
    def properties(self, request: request.Request, **kwargs) -> response.Response:
        result = self.get_properties(request)

        return response.Response(result)

    def get_properties(self, request) -> List[Dict[str, Any]]:
        class JsonKeys(Func):
            function = "jsonb_object_keys"

        people = self.get_queryset()
        people = (
            people.annotate(keys=JsonKeys("properties"))
            .values("keys")
            .annotate(count=Count("id"))
            .order_by("-count", "keys")
        )
        return [{"name": event["keys"], "count": event["count"]} for event in people]

    @action(methods=["GET"], detail=False)
    def values(self, request: request.Request, **kwargs) -> response.Response:
        people = self.get_queryset()
        key = "properties__{}".format(request.GET.get("key"))
        people = (
            people.values(key)
            .annotate(count=Count("id"))
            .filter(**{"{}__isnull".format(key): False})
            .order_by("-count")
        )

        if request.GET.get("value"):
            people = people.extra(
                where=["properties ->> %s LIKE %s"], params=[request.GET["key"], "%{}%".format(request.GET["value"])],
            )

        return response.Response(
            [{"name": convert_property_value(event[key]), "count": event["count"]} for event in people[:50]]
        )

    @action(methods=["GET"], detail=False)
    def references(self, request: request.Request, **kwargs) -> response.Response:
        reference_id = request.GET.get("id", None)
        offset = request.GET.get("offset", None)

        if not reference_id or not offset:
            return response.Response({})

        offset_value = int(offset)
        cached_result = cache.get(reference_id)
        if cached_result:
            return response.Response(
                {
                    "result": cached_result[offset_value : offset_value + 100],
                    "offset": offset_value + 100 if len(cached_result) > offset_value + 100 else None,
                }
            )
        else:
            return response.Response({})

    @action(methods=["GET"], detail=False)
    def lifecycle(self, request: request.Request) -> response.Response:

        team = request.user.team
        if not team:
            return response.Response(
                {"message": "Could not retrieve team", "detail": "Could not validate team associated with user"},
                status=400,
            )

        filter = Filter(request=request)
        target_date = request.GET.get("target_date", None)
        if target_date is None:
            return response.Response(
                {"message": "Missing parameter", "detail": "Must include specified date"}, status=400
            )
        target_date_parsed = relative_date_parse(target_date)
        lifecycle_type = request.GET.get("lifecycle_type", None)
        if lifecycle_type is None:
            return response.Response(
                {"message": "Missing parameter", "detail": "Must include lifecycle type"}, status=400
            )

        limit = int(request.GET.get("limit", 100))

        next_url: Optional[str] = request.get_full_path()
        people = self.lifecycle_class().get_people(
            target_date=target_date_parsed, filter=filter, team_id=team.pk, lifecycle_type=lifecycle_type, limit=limit,
        )
        next_url = paginated_result(people, request, filter.offset)

        return response.Response({"results": [{"people": people, "count": len(people)}], "next": next_url})

    @action(methods=["GET"], detail=False)
    def retention(self, request: request.Request) -> response.Response:

        display = request.GET.get("display", None)
        team = request.user.team
        if not team:
            return response.Response(
                {"message": "Could not retrieve team", "detail": "Could not validate team associated with user"},
                status=400,
            )
        filter = RetentionFilter(request=request)
<<<<<<< HEAD
        offset = int(request.GET.get("offset", 0))

        if display == TRENDS_TABLE:
            people = self.retention_class().people_in_period(filter, team)
        else:
            people = self.retention_class().people(filter, team, offset)
=======
        people = self.retention_class().people(filter, team)
        next_url = paginated_result(people, request, filter.offset)

        return response.Response({"result": people, "next": next_url})

    @action(methods=["GET"], detail=False)
    def stickiness(self, request: request.Request) -> response.Response:
        team = request.user.team
        if not team:
            return response.Response(
                {"message": "Could not retrieve team", "detail": "Could not validate team associated with user"},
                status=400,
            )
        filter = StickinessFilter(request=request, team=team, get_earliest_timestamp=Event.objects.earliest_timestamp)
        people = self.stickiness_class().people(filter, team)
        next_url = paginated_result(people, request, filter.offset)
        return response.Response({"results": [{"people": people, "count": len(people)}], "next": next_url})
>>>>>>> 899b0967


def paginated_result(
    entites: Union[List[Dict[str, Any]], ReturnDict], request: request.Request, offset: int = 0
) -> Optional[str]:
    next_url: Optional[str] = request.get_full_path()
    if len(entites) > 99 and next_url:
        if "offset" in next_url:
            next_url = next_url[1:]
            next_url = next_url.replace("offset=" + str(offset), "offset=" + str(offset + 100))
        else:
            next_url = request.build_absolute_uri(
                "{}{}offset={}".format(next_url, "&" if "?" in next_url else "?", offset + 100)
            )
    else:
        next_url = None
    return next_url<|MERGE_RESOLUTION|>--- conflicted
+++ resolved
@@ -261,15 +261,12 @@
                 status=400,
             )
         filter = RetentionFilter(request=request)
-<<<<<<< HEAD
-        offset = int(request.GET.get("offset", 0))
 
         if display == TRENDS_TABLE:
             people = self.retention_class().people_in_period(filter, team)
         else:
-            people = self.retention_class().people(filter, team, offset)
-=======
-        people = self.retention_class().people(filter, team)
+            people = self.retention_class().people(filter, team)
+
         next_url = paginated_result(people, request, filter.offset)
 
         return response.Response({"result": people, "next": next_url})
@@ -286,7 +283,6 @@
         people = self.stickiness_class().people(filter, team)
         next_url = paginated_result(people, request, filter.offset)
         return response.Response({"results": [{"people": people, "count": len(people)}], "next": next_url})
->>>>>>> 899b0967
 
 
 def paginated_result(
