import json
import warnings
from typing import Any, Dict, List, Optional

from django.core.cache import cache
from django.db.models import Count, Func, Prefetch, Q, QuerySet
from django_filters import rest_framework as filters
from rest_framework import request, response, serializers, viewsets
from rest_framework.decorators import action
from rest_framework.pagination import CursorPagination
from rest_framework.permissions import IsAuthenticated
from rest_framework.settings import api_settings
from rest_framework_csv import renderers as csvrenderers

from posthog.api.routing import StructuredViewSetMixin
from posthog.models import Event, Filter, Person
<<<<<<< HEAD
from posthog.models.team import Team
from posthog.permissions import ProjectMembershipNecessaryPermissions
from posthog.queries.lifecycle import LifecycleTrend
from posthog.utils import convert_property_value, relative_date_parse
=======
from posthog.models.filters import RetentionFilter
from posthog.permissions import ProjectMembershipNecessaryPermissions
from posthog.queries.retention import Retention
from posthog.utils import convert_property_value
>>>>>>> 5275a88e


class PersonCursorPagination(CursorPagination):
    ordering = "-id"
    page_size = 100


class PersonSerializer(serializers.HyperlinkedModelSerializer):
    name = serializers.SerializerMethodField()

    class Meta:
        model = Person
        fields = [
            "id",
            "name",
            "distinct_ids",
            "properties",
            "created_at",
            "uuid",
        ]

    def get_name(self, person: Person) -> str:
        if person.properties.get("email"):
            return person.properties["email"]
        if len(person.distinct_ids) > 0:
            return person.distinct_ids[-1]
        return person.pk


class PersonFilter(filters.FilterSet):
    email = filters.CharFilter(field_name="properties__email")
    distinct_id = filters.CharFilter(field_name="persondistinctid__distinct_id")
    key_identifier = filters.CharFilter(method="key_identifier_filter")

    def key_identifier_filter(self, queryset, attr, *args, **kwargs):
        """
        Filters persons by email or distinct ID
        """
        return queryset.filter(Q(persondistinctid__distinct_id=args[0]) | Q(properties__email=args[0]))

    class Meta:
        model = Person
        fields = ["is_identified"]


class PersonViewSet(StructuredViewSetMixin, viewsets.ModelViewSet):
    legacy_team_compatibility = True  # to be moved to a separate Legacy*ViewSet Class

    renderer_classes = tuple(api_settings.DEFAULT_RENDERER_CLASSES) + (csvrenderers.PaginatedCSVRenderer,)
    queryset = Person.objects.all()
    serializer_class = PersonSerializer
    pagination_class = PersonCursorPagination
    filter_backends = [filters.DjangoFilterBackend]
    filterset_class = PersonFilter
    retention_class = Retention
    permission_classes = [IsAuthenticated, ProjectMembershipNecessaryPermissions]

    lifecycle_class = LifecycleTrend

    def paginate_queryset(self, queryset):
        if self.request.accepted_renderer.format == "csv" or not self.paginator:
            return None
        return self.paginator.paginate_queryset(queryset, self.request, view=self)

    def _filter_request(self, request: request.Request, queryset: QuerySet) -> QuerySet:
        if request.GET.get("id"):
            ids = request.GET["id"].split(",")
            queryset = queryset.filter(id__in=ids)
        if request.GET.get("uuid"):
            uuids = request.GET["uuid"].split(",")
            queryset = queryset.filter(uuid__in=uuids)
        if request.GET.get("search"):
            parts = request.GET["search"].split(" ")
            contains = []
            for part in parts:
                if ":" in part:
                    queryset = queryset.filter(properties__has_key=part.split(":")[1])
                else:
                    contains.append(part)
            queryset = queryset.filter(
                Q(properties__icontains=" ".join(contains))
                | Q(persondistinctid__distinct_id__icontains=" ".join(contains))
            ).distinct("id")
        if request.GET.get("cohort"):
            queryset = queryset.filter(cohort__id=request.GET["cohort"])
        if request.GET.get("properties"):
            queryset = queryset.filter(
                Filter(data={"properties": json.loads(request.GET["properties"])}).properties_to_Q(team_id=self.team_id)
            )

        queryset = queryset.prefetch_related(Prefetch("persondistinctid_set", to_attr="distinct_ids_cache"))
        return queryset

    def destroy(self, request: request.Request, pk=None, **kwargs):  # type: ignore
        team_id = self.team_id
        person = Person.objects.get(team_id=team_id, pk=pk)
        events = Event.objects.filter(team_id=team_id, distinct_id__in=person.distinct_ids)
        events.delete()
        person.delete()
        return response.Response(status=204)

    def get_queryset(self):
        return self._filter_request(self.request, super().get_queryset())

    @action(methods=["GET"], detail=False)
    def by_distinct_id(self, request, **kwargs):
        """
        DEPRECATED in favor of /api/person/?distinct_id={id}
        """
        warnings.warn(
            "/api/person/by_distinct_id/ endpoint is deprecated; use /api/person/ instead.", DeprecationWarning,
        )
        result = self.get_by_distinct_id(request)
        return response.Response(result)

    def get_by_distinct_id(self, request):
        person = self.get_queryset().get(persondistinctid__distinct_id=str(request.GET["distinct_id"]))
        return PersonSerializer(person).data

    @action(methods=["GET"], detail=False)
    def by_email(self, request, **kwargs):
        """
        DEPRECATED in favor of /api/person/?email={email}
        """
        warnings.warn(
            "/api/person/by_email/ endpoint is deprecated; use /api/person/ instead.", DeprecationWarning,
        )
        result = self.get_by_email(request)
        return response.Response(result)

    def get_by_email(self, request):
        person = self.get_queryset().get(properties__email=str(request.GET["email"]))
        return PersonSerializer(person).data

    @action(methods=["GET"], detail=False)
    def properties(self, request: request.Request, **kwargs) -> response.Response:
        result = self.get_properties(request)

        return response.Response(result)

    def get_properties(self, request) -> List[Dict[str, Any]]:
        class JsonKeys(Func):
            function = "jsonb_object_keys"

        people = self.get_queryset()
        people = (
            people.annotate(keys=JsonKeys("properties"))
            .values("keys")
            .annotate(count=Count("id"))
            .order_by("-count", "keys")
        )
        return [{"name": event["keys"], "count": event["count"]} for event in people]

    @action(methods=["GET"], detail=False)
    def values(self, request: request.Request, **kwargs) -> response.Response:
        people = self.get_queryset()
        key = "properties__{}".format(request.GET.get("key"))
        people = (
            people.values(key)
            .annotate(count=Count("id"))
            .filter(**{"{}__isnull".format(key): False})
            .order_by("-count")
        )

        if request.GET.get("value"):
            people = people.extra(
                where=["properties ->> %s LIKE %s"], params=[request.GET["key"], "%{}%".format(request.GET["value"])],
            )

        return response.Response(
            [{"name": convert_property_value(event[key]), "count": event["count"]} for event in people[:50]]
        )

    @action(methods=["GET"], detail=False)
    def references(self, request: request.Request, **kwargs) -> response.Response:
        reference_id = request.GET.get("id", None)
        offset = request.GET.get("offset", None)

        if not reference_id or not offset:
            return response.Response({})

        offset_value = int(offset)
        cached_result = cache.get(reference_id)
        if cached_result:
            return response.Response(
                {
                    "result": cached_result[offset_value : offset_value + 100],
                    "offset": offset_value + 100 if len(cached_result) > offset_value + 100 else None,
                }
            )
        else:
            return response.Response({})

    @action(methods=["GET"], detail=False)
<<<<<<< HEAD
    def lifecycle(self, request: request.Request) -> response.Response:

        team = request.user.team
        if not team:
            return response.Response(
                {"message": "Could not retrieve team", "detail": "Could not validate team associated with user"},
                status=400,
            )

        filter = Filter(request=request)
        target_date = request.GET.get("target_date", None)
        if target_date is None:
            return response.Response(
                {"message": "Missing parameter", "detail": "Must include specified date"}, status=400
            )
        target_date_parsed = relative_date_parse(target_date)
        lifecycle_type = request.GET.get("lifecycle_type", None)
        if lifecycle_type is None:
            return response.Response(
                {"message": "Missing parameter", "detail": "Must include lifecycle type"}, status=400
            )

        limit = int(request.GET.get("limit", 100))
        offset = int(request.GET.get("offset", 0))

        next_url: Optional[str] = request.get_full_path()
        people = self.lifecycle_class().get_people(
            target_date=target_date_parsed,
            filter=filter,
            team_id=team.pk,
            lifecycle_type=lifecycle_type,
            limit=limit,
            offset=offset,
        )

=======
    def retention(self, request: request.Request) -> response.Response:
        team = request.user.team
        assert team is not None
        filter = RetentionFilter(request=request)
        offset = int(request.GET.get("offset", 0))
        people = self.retention_class().people(filter, team, offset)

        next_url: Optional[str] = request.get_full_path()
>>>>>>> 5275a88e
        if len(people) > 99 and next_url:
            if "offset" in next_url:
                next_url = next_url[1:]
                next_url = next_url.replace("offset=" + str(offset), "offset=" + str(offset + 100))
            else:
                next_url = request.build_absolute_uri(
                    "{}{}offset={}".format(next_url, "&" if "?" in next_url else "?", offset + 100)
                )
        else:
            next_url = None

<<<<<<< HEAD
        return response.Response({"results": [{"people": people, "count": len(people)}], "next": next_url})
=======
        return response.Response({"result": people, "next": next_url})
>>>>>>> 5275a88e
<|MERGE_RESOLUTION|>--- conflicted
+++ resolved
@@ -14,17 +14,11 @@
 
 from posthog.api.routing import StructuredViewSetMixin
 from posthog.models import Event, Filter, Person
-<<<<<<< HEAD
-from posthog.models.team import Team
+from posthog.models.filters import RetentionFilter
 from posthog.permissions import ProjectMembershipNecessaryPermissions
 from posthog.queries.lifecycle import LifecycleTrend
+from posthog.queries.retention import Retention
 from posthog.utils import convert_property_value, relative_date_parse
-=======
-from posthog.models.filters import RetentionFilter
-from posthog.permissions import ProjectMembershipNecessaryPermissions
-from posthog.queries.retention import Retention
-from posthog.utils import convert_property_value
->>>>>>> 5275a88e
 
 
 class PersonCursorPagination(CursorPagination):
@@ -219,7 +213,6 @@
             return response.Response({})
 
     @action(methods=["GET"], detail=False)
-<<<<<<< HEAD
     def lifecycle(self, request: request.Request) -> response.Response:
 
         team = request.user.team
@@ -254,17 +247,6 @@
             limit=limit,
             offset=offset,
         )
-
-=======
-    def retention(self, request: request.Request) -> response.Response:
-        team = request.user.team
-        assert team is not None
-        filter = RetentionFilter(request=request)
-        offset = int(request.GET.get("offset", 0))
-        people = self.retention_class().people(filter, team, offset)
-
-        next_url: Optional[str] = request.get_full_path()
->>>>>>> 5275a88e
         if len(people) > 99 and next_url:
             if "offset" in next_url:
                 next_url = next_url[1:]
@@ -276,8 +258,25 @@
         else:
             next_url = None
 
-<<<<<<< HEAD
         return response.Response({"results": [{"people": people, "count": len(people)}], "next": next_url})
-=======
-        return response.Response({"result": people, "next": next_url})
->>>>>>> 5275a88e
+
+    def retention(self, request: request.Request) -> response.Response:
+        team = request.user.team
+        assert team is not None
+        filter = RetentionFilter(request=request)
+        offset = int(request.GET.get("offset", 0))
+        people = self.retention_class().people(filter, team, offset)
+
+        next_url: Optional[str] = request.get_full_path()
+        if len(people) > 99 and next_url:
+            if "offset" in next_url:
+                next_url = next_url[1:]
+                next_url = next_url.replace("offset=" + str(offset), "offset=" + str(offset + 100))
+            else:
+                next_url = request.build_absolute_uri(
+                    "{}{}offset={}".format(next_url, "&" if "?" in next_url else "?", offset + 100)
+                )
+        else:
+            next_url = None
+
+        return response.Response({"result": people, "next": next_url})