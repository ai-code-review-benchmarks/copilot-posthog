--- conflicted
+++ resolved
@@ -12,11 +12,7 @@
 from rest_framework.settings import api_settings
 from rest_framework_csv import renderers as csvrenderers
 
-<<<<<<< HEAD
-from posthog.api.utils import CursorPagination, StructuredViewSetMixin
-=======
 from posthog.api.routing import StructuredViewSetMixin
->>>>>>> 96e4ee85
 from posthog.models import Event, Filter, Person
 from posthog.permissions import ProjectMembershipNecessaryPermissions
 from posthog.utils import convert_property_value
@@ -24,10 +20,7 @@
 
 class PersonCursorPagination(CursorPagination):
     ordering = "-id"
-<<<<<<< HEAD
-=======
     page_size = 100
->>>>>>> 96e4ee85
 
 
 class PersonSerializer(serializers.HyperlinkedModelSerializer):
@@ -69,11 +62,6 @@
 
 
 class PersonViewSet(StructuredViewSetMixin, viewsets.ModelViewSet):
-<<<<<<< HEAD
-=======
-    legacy_team_compatibility = True  # to be moved to a separate Legacy*ViewSet Class
-
->>>>>>> 96e4ee85
     renderer_classes = tuple(api_settings.DEFAULT_RENDERER_CLASSES) + (csvrenderers.PaginatedCSVRenderer,)
     queryset = Person.objects.all()
     serializer_class = PersonSerializer
