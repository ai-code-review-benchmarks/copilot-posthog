from django.db import connection
from rest_framework import request, viewsets
from rest_framework.decorators import action
from rest_framework.permissions import IsAuthenticated
from rest_framework.response import Response

<<<<<<< HEAD
from posthog.api.utils import StructuredViewSetMixin
=======
from posthog.api.routing import StructuredViewSetMixin
>>>>>>> 96e4ee85
from posthog.models import Event, Filter
from posthog.permissions import ProjectMembershipNecessaryPermissions
from posthog.queries import paths
from posthog.utils import dict_from_cursor_fetchall, request_to_date_query


class PathsViewSet(StructuredViewSetMixin, viewsets.ViewSet):
<<<<<<< HEAD
=======
    legacy_team_compatibility = True  # to be moved to a separate Legacy*ViewSet Class

>>>>>>> 96e4ee85
    permission_classes = [IsAuthenticated, ProjectMembershipNecessaryPermissions]

    @action(methods=["GET"], detail=False)
    def elements(self, request: request.Request, **kwargs):

        rows = self.get_elements(request)
        return Response(rows)

    def get_elements(self, request: request.Request):
        all_events = Event.objects.filter(team_id=self.team_id, event="$autocapture")
        all_events_SQL, sql_params = all_events.query.sql_with_params()

        elements_readble = '\
            SELECT tag_name_source as name, group_id as id FROM (SELECT \'<\' || e."tag_name" || \'> \'  || e."text" as tag_name_source, e."text" as text_source, e.group_id FROM "posthog_element" e\
                JOIN ( SELECT group_id, MIN("posthog_element"."order") as minOrder FROM "posthog_element" GROUP BY group_id) e2 ON e.order = e2.minOrder AND e.group_id = e2.group_id) as element\
                JOIN (SELECT id, hash, count FROM posthog_elementgroup  as g JOIN (SELECT count(*), elements_hash from ({}) as a group by elements_hash) as e on g.hash = e.elements_hash) as outer_group ON element.group_id = outer_group.id  where text_source <> \'\' order by count DESC, name limit 20\
        '.format(
            all_events_SQL
        )
        cursor = connection.cursor()
        cursor.execute(elements_readble, sql_params)
        rows = dict_from_cursor_fetchall(cursor)
        return rows

    # FIXME: Timestamp is timezone aware timestamp, date range uses naive date.
    # To avoid unexpected results should convert date range to timestamps with timezone.
    def list(self, request, **kwargs):
        resp = self.get_list(request)
        return Response(resp)

    def get_list(self, request):
        team = self.team
        date_query = request_to_date_query(request.GET, exact=False)
        filter = Filter(request=request)
        start_point = request.GET.get("start")
        request_type = request.GET.get("type", None)
        resp = paths.Paths().run(
            filter=filter, start_point=start_point, date_query=date_query, request_type=request_type, team=team,
        )
        return resp


class LegacyPathsViewSet(PathsViewSet):
    legacy_team_compatibility = True<|MERGE_RESOLUTION|>--- conflicted
+++ resolved
@@ -4,11 +4,7 @@
 from rest_framework.permissions import IsAuthenticated
 from rest_framework.response import Response
 
-<<<<<<< HEAD
-from posthog.api.utils import StructuredViewSetMixin
-=======
 from posthog.api.routing import StructuredViewSetMixin
->>>>>>> 96e4ee85
 from posthog.models import Event, Filter
 from posthog.permissions import ProjectMembershipNecessaryPermissions
 from posthog.queries import paths
@@ -16,11 +12,6 @@
 
 
 class PathsViewSet(StructuredViewSetMixin, viewsets.ViewSet):
-<<<<<<< HEAD
-=======
-    legacy_team_compatibility = True  # to be moved to a separate Legacy*ViewSet Class
-
->>>>>>> 96e4ee85
     permission_classes = [IsAuthenticated, ProjectMembershipNecessaryPermissions]
 
     @action(methods=["GET"], detail=False)
