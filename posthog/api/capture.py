--- conflicted
+++ resolved
@@ -68,18 +68,21 @@
         data["error"] = error_message
         data["elements_chain"] = ""
         data["id"] = str(UUIDT())
-        data["event_uuid"] = event["uuid"]
         data["event"] = event_name
         data["raw_payload"] = json.dumps(raw_payload)
 
+        data["event_uuid"] = event["uuid"]
         del data["uuid"]
+
         try:
             KafkaProducer().produce(topic=topic, data=data)
             statsd.incr(EVENTS_DEAD_LETTER_QUEUE_STATSD_METRIC)
         except Exception as e:
             capture_exception(e)
-            print("Failed to produce to events dead letter queue with error:", e)
             statsd.incr("events_dead_letter_queue_produce_error")
+
+            if settings.DEBUG:
+                print("Failed to produce to events dead letter queue with error:", e)
 
 
 def _datetime_from_seconds_or_millis(timestamp: str) -> datetime:
@@ -156,15 +159,12 @@
             ),
         )
 
-<<<<<<< HEAD
-    team, send_events_to_dead_letter_queue, fetch_team_error, error_response = determine_team_from_request_data(
-        request, data, token
-    )
-=======
-    team, error_response = get_team(request, data, token)
->>>>>>> a2a42b8a
-
-    if error_response or not team:
+    team, db_error, error_response = get_team(request, data, token)
+
+    send_events_to_dead_letter_queue = False
+    if db_error and is_clickhouse_enabled():
+        send_events_to_dead_letter_queue = True
+    elif error_response or not team:
         return error_response
 
     if isinstance(data, dict):
@@ -188,23 +188,7 @@
 
     site_url = request.build_absolute_uri("/")[:-1]
 
-<<<<<<< HEAD
-    ip = None if send_events_to_dead_letter_queue or team.anonymize_ips else get_ip_address(request)  # type: ignore
-    for event in events:
-        parse_and_enqueue_event(
-            data,
-            event,
-            site_url,
-            ip,
-            now,
-            sent_at,
-            team,
-            is_test_env,
-            send_events_to_dead_letter_queue,
-            fetch_team_error,
-        )
-=======
-    ip = None if team.anonymize_ips else get_ip_address(request)
+    ip = None if not team or team.anonymize_ips else get_ip_address(request)
     for event in events:
         event_uuid = UUIDT()
         distinct_id = get_distinct_id(event)
@@ -215,9 +199,29 @@
         if not event:
             continue
 
+        if send_events_to_dead_letter_queue:
+            kafka_event = parse_kafka_event_data(
+                distinct_id=distinct_id,
+                ip=None,
+                site_url=site_url,
+                team_id=None,
+                now=now,
+                event_uuid=event_uuid,
+                data=event,
+                sent_at=sent_at,
+            )
+
+            log_event_to_dead_letter_queue(
+                data,
+                event["event"],
+                kafka_event,
+                f"Unable to fetch team from Postgres. Error: {db_error}",
+                "django_server_capture_endpoint",
+            )
+            continue
+
         statsd.incr("posthog_cloud_plugin_server_ingestion")
         capture_internal(event, distinct_id, ip, site_url, now, sent_at, team.pk, event_uuid)
->>>>>>> a2a42b8a
 
     timer.stop()
     statsd.incr(
@@ -226,21 +230,7 @@
     return cors_response(request, JsonResponse({"status": 1}))
 
 
-<<<<<<< HEAD
-def parse_and_enqueue_event(
-    data, event, site_url, ip, now, sent_at, team, is_test_env, send_to_dead_letter_queue=False, fetch_team_error=""
-) -> None:
-    try:
-        distinct_id = _get_distinct_id(event)
-    except KeyError:
-        statsd.incr("invalid_event", tags={"error": "missing_distinct_id"})
-        return
-    except ValueError:
-        statsd.incr("invalid_event", tags={"error": "invalid_distinct_id"})
-        return
-=======
 def parse_event(event, distinct_id, team, is_test_env):
->>>>>>> a2a42b8a
     if not event.get("event"):
         statsd.incr("invalid_event", tags={"error": "missing_event_name"})
         return
@@ -257,27 +247,6 @@
     with push_scope() as scope:
         scope.set_tag("library", library)
         scope.set_tag("library.version", library_version)
-
-    if send_to_dead_letter_queue:
-        kafka_event = parse_kafka_event_data(
-            distinct_id=distinct_id,
-            ip=None,
-            site_url=site_url,
-            team_id=None,
-            now=now,
-            event_uuid=event_uuid,
-            data=event,
-            sent_at=sent_at,
-        )
-
-        log_event_to_dead_letter_queue(
-            data,
-            event["event"],
-            kafka_event,
-            f"Unable to fetch team from Postgres. Error: {fetch_team_error}",
-            "django_server_capture_endpoint",
-        )
-        return
 
     _ensure_web_feature_flags_in_properties(event, team, distinct_id)
 
