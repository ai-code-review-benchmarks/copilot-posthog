from typing import Any, Dict, List, Optional, Union, cast

import posthoganalytics
from django.core.exceptions import PermissionDenied
from django.db.models import Prefetch, QuerySet
from rest_framework import authentication, exceptions, request, serializers, status, viewsets
from rest_framework.decorators import action
from rest_framework.permissions import IsAuthenticated
from rest_framework.response import Response

from posthog.api.routing import StructuredViewSetMixin
from posthog.api.shared import UserBasicSerializer
from posthog.auth import PersonalAPIKeyAuthentication, TemporaryTokenAuthentication
from posthog.mixins import AnalyticsDestroyModelMixin
from posthog.models import FeatureFlag, team
from posthog.models.feature_flag import FeatureFlagOverride, get_active_feature_flags
from posthog.permissions import ProjectMembershipNecessaryPermissions


class FeatureFlagSerializer(serializers.HyperlinkedModelSerializer):
    created_by = UserBasicSerializer(read_only=True)
    # :TRICKY: Needed for backwards compatibility
    filters = serializers.DictField(source="get_filters", required=False)
    is_simple_flag = serializers.SerializerMethodField()
    rollout_percentage = serializers.SerializerMethodField()

    class Meta:
        model = FeatureFlag
        fields = [
            "id",
            "name",
            "key",
            "filters",
            "deleted",
            "active",
            "created_by",
            "created_at",
            "is_simple_flag",
            "rollout_percentage",
        ]

    # Simple flags are ones that only have rollout_percentage
    #  That means server side libraries are able to gate these flags without calling to the server
    def get_is_simple_flag(self, feature_flag: FeatureFlag) -> bool:
        return len(feature_flag.groups) == 1 and all(
            len(group.get("properties", [])) == 0 for group in feature_flag.groups
        )

    def get_rollout_percentage(self, feature_flag: FeatureFlag) -> Optional[int]:
        if self.get_is_simple_flag(feature_flag):
            return feature_flag.groups[0].get("rollout_percentage")
        else:
            return None

    def validate_key(self, value):
        exclude_kwargs = {}
        if self.instance:
            exclude_kwargs = {"pk": cast(FeatureFlag, self.instance).pk}

        if (
            FeatureFlag.objects.filter(key=value, team=self.context["request"].user.team, deleted=False)
            .exclude(**exclude_kwargs)
            .exists()
        ):
            raise serializers.ValidationError("There is already a feature flag with this key.", code="unique")

        return value

    def create(self, validated_data: Dict, *args: Any, **kwargs: Any) -> FeatureFlag:
        request = self.context["request"]
        validated_data["created_by"] = request.user
        validated_data["team_id"] = self.context["team_id"]
        self._update_filters(validated_data)

        variants = validated_data.get("filters", {}).get("multivariate", {}).get("variants", [])
        variant_rollout_sum = 0
        for variant in variants:
            variant_rollout_sum += variant.get("rollout_percentage")

        if len(variants) > 0 and variant_rollout_sum != 100:
            raise exceptions.ValidationError(
                "Invalid variant definitions: Variant rollout percentages must sum to 100."
            )

        FeatureFlag.objects.filter(key=validated_data["key"], team=request.user.team, deleted=True).delete()
        instance = super().create(validated_data)

        posthoganalytics.capture(
            request.user.distinct_id,
            "feature flag created",
            instance.get_analytics_metadata(),
        )

        return instance

    def update(self, instance: FeatureFlag, validated_data: Dict, *args: Any, **kwargs: Any) -> FeatureFlag:
        request = self.context["request"]
        validated_key = validated_data.get("key", None)
        if validated_key:
            FeatureFlag.objects.filter(key=validated_key, team=instance.team, deleted=True).delete()
        self._update_filters(validated_data)
        instance = super().update(instance, validated_data)

        posthoganalytics.capture(
            request.user.distinct_id,
            "feature flag updated",
            instance.get_analytics_metadata(),
        )
        return instance

    def _update_filters(self, validated_data):
        if "get_filters" in validated_data:
            validated_data["filters"] = validated_data.pop("get_filters")


class FeatureFlagViewSet(StructuredViewSetMixin, AnalyticsDestroyModelMixin, viewsets.ModelViewSet):
    legacy_team_compatibility = True  # to be moved to a separate Legacy*ViewSet Class

    queryset = FeatureFlag.objects.all()
    serializer_class = FeatureFlagSerializer
    permission_classes = [IsAuthenticated, ProjectMembershipNecessaryPermissions]
    authentication_classes = [
        PersonalAPIKeyAuthentication,
        TemporaryTokenAuthentication,  # Allows endpoint to be called from the Toolbar
        authentication.SessionAuthentication,
        authentication.BasicAuthentication,
    ]

    def get_queryset(self) -> QuerySet:
        queryset = super().get_queryset()
        if self.action == "list":
            queryset = queryset.filter(deleted=False)
        return queryset.order_by("-created_at")

    @action(methods=["GET"], detail=False)
    def my_flags(self, request: request.Request, **kwargs):
        if not request.user.is_authenticated:  # for mypy
            raise exceptions.NotAuthenticated()
        feature_flags = (
            FeatureFlag.objects.filter(team=self.team, active=True, deleted=False)
            .prefetch_related(
                Prefetch(
                    "featureflagoverride_set",
                    queryset=FeatureFlagOverride.objects.filter(user=request.user),
                    to_attr="my_overrides",
                )
            )
            .order_by("-created_at")
        )
        flags = []
        for feature_flag in feature_flags:
            my_overrides = feature_flag.my_overrides  # type: ignore
            override = None
            if len(my_overrides) > 0:
                override = my_overrides[0]

            value_for_user_without_override: Union[bool, str, None] = feature_flag.distinct_id_matches(
                request.user.distinct_id
            )
            if len(feature_flag.variants) > 0 and value_for_user_without_override:
                value_for_user_without_override = feature_flag.get_variant_for_distinct_id(request.user.distinct_id)

            flags.append(
                {
                    "feature_flag": FeatureFlagSerializer(feature_flag).data,
                    "value_for_user_without_override": value_for_user_without_override,
                    "override": FeatureFlagOverrideSerializer(override).data if override else None,
                }
            )
        return Response(flags)


class FeatureFlagOverrideSerializer(serializers.ModelSerializer):
    class Meta:
        model = FeatureFlagOverride
        fields = [
            "id",
            "feature_flag",
            "user",
            "override_value",
        ]

    _analytics_updated_event_name = "feature flag override updated"
    _analytics_created_event_name = "feature flag override created"

    def validate_override_value(self, value):
        if not isinstance(value, str) and not isinstance(value, bool):
            raise serializers.ValidationError(
                f"Overridden feature flag value ('{value}') must be a string or a boolean.", code="invalid_feature_flag"
            )
        return value

    def create(self, validated_data: Dict) -> FeatureFlagOverride:
        self._ensure_team_and_feature_flag_match(validated_data)
        feature_flag_override, created = FeatureFlagOverride.objects.update_or_create(
            feature_flag=validated_data["feature_flag"],
            user=validated_data["user"],
            team_id=self.context["team_id"],
            defaults={"override_value": validated_data["override_value"]},
        )
        request = self.context["request"]
        if created:
            posthoganalytics.capture(
                request.user.distinct_id,
                self._analytics_created_event_name,
                feature_flag_override.get_analytics_metadata(),
            )
        else:
            posthoganalytics.capture(
                request.user.distinct_id,
                self._analytics_updated_event_name,
                feature_flag_override.get_analytics_metadata(),
            )
        return feature_flag_override

    def update(self, instance: FeatureFlagOverride, validated_data: Dict) -> FeatureFlagOverride:
        self._ensure_team_and_feature_flag_match(validated_data)
        request = self.context["request"]
        instance = super().update(instance, validated_data)
        posthoganalytics.capture(
            request.user.distinct_id, self._analytics_updated_event_name, instance.get_analytics_metadata()
        )
        return instance

    def _ensure_team_and_feature_flag_match(self, validated_data: Dict):
        if validated_data["feature_flag"].team_id != self.context["team_id"]:
            raise exceptions.PermissionDenied()


class FeatureFlagOverrideViewset(StructuredViewSetMixin, AnalyticsDestroyModelMixin, viewsets.GenericViewSet):
    queryset = FeatureFlagOverride.objects.all()
    serializer_class = FeatureFlagOverrideSerializer
    permission_classes = [IsAuthenticated, ProjectMembershipNecessaryPermissions]
    authentication_classes = [
        PersonalAPIKeyAuthentication,
        TemporaryTokenAuthentication,
        authentication.SessionAuthentication,
        authentication.BasicAuthentication,
    ]

    def get_queryset(self) -> QuerySet:
        return super().get_queryset().filter(user=self.request.user)

    @action(methods=["POST"], detail=False)
    def my_overrides(self, request: request.Request, **kwargs):
        if request.method == "POST":
            user = request.user
            serializer = FeatureFlagOverrideSerializer(
<<<<<<< HEAD
                data={**request.data, "user": user.id},
                context={**self.get_serializer_context()},
=======
                data={**request.data, "user": user.id}, context={**self.get_serializer_context()},
>>>>>>> 5df1b563
            )
            serializer.is_valid(raise_exception=True)
            serializer.save()
            return Response(serializer.data, status=status.HTTP_201_CREATED)<|MERGE_RESOLUTION|>--- conflicted
+++ resolved
@@ -86,9 +86,7 @@
         instance = super().create(validated_data)
 
         posthoganalytics.capture(
-            request.user.distinct_id,
-            "feature flag created",
-            instance.get_analytics_metadata(),
+            request.user.distinct_id, "feature flag created", instance.get_analytics_metadata(),
         )
 
         return instance
@@ -102,9 +100,7 @@
         instance = super().update(instance, validated_data)
 
         posthoganalytics.capture(
-            request.user.distinct_id,
-            "feature flag updated",
-            instance.get_analytics_metadata(),
+            request.user.distinct_id, "feature flag updated", instance.get_analytics_metadata(),
         )
         return instance
 
@@ -246,12 +242,7 @@
         if request.method == "POST":
             user = request.user
             serializer = FeatureFlagOverrideSerializer(
-<<<<<<< HEAD
-                data={**request.data, "user": user.id},
-                context={**self.get_serializer_context()},
-=======
                 data={**request.data, "user": user.id}, context={**self.get_serializer_context()},
->>>>>>> 5df1b563
             )
             serializer.is_valid(raise_exception=True)
             serializer.save()
