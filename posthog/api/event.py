--- conflicted
+++ resolved
@@ -110,12 +110,6 @@
             distinct_ids.append(event.distinct_id)
             if event.elements_hash:
                 hash_ids.append(event.elements_hash)
-<<<<<<< HEAD
-        people = Person.objects.filter(team=team, persondistinctid__distinct_id__in=distinct_ids).prefetch_related(Prefetch('persondistinctid_set', to_attr='distinct_ids_cache'))
-
-        groups = self._prefech_elements(hash_ids, team)
-        
-=======
         people = Person.objects\
             .filter(team=team, persondistinctid__distinct_id__in=distinct_ids)\
             .prefetch_related(Prefetch('persondistinctid_set', to_attr='distinct_ids_cache'))
@@ -123,7 +117,6 @@
             groups = ElementGroup.objects.filter(team=team, hash__in=hash_ids).prefetch_related('element_set')
         else:
             groups = ElementGroup.objects.none()
->>>>>>> 9b8736d5
         for event in events:
             try:
                 event.person_properties = [person.properties for person in people if event.distinct_id in person.distinct_ids][0] # type: ignore
