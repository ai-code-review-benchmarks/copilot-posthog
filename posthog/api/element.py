from rest_framework import authentication, request, response, serializers, viewsets
from rest_framework.decorators import action
from rest_framework.permissions import IsAuthenticated

from posthog.api.routing import StructuredViewSetMixin
from posthog.auth import PersonalAPIKeyAuthentication, TemporaryTokenAuthentication
from posthog.client import sync_execute
from posthog.models import Element, Filter
from posthog.models.element.element import chain_to_elements
from posthog.models.element.sql import GET_ELEMENTS, GET_VALUES
from posthog.models.property.util import parse_prop_grouped_clauses
from posthog.permissions import ProjectMembershipNecessaryPermissions, TeamMemberAccessPermission
<<<<<<< HEAD
from posthog.queries.timestamp_query import TimestampQuery
=======
from posthog.queries.query_date_range import QueryDateRange
>>>>>>> 49f21ef9


class ElementSerializer(serializers.ModelSerializer):
    class Meta:
        model = Element
        fields = [
            "text",
            "tag_name",
            "attr_class",
            "href",
            "attr_id",
            "nth_child",
            "nth_of_type",
            "attributes",
            "order",
        ]


class ElementViewSet(StructuredViewSetMixin, viewsets.ModelViewSet):
    filter_rewrite_rules = {"team_id": "group__team_id"}

    queryset = Element.objects.all()
    serializer_class = ElementSerializer
    authentication_classes = [
        TemporaryTokenAuthentication,
        PersonalAPIKeyAuthentication,
        authentication.SessionAuthentication,
        authentication.BasicAuthentication,
    ]
    permission_classes = [IsAuthenticated, ProjectMembershipNecessaryPermissions, TeamMemberAccessPermission]
    include_in_docs = False

    @action(methods=["GET"], detail=False)
    def stats(self, request: request.Request, **kwargs) -> response.Response:
        filter = Filter(request=request, team=self.team)

        date_params = {}
<<<<<<< HEAD
        timestamp_query = TimestampQuery(filter=filter, team=self.team, should_round=True)
        date_from, date_from_params = timestamp_query.date_from
        date_to, date_to_params = timestamp_query.date_to
=======
        query_date_range = QueryDateRange(filter=filter, team=self.team, should_round=True)
        date_from, date_from_params = query_date_range.date_from
        date_to, date_to_params = query_date_range.date_to
>>>>>>> 49f21ef9
        date_params.update(date_from_params)
        date_params.update(date_to_params)

        prop_filters, prop_filter_params = parse_prop_grouped_clauses(
            team_id=self.team.pk, property_group=filter.property_groups
        )
        result = sync_execute(
            GET_ELEMENTS.format(date_from=date_from, date_to=date_to, query=prop_filters),
            {"team_id": self.team.pk, "timezone": self.team.timezone, **prop_filter_params, **date_params},
        )
        return response.Response(
            [
                {
                    "count": elements[1],
                    "hash": None,
                    "elements": [ElementSerializer(element).data for element in chain_to_elements(elements[0])],
                }
                for elements in result
            ]
        )

    @action(methods=["GET"], detail=False)
    def values(self, request: request.Request, **kwargs) -> response.Response:
        key = request.GET.get("key")
        value = request.GET.get("value")
        select_regex = '[:|"]{}="(.*?)"'.format(key)

        # Make sure key exists, otherwise could lead to sql injection lower down
        if key not in self.serializer_class.Meta.fields:
            return response.Response([])

        if key == "tag_name":
            select_regex = r"^([-_a-zA-Z0-9]*?)[\.|:]"
            filter_regex = select_regex
            if value:
                filter_regex = r"^([-_a-zA-Z0-9]*?{}[-_a-zA-Z0-9]*?)[\.|:]".format(value)
        else:
            if value:
                filter_regex = '[:|"]{}=".*?{}.*?"'.format(key, value)
            else:
                filter_regex = select_regex

        result = sync_execute(
            GET_VALUES.format(), {"team_id": self.team.id, "regex": select_regex, "filter_regex": filter_regex}
        )
        return response.Response([{"name": value[0]} for value in result])


class LegacyElementViewSet(ElementViewSet):
    legacy_team_compatibility = True<|MERGE_RESOLUTION|>--- conflicted
+++ resolved
@@ -10,11 +10,7 @@
 from posthog.models.element.sql import GET_ELEMENTS, GET_VALUES
 from posthog.models.property.util import parse_prop_grouped_clauses
 from posthog.permissions import ProjectMembershipNecessaryPermissions, TeamMemberAccessPermission
-<<<<<<< HEAD
-from posthog.queries.timestamp_query import TimestampQuery
-=======
 from posthog.queries.query_date_range import QueryDateRange
->>>>>>> 49f21ef9
 
 
 class ElementSerializer(serializers.ModelSerializer):
@@ -52,15 +48,9 @@
         filter = Filter(request=request, team=self.team)
 
         date_params = {}
-<<<<<<< HEAD
-        timestamp_query = TimestampQuery(filter=filter, team=self.team, should_round=True)
-        date_from, date_from_params = timestamp_query.date_from
-        date_to, date_to_params = timestamp_query.date_to
-=======
         query_date_range = QueryDateRange(filter=filter, team=self.team, should_round=True)
         date_from, date_from_params = query_date_range.date_from
         date_to, date_to_params = query_date_range.date_to
->>>>>>> 49f21ef9
         date_params.update(date_from_params)
         date_params.update(date_to_params)
 
