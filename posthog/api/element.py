from django.db.models import Count, Prefetch, QuerySet
from rest_framework import authentication, exceptions, request, response, serializers, viewsets
from rest_framework.decorators import action
from rest_framework.permissions import IsAuthenticated

<<<<<<< HEAD
from posthog.api.utils import StructuredViewSetMixin
=======
from posthog.api.routing import StructuredViewSetMixin
>>>>>>> 96e4ee85
from posthog.auth import PersonalAPIKeyAuthentication, TemporaryTokenAuthentication
from posthog.models import Element, ElementGroup, Event, Filter, Team
from posthog.permissions import ProjectMembershipNecessaryPermissions


class ElementSerializer(serializers.ModelSerializer):
    class Meta:
        model = Element
        fields = [
            "text",
            "tag_name",
            "attr_class",
            "href",
            "attr_id",
            "nth_child",
            "nth_of_type",
            "attributes",
            "order",
        ]


class ElementViewSet(StructuredViewSetMixin, viewsets.ModelViewSet):
<<<<<<< HEAD
=======
    legacy_team_compatibility = True  # to be moved to a separate Legacy*ViewSet Class
    filter_rewrite_rules = {"team_id": "group__team_id"}

>>>>>>> 96e4ee85
    queryset = Element.objects.all()
    serializer_class = ElementSerializer
    authentication_classes = [
        TemporaryTokenAuthentication,
        PersonalAPIKeyAuthentication,
        authentication.SessionAuthentication,
        authentication.BasicAuthentication,
    ]
    permission_classes = [IsAuthenticated, ProjectMembershipNecessaryPermissions]

<<<<<<< HEAD
    def filter_queryset_by_parents_lookups(self, queryset):
        parents_query_dict = self.get_parents_query_dict()
        parents_query_dict["group__team_id"] = parents_query_dict["team_id"]  # adjust queryset lookup just for elements
        del parents_query_dict["team_id"]
        if parents_query_dict:
            try:
                return queryset.filter(**parents_query_dict)
            except ValueError:
                raise exceptions.NotFound()
        else:
            return queryset

=======
>>>>>>> 96e4ee85
    @action(methods=["GET"], detail=False)
    def stats(self, request: request.Request, **kwargs) -> response.Response:
        team_id = self.team_id
        filter = Filter(request=request)

        events = (
            Event.objects.filter(team_id=team_id, event="$autocapture")
            .filter(filter.properties_to_Q(team_id=team_id))
            .filter(filter.date_filter_Q)
        )

        events = events.values("elements_hash").annotate(count=Count(1)).order_by("-count")[0:100]

        groups = ElementGroup.objects.filter(
            team_id=team_id, hash__in=[item["elements_hash"] for item in events]
        ).prefetch_related(Prefetch("element_set", queryset=Element.objects.order_by("order", "id")))

        return response.Response(
            [
                {
                    "count": item["count"],
                    "hash": item["elements_hash"],
                    "elements": [
                        ElementSerializer(element).data
                        for element in [group for group in groups if group.hash == item["elements_hash"]][
                            0
                        ].element_set.all()
                    ],
                }
                for item in events
            ]
        )

    @action(methods=["GET"], detail=False)
    def values(self, request: request.Request, **kwargs) -> response.Response:
        key = request.GET.get("key")
        params = []
        where = ""

        # Make sure key exists, otherwise could lead to sql injection lower down
        if key not in self.serializer_class.Meta.fields:
            return response.Response([])

        if request.GET.get("value"):
            where = ' AND "posthog_element"."{}" LIKE %s'.format(key)
            params.append("%{}%".format(request.GET["value"]))

        # This samples a bunch of elements with that property, and then orders them by most popular in that sample
        # This is much quicker than trying to do this over the entire table
        team = request.user.team
        assert team is not None
        values = Element.objects.raw(
            """
            SELECT
                value, COUNT(1) as id
            FROM ( 
                SELECT
                    ("posthog_element"."{key}") as "value"
                FROM
                    "posthog_element"
                INNER JOIN
                    "posthog_elementgroup" ON ("posthog_elementgroup".id="posthog_element"."group_id")
                WHERE
                    ("posthog_element"."{key}") IS NOT NULL {where} AND
                    ("posthog_elementgroup"."team_id" = {team_id})
                LIMIT 10000
            ) as "value"
            GROUP BY value
            ORDER BY id DESC
            LIMIT 50;
        """.format(
                where=where, team_id=self.team_id, key=key
            ),
            params,
        )

        return response.Response([{"name": value.value} for value in values])


class LegacyElementViewSet(ElementViewSet):
    legacy_team_compatibility = True<|MERGE_RESOLUTION|>--- conflicted
+++ resolved
@@ -3,11 +3,7 @@
 from rest_framework.decorators import action
 from rest_framework.permissions import IsAuthenticated
 
-<<<<<<< HEAD
-from posthog.api.utils import StructuredViewSetMixin
-=======
 from posthog.api.routing import StructuredViewSetMixin
->>>>>>> 96e4ee85
 from posthog.auth import PersonalAPIKeyAuthentication, TemporaryTokenAuthentication
 from posthog.models import Element, ElementGroup, Event, Filter, Team
 from posthog.permissions import ProjectMembershipNecessaryPermissions
@@ -30,12 +26,8 @@
 
 
 class ElementViewSet(StructuredViewSetMixin, viewsets.ModelViewSet):
-<<<<<<< HEAD
-=======
-    legacy_team_compatibility = True  # to be moved to a separate Legacy*ViewSet Class
     filter_rewrite_rules = {"team_id": "group__team_id"}
 
->>>>>>> 96e4ee85
     queryset = Element.objects.all()
     serializer_class = ElementSerializer
     authentication_classes = [
@@ -46,7 +38,6 @@
     ]
     permission_classes = [IsAuthenticated, ProjectMembershipNecessaryPermissions]
 
-<<<<<<< HEAD
     def filter_queryset_by_parents_lookups(self, queryset):
         parents_query_dict = self.get_parents_query_dict()
         parents_query_dict["group__team_id"] = parents_query_dict["team_id"]  # adjust queryset lookup just for elements
@@ -59,8 +50,6 @@
         else:
             return queryset
 
-=======
->>>>>>> 96e4ee85
     @action(methods=["GET"], detail=False)
     def stats(self, request: request.Request, **kwargs) -> response.Response:
         team_id = self.team_id
