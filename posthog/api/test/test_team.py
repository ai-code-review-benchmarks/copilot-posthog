import json
from datetime import UTC, datetime
from typing import Any, Optional

from freezegun import freeze_time
from posthog.test.base import APIBaseTest
from unittest import mock
from unittest.mock import ANY, MagicMock, call, patch

from django.core.cache import cache
from django.http import HttpResponse

from parameterized import parameterized
from rest_framework import status, test
from temporalio.service import RPCError

from posthog.api.test.batch_exports.conftest import start_test_worker
from posthog.constants import AvailableFeature
from posthog.models import ActivityLog, EarlyAccessFeature
from posthog.models.async_deletion.async_deletion import AsyncDeletion, DeletionType
from posthog.models.dashboard import Dashboard
from posthog.models.instance_setting import get_instance_setting
from posthog.models.organization import Organization, OrganizationMembership
from posthog.models.personal_api_key import PersonalAPIKey, hash_key_value
from posthog.models.product_intent import ProductIntent
from posthog.models.project import Project
from posthog.models.team import Team
from posthog.models.utils import generate_random_token_personal
from posthog.temporal.common.client import sync_connect
from posthog.temporal.common.schedule import describe_schedule
from posthog.test.test_utils import create_group_type_mapping_without_created_at
from posthog.utils import get_instance_realm

from ee.models.rbac.access_control import AccessControl


def team_api_test_factory():
    class TestTeamAPI(APIBaseTest):
        """Tests for /api/environments/."""

        def _assert_activity_log(self, expected: list[dict], team_id: Optional[int] = None) -> None:
            if not team_id:
                team_id = self.team.pk

            starting_log_response = self.client.get(f"/api/environments/{team_id}/activity")
            assert starting_log_response.status_code == 200, starting_log_response.json()
            assert starting_log_response.json()["results"] == expected

        def _assert_organization_activity_log(self, expected: list[dict]) -> None:
            starting_log_response = self.client.get(f"/api/organizations/{self.organization.pk}/activity")
            assert starting_log_response.status_code == 200, starting_log_response.json()
            assert starting_log_response.json()["results"] == expected

        def _assert_activity_log_is_empty(self) -> None:
            self._assert_activity_log([])

        def test_list_teams(self):
            response = self.client.get("/api/environments/")
            self.assertEqual(response.status_code, status.HTTP_200_OK)

            # Listing endpoint always uses the simplified serializer
            response_data = response.json()
            self.assertEqual(len(response_data["results"]), 1)
            self.assertEqual(response_data["results"][0]["name"], self.team.name)
            self.assertNotIn("test_account_filters", response_data["results"][0])
            self.assertNotIn("data_attributes", response_data["results"][0])

            # TODO: These assertions will no longer make sense when we fully remove these attributes from the model
            self.assertNotIn("event_names", response_data["results"][0])
            self.assertNotIn("event_properties", response_data["results"][0])
            self.assertNotIn("event_properties_numerical", response_data["results"][0])

        def test_retrieve_team(self):
            response = self.client.get("/api/environments/@current/")
            self.assertEqual(response.status_code, status.HTTP_200_OK)

            response_data = response.json()
            self.assertEqual(response_data["name"], self.team.name)
            self.assertEqual(response_data["timezone"], "UTC")
            self.assertEqual(response_data["is_demo"], False)
            self.assertEqual(response_data["slack_incoming_webhook"], self.team.slack_incoming_webhook)
            self.assertEqual(response_data["has_group_types"], False)
            self.assertEqual(
                response_data["person_on_events_querying_enabled"],
                get_instance_setting("PERSON_ON_EVENTS_ENABLED") or get_instance_setting("PERSON_ON_EVENTS_V2_ENABLED"),
            )

            # TODO: These assertions will no longer make sense when we fully remove these attributes from the model
            self.assertNotIn("event_names", response_data)
            self.assertNotIn("event_properties", response_data)
            self.assertNotIn("event_properties_numerical", response_data)
            self.assertNotIn("event_names_with_usage", response_data)
            self.assertNotIn("event_properties_with_usage", response_data)

        def test_retrieve_team_has_group_types(self):
            other_team = Team.objects.create(organization=self.organization, project=self.project)

            response = self.client.get("/api/environments/@current/")
            response_data = response.json()

            self.assertEqual(response.status_code, status.HTTP_200_OK, response_data)
            self.assertEqual(response_data["has_group_types"], False)
            self.assertEqual(response_data["group_types"], [])

            create_group_type_mapping_without_created_at(
                project=self.project, team=other_team, group_type="person", group_type_index=0
            )
            create_group_type_mapping_without_created_at(
                project=self.project, team=other_team, group_type="thing", group_type_index=2
            )
            create_group_type_mapping_without_created_at(
                project=self.project, team=other_team, group_type="place", group_type_index=1
            )

            response = self.client.get("/api/environments/@current/")
            response_data = response.json()

            self.assertEqual(response.status_code, status.HTTP_200_OK, response_data)
            self.assertEqual(response_data["has_group_types"], True)
            self.assertEqual(
                response_data["group_types"],
                [
                    {
                        "group_type": "person",
                        "group_type_index": 0,
                        "name_singular": None,
                        "name_plural": None,
                        "default_columns": None,
                        "detail_dashboard": None,
                        "created_at": None,
                    },
                    {
                        "group_type": "place",
                        "group_type_index": 1,
                        "name_singular": None,
                        "name_plural": None,
                        "default_columns": None,
                        "detail_dashboard": None,
                        "created_at": None,
                    },
                    {
                        "group_type": "thing",
                        "group_type_index": 2,
                        "name_singular": None,
                        "name_plural": None,
                        "default_columns": None,
                        "detail_dashboard": None,
                        "created_at": None,
                    },
                ],
            )

        def test_cant_retrieve_team_from_another_org(self):
            org = Organization.objects.create(name="New Org")
            team = Team.objects.create(organization=org, name="Default project")

            response = self.client.get(f"/api/environments/{team.pk}/")
            self.assertEqual(response.status_code, status.HTTP_404_NOT_FOUND)
            self.assertEqual(response.json(), self.not_found_response())

        @patch("posthog.api.project.get_geoip_properties")
        @patch("posthog.api.team.get_geoip_properties")
        def test_ip_location_is_used_for_new_team_week_day_start(
            self, get_geoip_properties_mock: MagicMock, get_geoip_properties_legacy_endpoint: MagicMock
        ):
            if self.client_class is EnvironmentToProjectRewriteClient:
                get_geoip_properties_mock = get_geoip_properties_legacy_endpoint

            self.organization.available_product_features = [
                {"key": AvailableFeature.ORGANIZATIONS_PROJECTS, "name": AvailableFeature.ORGANIZATIONS_PROJECTS},
                {"key": AvailableFeature.ENVIRONMENTS, "name": AvailableFeature.ENVIRONMENTS},
            ]
            self.organization.save()
            self.organization_membership.level = OrganizationMembership.Level.ADMIN
            self.organization_membership.save()

            get_geoip_properties_mock.return_value = {}
            response = self.client.post("/api/projects/@current/environments/", {"name": "Test World"})
            self.assertEqual(response.status_code, status.HTTP_201_CREATED, response.json())
            self.assertDictContainsSubset({"name": "Test World", "week_start_day": None}, response.json())

            get_geoip_properties_mock.return_value = {"$geoip_country_code": "US"}
            response = self.client.post("/api/projects/@current/environments/", {"name": "Test US"})
            self.assertEqual(response.status_code, status.HTTP_201_CREATED, response.json())
            self.assertDictContainsSubset({"name": "Test US", "week_start_day": 0}, response.json())

            get_geoip_properties_mock.return_value = {"$geoip_country_code": "PL"}
            response = self.client.post("/api/projects/@current/environments/", {"name": "Test PL"})
            self.assertEqual(response.status_code, status.HTTP_201_CREATED, response.json())
            self.assertDictContainsSubset({"name": "Test PL", "week_start_day": 1}, response.json())

            get_geoip_properties_mock.return_value = {"$geoip_country_code": "IR"}
            response = self.client.post("/api/projects/@current/environments/", {"name": "Test IR"})
            self.assertEqual(response.status_code, status.HTTP_201_CREATED, response.json())
            self.assertDictContainsSubset({"name": "Test IR", "week_start_day": 0}, response.json())

        def test_cant_create_team_without_license_on_selfhosted(self):
            with self.is_cloud(False):
                response = self.client.post("/api/projects/@current/environments/", {"name": "Test"})
                self.assertEqual(response.status_code, status.HTTP_403_FORBIDDEN)
                self.assertEqual(Team.objects.count(), 1)
                response = self.client.post("/api/projects/@current/environments/", {"name": "Test"})
                self.assertEqual(Team.objects.count(), 1)

        def test_cant_create_a_second_team_without_license(self):
            self.organization_membership.level = OrganizationMembership.Level.ADMIN
            self.organization_membership.save()
            self.assertEqual(Team.objects.count(), 1)

            response = self.client.post("/api/projects/@current/environments/", {"name": "Hedgebox", "is_demo": False})
            self.assertEqual(response.status_code, 403)
            response_data = response.json()
            self.assertEqual(
                response_data.get("detail"),
                (
                    "You have reached the maximum limit of allowed environments for your current plan. Upgrade your plan to be able to create and manage more environments."
                    if self.client_class is not EnvironmentToProjectRewriteClient
                    else "You have reached the maximum limit of allowed projects for your current plan. Upgrade your plan to be able to create and manage more projects."
                ),
            )
            self.assertEqual(response_data.get("type"), "authentication_error")
            self.assertEqual(response_data.get("code"), "permission_denied")
            self.assertEqual(Team.objects.count(), 1)

            # another request without the is_demo parameter
            response = self.client.post("/api/projects/@current/environments/", {"name": "Hedgebox"})
            self.assertEqual(response.status_code, 403)
            response_data = response.json()
            self.assertEqual(
                response_data.get("detail"),
                (
                    "You have reached the maximum limit of allowed environments for your current plan. Upgrade your plan to be able to create and manage more environments."
                    if self.client_class is not EnvironmentToProjectRewriteClient
                    else "You have reached the maximum limit of allowed projects for your current plan. Upgrade your plan to be able to create and manage more projects."
                ),
            )
            self.assertEqual(response_data.get("type"), "authentication_error")
            self.assertEqual(response_data.get("code"), "permission_denied")
            self.assertEqual(Team.objects.count(), 1)

        @freeze_time("2022-02-08")
        def test_update_team_timezone(self):
            self._assert_activity_log_is_empty()

            response = self.client.patch("/api/environments/@current/", {"timezone": "Europe/Lisbon"})
            self.assertEqual(response.status_code, status.HTTP_200_OK)

            response_data = response.json()
            self.assertEqual(response_data["name"], self.team.name)
            self.assertEqual(response_data["timezone"], "Europe/Lisbon")

            self.team.refresh_from_db()
            self.assertEqual(self.team.timezone, "Europe/Lisbon")

            self._assert_activity_log(
                [
                    {
                        "activity": "updated",
                        "created_at": "2022-02-08T00:00:00Z",
                        "detail": {
                            "changes": [
                                {
                                    "action": "changed",
                                    "after": "Europe/Lisbon",
                                    "before": "UTC",
                                    "field": "timezone",
                                    "type": "Team",
                                },
                            ],
                            "name": "Default project",
                            "short_id": None,
                            "trigger": None,
                            "type": None,
                        },
                        "item_id": str(self.team.pk),
                        "scope": "Team",
                        "user": {
                            "email": "user1@posthog.com",
                            "first_name": "",
                        },
                    },
                ]
            )

        def test_update_test_filter_default_checked(self):
            response = self.client.patch(
                "/api/environments/@current/", {"test_account_filters_default_checked": "true"}
            )
            self.assertEqual(response.status_code, status.HTTP_200_OK)

            response_data = response.json()
            self.assertEqual(response_data["test_account_filters_default_checked"], True)

            self.team.refresh_from_db()
            self.assertEqual(self.team.test_account_filters_default_checked, True)

        def test_cannot_set_invalid_timezone_for_team(self):
            response = self.client.patch("/api/environments/@current/", {"timezone": "America/I_Dont_Exist"})
            self.assertEqual(response.status_code, status.HTTP_400_BAD_REQUEST)
            self.assertEqual(
                response.json(),
                {
                    "type": "validation_error",
                    "code": "invalid_choice",
                    "detail": '"America/I_Dont_Exist" is not a valid choice.',
                    "attr": "timezone",
                },
            )

            self.team.refresh_from_db()
            self.assertNotEqual(self.team.timezone, "America/I_Dont_Exist")

        def test_cant_update_team_from_another_org(self):
            org = Organization.objects.create(name="New Org")
            team = Team.objects.create(organization=org, name="Default project")

            response = self.client.patch(f"/api/environments/{team.pk}/", {"timezone": "Africa/Accra"})
            self.assertEqual(response.status_code, status.HTTP_404_NOT_FOUND)
            self.assertEqual(response.json(), self.not_found_response())

            team.refresh_from_db()
            self.assertEqual(team.timezone, "UTC")

        def test_filter_permission(self):
            response = self.client.patch(
                f"/api/environments/{self.team.id}/",
                {"test_account_filters": [{"key": "$current_url", "value": "test"}]},
            )
            self.assertEqual(response.status_code, status.HTTP_200_OK)

            response_data = response.json()
            self.assertEqual(response_data["name"], self.team.name)
            self.assertEqual(
                response_data["test_account_filters"],
                [{"key": "$current_url", "value": "test"}],
            )

        @freeze_time("2022-02-08")
        def test_delete_team_activity_log(self):
            self.organization_membership.level = OrganizationMembership.Level.ADMIN
            self.organization_membership.save()

            team: Team = Team.objects.create_with_data(initiating_user=self.user, organization=self.organization)

            response = self.client.delete(f"/api/environments/{team.id}")
            assert response.status_code == 204

            # activity log is queried in the context of the team
            # and the team was deleted, so we can't (for now) view a deleted team activity via the API
            # even though the activity log is recorded

            deleted_team_activity_response = self.client.get(f"/api/environments/{team.id}/activity")
            assert deleted_team_activity_response.status_code == status.HTTP_404_NOT_FOUND

            # we can't query by API but can prove the log was recorded
            activity = [a.__dict__ for a in ActivityLog.objects.filter(team_id=team.pk).order_by("scope").all()]
            expected_activity = [
                {
                    "_state": ANY,
                    "activity": "deleted",
                    "created_at": ANY,
                    "detail": {
                        "changes": None,
                        "context": None,
                        "name": "Default project",
                        "short_id": None,
                        "trigger": None,
                        "type": None,
                    },
                    "id": ANY,
                    "is_system": False,
                    "organization_id": ANY,
                    "team_id": team.pk,
                    "item_id": str(team.pk),
                    "scope": "Team",
                    "user_id": self.user.pk,
                    "was_impersonated": False,
                },
            ]
            if self.client_class is EnvironmentToProjectRewriteClient:
                expected_activity.insert(
                    0,
                    {
                        "_state": ANY,
                        "activity": "deleted",
                        "created_at": ANY,
                        "detail": {
                            "changes": None,
                            "context": None,
                            "name": "Default project",
                            "short_id": None,
                            "trigger": None,
                            "type": None,
                        },
                        "id": ANY,
                        "is_system": False,
                        "organization_id": ANY,
                        "team_id": team.pk,
                        "item_id": str(team.project_id),
                        "scope": "Project",
                        "user_id": self.user.pk,
                        "was_impersonated": False,
                    },
                )
            assert activity == expected_activity

        @patch("posthog.api.project.delete_bulky_postgres_data")
        @patch("posthog.api.team.delete_bulky_postgres_data")
        @patch("posthoganalytics.capture")
        def test_delete_team_own_second(
            self,
            mock_capture: MagicMock,
            mock_delete_bulky_postgres_data: MagicMock,
            mock_delete_bulky_postgres_data_legacy_endpoint: MagicMock,
        ):
            if self.client_class is EnvironmentToProjectRewriteClient:
                mock_delete_bulky_postgres_data = mock_delete_bulky_postgres_data_legacy_endpoint

            self.organization_membership.level = OrganizationMembership.Level.ADMIN
            self.organization_membership.save()

            team: Team = Team.objects.create_with_data(initiating_user=self.user, organization=self.organization)

            self.assertEqual(Team.objects.filter(organization=self.organization).count(), 2)

            response = self.client.delete(f"/api/environments/{team.id}")

            self.assertEqual(response.status_code, 204)
            self.assertEqual(Team.objects.filter(organization=self.organization).count(), 1)
            self.assertEqual(
                AsyncDeletion.objects.filter(
                    team_id=team.id, deletion_type=DeletionType.Team, key=str(team.id)
                ).count(),
                1,
            )
            expected_capture_calls = [
                call(
                    distinct_id=self.user.distinct_id,
                    event="membership level changed",
                    properties={"new_level": 8, "previous_level": 1, "$set": mock.ANY},
                    groups=mock.ANY,
                ),
                call(
                    distinct_id=self.user.distinct_id,
                    event="team deleted",
                    properties={},
                    groups=mock.ANY,
                ),
            ]
            if self.client_class is EnvironmentToProjectRewriteClient:
                expected_capture_calls.append(
                    call(
                        distinct_id=self.user.distinct_id,
                        event="project deleted",
                        properties={"project_name": "Default project"},
                        groups=mock.ANY,
                    )
                )
            assert mock_capture.call_args_list == expected_capture_calls
            mock_delete_bulky_postgres_data.assert_called_once_with(team_ids=[team.pk])

        def test_delete_bulky_postgres_data(self):
            self.organization_membership.level = OrganizationMembership.Level.ADMIN
            self.organization_membership.save()

            team: Team = Team.objects.create_with_data(initiating_user=self.user, organization=self.organization)

            self.assertEqual(Team.objects.filter(organization=self.organization).count(), 2)

            from posthog.models.cohort import Cohort, CohortPeople
            from posthog.models.feature_flag.feature_flag import FeatureFlag, FeatureFlagHashKeyOverride

            # from posthog.models.insight_caching_state import InsightCachingState
            from posthog.models.person import Person

            cohort = Cohort.objects.create(team=team, created_by=self.user, name="test")
            person = Person.objects.create(
                team=team,
                distinct_ids=["example_id"],
                properties={"email": "tim@posthog.com", "team": "posthog"},
            )
            person.add_distinct_id("test")
            flag = FeatureFlag.objects.create(
                team=team,
                name="test",
                key="test",
                rollout_percentage=50,
                created_by=self.user,
            )
            FeatureFlagHashKeyOverride.objects.create(
                team_id=team.pk,
                person_id=person.id,
                feature_flag_key=flag.key,
                hash_key="test",
            )
            CohortPeople.objects.create(cohort_id=cohort.pk, person_id=person.pk)
            EarlyAccessFeature.objects.create(
                team=team,
                name="Test flag",
                description="A fancy new flag.",
                stage="beta",
                feature_flag=flag,
            )

            # if something is missing then teardown fails
            response = self.client.delete(f"/api/environments/{team.id}")
            self.assertEqual(response.status_code, 204)

        def test_delete_batch_exports(self):
            self.organization_membership.level = OrganizationMembership.Level.ADMIN
            self.organization_membership.save()
            self.organization.available_product_features = [
                {"key": AvailableFeature.DATA_PIPELINES, "name": AvailableFeature.DATA_PIPELINES}
            ]
            self.organization.save()
            team: Team = Team.objects.create_with_data(initiating_user=self.user, organization=self.organization)

            destination_data = {
                "type": "S3",
                "config": {
                    "bucket_name": "my-production-s3-bucket",
                    "region": "us-east-1",
                    "prefix": "posthog-events/",
                    "aws_access_key_id": "abc123",
                    "aws_secret_access_key": "secret",
                },
            }

            batch_export_data = {
                "name": "my-production-s3-bucket-destination",
                "destination": destination_data,
                "interval": "hour",
            }

            temporal = sync_connect()

            with start_test_worker(temporal):
                response = self.client.post(
                    f"/api/environments/{team.id}/batch_exports",
                    json.dumps(batch_export_data),
                    content_type="application/json",
                )
                assert response.status_code == 201, response.json()

                batch_export = response.json()
                batch_export_id = batch_export["id"]

                response = self.client.delete(f"/api/environments/{team.id}")
                assert response.status_code == 204, response.json()

                response = self.client.get(f"/api/environments/{team.id}/batch_exports/{batch_export_id}")
                assert response.status_code == 404, response.json()

                with self.assertRaises(RPCError):
                    describe_schedule(temporal, batch_export_id)

        @freeze_time("2022-02-08")
        def test_reset_token(self):
            self.organization_membership.level = OrganizationMembership.Level.ADMIN
            self.organization_membership.save()

            self._assert_activity_log_is_empty()

            self.team.api_token = "xyz"
            self.team.save()

            response = self.client.patch(f"/api/environments/{self.team.id}/reset_token/")
            response_data = response.json()

            self.team.refresh_from_db()
            self.assertEqual(response.status_code, status.HTTP_200_OK)
            self.assertNotEqual(response_data["api_token"], "xyz")
            self.assertEqual(response_data["api_token"], self.team.api_token)
            self.assertTrue(response_data["api_token"].startswith("phc_"))

            self._assert_activity_log(
                [
                    {
                        "activity": "updated",
                        "created_at": "2022-02-08T00:00:00Z",
                        "detail": {
                            "changes": [
                                {
                                    "action": "changed",
                                    "after": self.team.api_token,
                                    "before": "xyz",
                                    "field": "api_token",
                                    "type": "Team",
                                },
                            ],
                            "name": "Default project",
                            "short_id": None,
                            "trigger": None,
                            "type": None,
                        },
                        "item_id": str(self.team.pk),
                        "scope": "Team",
                        "user": {
                            "email": "user1@posthog.com",
                            "first_name": "",
                        },
                    },
                ]
            )

        def test_reset_token_insufficient_privileges(self):
            self.team.api_token = "xyz"
            self.team.save()

            response = self.client.patch(f"/api/environments/{self.team.id}/reset_token/")
            self.assertEqual(response.status_code, status.HTTP_403_FORBIDDEN)

        @freeze_time("2022-02-08")
        def test_generate_secret_token(self):
            from posthog.models.utils import mask_key_value

            self.organization_membership.level = OrganizationMembership.Level.ADMIN
            self.organization_membership.save()

            self._assert_activity_log_is_empty()

            # Ensure there is no secret API token
            self.team.secret_api_token = None
            self.team.secret_api_token_backup = None
            self.team.save()

            response = self.client.patch(f"/api/environments/{self.team.id}/rotate_secret_token/")
            response_data = response.json()

            self.team.refresh_from_db()
            self.assertEqual(response.status_code, status.HTTP_200_OK)
            new_secret_api_token = self.team.secret_api_token or ""
            self.assertTrue(new_secret_api_token.startswith("phs_"))
            self.assertEqual(response_data["secret_api_token"], new_secret_api_token)
            self.assertIsNone(self.team.secret_api_token_backup)
            self._assert_activity_log(
                [
                    {
                        "activity": "updated",
                        "created_at": "2022-02-08T00:00:00Z",
                        "detail": {
                            "changes": [
                                {
                                    "action": "created",
                                    "after": {
                                        "secret_api_token": mask_key_value(new_secret_api_token),
                                    },
                                    "before": {"secret_api_token": None},
                                    "field": "secret_api_token",
                                    "type": "Team",
                                },
                            ],
                            "name": "Default project",
                            "short_id": None,
                            "trigger": None,
                            "type": None,
                        },
                        "item_id": str(self.team.pk),
                        "scope": "Team",
                        "user": {
                            "email": "user1@posthog.com",
                            "first_name": "",
                        },
                    },
                ]
            )

        @freeze_time("2022-02-08")
        def test_rotate_secret_token(self):
            from posthog.models.utils import mask_key_value

            self.organization_membership.level = OrganizationMembership.Level.ADMIN
            self.organization_membership.save()

            self._assert_activity_log_is_empty()

            # Set the secret API token
            secret_api_token = "phs_JVRb8fNi0XyIKGgUCyi29ZJUOXEr6NF2dKBy5Ws8XVeF11C"
            self.team.secret_api_token = secret_api_token
            self.team.secret_api_token_backup = None
            self.team.save()

            response = self.client.patch(f"/api/environments/{self.team.id}/rotate_secret_token/")
            response_data = response.json()

            self.team.refresh_from_db()
            self.assertEqual(response.status_code, status.HTTP_200_OK)
            self.assertNotEqual(response_data["secret_api_token"], secret_api_token)
            self.assertNotEqual(response_data["secret_api_token"], self.team.secret_api_token_backup)
            self.assertEqual(response_data["secret_api_token"], self.team.secret_api_token)
            self.assertTrue(response_data["secret_api_token"].startswith("phs_"))
            # Backup token should now be the old secret API token
            self.assertEqual(response_data["secret_api_token_backup"], secret_api_token)
            self._assert_activity_log(
                [
                    {
                        "activity": "updated",
                        "created_at": "2022-02-08T00:00:00Z",
                        "detail": {
                            "changes": [
                                {
                                    "action": "changed",
                                    "after": {
                                        "secret_api_token": mask_key_value(self.team.secret_api_token),
                                        "secret_api_token_backup": "phs_...F11C",
                                    },
                                    "before": {
                                        "secret_api_token": "phs_...F11C",
                                        "secret_api_token_backup": None,
                                    },
                                    "field": "secret_api_token",
                                    "type": "Team",
                                },
                            ],
                            "name": "Default project",
                            "short_id": None,
                            "trigger": None,
                            "type": None,
                        },
                        "item_id": str(self.team.pk),
                        "scope": "Team",
                        "user": {
                            "email": "user1@posthog.com",
                            "first_name": "",
                        },
                    },
                ]
            )

        @freeze_time("2022-02-08")
        def test_rotate_secret_token_overwrites_backup_token(self):
            from posthog.models.utils import mask_key_value

            self.organization_membership.level = OrganizationMembership.Level.ADMIN
            self.organization_membership.save()

            self._assert_activity_log_is_empty()

            # Set the secret API token
            secret_api_token = "phs_JVRb8fNi0XyIKGgUCyi29ZJUOXEr6NF2dKBy5Ws8XVeF11C"
            self.team.secret_api_token = secret_api_token
            self.team.secret_api_token_backup = "phs_ABCDEFGHIJKLMNOPQRSTUVWXYZ0123456789"
            self.team.save()

            response = self.client.patch(f"/api/environments/{self.team.id}/rotate_secret_token/")
            response_data = response.json()

            self.team.refresh_from_db()
            self.assertEqual(response.status_code, status.HTTP_200_OK)
            self.assertNotEqual(response_data["secret_api_token"], secret_api_token)
            self.assertEqual(response_data["secret_api_token"], self.team.secret_api_token)
            self.assertTrue(response_data["secret_api_token"].startswith("phs_"))
            # Backup token should now be the old secret API token
            self.assertEqual(response_data["secret_api_token_backup"], secret_api_token)
            self._assert_activity_log(
                [
                    {
                        "activity": "updated",
                        "created_at": "2022-02-08T00:00:00Z",
                        "detail": {
                            "changes": [
                                {
                                    "action": "changed",
                                    "after": {
                                        "secret_api_token": mask_key_value(self.team.secret_api_token),
                                        "secret_api_token_backup": "phs_...F11C",
                                    },
                                    "before": {
                                        "secret_api_token": "phs_...F11C",
                                        "secret_api_token_backup": "phs_...6789",
                                    },
                                    "field": "secret_api_token",
                                    "type": "Team",
                                },
                            ],
                            "name": "Default project",
                            "short_id": None,
                            "trigger": None,
                            "type": None,
                        },
                        "item_id": str(self.team.pk),
                        "scope": "Team",
                        "user": {
                            "email": "user1@posthog.com",
                            "first_name": "",
                        },
                    },
                ]
            )

        @freeze_time("2022-02-08")
        def test_delete_secret_backup_token(self):
            self.organization_membership.level = OrganizationMembership.Level.ADMIN
            self.organization_membership.save()

            self._assert_activity_log_is_empty()

            # Set the secret API token
            self.team.secret_api_token = "phs_JVRb8fNi0XyIKGgUCyi29ZJUOXEr6NF2dKBy5Ws8XVeF11C"
            self.team.secret_api_token_backup = "phs_ABCDEFGHIJKLMNOPQRSTUVWXYZ0123456789"
            self.team.save()

            response = self.client.patch(f"/api/environments/{self.team.id}/delete_secret_token_backup/")
            response_data = response.json()

            self.team.refresh_from_db()
            self.assertEqual(response.status_code, status.HTTP_200_OK)
            self.assertEqual(response_data["secret_api_token"], "phs_JVRb8fNi0XyIKGgUCyi29ZJUOXEr6NF2dKBy5Ws8XVeF11C")
            self.assertIsNone(response_data["secret_api_token_backup"])
            self.assertIsNone(self.team.secret_api_token_backup)
            self._assert_activity_log(
                [
                    {
                        "activity": "updated",
                        "created_at": "2022-02-08T00:00:00Z",
                        "detail": {
                            "changes": [
                                {
                                    "action": "deleted",
                                    "after": None,
                                    "before": "phs_...6789",
                                    "field": "secret_api_token_backup",
                                    "type": "Team",
                                },
                            ],
                            "name": "Default project",
                            "short_id": None,
                            "trigger": None,
                            "type": None,
                        },
                        "item_id": str(self.team.pk),
                        "scope": "Team",
                        "user": {
                            "email": "user1@posthog.com",
                            "first_name": "",
                        },
                    },
                ]
            )

        def test_rotate_secret_token_insufficient_privileges(self):
            self.team.secret_api_token = "phs_JVRb8fNi0XyIKGgUCyi29ZJUOXEr6NF2dKBy5Ws8XVeF11C"
            self.team.secret_api_token_backup = None
            self.team.save()

            response = self.client.patch(f"/api/environments/{self.team.id}/rotate_secret_token/")
            self.assertEqual(response.status_code, status.HTTP_403_FORBIDDEN)
            # Make sure it's unchanged
            self.assertEqual(self.team.secret_api_token, "phs_JVRb8fNi0XyIKGgUCyi29ZJUOXEr6NF2dKBy5Ws8XVeF11C")
            self.assertIsNone(self.team.secret_api_token_backup)

        def test_delete_secret_token_backup_insufficient_privileges(self):
            self.team.secret_api_token = "phs_JVRb8fNi0XyIKGgUCyi29ZJUOXEr6NF2dKBy5Ws8XVeF11C"
            self.team.secret_api_token_backup = "phs_ABCDEFGHIJKLMNOPQRSTUVWXYZ0123456789"
            self.team.save()

            response = self.client.patch(f"/api/environments/{self.team.id}/delete_secret_token_backup/")
            self.assertEqual(response.status_code, status.HTTP_403_FORBIDDEN)
            # Make sure it's unchanged
            self.assertEqual(self.team.secret_api_token, "phs_JVRb8fNi0XyIKGgUCyi29ZJUOXEr6NF2dKBy5Ws8XVeF11C")
            self.assertEqual(self.team.secret_api_token_backup, "phs_ABCDEFGHIJKLMNOPQRSTUVWXYZ0123456789")

        def test_update_primary_dashboard(self):
            d = Dashboard.objects.create(name="Test", team=self.team)

            # Can set it
            response = self.client.patch("/api/environments/@current/", {"primary_dashboard": d.id})
            response_data = response.json()

            self.assertEqual(response.status_code, status.HTTP_200_OK, response.json())
            self.assertEqual(response_data["name"], self.team.name)
            self.assertEqual(response_data["primary_dashboard"], d.id)

        def test_cant_set_primary_dashboard_to_another_teams_dashboard(self):
            self.team.primary_dashboard_id = None  # Remove the default primary dashboard from the picture
            self.team.save()

            team_2 = Team.objects.create(organization=self.organization, name="Default project")
            d = Dashboard.objects.create(name="Test", team=team_2)

            response = self.client.patch("/api/environments/@current/", {"primary_dashboard": d.id})
            self.assertEqual(response.status_code, status.HTTP_400_BAD_REQUEST)
            self.assertEqual(
                response.json(),
                self.validation_error_response("Dashboard does not belong to this team.", attr="primary_dashboard"),
            )

        def test_is_generating_demo_data(self):
            cache_key = f"is_generating_demo_data_{self.team.pk}"
            cache.set(cache_key, "True")
            response = self.client.get(f"/api/environments/{self.team.id}/is_generating_demo_data/")
            self.assertEqual(response.status_code, status.HTTP_200_OK)
            self.assertEqual(response.json(), {"is_generating_demo_data": True})
            cache.delete(cache_key)
            response = self.client.get(f"/api/environments/{self.team.id}/is_generating_demo_data/")
            self.assertEqual(response.status_code, status.HTTP_200_OK)
            self.assertEqual(response.json(), {"is_generating_demo_data": False})

        @patch("posthog.demo.matrix.manager.MatrixManager.run_on_team")  # We don't actually need demo data, it's slow
        def test_org_member_can_create_demo_project(self, mock_create_data_for_demo_team: MagicMock):
            self.organization.available_product_features = [
                {
                    "key": AvailableFeature.ENVIRONMENTS,
                    "name": "Environments",
                    "limit": 2,
                },
                {
                    "key": AvailableFeature.ORGANIZATIONS_PROJECTS,
                    "name": "Projects",
                    "limit": 2,
                },
            ]
            self.organization.save()
            self.organization_membership.level = OrganizationMembership.Level.MEMBER
            self.organization_membership.save()
            response = self.client.post("/api/projects/@current/environments/", {"name": "Hedgebox", "is_demo": True})
            self.assertEqual(response.status_code, status.HTTP_201_CREATED)
            mock_create_data_for_demo_team.assert_called_once()

        @freeze_time("2022-02-08")
        def test_team_float_config_can_be_serialized_to_activity_log(self):
            # regression test since this isn't true by default
            response = self.client.patch(f"/api/environments/@current/", {"session_recording_sample_rate": 0.4})
            assert response.status_code == status.HTTP_200_OK
            self._assert_activity_log(
                [
                    {
                        "activity": "updated",
                        "created_at": "2022-02-08T00:00:00Z",
                        "detail": {
                            "changes": [
                                {
                                    "action": "created",
                                    "after": "0.4",
                                    "before": None,
                                    "field": "session_recording_sample_rate",
                                    "type": "Team",
                                },
                            ],
                            "name": "Default project",
                            "short_id": None,
                            "trigger": None,
                            "type": None,
                        },
                        "item_id": str(self.team.pk),
                        "scope": "Team",
                        "user": {
                            "email": "user1@posthog.com",
                            "first_name": "",
                        },
                    },
                ]
            )

        def test_turn_on_exception_autocapture(self):
            response = self.client.get("/api/environments/@current/")
            assert response.json()["autocapture_exceptions_opt_in"] is None

            response = self.client.patch(
                "/api/environments/@current/",
                {"autocapture_exceptions_opt_in": "Welwyn Garden City"},
            )
            assert response.status_code == status.HTTP_400_BAD_REQUEST
            assert response.json()["detail"] == "Must be a valid boolean."

            response = self.client.patch("/api/environments/@current/", {"autocapture_exceptions_opt_in": True})
            assert response.status_code == status.HTTP_200_OK
            response = self.client.get("/api/environments/@current/")
            assert response.json()["autocapture_exceptions_opt_in"] is True

        def test_configure_exception_autocapture_event_dropping(self):
            response = self.client.get("/api/environments/@current/")
            assert response.json()["autocapture_exceptions_errors_to_ignore"] is None

            response = self.client.patch(
                "/api/environments/@current/",
                {"autocapture_exceptions_errors_to_ignore": {"wat": "am i"}},
            )
            assert response.status_code == status.HTTP_400_BAD_REQUEST
            assert (
                response.json()["detail"] == "Must provide a list for field: autocapture_exceptions_errors_to_ignore."
            )

            response = self.client.patch(
                "/api/environments/@current/",
                {"autocapture_exceptions_errors_to_ignore": [1, False]},
            )
            assert response.status_code == status.HTTP_400_BAD_REQUEST
            assert (
                response.json()["detail"]
                == "Must provide a list of strings to field: autocapture_exceptions_errors_to_ignore."
            )

            response = self.client.patch(
                "/api/environments/@current/",
                {"autocapture_exceptions_errors_to_ignore": ["wat am i"]},
            )
            assert response.status_code == status.HTTP_200_OK
            response = self.client.get("/api/environments/@current/")
            assert response.json()["autocapture_exceptions_errors_to_ignore"] == ["wat am i"]

        def test_configure_exception_autocapture_event_dropping_only_allows_simple_config(self):
            response = self.client.patch(
                "/api/environments/@current/",
                {"autocapture_exceptions_errors_to_ignore": ["abc" * 300]},
            )
            assert response.status_code == status.HTTP_400_BAD_REQUEST
            assert (
                response.json()["detail"]
                == "Field autocapture_exceptions_errors_to_ignore must be less than 300 characters. Complex config should be provided in posthog-js initialization."
            )

        @parameterized.expand(
            [
                [
                    "non numeric string",
                    "Welwyn Garden City",
                    "invalid_input",
                    "A valid number is required.",
                ],
                [
                    "negative number",
                    "-1",
                    "min_value",
                    "Ensure this value is greater than or equal to 0.",
                ],
                [
                    "greater than one",
                    "1.5",
                    "max_value",
                    "Ensure this value is less than or equal to 1.",
                ],
                [
                    "too many digits",
                    "0.534",
                    "max_decimal_places",
                    "Ensure that there are no more than 2 decimal places.",
                ],
            ]
        )
        def test_invalid_session_recording_sample_rates(
            self, _name: str, provided_value: str, expected_code: str, expected_error: str
        ) -> None:
            response = self.client.patch(
                "/api/environments/@current/", {"session_recording_sample_rate": provided_value}
            )
            assert response.status_code == status.HTTP_400_BAD_REQUEST
            assert response.json() == {
                "attr": "session_recording_sample_rate",
                "code": expected_code,
                "detail": expected_error,
                "type": "validation_error",
            }

        @parameterized.expand(
            [
                [
                    "non numeric string",
                    "Trentham monkey forest",
                    "invalid_input",
                    "A valid integer is required.",
                ],
                [
                    "negative number",
                    "-1",
                    "min_value",
                    "Ensure this value is greater than or equal to 0.",
                ],
                [
                    "greater than 30000",
                    "30001",
                    "max_value",
                    "Ensure this value is less than or equal to 30000.",
                ],
                ["too many digits", "0.5", "invalid_input", "A valid integer is required."],
            ]
        )
        def test_invalid_session_recording_minimum_duration(
            self, _name: str, provided_value: str, expected_code: str, expected_error: str
        ) -> None:
            response = self.client.patch(
                "/api/environments/@current/",
                {"session_recording_minimum_duration_milliseconds": provided_value},
            )
            assert response.status_code == status.HTTP_400_BAD_REQUEST
            assert response.json() == {
                "attr": "session_recording_minimum_duration_milliseconds",
                "code": expected_code,
                "detail": expected_error,
                "type": "validation_error",
            }

        @parameterized.expand(
            [
                [
                    "string",
                    "Marple bridge",
                    "invalid_input",
                    "Must provide a dictionary or None.",
                ],
                ["numeric string", "-1", "invalid_input", "Must provide a dictionary or None."],
                ["numeric", 1, "invalid_input", "Must provide a dictionary or None."],
                ["numeric positive string", "1", "invalid_input", "Must provide a dictionary or None."],
                [
                    "unexpected json - no id",
                    {"key": "something"},
                    "invalid_input",
                    "Must provide a dictionary with only 'id' and 'key' keys. _or_ only 'id', 'key', and 'variant' keys.",
                ],
                [
                    "unexpected json - no key",
                    {"id": 1},
                    "invalid_input",
                    "Must provide a dictionary with only 'id' and 'key' keys. _or_ only 'id', 'key', and 'variant' keys.",
                ],
                [
                    "unexpected json - only variant",
                    {"variant": "1"},
                    "invalid_input",
                    "Must provide a dictionary with only 'id' and 'key' keys. _or_ only 'id', 'key', and 'variant' keys.",
                ],
                [
                    "unexpected json - variant must be string",
                    {"variant": 1},
                    "invalid_input",
                    "Must provide a dictionary with only 'id' and 'key' keys. _or_ only 'id', 'key', and 'variant' keys.",
                ],
                [
                    "unexpected json - missing id",
                    {"key": "one", "variant": "1"},
                    "invalid_input",
                    "Must provide a dictionary with only 'id' and 'key' keys. _or_ only 'id', 'key', and 'variant' keys.",
                ],
                [
                    "unexpected json - missing key",
                    {"id": "one", "variant": "1"},
                    "invalid_input",
                    "Must provide a dictionary with only 'id' and 'key' keys. _or_ only 'id', 'key', and 'variant' keys.",
                ],
                [
                    "unexpected json - neither",
                    {"wat": "wat"},
                    "invalid_input",
                    "Must provide a dictionary with only 'id' and 'key' keys. _or_ only 'id', 'key', and 'variant' keys.",
                ],
            ]
        )
        def test_invalid_session_recording_linked_flag(
            self, _name: str, provided_value: Any, expected_code: str, expected_error: str
        ) -> None:
            response = self._patch_linked_flag_config(provided_value, expected_status=status.HTTP_400_BAD_REQUEST)

            assert response.json() == {
                "attr": "session_recording_linked_flag",
                "code": expected_code,
                "detail": expected_error,
                "type": "validation_error",
            }

        def test_can_set_and_unset_session_recording_linked_flag(self) -> None:
            self._patch_linked_flag_config({"id": 1, "key": "provided_value"})
            self._assert_linked_flag_config({"id": 1, "key": "provided_value"})

            self._patch_linked_flag_config(None)
            self._assert_linked_flag_config(None)

        def test_can_set_and_unset_session_recording_linked_flag_variant(self) -> None:
            self._patch_linked_flag_config({"id": 1, "key": "provided_value", "variant": "test"})
            self._assert_linked_flag_config({"id": 1, "key": "provided_value", "variant": "test"})

            self._patch_linked_flag_config(None)
            self._assert_linked_flag_config(None)

        @parameterized.expand(
            [
                [
                    "string",
                    "Marple bridge",
                    "invalid_input",
                    "Must provide a dictionary or None.",
                ],
                ["numeric", "-1", "invalid_input", "Must provide a dictionary or None."],
                [
                    "unexpected json - no recordX",
                    {"key": "something"},
                    "invalid_input",
                    "Must provide a dictionary with only 'recordHeaders' and/or 'recordBody' keys.",
                ],
            ]
        )
        def test_invalid_session_recording_network_payload_capture_config(
            self, _name: str, provided_value: str, expected_code: str, expected_error: str
        ) -> None:
            response = self.client.patch(
                "/api/environments/@current/", {"session_recording_network_payload_capture_config": provided_value}
            )
            assert response.status_code == status.HTTP_400_BAD_REQUEST
            assert response.json() == {
                "attr": "session_recording_network_payload_capture_config",
                "code": expected_code,
                "detail": expected_error,
                "type": "validation_error",
            }

        def test_can_set_and_unset_session_recording_network_payload_capture_config(self) -> None:
            # can set just one
            first_patch_response = self.client.patch(
                "/api/environments/@current/",
                {"session_recording_network_payload_capture_config": {"recordHeaders": True}},
            )
            assert first_patch_response.status_code == status.HTTP_200_OK
            get_response = self.client.get("/api/environments/@current/")
            assert get_response.json()["session_recording_network_payload_capture_config"] == {"recordHeaders": True}

            # can set the other
            first_patch_response = self.client.patch(
                "/api/environments/@current/",
                {"session_recording_network_payload_capture_config": {"recordBody": False}},
            )
            assert first_patch_response.status_code == status.HTTP_200_OK
            get_response = self.client.get("/api/environments/@current/")
            assert get_response.json()["session_recording_network_payload_capture_config"] == {"recordBody": False}

            # can unset both
            response = self.client.patch(
                "/api/environments/@current/", {"session_recording_network_payload_capture_config": None}
            )
            assert response.status_code == status.HTTP_200_OK
            second_get_response = self.client.get("/api/environments/@current/")
            assert second_get_response.json()["session_recording_network_payload_capture_config"] is None

        def test_can_set_and_unset_survey_settings(self):
            survey_appearance = {
                "thankYouMessageHeader": "Thanks for your feedback!",
                "thankYouMessageDescription": "We'll use it to make notebooks better",
                "backgroundColor": "#ffcc99",
            }

            self._patch_config("survey_config", {"appearance": survey_appearance})
            self._assert_surveys_config_is({"appearance": survey_appearance})

            survey_appearance["zIndex"] = "100001"
            self._patch_config("survey_config", {"appearance": survey_appearance})
            self._assert_surveys_config_is({"appearance": survey_appearance})

            survey_appearance["thankYouMessageHeader"] = "Thanks!"
            self._patch_config("survey_config", {"appearance": survey_appearance})
            self._assert_surveys_config_is({"appearance": survey_appearance})

            self._patch_config("survey_config", None)
            self._assert_replay_config_is(None)

        def test_can_set_and_unset_session_replay_config(self) -> None:
            # can set
            self._patch_session_replay_config({"record_canvas": True})
            self._assert_replay_config_is({"record_canvas": True})

            # can unset
            self._patch_session_replay_config(None)
            self._assert_replay_config_is(None)

        @parameterized.expand(
            [
                [
                    "string",
                    "Marple bridge",
                    "invalid_input",
                    "Must provide a dictionary or None.",
                ],
                ["numeric", "-1", "invalid_input", "Must provide a dictionary or None."],
                [
                    "unexpected json - no record",
                    {"key": "something"},
                    "invalid_input",
                    "Must provide a dictionary with only allowed keys: included_event_properties, opt_in, preferred_events, excluded_events, important_user_properties.",
                ],
            ]
        )
        def test_invalid_session_replay_config_ai_config(
            self, _name: str, provided_value: str, expected_code: str, expected_error: str
        ) -> None:
            response = self._patch_session_replay_config(
                {"ai_config": provided_value}, expected_status=status.HTTP_400_BAD_REQUEST
            )
            assert response.json() == {
                "attr": "session_replay_config",
                "code": expected_code,
                "detail": expected_error,
                "type": "validation_error",
            }

        def test_can_set_and_unset_session_replay_config_ai_config(self) -> None:
            # can set just the opt-in
            self._patch_session_replay_config({"ai_config": {"opt_in": True}})
            self._assert_replay_config_is({"ai_config": {"opt_in": True}})

            # can set some preferences
            self._patch_session_replay_config(
                {"ai_config": {"opt_in": False, "included_event_properties": ["something"]}}
            )
            self._assert_replay_config_is({"ai_config": {"opt_in": False, "included_event_properties": ["something"]}})

            self._patch_session_replay_config({"ai_config": None})
            self._assert_replay_config_is({"ai_config": None})

        def test_can_set_replay_configs_without_providing_them_all(self) -> None:
            # can set just the opt-in
            self._patch_session_replay_config({"ai_config": {"opt_in": True}})
            self._assert_replay_config_is({"ai_config": {"opt_in": True}})

            self._patch_session_replay_config({"record_canvas": True})
            self._assert_replay_config_is({"record_canvas": True, "ai_config": {"opt_in": True}})

        def test_can_set_replay_configs_without_providing_them_all_even_when_either_side_is_none(self) -> None:
            # because we do some dictionary copying we need a regression test to ensure we can always set and unset keys
            self._patch_session_replay_config({"record_canvas": True, "ai_config": {"opt_in": True}})
            self._assert_replay_config_is({"record_canvas": True, "ai_config": {"opt_in": True}})

            self._patch_session_replay_config({"record_canvas": None})
            self._assert_replay_config_is({"record_canvas": None, "ai_config": {"opt_in": True}})

            # top-level from having a value to None
            self._patch_session_replay_config(None)
            self._assert_replay_config_is(None)

            # top-level from None to having a value
            self._patch_session_replay_config({"ai_config": None})
            self._assert_replay_config_is({"ai_config": None})

            # next-level from None to having a value
            self._patch_session_replay_config({"ai_config": {"opt_in": True}})
            self._assert_replay_config_is({"ai_config": {"opt_in": True}})

            # next-level from having a value to None
            self._patch_session_replay_config({"ai_config": None})
            self._assert_replay_config_is({"ai_config": None})

        def test_can_set_replay_configs_patch_session_replay_config_one_level_deep(self) -> None:
            # can set just the opt-in
            self._patch_session_replay_config({"ai_config": {"opt_in": True}})
            self._assert_replay_config_is({"ai_config": {"opt_in": True}})

            self._patch_session_replay_config({"ai_config": {"included_event_properties": ["something"]}})
            # even though opt_in was not provided in the patch it should be preserved
            self._assert_replay_config_is({"ai_config": {"opt_in": True, "included_event_properties": ["something"]}})

            self._patch_session_replay_config(
                {"ai_config": {"opt_in": None, "included_event_properties": ["something"]}}
            )
            # even though opt_in was not provided in the patch it should be preserved
            self._assert_replay_config_is({"ai_config": {"opt_in": None, "included_event_properties": ["something"]}})

            # but we don't go into the next nested level and patch that data
            # sending a new value without the original
            self._patch_session_replay_config({"ai_config": {"included_event_properties": ["and another"]}})
            # and the existing second level nesting is not preserved
            self._assert_replay_config_is({"ai_config": {"opt_in": None, "included_event_properties": ["and another"]}})

        @patch("posthog.event_usage.report_user_action")
        @freeze_time("2024-01-01T00:00:00Z")
        def test_can_add_product_intent(self, mock_report_user_action: MagicMock) -> None:
            response = self.client.patch(
                f"/api/environments/{self.team.id}/add_product_intent/",
                {"product_type": "product_analytics", "intent_context": "onboarding product selected"},
                headers={"Referer": "https://posthogtest.com/my-url", "X-Posthog-Session-Id": "test_session_id"},
            )
            assert response.status_code == status.HTTP_201_CREATED
            product_intent = ProductIntent.objects.get(team=self.team, product_type="product_analytics")
            assert product_intent.created_at == datetime(2024, 1, 1, 0, 0, 0, tzinfo=UTC)
            assert product_intent.onboarding_completed_at is None
            mock_report_user_action.assert_called_once_with(
                self.user,
                "user showed product intent",
                {
                    "product_key": "product_analytics",
                    "$current_url": "https://posthogtest.com/my-url",
                    "$session_id": "test_session_id",
                    "$set_once": {},
                    "intent_context": "onboarding product selected",
                    "is_first_intent_for_product": True,
                    "intent_created_at": datetime(2024, 1, 1, 0, 0, 0, tzinfo=UTC),
                    "intent_updated_at": datetime(2024, 1, 1, 0, 0, 0, tzinfo=UTC),
                    "realm": get_instance_realm(),
                },
                team=self.team,
            )

        @patch("posthog.api.team.calculate_product_activation.delay", MagicMock())
        @patch("posthog.models.product_intent.ProductIntent.check_and_update_activation", return_value=False)
        @patch("posthog.event_usage.report_user_action")
        @freeze_time("2024-01-01T00:00:00Z")
        def test_can_update_product_intent_if_already_exists(
            self,
            mock_report_user_action: MagicMock,
            mock_check_and_update_activation: MagicMock,
        ) -> None:
            """
            Intent already exists, but hasn't been activated yet. It should update the intent
            and send a new event for the user showing the intent.
            """
            intent = ProductIntent.objects.create(team=self.team, product_type="product_analytics")
            original_created_at = intent.created_at
            assert original_created_at == datetime(2024, 1, 1, 0, 0, 0, tzinfo=UTC)
            # change the time of the existing intent
            with freeze_time("2024-01-02T00:00:00Z"):
                response = self.client.patch(
                    f"/api/environments/{self.team.id}/add_product_intent/",
                    {"product_type": "product_analytics"},
                    headers={"Referer": "https://posthogtest.com/my-url", "X-Posthog-Session-Id": "test_session_id"},
                )
                assert response.status_code == status.HTTP_201_CREATED
                product_intent = ProductIntent.objects.get(team=self.team, product_type="product_analytics")
                assert product_intent.updated_at == datetime(2024, 1, 2, 0, 0, 0, tzinfo=UTC)
                assert product_intent.created_at == original_created_at
                assert product_intent.onboarding_completed_at is None
                mock_check_and_update_activation.assert_called_once()
                mock_report_user_action.assert_called_once_with(
                    self.user,
                    "user showed product intent",
                    {
                        "product_key": "product_analytics",
                        "$current_url": "https://posthogtest.com/my-url",
                        "$session_id": "test_session_id",
                        "$set_once": {},
                        "intent_context": "unknown",
                        "is_first_intent_for_product": False,
                        "intent_created_at": datetime(2024, 1, 1, 0, 0, 0, tzinfo=UTC),
                        "intent_updated_at": datetime(2024, 1, 2, 0, 0, 0, tzinfo=UTC),
                        "realm": get_instance_realm(),
                    },
                    team=self.team,
                )

        @patch("posthog.api.project.report_user_action")
        @patch("posthog.api.team.report_user_action")
        def test_can_complete_product_onboarding(
            self, mock_report_user_action: MagicMock, mock_report_user_action_legacy_endpoint: MagicMock
        ) -> None:
            if self.client_class is EnvironmentToProjectRewriteClient:
                mock_report_user_action = mock_report_user_action_legacy_endpoint
            with freeze_time("2024-01-01T00:00:00Z"):
                product_intent = ProductIntent.objects.create(team=self.team, product_type="product_analytics")
            assert product_intent.created_at == datetime(2024, 1, 1, 0, 0, 0, tzinfo=UTC)
            assert product_intent.onboarding_completed_at is None
            with freeze_time("2024-01-05T00:00:00Z"):
                response = self.client.patch(
                    f"/api/environments/{self.team.id}/complete_product_onboarding/",
                    {"product_type": "product_analytics"},
                    headers={"Referer": "https://posthogtest.com/my-url", "X-Posthog-Session-Id": "test_session_id"},
                )
            assert response.status_code == status.HTTP_200_OK
            product_intent = ProductIntent.objects.get(team=self.team, product_type="product_analytics")
            assert product_intent.onboarding_completed_at == datetime(2024, 1, 5, 0, 0, 0, tzinfo=UTC)
            mock_report_user_action.assert_called_once_with(
                self.user,
                "product onboarding completed",
                {
                    "product_key": "product_analytics",
                    "$current_url": "https://posthogtest.com/my-url",
                    "$session_id": "test_session_id",
                    "intent_context": "unknown",
                    "intent_created_at": datetime(2024, 1, 1, 0, 0, 0, tzinfo=UTC),
                    "intent_updated_at": datetime(2024, 1, 5, 0, 0, 0, tzinfo=UTC),
                    "realm": get_instance_realm(),
                },
                team=self.team,
            )

        @patch("posthog.api.project.report_user_action")
        @patch("posthog.api.team.report_user_action")
        def test_can_complete_product_onboarding_as_member(
            self, mock_report_user_action: MagicMock, mock_report_user_action_legacy_endpoint: MagicMock
        ) -> None:
            from ee.models import ExplicitTeamMembership

            self.organization_membership.level = OrganizationMembership.Level.MEMBER
            self.organization_membership.save()
            self.team.access_control = True
            self.team.save()
            ExplicitTeamMembership.objects.create(
                team=self.team,
                parent_membership=self.organization_membership,
                level=ExplicitTeamMembership.Level.MEMBER,
            )

            if self.client_class is EnvironmentToProjectRewriteClient:
                mock_report_user_action = mock_report_user_action_legacy_endpoint
            with freeze_time("2024-01-01T00:00:00Z"):
                product_intent = ProductIntent.objects.create(team=self.team, product_type="product_analytics")
            assert product_intent.created_at == datetime(2024, 1, 1, 0, 0, 0, tzinfo=UTC)
            assert product_intent.onboarding_completed_at is None
            with freeze_time("2024-01-05T00:00:00Z"):
                response = self.client.patch(
                    f"/api/environments/{self.team.id}/complete_product_onboarding/",
                    {"product_type": "product_analytics"},
                    headers={"Referer": "https://posthogtest.com/my-url", "X-Posthog-Session-Id": "test_session_id"},
                )
            assert response.status_code == status.HTTP_200_OK
            product_intent = ProductIntent.objects.get(team=self.team, product_type="product_analytics")
            assert product_intent.onboarding_completed_at == datetime(2024, 1, 5, 0, 0, 0, tzinfo=UTC)
            mock_report_user_action.assert_called_once_with(
                self.user,
                "product onboarding completed",
                {
                    "product_key": "product_analytics",
                    "$current_url": "https://posthogtest.com/my-url",
                    "$session_id": "test_session_id",
                    "intent_context": "unknown",
                    "intent_created_at": datetime(2024, 1, 1, 0, 0, 0, tzinfo=UTC),
                    "intent_updated_at": datetime(2024, 1, 5, 0, 0, 0, tzinfo=UTC),
                    "realm": get_instance_realm(),
                },
                team=self.team,
            )

        def _create_other_org_and_team(
            self, membership_level: OrganizationMembership.Level = OrganizationMembership.Level.ADMIN
        ):
            other_org, other_org_membership, _ = Organization.objects.bootstrap(self.user)
            if not other_org_membership:
                raise Exception("Failed to create other org and team")
            other_org_membership.level = membership_level
            other_org_membership.save()
            return other_org, other_org_membership

        def test_cant_change_organization_if_not_admin_of_target_org(self):
            other_org, _ = self._create_other_org_and_team(OrganizationMembership.Level.MEMBER)
            res = self.client.post(
                f"/api/projects/{self.team.project.id}/change_organization/", {"organization_id": other_org.id}
            )

            assert res.status_code == status.HTTP_400_BAD_REQUEST
            assert (
                res.json()["detail"]
                == "You must be an admin of both the source and target organizations to move a project."
            )

        def test_cant_change_organization_if_not_admin_of_source_org(self):
            other_org, _ = self._create_other_org_and_team(OrganizationMembership.Level.OWNER)
            self.organization_membership.level = OrganizationMembership.Level.MEMBER
            self.organization_membership.save()
            res = self.client.post(
                f"/api/projects/{self.team.project.id}/change_organization/", {"organization_id": other_org.id}
            )

            assert res.status_code == status.HTTP_400_BAD_REQUEST
            assert (
                res.json()["detail"]
                == "You must be an admin of both the source and target organizations to move a project."
            )

        def test_can_change_organization(self):
            other_org, _ = self._create_other_org_and_team(OrganizationMembership.Level.ADMIN)
            self.organization_membership.level = OrganizationMembership.Level.ADMIN
            self.organization_membership.save()
            res = self.client.post(
                f"/api/projects/{self.team.project.id}/change_organization/", {"organization_id": other_org.id}
            )

            assert res.status_code == status.HTTP_200_OK, res.json()
            assert res.json()["id"] == self.team.id
            assert res.json()["organization"] == str(other_org.id)
            self.project.refresh_from_db()
            self.team.refresh_from_db()
            assert self.project.organization == other_org
            assert self.team.organization == other_org

        def _assert_replay_config_is(self, expected: dict[str, Any] | None) -> HttpResponse:
            return self._assert_config_is("session_replay_config", expected)

        def _assert_surveys_config_is(self, expected: dict[str, Any] | None) -> HttpResponse:
            return self._assert_config_is("survey_config", expected)

        def _assert_config_is(self, config_name, expected: dict[str, Any] | None) -> HttpResponse:
            get_response = self.client.get("/api/environments/@current/")
            assert get_response.status_code == status.HTTP_200_OK, get_response.json()
            assert get_response.json()[config_name] == expected

            return get_response

        def _patch_config(
            self, config_name, config: dict[str, Any] | None, expected_status: int = status.HTTP_200_OK
        ) -> HttpResponse:
            patch_response = self.client.patch(
                "/api/environments/@current/",
                {config_name: config},
            )
            assert patch_response.status_code == expected_status, patch_response.json()

            return patch_response

        def _patch_session_replay_config(
            self, config: dict[str, Any] | None, expected_status: int = status.HTTP_200_OK
        ) -> HttpResponse:
            return self._patch_config("session_replay_config", config, expected_status)

        def _assert_linked_flag_config(self, expected_config: dict | None) -> HttpResponse:
            response = self.client.get("/api/environments/@current/")
            assert response.status_code == status.HTTP_200_OK
            assert response.json()["session_recording_linked_flag"] == expected_config
            return response

        def _patch_linked_flag_config(
            self, config: dict | None, expected_status: int = status.HTTP_200_OK
        ) -> HttpResponse:
            response = self.client.patch("/api/environments/@current/", {"session_recording_linked_flag": config})
            assert response.status_code == expected_status, response.json()
            return response

<<<<<<< HEAD
        @patch("posthoganalytics.capture_exception")
        def test_access_control_field_deprecated_on_create(self, mock_capture_exception):
            """Test that access_control field is deprecated and cannot be used when creating a team."""
            self.organization_membership.level = OrganizationMembership.Level.ADMIN
            self.organization_membership.save()

            response = self.client.post(
                "/api/projects/@current/environments/",
                {"name": "Test Environment", "access_control": True},
            )
            self.assertEqual(response.status_code, status.HTTP_400_BAD_REQUEST)
            error_data = response.json()
            self.assertIn("deprecated", error_data["detail"])
            self.assertIn("https://posthog.com/docs/settings/access-control", error_data["detail"])

            # Verify that the exception was captured
            mock_capture_exception.assert_called_once()
            call_args = mock_capture_exception.call_args
            self.assertEqual(call_args[0][0].args[0], "Deprecated access control field used")
            self.assertEqual(call_args[1]["properties"]["field"], "access_control")
            self.assertEqual(call_args[1]["properties"]["value"], "True")
            self.assertEqual(call_args[1]["properties"]["user_id"], self.user.id)

        @patch("posthoganalytics.capture_exception")
        def test_access_control_field_deprecated_on_update(self, mock_capture_exception):
            """Test that access_control field is deprecated and cannot be used when updating a team."""
            response = self.client.patch(
                "/api/environments/@current/",
                {"name": "Updated Name", "access_control": False},
            )
            self.assertEqual(response.status_code, status.HTTP_400_BAD_REQUEST)
            error_data = response.json()
            self.assertIn("deprecated", error_data["detail"])
            self.assertIn("https://posthog.com/docs/settings/access-control", error_data["detail"])

            # Verify that the exception was captured
            mock_capture_exception.assert_called_once()
            call_args = mock_capture_exception.call_args
            self.assertEqual(call_args[0][0].args[0], "Deprecated access control field used")
            self.assertEqual(call_args[1]["properties"]["field"], "access_control")
            self.assertEqual(call_args[1]["properties"]["value"], "False")
            self.assertEqual(call_args[1]["properties"]["user_id"], self.user.id)

        @patch("posthoganalytics.capture_exception")
        def test_access_control_field_deprecated_on_partial_update(self, mock_capture_exception):
            """Test that access_control field is deprecated and cannot be used when partially updating a team."""
            response = self.client.patch(
                "/api/environments/@current/",
                {"access_control": True},
            )
            self.assertEqual(response.status_code, status.HTTP_400_BAD_REQUEST)
            error_data = response.json()
            self.assertIn("deprecated", error_data["detail"])
            self.assertIn("https://posthog.com/docs/settings/access-control", error_data["detail"])

            # Verify that the exception was captured
            mock_capture_exception.assert_called_once()
            call_args = mock_capture_exception.call_args
            self.assertEqual(call_args[0][0].args[0], "Deprecated access control field used")
            self.assertEqual(call_args[1]["properties"]["field"], "access_control")
            self.assertEqual(call_args[1]["properties"]["value"], "True")
            self.assertEqual(call_args[1]["properties"]["user_id"], self.user.id)

        @patch("posthoganalytics.capture_exception")
        def test_access_control_field_deprecated_with_other_valid_fields(self, mock_capture_exception):
            """Test that access_control field is deprecated even when other valid fields are provided."""
            response = self.client.patch(
                "/api/environments/@current/",
                {"timezone": "Europe/London", "access_control": True},
            )
            self.assertEqual(response.status_code, status.HTTP_400_BAD_REQUEST)
            error_data = response.json()
            self.assertIn("deprecated", error_data["detail"])
            self.assertIn("https://posthog.com/docs/settings/access-control", error_data["detail"])

            # Verify that the exception was captured
            mock_capture_exception.assert_called_once()
            call_args = mock_capture_exception.call_args
            self.assertEqual(call_args[0][0].args[0], "Deprecated access control field used")
            self.assertEqual(call_args[1]["properties"]["field"], "access_control")
            self.assertEqual(call_args[1]["properties"]["value"], "True")
            self.assertEqual(call_args[1]["properties"]["user_id"], self.user.id)

            # Verify that no changes were made to the team
            self.team.refresh_from_db()
            self.assertEqual(self.team.timezone, "UTC")  # Should remain unchanged
=======
        @parameterized.expand(
            [
                (
                    "app_urls_mixed_nulls",
                    "app_urls",
                    ["https://example.com", None, "https://test.com", None],
                    ["https://example.com", "https://test.com"],
                    None,
                ),
                ("app_urls_all_nulls", "app_urls", [None, None, None], [], None),
                (
                    "app_urls_mixed_valid_and_null",
                    "app_urls",
                    ["https://new.com", None, "https://another.com"],
                    ["https://new.com", "https://another.com"],
                    ["https://existing.com"],
                ),
                (
                    "recording_domains_mixed_nulls",
                    "recording_domains",
                    [None, "https://example.com", None, "https://test.com"],
                    ["https://example.com", "https://test.com"],
                    None,
                ),
                ("recording_domains_none_field", "recording_domains", None, None, None),
            ]
        )
        def test_filters_null_values(self, name, field_name, input_data, expected_output, setup_data):
            if setup_data is not None:
                setattr(self.team, field_name, setup_data)
                self.team.save()

            response = self.client.patch("/api/environments/@current/", {field_name: input_data})

            assert response.status_code == status.HTTP_200_OK
            response_data = response.json()

            if expected_output is None:
                assert response_data[field_name] is None
            else:
                assert response_data[field_name] == expected_output

            self.team.refresh_from_db()
            actual_value = getattr(self.team, field_name)

            if expected_output is None:
                assert actual_value is None
            else:
                assert actual_value == expected_output
>>>>>>> 16c5017d

    return TestTeamAPI


class EnvironmentToProjectRewriteClient(test.APIClient):
    """
    This client rewrites all requests to the /api/environments/ endpoint ("proper" environments endpoint)
    to /api/projects/ (previously known as the "team" endpoint). Allows us to test for backwards compatibility of
    the /api/projects/ endpoint - for use in `test_project.py`.
    """

    def generic(
        self,
        method,
        path,
        data="",
        content_type="application/octet-stream",
        secure=False,
        *,
        headers=None,
        **extra,
    ):
        path = path.replace("/api/projects/@current/environments/", "/api/projects/").replace(
            "/api/environments/", "/api/projects/"
        )
        return super().generic(method, path, data, content_type, secure, headers=headers, **extra)


def create_team(organization: Organization, name: str = "Test team", timezone: str = "UTC") -> Team:
    """
    This is a helper that just creates a team. It currently uses the orm, but we
    could use either the api, or django admin to create, to get better parity
    with real world scenarios.
    """
    return Team.objects.create(
        organization=organization,
        name=name,
        ingested_event=True,
        completed_snippet_onboarding=True,
        is_demo=True,
        timezone=timezone,
        base_currency="USD",
    )


class TestTeamAPI(team_api_test_factory()):  # type: ignore
    def test_teams_outside_personal_api_key_scoped_teams_not_listed(self):
        other_team_in_project = Team.objects.create(organization=self.organization, project=self.project)
        _, team_in_other_project = Project.objects.create_with_team(
            organization=self.organization, initiating_user=self.user
        )
        personal_api_key = generate_random_token_personal()
        PersonalAPIKey.objects.create(
            label="X",
            user=self.user,
            last_used_at="2021-08-25T21:09:14",
            secure_value=hash_key_value(personal_api_key),
            scoped_teams=[other_team_in_project.id],
        )

        response = self.client.get("/api/environments/", HTTP_AUTHORIZATION=f"Bearer {personal_api_key}")

        self.assertEqual(response.status_code, status.HTTP_200_OK)
        self.assertEqual(
            {team["id"] for team in response.json()["results"]},
            {other_team_in_project.id},
            "Only the scoped team listed here, the other two should be excluded",
        )

    def test_teams_outside_personal_api_key_scoped_organizations_not_listed(self):
        other_org, __, team_in_other_org = Organization.objects.bootstrap(self.user)
        personal_api_key = generate_random_token_personal()
        PersonalAPIKey.objects.create(
            label="X",
            user=self.user,
            last_used_at="2021-08-25T21:09:14",
            secure_value=hash_key_value(personal_api_key),
            scoped_organizations=[other_org.id],
        )

        response = self.client.get("/api/environments/", HTTP_AUTHORIZATION=f"Bearer {personal_api_key}")

        self.assertEqual(response.status_code, status.HTTP_200_OK)
        self.assertEqual(
            {team["id"] for team in response.json()["results"]},
            {team_in_other_org.id},
            "Only the team belonging to the scoped organization should be listed, the other one should be excluded",
        )

    def test_can_create_team_with_valid_environments_limit(self):
        self.organization_membership.level = OrganizationMembership.Level.ADMIN
        self.organization_membership.save()
        self.organization.available_product_features = [
            {
                "key": AvailableFeature.ENVIRONMENTS,
                "name": "Environments",
                "limit": 5,
            }
        ]
        self.organization.save()
        self.assertEqual(Team.objects.count(), 1)

        response = self.client.post("/api/projects/@current/environments/", {"name": "New environment"})
        self.assertEqual(response.status_code, 201)
        self.assertEqual(Team.objects.count(), 2)

    def test_cant_create_team_when_at_environments_limit(self):
        self.organization_membership.level = OrganizationMembership.Level.ADMIN
        self.organization_membership.save()
        self.organization.available_product_features = [
            {
                "key": AvailableFeature.ENVIRONMENTS,
                "name": "Environments",
                "limit": 1,
            }
        ]
        self.organization.save()
        self.assertEqual(Team.objects.count(), 1)

        response = self.client.post("/api/projects/@current/environments/", {"name": "New environment"})
        self.assertEqual(response.status_code, 403)
        response_data = response.json()
        self.assertEqual(
            response_data.get("detail"),
            (
                "You have reached the maximum limit of allowed environments for your current plan. Upgrade your plan to be able to create and manage more environments."
                if self.client_class is not EnvironmentToProjectRewriteClient
                else "You have reached the maximum limit of allowed projects for your current plan. Upgrade your plan to be able to create and manage more projects."
            ),
        )
        self.assertEqual(response_data.get("type"), "authentication_error")
        self.assertEqual(response_data.get("code"), "permission_denied")
        self.assertEqual(Team.objects.count(), 1)

    def test_can_create_team_with_unlimited_environments_feature(self):
        self.organization_membership.level = OrganizationMembership.Level.ADMIN
        self.organization_membership.save()
        self.organization.available_product_features = [
            {"key": AvailableFeature.ENVIRONMENTS, "name": "Environments", "limit": None}
        ]
        self.organization.save()
        self.assertEqual(Team.objects.count(), 1)

        response = self.client.post("/api/projects/@current/environments/", {"name": "New environment"})
        self.assertEqual(response.status_code, 201)
        self.assertEqual(Team.objects.count(), 2)

        response = self.client.post("/api/projects/@current/environments/", {"name": "New environment 2"})
        self.assertEqual(response.status_code, 201)
        self.assertEqual(Team.objects.count(), 3)

    def test_team_member_can_write_to_team_config_with_member_access_control(self):
        self.organization_membership.level = OrganizationMembership.Level.MEMBER
        self.organization_membership.save()

        self.organization.available_product_features = [
            {
                "key": AvailableFeature.ADVANCED_PERMISSIONS,
                "name": AvailableFeature.ADVANCED_PERMISSIONS,
            },
        ]
        self.organization.save()

        # Default access control to member for team
        AccessControl.objects.create(
            team=self.team,
            resource="project",
            resource_id=self.team.id,
            access_level="admin",
        )

        response = self.client.patch(
            "/api/environments/@current/",
            {"timezone": "Europe/Lisbon", "session_recording_opt_in": True},
        )
        self.assertEqual(response.status_code, status.HTTP_200_OK)

        response_data = response.json()
        self.assertEqual(response_data["timezone"], "Europe/Lisbon")
        self.assertEqual(response_data["session_recording_opt_in"], True)

        # Verify changes were made
        self.team.refresh_from_db()
        self.assertEqual(self.team.timezone, "Europe/Lisbon")
        self.assertEqual(self.team.session_recording_opt_in, True)

    def test_team_member_cannot_write_to_team_config_with_no_access_access_control(self):
        self.organization_membership.level = OrganizationMembership.Level.MEMBER
        self.organization_membership.save()

        self.organization.available_product_features = [
            {
                "key": AvailableFeature.ADVANCED_PERMISSIONS,
                "name": AvailableFeature.ADVANCED_PERMISSIONS,
            },
        ]
        self.organization.save()

        # Default access control to member for team
        AccessControl.objects.create(
            team=self.team,
            resource="project",
            resource_id=self.team.id,
            access_level="none",
        )

        response = self.client.patch(
            "/api/environments/@current/",
            {"timezone": "Europe/Lisbon", "session_recording_opt_in": True},
        )
        self.assertEqual(response.status_code, status.HTTP_403_FORBIDDEN)

        # Verify changes were made
        self.team.refresh_from_db()
        self.assertEqual(self.team.timezone, "UTC")
        self.assertEqual(self.team.session_recording_opt_in, False)

    def test_team_member_can_write_to_team_config_without_access_control(self):
        self.organization_membership.level = OrganizationMembership.Level.MEMBER
        self.organization_membership.save()

        self.organization.available_product_features = [
            {
                "key": AvailableFeature.ADVANCED_PERMISSIONS,
                "name": AvailableFeature.ADVANCED_PERMISSIONS,
            },
        ]
        self.organization.save()

        response = self.client.patch(
            "/api/environments/@current/",
            {"timezone": "Europe/Lisbon", "session_recording_opt_in": True},
        )
        self.assertEqual(response.status_code, status.HTTP_200_OK)

        response_data = response.json()
        self.assertEqual(response_data["timezone"], "Europe/Lisbon")
        self.assertEqual(response_data["session_recording_opt_in"], True)

        # Verify changes were made
        self.team.refresh_from_db()
        self.assertEqual(self.team.timezone, "Europe/Lisbon")
        self.assertEqual(self.team.session_recording_opt_in, True)

    def test_team_admin_can_write_to_team_patch_with_access_control(self):
        self.organization_membership.level = OrganizationMembership.Level.ADMIN
        self.organization_membership.save()

        self.organization.available_product_features = [
            {
                "key": AvailableFeature.ADVANCED_PERMISSIONS,
                "name": AvailableFeature.ADVANCED_PERMISSIONS,
            },
        ]
        self.organization.save()

        AccessControl.objects.create(
            team=self.team,
            resource="project",
            resource_id=self.team.id,
            access_level="none",
        )

        response = self.client.patch(
            "/api/environments/@current/",
            {"timezone": "Europe/Lisbon", "session_recording_opt_in": True},
        )
        self.assertEqual(response.status_code, status.HTTP_200_OK)

        response_data = response.json()
        self.assertEqual(response_data["timezone"], "Europe/Lisbon")
        self.assertEqual(response_data["session_recording_opt_in"], True)

        # Verify changes were made
        self.team.refresh_from_db()
        self.assertEqual(self.team.timezone, "Europe/Lisbon")
        self.assertEqual(self.team.session_recording_opt_in, True)

    def test_team_member_cannot_write_to_team_patch_with_access_control(self):
        self.organization_membership.level = OrganizationMembership.Level.MEMBER
        self.organization_membership.save()

        self.organization.available_product_features = [
            {
                "key": AvailableFeature.ADVANCED_PERMISSIONS,
                "name": AvailableFeature.ADVANCED_PERMISSIONS,
            },
        ]
        self.organization.save()

        AccessControl.objects.create(
            team=self.team,
            resource="project",
            resource_id=self.team.id,
            access_level="none",
        )

        response = self.client.patch(
            "/api/environments/@current/",
            {"timezone": "Europe/Lisbon", "session_recording_opt_in": True},
        )
        self.assertEqual(response.status_code, status.HTTP_403_FORBIDDEN)

        # Verify no changes were made
        self.team.refresh_from_db()
        self.assertEqual(self.team.timezone, "UTC")
        self.assertEqual(self.team.session_recording_opt_in, False)

    def test_team_member_can_write_to_team_patch_without_access_control(self):
        self.organization_membership.level = OrganizationMembership.Level.MEMBER
        self.organization_membership.save()

        self.organization.available_product_features = [
            {
                "key": AvailableFeature.ADVANCED_PERMISSIONS,
                "name": AvailableFeature.ADVANCED_PERMISSIONS,
            },
        ]
        self.organization.save()

        response = self.client.patch(
            "/api/environments/@current/",
            {"timezone": "Europe/Lisbon", "session_recording_opt_in": True},
        )
        self.assertEqual(response.status_code, status.HTTP_200_OK)

        # Verify changes were made
        self.team.refresh_from_db()
        self.assertEqual(self.team.timezone, "Europe/Lisbon")
        self.assertEqual(self.team.session_recording_opt_in, True)<|MERGE_RESOLUTION|>--- conflicted
+++ resolved
@@ -1607,7 +1607,6 @@
             assert response.status_code == expected_status, response.json()
             return response
 
-<<<<<<< HEAD
         @patch("posthoganalytics.capture_exception")
         def test_access_control_field_deprecated_on_create(self, mock_capture_exception):
             """Test that access_control field is deprecated and cannot be used when creating a team."""
@@ -1694,7 +1693,7 @@
             # Verify that no changes were made to the team
             self.team.refresh_from_db()
             self.assertEqual(self.team.timezone, "UTC")  # Should remain unchanged
-=======
+
         @parameterized.expand(
             [
                 (
@@ -1744,7 +1743,6 @@
                 assert actual_value is None
             else:
                 assert actual_value == expected_output
->>>>>>> 16c5017d
 
     return TestTeamAPI
 
