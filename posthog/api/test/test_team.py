--- conflicted
+++ resolved
@@ -28,6 +28,7 @@
 from posthog.temporal.common.schedule import describe_schedule
 from posthog.test.base import APIBaseTest
 from posthog.utils import get_instance_realm
+from posthog.event_usage import groups
 
 
 def team_api_test_factory():
@@ -1223,8 +1224,6 @@
             assert response.status_code == expected_status, response.json()
             return response
 
-<<<<<<< HEAD
-=======
         @patch("posthoganalytics.capture")
         def test_access_control_toggle_capture(self, mock_capture):
             self.organization_membership.level = OrganizationMembership.Level.ADMIN
@@ -1252,7 +1251,6 @@
                 groups=groups(self.organization),
             )
 
->>>>>>> 61e7352e
     return TestTeamAPI
 
 
