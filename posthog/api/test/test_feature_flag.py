import datetime
import json
from typing import Dict, List, Optional
from unittest.mock import patch

from django.db import DEFAULT_DB_ALIAS, connections
from django.test.utils import CaptureQueriesContext
from freezegun.api import freeze_time
from rest_framework import status

from posthog.models import FeatureFlag, GroupTypeMapping, User
from posthog.models.cohort import Cohort
from posthog.models.feature_flag import FeatureFlagOverride
from posthog.test.base import APIBaseTest


class TestFeatureFlag(APIBaseTest):
    feature_flag: FeatureFlag = None  # type: ignore

    @classmethod
    def setUpTestData(cls):
        super().setUpTestData()
        cls.feature_flag = FeatureFlag.objects.create(team=cls.team, created_by=cls.user, key="red_button")

    def test_cant_create_flag_with_duplicate_key(self):
        count = FeatureFlag.objects.count()
        # Make sure the endpoint works with and without the trailing slash
        response = self.client.post(
            f"/api/projects/{self.team.id}/feature_flags", {"name": "Beta feature", "key": "red_button"}
        )
        self.assertEqual(response.status_code, status.HTTP_400_BAD_REQUEST)
        self.assertEqual(
            response.json(),
            {
                "type": "validation_error",
                "code": "unique",
                "detail": "There is already a feature flag with this key.",
                "attr": "key",
            },
        )
        self.assertEqual(FeatureFlag.objects.count(), count)

    def test_cant_update_flag_with_duplicate_key(self):
        another_feature_flag = FeatureFlag.objects.create(
            team=self.team, rollout_percentage=50, name="some feature", key="some-feature", created_by=self.user,
        )
        response = self.client.patch(
            f"/api/projects/{self.team.id}/feature_flags/{another_feature_flag.pk}",
            {"name": "Beta feature", "key": "red_button"},
        )
        self.assertEqual(response.status_code, status.HTTP_400_BAD_REQUEST)
        self.assertEqual(
            response.json(),
            {
                "type": "validation_error",
                "code": "unique",
                "detail": "There is already a feature flag with this key.",
                "attr": "key",
            },
        )
        another_feature_flag.refresh_from_db()
        self.assertEqual(another_feature_flag.key, "some-feature")

        # Try updating the existing one
        response = self.client.patch(
            f"/api/projects/{self.team.id}/feature_flags/{self.feature_flag.id}/",
            {"name": "Beta feature 3", "key": "red_button"},
        )
        self.assertEqual(response.status_code, 200)
        self.feature_flag.refresh_from_db()
        self.assertEqual(self.feature_flag.name, "Beta feature 3")

    def test_is_simple_flag(self):
        feature_flag = self.client.post(
            f"/api/projects/{self.team.id}/feature_flags/",
            data={"name": "Beta feature", "key": "beta-feature", "filters": {"groups": [{"rollout_percentage": 65,}]},},
            format="json",
        ).json()
        self.assertTrue(feature_flag["is_simple_flag"])
        self.assertEqual(feature_flag["rollout_percentage"], 65)

    def test_is_not_simple_flag(self):
        feature_flag = self.client.post(
            f"/api/projects/{self.team.id}/feature_flags/",
            data={
                "name": "Beta feature",
                "key": "beta-feature",
                "filters": {
                    "groups": [
                        {
                            "rollout_percentage": 65,
                            "properties": [
                                {"key": "email", "type": "person", "value": "@posthog.com", "operator": "icontains",},
                            ],
                        }
                    ]
                },
            },
            format="json",
        ).json()
        self.assertFalse(feature_flag["is_simple_flag"])

    @patch("posthog.api.feature_flag.report_user_action")
    def test_is_simple_flag_groups(self, mock_capture):
        feature_flag = self.client.post(
            f"/api/projects/{self.team.id}/feature_flags/",
            data={
                "name": "Beta feature",
                "key": "beta-feature",
                "filters": {"aggregation_group_type_index": 0, "groups": [{"rollout_percentage": 65,}]},
            },
            format="json",
        ).json()
        self.assertFalse(feature_flag["is_simple_flag"])
        # Assert analytics are sent
        instance = FeatureFlag.objects.get(id=feature_flag["id"])
        mock_capture.assert_called_once_with(
            self.user,
            "feature flag created",
            {
                "groups_count": 1,
                "has_variants": False,
                "variants_count": 0,
                "has_rollout_percentage": True,
                "has_filters": False,
                "filter_count": 0,
                "created_at": instance.created_at,
                "aggregating_by_groups": True,
            },
        )

    @freeze_time("2021-08-25T22:09:14.252Z")
    @patch("posthog.api.feature_flag.report_user_action")
    def test_create_feature_flag(self, mock_capture):

        response = self.client.post(
            f"/api/projects/{self.team.id}/feature_flags/",
            {"name": "Alpha feature", "key": "alpha-feature", "filters": {"groups": [{"rollout_percentage": 50}]}},
            format="json",
        )
        self.assertEqual(response.status_code, status.HTTP_201_CREATED)
        flag_id = response.json()["id"]
        instance = FeatureFlag.objects.get(id=flag_id)
        self.assertEqual(instance.key, "alpha-feature")

        # Assert analytics are sent
        mock_capture.assert_called_once_with(
            self.user,
            "feature flag created",
            {
                "groups_count": 1,
                "has_variants": False,
                "variants_count": 0,
                "has_rollout_percentage": True,
                "has_filters": False,
                "filter_count": 0,
                "created_at": instance.created_at,
                "aggregating_by_groups": False,
            },
        )

        self.assert_feature_flag_activity(
            flag_id,
            [
                {
                    "user": {"first_name": "", "email": "user1@posthog.com",},
                    "activity": "created",
                    "created_at": "2021-08-25T22:09:14.252000Z",
                    "scope": "FeatureFlag",
                    "item_id": str(flag_id),
<<<<<<< HEAD
                    "detail": {"changes": None, "name": "alpha-feature", "short_id": None},
=======
                    "detail": {"changes": None, "merge": None, "name": "alpha-feature"},
>>>>>>> bc2a48e6
                }
            ],
        )

    @patch("posthog.api.feature_flag.report_user_action")
    def test_create_minimal_feature_flag(self, mock_capture):

        response = self.client.post(
            f"/api/projects/{self.team.id}/feature_flags/", {"key": "omega-feature"}, format="json"
        )
        self.assertEqual(response.status_code, status.HTTP_201_CREATED)
        self.assertEqual(response.json()["key"], "omega-feature")
        self.assertEqual(response.json()["name"], "")
        instance = FeatureFlag.objects.get(id=response.json()["id"])
        self.assertEqual(instance.key, "omega-feature")
        self.assertEqual(instance.name, "")

        # Assert analytics are sent
        mock_capture.assert_called_once_with(
            self.user,
            "feature flag created",
            {
                "groups_count": 1,  # 1 is always created by default
                "has_variants": False,
                "variants_count": 0,
                "has_rollout_percentage": False,
                "has_filters": False,
                "filter_count": 0,
                "created_at": instance.created_at,
                "aggregating_by_groups": False,
            },
        )

    @patch("posthog.api.feature_flag.report_user_action")
    def test_create_multivariate_feature_flag(self, mock_capture):

        response = self.client.post(
            f"/api/projects/{self.team.id}/feature_flags/",
            {
                "name": "Multivariate feature",
                "key": "multivariate-feature",
                "filters": {
                    "groups": [{"properties": [], "rollout_percentage": None}],
                    "multivariate": {
                        "variants": [
                            {"key": "first-variant", "name": "First Variant", "rollout_percentage": 50},
                            {"key": "second-variant", "name": "Second Variant", "rollout_percentage": 25},
                            {"key": "third-variant", "name": "Third Variant", "rollout_percentage": 25},
                        ],
                    },
                },
            },
            format="json",
        )
        self.assertEqual(response.status_code, status.HTTP_201_CREATED)
        instance = FeatureFlag.objects.get(id=response.json()["id"])
        self.assertEqual(instance.key, "multivariate-feature")

        # Assert analytics are sent
        mock_capture.assert_called_once_with(
            self.user,
            "feature flag created",
            {
                "groups_count": 1,
                "has_variants": True,
                "variants_count": 3,
                "has_filters": False,
                "has_rollout_percentage": False,
                "filter_count": 0,
                "created_at": instance.created_at,
                "aggregating_by_groups": False,
            },
        )

    def test_cant_create_multivariate_feature_flag_with_variant_rollout_lt_100(self):
        response = self.client.post(
            f"/api/projects/{self.team.id}/feature_flags/",
            {
                "name": "Multivariate feature",
                "key": "multivariate-feature",
                "filters": {
                    "groups": [{"properties": [], "rollout_percentage": None}],
                    "multivariate": {
                        "variants": [
                            {"key": "first-variant", "name": "First Variant", "rollout_percentage": 50},
                            {"key": "second-variant", "name": "Second Variant", "rollout_percentage": 25},
                            {"key": "third-variant", "name": "Third Variant", "rollout_percentage": 0},
                        ],
                    },
                },
            },
            format="json",
        )
        self.assertEqual(response.status_code, status.HTTP_400_BAD_REQUEST)
        self.assertEqual(response.json().get("type"), "validation_error")
        self.assertEqual(
            response.json().get("detail"), "Invalid variant definitions: Variant rollout percentages must sum to 100."
        )

    def test_cant_create_multivariate_feature_flag_with_variant_rollout_gt_100(self):
        response = self.client.post(
            f"/api/projects/{self.team.id}/feature_flags/",
            {
                "name": "Multivariate feature",
                "key": "multivariate-feature",
                "filters": {
                    "groups": [{"properties": [], "rollout_percentage": None}],
                    "multivariate": {
                        "variants": [
                            {"key": "first-variant", "name": "First Variant", "rollout_percentage": 50},
                            {"key": "second-variant", "name": "Second Variant", "rollout_percentage": 25},
                            {"key": "third-variant", "name": "Third Variant", "rollout_percentage": 50},
                        ],
                    },
                },
            },
            format="json",
        )
        self.assertEqual(response.status_code, status.HTTP_400_BAD_REQUEST)
        self.assertEqual(response.json().get("type"), "validation_error")
        self.assertEqual(
            response.json().get("detail"), "Invalid variant definitions: Variant rollout percentages must sum to 100."
        )

    def test_cant_create_feature_flag_without_key(self):
        count = FeatureFlag.objects.count()
        response = self.client.post(f"/api/projects/{self.team.id}/feature_flags/", format="json")
        self.assertEqual(response.status_code, status.HTTP_400_BAD_REQUEST)
        self.assertEqual(
            response.json(),
            {"type": "validation_error", "code": "required", "detail": "This field is required.", "attr": "key"},
        )
        self.assertEqual(FeatureFlag.objects.count(), count)

    @patch("posthog.api.feature_flag.report_user_action")
    def test_updating_feature_flag(self, mock_capture):
        with freeze_time("2021-08-25T22:09:14.252Z") as frozen_datetime:
            response = self.client.post(
                f"/api/projects/{self.team.id}/feature_flags/",
                {"name": "original name", "key": "a-feature-flag-that-is-updated"},
                format="json",
            )
            self.assertEqual(response.status_code, status.HTTP_201_CREATED)
            flag_id = response.json()["id"]

            frozen_datetime.tick(delta=datetime.timedelta(minutes=10))

            response = self.client.patch(
                f"/api/projects/{self.team.id}/feature_flags/{flag_id}",
                {
                    "name": "Updated name",
                    "filters": {
                        "groups": [
                            {
                                "rollout_percentage": 65,
                                "properties": [
                                    {
                                        "key": "email",
                                        "type": "person",
                                        "value": "@posthog.com",
                                        "operator": "icontains",
                                    },
                                ],
                            }
                        ]
                    },
                },
                format="json",
            )

        self.assertEqual(response.status_code, status.HTTP_200_OK)

        self.assertEqual(response.json()["name"], "Updated name")
        self.assertEqual(response.json()["filters"]["groups"][0]["rollout_percentage"], 65)

        # Assert analytics are sent
        mock_capture.assert_called_with(
            self.user,
            "feature flag updated",
            {
                "groups_count": 1,
                "has_variants": False,
                "variants_count": 0,
                "has_rollout_percentage": True,
                "has_filters": True,
                "filter_count": 1,
                "created_at": datetime.datetime.fromisoformat("2021-08-25T22:09:14.252000+00:00"),
                "aggregating_by_groups": False,
            },
        )

        self.assert_feature_flag_activity(
            flag_id,
            [
                {
                    "user": {"first_name": self.user.first_name, "email": self.user.email},
                    "activity": "updated",
                    "created_at": "2021-08-25T22:19:14.252000Z",
                    "scope": "FeatureFlag",
                    "item_id": str(flag_id),
                    "detail": {
                        "changes": [
                            {
                                "type": "FeatureFlag",
                                "action": "changed",
                                "field": "name",
                                "before": "original name",
                                "after": "Updated name",
                            },
                            {
                                "type": "FeatureFlag",
                                "action": "changed",
                                "field": "filters",
                                "before": {},
                                "after": {
                                    "groups": [
                                        {
                                            "properties": [
                                                {
                                                    "key": "email",
                                                    "type": "person",
                                                    "value": "@posthog.com",
                                                    "operator": "icontains",
                                                }
                                            ],
                                            "rollout_percentage": 65,
                                        }
                                    ]
                                },
                            },
                        ],
                        "merge": None,
                        "name": "a-feature-flag-that-is-updated",
                        "short_id": None,
                    },
                },
                {
                    "user": {"first_name": self.user.first_name, "email": self.user.email},
                    "activity": "created",
                    "created_at": "2021-08-25T22:09:14.252000Z",
                    "scope": "FeatureFlag",
                    "item_id": str(flag_id),
<<<<<<< HEAD
                    "detail": {"changes": None, "name": "a-feature-flag-that-is-updated", "short_id": None},
=======
                    "detail": {"changes": None, "merge": None, "name": "a-feature-flag-that-is-updated"},
>>>>>>> bc2a48e6
                },
            ],
        )

    @freeze_time("2021-08-25T22:09:14.252Z")
    def test_deleting_feature_flag(self):
        new_user = User.objects.create_and_join(self.organization, "new_annotations@posthog.com", None)

        instance = FeatureFlag.objects.create(team=self.team, created_by=self.user, key="potato")
        self.client.force_login(new_user)

        with patch("posthog.mixins.report_user_action") as mock_capture:
            response = self.client.delete(f"/api/projects/{self.team.id}/feature_flags/{instance.pk}/")

        self.assertEqual(response.status_code, status.HTTP_204_NO_CONTENT)
        self.assertFalse(FeatureFlag.objects.filter(pk=instance.pk).exists())

        # Assert analytics are sent (notice the event is sent on the user that executed the deletion, not the creator)
        mock_capture.assert_called_once_with(
            new_user,
            "feature flag deleted",
            {
                "groups_count": 1,
                "has_variants": False,
                "variants_count": 0,
                "has_rollout_percentage": False,
                "has_filters": False,
                "filter_count": 0,
                "created_at": instance.created_at,
                "aggregating_by_groups": False,
            },
        )

        self.assert_feature_flag_activity(
            flag_id=None,
            expected=[
                {
                    "user": {"first_name": "", "email": "new_annotations@posthog.com"},
                    "activity": "deleted",
                    "scope": "FeatureFlag",
                    "item_id": str(instance.pk),
                    "detail": {"changes": None, "merge": None, "name": "potato"},
                    "created_at": "2021-08-25T22:09:14.252000Z",
                }
            ],
        )

    def test_get_feature_flag_activity(self):
        new_user = User.objects.create_and_join(
            organization=self.organization,
            email="person_acting_and_then_viewing_activity@posthog.com",
            password=None,
            first_name="Potato",
        )
        self.client.force_login(new_user)

        with freeze_time("2021-08-25T22:09:14.252Z") as frozen_datetime:
            create_response = self.client.post(
                f"/api/projects/{self.team.id}/feature_flags/",
                {"name": "feature flag with activity", "key": "feature_with_activity"},
            )

            self.assertEqual(create_response.status_code, status.HTTP_201_CREATED)
            flag_id = create_response.json()["id"]

            frozen_datetime.tick(delta=datetime.timedelta(minutes=10))

            update_response = self.client.patch(
                f"/api/projects/{self.team.id}/feature_flags/{flag_id}",
                {
                    "name": "feature flag with activity",
                    "filters": {"groups": [{"properties": [], "rollout_percentage": 74}]},
                },
                format="json",
            )

        self.assertEqual(update_response.status_code, status.HTTP_200_OK)

        self.assert_feature_flag_activity(
            flag_id,
            [
                {
                    "user": {"first_name": new_user.first_name, "email": new_user.email},
                    "activity": "updated",
                    "created_at": "2021-08-25T22:19:14.252000Z",
                    "scope": "FeatureFlag",
                    "item_id": str(flag_id),
                    "detail": {
                        "changes": [
                            {
                                "type": "FeatureFlag",
                                "action": "changed",
                                "field": "filters",
                                "before": {},
                                "after": {"groups": [{"properties": [], "rollout_percentage": 74}]},
                            }
                        ],
                        "merge": None,
                        "name": "feature_with_activity",
                        "short_id": None,
                    },
                },
                {
                    "user": {"first_name": new_user.first_name, "email": new_user.email},
                    "activity": "created",
                    "created_at": "2021-08-25T22:09:14.252000Z",
                    "scope": "FeatureFlag",
                    "item_id": str(flag_id),
<<<<<<< HEAD
                    "detail": {"changes": None, "name": "feature_with_activity", "short_id": None,},
=======
                    "detail": {"changes": None, "merge": None, "name": "feature_with_activity"},
>>>>>>> bc2a48e6
                },
            ],
        )

    def test_get_feature_flag_activity_for_all_flags(self):
        new_user = User.objects.create_and_join(
            organization=self.organization,
            email="person_acting_and_then_viewing_activity@posthog.com",
            password=None,
            first_name="Potato",
        )
        self.client.force_login(new_user)

        with freeze_time("2021-08-25T22:09:14.252Z") as frozen_datetime:
            create_response = self.client.post(
                f"/api/projects/{self.team.id}/feature_flags/",
                {"name": "feature flag with activity", "key": "feature_with_activity"},
            )

            self.assertEqual(create_response.status_code, status.HTTP_201_CREATED)
            flag_id = create_response.json()["id"]

            frozen_datetime.tick(delta=datetime.timedelta(minutes=10))

            update_response = self.client.patch(
                f"/api/projects/{self.team.id}/feature_flags/{flag_id}",
                {
                    "name": "feature flag with activity",
                    "filters": {"groups": [{"properties": [], "rollout_percentage": 74}]},
                },
                format="json",
            )
            self.assertEqual(update_response.status_code, status.HTTP_200_OK)

            frozen_datetime.tick(delta=datetime.timedelta(minutes=10))

            second_create_response = self.client.post(
                f"/api/projects/{self.team.id}/feature_flags/", {"name": "a second feature flag", "key": "flag-two"},
            )

            self.assertEqual(second_create_response.status_code, status.HTTP_201_CREATED)
            second_flag_id = second_create_response.json()["id"]

        self.assert_feature_flag_activity(
            flag_id=None,
            expected=[
                {
                    "user": {"first_name": new_user.first_name, "email": new_user.email},
                    "activity": "created",
                    "created_at": "2021-08-25T22:29:14.252000Z",
                    "scope": "FeatureFlag",
                    "item_id": str(second_flag_id),
                    "detail": {"changes": None, "merge": None, "name": "flag-two"},
                },
                {
                    "user": {"first_name": new_user.first_name, "email": new_user.email},
                    "activity": "updated",
                    "created_at": "2021-08-25T22:19:14.252000Z",
                    "scope": "FeatureFlag",
                    "item_id": str(flag_id),
                    "detail": {
                        "changes": [
                            {
                                "type": "FeatureFlag",
                                "action": "changed",
                                "field": "filters",
                                "before": {},
                                "after": {"groups": [{"properties": [], "rollout_percentage": 74}]},
                            }
                        ],
                        "merge": None,
                        "name": "feature_with_activity",
                    },
                },
                {
                    "user": {"first_name": new_user.first_name, "email": new_user.email},
                    "activity": "created",
                    "created_at": "2021-08-25T22:09:14.252000Z",
                    "scope": "FeatureFlag",
                    "item_id": str(flag_id),
                    "detail": {"changes": None, "merge": None, "name": "feature_with_activity"},
                },
            ],
        )

    def test_length_of_feature_flag_activity_does_not_change_number_of_db_queries(self):
        new_user = User.objects.create_and_join(
            organization=self.organization,
            email="person_acting_and_then_viewing_activity@posthog.com",
            password=None,
            first_name="Potato",
        )
        self.client.force_login(new_user)

        db_connection = connections[DEFAULT_DB_ALIAS]

        # create the flag
        create_response = self.client.post(
            f"/api/projects/{self.team.id}/feature_flags/",
            {"name": "feature flag with activity", "key": "feature_with_activity"},
        )
        self.assertEqual(create_response.status_code, status.HTTP_201_CREATED)
        flag_id = create_response.json()["id"]

        # get the activity and capture number of queries made
        with CaptureQueriesContext(db_connection) as first_read_context:
            self._get_feature_flag_activity(flag_id)

        if isinstance(first_read_context.final_queries, int) and isinstance(first_read_context.initial_queries, int):
            first_activity_read_query_count = first_read_context.final_queries - first_read_context.initial_queries
        else:
            raise AssertionError("must be able to read query numbers from first activity log query")

        # update the flag
        update_response = self.client.patch(
            f"/api/projects/{self.team.id}/feature_flags/{flag_id}",
            {
                "name": "feature flag with activity",
                "filters": {"groups": [{"properties": [], "rollout_percentage": 74}]},
            },
            format="json",
        )
        self.assertEqual(update_response.status_code, status.HTTP_200_OK)

        # get the activity and capture number of queries made
        with CaptureQueriesContext(db_connection) as second_read_context:
            self._get_feature_flag_activity(flag_id)

        if isinstance(second_read_context.final_queries, int) and isinstance(second_read_context.initial_queries, int):
            second_activity_read_query_count = second_read_context.final_queries - second_read_context.initial_queries
        else:
            raise AssertionError("must be able to read query numbers from second activity log query")

        self.assertEqual(first_activity_read_query_count, second_activity_read_query_count)

    def test_get_feature_flag_activity_only_from_own_team(self):
        # two users in two teams
        _, org_one_team, org_one_user = User.objects.bootstrap(
            organization_name="Org 1", email="org1@posthog.com", password=None
        )

        _, org_two_team, org_two_user = User.objects.bootstrap(
            organization_name="Org 2", email="org2@posthog.com", password=None
        )

        # two flags in team 1
        self.client.force_login(org_one_user)
        team_one_flag_one = self._create_flag_with_properties(
            name="team-1-flag-1", team_id=org_one_team.id, properties=[],
        ).json()["id"]
        team_one_flag_two = self._create_flag_with_properties(
            name="team-1-flag-2", team_id=org_one_team.id, properties=[],
        ).json()["id"]

        # two flags in team 2
        self.client.force_login(org_two_user)
        team_two_flag_one = self._create_flag_with_properties(
            name="team-2-flag-1", team_id=org_two_team.id, properties=[],
        ).json()["id"]
        team_two_flag_two = self._create_flag_with_properties(
            name="team-2-flag-2", team_id=org_two_team.id, properties=[],
        ).json()["id"]

        # user in org 1 gets activity
        self.client.force_login(org_one_user)
        self._get_feature_flag_activity(
            flag_id=team_one_flag_one, team_id=org_one_team.id, expected_status=status.HTTP_200_OK
        )
        self._get_feature_flag_activity(
            flag_id=team_one_flag_two, team_id=org_one_team.id, expected_status=status.HTTP_200_OK
        )
        self._get_feature_flag_activity(
            flag_id=team_two_flag_one, team_id=org_one_team.id, expected_status=status.HTTP_404_NOT_FOUND
        )
        self._get_feature_flag_activity(
            flag_id=team_two_flag_two, team_id=org_one_team.id, expected_status=status.HTTP_404_NOT_FOUND
        )

        # user in org 2 gets activity
        self.client.force_login(org_two_user)
        self._get_feature_flag_activity(
            flag_id=team_one_flag_two, team_id=org_two_team.id, expected_status=status.HTTP_404_NOT_FOUND
        )
        self._get_feature_flag_activity(
            flag_id=team_one_flag_two, team_id=org_two_team.id, expected_status=status.HTTP_404_NOT_FOUND
        )
        self._get_feature_flag_activity(
            flag_id=team_two_flag_one, team_id=org_two_team.id, expected_status=status.HTTP_200_OK
        )
        self._get_feature_flag_activity(
            flag_id=team_two_flag_two, team_id=org_two_team.id, expected_status=status.HTTP_200_OK
        )

    def test_paging_all_feature_flag_activity(self):
        for x in range(15):
            create_response = self.client.post(
                f"/api/projects/{self.team.id}/feature_flags/", {"name": f"feature flag {x}", "key": f"{x}"},
            )
            self.assertEqual(create_response.status_code, status.HTTP_201_CREATED)

        # check the first page of data
        url = f"/api/projects/{self.team.id}/feature_flags/activity"
        first_page_response = self.client.get(url)
        self.assertEqual(first_page_response.status_code, status.HTTP_200_OK)
        first_page_json = first_page_response.json()

        self.assertEqual(
            [log_item["detail"]["name"] for log_item in first_page_json["results"]],
            ["14", "13", "12", "11", "10", "9", "8", "7", "6", "5"],
        )
        self.assertEqual(
            first_page_json["next"],
            f"http://testserver/api/projects/{self.team.id}/feature_flags/activity?page=2&limit=10",
        )
        self.assertEqual(first_page_json["previous"], None)

        # check the second page of data
        second_page_response = self.client.get(first_page_json["next"])
        self.assertEqual(second_page_response.status_code, status.HTTP_200_OK)
        second_page_json = second_page_response.json()

        self.assertEqual(
            [log_item["detail"]["name"] for log_item in second_page_json["results"]], ["4", "3", "2", "1", "0"],
        )
        self.assertEqual(
            second_page_json["next"], None,
        )
        self.assertEqual(
            second_page_json["previous"],
            f"http://testserver/api/projects/{self.team.id}/feature_flags/activity?page=1&limit=10",
        )

    def test_paging_specific_feature_flag_activity(self):
        create_response = self.client.post(f"/api/projects/{self.team.id}/feature_flags/", {"name": "ff", "key": "0"},)
        self.assertEqual(create_response.status_code, status.HTTP_201_CREATED)
        flag_id = create_response.json()["id"]

        for x in range(1, 15):
            update_response = self.client.patch(
                f"/api/projects/{self.team.id}/feature_flags/{flag_id}", {"key": str(x),}, format="json",
            )
            self.assertEqual(update_response.status_code, status.HTTP_200_OK)

        # check the first page of data
        url = f"/api/projects/{self.team.id}/feature_flags/{flag_id}/activity"
        first_page_response = self.client.get(url)
        self.assertEqual(first_page_response.status_code, status.HTTP_200_OK)
        first_page_json = first_page_response.json()

        self.assertEqual(
            # feature flag activity writes the flag key to the detail name
            [log_item["detail"]["name"] for log_item in first_page_json["results"]],
            ["14", "13", "12", "11", "10", "9", "8", "7", "6", "5"],
        )
        self.assertEqual(
            first_page_json["next"],
            f"http://testserver/api/projects/{self.team.id}/feature_flags/{flag_id}/activity?page=2&limit=10",
        )
        self.assertEqual(first_page_json["previous"], None)

        # check the second page of data
        second_page_response = self.client.get(first_page_json["next"])
        self.assertEqual(second_page_response.status_code, status.HTTP_200_OK)
        second_page_json = second_page_response.json()

        self.assertEqual(
            # feature flag activity writes the flag key to the detail name
            [log_item["detail"]["name"] for log_item in second_page_json["results"]],
            ["4", "3", "2", "1", "0"],
        )
        self.assertEqual(
            second_page_json["next"], None,
        )
        self.assertEqual(
            second_page_json["previous"],
            f"http://testserver/api/projects/{self.team.id}/feature_flags/{flag_id}/activity?page=1&limit=10",
        )

    @patch("posthog.api.feature_flag.report_user_action")
    def test_cannot_delete_feature_flag_on_another_team(self, mock_capture):
        _, other_team, other_user = User.objects.bootstrap("Test", "team2@posthog.com", None)
        self.client.force_login(other_user)

        response = self.client.delete(f"/api/projects/{other_team.id}/feature_flags/{self.feature_flag.pk}/")
        self.assertEqual(response.status_code, status.HTTP_404_NOT_FOUND)
        self.assertTrue(FeatureFlag.objects.filter(pk=self.feature_flag.pk).exists())

        mock_capture.assert_not_called()

    def test_get_flags_with_specified_token(self):
        _, _, user = User.objects.bootstrap("Test", "team2@posthog.com", None)
        self.client.force_login(user)
        assert user.team is not None
        assert self.team is not None
        self.assertNotEqual(user.team.id, self.team.id)

        response_team_1 = self.client.get(f"/api/projects/@current/feature_flags")
        response_team_1_token = self.client.get(f"/api/projects/@current/feature_flags?token={user.team.api_token}")
        response_team_2 = self.client.get(f"/api/projects/@current/feature_flags?token={self.team.api_token}")

        self.assertEqual(response_team_1.json(), response_team_1_token.json())
        self.assertNotEqual(response_team_1.json(), response_team_2.json())

        response_invalid_token = self.client.get(f"/api/projects/@current/feature_flags?token=invalid")
        self.assertEqual(response_invalid_token.status_code, 401)

    def test_creating_a_feature_flag_with_same_team_and_key_after_deleting(self):
        FeatureFlag.objects.create(team=self.team, created_by=self.user, key="alpha-feature", deleted=True)

        response = self.client.post(
            f"/api/projects/{self.team.id}/feature_flags/", {"name": "Alpha feature", "key": "alpha-feature"}
        )
        self.assertEqual(response.status_code, status.HTTP_201_CREATED)
        instance = FeatureFlag.objects.get(id=response.json()["id"])
        self.assertEqual(instance.key, "alpha-feature")

    def test_updating_a_feature_flag_with_same_team_and_key_of_a_deleted_one(self):
        FeatureFlag.objects.create(team=self.team, created_by=self.user, key="alpha-feature", deleted=True)

        instance = FeatureFlag.objects.create(team=self.team, created_by=self.user, key="beta-feature")

        response = self.client.patch(
            f"/api/projects/{self.team.id}/feature_flags/{instance.pk}", {"key": "alpha-feature",}, format="json",
        )
        self.assertEqual(response.status_code, status.HTTP_200_OK)
        instance.refresh_from_db()
        self.assertEqual(instance.key, "alpha-feature")

    @patch("posthog.api.feature_flag.report_user_action")
    def test_my_flags(self, mock_capture):
        self.client.post(
            f"/api/projects/{self.team.id}/feature_flags/",
            {
                "name": "Alpha feature",
                "key": "alpha-feature",
                "filters": {
                    "groups": [{"rollout_percentage": 20}],
                    "multivariate": {
                        "variants": [
                            {"key": "first-variant", "name": "First Variant", "rollout_percentage": 50},
                            {"key": "second-variant", "name": "Second Variant", "rollout_percentage": 25},
                            {"key": "third-variant", "name": "Third Variant", "rollout_percentage": 25},
                        ],
                    },
                },
            },
            format="json",
        )

        # # alpha-feature is set for "distinct_id"
        distinct_id_user = User.objects.create_and_join(self.organization, "distinct_id_user@posthog.com", None)
        distinct_id_user.distinct_id = "distinct_id"
        distinct_id_user.save()
        self.client.force_login(distinct_id_user)
        response = self.client.get(f"/api/projects/{self.team.id}/feature_flags/my_flags")
        self.assertEqual(response.status_code, status.HTTP_200_OK)
        response_data = response.json()
        self.assertEqual(len(response_data), 2)

        first_flag = response_data[0]
        self.assertEqual(first_flag["feature_flag"]["key"], "alpha-feature")
        self.assertEqual(first_flag["value_for_user_without_override"], "third-variant")
        self.assertEqual(first_flag["override"], None)

        second_flag = response_data[1]
        self.assertEqual(second_flag["feature_flag"]["key"], "red_button")
        self.assertEqual(second_flag["value_for_user_without_override"], True)
        self.assertEqual(second_flag["override"], None)

        # alpha-feature is not set for "distinct_id_0"
        distinct_id_0_user = User.objects.create_and_join(self.organization, "distinct_id_0_user@posthog.com", None)
        distinct_id_0_user.distinct_id = "distinct_id_0"
        distinct_id_0_user.save()
        self.client.force_login(distinct_id_0_user)
        response = self.client.get(f"/api/projects/{self.team.id}/feature_flags/my_flags")
        self.assertEqual(response.status_code, status.HTTP_200_OK)
        response_data = response.json()
        self.assertEqual(len(response_data), 2)

        first_flag = response_data[0]
        self.assertEqual(first_flag["feature_flag"]["key"], "alpha-feature")
        self.assertEqual(first_flag["value_for_user_without_override"], False)
        self.assertEqual(first_flag["override"], None)

    @patch("posthoganalytics.capture")
    def test_my_flags_groups(self, mock_capture):
        self.client.post(
            f"/api/projects/{self.team.id}/feature_flags/",
            {
                "name": "groups flag",
                "key": "groups-flag",
                "filters": {"aggregation_group_type_index": 0, "groups": [{"rollout_percentage": 100,}]},
            },
            format="json",
        )

        GroupTypeMapping.objects.create(team=self.team, group_type="organization", group_type_index=0)

        response = self.client.get(f"/api/projects/{self.team.id}/feature_flags/my_flags")
        self.assertEqual(response.status_code, status.HTTP_200_OK)
        groups_flag = response.json()[0]
        self.assertEqual(groups_flag["feature_flag"]["key"], "groups-flag")
        self.assertEqual(groups_flag["value_for_user_without_override"], False)

        response = self.client.get(
            f"/api/projects/{self.team.id}/feature_flags/my_flags", data={"groups": json.dumps({"organization": "7"})}
        )
        groups_flag = response.json()[0]
        self.assertEqual(groups_flag["feature_flag"]["key"], "groups-flag")
        self.assertEqual(groups_flag["value_for_user_without_override"], True)

    def test_create_override(self):
        # Boolean override value
        feature_flag_instance = FeatureFlag.objects.create(team=self.team, created_by=self.user, key="beta-feature")
        response = self.client.post(
            "/api/projects/@current/feature_flag_overrides/my_overrides",
            {"feature_flag": feature_flag_instance.id, "override_value": True},
        )
        self.assertEqual(response.status_code, status.HTTP_201_CREATED)
        self.assertIsNotNone(
            FeatureFlagOverride.objects.get(
                team=self.team, user=self.user, feature_flag=feature_flag_instance, override_value=True
            )
        )

        # String override value
        feature_flag_instance_2 = FeatureFlag.objects.create(team=self.team, created_by=self.user, key="beta-feature-2")
        response = self.client.post(
            "/api/projects/@current/feature_flag_overrides/my_overrides",
            {"feature_flag": feature_flag_instance_2.id, "override_value": "hey-hey"},
        )
        self.assertEqual(response.status_code, status.HTTP_201_CREATED)
        self.assertIsNotNone(
            FeatureFlagOverride.objects.get(
                team=self.team, user=self.user, feature_flag=feature_flag_instance_2, override_value="hey-hey"
            )
        )

        response = self.client.get(f"/api/projects/{self.team.id}/feature_flags/my_flags")
        self.assertEqual(response.status_code, status.HTTP_200_OK)
        response_data = response.json()

        first_flag = response_data[0]
        self.assertEqual(first_flag["feature_flag"]["key"], "beta-feature-2")
        self.assertEqual(first_flag["override"]["override_value"], "hey-hey")

        second_flag = response_data[1]
        self.assertEqual(second_flag["feature_flag"]["key"], "beta-feature")
        self.assertEqual(second_flag["override"]["override_value"], True)

        third_flag = response_data[2]
        self.assertEqual(third_flag["feature_flag"]["key"], "red_button")
        self.assertEqual(third_flag["override"], None)

    def test_update_override(self):
        # Create an override and, and make sure the my_flags response shows it
        feature_flag_instance = FeatureFlag.objects.create(team=self.team, created_by=self.user, key="beta-feature")
        response = self.client.post(
            "/api/projects/@current/feature_flag_overrides/my_overrides",
            {"feature_flag": feature_flag_instance.id, "override_value": "hey-hey"},
        )
        self.assertEqual(response.status_code, status.HTTP_201_CREATED)
        response = self.client.get(f"/api/projects/{self.team.id}/feature_flags/my_flags")
        self.assertEqual(response.status_code, status.HTTP_200_OK)
        response_data = response.json()
        first_flag = response_data[0]
        self.assertEqual(first_flag["feature_flag"]["key"], "beta-feature")
        self.assertEqual(first_flag["override"]["override_value"], "hey-hey")

        # Update the override, and make sure the my_flags response reflects the update
        response = self.client.post(
            "/api/projects/@current/feature_flag_overrides/my_overrides",
            {"feature_flag": feature_flag_instance.id, "override_value": "new-override"},
        )
        self.assertEqual(response.status_code, status.HTTP_201_CREATED)
        response = self.client.get(f"/api/projects/{self.team.id}/feature_flags/my_flags")
        self.assertEqual(response.status_code, status.HTTP_200_OK)
        response_data = response.json()
        first_flag = response_data[0]
        self.assertEqual(first_flag["feature_flag"]["key"], "beta-feature")
        self.assertEqual(first_flag["override"]["override_value"], "new-override")

        # Ensure only 1 override exists in the DB for the feature_flag/user combo
        self.assertEqual(
            FeatureFlagOverride.objects.filter(user=self.user, feature_flag=feature_flag_instance).count(), 1
        )

    def test_delete_override(self):
        # Create an override and, and make sure the my_flags response shows it
        feature_flag_instance = FeatureFlag.objects.create(team=self.team, created_by=self.user, key="beta-feature")
        response = self.client.post(
            "/api/projects/@current/feature_flag_overrides/my_overrides",
            {"feature_flag": feature_flag_instance.id, "override_value": "hey-hey"},
        )
        self.assertEqual(response.status_code, status.HTTP_201_CREATED)
        response = self.client.get(f"/api/projects/{self.team.id}/feature_flags/my_flags")
        self.assertEqual(response.status_code, status.HTTP_200_OK)
        response_data = response.json()
        first_flag = response_data[0]
        self.assertEqual(first_flag["feature_flag"]["key"], "beta-feature")
        self.assertEqual(first_flag["override"]["override_value"], "hey-hey")

        # Delete the override, and make sure the my_flags response reflects the update
        existing_override_id = first_flag["override"]["id"]
        response = self.client.delete(f"/api/projects/@current/feature_flag_overrides/{existing_override_id}",)
        self.assertEqual(response.status_code, status.HTTP_204_NO_CONTENT)

        response = self.client.get(f"/api/projects/{self.team.id}/feature_flags/my_flags")
        self.assertEqual(response.status_code, status.HTTP_200_OK)
        response_data = response.json()
        first_flag = response_data[0]
        self.assertEqual(first_flag["feature_flag"]["key"], "beta-feature")
        self.assertEqual(first_flag["override"], None)

    def test_create_override_with_invalid_override(self):
        feature_flag_instance = FeatureFlag.objects.create(team=self.team, created_by=self.user, key="beta-feature")
        response = self.client.post(
            "/api/projects/@current/feature_flag_overrides/my_overrides",
            {"feature_flag": feature_flag_instance.id, "override_value": {"key": "a dict"}},
        )
        self.assertEqual(response.status_code, status.HTTP_400_BAD_REQUEST)

    def test_create_override_for_feature_flag_in_another_team(self):
        feature_flag_instance = FeatureFlag.objects.create(team=self.team, created_by=self.user, key="beta-feature")
        _, _, team_2_user = User.objects.bootstrap("Test", "team2@posthog.com", None)
        self.client.force_login(team_2_user)
        response = self.client.post(
            "/api/projects/@current/feature_flag_overrides/my_overrides",
            {"feature_flag": feature_flag_instance.id, "override_value": True},
        )
        self.assertEqual(response.status_code, status.HTTP_403_FORBIDDEN)

    def test_delete_another_users_override(self):
        feature_flag_instance = FeatureFlag.objects.create(team=self.team, created_by=self.user, key="beta-feature")
        feature_flag_override = FeatureFlagOverride.objects.create(
            team=self.team, user=self.user, feature_flag=feature_flag_instance, override_value=True
        )
        feature_flag_override_id = feature_flag_override.id
        _, _, user_2 = User.objects.bootstrap(self.organization.name, "user2@posthog.com", None)
        self.client.force_login(user_2)
        response = self.client.delete(f"/api/projects/@current/feature_flag_overrides/{feature_flag_override_id}",)
        self.assertEqual(response.status_code, status.HTTP_404_NOT_FOUND)

    def test_standard_viewset_endpoints_are_not_available(self):
        feature_flag_instance = FeatureFlag.objects.create(team=self.team, created_by=self.user, key="beta-feature")
        feature_flag_override = FeatureFlagOverride.objects.create(
            team=self.team, user=self.user, feature_flag=feature_flag_instance, override_value=True
        )
        feature_flag_override_id = feature_flag_override.id

        response = self.client.put(
            f"/api/projects/@current/feature_flag_overrides/{feature_flag_override_id}",
            {"feature_flag": feature_flag_instance.id, "override_value": True},
        )
        self.assertEqual(response.status_code, status.HTTP_405_METHOD_NOT_ALLOWED)

        response = self.client.patch(
            f"/api/projects/@current/feature_flag_overrides/{feature_flag_override_id}",
            {"feature_flag": feature_flag_instance.id, "override_value": True},
        )
        self.assertEqual(response.status_code, status.HTTP_405_METHOD_NOT_ALLOWED)

        response = self.client.get(f"/api/projects/@current/feature_flag_overrides/{feature_flag_override_id}")
        self.assertEqual(response.status_code, status.HTTP_405_METHOD_NOT_ALLOWED)

        response = self.client.get(f"/api/projects/@current/feature_flag_overrides/")
        self.assertEqual(response.status_code, status.HTTP_404_NOT_FOUND)

        response = self.client.post(
            f"/api/projects/@current/feature_flag_overrides/",
            {"feature_flag": feature_flag_instance.id, "override_value": True},
        )
        self.assertEqual(response.status_code, status.HTTP_404_NOT_FOUND)

    def test_validation_person_properties(self):
        person_request = self._create_flag_with_properties(
            "person-flag", [{"key": "email", "type": "person", "value": "@posthog.com", "operator": "icontains",},]
        )
        self.assertEqual(person_request.status_code, status.HTTP_201_CREATED)

        cohort_request = self._create_flag_with_properties(
            "cohort-flag", [{"key": "id", "type": "cohort", "value": 5},]
        )
        self.assertEqual(cohort_request.status_code, status.HTTP_201_CREATED)

        event_request = self._create_flag_with_properties(
            "illegal-event-flag", [{"key": "id", "value": 5},], expected_status=status.HTTP_400_BAD_REQUEST
        )
        self.assertEqual(
            event_request.json(),
            {
                "type": "validation_error",
                "code": "invalid_input",
                "detail": "Filters are not valid (can only use person and cohort properties)",
                "attr": "filters",
            },
        )

        groups_request = self._create_flag_with_properties(
            "illegal-groups-flag",
            [{"key": "industry", "value": "finance", "type": "group", "group_type_index": 0}],
            expected_status=status.HTTP_400_BAD_REQUEST,
        )
        self.assertEqual(
            groups_request.json(),
            {
                "type": "validation_error",
                "code": "invalid_input",
                "detail": "Filters are not valid (can only use person and cohort properties)",
                "attr": "filters",
            },
        )

    @patch("posthog.tasks.calculate_cohort.calculate_cohort_ch.delay")
    def test_cohort_is_calculated(self, calculate_cohort_ch):
        cohort = Cohort.objects.create(
            team=self.team,
            groups=[{"properties": {"$some_prop": "something", "$another_prop": "something"}}],
            name="cohort1",
        )
        cohort_request = self._create_flag_with_properties(
            "cohort-flag", [{"key": "id", "type": "cohort", "value": cohort.pk},]
        )
        self.assertEqual(cohort_request.status_code, status.HTTP_201_CREATED)
        self.assertEqual(calculate_cohort_ch.call_count, 1)

    def test_validation_group_properties(self):
        groups_request = self._create_flag_with_properties(
            "groups-flag",
            [{"key": "industry", "value": "finance", "type": "group", "group_type_index": 0}],
            aggregation_group_type_index=0,
        )
        self.assertEqual(groups_request.status_code, status.HTTP_201_CREATED)

        illegal_groups_request = self._create_flag_with_properties(
            "illegal-groups-flag",
            [{"key": "industry", "value": "finance", "type": "group", "group_type_index": 0}],
            aggregation_group_type_index=3,
            expected_status=status.HTTP_400_BAD_REQUEST,
        )
        self.assertEqual(
            illegal_groups_request.json(),
            {
                "type": "validation_error",
                "code": "invalid_input",
                "detail": "Filters are not valid (can only use group properties)",
                "attr": "filters",
            },
        )

        person_request = self._create_flag_with_properties(
            "person-flag",
            [{"key": "email", "type": "person", "value": "@posthog.com", "operator": "icontains",},],
            aggregation_group_type_index=0,
            expected_status=status.HTTP_400_BAD_REQUEST,
        )
        self.assertEqual(
            person_request.json(),
            {
                "type": "validation_error",
                "code": "invalid_input",
                "detail": "Filters are not valid (can only use group properties)",
                "attr": "filters",
            },
        )

    def _create_flag_with_properties(
        self,
        name: str,
        properties,
        team_id: Optional[int] = None,
        expected_status: int = status.HTTP_201_CREATED,
        **kwargs,
    ):
        if team_id is None:
            team_id = self.team.id

        create_response = self.client.post(
            f"/api/projects/{team_id}/feature_flags/",
            data={"name": name, "key": name, "filters": {**kwargs, "groups": [{"properties": properties,}],},},
            format="json",
        )
        self.assertEqual(create_response.status_code, expected_status)
        return create_response

    def _get_feature_flag_activity(
        self, flag_id: Optional[int] = None, team_id: Optional[int] = None, expected_status: int = status.HTTP_200_OK
    ):
        if team_id is None:
            team_id = self.team.id

        if flag_id:
            url = f"/api/projects/{team_id}/feature_flags/{flag_id}/activity"
        else:
            url = f"/api/projects/{team_id}/feature_flags/activity"

        activity = self.client.get(url)
        self.assertEqual(activity.status_code, expected_status)
        return activity.json()

    def assert_feature_flag_activity(self, flag_id: Optional[int], expected: List[Dict]):
        activity_response = self._get_feature_flag_activity(flag_id)

        activity: List[Dict] = activity_response["results"]
        self.maxDiff = None
        self.assertEqual(
            activity, expected,
        )<|MERGE_RESOLUTION|>--- conflicted
+++ resolved
@@ -168,11 +168,7 @@
                     "created_at": "2021-08-25T22:09:14.252000Z",
                     "scope": "FeatureFlag",
                     "item_id": str(flag_id),
-<<<<<<< HEAD
-                    "detail": {"changes": None, "name": "alpha-feature", "short_id": None},
-=======
-                    "detail": {"changes": None, "merge": None, "name": "alpha-feature"},
->>>>>>> bc2a48e6
+                    "detail": {"changes": None, "merge": None, "name": "alpha-feature", "short_id": None},
                 }
             ],
         )
@@ -415,11 +411,12 @@
                     "created_at": "2021-08-25T22:09:14.252000Z",
                     "scope": "FeatureFlag",
                     "item_id": str(flag_id),
-<<<<<<< HEAD
-                    "detail": {"changes": None, "name": "a-feature-flag-that-is-updated", "short_id": None},
-=======
-                    "detail": {"changes": None, "merge": None, "name": "a-feature-flag-that-is-updated"},
->>>>>>> bc2a48e6
+                    "detail": {
+                        "changes": None,
+                        "merge": None,
+                        "name": "a-feature-flag-that-is-updated",
+                        "short_id": None,
+                    },
                 },
             ],
         )
@@ -528,11 +525,7 @@
                     "created_at": "2021-08-25T22:09:14.252000Z",
                     "scope": "FeatureFlag",
                     "item_id": str(flag_id),
-<<<<<<< HEAD
-                    "detail": {"changes": None, "name": "feature_with_activity", "short_id": None,},
-=======
-                    "detail": {"changes": None, "merge": None, "name": "feature_with_activity"},
->>>>>>> bc2a48e6
+                    "detail": {"changes": None, "merge": None, "name": "feature_with_activity", "short_id": None,},
                 },
             ],
         )
