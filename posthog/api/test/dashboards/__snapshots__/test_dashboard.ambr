--- conflicted
+++ resolved
@@ -224,23 +224,6 @@
 ---
 # name: TestDashboard.test_adding_insights_is_not_nplus1_for_gets.16
   '
-  SELECT "posthog_dashboardtile"."id",
-         "posthog_dashboardtile"."dashboard_id",
-         "posthog_dashboardtile"."insight_id",
-         "posthog_dashboardtile"."text_id",
-         "posthog_dashboardtile"."layouts",
-         "posthog_dashboardtile"."color",
-         "posthog_dashboardtile"."filters_hash",
-         "posthog_dashboardtile"."last_refresh",
-         "posthog_dashboardtile"."refreshing",
-         "posthog_dashboardtile"."refresh_attempt",
-         "posthog_dashboardtile"."deleted"
-  FROM "posthog_dashboardtile"
-  WHERE "posthog_dashboardtile"."insight_id" = 2 /*controller='project_insights-list',route='api/projects/%28%3FP%3Cparent_lookup_team_id%3E%5B%5E/.%5D%2B%29/insights/%3F%24'*/
-  '
----
-# name: TestDashboard.test_adding_insights_is_not_nplus1_for_gets.17
-  '
   SELECT "posthog_user"."id",
          "posthog_user"."password",
          "posthog_user"."last_login",
@@ -265,7 +248,7 @@
   LIMIT 21 /**/
   '
 ---
-# name: TestDashboard.test_adding_insights_is_not_nplus1_for_gets.18
+# name: TestDashboard.test_adding_insights_is_not_nplus1_for_gets.17
   '
   SELECT "posthog_team"."id",
          "posthog_team"."uuid",
@@ -302,7 +285,7 @@
   LIMIT 21 /*controller='project_dashboards-detail',route='api/projects/%28%3FP%3Cparent_lookup_team_id%3E%5B%5E/.%5D%2B%29/dashboards/%28%3FP%3Cpk%3E%5B%5E/.%5D%2B%29/%3F%24'*/
   '
 ---
-# name: TestDashboard.test_adding_insights_is_not_nplus1_for_gets.19
+# name: TestDashboard.test_adding_insights_is_not_nplus1_for_gets.18
   '
   SELECT "posthog_organizationmembership"."id",
          "posthog_organizationmembership"."organization_id",
@@ -331,6 +314,27 @@
   LIMIT 21 /*controller='project_dashboards-detail',route='api/projects/%28%3FP%3Cparent_lookup_team_id%3E%5B%5E/.%5D%2B%29/dashboards/%28%3FP%3Cpk%3E%5B%5E/.%5D%2B%29/%3F%24'*/
   '
 ---
+# name: TestDashboard.test_adding_insights_is_not_nplus1_for_gets.19
+  '
+  SELECT "posthog_organization"."id",
+         "posthog_organization"."name",
+         "posthog_organization"."slug",
+         "posthog_organization"."created_at",
+         "posthog_organization"."updated_at",
+         "posthog_organization"."plugins_access_level",
+         "posthog_organization"."for_internal_metrics",
+         "posthog_organization"."is_member_join_email_enabled",
+         "posthog_organization"."customer_id",
+         "posthog_organization"."available_features",
+         "posthog_organization"."usage",
+         "posthog_organization"."setup_section_2_completed",
+         "posthog_organization"."personalization",
+         "posthog_organization"."domain_whitelist"
+  FROM "posthog_organization"
+  WHERE "posthog_organization"."id" = '00000000-0000-0000-0000-000000000000'::uuid
+  LIMIT 21 /*controller='project_dashboards-detail',route='api/projects/%28%3FP%3Cparent_lookup_team_id%3E%5B%5E/.%5D%2B%29/dashboards/%28%3FP%3Cpk%3E%5B%5E/.%5D%2B%29/%3F%24'*/
+  '
+---
 # name: TestDashboard.test_adding_insights_is_not_nplus1_for_gets.2
   '
   SELECT "posthog_organizationmembership"."id",
@@ -361,27 +365,6 @@
   '
 ---
 # name: TestDashboard.test_adding_insights_is_not_nplus1_for_gets.20
-  '
-  SELECT "posthog_organization"."id",
-         "posthog_organization"."name",
-         "posthog_organization"."slug",
-         "posthog_organization"."created_at",
-         "posthog_organization"."updated_at",
-         "posthog_organization"."plugins_access_level",
-         "posthog_organization"."for_internal_metrics",
-         "posthog_organization"."is_member_join_email_enabled",
-         "posthog_organization"."customer_id",
-         "posthog_organization"."available_features",
-         "posthog_organization"."usage",
-         "posthog_organization"."setup_section_2_completed",
-         "posthog_organization"."personalization",
-         "posthog_organization"."domain_whitelist"
-  FROM "posthog_organization"
-  WHERE "posthog_organization"."id" = '00000000-0000-0000-0000-000000000000'::uuid
-  LIMIT 21 /*controller='project_dashboards-detail',route='api/projects/%28%3FP%3Cparent_lookup_team_id%3E%5B%5E/.%5D%2B%29/dashboards/%28%3FP%3Cpk%3E%5B%5E/.%5D%2B%29/%3F%24'*/
-  '
----
-# name: TestDashboard.test_adding_insights_is_not_nplus1_for_gets.21
   '
   SELECT "posthog_dashboard"."id",
          "posthog_dashboard"."name",
@@ -479,7 +462,7 @@
   LIMIT 21 /*controller='project_dashboards-detail',route='api/projects/%28%3FP%3Cparent_lookup_team_id%3E%5B%5E/.%5D%2B%29/dashboards/%28%3FP%3Cpk%3E%5B%5E/.%5D%2B%29/%3F%24'*/
   '
 ---
-# name: TestDashboard.test_adding_insights_is_not_nplus1_for_gets.22
+# name: TestDashboard.test_adding_insights_is_not_nplus1_for_gets.21
   '
   SELECT "posthog_sharingconfiguration"."id",
          "posthog_sharingconfiguration"."team_id",
@@ -496,8671 +479,7 @@
                                                           5 /* ... */) /*controller='project_dashboards-detail',route='api/projects/%28%3FP%3Cparent_lookup_team_id%3E%5B%5E/.%5D%2B%29/dashboards/%28%3FP%3Cpk%3E%5B%5E/.%5D%2B%29/%3F%24'*/
   '
 ---
-# name: TestDashboard.test_adding_insights_is_not_nplus1_for_gets.23
-  '
-  SELECT "posthog_dashboardtile"."id",
-         "posthog_dashboardtile"."dashboard_id",
-         "posthog_dashboardtile"."insight_id",
-         "posthog_dashboardtile"."text_id",
-         "posthog_dashboardtile"."layouts",
-         "posthog_dashboardtile"."color",
-         "posthog_dashboardtile"."filters_hash",
-         "posthog_dashboardtile"."last_refresh",
-         "posthog_dashboardtile"."refreshing",
-         "posthog_dashboardtile"."refresh_attempt",
-         "posthog_dashboardtile"."deleted",
-         "posthog_dashboarditem"."id",
-         "posthog_dashboarditem"."name",
-         "posthog_dashboarditem"."derived_name",
-         "posthog_dashboarditem"."description",
-         "posthog_dashboarditem"."team_id",
-         "posthog_dashboarditem"."filters",
-         "posthog_dashboarditem"."filters_hash",
-         "posthog_dashboarditem"."order",
-         "posthog_dashboarditem"."deleted",
-         "posthog_dashboarditem"."saved",
-         "posthog_dashboarditem"."created_at",
-         "posthog_dashboarditem"."last_refresh",
-         "posthog_dashboarditem"."refreshing",
-         "posthog_dashboarditem"."created_by_id",
-         "posthog_dashboarditem"."is_sample",
-         "posthog_dashboarditem"."short_id",
-         "posthog_dashboarditem"."favorited",
-         "posthog_dashboarditem"."refresh_attempt",
-         "posthog_dashboarditem"."last_modified_at",
-         "posthog_dashboarditem"."last_modified_by_id",
-         "posthog_dashboarditem"."dashboard_id",
-         "posthog_dashboarditem"."layouts",
-         "posthog_dashboarditem"."color",
-         "posthog_dashboarditem"."dive_dashboard_id",
-         "posthog_dashboarditem"."updated_at",
-         "posthog_dashboarditem"."deprecated_tags",
-         "posthog_dashboarditem"."tags",
-         "posthog_team"."id",
-         "posthog_team"."uuid",
-         "posthog_team"."organization_id",
-         "posthog_team"."api_token",
-         "posthog_team"."app_urls",
-         "posthog_team"."name",
-         "posthog_team"."slack_incoming_webhook",
-         "posthog_team"."created_at",
-         "posthog_team"."updated_at",
-         "posthog_team"."anonymize_ips",
-         "posthog_team"."completed_snippet_onboarding",
-         "posthog_team"."ingested_event",
-         "posthog_team"."session_recording_opt_in",
-         "posthog_team"."capture_console_log_opt_in",
-         "posthog_team"."capture_performance_opt_in",
-         "posthog_team"."signup_token",
-         "posthog_team"."is_demo",
-         "posthog_team"."access_control",
-         "posthog_team"."inject_web_apps",
-         "posthog_team"."test_account_filters",
-         "posthog_team"."test_account_filters_default_checked",
-         "posthog_team"."path_cleaning_filters",
-         "posthog_team"."timezone",
-         "posthog_team"."data_attributes",
-         "posthog_team"."person_display_name_properties",
-         "posthog_team"."live_events_columns",
-         "posthog_team"."recording_domains",
-         "posthog_team"."primary_dashboard_id",
-         "posthog_team"."correlation_config",
-         "posthog_team"."session_recording_retention_period_days",
-         "posthog_team"."plugins_opt_in",
-         "posthog_team"."opt_out_capture",
-         "posthog_team"."event_names",
-         "posthog_team"."event_names_with_usage",
-         "posthog_team"."event_properties",
-         "posthog_team"."event_properties_with_usage",
-         "posthog_team"."event_properties_numerical",
-         "posthog_user"."id",
-         "posthog_user"."password",
-         "posthog_user"."last_login",
-         "posthog_user"."first_name",
-         "posthog_user"."last_name",
-         "posthog_user"."is_staff",
-         "posthog_user"."is_active",
-         "posthog_user"."date_joined",
-         "posthog_user"."uuid",
-         "posthog_user"."current_organization_id",
-         "posthog_user"."current_team_id",
-         "posthog_user"."email",
-         "posthog_user"."temporary_token",
-         "posthog_user"."distinct_id",
-         "posthog_user"."email_opt_in",
-         "posthog_user"."partial_notification_settings",
-         "posthog_user"."anonymize_data",
-         "posthog_user"."toolbar_mode",
-         "posthog_user"."events_column_config",
-         T6."id",
-         T6."password",
-         T6."last_login",
-         T6."first_name",
-         T6."last_name",
-         T6."is_staff",
-         T6."is_active",
-         T6."date_joined",
-         T6."uuid",
-         T6."current_organization_id",
-         T6."current_team_id",
-         T6."email",
-         T6."temporary_token",
-         T6."distinct_id",
-         T6."email_opt_in",
-         T6."partial_notification_settings",
-         T6."anonymize_data",
-         T6."toolbar_mode",
-         T6."events_column_config",
-         "posthog_text"."id",
-         "posthog_text"."body",
-         "posthog_text"."created_by_id",
-         "posthog_text"."last_modified_at",
-         "posthog_text"."last_modified_by_id",
-         "posthog_text"."team_id"
-  FROM "posthog_dashboardtile"
-  INNER JOIN "posthog_dashboard" ON ("posthog_dashboardtile"."dashboard_id" = "posthog_dashboard"."id")
-  LEFT OUTER JOIN "posthog_dashboarditem" ON ("posthog_dashboardtile"."insight_id" = "posthog_dashboarditem"."id")
-  LEFT OUTER JOIN "posthog_team" ON ("posthog_dashboarditem"."team_id" = "posthog_team"."id")
-  LEFT OUTER JOIN "posthog_user" ON ("posthog_dashboarditem"."created_by_id" = "posthog_user"."id")
-  LEFT OUTER JOIN "posthog_user" T6 ON ("posthog_dashboarditem"."last_modified_by_id" = T6."id")
-  LEFT OUTER JOIN "posthog_text" ON ("posthog_dashboardtile"."text_id" = "posthog_text"."id")
-  WHERE (NOT ("posthog_dashboardtile"."deleted"
-              AND "posthog_dashboardtile"."deleted" IS NOT NULL)
-         AND NOT ("posthog_dashboard"."deleted")
-         AND (NOT "posthog_dashboarditem"."deleted"
-              OR "posthog_dashboardtile"."insight_id" IS NULL)
-         AND "posthog_dashboardtile"."dashboard_id" = 2
-         AND "posthog_dashboardtile"."dashboard_id" IN (1,
-                                                        2,
-                                                        3,
-                                                        4,
-                                                        5 /* ... */))
-  ORDER BY "posthog_dashboarditem"."order" ASC /*controller='project_dashboards-detail',route='api/projects/%28%3FP%3Cparent_lookup_team_id%3E%5B%5E/.%5D%2B%29/dashboards/%28%3FP%3Cpk%3E%5B%5E/.%5D%2B%29/%3F%24'*/
-  '
----
-# name: TestDashboard.test_adding_insights_is_not_nplus1_for_gets.24
-  '
-  SELECT "posthog_insightcachingstate"."id",
-         "posthog_insightcachingstate"."team_id",
-         "posthog_insightcachingstate"."insight_id",
-         "posthog_insightcachingstate"."dashboard_tile_id",
-         "posthog_insightcachingstate"."cache_key",
-         "posthog_insightcachingstate"."target_cache_age_seconds",
-         "posthog_insightcachingstate"."last_refresh",
-         "posthog_insightcachingstate"."last_refresh_queued_at",
-         "posthog_insightcachingstate"."refresh_attempt",
-         "posthog_insightcachingstate"."created_at",
-         "posthog_insightcachingstate"."updated_at"
-  FROM "posthog_insightcachingstate"
-  WHERE "posthog_insightcachingstate"."dashboard_tile_id" IN (1,
-                                                              2,
-                                                              3,
-                                                              4,
-                                                              5 /* ... */) /*controller='project_dashboards-detail',route='api/projects/%28%3FP%3Cparent_lookup_team_id%3E%5B%5E/.%5D%2B%29/dashboards/%28%3FP%3Cpk%3E%5B%5E/.%5D%2B%29/%3F%24'*/
-  '
----
-# name: TestDashboard.test_adding_insights_is_not_nplus1_for_gets.25
-  '
-  SELECT ("posthog_dashboardtile"."insight_id") AS "_prefetch_related_val_insight_id",
-         "posthog_dashboard"."id",
-         "posthog_dashboard"."name",
-         "posthog_dashboard"."description",
-         "posthog_dashboard"."team_id",
-         "posthog_dashboard"."pinned",
-         "posthog_dashboard"."created_at",
-         "posthog_dashboard"."created_by_id",
-         "posthog_dashboard"."deleted",
-         "posthog_dashboard"."last_accessed_at",
-         "posthog_dashboard"."filters",
-         "posthog_dashboard"."creation_mode",
-         "posthog_dashboard"."restriction_level",
-         "posthog_dashboard"."deprecated_tags",
-         "posthog_dashboard"."tags",
-         "posthog_dashboard"."share_token",
-         "posthog_dashboard"."is_shared",
-         "posthog_team"."id",
-         "posthog_team"."uuid",
-         "posthog_team"."organization_id",
-         "posthog_team"."api_token",
-         "posthog_team"."app_urls",
-         "posthog_team"."name",
-         "posthog_team"."slack_incoming_webhook",
-         "posthog_team"."created_at",
-         "posthog_team"."updated_at",
-         "posthog_team"."anonymize_ips",
-         "posthog_team"."completed_snippet_onboarding",
-         "posthog_team"."ingested_event",
-         "posthog_team"."session_recording_opt_in",
-         "posthog_team"."capture_console_log_opt_in",
-         "posthog_team"."capture_performance_opt_in",
-         "posthog_team"."signup_token",
-         "posthog_team"."is_demo",
-         "posthog_team"."access_control",
-         "posthog_team"."inject_web_apps",
-         "posthog_team"."test_account_filters",
-         "posthog_team"."test_account_filters_default_checked",
-         "posthog_team"."path_cleaning_filters",
-         "posthog_team"."timezone",
-         "posthog_team"."data_attributes",
-         "posthog_team"."person_display_name_properties",
-         "posthog_team"."live_events_columns",
-         "posthog_team"."recording_domains",
-         "posthog_team"."primary_dashboard_id",
-         "posthog_team"."correlation_config",
-         "posthog_team"."session_recording_retention_period_days",
-         "posthog_team"."plugins_opt_in",
-         "posthog_team"."opt_out_capture",
-         "posthog_team"."event_names",
-         "posthog_team"."event_names_with_usage",
-         "posthog_team"."event_properties",
-         "posthog_team"."event_properties_with_usage",
-         "posthog_team"."event_properties_numerical",
-         "posthog_organization"."id",
-         "posthog_organization"."name",
-         "posthog_organization"."slug",
-         "posthog_organization"."created_at",
-         "posthog_organization"."updated_at",
-         "posthog_organization"."plugins_access_level",
-         "posthog_organization"."for_internal_metrics",
-         "posthog_organization"."is_member_join_email_enabled",
-         "posthog_organization"."customer_id",
-         "posthog_organization"."available_features",
-         "posthog_organization"."usage",
-         "posthog_organization"."setup_section_2_completed",
-         "posthog_organization"."personalization",
-         "posthog_organization"."domain_whitelist"
-  FROM "posthog_dashboard"
-  INNER JOIN "posthog_dashboardtile" ON ("posthog_dashboard"."id" = "posthog_dashboardtile"."dashboard_id")
-  INNER JOIN "posthog_team" ON ("posthog_dashboard"."team_id" = "posthog_team"."id")
-  INNER JOIN "posthog_organization" ON ("posthog_team"."organization_id" = "posthog_organization"."id")
-  WHERE (NOT ("posthog_dashboard"."deleted")
-         AND "posthog_dashboard"."id" IN
-           (SELECT U0."dashboard_id"
-            FROM "posthog_dashboardtile" U0
-            WHERE NOT (U0."deleted"
-                       AND U0."deleted" IS NOT NULL))
-         AND "posthog_dashboardtile"."insight_id" IN (1,
-                                                      2,
-                                                      3,
-                                                      4,
-                                                      5 /* ... */)) /*controller='project_dashboards-detail',route='api/projects/%28%3FP%3Cparent_lookup_team_id%3E%5B%5E/.%5D%2B%29/dashboards/%28%3FP%3Cpk%3E%5B%5E/.%5D%2B%29/%3F%24'*/
-  '
----
-# name: TestDashboard.test_adding_insights_is_not_nplus1_for_gets.26
-  '
-  SELECT "posthog_dashboardtile"."id",
-         "posthog_dashboardtile"."dashboard_id",
-         "posthog_dashboardtile"."insight_id",
-         "posthog_dashboardtile"."text_id",
-         "posthog_dashboardtile"."layouts",
-         "posthog_dashboardtile"."color",
-         "posthog_dashboardtile"."filters_hash",
-         "posthog_dashboardtile"."last_refresh",
-         "posthog_dashboardtile"."refreshing",
-         "posthog_dashboardtile"."refresh_attempt",
-         "posthog_dashboardtile"."deleted",
-         "posthog_dashboarditem"."id",
-         "posthog_dashboarditem"."name",
-         "posthog_dashboarditem"."derived_name",
-         "posthog_dashboarditem"."description",
-         "posthog_dashboarditem"."team_id",
-         "posthog_dashboarditem"."filters",
-         "posthog_dashboarditem"."filters_hash",
-         "posthog_dashboarditem"."order",
-         "posthog_dashboarditem"."deleted",
-         "posthog_dashboarditem"."saved",
-         "posthog_dashboarditem"."created_at",
-         "posthog_dashboarditem"."last_refresh",
-         "posthog_dashboarditem"."refreshing",
-         "posthog_dashboarditem"."created_by_id",
-         "posthog_dashboarditem"."is_sample",
-         "posthog_dashboarditem"."short_id",
-         "posthog_dashboarditem"."favorited",
-         "posthog_dashboarditem"."refresh_attempt",
-         "posthog_dashboarditem"."last_modified_at",
-         "posthog_dashboarditem"."last_modified_by_id",
-         "posthog_dashboarditem"."dashboard_id",
-         "posthog_dashboarditem"."layouts",
-         "posthog_dashboarditem"."color",
-         "posthog_dashboarditem"."dive_dashboard_id",
-         "posthog_dashboarditem"."updated_at",
-         "posthog_dashboarditem"."deprecated_tags",
-         "posthog_dashboarditem"."tags",
-         "posthog_team"."id",
-         "posthog_team"."uuid",
-         "posthog_team"."organization_id",
-         "posthog_team"."api_token",
-         "posthog_team"."app_urls",
-         "posthog_team"."name",
-         "posthog_team"."slack_incoming_webhook",
-         "posthog_team"."created_at",
-         "posthog_team"."updated_at",
-         "posthog_team"."anonymize_ips",
-         "posthog_team"."completed_snippet_onboarding",
-         "posthog_team"."ingested_event",
-         "posthog_team"."session_recording_opt_in",
-         "posthog_team"."capture_console_log_opt_in",
-         "posthog_team"."capture_performance_opt_in",
-         "posthog_team"."signup_token",
-         "posthog_team"."is_demo",
-         "posthog_team"."access_control",
-         "posthog_team"."inject_web_apps",
-         "posthog_team"."test_account_filters",
-         "posthog_team"."test_account_filters_default_checked",
-         "posthog_team"."path_cleaning_filters",
-         "posthog_team"."timezone",
-         "posthog_team"."data_attributes",
-         "posthog_team"."person_display_name_properties",
-         "posthog_team"."live_events_columns",
-         "posthog_team"."recording_domains",
-         "posthog_team"."primary_dashboard_id",
-         "posthog_team"."correlation_config",
-         "posthog_team"."session_recording_retention_period_days",
-         "posthog_team"."plugins_opt_in",
-         "posthog_team"."opt_out_capture",
-         "posthog_team"."event_names",
-         "posthog_team"."event_names_with_usage",
-         "posthog_team"."event_properties",
-         "posthog_team"."event_properties_with_usage",
-         "posthog_team"."event_properties_numerical",
-         "posthog_user"."id",
-         "posthog_user"."password",
-         "posthog_user"."last_login",
-         "posthog_user"."first_name",
-         "posthog_user"."last_name",
-         "posthog_user"."is_staff",
-         "posthog_user"."is_active",
-         "posthog_user"."date_joined",
-         "posthog_user"."uuid",
-         "posthog_user"."current_organization_id",
-         "posthog_user"."current_team_id",
-         "posthog_user"."email",
-         "posthog_user"."temporary_token",
-         "posthog_user"."distinct_id",
-         "posthog_user"."email_opt_in",
-         "posthog_user"."partial_notification_settings",
-         "posthog_user"."anonymize_data",
-         "posthog_user"."toolbar_mode",
-         "posthog_user"."events_column_config",
-         T6."id",
-         T6."password",
-         T6."last_login",
-         T6."first_name",
-         T6."last_name",
-         T6."is_staff",
-         T6."is_active",
-         T6."date_joined",
-         T6."uuid",
-         T6."current_organization_id",
-         T6."current_team_id",
-         T6."email",
-         T6."temporary_token",
-         T6."distinct_id",
-         T6."email_opt_in",
-         T6."partial_notification_settings",
-         T6."anonymize_data",
-         T6."toolbar_mode",
-         T6."events_column_config",
-         "posthog_text"."id",
-         "posthog_text"."body",
-         "posthog_text"."created_by_id",
-         "posthog_text"."last_modified_at",
-         "posthog_text"."last_modified_by_id",
-         "posthog_text"."team_id"
-  FROM "posthog_dashboardtile"
-  INNER JOIN "posthog_dashboard" ON ("posthog_dashboardtile"."dashboard_id" = "posthog_dashboard"."id")
-  LEFT OUTER JOIN "posthog_dashboarditem" ON ("posthog_dashboardtile"."insight_id" = "posthog_dashboarditem"."id")
-  LEFT OUTER JOIN "posthog_team" ON ("posthog_dashboarditem"."team_id" = "posthog_team"."id")
-  LEFT OUTER JOIN "posthog_user" ON ("posthog_dashboarditem"."created_by_id" = "posthog_user"."id")
-  LEFT OUTER JOIN "posthog_user" T6 ON ("posthog_dashboarditem"."last_modified_by_id" = T6."id")
-  LEFT OUTER JOIN "posthog_text" ON ("posthog_dashboardtile"."text_id" = "posthog_text"."id")
-  WHERE (NOT ("posthog_dashboardtile"."deleted"
-              AND "posthog_dashboardtile"."deleted" IS NOT NULL)
-         AND NOT ("posthog_dashboard"."deleted")
-         AND (NOT "posthog_dashboarditem"."deleted"
-              OR "posthog_dashboardtile"."insight_id" IS NULL)
-         AND "posthog_dashboardtile"."dashboard_id" = 2
-         AND "posthog_dashboardtile"."dashboard_id" = 2
-         AND (NOT "posthog_dashboarditem"."deleted"
-              OR "posthog_dashboardtile"."insight_id" IS NULL))
-  ORDER BY "posthog_dashboarditem"."order" ASC /*controller='project_dashboards-detail',route='api/projects/%28%3FP%3Cparent_lookup_team_id%3E%5B%5E/.%5D%2B%29/dashboards/%28%3FP%3Cpk%3E%5B%5E/.%5D%2B%29/%3F%24'*/
-  '
----
-# name: TestDashboard.test_adding_insights_is_not_nplus1_for_gets.27
-  '
-  SELECT "posthog_insightcachingstate"."id",
-         "posthog_insightcachingstate"."team_id",
-         "posthog_insightcachingstate"."insight_id",
-         "posthog_insightcachingstate"."dashboard_tile_id",
-         "posthog_insightcachingstate"."cache_key",
-         "posthog_insightcachingstate"."target_cache_age_seconds",
-         "posthog_insightcachingstate"."last_refresh",
-         "posthog_insightcachingstate"."last_refresh_queued_at",
-         "posthog_insightcachingstate"."refresh_attempt",
-         "posthog_insightcachingstate"."created_at",
-         "posthog_insightcachingstate"."updated_at"
-  FROM "posthog_insightcachingstate"
-  WHERE "posthog_insightcachingstate"."dashboard_tile_id" IN (1,
-                                                              2,
-                                                              3,
-                                                              4,
-                                                              5 /* ... */) /*controller='project_dashboards-detail',route='api/projects/%28%3FP%3Cparent_lookup_team_id%3E%5B%5E/.%5D%2B%29/dashboards/%28%3FP%3Cpk%3E%5B%5E/.%5D%2B%29/%3F%24'*/
-  '
----
-# name: TestDashboard.test_adding_insights_is_not_nplus1_for_gets.28
-  '
-  SELECT ("posthog_dashboardtile"."insight_id") AS "_prefetch_related_val_insight_id",
-         "posthog_dashboard"."id",
-         "posthog_dashboard"."name",
-         "posthog_dashboard"."description",
-         "posthog_dashboard"."team_id",
-         "posthog_dashboard"."pinned",
-         "posthog_dashboard"."created_at",
-         "posthog_dashboard"."created_by_id",
-         "posthog_dashboard"."deleted",
-         "posthog_dashboard"."last_accessed_at",
-         "posthog_dashboard"."filters",
-         "posthog_dashboard"."creation_mode",
-         "posthog_dashboard"."restriction_level",
-         "posthog_dashboard"."deprecated_tags",
-         "posthog_dashboard"."tags",
-         "posthog_dashboard"."share_token",
-         "posthog_dashboard"."is_shared",
-         "posthog_team"."id",
-         "posthog_team"."uuid",
-         "posthog_team"."organization_id",
-         "posthog_team"."api_token",
-         "posthog_team"."app_urls",
-         "posthog_team"."name",
-         "posthog_team"."slack_incoming_webhook",
-         "posthog_team"."created_at",
-         "posthog_team"."updated_at",
-         "posthog_team"."anonymize_ips",
-         "posthog_team"."completed_snippet_onboarding",
-         "posthog_team"."ingested_event",
-         "posthog_team"."session_recording_opt_in",
-         "posthog_team"."capture_console_log_opt_in",
-         "posthog_team"."capture_performance_opt_in",
-         "posthog_team"."signup_token",
-         "posthog_team"."is_demo",
-         "posthog_team"."access_control",
-         "posthog_team"."inject_web_apps",
-         "posthog_team"."test_account_filters",
-         "posthog_team"."test_account_filters_default_checked",
-         "posthog_team"."path_cleaning_filters",
-         "posthog_team"."timezone",
-         "posthog_team"."data_attributes",
-         "posthog_team"."person_display_name_properties",
-         "posthog_team"."live_events_columns",
-         "posthog_team"."recording_domains",
-         "posthog_team"."primary_dashboard_id",
-         "posthog_team"."correlation_config",
-         "posthog_team"."session_recording_retention_period_days",
-         "posthog_team"."plugins_opt_in",
-         "posthog_team"."opt_out_capture",
-         "posthog_team"."event_names",
-         "posthog_team"."event_names_with_usage",
-         "posthog_team"."event_properties",
-         "posthog_team"."event_properties_with_usage",
-         "posthog_team"."event_properties_numerical",
-         "posthog_organization"."id",
-         "posthog_organization"."name",
-         "posthog_organization"."slug",
-         "posthog_organization"."created_at",
-         "posthog_organization"."updated_at",
-         "posthog_organization"."plugins_access_level",
-         "posthog_organization"."for_internal_metrics",
-         "posthog_organization"."is_member_join_email_enabled",
-         "posthog_organization"."customer_id",
-         "posthog_organization"."available_features",
-         "posthog_organization"."usage",
-         "posthog_organization"."setup_section_2_completed",
-         "posthog_organization"."personalization",
-         "posthog_organization"."domain_whitelist"
-  FROM "posthog_dashboard"
-  INNER JOIN "posthog_dashboardtile" ON ("posthog_dashboard"."id" = "posthog_dashboardtile"."dashboard_id")
-  INNER JOIN "posthog_team" ON ("posthog_dashboard"."team_id" = "posthog_team"."id")
-  INNER JOIN "posthog_organization" ON ("posthog_team"."organization_id" = "posthog_organization"."id")
-  WHERE (NOT ("posthog_dashboard"."deleted")
-         AND "posthog_dashboard"."id" IN
-           (SELECT U0."dashboard_id"
-            FROM "posthog_dashboardtile" U0
-            WHERE NOT (U0."deleted"
-                       AND U0."deleted" IS NOT NULL))
-         AND "posthog_dashboardtile"."insight_id" IN (1,
-                                                      2,
-                                                      3,
-                                                      4,
-                                                      5 /* ... */)) /*controller='project_dashboards-detail',route='api/projects/%28%3FP%3Cparent_lookup_team_id%3E%5B%5E/.%5D%2B%29/dashboards/%28%3FP%3Cpk%3E%5B%5E/.%5D%2B%29/%3F%24'*/
-  '
----
-# name: TestDashboard.test_adding_insights_is_not_nplus1_for_gets.29
-  '
-  SELECT "posthog_dashboardtile"."id",
-         "posthog_dashboardtile"."dashboard_id",
-         "posthog_dashboardtile"."insight_id",
-         "posthog_dashboardtile"."text_id",
-         "posthog_dashboardtile"."layouts",
-         "posthog_dashboardtile"."color",
-         "posthog_dashboardtile"."filters_hash",
-         "posthog_dashboardtile"."last_refresh",
-         "posthog_dashboardtile"."refreshing",
-         "posthog_dashboardtile"."refresh_attempt",
-         "posthog_dashboardtile"."deleted"
-  FROM "posthog_dashboardtile"
-  WHERE "posthog_dashboardtile"."insight_id" = 2 /*controller='project_dashboards-detail',route='api/projects/%28%3FP%3Cparent_lookup_team_id%3E%5B%5E/.%5D%2B%29/dashboards/%28%3FP%3Cpk%3E%5B%5E/.%5D%2B%29/%3F%24'*/
-  '
----
-# name: TestDashboard.test_adding_insights_is_not_nplus1_for_gets.3
-  '
-  SELECT "posthog_dashboard"."id",
-         "posthog_dashboard"."name",
-         "posthog_dashboard"."description",
-         "posthog_dashboard"."team_id",
-         "posthog_dashboard"."pinned",
-         "posthog_dashboard"."created_at",
-         "posthog_dashboard"."created_by_id",
-         "posthog_dashboard"."deleted",
-         "posthog_dashboard"."last_accessed_at",
-         "posthog_dashboard"."filters",
-         "posthog_dashboard"."creation_mode",
-         "posthog_dashboard"."restriction_level",
-         "posthog_dashboard"."deprecated_tags",
-         "posthog_dashboard"."tags",
-         "posthog_dashboard"."share_token",
-         "posthog_dashboard"."is_shared"
-  FROM "posthog_dashboard"
-  WHERE (NOT ("posthog_dashboard"."deleted")
-         AND "posthog_dashboard"."id" = 2)
-  LIMIT 21 /*controller='project_insights-list',route='api/projects/%28%3FP%3Cparent_lookup_team_id%3E%5B%5E/.%5D%2B%29/insights/%3F%24'*/
-  '
----
-# name: TestDashboard.test_adding_insights_is_not_nplus1_for_gets.30
-  '
-  SELECT "posthog_dashboardtile"."id",
-         "posthog_dashboardtile"."dashboard_id",
-         "posthog_dashboardtile"."insight_id",
-         "posthog_dashboardtile"."text_id",
-         "posthog_dashboardtile"."layouts",
-         "posthog_dashboardtile"."color",
-         "posthog_dashboardtile"."filters_hash",
-         "posthog_dashboardtile"."last_refresh",
-         "posthog_dashboardtile"."refreshing",
-         "posthog_dashboardtile"."refresh_attempt",
-         "posthog_dashboardtile"."deleted"
-  FROM "posthog_dashboardtile"
-  WHERE "posthog_dashboardtile"."insight_id" = 2 /*controller='project_dashboards-detail',route='api/projects/%28%3FP%3Cparent_lookup_team_id%3E%5B%5E/.%5D%2B%29/dashboards/%28%3FP%3Cpk%3E%5B%5E/.%5D%2B%29/%3F%24'*/
-  '
----
-# name: TestDashboard.test_adding_insights_is_not_nplus1_for_gets.31
-  '
-  SELECT "posthog_dashboardtile"."id",
-         "posthog_dashboardtile"."dashboard_id",
-         "posthog_dashboardtile"."insight_id",
-         "posthog_dashboardtile"."text_id",
-         "posthog_dashboardtile"."layouts",
-         "posthog_dashboardtile"."color",
-         "posthog_dashboardtile"."filters_hash",
-         "posthog_dashboardtile"."last_refresh",
-         "posthog_dashboardtile"."refreshing",
-         "posthog_dashboardtile"."refresh_attempt",
-         "posthog_dashboardtile"."deleted"
-  FROM "posthog_dashboardtile"
-  WHERE "posthog_dashboardtile"."insight_id" = 2 /*controller='project_dashboards-detail',route='api/projects/%28%3FP%3Cparent_lookup_team_id%3E%5B%5E/.%5D%2B%29/dashboards/%28%3FP%3Cpk%3E%5B%5E/.%5D%2B%29/%3F%24'*/
-  '
----
-# name: TestDashboard.test_adding_insights_is_not_nplus1_for_gets.4
-  '
-  SELECT "posthog_team"."id",
-         "posthog_team"."uuid",
-         "posthog_team"."organization_id",
-         "posthog_team"."api_token",
-         "posthog_team"."app_urls",
-         "posthog_team"."name",
-         "posthog_team"."slack_incoming_webhook",
-         "posthog_team"."created_at",
-         "posthog_team"."updated_at",
-         "posthog_team"."anonymize_ips",
-         "posthog_team"."completed_snippet_onboarding",
-         "posthog_team"."ingested_event",
-         "posthog_team"."session_recording_opt_in",
-         "posthog_team"."capture_console_log_opt_in",
-         "posthog_team"."capture_performance_opt_in",
-         "posthog_team"."signup_token",
-         "posthog_team"."is_demo",
-         "posthog_team"."access_control",
-         "posthog_team"."inject_web_apps",
-         "posthog_team"."test_account_filters",
-         "posthog_team"."test_account_filters_default_checked",
-         "posthog_team"."path_cleaning_filters",
-         "posthog_team"."timezone",
-         "posthog_team"."data_attributes",
-         "posthog_team"."person_display_name_properties",
-         "posthog_team"."live_events_columns",
-         "posthog_team"."recording_domains",
-         "posthog_team"."primary_dashboard_id",
-         "posthog_team"."correlation_config",
-         "posthog_team"."session_recording_retention_period_days"
-  FROM "posthog_team"
-  WHERE "posthog_team"."id" = 2
-  LIMIT 21 /*controller='project_insights-list',route='api/projects/%28%3FP%3Cparent_lookup_team_id%3E%5B%5E/.%5D%2B%29/insights/%3F%24'*/
-  '
----
-# name: TestDashboard.test_adding_insights_is_not_nplus1_for_gets.5
-  '
-  SELECT "posthog_dashboard"."id",
-         "posthog_dashboard"."name",
-         "posthog_dashboard"."description",
-         "posthog_dashboard"."team_id",
-         "posthog_dashboard"."pinned",
-         "posthog_dashboard"."created_at",
-         "posthog_dashboard"."created_by_id",
-         "posthog_dashboard"."deleted",
-         "posthog_dashboard"."last_accessed_at",
-         "posthog_dashboard"."filters",
-         "posthog_dashboard"."creation_mode",
-         "posthog_dashboard"."restriction_level",
-         "posthog_dashboard"."deprecated_tags",
-         "posthog_dashboard"."tags",
-         "posthog_dashboard"."share_token",
-         "posthog_dashboard"."is_shared"
-  FROM "posthog_dashboard"
-  WHERE "posthog_dashboard"."id" IN (1,
-                                     2,
-                                     3,
-                                     4,
-                                     5 /* ... */) /*controller='project_insights-list',route='api/projects/%28%3FP%3Cparent_lookup_team_id%3E%5B%5E/.%5D%2B%29/insights/%3F%24'*/
-  '
----
-# name: TestDashboard.test_adding_insights_is_not_nplus1_for_gets.6
-  '
-  SELECT "posthog_team"."id",
-         "posthog_team"."uuid",
-         "posthog_team"."organization_id",
-         "posthog_team"."api_token",
-         "posthog_team"."app_urls",
-         "posthog_team"."name",
-         "posthog_team"."slack_incoming_webhook",
-         "posthog_team"."created_at",
-         "posthog_team"."updated_at",
-         "posthog_team"."anonymize_ips",
-         "posthog_team"."completed_snippet_onboarding",
-         "posthog_team"."ingested_event",
-         "posthog_team"."session_recording_opt_in",
-         "posthog_team"."capture_console_log_opt_in",
-         "posthog_team"."capture_performance_opt_in",
-         "posthog_team"."signup_token",
-         "posthog_team"."is_demo",
-         "posthog_team"."access_control",
-         "posthog_team"."inject_web_apps",
-         "posthog_team"."test_account_filters",
-         "posthog_team"."test_account_filters_default_checked",
-         "posthog_team"."path_cleaning_filters",
-         "posthog_team"."timezone",
-         "posthog_team"."data_attributes",
-         "posthog_team"."person_display_name_properties",
-         "posthog_team"."live_events_columns",
-         "posthog_team"."recording_domains",
-         "posthog_team"."primary_dashboard_id",
-         "posthog_team"."correlation_config",
-         "posthog_team"."session_recording_retention_period_days",
-         "posthog_team"."plugins_opt_in",
-         "posthog_team"."opt_out_capture",
-         "posthog_team"."event_names",
-         "posthog_team"."event_names_with_usage",
-         "posthog_team"."event_properties",
-         "posthog_team"."event_properties_with_usage",
-         "posthog_team"."event_properties_numerical"
-  FROM "posthog_team"
-  WHERE "posthog_team"."id" = 2
-  LIMIT 21 /*controller='project_insights-list',route='api/projects/%28%3FP%3Cparent_lookup_team_id%3E%5B%5E/.%5D%2B%29/insights/%3F%24'*/
-  '
----
-# name: TestDashboard.test_adding_insights_is_not_nplus1_for_gets.7
-  '
-  SELECT "posthog_organization"."id",
-         "posthog_organization"."name",
-         "posthog_organization"."slug",
-         "posthog_organization"."created_at",
-         "posthog_organization"."updated_at",
-         "posthog_organization"."plugins_access_level",
-         "posthog_organization"."for_internal_metrics",
-         "posthog_organization"."is_member_join_email_enabled",
-         "posthog_organization"."customer_id",
-         "posthog_organization"."available_features",
-         "posthog_organization"."usage",
-         "posthog_organization"."setup_section_2_completed",
-         "posthog_organization"."personalization",
-         "posthog_organization"."domain_whitelist"
-  FROM "posthog_organization"
-  WHERE "posthog_organization"."id" = '00000000-0000-0000-0000-000000000000'::uuid
-  LIMIT 21 /*controller='project_insights-list',route='api/projects/%28%3FP%3Cparent_lookup_team_id%3E%5B%5E/.%5D%2B%29/insights/%3F%24'*/
-  '
----
-# name: TestDashboard.test_adding_insights_is_not_nplus1_for_gets.8
-  '
-  SELECT "posthog_dashboard"."id",
-         "posthog_dashboard"."name",
-         "posthog_dashboard"."description",
-         "posthog_dashboard"."team_id",
-         "posthog_dashboard"."pinned",
-         "posthog_dashboard"."created_at",
-         "posthog_dashboard"."created_by_id",
-         "posthog_dashboard"."deleted",
-         "posthog_dashboard"."last_accessed_at",
-         "posthog_dashboard"."filters",
-         "posthog_dashboard"."creation_mode",
-         "posthog_dashboard"."restriction_level",
-         "posthog_dashboard"."deprecated_tags",
-         "posthog_dashboard"."tags",
-         "posthog_dashboard"."share_token",
-         "posthog_dashboard"."is_shared"
-  FROM "posthog_dashboard"
-  INNER JOIN "posthog_dashboardtile" ON ("posthog_dashboard"."id" = "posthog_dashboardtile"."dashboard_id")
-  WHERE "posthog_dashboardtile"."insight_id" = 2 /*controller='project_insights-list',route='api/projects/%28%3FP%3Cparent_lookup_team_id%3E%5B%5E/.%5D%2B%29/insights/%3F%24'*/
-  '
----
-# name: TestDashboard.test_adding_insights_is_not_nplus1_for_gets.9
-  '
-  SELECT "posthog_dashboard"."id",
-         "posthog_dashboard"."name",
-         "posthog_dashboard"."description",
-         "posthog_dashboard"."team_id",
-         "posthog_dashboard"."pinned",
-         "posthog_dashboard"."created_at",
-         "posthog_dashboard"."created_by_id",
-         "posthog_dashboard"."deleted",
-         "posthog_dashboard"."last_accessed_at",
-         "posthog_dashboard"."filters",
-         "posthog_dashboard"."creation_mode",
-         "posthog_dashboard"."restriction_level",
-         "posthog_dashboard"."deprecated_tags",
-         "posthog_dashboard"."tags",
-         "posthog_dashboard"."share_token",
-         "posthog_dashboard"."is_shared"
-  FROM "posthog_dashboard"
-  INNER JOIN "posthog_dashboardtile" ON ("posthog_dashboard"."id" = "posthog_dashboardtile"."dashboard_id")
-  WHERE "posthog_dashboardtile"."insight_id" = 2 /*controller='project_insights-list',route='api/projects/%28%3FP%3Cparent_lookup_team_id%3E%5B%5E/.%5D%2B%29/insights/%3F%24'*/
-  '
----
-# name: TestDashboard.test_listing_dashboards_is_not_nplus1
-  '
-  SELECT "posthog_user"."id",
-         "posthog_user"."password",
-         "posthog_user"."last_login",
-         "posthog_user"."first_name",
-         "posthog_user"."last_name",
-         "posthog_user"."is_staff",
-         "posthog_user"."is_active",
-         "posthog_user"."date_joined",
-         "posthog_user"."uuid",
-         "posthog_user"."current_organization_id",
-         "posthog_user"."current_team_id",
-         "posthog_user"."email",
-         "posthog_user"."temporary_token",
-         "posthog_user"."distinct_id",
-         "posthog_user"."email_opt_in",
-         "posthog_user"."partial_notification_settings",
-         "posthog_user"."anonymize_data",
-         "posthog_user"."toolbar_mode",
-         "posthog_user"."events_column_config"
-  FROM "posthog_user"
-  WHERE "posthog_user"."id" = 2
-  LIMIT 21 /**/
-  '
----
-# name: TestDashboard.test_listing_dashboards_is_not_nplus1.1
-  '
-  SELECT "posthog_team"."id",
-         "posthog_team"."uuid",
-         "posthog_team"."organization_id",
-         "posthog_team"."api_token",
-         "posthog_team"."app_urls",
-         "posthog_team"."name",
-         "posthog_team"."slack_incoming_webhook",
-         "posthog_team"."created_at",
-         "posthog_team"."updated_at",
-         "posthog_team"."anonymize_ips",
-         "posthog_team"."completed_snippet_onboarding",
-         "posthog_team"."ingested_event",
-         "posthog_team"."session_recording_opt_in",
-         "posthog_team"."capture_console_log_opt_in",
-         "posthog_team"."capture_performance_opt_in",
-         "posthog_team"."signup_token",
-         "posthog_team"."is_demo",
-         "posthog_team"."access_control",
-         "posthog_team"."inject_web_apps",
-         "posthog_team"."test_account_filters",
-         "posthog_team"."test_account_filters_default_checked",
-         "posthog_team"."path_cleaning_filters",
-         "posthog_team"."timezone",
-         "posthog_team"."data_attributes",
-         "posthog_team"."person_display_name_properties",
-         "posthog_team"."live_events_columns",
-         "posthog_team"."recording_domains",
-         "posthog_team"."primary_dashboard_id",
-         "posthog_team"."correlation_config",
-         "posthog_team"."session_recording_retention_period_days"
-  FROM "posthog_team"
-  WHERE "posthog_team"."id" = 2
-  LIMIT 21 /*controller='project_insights-list',route='api/projects/%28%3FP%3Cparent_lookup_team_id%3E%5B%5E/.%5D%2B%29/insights/%3F%24'*/
-  '
----
-# name: TestDashboard.test_listing_dashboards_is_not_nplus1.10
-  '
-  SELECT "posthog_team"."id",
-         "posthog_team"."uuid",
-         "posthog_team"."organization_id",
-         "posthog_team"."api_token",
-         "posthog_team"."app_urls",
-         "posthog_team"."name",
-         "posthog_team"."slack_incoming_webhook",
-         "posthog_team"."created_at",
-         "posthog_team"."updated_at",
-         "posthog_team"."anonymize_ips",
-         "posthog_team"."completed_snippet_onboarding",
-         "posthog_team"."ingested_event",
-         "posthog_team"."session_recording_opt_in",
-         "posthog_team"."capture_console_log_opt_in",
-         "posthog_team"."capture_performance_opt_in",
-         "posthog_team"."signup_token",
-         "posthog_team"."is_demo",
-         "posthog_team"."access_control",
-         "posthog_team"."inject_web_apps",
-         "posthog_team"."test_account_filters",
-         "posthog_team"."test_account_filters_default_checked",
-         "posthog_team"."path_cleaning_filters",
-         "posthog_team"."timezone",
-         "posthog_team"."data_attributes",
-         "posthog_team"."person_display_name_properties",
-         "posthog_team"."live_events_columns",
-         "posthog_team"."recording_domains",
-         "posthog_team"."primary_dashboard_id",
-         "posthog_team"."correlation_config",
-         "posthog_team"."session_recording_retention_period_days"
-  FROM "posthog_team"
-  WHERE "posthog_team"."id" = 2
-  LIMIT 21 /*controller='project_insights-list',route='api/projects/%28%3FP%3Cparent_lookup_team_id%3E%5B%5E/.%5D%2B%29/insights/%3F%24'*/
-  '
----
-# name: TestDashboard.test_listing_dashboards_is_not_nplus1.11
-  '
-  SELECT "posthog_dashboardtile"."id",
-         "posthog_dashboardtile"."dashboard_id",
-         "posthog_dashboardtile"."insight_id",
-         "posthog_dashboardtile"."text_id",
-         "posthog_dashboardtile"."layouts",
-         "posthog_dashboardtile"."color",
-         "posthog_dashboardtile"."filters_hash",
-         "posthog_dashboardtile"."last_refresh",
-         "posthog_dashboardtile"."refreshing",
-         "posthog_dashboardtile"."refresh_attempt",
-         "posthog_dashboardtile"."deleted"
-  FROM "posthog_dashboardtile"
-  WHERE "posthog_dashboardtile"."id" = 2
-  LIMIT 21 /*controller='project_insights-list',route='api/projects/%28%3FP%3Cparent_lookup_team_id%3E%5B%5E/.%5D%2B%29/insights/%3F%24'*/
-  '
----
-# name: TestDashboard.test_listing_dashboards_is_not_nplus1.12
-  '
-  SELECT "posthog_dashboarditem"."id",
-         "posthog_dashboarditem"."name",
-         "posthog_dashboarditem"."derived_name",
-         "posthog_dashboarditem"."description",
-         "posthog_dashboarditem"."team_id",
-         "posthog_dashboarditem"."filters",
-         "posthog_dashboarditem"."filters_hash",
-         "posthog_dashboarditem"."order",
-         "posthog_dashboarditem"."deleted",
-         "posthog_dashboarditem"."saved",
-         "posthog_dashboarditem"."created_at",
-         "posthog_dashboarditem"."last_refresh",
-         "posthog_dashboarditem"."refreshing",
-         "posthog_dashboarditem"."created_by_id",
-         "posthog_dashboarditem"."is_sample",
-         "posthog_dashboarditem"."short_id",
-         "posthog_dashboarditem"."favorited",
-         "posthog_dashboarditem"."refresh_attempt",
-         "posthog_dashboarditem"."last_modified_at",
-         "posthog_dashboarditem"."last_modified_by_id",
-         "posthog_dashboarditem"."dashboard_id",
-         "posthog_dashboarditem"."layouts",
-         "posthog_dashboarditem"."color",
-         "posthog_dashboarditem"."dive_dashboard_id",
-         "posthog_dashboarditem"."updated_at",
-         "posthog_dashboarditem"."deprecated_tags",
-         "posthog_dashboarditem"."tags"
-  FROM "posthog_dashboarditem"
-  WHERE "posthog_dashboarditem"."id" = 2
-  LIMIT 21 /*controller='project_insights-list',route='api/projects/%28%3FP%3Cparent_lookup_team_id%3E%5B%5E/.%5D%2B%29/insights/%3F%24'*/
-  '
----
-# name: TestDashboard.test_listing_dashboards_is_not_nplus1.13
-  '
-  SELECT "posthog_dashboard"."id",
-         "posthog_dashboard"."name",
-         "posthog_dashboard"."description",
-         "posthog_dashboard"."team_id",
-         "posthog_dashboard"."pinned",
-         "posthog_dashboard"."created_at",
-         "posthog_dashboard"."created_by_id",
-         "posthog_dashboard"."deleted",
-         "posthog_dashboard"."last_accessed_at",
-         "posthog_dashboard"."filters",
-         "posthog_dashboard"."creation_mode",
-         "posthog_dashboard"."restriction_level",
-         "posthog_dashboard"."deprecated_tags",
-         "posthog_dashboard"."tags",
-         "posthog_dashboard"."share_token",
-         "posthog_dashboard"."is_shared"
-  FROM "posthog_dashboard"
-  WHERE "posthog_dashboard"."id" = 2
-  LIMIT 21 /*controller='project_insights-list',route='api/projects/%28%3FP%3Cparent_lookup_team_id%3E%5B%5E/.%5D%2B%29/insights/%3F%24'*/
-  '
----
-# name: TestDashboard.test_listing_dashboards_is_not_nplus1.14
-  '
-  SELECT "posthog_team"."id",
-         "posthog_team"."uuid",
-         "posthog_team"."organization_id",
-         "posthog_team"."api_token",
-         "posthog_team"."app_urls",
-         "posthog_team"."name",
-         "posthog_team"."slack_incoming_webhook",
-         "posthog_team"."created_at",
-         "posthog_team"."updated_at",
-         "posthog_team"."anonymize_ips",
-         "posthog_team"."completed_snippet_onboarding",
-         "posthog_team"."ingested_event",
-         "posthog_team"."session_recording_opt_in",
-         "posthog_team"."capture_console_log_opt_in",
-         "posthog_team"."capture_performance_opt_in",
-         "posthog_team"."signup_token",
-         "posthog_team"."is_demo",
-         "posthog_team"."access_control",
-         "posthog_team"."inject_web_apps",
-         "posthog_team"."test_account_filters",
-         "posthog_team"."test_account_filters_default_checked",
-         "posthog_team"."path_cleaning_filters",
-         "posthog_team"."timezone",
-         "posthog_team"."data_attributes",
-         "posthog_team"."person_display_name_properties",
-         "posthog_team"."live_events_columns",
-         "posthog_team"."recording_domains",
-         "posthog_team"."primary_dashboard_id",
-         "posthog_team"."correlation_config",
-         "posthog_team"."session_recording_retention_period_days",
-         "posthog_team"."plugins_opt_in",
-         "posthog_team"."opt_out_capture",
-         "posthog_team"."event_names",
-         "posthog_team"."event_names_with_usage",
-         "posthog_team"."event_properties",
-         "posthog_team"."event_properties_with_usage",
-         "posthog_team"."event_properties_numerical"
-  FROM "posthog_team"
-  WHERE "posthog_team"."id" = 2
-  LIMIT 21 /*controller='project_insights-list',route='api/projects/%28%3FP%3Cparent_lookup_team_id%3E%5B%5E/.%5D%2B%29/insights/%3F%24'*/
-  '
----
-# name: TestDashboard.test_listing_dashboards_is_not_nplus1.15
-  '
-  SELECT "posthog_organization"."id",
-         "posthog_organization"."name",
-         "posthog_organization"."slug",
-         "posthog_organization"."created_at",
-         "posthog_organization"."updated_at",
-         "posthog_organization"."plugins_access_level",
-         "posthog_organization"."for_internal_metrics",
-         "posthog_organization"."is_member_join_email_enabled",
-         "posthog_organization"."customer_id",
-         "posthog_organization"."available_features",
-         "posthog_organization"."usage",
-         "posthog_organization"."setup_section_2_completed",
-         "posthog_organization"."personalization",
-         "posthog_organization"."domain_whitelist"
-  FROM "posthog_organization"
-  WHERE "posthog_organization"."id" = '00000000-0000-0000-0000-000000000000'::uuid
-  LIMIT 21 /*controller='project_insights-list',route='api/projects/%28%3FP%3Cparent_lookup_team_id%3E%5B%5E/.%5D%2B%29/insights/%3F%24'*/
-  '
----
-# name: TestDashboard.test_listing_dashboards_is_not_nplus1.16
-  '
-  SELECT "posthog_dashboard"."id",
-         "posthog_dashboard"."name",
-         "posthog_dashboard"."description",
-         "posthog_dashboard"."team_id",
-         "posthog_dashboard"."pinned",
-         "posthog_dashboard"."created_at",
-         "posthog_dashboard"."created_by_id",
-         "posthog_dashboard"."deleted",
-         "posthog_dashboard"."last_accessed_at",
-         "posthog_dashboard"."filters",
-         "posthog_dashboard"."creation_mode",
-         "posthog_dashboard"."restriction_level",
-         "posthog_dashboard"."deprecated_tags",
-         "posthog_dashboard"."tags",
-         "posthog_dashboard"."share_token",
-         "posthog_dashboard"."is_shared"
-  FROM "posthog_dashboard"
-  INNER JOIN "posthog_dashboardtile" ON ("posthog_dashboard"."id" = "posthog_dashboardtile"."dashboard_id")
-  WHERE "posthog_dashboardtile"."insight_id" = 2 /*controller='project_insights-list',route='api/projects/%28%3FP%3Cparent_lookup_team_id%3E%5B%5E/.%5D%2B%29/insights/%3F%24'*/
-  '
----
-# name: TestDashboard.test_listing_dashboards_is_not_nplus1.17
-  '
-  SELECT "posthog_dashboard"."id",
-         "posthog_dashboard"."name",
-         "posthog_dashboard"."description",
-         "posthog_dashboard"."team_id",
-         "posthog_dashboard"."pinned",
-         "posthog_dashboard"."created_at",
-         "posthog_dashboard"."created_by_id",
-         "posthog_dashboard"."deleted",
-         "posthog_dashboard"."last_accessed_at",
-         "posthog_dashboard"."filters",
-         "posthog_dashboard"."creation_mode",
-         "posthog_dashboard"."restriction_level",
-         "posthog_dashboard"."deprecated_tags",
-         "posthog_dashboard"."tags",
-         "posthog_dashboard"."share_token",
-         "posthog_dashboard"."is_shared"
-  FROM "posthog_dashboard"
-  INNER JOIN "posthog_dashboardtile" ON ("posthog_dashboard"."id" = "posthog_dashboardtile"."dashboard_id")
-  WHERE "posthog_dashboardtile"."insight_id" = 2 /*controller='project_insights-list',route='api/projects/%28%3FP%3Cparent_lookup_team_id%3E%5B%5E/.%5D%2B%29/insights/%3F%24'*/
-  '
----
-# name: TestDashboard.test_listing_dashboards_is_not_nplus1.18
-  '
-  SELECT "posthog_team"."id",
-         "posthog_team"."uuid",
-         "posthog_team"."organization_id",
-         "posthog_team"."api_token",
-         "posthog_team"."app_urls",
-         "posthog_team"."name",
-         "posthog_team"."slack_incoming_webhook",
-         "posthog_team"."created_at",
-         "posthog_team"."updated_at",
-         "posthog_team"."anonymize_ips",
-         "posthog_team"."completed_snippet_onboarding",
-         "posthog_team"."ingested_event",
-         "posthog_team"."session_recording_opt_in",
-         "posthog_team"."capture_console_log_opt_in",
-         "posthog_team"."capture_performance_opt_in",
-         "posthog_team"."signup_token",
-         "posthog_team"."is_demo",
-         "posthog_team"."access_control",
-         "posthog_team"."inject_web_apps",
-         "posthog_team"."test_account_filters",
-         "posthog_team"."test_account_filters_default_checked",
-         "posthog_team"."path_cleaning_filters",
-         "posthog_team"."timezone",
-         "posthog_team"."data_attributes",
-         "posthog_team"."person_display_name_properties",
-         "posthog_team"."live_events_columns",
-         "posthog_team"."recording_domains",
-         "posthog_team"."primary_dashboard_id",
-         "posthog_team"."correlation_config",
-         "posthog_team"."session_recording_retention_period_days",
-         "posthog_team"."plugins_opt_in",
-         "posthog_team"."opt_out_capture",
-         "posthog_team"."event_names",
-         "posthog_team"."event_names_with_usage",
-         "posthog_team"."event_properties",
-         "posthog_team"."event_properties_with_usage",
-         "posthog_team"."event_properties_numerical"
-  FROM "posthog_team"
-  WHERE "posthog_team"."id" = 2
-  LIMIT 21 /*controller='project_insights-list',route='api/projects/%28%3FP%3Cparent_lookup_team_id%3E%5B%5E/.%5D%2B%29/insights/%3F%24'*/
-  '
----
-# name: TestDashboard.test_listing_dashboards_is_not_nplus1.19
-  '
-  SELECT "posthog_organization"."id",
-         "posthog_organization"."name",
-         "posthog_organization"."slug",
-         "posthog_organization"."created_at",
-         "posthog_organization"."updated_at",
-         "posthog_organization"."plugins_access_level",
-         "posthog_organization"."for_internal_metrics",
-         "posthog_organization"."is_member_join_email_enabled",
-         "posthog_organization"."customer_id",
-         "posthog_organization"."available_features",
-         "posthog_organization"."usage",
-         "posthog_organization"."setup_section_2_completed",
-         "posthog_organization"."personalization",
-         "posthog_organization"."domain_whitelist"
-  FROM "posthog_organization"
-  WHERE "posthog_organization"."id" = '00000000-0000-0000-0000-000000000000'::uuid
-  LIMIT 21 /*controller='project_insights-list',route='api/projects/%28%3FP%3Cparent_lookup_team_id%3E%5B%5E/.%5D%2B%29/insights/%3F%24'*/
-  '
----
-# name: TestDashboard.test_listing_dashboards_is_not_nplus1.2
-  '
-  SELECT "posthog_organizationmembership"."id",
-         "posthog_organizationmembership"."organization_id",
-         "posthog_organizationmembership"."user_id",
-         "posthog_organizationmembership"."level",
-         "posthog_organizationmembership"."joined_at",
-         "posthog_organizationmembership"."updated_at",
-         "posthog_organization"."id",
-         "posthog_organization"."name",
-         "posthog_organization"."slug",
-         "posthog_organization"."created_at",
-         "posthog_organization"."updated_at",
-         "posthog_organization"."plugins_access_level",
-         "posthog_organization"."for_internal_metrics",
-         "posthog_organization"."is_member_join_email_enabled",
-         "posthog_organization"."customer_id",
-         "posthog_organization"."available_features",
-         "posthog_organization"."usage",
-         "posthog_organization"."setup_section_2_completed",
-         "posthog_organization"."personalization",
-         "posthog_organization"."domain_whitelist"
-  FROM "posthog_organizationmembership"
-  INNER JOIN "posthog_organization" ON ("posthog_organizationmembership"."organization_id" = "posthog_organization"."id")
-  WHERE ("posthog_organizationmembership"."organization_id" = '00000000-0000-0000-0000-000000000000'::uuid
-         AND "posthog_organizationmembership"."user_id" = 2)
-  LIMIT 21 /*controller='project_insights-list',route='api/projects/%28%3FP%3Cparent_lookup_team_id%3E%5B%5E/.%5D%2B%29/insights/%3F%24'*/
-  '
----
-# name: TestDashboard.test_listing_dashboards_is_not_nplus1.20
-  '
-  SELECT COUNT(*) AS "__count"
-  FROM "posthog_dashboard"
-  INNER JOIN "posthog_dashboardtile" ON ("posthog_dashboard"."id" = "posthog_dashboardtile"."dashboard_id")
-  WHERE "posthog_dashboardtile"."insight_id" = 2 /*controller='project_insights-list',route='api/projects/%28%3FP%3Cparent_lookup_team_id%3E%5B%5E/.%5D%2B%29/insights/%3F%24'*/
-  '
----
-# name: TestDashboard.test_listing_dashboards_is_not_nplus1.21
-  '
-  SELECT "posthog_dashboard"."id",
-         "posthog_dashboard"."name",
-         "posthog_dashboard"."description",
-         "posthog_dashboard"."team_id",
-         "posthog_dashboard"."pinned",
-         "posthog_dashboard"."created_at",
-         "posthog_dashboard"."created_by_id",
-         "posthog_dashboard"."deleted",
-         "posthog_dashboard"."last_accessed_at",
-         "posthog_dashboard"."filters",
-         "posthog_dashboard"."creation_mode",
-         "posthog_dashboard"."restriction_level",
-         "posthog_dashboard"."deprecated_tags",
-         "posthog_dashboard"."tags",
-         "posthog_dashboard"."share_token",
-         "posthog_dashboard"."is_shared"
-  FROM "posthog_dashboard"
-  INNER JOIN "posthog_dashboardtile" ON ("posthog_dashboard"."id" = "posthog_dashboardtile"."dashboard_id")
-  WHERE "posthog_dashboardtile"."insight_id" = 2 /*controller='project_insights-list',route='api/projects/%28%3FP%3Cparent_lookup_team_id%3E%5B%5E/.%5D%2B%29/insights/%3F%24'*/
-  '
----
-# name: TestDashboard.test_listing_dashboards_is_not_nplus1.22
-  '
-  SELECT "posthog_team"."id",
-         "posthog_team"."uuid",
-         "posthog_team"."organization_id",
-         "posthog_team"."api_token",
-         "posthog_team"."app_urls",
-         "posthog_team"."name",
-         "posthog_team"."slack_incoming_webhook",
-         "posthog_team"."created_at",
-         "posthog_team"."updated_at",
-         "posthog_team"."anonymize_ips",
-         "posthog_team"."completed_snippet_onboarding",
-         "posthog_team"."ingested_event",
-         "posthog_team"."session_recording_opt_in",
-         "posthog_team"."capture_console_log_opt_in",
-         "posthog_team"."capture_performance_opt_in",
-         "posthog_team"."signup_token",
-         "posthog_team"."is_demo",
-         "posthog_team"."access_control",
-         "posthog_team"."inject_web_apps",
-         "posthog_team"."test_account_filters",
-         "posthog_team"."test_account_filters_default_checked",
-         "posthog_team"."path_cleaning_filters",
-         "posthog_team"."timezone",
-         "posthog_team"."data_attributes",
-         "posthog_team"."person_display_name_properties",
-         "posthog_team"."live_events_columns",
-         "posthog_team"."recording_domains",
-         "posthog_team"."primary_dashboard_id",
-         "posthog_team"."correlation_config",
-         "posthog_team"."session_recording_retention_period_days",
-         "posthog_team"."plugins_opt_in",
-         "posthog_team"."opt_out_capture",
-         "posthog_team"."event_names",
-         "posthog_team"."event_names_with_usage",
-         "posthog_team"."event_properties",
-         "posthog_team"."event_properties_with_usage",
-         "posthog_team"."event_properties_numerical"
-  FROM "posthog_team"
-  WHERE "posthog_team"."id" = 2
-  LIMIT 21 /*controller='project_insights-list',route='api/projects/%28%3FP%3Cparent_lookup_team_id%3E%5B%5E/.%5D%2B%29/insights/%3F%24'*/
-  '
----
-# name: TestDashboard.test_listing_dashboards_is_not_nplus1.23
-  '
-  SELECT "posthog_organization"."id",
-         "posthog_organization"."name",
-         "posthog_organization"."slug",
-         "posthog_organization"."created_at",
-         "posthog_organization"."updated_at",
-         "posthog_organization"."plugins_access_level",
-         "posthog_organization"."for_internal_metrics",
-         "posthog_organization"."is_member_join_email_enabled",
-         "posthog_organization"."customer_id",
-         "posthog_organization"."available_features",
-         "posthog_organization"."usage",
-         "posthog_organization"."setup_section_2_completed",
-         "posthog_organization"."personalization",
-         "posthog_organization"."domain_whitelist"
-  FROM "posthog_organization"
-  WHERE "posthog_organization"."id" = '00000000-0000-0000-0000-000000000000'::uuid
-  LIMIT 21 /*controller='project_insights-list',route='api/projects/%28%3FP%3Cparent_lookup_team_id%3E%5B%5E/.%5D%2B%29/insights/%3F%24'*/
-  '
----
-# name: TestDashboard.test_listing_dashboards_is_not_nplus1.24
-<<<<<<< HEAD
-  '
-  SELECT "posthog_dashboardtile"."id",
-         "posthog_dashboardtile"."dashboard_id",
-         "posthog_dashboardtile"."insight_id",
-         "posthog_dashboardtile"."text_id",
-         "posthog_dashboardtile"."layouts",
-         "posthog_dashboardtile"."color",
-         "posthog_dashboardtile"."filters_hash",
-         "posthog_dashboardtile"."last_refresh",
-         "posthog_dashboardtile"."refreshing",
-         "posthog_dashboardtile"."refresh_attempt",
-         "posthog_dashboardtile"."deleted"
-  FROM "posthog_dashboardtile"
-  WHERE "posthog_dashboardtile"."insight_id" = 2 /*controller='project_insights-list',route='api/projects/%28%3FP%3Cparent_lookup_team_id%3E%5B%5E/.%5D%2B%29/insights/%3F%24'*/
-  '
----
-# name: TestDashboard.test_listing_dashboards_is_not_nplus1.25
-=======
->>>>>>> f756f55c
-  '
-  SELECT "posthog_user"."id",
-         "posthog_user"."password",
-         "posthog_user"."last_login",
-         "posthog_user"."first_name",
-         "posthog_user"."last_name",
-         "posthog_user"."is_staff",
-         "posthog_user"."is_active",
-         "posthog_user"."date_joined",
-         "posthog_user"."uuid",
-         "posthog_user"."current_organization_id",
-         "posthog_user"."current_team_id",
-         "posthog_user"."email",
-         "posthog_user"."temporary_token",
-         "posthog_user"."distinct_id",
-         "posthog_user"."email_opt_in",
-         "posthog_user"."partial_notification_settings",
-         "posthog_user"."anonymize_data",
-         "posthog_user"."toolbar_mode",
-         "posthog_user"."events_column_config"
-  FROM "posthog_user"
-  WHERE "posthog_user"."id" = 2
-  LIMIT 21 /**/
-  '
----
-# name: TestDashboard.test_listing_dashboards_is_not_nplus1.25
-  '
-  SELECT "posthog_team"."id",
-         "posthog_team"."uuid",
-         "posthog_team"."organization_id",
-         "posthog_team"."api_token",
-         "posthog_team"."app_urls",
-         "posthog_team"."name",
-         "posthog_team"."slack_incoming_webhook",
-         "posthog_team"."created_at",
-         "posthog_team"."updated_at",
-         "posthog_team"."anonymize_ips",
-         "posthog_team"."completed_snippet_onboarding",
-         "posthog_team"."ingested_event",
-         "posthog_team"."session_recording_opt_in",
-         "posthog_team"."capture_console_log_opt_in",
-         "posthog_team"."capture_performance_opt_in",
-         "posthog_team"."signup_token",
-         "posthog_team"."is_demo",
-         "posthog_team"."access_control",
-         "posthog_team"."inject_web_apps",
-         "posthog_team"."test_account_filters",
-         "posthog_team"."test_account_filters_default_checked",
-         "posthog_team"."path_cleaning_filters",
-         "posthog_team"."timezone",
-         "posthog_team"."data_attributes",
-         "posthog_team"."person_display_name_properties",
-         "posthog_team"."live_events_columns",
-         "posthog_team"."recording_domains",
-         "posthog_team"."primary_dashboard_id",
-         "posthog_team"."correlation_config",
-         "posthog_team"."session_recording_retention_period_days"
-  FROM "posthog_team"
-  WHERE "posthog_team"."id" = 2
-  LIMIT 21 /*controller='project_dashboards-list',route='api/projects/%28%3FP%3Cparent_lookup_team_id%3E%5B%5E/.%5D%2B%29/dashboards/%3F%24'*/
-  '
----
-# name: TestDashboard.test_listing_dashboards_is_not_nplus1.26
-  '
-  SELECT "posthog_organizationmembership"."id",
-         "posthog_organizationmembership"."organization_id",
-         "posthog_organizationmembership"."user_id",
-         "posthog_organizationmembership"."level",
-         "posthog_organizationmembership"."joined_at",
-         "posthog_organizationmembership"."updated_at",
-         "posthog_organization"."id",
-         "posthog_organization"."name",
-         "posthog_organization"."slug",
-         "posthog_organization"."created_at",
-         "posthog_organization"."updated_at",
-         "posthog_organization"."plugins_access_level",
-         "posthog_organization"."for_internal_metrics",
-         "posthog_organization"."is_member_join_email_enabled",
-         "posthog_organization"."customer_id",
-         "posthog_organization"."available_features",
-         "posthog_organization"."usage",
-         "posthog_organization"."setup_section_2_completed",
-         "posthog_organization"."personalization",
-         "posthog_organization"."domain_whitelist"
-  FROM "posthog_organizationmembership"
-  INNER JOIN "posthog_organization" ON ("posthog_organizationmembership"."organization_id" = "posthog_organization"."id")
-  WHERE ("posthog_organizationmembership"."organization_id" = '00000000-0000-0000-0000-000000000000'::uuid
-         AND "posthog_organizationmembership"."user_id" = 2)
-  LIMIT 21 /*controller='project_dashboards-list',route='api/projects/%28%3FP%3Cparent_lookup_team_id%3E%5B%5E/.%5D%2B%29/dashboards/%3F%24'*/
-  '
----
-# name: TestDashboard.test_listing_dashboards_is_not_nplus1.27
-  '
-  SELECT "posthog_organization"."id",
-         "posthog_organization"."name",
-         "posthog_organization"."slug",
-         "posthog_organization"."created_at",
-         "posthog_organization"."updated_at",
-         "posthog_organization"."plugins_access_level",
-         "posthog_organization"."for_internal_metrics",
-         "posthog_organization"."is_member_join_email_enabled",
-         "posthog_organization"."customer_id",
-         "posthog_organization"."available_features",
-         "posthog_organization"."usage",
-         "posthog_organization"."setup_section_2_completed",
-         "posthog_organization"."personalization",
-         "posthog_organization"."domain_whitelist"
-  FROM "posthog_organization"
-  WHERE "posthog_organization"."id" = '00000000-0000-0000-0000-000000000000'::uuid
-  LIMIT 21 /*controller='project_dashboards-list',route='api/projects/%28%3FP%3Cparent_lookup_team_id%3E%5B%5E/.%5D%2B%29/dashboards/%3F%24'*/
-  '
----
-# name: TestDashboard.test_listing_dashboards_is_not_nplus1.28
-  '
-  SELECT COUNT(*) AS "__count"
-  FROM "posthog_dashboard"
-  WHERE ("posthog_dashboard"."team_id" = 2
-         AND NOT "posthog_dashboard"."deleted") /*controller='project_dashboards-list',route='api/projects/%28%3FP%3Cparent_lookup_team_id%3E%5B%5E/.%5D%2B%29/dashboards/%3F%24'*/
-  '
----
-<<<<<<< HEAD
-# name: TestDashboard.test_listing_dashboards_is_not_nplus1.3
-  '
-  SELECT "posthog_dashboard"."id",
-         "posthog_dashboard"."name",
-         "posthog_dashboard"."description",
-         "posthog_dashboard"."team_id",
-         "posthog_dashboard"."pinned",
-         "posthog_dashboard"."created_at",
-         "posthog_dashboard"."created_by_id",
-         "posthog_dashboard"."deleted",
-         "posthog_dashboard"."last_accessed_at",
-         "posthog_dashboard"."filters",
-         "posthog_dashboard"."creation_mode",
-         "posthog_dashboard"."restriction_level",
-         "posthog_dashboard"."deprecated_tags",
-         "posthog_dashboard"."tags",
-         "posthog_dashboard"."share_token",
-         "posthog_dashboard"."is_shared"
-  FROM "posthog_dashboard"
-  WHERE (NOT ("posthog_dashboard"."deleted")
-         AND "posthog_dashboard"."id" = 2)
-  LIMIT 21 /*controller='project_insights-list',route='api/projects/%28%3FP%3Cparent_lookup_team_id%3E%5B%5E/.%5D%2B%29/insights/%3F%24'*/
-  '
----
-# name: TestDashboard.test_listing_dashboards_is_not_nplus1.30
-=======
-# name: TestDashboard.test_listing_dashboards_is_not_nplus1.29
->>>>>>> f756f55c
-  '
-  SELECT "posthog_dashboard"."id",
-         "posthog_dashboard"."name",
-         "posthog_dashboard"."description",
-         "posthog_dashboard"."team_id",
-         "posthog_dashboard"."pinned",
-         "posthog_dashboard"."created_at",
-         "posthog_dashboard"."created_by_id",
-         "posthog_dashboard"."deleted",
-         "posthog_dashboard"."last_accessed_at",
-         "posthog_dashboard"."filters",
-         "posthog_dashboard"."creation_mode",
-         "posthog_dashboard"."restriction_level",
-         "posthog_dashboard"."deprecated_tags",
-         "posthog_dashboard"."tags",
-         "posthog_dashboard"."share_token",
-         "posthog_dashboard"."is_shared",
-         "posthog_team"."id",
-         "posthog_team"."uuid",
-         "posthog_team"."organization_id",
-         "posthog_team"."api_token",
-         "posthog_team"."app_urls",
-         "posthog_team"."name",
-         "posthog_team"."slack_incoming_webhook",
-         "posthog_team"."created_at",
-         "posthog_team"."updated_at",
-         "posthog_team"."anonymize_ips",
-         "posthog_team"."completed_snippet_onboarding",
-         "posthog_team"."ingested_event",
-         "posthog_team"."session_recording_opt_in",
-         "posthog_team"."capture_console_log_opt_in",
-         "posthog_team"."capture_performance_opt_in",
-         "posthog_team"."signup_token",
-         "posthog_team"."is_demo",
-         "posthog_team"."access_control",
-         "posthog_team"."inject_web_apps",
-         "posthog_team"."test_account_filters",
-         "posthog_team"."test_account_filters_default_checked",
-         "posthog_team"."path_cleaning_filters",
-         "posthog_team"."timezone",
-         "posthog_team"."data_attributes",
-         "posthog_team"."person_display_name_properties",
-         "posthog_team"."live_events_columns",
-         "posthog_team"."recording_domains",
-         "posthog_team"."primary_dashboard_id",
-         "posthog_team"."correlation_config",
-         "posthog_team"."session_recording_retention_period_days",
-         "posthog_team"."plugins_opt_in",
-         "posthog_team"."opt_out_capture",
-         "posthog_team"."event_names",
-         "posthog_team"."event_names_with_usage",
-         "posthog_team"."event_properties",
-         "posthog_team"."event_properties_with_usage",
-         "posthog_team"."event_properties_numerical",
-         "posthog_organization"."id",
-         "posthog_organization"."name",
-         "posthog_organization"."slug",
-         "posthog_organization"."created_at",
-         "posthog_organization"."updated_at",
-         "posthog_organization"."plugins_access_level",
-         "posthog_organization"."for_internal_metrics",
-         "posthog_organization"."is_member_join_email_enabled",
-         "posthog_organization"."customer_id",
-         "posthog_organization"."available_features",
-         "posthog_organization"."usage",
-         "posthog_organization"."setup_section_2_completed",
-         "posthog_organization"."personalization",
-         "posthog_organization"."domain_whitelist",
-         "posthog_user"."id",
-         "posthog_user"."password",
-         "posthog_user"."last_login",
-         "posthog_user"."first_name",
-         "posthog_user"."last_name",
-         "posthog_user"."is_staff",
-         "posthog_user"."is_active",
-         "posthog_user"."date_joined",
-         "posthog_user"."uuid",
-         "posthog_user"."current_organization_id",
-         "posthog_user"."current_team_id",
-         "posthog_user"."email",
-         "posthog_user"."temporary_token",
-         "posthog_user"."distinct_id",
-         "posthog_user"."email_opt_in",
-         "posthog_user"."partial_notification_settings",
-         "posthog_user"."anonymize_data",
-         "posthog_user"."toolbar_mode",
-         "posthog_user"."events_column_config"
-  FROM "posthog_dashboard"
-  INNER JOIN "posthog_team" ON ("posthog_dashboard"."team_id" = "posthog_team"."id")
-  INNER JOIN "posthog_organization" ON ("posthog_team"."organization_id" = "posthog_organization"."id")
-  LEFT OUTER JOIN "posthog_user" ON ("posthog_dashboard"."created_by_id" = "posthog_user"."id")
-  WHERE ("posthog_dashboard"."team_id" = 2
-         AND NOT "posthog_dashboard"."deleted")
-  ORDER BY "posthog_dashboard"."name" ASC
-  LIMIT 300 /*controller='project_dashboards-list',route='api/projects/%28%3FP%3Cparent_lookup_team_id%3E%5B%5E/.%5D%2B%29/dashboards/%3F%24'*/
-  '
----
-# name: TestDashboard.test_listing_dashboards_is_not_nplus1.3
-  '
-  SELECT "posthog_dashboard"."id",
-         "posthog_dashboard"."name",
-         "posthog_dashboard"."description",
-         "posthog_dashboard"."team_id",
-         "posthog_dashboard"."pinned",
-         "posthog_dashboard"."created_at",
-         "posthog_dashboard"."created_by_id",
-         "posthog_dashboard"."deleted",
-         "posthog_dashboard"."last_accessed_at",
-         "posthog_dashboard"."filters",
-         "posthog_dashboard"."creation_mode",
-         "posthog_dashboard"."restriction_level",
-         "posthog_dashboard"."deprecated_tags",
-         "posthog_dashboard"."tags",
-         "posthog_dashboard"."share_token",
-         "posthog_dashboard"."is_shared"
-  FROM "posthog_dashboard"
-  WHERE "posthog_dashboard"."id" = 2
-  LIMIT 21 /*controller='project_insights-list',route='api/projects/%28%3FP%3Cparent_lookup_team_id%3E%5B%5E/.%5D%2B%29/insights/%3F%24'*/
-  '
----
-# name: TestDashboard.test_listing_dashboards_is_not_nplus1.30
-  '
-  SELECT "posthog_sharingconfiguration"."id",
-         "posthog_sharingconfiguration"."team_id",
-         "posthog_sharingconfiguration"."dashboard_id",
-         "posthog_sharingconfiguration"."insight_id",
-         "posthog_sharingconfiguration"."created_at",
-         "posthog_sharingconfiguration"."enabled",
-         "posthog_sharingconfiguration"."access_token"
-  FROM "posthog_sharingconfiguration"
-  WHERE "posthog_sharingconfiguration"."dashboard_id" IN (1,
-                                                          2,
-                                                          3,
-                                                          4,
-                                                          5 /* ... */) /*controller='project_dashboards-list',route='api/projects/%28%3FP%3Cparent_lookup_team_id%3E%5B%5E/.%5D%2B%29/dashboards/%3F%24'*/
-  '
----
-# name: TestDashboard.test_listing_dashboards_is_not_nplus1.4
-  '
-  SELECT "posthog_team"."id",
-         "posthog_team"."uuid",
-         "posthog_team"."organization_id",
-         "posthog_team"."api_token",
-         "posthog_team"."app_urls",
-         "posthog_team"."name",
-         "posthog_team"."slack_incoming_webhook",
-         "posthog_team"."created_at",
-         "posthog_team"."updated_at",
-         "posthog_team"."anonymize_ips",
-         "posthog_team"."completed_snippet_onboarding",
-         "posthog_team"."ingested_event",
-         "posthog_team"."session_recording_opt_in",
-         "posthog_team"."capture_console_log_opt_in",
-         "posthog_team"."capture_performance_opt_in",
-         "posthog_team"."signup_token",
-         "posthog_team"."is_demo",
-         "posthog_team"."access_control",
-         "posthog_team"."inject_web_apps",
-         "posthog_team"."test_account_filters",
-         "posthog_team"."test_account_filters_default_checked",
-         "posthog_team"."path_cleaning_filters",
-         "posthog_team"."timezone",
-         "posthog_team"."data_attributes",
-         "posthog_team"."person_display_name_properties",
-         "posthog_team"."live_events_columns",
-         "posthog_team"."recording_domains",
-         "posthog_team"."primary_dashboard_id",
-         "posthog_team"."correlation_config",
-         "posthog_team"."session_recording_retention_period_days"
-  FROM "posthog_team"
-  WHERE "posthog_team"."id" = 2
-  LIMIT 21 /*controller='project_insights-list',route='api/projects/%28%3FP%3Cparent_lookup_team_id%3E%5B%5E/.%5D%2B%29/insights/%3F%24'*/
-  '
----
-# name: TestDashboard.test_listing_dashboards_is_not_nplus1.5
-  '
-  SELECT "posthog_team"."id",
-         "posthog_team"."uuid",
-         "posthog_team"."organization_id",
-         "posthog_team"."api_token",
-         "posthog_team"."app_urls",
-         "posthog_team"."name",
-         "posthog_team"."slack_incoming_webhook",
-         "posthog_team"."created_at",
-         "posthog_team"."updated_at",
-         "posthog_team"."anonymize_ips",
-         "posthog_team"."completed_snippet_onboarding",
-         "posthog_team"."ingested_event",
-         "posthog_team"."session_recording_opt_in",
-         "posthog_team"."capture_console_log_opt_in",
-         "posthog_team"."capture_performance_opt_in",
-         "posthog_team"."signup_token",
-         "posthog_team"."is_demo",
-         "posthog_team"."access_control",
-         "posthog_team"."inject_web_apps",
-         "posthog_team"."test_account_filters",
-         "posthog_team"."test_account_filters_default_checked",
-         "posthog_team"."path_cleaning_filters",
-         "posthog_team"."timezone",
-         "posthog_team"."data_attributes",
-         "posthog_team"."person_display_name_properties",
-         "posthog_team"."live_events_columns",
-         "posthog_team"."recording_domains",
-         "posthog_team"."primary_dashboard_id",
-         "posthog_team"."correlation_config",
-         "posthog_team"."session_recording_retention_period_days"
-  FROM "posthog_team"
-  WHERE "posthog_team"."id" = 2
-  LIMIT 21 /*controller='project_insights-list',route='api/projects/%28%3FP%3Cparent_lookup_team_id%3E%5B%5E/.%5D%2B%29/insights/%3F%24'*/
-  '
----
-# name: TestDashboard.test_listing_dashboards_is_not_nplus1.6
-  '
-  SELECT "posthog_dashboarditem"."id",
-         "posthog_dashboarditem"."name",
-         "posthog_dashboarditem"."derived_name",
-         "posthog_dashboarditem"."description",
-         "posthog_dashboarditem"."team_id",
-         "posthog_dashboarditem"."filters",
-         "posthog_dashboarditem"."filters_hash",
-         "posthog_dashboarditem"."order",
-         "posthog_dashboarditem"."deleted",
-         "posthog_dashboarditem"."saved",
-         "posthog_dashboarditem"."created_at",
-         "posthog_dashboarditem"."last_refresh",
-         "posthog_dashboarditem"."refreshing",
-         "posthog_dashboarditem"."created_by_id",
-         "posthog_dashboarditem"."is_sample",
-         "posthog_dashboarditem"."short_id",
-         "posthog_dashboarditem"."favorited",
-         "posthog_dashboarditem"."refresh_attempt",
-         "posthog_dashboarditem"."last_modified_at",
-         "posthog_dashboarditem"."last_modified_by_id",
-         "posthog_dashboarditem"."dashboard_id",
-         "posthog_dashboarditem"."layouts",
-         "posthog_dashboarditem"."color",
-         "posthog_dashboarditem"."dive_dashboard_id",
-         "posthog_dashboarditem"."updated_at",
-         "posthog_dashboarditem"."deprecated_tags",
-         "posthog_dashboarditem"."tags"
-  FROM "posthog_dashboarditem"
-  WHERE "posthog_dashboarditem"."id" = 2
-  LIMIT 21 /*controller='project_insights-list',route='api/projects/%28%3FP%3Cparent_lookup_team_id%3E%5B%5E/.%5D%2B%29/insights/%3F%24'*/
-  '
----
-# name: TestDashboard.test_listing_dashboards_is_not_nplus1.7
-  '
-  SELECT "posthog_team"."id",
-         "posthog_team"."uuid",
-         "posthog_team"."organization_id",
-         "posthog_team"."api_token",
-         "posthog_team"."app_urls",
-         "posthog_team"."name",
-         "posthog_team"."slack_incoming_webhook",
-         "posthog_team"."created_at",
-         "posthog_team"."updated_at",
-         "posthog_team"."anonymize_ips",
-         "posthog_team"."completed_snippet_onboarding",
-         "posthog_team"."ingested_event",
-         "posthog_team"."session_recording_opt_in",
-         "posthog_team"."capture_console_log_opt_in",
-         "posthog_team"."capture_performance_opt_in",
-         "posthog_team"."signup_token",
-         "posthog_team"."is_demo",
-         "posthog_team"."access_control",
-         "posthog_team"."inject_web_apps",
-         "posthog_team"."test_account_filters",
-         "posthog_team"."test_account_filters_default_checked",
-         "posthog_team"."path_cleaning_filters",
-         "posthog_team"."timezone",
-         "posthog_team"."data_attributes",
-         "posthog_team"."person_display_name_properties",
-         "posthog_team"."live_events_columns",
-         "posthog_team"."recording_domains",
-         "posthog_team"."primary_dashboard_id",
-         "posthog_team"."correlation_config",
-         "posthog_team"."session_recording_retention_period_days",
-         "posthog_team"."plugins_opt_in",
-         "posthog_team"."opt_out_capture",
-         "posthog_team"."event_names",
-         "posthog_team"."event_names_with_usage",
-         "posthog_team"."event_properties",
-         "posthog_team"."event_properties_with_usage",
-         "posthog_team"."event_properties_numerical"
-  FROM "posthog_team"
-  WHERE "posthog_team"."id" = 2
-  LIMIT 21 /*controller='project_insights-list',route='api/projects/%28%3FP%3Cparent_lookup_team_id%3E%5B%5E/.%5D%2B%29/insights/%3F%24'*/
-  '
----
-# name: TestDashboard.test_listing_dashboards_is_not_nplus1.8
-  '
-  SELECT "posthog_dashboard"."id",
-         "posthog_dashboard"."name",
-         "posthog_dashboard"."description",
-         "posthog_dashboard"."team_id",
-         "posthog_dashboard"."pinned",
-         "posthog_dashboard"."created_at",
-         "posthog_dashboard"."created_by_id",
-         "posthog_dashboard"."deleted",
-         "posthog_dashboard"."last_accessed_at",
-         "posthog_dashboard"."filters",
-         "posthog_dashboard"."creation_mode",
-         "posthog_dashboard"."restriction_level",
-         "posthog_dashboard"."deprecated_tags",
-         "posthog_dashboard"."tags",
-         "posthog_dashboard"."share_token",
-         "posthog_dashboard"."is_shared"
-  FROM "posthog_dashboard"
-  WHERE "posthog_dashboard"."id" IN (1,
-                                     2,
-                                     3,
-                                     4,
-                                     5 /* ... */) /*controller='project_insights-list',route='api/projects/%28%3FP%3Cparent_lookup_team_id%3E%5B%5E/.%5D%2B%29/insights/%3F%24'*/
-  '
----
-# name: TestDashboard.test_listing_dashboards_is_not_nplus1.9
-  '
-  SELECT "posthog_team"."id",
-         "posthog_team"."uuid",
-         "posthog_team"."organization_id",
-         "posthog_team"."api_token",
-         "posthog_team"."app_urls",
-         "posthog_team"."name",
-         "posthog_team"."slack_incoming_webhook",
-         "posthog_team"."created_at",
-         "posthog_team"."updated_at",
-         "posthog_team"."anonymize_ips",
-         "posthog_team"."completed_snippet_onboarding",
-         "posthog_team"."ingested_event",
-         "posthog_team"."session_recording_opt_in",
-         "posthog_team"."capture_console_log_opt_in",
-         "posthog_team"."capture_performance_opt_in",
-         "posthog_team"."signup_token",
-         "posthog_team"."is_demo",
-         "posthog_team"."access_control",
-         "posthog_team"."inject_web_apps",
-         "posthog_team"."test_account_filters",
-         "posthog_team"."test_account_filters_default_checked",
-         "posthog_team"."path_cleaning_filters",
-         "posthog_team"."timezone",
-         "posthog_team"."data_attributes",
-         "posthog_team"."person_display_name_properties",
-         "posthog_team"."live_events_columns",
-         "posthog_team"."recording_domains",
-         "posthog_team"."primary_dashboard_id",
-         "posthog_team"."correlation_config",
-         "posthog_team"."session_recording_retention_period_days",
-         "posthog_team"."plugins_opt_in",
-         "posthog_team"."opt_out_capture",
-         "posthog_team"."event_names",
-         "posthog_team"."event_names_with_usage",
-         "posthog_team"."event_properties",
-         "posthog_team"."event_properties_with_usage",
-         "posthog_team"."event_properties_numerical"
-  FROM "posthog_team"
-  WHERE "posthog_team"."id" = 2
-  LIMIT 21 /*controller='project_insights-list',route='api/projects/%28%3FP%3Cparent_lookup_team_id%3E%5B%5E/.%5D%2B%29/insights/%3F%24'*/
-<<<<<<< HEAD
-  '
----
-# name: TestDashboard.test_loading_individual_dashboard_does_not_prefetch_all_possible_tiles
-  '
-  SELECT "posthog_user"."id",
-         "posthog_user"."password",
-         "posthog_user"."last_login",
-         "posthog_user"."first_name",
-         "posthog_user"."last_name",
-         "posthog_user"."is_staff",
-         "posthog_user"."is_active",
-         "posthog_user"."date_joined",
-         "posthog_user"."uuid",
-         "posthog_user"."current_organization_id",
-         "posthog_user"."current_team_id",
-         "posthog_user"."email",
-         "posthog_user"."temporary_token",
-         "posthog_user"."distinct_id",
-         "posthog_user"."email_opt_in",
-         "posthog_user"."partial_notification_settings",
-         "posthog_user"."anonymize_data",
-         "posthog_user"."toolbar_mode",
-         "posthog_user"."events_column_config"
-  FROM "posthog_user"
-  WHERE "posthog_user"."id" = 2
-  LIMIT 21 /**/
-  '
----
-# name: TestDashboard.test_loading_individual_dashboard_does_not_prefetch_all_possible_tiles.1
-  '
-  SELECT "posthog_team"."id",
-         "posthog_team"."uuid",
-         "posthog_team"."organization_id",
-         "posthog_team"."api_token",
-         "posthog_team"."app_urls",
-         "posthog_team"."name",
-         "posthog_team"."slack_incoming_webhook",
-         "posthog_team"."created_at",
-         "posthog_team"."updated_at",
-         "posthog_team"."anonymize_ips",
-         "posthog_team"."completed_snippet_onboarding",
-         "posthog_team"."ingested_event",
-         "posthog_team"."session_recording_opt_in",
-         "posthog_team"."capture_console_log_opt_in",
-         "posthog_team"."capture_performance_opt_in",
-         "posthog_team"."signup_token",
-         "posthog_team"."is_demo",
-         "posthog_team"."access_control",
-         "posthog_team"."inject_web_apps",
-         "posthog_team"."test_account_filters",
-         "posthog_team"."test_account_filters_default_checked",
-         "posthog_team"."path_cleaning_filters",
-         "posthog_team"."timezone",
-         "posthog_team"."data_attributes",
-         "posthog_team"."person_display_name_properties",
-         "posthog_team"."live_events_columns",
-         "posthog_team"."recording_domains",
-         "posthog_team"."primary_dashboard_id",
-         "posthog_team"."correlation_config",
-         "posthog_team"."session_recording_retention_period_days"
-  FROM "posthog_team"
-  WHERE "posthog_team"."id" = 2
-  LIMIT 21 /*controller='project_dashboards-list',route='api/projects/%28%3FP%3Cparent_lookup_team_id%3E%5B%5E/.%5D%2B%29/dashboards/%3F%24'*/
-  '
----
-# name: TestDashboard.test_loading_individual_dashboard_does_not_prefetch_all_possible_tiles.10
-  '
-  SELECT "posthog_dashboardtile"."id",
-         "posthog_dashboardtile"."dashboard_id",
-         "posthog_dashboardtile"."insight_id",
-         "posthog_dashboardtile"."text_id",
-         "posthog_dashboardtile"."layouts",
-         "posthog_dashboardtile"."color",
-         "posthog_dashboardtile"."filters_hash",
-         "posthog_dashboardtile"."last_refresh",
-         "posthog_dashboardtile"."refreshing",
-         "posthog_dashboardtile"."refresh_attempt",
-         "posthog_dashboardtile"."deleted"
-  FROM "posthog_dashboardtile"
-  WHERE "posthog_dashboardtile"."dashboard_id" = 2 /*controller='project_dashboards-list',route='api/projects/%28%3FP%3Cparent_lookup_team_id%3E%5B%5E/.%5D%2B%29/dashboards/%3F%24'*/
-  '
----
-# name: TestDashboard.test_loading_individual_dashboard_does_not_prefetch_all_possible_tiles.100
-=======
-  '
----
-# name: TestDashboard.test_loading_individual_dashboard_does_not_prefetch_all_possible_tiles
-  '
-  SELECT "posthog_user"."id",
-         "posthog_user"."password",
-         "posthog_user"."last_login",
-         "posthog_user"."first_name",
-         "posthog_user"."last_name",
-         "posthog_user"."is_staff",
-         "posthog_user"."is_active",
-         "posthog_user"."date_joined",
-         "posthog_user"."uuid",
-         "posthog_user"."current_organization_id",
-         "posthog_user"."current_team_id",
-         "posthog_user"."email",
-         "posthog_user"."temporary_token",
-         "posthog_user"."distinct_id",
-         "posthog_user"."email_opt_in",
-         "posthog_user"."partial_notification_settings",
-         "posthog_user"."anonymize_data",
-         "posthog_user"."toolbar_mode",
-         "posthog_user"."events_column_config"
-  FROM "posthog_user"
-  WHERE "posthog_user"."id" = 2
-  LIMIT 21 /**/
-  '
----
-# name: TestDashboard.test_loading_individual_dashboard_does_not_prefetch_all_possible_tiles.1
-  '
-  SELECT "posthog_team"."id",
-         "posthog_team"."uuid",
-         "posthog_team"."organization_id",
-         "posthog_team"."api_token",
-         "posthog_team"."app_urls",
-         "posthog_team"."name",
-         "posthog_team"."slack_incoming_webhook",
-         "posthog_team"."created_at",
-         "posthog_team"."updated_at",
-         "posthog_team"."anonymize_ips",
-         "posthog_team"."completed_snippet_onboarding",
-         "posthog_team"."ingested_event",
-         "posthog_team"."session_recording_opt_in",
-         "posthog_team"."capture_console_log_opt_in",
-         "posthog_team"."capture_performance_opt_in",
-         "posthog_team"."signup_token",
-         "posthog_team"."is_demo",
-         "posthog_team"."access_control",
-         "posthog_team"."inject_web_apps",
-         "posthog_team"."test_account_filters",
-         "posthog_team"."test_account_filters_default_checked",
-         "posthog_team"."path_cleaning_filters",
-         "posthog_team"."timezone",
-         "posthog_team"."data_attributes",
-         "posthog_team"."person_display_name_properties",
-         "posthog_team"."live_events_columns",
-         "posthog_team"."recording_domains",
-         "posthog_team"."primary_dashboard_id",
-         "posthog_team"."correlation_config",
-         "posthog_team"."session_recording_retention_period_days"
-  FROM "posthog_team"
-  WHERE "posthog_team"."id" = 2
-  LIMIT 21 /*controller='project_dashboards-list',route='api/projects/%28%3FP%3Cparent_lookup_team_id%3E%5B%5E/.%5D%2B%29/dashboards/%3F%24'*/
-  '
----
-# name: TestDashboard.test_loading_individual_dashboard_does_not_prefetch_all_possible_tiles.10
->>>>>>> f756f55c
-  '
-  SELECT "posthog_dashboardtile"."id",
-         "posthog_dashboardtile"."dashboard_id",
-         "posthog_dashboardtile"."insight_id",
-         "posthog_dashboardtile"."text_id",
-         "posthog_dashboardtile"."layouts",
-         "posthog_dashboardtile"."color",
-         "posthog_dashboardtile"."filters_hash",
-         "posthog_dashboardtile"."last_refresh",
-         "posthog_dashboardtile"."refreshing",
-         "posthog_dashboardtile"."refresh_attempt",
-         "posthog_dashboardtile"."deleted"
-  FROM "posthog_dashboardtile"
-<<<<<<< HEAD
-  WHERE "posthog_dashboardtile"."id" = 2
-  LIMIT 21 /*controller='project_insights-list',route='api/projects/%28%3FP%3Cparent_lookup_team_id%3E%5B%5E/.%5D%2B%29/insights/%3F%24'*/
-  '
----
-# name: TestDashboard.test_loading_individual_dashboard_does_not_prefetch_all_possible_tiles.101
-  '
-  SELECT "posthog_dashboarditem"."id",
-         "posthog_dashboarditem"."name",
-         "posthog_dashboarditem"."derived_name",
-         "posthog_dashboarditem"."description",
-         "posthog_dashboarditem"."team_id",
-         "posthog_dashboarditem"."filters",
-         "posthog_dashboarditem"."filters_hash",
-         "posthog_dashboarditem"."order",
-         "posthog_dashboarditem"."deleted",
-         "posthog_dashboarditem"."saved",
-         "posthog_dashboarditem"."created_at",
-         "posthog_dashboarditem"."last_refresh",
-         "posthog_dashboarditem"."refreshing",
-         "posthog_dashboarditem"."created_by_id",
-         "posthog_dashboarditem"."is_sample",
-         "posthog_dashboarditem"."short_id",
-         "posthog_dashboarditem"."favorited",
-         "posthog_dashboarditem"."refresh_attempt",
-         "posthog_dashboarditem"."last_modified_at",
-         "posthog_dashboarditem"."last_modified_by_id",
-         "posthog_dashboarditem"."dashboard_id",
-         "posthog_dashboarditem"."layouts",
-         "posthog_dashboarditem"."color",
-         "posthog_dashboarditem"."dive_dashboard_id",
-         "posthog_dashboarditem"."updated_at",
-         "posthog_dashboarditem"."deprecated_tags",
-         "posthog_dashboarditem"."tags"
-  FROM "posthog_dashboarditem"
-  WHERE "posthog_dashboarditem"."id" = 2
-  LIMIT 21 /*controller='project_insights-list',route='api/projects/%28%3FP%3Cparent_lookup_team_id%3E%5B%5E/.%5D%2B%29/insights/%3F%24'*/
-  '
----
-# name: TestDashboard.test_loading_individual_dashboard_does_not_prefetch_all_possible_tiles.102
-=======
-  WHERE "posthog_dashboardtile"."dashboard_id" = 2 /*controller='project_dashboards-list',route='api/projects/%28%3FP%3Cparent_lookup_team_id%3E%5B%5E/.%5D%2B%29/dashboards/%3F%24'*/
-  '
----
-# name: TestDashboard.test_loading_individual_dashboard_does_not_prefetch_all_possible_tiles.100
->>>>>>> f756f55c
-  '
-  SELECT "posthog_dashboard"."id",
-         "posthog_dashboard"."name",
-         "posthog_dashboard"."description",
-         "posthog_dashboard"."team_id",
-         "posthog_dashboard"."pinned",
-         "posthog_dashboard"."created_at",
-         "posthog_dashboard"."created_by_id",
-         "posthog_dashboard"."deleted",
-         "posthog_dashboard"."last_accessed_at",
-         "posthog_dashboard"."filters",
-         "posthog_dashboard"."creation_mode",
-         "posthog_dashboard"."restriction_level",
-         "posthog_dashboard"."deprecated_tags",
-         "posthog_dashboard"."tags",
-         "posthog_dashboard"."share_token",
-         "posthog_dashboard"."is_shared"
-  FROM "posthog_dashboard"
-  WHERE "posthog_dashboard"."id" = 2
-  LIMIT 21 /*controller='project_insights-list',route='api/projects/%28%3FP%3Cparent_lookup_team_id%3E%5B%5E/.%5D%2B%29/insights/%3F%24'*/
-  '
----
-<<<<<<< HEAD
-# name: TestDashboard.test_loading_individual_dashboard_does_not_prefetch_all_possible_tiles.103
-=======
-# name: TestDashboard.test_loading_individual_dashboard_does_not_prefetch_all_possible_tiles.101
->>>>>>> f756f55c
-  '
-  SELECT "posthog_team"."id",
-         "posthog_team"."uuid",
-         "posthog_team"."organization_id",
-         "posthog_team"."api_token",
-         "posthog_team"."app_urls",
-         "posthog_team"."name",
-         "posthog_team"."slack_incoming_webhook",
-         "posthog_team"."created_at",
-         "posthog_team"."updated_at",
-         "posthog_team"."anonymize_ips",
-         "posthog_team"."completed_snippet_onboarding",
-         "posthog_team"."ingested_event",
-         "posthog_team"."session_recording_opt_in",
-         "posthog_team"."capture_console_log_opt_in",
-         "posthog_team"."capture_performance_opt_in",
-         "posthog_team"."signup_token",
-         "posthog_team"."is_demo",
-         "posthog_team"."access_control",
-         "posthog_team"."inject_web_apps",
-         "posthog_team"."test_account_filters",
-         "posthog_team"."test_account_filters_default_checked",
-         "posthog_team"."path_cleaning_filters",
-         "posthog_team"."timezone",
-         "posthog_team"."data_attributes",
-         "posthog_team"."person_display_name_properties",
-         "posthog_team"."live_events_columns",
-         "posthog_team"."recording_domains",
-         "posthog_team"."primary_dashboard_id",
-         "posthog_team"."correlation_config",
-         "posthog_team"."session_recording_retention_period_days",
-         "posthog_team"."plugins_opt_in",
-         "posthog_team"."opt_out_capture",
-         "posthog_team"."event_names",
-         "posthog_team"."event_names_with_usage",
-         "posthog_team"."event_properties",
-         "posthog_team"."event_properties_with_usage",
-         "posthog_team"."event_properties_numerical"
-  FROM "posthog_team"
-  WHERE "posthog_team"."id" = 2
-  LIMIT 21 /*controller='project_insights-list',route='api/projects/%28%3FP%3Cparent_lookup_team_id%3E%5B%5E/.%5D%2B%29/insights/%3F%24'*/
-  '
----
-<<<<<<< HEAD
-# name: TestDashboard.test_loading_individual_dashboard_does_not_prefetch_all_possible_tiles.104
-=======
-# name: TestDashboard.test_loading_individual_dashboard_does_not_prefetch_all_possible_tiles.102
->>>>>>> f756f55c
-  '
-  SELECT "posthog_organization"."id",
-         "posthog_organization"."name",
-         "posthog_organization"."slug",
-         "posthog_organization"."created_at",
-         "posthog_organization"."updated_at",
-         "posthog_organization"."plugins_access_level",
-         "posthog_organization"."for_internal_metrics",
-         "posthog_organization"."is_member_join_email_enabled",
-         "posthog_organization"."customer_id",
-         "posthog_organization"."available_features",
-         "posthog_organization"."usage",
-         "posthog_organization"."setup_section_2_completed",
-         "posthog_organization"."personalization",
-         "posthog_organization"."domain_whitelist"
-  FROM "posthog_organization"
-  WHERE "posthog_organization"."id" = '00000000-0000-0000-0000-000000000000'::uuid
-  LIMIT 21 /*controller='project_insights-list',route='api/projects/%28%3FP%3Cparent_lookup_team_id%3E%5B%5E/.%5D%2B%29/insights/%3F%24'*/
-  '
----
-<<<<<<< HEAD
-# name: TestDashboard.test_loading_individual_dashboard_does_not_prefetch_all_possible_tiles.105
-=======
-# name: TestDashboard.test_loading_individual_dashboard_does_not_prefetch_all_possible_tiles.103
->>>>>>> f756f55c
-  '
-  SELECT "posthog_dashboard"."id",
-         "posthog_dashboard"."name",
-         "posthog_dashboard"."description",
-         "posthog_dashboard"."team_id",
-         "posthog_dashboard"."pinned",
-         "posthog_dashboard"."created_at",
-         "posthog_dashboard"."created_by_id",
-         "posthog_dashboard"."deleted",
-         "posthog_dashboard"."last_accessed_at",
-         "posthog_dashboard"."filters",
-         "posthog_dashboard"."creation_mode",
-         "posthog_dashboard"."restriction_level",
-         "posthog_dashboard"."deprecated_tags",
-         "posthog_dashboard"."tags",
-         "posthog_dashboard"."share_token",
-         "posthog_dashboard"."is_shared"
-  FROM "posthog_dashboard"
-  INNER JOIN "posthog_dashboardtile" ON ("posthog_dashboard"."id" = "posthog_dashboardtile"."dashboard_id")
-  WHERE "posthog_dashboardtile"."insight_id" = 2 /*controller='project_insights-list',route='api/projects/%28%3FP%3Cparent_lookup_team_id%3E%5B%5E/.%5D%2B%29/insights/%3F%24'*/
-  '
----
-<<<<<<< HEAD
-# name: TestDashboard.test_loading_individual_dashboard_does_not_prefetch_all_possible_tiles.106
-=======
-# name: TestDashboard.test_loading_individual_dashboard_does_not_prefetch_all_possible_tiles.104
->>>>>>> f756f55c
-  '
-  SELECT "posthog_dashboard"."id",
-         "posthog_dashboard"."name",
-         "posthog_dashboard"."description",
-         "posthog_dashboard"."team_id",
-         "posthog_dashboard"."pinned",
-         "posthog_dashboard"."created_at",
-         "posthog_dashboard"."created_by_id",
-         "posthog_dashboard"."deleted",
-         "posthog_dashboard"."last_accessed_at",
-         "posthog_dashboard"."filters",
-         "posthog_dashboard"."creation_mode",
-         "posthog_dashboard"."restriction_level",
-         "posthog_dashboard"."deprecated_tags",
-         "posthog_dashboard"."tags",
-         "posthog_dashboard"."share_token",
-         "posthog_dashboard"."is_shared"
-  FROM "posthog_dashboard"
-  INNER JOIN "posthog_dashboardtile" ON ("posthog_dashboard"."id" = "posthog_dashboardtile"."dashboard_id")
-  WHERE "posthog_dashboardtile"."insight_id" = 2 /*controller='project_insights-list',route='api/projects/%28%3FP%3Cparent_lookup_team_id%3E%5B%5E/.%5D%2B%29/insights/%3F%24'*/
-  '
----
-<<<<<<< HEAD
-# name: TestDashboard.test_loading_individual_dashboard_does_not_prefetch_all_possible_tiles.107
-=======
-# name: TestDashboard.test_loading_individual_dashboard_does_not_prefetch_all_possible_tiles.105
->>>>>>> f756f55c
-  '
-  SELECT "posthog_team"."id",
-         "posthog_team"."uuid",
-         "posthog_team"."organization_id",
-         "posthog_team"."api_token",
-         "posthog_team"."app_urls",
-         "posthog_team"."name",
-         "posthog_team"."slack_incoming_webhook",
-         "posthog_team"."created_at",
-         "posthog_team"."updated_at",
-         "posthog_team"."anonymize_ips",
-         "posthog_team"."completed_snippet_onboarding",
-         "posthog_team"."ingested_event",
-         "posthog_team"."session_recording_opt_in",
-         "posthog_team"."capture_console_log_opt_in",
-         "posthog_team"."capture_performance_opt_in",
-         "posthog_team"."signup_token",
-         "posthog_team"."is_demo",
-         "posthog_team"."access_control",
-         "posthog_team"."inject_web_apps",
-         "posthog_team"."test_account_filters",
-         "posthog_team"."test_account_filters_default_checked",
-         "posthog_team"."path_cleaning_filters",
-         "posthog_team"."timezone",
-         "posthog_team"."data_attributes",
-         "posthog_team"."person_display_name_properties",
-         "posthog_team"."live_events_columns",
-         "posthog_team"."recording_domains",
-         "posthog_team"."primary_dashboard_id",
-         "posthog_team"."correlation_config",
-         "posthog_team"."session_recording_retention_period_days",
-         "posthog_team"."plugins_opt_in",
-         "posthog_team"."opt_out_capture",
-         "posthog_team"."event_names",
-         "posthog_team"."event_names_with_usage",
-         "posthog_team"."event_properties",
-         "posthog_team"."event_properties_with_usage",
-         "posthog_team"."event_properties_numerical"
-  FROM "posthog_team"
-  WHERE "posthog_team"."id" = 2
-  LIMIT 21 /*controller='project_insights-list',route='api/projects/%28%3FP%3Cparent_lookup_team_id%3E%5B%5E/.%5D%2B%29/insights/%3F%24'*/
-  '
----
-<<<<<<< HEAD
-# name: TestDashboard.test_loading_individual_dashboard_does_not_prefetch_all_possible_tiles.108
-=======
-# name: TestDashboard.test_loading_individual_dashboard_does_not_prefetch_all_possible_tiles.106
->>>>>>> f756f55c
-  '
-  SELECT "posthog_organization"."id",
-         "posthog_organization"."name",
-         "posthog_organization"."slug",
-         "posthog_organization"."created_at",
-         "posthog_organization"."updated_at",
-         "posthog_organization"."plugins_access_level",
-         "posthog_organization"."for_internal_metrics",
-         "posthog_organization"."is_member_join_email_enabled",
-         "posthog_organization"."customer_id",
-         "posthog_organization"."available_features",
-         "posthog_organization"."usage",
-         "posthog_organization"."setup_section_2_completed",
-         "posthog_organization"."personalization",
-         "posthog_organization"."domain_whitelist"
-  FROM "posthog_organization"
-  WHERE "posthog_organization"."id" = '00000000-0000-0000-0000-000000000000'::uuid
-  LIMIT 21 /*controller='project_insights-list',route='api/projects/%28%3FP%3Cparent_lookup_team_id%3E%5B%5E/.%5D%2B%29/insights/%3F%24'*/
-  '
----
-<<<<<<< HEAD
-# name: TestDashboard.test_loading_individual_dashboard_does_not_prefetch_all_possible_tiles.109
-=======
-# name: TestDashboard.test_loading_individual_dashboard_does_not_prefetch_all_possible_tiles.107
->>>>>>> f756f55c
-  '
-  SELECT COUNT(*) AS "__count"
-  FROM "posthog_dashboard"
-  INNER JOIN "posthog_dashboardtile" ON ("posthog_dashboard"."id" = "posthog_dashboardtile"."dashboard_id")
-  WHERE "posthog_dashboardtile"."insight_id" = 2 /*controller='project_insights-list',route='api/projects/%28%3FP%3Cparent_lookup_team_id%3E%5B%5E/.%5D%2B%29/insights/%3F%24'*/
-  '
----
-<<<<<<< HEAD
-# name: TestDashboard.test_loading_individual_dashboard_does_not_prefetch_all_possible_tiles.11
-  '
-  SELECT "posthog_sharingconfiguration"."id",
-         "posthog_sharingconfiguration"."team_id",
-         "posthog_sharingconfiguration"."dashboard_id",
-         "posthog_sharingconfiguration"."insight_id",
-         "posthog_sharingconfiguration"."created_at",
-         "posthog_sharingconfiguration"."enabled",
-         "posthog_sharingconfiguration"."access_token"
-  FROM "posthog_sharingconfiguration"
-  WHERE "posthog_sharingconfiguration"."dashboard_id" = 2 /*controller='project_dashboards-list',route='api/projects/%28%3FP%3Cparent_lookup_team_id%3E%5B%5E/.%5D%2B%29/dashboards/%3F%24'*/
-  '
----
-# name: TestDashboard.test_loading_individual_dashboard_does_not_prefetch_all_possible_tiles.110
-=======
-# name: TestDashboard.test_loading_individual_dashboard_does_not_prefetch_all_possible_tiles.108
->>>>>>> f756f55c
-  '
-  SELECT "posthog_dashboard"."id",
-         "posthog_dashboard"."name",
-         "posthog_dashboard"."description",
-         "posthog_dashboard"."team_id",
-         "posthog_dashboard"."pinned",
-         "posthog_dashboard"."created_at",
-         "posthog_dashboard"."created_by_id",
-         "posthog_dashboard"."deleted",
-         "posthog_dashboard"."last_accessed_at",
-         "posthog_dashboard"."filters",
-         "posthog_dashboard"."creation_mode",
-         "posthog_dashboard"."restriction_level",
-         "posthog_dashboard"."deprecated_tags",
-         "posthog_dashboard"."tags",
-         "posthog_dashboard"."share_token",
-         "posthog_dashboard"."is_shared"
-  FROM "posthog_dashboard"
-  INNER JOIN "posthog_dashboardtile" ON ("posthog_dashboard"."id" = "posthog_dashboardtile"."dashboard_id")
-  WHERE "posthog_dashboardtile"."insight_id" = 2 /*controller='project_insights-list',route='api/projects/%28%3FP%3Cparent_lookup_team_id%3E%5B%5E/.%5D%2B%29/insights/%3F%24'*/
-  '
----
-<<<<<<< HEAD
-# name: TestDashboard.test_loading_individual_dashboard_does_not_prefetch_all_possible_tiles.111
-=======
-# name: TestDashboard.test_loading_individual_dashboard_does_not_prefetch_all_possible_tiles.109
->>>>>>> f756f55c
-  '
-  SELECT "posthog_team"."id",
-         "posthog_team"."uuid",
-         "posthog_team"."organization_id",
-         "posthog_team"."api_token",
-         "posthog_team"."app_urls",
-         "posthog_team"."name",
-         "posthog_team"."slack_incoming_webhook",
-         "posthog_team"."created_at",
-         "posthog_team"."updated_at",
-         "posthog_team"."anonymize_ips",
-         "posthog_team"."completed_snippet_onboarding",
-         "posthog_team"."ingested_event",
-         "posthog_team"."session_recording_opt_in",
-         "posthog_team"."capture_console_log_opt_in",
-         "posthog_team"."capture_performance_opt_in",
-         "posthog_team"."signup_token",
-         "posthog_team"."is_demo",
-         "posthog_team"."access_control",
-         "posthog_team"."inject_web_apps",
-         "posthog_team"."test_account_filters",
-         "posthog_team"."test_account_filters_default_checked",
-         "posthog_team"."path_cleaning_filters",
-         "posthog_team"."timezone",
-         "posthog_team"."data_attributes",
-         "posthog_team"."person_display_name_properties",
-         "posthog_team"."live_events_columns",
-         "posthog_team"."recording_domains",
-         "posthog_team"."primary_dashboard_id",
-         "posthog_team"."correlation_config",
-         "posthog_team"."session_recording_retention_period_days",
-         "posthog_team"."plugins_opt_in",
-         "posthog_team"."opt_out_capture",
-         "posthog_team"."event_names",
-         "posthog_team"."event_names_with_usage",
-         "posthog_team"."event_properties",
-         "posthog_team"."event_properties_with_usage",
-         "posthog_team"."event_properties_numerical"
-  FROM "posthog_team"
-  WHERE "posthog_team"."id" = 2
-  LIMIT 21 /*controller='project_insights-list',route='api/projects/%28%3FP%3Cparent_lookup_team_id%3E%5B%5E/.%5D%2B%29/insights/%3F%24'*/
-  '
----
-<<<<<<< HEAD
-# name: TestDashboard.test_loading_individual_dashboard_does_not_prefetch_all_possible_tiles.112
-=======
-# name: TestDashboard.test_loading_individual_dashboard_does_not_prefetch_all_possible_tiles.11
-  '
-  SELECT "posthog_sharingconfiguration"."id",
-         "posthog_sharingconfiguration"."team_id",
-         "posthog_sharingconfiguration"."dashboard_id",
-         "posthog_sharingconfiguration"."insight_id",
-         "posthog_sharingconfiguration"."created_at",
-         "posthog_sharingconfiguration"."enabled",
-         "posthog_sharingconfiguration"."access_token"
-  FROM "posthog_sharingconfiguration"
-  WHERE "posthog_sharingconfiguration"."dashboard_id" = 2 /*controller='project_dashboards-list',route='api/projects/%28%3FP%3Cparent_lookup_team_id%3E%5B%5E/.%5D%2B%29/dashboards/%3F%24'*/
-  '
----
-# name: TestDashboard.test_loading_individual_dashboard_does_not_prefetch_all_possible_tiles.110
->>>>>>> f756f55c
-  '
-  SELECT "posthog_organization"."id",
-         "posthog_organization"."name",
-         "posthog_organization"."slug",
-         "posthog_organization"."created_at",
-         "posthog_organization"."updated_at",
-         "posthog_organization"."plugins_access_level",
-         "posthog_organization"."for_internal_metrics",
-         "posthog_organization"."is_member_join_email_enabled",
-         "posthog_organization"."customer_id",
-         "posthog_organization"."available_features",
-         "posthog_organization"."usage",
-         "posthog_organization"."setup_section_2_completed",
-         "posthog_organization"."personalization",
-         "posthog_organization"."domain_whitelist"
-  FROM "posthog_organization"
-  WHERE "posthog_organization"."id" = '00000000-0000-0000-0000-000000000000'::uuid
-  LIMIT 21 /*controller='project_insights-list',route='api/projects/%28%3FP%3Cparent_lookup_team_id%3E%5B%5E/.%5D%2B%29/insights/%3F%24'*/
-  '
----
-<<<<<<< HEAD
-# name: TestDashboard.test_loading_individual_dashboard_does_not_prefetch_all_possible_tiles.113
-  '
-  SELECT "posthog_dashboardtile"."id",
-         "posthog_dashboardtile"."dashboard_id",
-         "posthog_dashboardtile"."insight_id",
-         "posthog_dashboardtile"."text_id",
-         "posthog_dashboardtile"."layouts",
-         "posthog_dashboardtile"."color",
-         "posthog_dashboardtile"."filters_hash",
-         "posthog_dashboardtile"."last_refresh",
-         "posthog_dashboardtile"."refreshing",
-         "posthog_dashboardtile"."refresh_attempt",
-         "posthog_dashboardtile"."deleted"
-  FROM "posthog_dashboardtile"
-  WHERE "posthog_dashboardtile"."insight_id" = 2 /*controller='project_insights-list',route='api/projects/%28%3FP%3Cparent_lookup_team_id%3E%5B%5E/.%5D%2B%29/insights/%3F%24'*/
-  '
----
-# name: TestDashboard.test_loading_individual_dashboard_does_not_prefetch_all_possible_tiles.114
-=======
-# name: TestDashboard.test_loading_individual_dashboard_does_not_prefetch_all_possible_tiles.111
->>>>>>> f756f55c
-  '
-  SELECT "posthog_user"."id",
-         "posthog_user"."password",
-         "posthog_user"."last_login",
-         "posthog_user"."first_name",
-         "posthog_user"."last_name",
-         "posthog_user"."is_staff",
-         "posthog_user"."is_active",
-         "posthog_user"."date_joined",
-         "posthog_user"."uuid",
-         "posthog_user"."current_organization_id",
-         "posthog_user"."current_team_id",
-         "posthog_user"."email",
-         "posthog_user"."temporary_token",
-         "posthog_user"."distinct_id",
-         "posthog_user"."email_opt_in",
-         "posthog_user"."partial_notification_settings",
-         "posthog_user"."anonymize_data",
-         "posthog_user"."toolbar_mode",
-         "posthog_user"."events_column_config"
-  FROM "posthog_user"
-  WHERE "posthog_user"."id" = 2
-  LIMIT 21 /**/
-  '
----
-<<<<<<< HEAD
-# name: TestDashboard.test_loading_individual_dashboard_does_not_prefetch_all_possible_tiles.115
-=======
-# name: TestDashboard.test_loading_individual_dashboard_does_not_prefetch_all_possible_tiles.112
->>>>>>> f756f55c
-  '
-  SELECT "posthog_team"."id",
-         "posthog_team"."uuid",
-         "posthog_team"."organization_id",
-         "posthog_team"."api_token",
-         "posthog_team"."app_urls",
-         "posthog_team"."name",
-         "posthog_team"."slack_incoming_webhook",
-         "posthog_team"."created_at",
-         "posthog_team"."updated_at",
-         "posthog_team"."anonymize_ips",
-         "posthog_team"."completed_snippet_onboarding",
-         "posthog_team"."ingested_event",
-         "posthog_team"."session_recording_opt_in",
-         "posthog_team"."capture_console_log_opt_in",
-         "posthog_team"."capture_performance_opt_in",
-         "posthog_team"."signup_token",
-         "posthog_team"."is_demo",
-         "posthog_team"."access_control",
-         "posthog_team"."inject_web_apps",
-         "posthog_team"."test_account_filters",
-         "posthog_team"."test_account_filters_default_checked",
-         "posthog_team"."path_cleaning_filters",
-         "posthog_team"."timezone",
-         "posthog_team"."data_attributes",
-         "posthog_team"."person_display_name_properties",
-         "posthog_team"."live_events_columns",
-         "posthog_team"."recording_domains",
-         "posthog_team"."primary_dashboard_id",
-         "posthog_team"."correlation_config",
-         "posthog_team"."session_recording_retention_period_days"
-  FROM "posthog_team"
-  WHERE "posthog_team"."id" = 2
-  LIMIT 21 /*controller='project_insights-list',route='api/projects/%28%3FP%3Cparent_lookup_team_id%3E%5B%5E/.%5D%2B%29/insights/%3F%24'*/
-  '
----
-<<<<<<< HEAD
-# name: TestDashboard.test_loading_individual_dashboard_does_not_prefetch_all_possible_tiles.116
-=======
-# name: TestDashboard.test_loading_individual_dashboard_does_not_prefetch_all_possible_tiles.113
->>>>>>> f756f55c
-  '
-  SELECT "posthog_organizationmembership"."id",
-         "posthog_organizationmembership"."organization_id",
-         "posthog_organizationmembership"."user_id",
-         "posthog_organizationmembership"."level",
-         "posthog_organizationmembership"."joined_at",
-         "posthog_organizationmembership"."updated_at",
-         "posthog_organization"."id",
-         "posthog_organization"."name",
-         "posthog_organization"."slug",
-         "posthog_organization"."created_at",
-         "posthog_organization"."updated_at",
-         "posthog_organization"."plugins_access_level",
-         "posthog_organization"."for_internal_metrics",
-         "posthog_organization"."is_member_join_email_enabled",
-         "posthog_organization"."customer_id",
-         "posthog_organization"."available_features",
-         "posthog_organization"."usage",
-         "posthog_organization"."setup_section_2_completed",
-         "posthog_organization"."personalization",
-         "posthog_organization"."domain_whitelist"
-  FROM "posthog_organizationmembership"
-  INNER JOIN "posthog_organization" ON ("posthog_organizationmembership"."organization_id" = "posthog_organization"."id")
-  WHERE ("posthog_organizationmembership"."organization_id" = '00000000-0000-0000-0000-000000000000'::uuid
-         AND "posthog_organizationmembership"."user_id" = 2)
-  LIMIT 21 /*controller='project_insights-list',route='api/projects/%28%3FP%3Cparent_lookup_team_id%3E%5B%5E/.%5D%2B%29/insights/%3F%24'*/
-  '
----
-<<<<<<< HEAD
-# name: TestDashboard.test_loading_individual_dashboard_does_not_prefetch_all_possible_tiles.117
-=======
-# name: TestDashboard.test_loading_individual_dashboard_does_not_prefetch_all_possible_tiles.114
->>>>>>> f756f55c
-  '
-  SELECT "posthog_dashboard"."id",
-         "posthog_dashboard"."name",
-         "posthog_dashboard"."description",
-         "posthog_dashboard"."team_id",
-         "posthog_dashboard"."pinned",
-         "posthog_dashboard"."created_at",
-         "posthog_dashboard"."created_by_id",
-         "posthog_dashboard"."deleted",
-         "posthog_dashboard"."last_accessed_at",
-         "posthog_dashboard"."filters",
-         "posthog_dashboard"."creation_mode",
-         "posthog_dashboard"."restriction_level",
-         "posthog_dashboard"."deprecated_tags",
-         "posthog_dashboard"."tags",
-         "posthog_dashboard"."share_token",
-         "posthog_dashboard"."is_shared"
-  FROM "posthog_dashboard"
-  WHERE (NOT ("posthog_dashboard"."deleted")
-         AND "posthog_dashboard"."id" = 2)
-  LIMIT 21 /*controller='project_insights-list',route='api/projects/%28%3FP%3Cparent_lookup_team_id%3E%5B%5E/.%5D%2B%29/insights/%3F%24'*/
-  '
----
-<<<<<<< HEAD
-# name: TestDashboard.test_loading_individual_dashboard_does_not_prefetch_all_possible_tiles.118
-  '
-  SELECT "posthog_team"."id",
-         "posthog_team"."uuid",
-         "posthog_team"."organization_id",
-         "posthog_team"."api_token",
-         "posthog_team"."app_urls",
-         "posthog_team"."name",
-         "posthog_team"."slack_incoming_webhook",
-         "posthog_team"."created_at",
-         "posthog_team"."updated_at",
-         "posthog_team"."anonymize_ips",
-         "posthog_team"."completed_snippet_onboarding",
-         "posthog_team"."ingested_event",
-         "posthog_team"."session_recording_opt_in",
-         "posthog_team"."capture_console_log_opt_in",
-         "posthog_team"."capture_performance_opt_in",
-         "posthog_team"."signup_token",
-         "posthog_team"."is_demo",
-         "posthog_team"."access_control",
-         "posthog_team"."inject_web_apps",
-         "posthog_team"."test_account_filters",
-         "posthog_team"."test_account_filters_default_checked",
-         "posthog_team"."path_cleaning_filters",
-         "posthog_team"."timezone",
-         "posthog_team"."data_attributes",
-         "posthog_team"."person_display_name_properties",
-         "posthog_team"."live_events_columns",
-         "posthog_team"."recording_domains",
-         "posthog_team"."primary_dashboard_id",
-         "posthog_team"."correlation_config",
-         "posthog_team"."session_recording_retention_period_days"
-  FROM "posthog_team"
-  WHERE "posthog_team"."id" = 2
-  LIMIT 21 /*controller='project_insights-list',route='api/projects/%28%3FP%3Cparent_lookup_team_id%3E%5B%5E/.%5D%2B%29/insights/%3F%24'*/
-  '
----
-# name: TestDashboard.test_loading_individual_dashboard_does_not_prefetch_all_possible_tiles.119
-=======
-# name: TestDashboard.test_loading_individual_dashboard_does_not_prefetch_all_possible_tiles.115
->>>>>>> f756f55c
-  '
-  SELECT "posthog_team"."id",
-         "posthog_team"."uuid",
-         "posthog_team"."organization_id",
-         "posthog_team"."api_token",
-         "posthog_team"."app_urls",
-         "posthog_team"."name",
-         "posthog_team"."slack_incoming_webhook",
-         "posthog_team"."created_at",
-         "posthog_team"."updated_at",
-         "posthog_team"."anonymize_ips",
-         "posthog_team"."completed_snippet_onboarding",
-         "posthog_team"."ingested_event",
-         "posthog_team"."session_recording_opt_in",
-         "posthog_team"."capture_console_log_opt_in",
-         "posthog_team"."capture_performance_opt_in",
-         "posthog_team"."signup_token",
-         "posthog_team"."is_demo",
-         "posthog_team"."access_control",
-         "posthog_team"."inject_web_apps",
-         "posthog_team"."test_account_filters",
-         "posthog_team"."test_account_filters_default_checked",
-         "posthog_team"."path_cleaning_filters",
-         "posthog_team"."timezone",
-         "posthog_team"."data_attributes",
-         "posthog_team"."person_display_name_properties",
-         "posthog_team"."live_events_columns",
-         "posthog_team"."recording_domains",
-         "posthog_team"."primary_dashboard_id",
-         "posthog_team"."correlation_config",
-         "posthog_team"."session_recording_retention_period_days"
-  FROM "posthog_team"
-  WHERE "posthog_team"."id" = 2
-  LIMIT 21 /*controller='project_insights-list',route='api/projects/%28%3FP%3Cparent_lookup_team_id%3E%5B%5E/.%5D%2B%29/insights/%3F%24'*/
-  '
----
-<<<<<<< HEAD
-# name: TestDashboard.test_loading_individual_dashboard_does_not_prefetch_all_possible_tiles.12
-  '
-  SELECT "posthog_dashboardtile"."id",
-         "posthog_dashboardtile"."dashboard_id",
-         "posthog_dashboardtile"."insight_id",
-         "posthog_dashboardtile"."text_id",
-         "posthog_dashboardtile"."layouts",
-         "posthog_dashboardtile"."color",
-         "posthog_dashboardtile"."filters_hash",
-         "posthog_dashboardtile"."last_refresh",
-         "posthog_dashboardtile"."refreshing",
-         "posthog_dashboardtile"."refresh_attempt",
-         "posthog_dashboardtile"."deleted",
-         "posthog_dashboarditem"."id",
-         "posthog_dashboarditem"."name",
-         "posthog_dashboarditem"."derived_name",
-         "posthog_dashboarditem"."description",
-         "posthog_dashboarditem"."team_id",
-         "posthog_dashboarditem"."filters",
-         "posthog_dashboarditem"."filters_hash",
-         "posthog_dashboarditem"."order",
-         "posthog_dashboarditem"."deleted",
-         "posthog_dashboarditem"."saved",
-         "posthog_dashboarditem"."created_at",
-         "posthog_dashboarditem"."last_refresh",
-         "posthog_dashboarditem"."refreshing",
-         "posthog_dashboarditem"."created_by_id",
-         "posthog_dashboarditem"."is_sample",
-         "posthog_dashboarditem"."short_id",
-         "posthog_dashboarditem"."favorited",
-         "posthog_dashboarditem"."refresh_attempt",
-         "posthog_dashboarditem"."last_modified_at",
-         "posthog_dashboarditem"."last_modified_by_id",
-         "posthog_dashboarditem"."dashboard_id",
-         "posthog_dashboarditem"."layouts",
-         "posthog_dashboarditem"."color",
-         "posthog_dashboarditem"."dive_dashboard_id",
-         "posthog_dashboarditem"."updated_at",
-         "posthog_dashboarditem"."deprecated_tags",
-         "posthog_dashboarditem"."tags",
-         "posthog_team"."id",
-=======
-# name: TestDashboard.test_loading_individual_dashboard_does_not_prefetch_all_possible_tiles.116
-  '
-  SELECT "posthog_team"."id",
->>>>>>> f756f55c
-         "posthog_team"."uuid",
-         "posthog_team"."organization_id",
-         "posthog_team"."api_token",
-         "posthog_team"."app_urls",
-         "posthog_team"."name",
-         "posthog_team"."slack_incoming_webhook",
-         "posthog_team"."created_at",
-         "posthog_team"."updated_at",
-         "posthog_team"."anonymize_ips",
-         "posthog_team"."completed_snippet_onboarding",
-         "posthog_team"."ingested_event",
-         "posthog_team"."session_recording_opt_in",
-         "posthog_team"."capture_console_log_opt_in",
-         "posthog_team"."capture_performance_opt_in",
-         "posthog_team"."signup_token",
-         "posthog_team"."is_demo",
-         "posthog_team"."access_control",
-         "posthog_team"."inject_web_apps",
-         "posthog_team"."test_account_filters",
-         "posthog_team"."test_account_filters_default_checked",
-         "posthog_team"."path_cleaning_filters",
-         "posthog_team"."timezone",
-         "posthog_team"."data_attributes",
-         "posthog_team"."person_display_name_properties",
-         "posthog_team"."live_events_columns",
-         "posthog_team"."recording_domains",
-         "posthog_team"."primary_dashboard_id",
-         "posthog_team"."correlation_config",
-         "posthog_team"."session_recording_retention_period_days",
-         "posthog_team"."plugins_opt_in",
-         "posthog_team"."opt_out_capture",
-         "posthog_team"."event_names",
-         "posthog_team"."event_names_with_usage",
-         "posthog_team"."event_properties",
-         "posthog_team"."event_properties_with_usage",
-         "posthog_team"."event_properties_numerical",
-         "posthog_user"."id",
-         "posthog_user"."password",
-         "posthog_user"."last_login",
-         "posthog_user"."first_name",
-         "posthog_user"."last_name",
-         "posthog_user"."is_staff",
-         "posthog_user"."is_active",
-         "posthog_user"."date_joined",
-         "posthog_user"."uuid",
-         "posthog_user"."current_organization_id",
-         "posthog_user"."current_team_id",
-         "posthog_user"."email",
-         "posthog_user"."temporary_token",
-         "posthog_user"."distinct_id",
-         "posthog_user"."email_opt_in",
-         "posthog_user"."partial_notification_settings",
-         "posthog_user"."anonymize_data",
-         "posthog_user"."toolbar_mode",
-         "posthog_user"."events_column_config",
-         T6."id",
-         T6."password",
-         T6."last_login",
-         T6."first_name",
-         T6."last_name",
-         T6."is_staff",
-         T6."is_active",
-         T6."date_joined",
-         T6."uuid",
-         T6."current_organization_id",
-         T6."current_team_id",
-         T6."email",
-         T6."temporary_token",
-         T6."distinct_id",
-         T6."email_opt_in",
-         T6."partial_notification_settings",
-         T6."anonymize_data",
-         T6."toolbar_mode",
-         T6."events_column_config",
-         "posthog_text"."id",
-         "posthog_text"."body",
-         "posthog_text"."created_by_id",
-         "posthog_text"."last_modified_at",
-         "posthog_text"."last_modified_by_id",
-         "posthog_text"."team_id"
-  FROM "posthog_dashboardtile"
-  INNER JOIN "posthog_dashboard" ON ("posthog_dashboardtile"."dashboard_id" = "posthog_dashboard"."id")
-  LEFT OUTER JOIN "posthog_dashboarditem" ON ("posthog_dashboardtile"."insight_id" = "posthog_dashboarditem"."id")
-  LEFT OUTER JOIN "posthog_team" ON ("posthog_dashboarditem"."team_id" = "posthog_team"."id")
-  LEFT OUTER JOIN "posthog_user" ON ("posthog_dashboarditem"."created_by_id" = "posthog_user"."id")
-  LEFT OUTER JOIN "posthog_user" T6 ON ("posthog_dashboarditem"."last_modified_by_id" = T6."id")
-  LEFT OUTER JOIN "posthog_text" ON ("posthog_dashboardtile"."text_id" = "posthog_text"."id")
-  WHERE ("posthog_dashboardtile"."dashboard_id" = 2
-         AND NOT ("posthog_dashboardtile"."deleted"
-                  AND "posthog_dashboardtile"."deleted" IS NOT NULL)
-         AND NOT ("posthog_dashboard"."deleted")
-         AND (NOT "posthog_dashboarditem"."deleted"
-              OR "posthog_dashboardtile"."insight_id" IS NULL))
-  ORDER BY "posthog_dashboarditem"."order" ASC /*controller='project_dashboards-list',route='api/projects/%28%3FP%3Cparent_lookup_team_id%3E%5B%5E/.%5D%2B%29/dashboards/%3F%24'*/
-  '
----
-<<<<<<< HEAD
-# name: TestDashboard.test_loading_individual_dashboard_does_not_prefetch_all_possible_tiles.120
-=======
-# name: TestDashboard.test_loading_individual_dashboard_does_not_prefetch_all_possible_tiles.117
->>>>>>> f756f55c
-  '
-  SELECT "posthog_dashboarditem"."id",
-         "posthog_dashboarditem"."name",
-         "posthog_dashboarditem"."derived_name",
-         "posthog_dashboarditem"."description",
-         "posthog_dashboarditem"."team_id",
-         "posthog_dashboarditem"."filters",
-         "posthog_dashboarditem"."filters_hash",
-         "posthog_dashboarditem"."order",
-         "posthog_dashboarditem"."deleted",
-         "posthog_dashboarditem"."saved",
-         "posthog_dashboarditem"."created_at",
-         "posthog_dashboarditem"."last_refresh",
-         "posthog_dashboarditem"."refreshing",
-         "posthog_dashboarditem"."created_by_id",
-         "posthog_dashboarditem"."is_sample",
-         "posthog_dashboarditem"."short_id",
-         "posthog_dashboarditem"."favorited",
-         "posthog_dashboarditem"."refresh_attempt",
-         "posthog_dashboarditem"."last_modified_at",
-         "posthog_dashboarditem"."last_modified_by_id",
-         "posthog_dashboarditem"."dashboard_id",
-         "posthog_dashboarditem"."layouts",
-         "posthog_dashboarditem"."color",
-         "posthog_dashboarditem"."dive_dashboard_id",
-         "posthog_dashboarditem"."updated_at",
-         "posthog_dashboarditem"."deprecated_tags",
-         "posthog_dashboarditem"."tags"
-  FROM "posthog_dashboarditem"
-  WHERE "posthog_dashboarditem"."id" = 2
-  LIMIT 21 /*controller='project_insights-list',route='api/projects/%28%3FP%3Cparent_lookup_team_id%3E%5B%5E/.%5D%2B%29/insights/%3F%24'*/
-  '
----
-<<<<<<< HEAD
-# name: TestDashboard.test_loading_individual_dashboard_does_not_prefetch_all_possible_tiles.121
-=======
-# name: TestDashboard.test_loading_individual_dashboard_does_not_prefetch_all_possible_tiles.118
->>>>>>> f756f55c
-  '
-  SELECT "posthog_team"."id",
-         "posthog_team"."uuid",
-         "posthog_team"."organization_id",
-         "posthog_team"."api_token",
-         "posthog_team"."app_urls",
-         "posthog_team"."name",
-         "posthog_team"."slack_incoming_webhook",
-         "posthog_team"."created_at",
-         "posthog_team"."updated_at",
-         "posthog_team"."anonymize_ips",
-         "posthog_team"."completed_snippet_onboarding",
-         "posthog_team"."ingested_event",
-         "posthog_team"."session_recording_opt_in",
-         "posthog_team"."capture_console_log_opt_in",
-         "posthog_team"."capture_performance_opt_in",
-         "posthog_team"."signup_token",
-         "posthog_team"."is_demo",
-         "posthog_team"."access_control",
-         "posthog_team"."inject_web_apps",
-         "posthog_team"."test_account_filters",
-         "posthog_team"."test_account_filters_default_checked",
-         "posthog_team"."path_cleaning_filters",
-         "posthog_team"."timezone",
-         "posthog_team"."data_attributes",
-         "posthog_team"."person_display_name_properties",
-         "posthog_team"."live_events_columns",
-         "posthog_team"."recording_domains",
-         "posthog_team"."primary_dashboard_id",
-         "posthog_team"."correlation_config",
-         "posthog_team"."session_recording_retention_period_days",
-         "posthog_team"."plugins_opt_in",
-         "posthog_team"."opt_out_capture",
-         "posthog_team"."event_names",
-         "posthog_team"."event_names_with_usage",
-         "posthog_team"."event_properties",
-         "posthog_team"."event_properties_with_usage",
-         "posthog_team"."event_properties_numerical"
-  FROM "posthog_team"
-  WHERE "posthog_team"."id" = 2
-  LIMIT 21 /*controller='project_insights-list',route='api/projects/%28%3FP%3Cparent_lookup_team_id%3E%5B%5E/.%5D%2B%29/insights/%3F%24'*/
-  '
----
-<<<<<<< HEAD
-# name: TestDashboard.test_loading_individual_dashboard_does_not_prefetch_all_possible_tiles.122
-=======
-# name: TestDashboard.test_loading_individual_dashboard_does_not_prefetch_all_possible_tiles.119
->>>>>>> f756f55c
-  '
-  SELECT "posthog_dashboard"."id",
-         "posthog_dashboard"."name",
-         "posthog_dashboard"."description",
-         "posthog_dashboard"."team_id",
-         "posthog_dashboard"."pinned",
-         "posthog_dashboard"."created_at",
-         "posthog_dashboard"."created_by_id",
-         "posthog_dashboard"."deleted",
-         "posthog_dashboard"."last_accessed_at",
-         "posthog_dashboard"."filters",
-         "posthog_dashboard"."creation_mode",
-         "posthog_dashboard"."restriction_level",
-         "posthog_dashboard"."deprecated_tags",
-         "posthog_dashboard"."tags",
-         "posthog_dashboard"."share_token",
-         "posthog_dashboard"."is_shared"
-  FROM "posthog_dashboard"
-  WHERE "posthog_dashboard"."id" IN (1,
-                                     2,
-                                     3,
-                                     4,
-                                     5 /* ... */) /*controller='project_insights-list',route='api/projects/%28%3FP%3Cparent_lookup_team_id%3E%5B%5E/.%5D%2B%29/insights/%3F%24'*/
-  '
----
-<<<<<<< HEAD
-# name: TestDashboard.test_loading_individual_dashboard_does_not_prefetch_all_possible_tiles.123
-  '
-  SELECT "posthog_team"."id",
-=======
-# name: TestDashboard.test_loading_individual_dashboard_does_not_prefetch_all_possible_tiles.12
-  '
-  SELECT "posthog_dashboardtile"."id",
-         "posthog_dashboardtile"."dashboard_id",
-         "posthog_dashboardtile"."insight_id",
-         "posthog_dashboardtile"."text_id",
-         "posthog_dashboardtile"."layouts",
-         "posthog_dashboardtile"."color",
-         "posthog_dashboardtile"."filters_hash",
-         "posthog_dashboardtile"."last_refresh",
-         "posthog_dashboardtile"."refreshing",
-         "posthog_dashboardtile"."refresh_attempt",
-         "posthog_dashboardtile"."deleted",
-         "posthog_dashboarditem"."id",
-         "posthog_dashboarditem"."name",
-         "posthog_dashboarditem"."derived_name",
-         "posthog_dashboarditem"."description",
-         "posthog_dashboarditem"."team_id",
-         "posthog_dashboarditem"."filters",
-         "posthog_dashboarditem"."filters_hash",
-         "posthog_dashboarditem"."order",
-         "posthog_dashboarditem"."deleted",
-         "posthog_dashboarditem"."saved",
-         "posthog_dashboarditem"."created_at",
-         "posthog_dashboarditem"."last_refresh",
-         "posthog_dashboarditem"."refreshing",
-         "posthog_dashboarditem"."created_by_id",
-         "posthog_dashboarditem"."is_sample",
-         "posthog_dashboarditem"."short_id",
-         "posthog_dashboarditem"."favorited",
-         "posthog_dashboarditem"."refresh_attempt",
-         "posthog_dashboarditem"."last_modified_at",
-         "posthog_dashboarditem"."last_modified_by_id",
-         "posthog_dashboarditem"."dashboard_id",
-         "posthog_dashboarditem"."layouts",
-         "posthog_dashboarditem"."color",
-         "posthog_dashboarditem"."dive_dashboard_id",
-         "posthog_dashboarditem"."updated_at",
-         "posthog_dashboarditem"."deprecated_tags",
-         "posthog_dashboarditem"."tags",
-         "posthog_team"."id",
->>>>>>> f756f55c
-         "posthog_team"."uuid",
-         "posthog_team"."organization_id",
-         "posthog_team"."api_token",
-         "posthog_team"."app_urls",
-         "posthog_team"."name",
-         "posthog_team"."slack_incoming_webhook",
-         "posthog_team"."created_at",
-         "posthog_team"."updated_at",
-         "posthog_team"."anonymize_ips",
-         "posthog_team"."completed_snippet_onboarding",
-         "posthog_team"."ingested_event",
-         "posthog_team"."session_recording_opt_in",
-         "posthog_team"."capture_console_log_opt_in",
-         "posthog_team"."capture_performance_opt_in",
-         "posthog_team"."signup_token",
-         "posthog_team"."is_demo",
-         "posthog_team"."access_control",
-         "posthog_team"."inject_web_apps",
-         "posthog_team"."test_account_filters",
-         "posthog_team"."test_account_filters_default_checked",
-         "posthog_team"."path_cleaning_filters",
-         "posthog_team"."timezone",
-         "posthog_team"."data_attributes",
-         "posthog_team"."person_display_name_properties",
-         "posthog_team"."live_events_columns",
-         "posthog_team"."recording_domains",
-         "posthog_team"."primary_dashboard_id",
-         "posthog_team"."correlation_config",
-         "posthog_team"."session_recording_retention_period_days",
-         "posthog_team"."plugins_opt_in",
-         "posthog_team"."opt_out_capture",
-         "posthog_team"."event_names",
-         "posthog_team"."event_names_with_usage",
-         "posthog_team"."event_properties",
-         "posthog_team"."event_properties_with_usage",
-<<<<<<< HEAD
-         "posthog_team"."event_properties_numerical"
-  FROM "posthog_team"
-  WHERE "posthog_team"."id" = 2
-  LIMIT 21 /*controller='project_insights-list',route='api/projects/%28%3FP%3Cparent_lookup_team_id%3E%5B%5E/.%5D%2B%29/insights/%3F%24'*/
-  '
----
-# name: TestDashboard.test_loading_individual_dashboard_does_not_prefetch_all_possible_tiles.124
-  '
-  SELECT "posthog_team"."id",
-         "posthog_team"."uuid",
-         "posthog_team"."organization_id",
-         "posthog_team"."api_token",
-         "posthog_team"."app_urls",
-         "posthog_team"."name",
-         "posthog_team"."slack_incoming_webhook",
-         "posthog_team"."created_at",
-         "posthog_team"."updated_at",
-         "posthog_team"."anonymize_ips",
-         "posthog_team"."completed_snippet_onboarding",
-         "posthog_team"."ingested_event",
-         "posthog_team"."session_recording_opt_in",
-         "posthog_team"."capture_console_log_opt_in",
-         "posthog_team"."capture_performance_opt_in",
-         "posthog_team"."signup_token",
-         "posthog_team"."is_demo",
-         "posthog_team"."access_control",
-         "posthog_team"."inject_web_apps",
-         "posthog_team"."test_account_filters",
-         "posthog_team"."test_account_filters_default_checked",
-         "posthog_team"."path_cleaning_filters",
-         "posthog_team"."timezone",
-         "posthog_team"."data_attributes",
-         "posthog_team"."person_display_name_properties",
-         "posthog_team"."live_events_columns",
-         "posthog_team"."recording_domains",
-         "posthog_team"."primary_dashboard_id",
-         "posthog_team"."correlation_config",
-         "posthog_team"."session_recording_retention_period_days"
-  FROM "posthog_team"
-  WHERE "posthog_team"."id" = 2
-  LIMIT 21 /*controller='project_insights-list',route='api/projects/%28%3FP%3Cparent_lookup_team_id%3E%5B%5E/.%5D%2B%29/insights/%3F%24'*/
-  '
----
-# name: TestDashboard.test_loading_individual_dashboard_does_not_prefetch_all_possible_tiles.125
-  '
-  SELECT "posthog_dashboardtile"."id",
-         "posthog_dashboardtile"."dashboard_id",
-         "posthog_dashboardtile"."insight_id",
-         "posthog_dashboardtile"."text_id",
-         "posthog_dashboardtile"."layouts",
-         "posthog_dashboardtile"."color",
-         "posthog_dashboardtile"."filters_hash",
-         "posthog_dashboardtile"."last_refresh",
-         "posthog_dashboardtile"."refreshing",
-         "posthog_dashboardtile"."refresh_attempt",
-         "posthog_dashboardtile"."deleted"
-  FROM "posthog_dashboardtile"
-  WHERE "posthog_dashboardtile"."id" = 2
-  LIMIT 21 /*controller='project_insights-list',route='api/projects/%28%3FP%3Cparent_lookup_team_id%3E%5B%5E/.%5D%2B%29/insights/%3F%24'*/
-  '
----
-# name: TestDashboard.test_loading_individual_dashboard_does_not_prefetch_all_possible_tiles.126
-  '
-  SELECT "posthog_dashboarditem"."id",
-         "posthog_dashboarditem"."name",
-         "posthog_dashboarditem"."derived_name",
-         "posthog_dashboarditem"."description",
-         "posthog_dashboarditem"."team_id",
-         "posthog_dashboarditem"."filters",
-         "posthog_dashboarditem"."filters_hash",
-         "posthog_dashboarditem"."order",
-         "posthog_dashboarditem"."deleted",
-         "posthog_dashboarditem"."saved",
-         "posthog_dashboarditem"."created_at",
-         "posthog_dashboarditem"."last_refresh",
-         "posthog_dashboarditem"."refreshing",
-         "posthog_dashboarditem"."created_by_id",
-         "posthog_dashboarditem"."is_sample",
-         "posthog_dashboarditem"."short_id",
-         "posthog_dashboarditem"."favorited",
-         "posthog_dashboarditem"."refresh_attempt",
-         "posthog_dashboarditem"."last_modified_at",
-         "posthog_dashboarditem"."last_modified_by_id",
-         "posthog_dashboarditem"."dashboard_id",
-         "posthog_dashboarditem"."layouts",
-         "posthog_dashboarditem"."color",
-         "posthog_dashboarditem"."dive_dashboard_id",
-         "posthog_dashboarditem"."updated_at",
-         "posthog_dashboarditem"."deprecated_tags",
-         "posthog_dashboarditem"."tags"
-  FROM "posthog_dashboarditem"
-  WHERE "posthog_dashboarditem"."id" = 2
-  LIMIT 21 /*controller='project_insights-list',route='api/projects/%28%3FP%3Cparent_lookup_team_id%3E%5B%5E/.%5D%2B%29/insights/%3F%24'*/
-  '
----
-# name: TestDashboard.test_loading_individual_dashboard_does_not_prefetch_all_possible_tiles.127
-  '
-  SELECT "posthog_dashboard"."id",
-         "posthog_dashboard"."name",
-         "posthog_dashboard"."description",
-         "posthog_dashboard"."team_id",
-         "posthog_dashboard"."pinned",
-         "posthog_dashboard"."created_at",
-         "posthog_dashboard"."created_by_id",
-         "posthog_dashboard"."deleted",
-         "posthog_dashboard"."last_accessed_at",
-         "posthog_dashboard"."filters",
-         "posthog_dashboard"."creation_mode",
-         "posthog_dashboard"."restriction_level",
-         "posthog_dashboard"."deprecated_tags",
-         "posthog_dashboard"."tags",
-         "posthog_dashboard"."share_token",
-         "posthog_dashboard"."is_shared"
-  FROM "posthog_dashboard"
-  WHERE "posthog_dashboard"."id" = 2
-  LIMIT 21 /*controller='project_insights-list',route='api/projects/%28%3FP%3Cparent_lookup_team_id%3E%5B%5E/.%5D%2B%29/insights/%3F%24'*/
-  '
----
-# name: TestDashboard.test_loading_individual_dashboard_does_not_prefetch_all_possible_tiles.128
-=======
-         "posthog_team"."event_properties_numerical",
-         "posthog_user"."id",
-         "posthog_user"."password",
-         "posthog_user"."last_login",
-         "posthog_user"."first_name",
-         "posthog_user"."last_name",
-         "posthog_user"."is_staff",
-         "posthog_user"."is_active",
-         "posthog_user"."date_joined",
-         "posthog_user"."uuid",
-         "posthog_user"."current_organization_id",
-         "posthog_user"."current_team_id",
-         "posthog_user"."email",
-         "posthog_user"."temporary_token",
-         "posthog_user"."distinct_id",
-         "posthog_user"."email_opt_in",
-         "posthog_user"."partial_notification_settings",
-         "posthog_user"."anonymize_data",
-         "posthog_user"."toolbar_mode",
-         "posthog_user"."events_column_config",
-         T6."id",
-         T6."password",
-         T6."last_login",
-         T6."first_name",
-         T6."last_name",
-         T6."is_staff",
-         T6."is_active",
-         T6."date_joined",
-         T6."uuid",
-         T6."current_organization_id",
-         T6."current_team_id",
-         T6."email",
-         T6."temporary_token",
-         T6."distinct_id",
-         T6."email_opt_in",
-         T6."partial_notification_settings",
-         T6."anonymize_data",
-         T6."toolbar_mode",
-         T6."events_column_config",
-         "posthog_text"."id",
-         "posthog_text"."body",
-         "posthog_text"."created_by_id",
-         "posthog_text"."last_modified_at",
-         "posthog_text"."last_modified_by_id",
-         "posthog_text"."team_id"
-  FROM "posthog_dashboardtile"
-  LEFT OUTER JOIN "posthog_dashboarditem" ON ("posthog_dashboardtile"."insight_id" = "posthog_dashboarditem"."id")
-  LEFT OUTER JOIN "posthog_team" ON ("posthog_dashboarditem"."team_id" = "posthog_team"."id")
-  LEFT OUTER JOIN "posthog_user" ON ("posthog_dashboarditem"."created_by_id" = "posthog_user"."id")
-  LEFT OUTER JOIN "posthog_user" T6 ON ("posthog_dashboarditem"."last_modified_by_id" = T6."id")
-  LEFT OUTER JOIN "posthog_text" ON ("posthog_dashboardtile"."text_id" = "posthog_text"."id")
-  WHERE ("posthog_dashboardtile"."dashboard_id" = 2
-         AND NOT ("posthog_dashboardtile"."deleted"
-                  AND "posthog_dashboardtile"."deleted" IS NOT NULL)
-         AND (NOT "posthog_dashboarditem"."deleted"
-              OR "posthog_dashboardtile"."insight_id" IS NULL))
-  ORDER BY "posthog_dashboarditem"."order" ASC /*controller='project_dashboards-list',route='api/projects/%28%3FP%3Cparent_lookup_team_id%3E%5B%5E/.%5D%2B%29/dashboards/%3F%24'*/
-  '
----
-# name: TestDashboard.test_loading_individual_dashboard_does_not_prefetch_all_possible_tiles.120
->>>>>>> f756f55c
-  '
-  SELECT "posthog_team"."id",
-         "posthog_team"."uuid",
-         "posthog_team"."organization_id",
-         "posthog_team"."api_token",
-         "posthog_team"."app_urls",
-         "posthog_team"."name",
-         "posthog_team"."slack_incoming_webhook",
-         "posthog_team"."created_at",
-         "posthog_team"."updated_at",
-         "posthog_team"."anonymize_ips",
-         "posthog_team"."completed_snippet_onboarding",
-         "posthog_team"."ingested_event",
-         "posthog_team"."session_recording_opt_in",
-         "posthog_team"."capture_console_log_opt_in",
-         "posthog_team"."capture_performance_opt_in",
-         "posthog_team"."signup_token",
-         "posthog_team"."is_demo",
-         "posthog_team"."access_control",
-         "posthog_team"."inject_web_apps",
-         "posthog_team"."test_account_filters",
-         "posthog_team"."test_account_filters_default_checked",
-         "posthog_team"."path_cleaning_filters",
-         "posthog_team"."timezone",
-         "posthog_team"."data_attributes",
-         "posthog_team"."person_display_name_properties",
-         "posthog_team"."live_events_columns",
-         "posthog_team"."recording_domains",
-         "posthog_team"."primary_dashboard_id",
-         "posthog_team"."correlation_config",
-         "posthog_team"."session_recording_retention_period_days",
-         "posthog_team"."plugins_opt_in",
-         "posthog_team"."opt_out_capture",
-         "posthog_team"."event_names",
-         "posthog_team"."event_names_with_usage",
-         "posthog_team"."event_properties",
-         "posthog_team"."event_properties_with_usage",
-         "posthog_team"."event_properties_numerical"
-  FROM "posthog_team"
-  WHERE "posthog_team"."id" = 2
-  LIMIT 21 /*controller='project_insights-list',route='api/projects/%28%3FP%3Cparent_lookup_team_id%3E%5B%5E/.%5D%2B%29/insights/%3F%24'*/
-  '
----
-<<<<<<< HEAD
-# name: TestDashboard.test_loading_individual_dashboard_does_not_prefetch_all_possible_tiles.129
-  '
-  SELECT "posthog_organization"."id",
-         "posthog_organization"."name",
-         "posthog_organization"."slug",
-         "posthog_organization"."created_at",
-         "posthog_organization"."updated_at",
-         "posthog_organization"."plugins_access_level",
-         "posthog_organization"."for_internal_metrics",
-         "posthog_organization"."is_member_join_email_enabled",
-         "posthog_organization"."customer_id",
-         "posthog_organization"."available_features",
-         "posthog_organization"."usage",
-         "posthog_organization"."setup_section_2_completed",
-         "posthog_organization"."personalization",
-         "posthog_organization"."domain_whitelist"
-  FROM "posthog_organization"
-  WHERE "posthog_organization"."id" = '00000000-0000-0000-0000-000000000000'::uuid
-  LIMIT 21 /*controller='project_insights-list',route='api/projects/%28%3FP%3Cparent_lookup_team_id%3E%5B%5E/.%5D%2B%29/insights/%3F%24'*/
-  '
----
-# name: TestDashboard.test_loading_individual_dashboard_does_not_prefetch_all_possible_tiles.13
-  '
-  SELECT "posthog_organization"."id",
-         "posthog_organization"."name",
-         "posthog_organization"."slug",
-         "posthog_organization"."created_at",
-         "posthog_organization"."updated_at",
-         "posthog_organization"."plugins_access_level",
-         "posthog_organization"."for_internal_metrics",
-         "posthog_organization"."is_member_join_email_enabled",
-         "posthog_organization"."customer_id",
-         "posthog_organization"."available_features",
-         "posthog_organization"."usage",
-         "posthog_organization"."setup_section_2_completed",
-         "posthog_organization"."personalization",
-         "posthog_organization"."domain_whitelist"
-  FROM "posthog_organization"
-  WHERE "posthog_organization"."id" = '00000000-0000-0000-0000-000000000000'::uuid
-  LIMIT 21 /*controller='project_dashboards-list',route='api/projects/%28%3FP%3Cparent_lookup_team_id%3E%5B%5E/.%5D%2B%29/dashboards/%3F%24'*/
-  '
----
-# name: TestDashboard.test_loading_individual_dashboard_does_not_prefetch_all_possible_tiles.130
-=======
-# name: TestDashboard.test_loading_individual_dashboard_does_not_prefetch_all_possible_tiles.121
->>>>>>> f756f55c
-  '
-  SELECT "posthog_team"."id",
-         "posthog_team"."uuid",
-         "posthog_team"."organization_id",
-         "posthog_team"."api_token",
-         "posthog_team"."app_urls",
-         "posthog_team"."name",
-         "posthog_team"."slack_incoming_webhook",
-         "posthog_team"."created_at",
-         "posthog_team"."updated_at",
-         "posthog_team"."anonymize_ips",
-         "posthog_team"."completed_snippet_onboarding",
-         "posthog_team"."ingested_event",
-         "posthog_team"."session_recording_opt_in",
-         "posthog_team"."capture_console_log_opt_in",
-         "posthog_team"."capture_performance_opt_in",
-         "posthog_team"."signup_token",
-         "posthog_team"."is_demo",
-         "posthog_team"."access_control",
-         "posthog_team"."inject_web_apps",
-         "posthog_team"."test_account_filters",
-         "posthog_team"."test_account_filters_default_checked",
-         "posthog_team"."path_cleaning_filters",
-         "posthog_team"."timezone",
-         "posthog_team"."data_attributes",
-         "posthog_team"."person_display_name_properties",
-         "posthog_team"."live_events_columns",
-         "posthog_team"."recording_domains",
-         "posthog_team"."primary_dashboard_id",
-         "posthog_team"."correlation_config",
-         "posthog_team"."session_recording_retention_period_days"
-  FROM "posthog_team"
-  WHERE "posthog_team"."id" = 2
-  LIMIT 21 /*controller='project_insights-list',route='api/projects/%28%3FP%3Cparent_lookup_team_id%3E%5B%5E/.%5D%2B%29/insights/%3F%24'*/
-  '
----
-<<<<<<< HEAD
-# name: TestDashboard.test_loading_individual_dashboard_does_not_prefetch_all_possible_tiles.131
-=======
-# name: TestDashboard.test_loading_individual_dashboard_does_not_prefetch_all_possible_tiles.122
-  '
-  SELECT "posthog_dashboardtile"."id",
-         "posthog_dashboardtile"."dashboard_id",
-         "posthog_dashboardtile"."insight_id",
-         "posthog_dashboardtile"."text_id",
-         "posthog_dashboardtile"."layouts",
-         "posthog_dashboardtile"."color",
-         "posthog_dashboardtile"."filters_hash",
-         "posthog_dashboardtile"."last_refresh",
-         "posthog_dashboardtile"."refreshing",
-         "posthog_dashboardtile"."refresh_attempt",
-         "posthog_dashboardtile"."deleted"
-  FROM "posthog_dashboardtile"
-  WHERE "posthog_dashboardtile"."id" = 2
-  LIMIT 21 /*controller='project_insights-list',route='api/projects/%28%3FP%3Cparent_lookup_team_id%3E%5B%5E/.%5D%2B%29/insights/%3F%24'*/
-  '
----
-# name: TestDashboard.test_loading_individual_dashboard_does_not_prefetch_all_possible_tiles.123
-  '
-  SELECT "posthog_dashboarditem"."id",
-         "posthog_dashboarditem"."name",
-         "posthog_dashboarditem"."derived_name",
-         "posthog_dashboarditem"."description",
-         "posthog_dashboarditem"."team_id",
-         "posthog_dashboarditem"."filters",
-         "posthog_dashboarditem"."filters_hash",
-         "posthog_dashboarditem"."order",
-         "posthog_dashboarditem"."deleted",
-         "posthog_dashboarditem"."saved",
-         "posthog_dashboarditem"."created_at",
-         "posthog_dashboarditem"."last_refresh",
-         "posthog_dashboarditem"."refreshing",
-         "posthog_dashboarditem"."created_by_id",
-         "posthog_dashboarditem"."is_sample",
-         "posthog_dashboarditem"."short_id",
-         "posthog_dashboarditem"."favorited",
-         "posthog_dashboarditem"."refresh_attempt",
-         "posthog_dashboarditem"."last_modified_at",
-         "posthog_dashboarditem"."last_modified_by_id",
-         "posthog_dashboarditem"."dashboard_id",
-         "posthog_dashboarditem"."layouts",
-         "posthog_dashboarditem"."color",
-         "posthog_dashboarditem"."dive_dashboard_id",
-         "posthog_dashboarditem"."updated_at",
-         "posthog_dashboarditem"."deprecated_tags",
-         "posthog_dashboarditem"."tags"
-  FROM "posthog_dashboarditem"
-  WHERE "posthog_dashboarditem"."id" = 2
-  LIMIT 21 /*controller='project_insights-list',route='api/projects/%28%3FP%3Cparent_lookup_team_id%3E%5B%5E/.%5D%2B%29/insights/%3F%24'*/
-  '
----
-# name: TestDashboard.test_loading_individual_dashboard_does_not_prefetch_all_possible_tiles.124
->>>>>>> f756f55c
-  '
-  SELECT "posthog_dashboard"."id",
-         "posthog_dashboard"."name",
-         "posthog_dashboard"."description",
-         "posthog_dashboard"."team_id",
-         "posthog_dashboard"."pinned",
-         "posthog_dashboard"."created_at",
-         "posthog_dashboard"."created_by_id",
-         "posthog_dashboard"."deleted",
-         "posthog_dashboard"."last_accessed_at",
-         "posthog_dashboard"."filters",
-         "posthog_dashboard"."creation_mode",
-         "posthog_dashboard"."restriction_level",
-         "posthog_dashboard"."deprecated_tags",
-         "posthog_dashboard"."tags",
-         "posthog_dashboard"."share_token",
-         "posthog_dashboard"."is_shared"
-  FROM "posthog_dashboard"
-  WHERE "posthog_dashboard"."id" = 2
-  LIMIT 21 /*controller='project_insights-list',route='api/projects/%28%3FP%3Cparent_lookup_team_id%3E%5B%5E/.%5D%2B%29/insights/%3F%24'*/
-  '
----
-<<<<<<< HEAD
-# name: TestDashboard.test_loading_individual_dashboard_does_not_prefetch_all_possible_tiles.132
-=======
-# name: TestDashboard.test_loading_individual_dashboard_does_not_prefetch_all_possible_tiles.125
->>>>>>> f756f55c
-  '
-  SELECT "posthog_team"."id",
-         "posthog_team"."uuid",
-         "posthog_team"."organization_id",
-         "posthog_team"."api_token",
-         "posthog_team"."app_urls",
-         "posthog_team"."name",
-         "posthog_team"."slack_incoming_webhook",
-         "posthog_team"."created_at",
-         "posthog_team"."updated_at",
-         "posthog_team"."anonymize_ips",
-         "posthog_team"."completed_snippet_onboarding",
-         "posthog_team"."ingested_event",
-         "posthog_team"."session_recording_opt_in",
-         "posthog_team"."capture_console_log_opt_in",
-         "posthog_team"."capture_performance_opt_in",
-         "posthog_team"."signup_token",
-         "posthog_team"."is_demo",
-         "posthog_team"."access_control",
-         "posthog_team"."inject_web_apps",
-         "posthog_team"."test_account_filters",
-         "posthog_team"."test_account_filters_default_checked",
-         "posthog_team"."path_cleaning_filters",
-         "posthog_team"."timezone",
-         "posthog_team"."data_attributes",
-         "posthog_team"."person_display_name_properties",
-         "posthog_team"."live_events_columns",
-         "posthog_team"."recording_domains",
-         "posthog_team"."primary_dashboard_id",
-         "posthog_team"."correlation_config",
-         "posthog_team"."session_recording_retention_period_days",
-         "posthog_team"."plugins_opt_in",
-         "posthog_team"."opt_out_capture",
-         "posthog_team"."event_names",
-         "posthog_team"."event_names_with_usage",
-         "posthog_team"."event_properties",
-         "posthog_team"."event_properties_with_usage",
-         "posthog_team"."event_properties_numerical"
-  FROM "posthog_team"
-  WHERE "posthog_team"."id" = 2
-  LIMIT 21 /*controller='project_insights-list',route='api/projects/%28%3FP%3Cparent_lookup_team_id%3E%5B%5E/.%5D%2B%29/insights/%3F%24'*/
-  '
----
-<<<<<<< HEAD
-# name: TestDashboard.test_loading_individual_dashboard_does_not_prefetch_all_possible_tiles.133
-=======
-# name: TestDashboard.test_loading_individual_dashboard_does_not_prefetch_all_possible_tiles.126
->>>>>>> f756f55c
-  '
-  SELECT "posthog_organization"."id",
-         "posthog_organization"."name",
-         "posthog_organization"."slug",
-         "posthog_organization"."created_at",
-         "posthog_organization"."updated_at",
-         "posthog_organization"."plugins_access_level",
-         "posthog_organization"."for_internal_metrics",
-         "posthog_organization"."is_member_join_email_enabled",
-         "posthog_organization"."customer_id",
-         "posthog_organization"."available_features",
-         "posthog_organization"."usage",
-         "posthog_organization"."setup_section_2_completed",
-         "posthog_organization"."personalization",
-         "posthog_organization"."domain_whitelist"
-  FROM "posthog_organization"
-  WHERE "posthog_organization"."id" = '00000000-0000-0000-0000-000000000000'::uuid
-  LIMIT 21 /*controller='project_insights-list',route='api/projects/%28%3FP%3Cparent_lookup_team_id%3E%5B%5E/.%5D%2B%29/insights/%3F%24'*/
-  '
----
-<<<<<<< HEAD
-# name: TestDashboard.test_loading_individual_dashboard_does_not_prefetch_all_possible_tiles.134
-=======
-# name: TestDashboard.test_loading_individual_dashboard_does_not_prefetch_all_possible_tiles.127
->>>>>>> f756f55c
-  '
-  SELECT "posthog_dashboard"."id",
-         "posthog_dashboard"."name",
-         "posthog_dashboard"."description",
-         "posthog_dashboard"."team_id",
-         "posthog_dashboard"."pinned",
-         "posthog_dashboard"."created_at",
-         "posthog_dashboard"."created_by_id",
-         "posthog_dashboard"."deleted",
-         "posthog_dashboard"."last_accessed_at",
-         "posthog_dashboard"."filters",
-         "posthog_dashboard"."creation_mode",
-         "posthog_dashboard"."restriction_level",
-         "posthog_dashboard"."deprecated_tags",
-         "posthog_dashboard"."tags",
-         "posthog_dashboard"."share_token",
-         "posthog_dashboard"."is_shared"
-  FROM "posthog_dashboard"
-  INNER JOIN "posthog_dashboardtile" ON ("posthog_dashboard"."id" = "posthog_dashboardtile"."dashboard_id")
-  WHERE "posthog_dashboardtile"."insight_id" = 2 /*controller='project_insights-list',route='api/projects/%28%3FP%3Cparent_lookup_team_id%3E%5B%5E/.%5D%2B%29/insights/%3F%24'*/
-  '
----
-<<<<<<< HEAD
-# name: TestDashboard.test_loading_individual_dashboard_does_not_prefetch_all_possible_tiles.135
-=======
-# name: TestDashboard.test_loading_individual_dashboard_does_not_prefetch_all_possible_tiles.128
->>>>>>> f756f55c
-  '
-  SELECT "posthog_dashboard"."id",
-         "posthog_dashboard"."name",
-         "posthog_dashboard"."description",
-         "posthog_dashboard"."team_id",
-         "posthog_dashboard"."pinned",
-         "posthog_dashboard"."created_at",
-         "posthog_dashboard"."created_by_id",
-         "posthog_dashboard"."deleted",
-         "posthog_dashboard"."last_accessed_at",
-         "posthog_dashboard"."filters",
-         "posthog_dashboard"."creation_mode",
-         "posthog_dashboard"."restriction_level",
-         "posthog_dashboard"."deprecated_tags",
-         "posthog_dashboard"."tags",
-         "posthog_dashboard"."share_token",
-         "posthog_dashboard"."is_shared"
-  FROM "posthog_dashboard"
-  INNER JOIN "posthog_dashboardtile" ON ("posthog_dashboard"."id" = "posthog_dashboardtile"."dashboard_id")
-  WHERE "posthog_dashboardtile"."insight_id" = 2 /*controller='project_insights-list',route='api/projects/%28%3FP%3Cparent_lookup_team_id%3E%5B%5E/.%5D%2B%29/insights/%3F%24'*/
-  '
----
-<<<<<<< HEAD
-# name: TestDashboard.test_loading_individual_dashboard_does_not_prefetch_all_possible_tiles.136
-=======
-# name: TestDashboard.test_loading_individual_dashboard_does_not_prefetch_all_possible_tiles.129
->>>>>>> f756f55c
-  '
-  SELECT "posthog_team"."id",
-         "posthog_team"."uuid",
-         "posthog_team"."organization_id",
-         "posthog_team"."api_token",
-         "posthog_team"."app_urls",
-         "posthog_team"."name",
-         "posthog_team"."slack_incoming_webhook",
-         "posthog_team"."created_at",
-         "posthog_team"."updated_at",
-         "posthog_team"."anonymize_ips",
-         "posthog_team"."completed_snippet_onboarding",
-         "posthog_team"."ingested_event",
-         "posthog_team"."session_recording_opt_in",
-         "posthog_team"."capture_console_log_opt_in",
-         "posthog_team"."capture_performance_opt_in",
-         "posthog_team"."signup_token",
-         "posthog_team"."is_demo",
-         "posthog_team"."access_control",
-         "posthog_team"."inject_web_apps",
-         "posthog_team"."test_account_filters",
-         "posthog_team"."test_account_filters_default_checked",
-         "posthog_team"."path_cleaning_filters",
-         "posthog_team"."timezone",
-         "posthog_team"."data_attributes",
-         "posthog_team"."person_display_name_properties",
-         "posthog_team"."live_events_columns",
-         "posthog_team"."recording_domains",
-         "posthog_team"."primary_dashboard_id",
-         "posthog_team"."correlation_config",
-         "posthog_team"."session_recording_retention_period_days",
-         "posthog_team"."plugins_opt_in",
-         "posthog_team"."opt_out_capture",
-         "posthog_team"."event_names",
-         "posthog_team"."event_names_with_usage",
-         "posthog_team"."event_properties",
-         "posthog_team"."event_properties_with_usage",
-         "posthog_team"."event_properties_numerical"
-  FROM "posthog_team"
-  WHERE "posthog_team"."id" = 2
-  LIMIT 21 /*controller='project_insights-list',route='api/projects/%28%3FP%3Cparent_lookup_team_id%3E%5B%5E/.%5D%2B%29/insights/%3F%24'*/
-  '
----
-<<<<<<< HEAD
-# name: TestDashboard.test_loading_individual_dashboard_does_not_prefetch_all_possible_tiles.137
-=======
-# name: TestDashboard.test_loading_individual_dashboard_does_not_prefetch_all_possible_tiles.13
->>>>>>> f756f55c
-  '
-  SELECT "posthog_organization"."id",
-         "posthog_organization"."name",
-         "posthog_organization"."slug",
-         "posthog_organization"."created_at",
-         "posthog_organization"."updated_at",
-         "posthog_organization"."plugins_access_level",
-         "posthog_organization"."for_internal_metrics",
-         "posthog_organization"."is_member_join_email_enabled",
-         "posthog_organization"."customer_id",
-         "posthog_organization"."available_features",
-         "posthog_organization"."usage",
-         "posthog_organization"."setup_section_2_completed",
-         "posthog_organization"."personalization",
-         "posthog_organization"."domain_whitelist"
-  FROM "posthog_organization"
-  WHERE "posthog_organization"."id" = '00000000-0000-0000-0000-000000000000'::uuid
-  LIMIT 21 /*controller='project_insights-list',route='api/projects/%28%3FP%3Cparent_lookup_team_id%3E%5B%5E/.%5D%2B%29/insights/%3F%24'*/
-  '
----
-<<<<<<< HEAD
-# name: TestDashboard.test_loading_individual_dashboard_does_not_prefetch_all_possible_tiles.138
-=======
-# name: TestDashboard.test_loading_individual_dashboard_does_not_prefetch_all_possible_tiles.130
->>>>>>> f756f55c
-  '
-  SELECT "posthog_dashboardtile"."id",
-         "posthog_dashboardtile"."dashboard_id",
-         "posthog_dashboardtile"."insight_id",
-         "posthog_dashboardtile"."text_id",
-         "posthog_dashboardtile"."layouts",
-         "posthog_dashboardtile"."color",
-         "posthog_dashboardtile"."filters_hash",
-         "posthog_dashboardtile"."last_refresh",
-         "posthog_dashboardtile"."refreshing",
-         "posthog_dashboardtile"."refresh_attempt",
-         "posthog_dashboardtile"."deleted"
-  FROM "posthog_dashboardtile"
-  WHERE "posthog_dashboardtile"."insight_id" = 2 /*controller='project_insights-list',route='api/projects/%28%3FP%3Cparent_lookup_team_id%3E%5B%5E/.%5D%2B%29/insights/%3F%24'*/
-  '
----
-<<<<<<< HEAD
-# name: TestDashboard.test_loading_individual_dashboard_does_not_prefetch_all_possible_tiles.139
-=======
-# name: TestDashboard.test_loading_individual_dashboard_does_not_prefetch_all_possible_tiles.131
-  '
-  SELECT COUNT(*) AS "__count"
-  FROM "posthog_dashboard"
-  INNER JOIN "posthog_dashboardtile" ON ("posthog_dashboard"."id" = "posthog_dashboardtile"."dashboard_id")
-  WHERE "posthog_dashboardtile"."insight_id" = 2 /*controller='project_insights-list',route='api/projects/%28%3FP%3Cparent_lookup_team_id%3E%5B%5E/.%5D%2B%29/insights/%3F%24'*/
-  '
----
-# name: TestDashboard.test_loading_individual_dashboard_does_not_prefetch_all_possible_tiles.132
-  '
-  SELECT "posthog_dashboard"."id",
-         "posthog_dashboard"."name",
-         "posthog_dashboard"."description",
-         "posthog_dashboard"."team_id",
-         "posthog_dashboard"."pinned",
-         "posthog_dashboard"."created_at",
-         "posthog_dashboard"."created_by_id",
-         "posthog_dashboard"."deleted",
-         "posthog_dashboard"."last_accessed_at",
-         "posthog_dashboard"."filters",
-         "posthog_dashboard"."creation_mode",
-         "posthog_dashboard"."restriction_level",
-         "posthog_dashboard"."deprecated_tags",
-         "posthog_dashboard"."tags",
-         "posthog_dashboard"."share_token",
-         "posthog_dashboard"."is_shared"
-  FROM "posthog_dashboard"
-  INNER JOIN "posthog_dashboardtile" ON ("posthog_dashboard"."id" = "posthog_dashboardtile"."dashboard_id")
-  WHERE "posthog_dashboardtile"."insight_id" = 2 /*controller='project_insights-list',route='api/projects/%28%3FP%3Cparent_lookup_team_id%3E%5B%5E/.%5D%2B%29/insights/%3F%24'*/
-  '
----
-# name: TestDashboard.test_loading_individual_dashboard_does_not_prefetch_all_possible_tiles.133
-  '
-  SELECT "posthog_team"."id",
-         "posthog_team"."uuid",
-         "posthog_team"."organization_id",
-         "posthog_team"."api_token",
-         "posthog_team"."app_urls",
-         "posthog_team"."name",
-         "posthog_team"."slack_incoming_webhook",
-         "posthog_team"."created_at",
-         "posthog_team"."updated_at",
-         "posthog_team"."anonymize_ips",
-         "posthog_team"."completed_snippet_onboarding",
-         "posthog_team"."ingested_event",
-         "posthog_team"."session_recording_opt_in",
-         "posthog_team"."capture_console_log_opt_in",
-         "posthog_team"."capture_performance_opt_in",
-         "posthog_team"."signup_token",
-         "posthog_team"."is_demo",
-         "posthog_team"."access_control",
-         "posthog_team"."inject_web_apps",
-         "posthog_team"."test_account_filters",
-         "posthog_team"."test_account_filters_default_checked",
-         "posthog_team"."path_cleaning_filters",
-         "posthog_team"."timezone",
-         "posthog_team"."data_attributes",
-         "posthog_team"."person_display_name_properties",
-         "posthog_team"."live_events_columns",
-         "posthog_team"."recording_domains",
-         "posthog_team"."primary_dashboard_id",
-         "posthog_team"."correlation_config",
-         "posthog_team"."session_recording_retention_period_days",
-         "posthog_team"."plugins_opt_in",
-         "posthog_team"."opt_out_capture",
-         "posthog_team"."event_names",
-         "posthog_team"."event_names_with_usage",
-         "posthog_team"."event_properties",
-         "posthog_team"."event_properties_with_usage",
-         "posthog_team"."event_properties_numerical"
-  FROM "posthog_team"
-  WHERE "posthog_team"."id" = 2
-  LIMIT 21 /*controller='project_insights-list',route='api/projects/%28%3FP%3Cparent_lookup_team_id%3E%5B%5E/.%5D%2B%29/insights/%3F%24'*/
-  '
----
-# name: TestDashboard.test_loading_individual_dashboard_does_not_prefetch_all_possible_tiles.134
-  '
-  SELECT "posthog_organization"."id",
-         "posthog_organization"."name",
-         "posthog_organization"."slug",
-         "posthog_organization"."created_at",
-         "posthog_organization"."updated_at",
-         "posthog_organization"."plugins_access_level",
-         "posthog_organization"."for_internal_metrics",
-         "posthog_organization"."is_member_join_email_enabled",
-         "posthog_organization"."customer_id",
-         "posthog_organization"."available_features",
-         "posthog_organization"."usage",
-         "posthog_organization"."setup_section_2_completed",
-         "posthog_organization"."personalization",
-         "posthog_organization"."domain_whitelist"
-  FROM "posthog_organization"
-  WHERE "posthog_organization"."id" = '00000000-0000-0000-0000-000000000000'::uuid
-  LIMIT 21 /*controller='project_insights-list',route='api/projects/%28%3FP%3Cparent_lookup_team_id%3E%5B%5E/.%5D%2B%29/insights/%3F%24'*/
-  '
----
-# name: TestDashboard.test_loading_individual_dashboard_does_not_prefetch_all_possible_tiles.135
->>>>>>> f756f55c
-  '
-  SELECT "posthog_user"."id",
-         "posthog_user"."password",
-         "posthog_user"."last_login",
-         "posthog_user"."first_name",
-         "posthog_user"."last_name",
-         "posthog_user"."is_staff",
-         "posthog_user"."is_active",
-         "posthog_user"."date_joined",
-         "posthog_user"."uuid",
-         "posthog_user"."current_organization_id",
-         "posthog_user"."current_team_id",
-         "posthog_user"."email",
-         "posthog_user"."temporary_token",
-         "posthog_user"."distinct_id",
-         "posthog_user"."email_opt_in",
-         "posthog_user"."partial_notification_settings",
-         "posthog_user"."anonymize_data",
-         "posthog_user"."toolbar_mode",
-         "posthog_user"."events_column_config"
-  FROM "posthog_user"
-  WHERE "posthog_user"."id" = 2
-  LIMIT 21 /**/
-  '
----
-<<<<<<< HEAD
-# name: TestDashboard.test_loading_individual_dashboard_does_not_prefetch_all_possible_tiles.14
-  '
-  SELECT "posthog_user"."id",
-         "posthog_user"."password",
-         "posthog_user"."last_login",
-         "posthog_user"."first_name",
-         "posthog_user"."last_name",
-         "posthog_user"."is_staff",
-         "posthog_user"."is_active",
-         "posthog_user"."date_joined",
-         "posthog_user"."uuid",
-         "posthog_user"."current_organization_id",
-         "posthog_user"."current_team_id",
-         "posthog_user"."email",
-         "posthog_user"."temporary_token",
-         "posthog_user"."distinct_id",
-         "posthog_user"."email_opt_in",
-         "posthog_user"."partial_notification_settings",
-         "posthog_user"."anonymize_data",
-         "posthog_user"."toolbar_mode",
-         "posthog_user"."events_column_config"
-  FROM "posthog_user"
-  WHERE "posthog_user"."id" = 2
-  LIMIT 21 /**/
-  '
----
-# name: TestDashboard.test_loading_individual_dashboard_does_not_prefetch_all_possible_tiles.140
-=======
-# name: TestDashboard.test_loading_individual_dashboard_does_not_prefetch_all_possible_tiles.136
->>>>>>> f756f55c
-  '
-  SELECT "posthog_team"."id",
-         "posthog_team"."uuid",
-         "posthog_team"."organization_id",
-         "posthog_team"."api_token",
-         "posthog_team"."app_urls",
-         "posthog_team"."name",
-         "posthog_team"."slack_incoming_webhook",
-         "posthog_team"."created_at",
-         "posthog_team"."updated_at",
-         "posthog_team"."anonymize_ips",
-         "posthog_team"."completed_snippet_onboarding",
-         "posthog_team"."ingested_event",
-         "posthog_team"."session_recording_opt_in",
-         "posthog_team"."capture_console_log_opt_in",
-         "posthog_team"."capture_performance_opt_in",
-         "posthog_team"."signup_token",
-         "posthog_team"."is_demo",
-         "posthog_team"."access_control",
-         "posthog_team"."inject_web_apps",
-         "posthog_team"."test_account_filters",
-         "posthog_team"."test_account_filters_default_checked",
-         "posthog_team"."path_cleaning_filters",
-         "posthog_team"."timezone",
-         "posthog_team"."data_attributes",
-         "posthog_team"."person_display_name_properties",
-         "posthog_team"."live_events_columns",
-         "posthog_team"."recording_domains",
-         "posthog_team"."primary_dashboard_id",
-         "posthog_team"."correlation_config",
-         "posthog_team"."session_recording_retention_period_days"
-  FROM "posthog_team"
-  WHERE "posthog_team"."id" = 2
-  LIMIT 21 /*controller='project_dashboards-detail',route='api/projects/%28%3FP%3Cparent_lookup_team_id%3E%5B%5E/.%5D%2B%29/dashboards/%28%3FP%3Cpk%3E%5B%5E/.%5D%2B%29/%3F%24'*/
-  '
----
-<<<<<<< HEAD
-# name: TestDashboard.test_loading_individual_dashboard_does_not_prefetch_all_possible_tiles.141
-=======
-# name: TestDashboard.test_loading_individual_dashboard_does_not_prefetch_all_possible_tiles.137
->>>>>>> f756f55c
-  '
-  SELECT "posthog_organizationmembership"."id",
-         "posthog_organizationmembership"."organization_id",
-         "posthog_organizationmembership"."user_id",
-         "posthog_organizationmembership"."level",
-         "posthog_organizationmembership"."joined_at",
-         "posthog_organizationmembership"."updated_at",
-         "posthog_organization"."id",
-         "posthog_organization"."name",
-         "posthog_organization"."slug",
-         "posthog_organization"."created_at",
-         "posthog_organization"."updated_at",
-         "posthog_organization"."plugins_access_level",
-         "posthog_organization"."for_internal_metrics",
-         "posthog_organization"."is_member_join_email_enabled",
-         "posthog_organization"."customer_id",
-         "posthog_organization"."available_features",
-         "posthog_organization"."usage",
-         "posthog_organization"."setup_section_2_completed",
-         "posthog_organization"."personalization",
-         "posthog_organization"."domain_whitelist"
-  FROM "posthog_organizationmembership"
-  INNER JOIN "posthog_organization" ON ("posthog_organizationmembership"."organization_id" = "posthog_organization"."id")
-  WHERE ("posthog_organizationmembership"."organization_id" = '00000000-0000-0000-0000-000000000000'::uuid
-         AND "posthog_organizationmembership"."user_id" = 2)
-  LIMIT 21 /*controller='project_dashboards-detail',route='api/projects/%28%3FP%3Cparent_lookup_team_id%3E%5B%5E/.%5D%2B%29/dashboards/%28%3FP%3Cpk%3E%5B%5E/.%5D%2B%29/%3F%24'*/
-  '
----
-<<<<<<< HEAD
-# name: TestDashboard.test_loading_individual_dashboard_does_not_prefetch_all_possible_tiles.142
-=======
-# name: TestDashboard.test_loading_individual_dashboard_does_not_prefetch_all_possible_tiles.138
->>>>>>> f756f55c
-  '
-  SELECT "posthog_organization"."id",
-         "posthog_organization"."name",
-         "posthog_organization"."slug",
-         "posthog_organization"."created_at",
-         "posthog_organization"."updated_at",
-         "posthog_organization"."plugins_access_level",
-         "posthog_organization"."for_internal_metrics",
-         "posthog_organization"."is_member_join_email_enabled",
-         "posthog_organization"."customer_id",
-         "posthog_organization"."available_features",
-         "posthog_organization"."usage",
-         "posthog_organization"."setup_section_2_completed",
-         "posthog_organization"."personalization",
-         "posthog_organization"."domain_whitelist"
-  FROM "posthog_organization"
-  WHERE "posthog_organization"."id" = '00000000-0000-0000-0000-000000000000'::uuid
-  LIMIT 21 /*controller='project_dashboards-detail',route='api/projects/%28%3FP%3Cparent_lookup_team_id%3E%5B%5E/.%5D%2B%29/dashboards/%28%3FP%3Cpk%3E%5B%5E/.%5D%2B%29/%3F%24'*/
-  '
----
-<<<<<<< HEAD
-# name: TestDashboard.test_loading_individual_dashboard_does_not_prefetch_all_possible_tiles.143
-=======
-# name: TestDashboard.test_loading_individual_dashboard_does_not_prefetch_all_possible_tiles.139
->>>>>>> f756f55c
-  '
-  SELECT "posthog_dashboard"."id",
-         "posthog_dashboard"."name",
-         "posthog_dashboard"."description",
-         "posthog_dashboard"."team_id",
-         "posthog_dashboard"."pinned",
-         "posthog_dashboard"."created_at",
-         "posthog_dashboard"."created_by_id",
-         "posthog_dashboard"."deleted",
-         "posthog_dashboard"."last_accessed_at",
-         "posthog_dashboard"."filters",
-         "posthog_dashboard"."creation_mode",
-         "posthog_dashboard"."restriction_level",
-         "posthog_dashboard"."deprecated_tags",
-         "posthog_dashboard"."tags",
-         "posthog_dashboard"."share_token",
-         "posthog_dashboard"."is_shared",
-         "posthog_team"."id",
-         "posthog_team"."uuid",
-         "posthog_team"."organization_id",
-         "posthog_team"."api_token",
-         "posthog_team"."app_urls",
-         "posthog_team"."name",
-         "posthog_team"."slack_incoming_webhook",
-         "posthog_team"."created_at",
-         "posthog_team"."updated_at",
-         "posthog_team"."anonymize_ips",
-         "posthog_team"."completed_snippet_onboarding",
-         "posthog_team"."ingested_event",
-         "posthog_team"."session_recording_opt_in",
-         "posthog_team"."capture_console_log_opt_in",
-         "posthog_team"."capture_performance_opt_in",
-         "posthog_team"."signup_token",
-         "posthog_team"."is_demo",
-         "posthog_team"."access_control",
-         "posthog_team"."inject_web_apps",
-         "posthog_team"."test_account_filters",
-         "posthog_team"."test_account_filters_default_checked",
-         "posthog_team"."path_cleaning_filters",
-         "posthog_team"."timezone",
-         "posthog_team"."data_attributes",
-         "posthog_team"."person_display_name_properties",
-         "posthog_team"."live_events_columns",
-         "posthog_team"."recording_domains",
-         "posthog_team"."primary_dashboard_id",
-         "posthog_team"."correlation_config",
-         "posthog_team"."session_recording_retention_period_days",
-         "posthog_team"."plugins_opt_in",
-         "posthog_team"."opt_out_capture",
-         "posthog_team"."event_names",
-         "posthog_team"."event_names_with_usage",
-         "posthog_team"."event_properties",
-         "posthog_team"."event_properties_with_usage",
-         "posthog_team"."event_properties_numerical",
-         "posthog_organization"."id",
-         "posthog_organization"."name",
-         "posthog_organization"."slug",
-         "posthog_organization"."created_at",
-         "posthog_organization"."updated_at",
-         "posthog_organization"."plugins_access_level",
-         "posthog_organization"."for_internal_metrics",
-         "posthog_organization"."is_member_join_email_enabled",
-         "posthog_organization"."customer_id",
-         "posthog_organization"."available_features",
-         "posthog_organization"."usage",
-         "posthog_organization"."setup_section_2_completed",
-         "posthog_organization"."personalization",
-         "posthog_organization"."domain_whitelist",
-         "posthog_user"."id",
-         "posthog_user"."password",
-         "posthog_user"."last_login",
-         "posthog_user"."first_name",
-         "posthog_user"."last_name",
-         "posthog_user"."is_staff",
-         "posthog_user"."is_active",
-         "posthog_user"."date_joined",
-         "posthog_user"."uuid",
-         "posthog_user"."current_organization_id",
-         "posthog_user"."current_team_id",
-         "posthog_user"."email",
-         "posthog_user"."temporary_token",
-         "posthog_user"."distinct_id",
-         "posthog_user"."email_opt_in",
-         "posthog_user"."partial_notification_settings",
-         "posthog_user"."anonymize_data",
-         "posthog_user"."toolbar_mode",
-         "posthog_user"."events_column_config"
-  FROM "posthog_dashboard"
-  INNER JOIN "posthog_team" ON ("posthog_dashboard"."team_id" = "posthog_team"."id")
-  INNER JOIN "posthog_organization" ON ("posthog_team"."organization_id" = "posthog_organization"."id")
-  LEFT OUTER JOIN "posthog_user" ON ("posthog_dashboard"."created_by_id" = "posthog_user"."id")
-  WHERE ("posthog_dashboard"."team_id" = 2
-         AND NOT "posthog_dashboard"."deleted"
-         AND "posthog_dashboard"."id" = 2)
-  LIMIT 21 /*controller='project_dashboards-detail',route='api/projects/%28%3FP%3Cparent_lookup_team_id%3E%5B%5E/.%5D%2B%29/dashboards/%28%3FP%3Cpk%3E%5B%5E/.%5D%2B%29/%3F%24'*/
-  '
----
-<<<<<<< HEAD
-# name: TestDashboard.test_loading_individual_dashboard_does_not_prefetch_all_possible_tiles.144
-  '
-  SELECT "posthog_sharingconfiguration"."id",
-         "posthog_sharingconfiguration"."team_id",
-         "posthog_sharingconfiguration"."dashboard_id",
-         "posthog_sharingconfiguration"."insight_id",
-         "posthog_sharingconfiguration"."created_at",
-         "posthog_sharingconfiguration"."enabled",
-         "posthog_sharingconfiguration"."access_token"
-  FROM "posthog_sharingconfiguration"
-  WHERE "posthog_sharingconfiguration"."dashboard_id" IN (1,
-                                                          2,
-                                                          3,
-                                                          4,
-                                                          5 /* ... */) /*controller='project_dashboards-detail',route='api/projects/%28%3FP%3Cparent_lookup_team_id%3E%5B%5E/.%5D%2B%29/dashboards/%28%3FP%3Cpk%3E%5B%5E/.%5D%2B%29/%3F%24'*/
-  '
----
-# name: TestDashboard.test_loading_individual_dashboard_does_not_prefetch_all_possible_tiles.145
-=======
-# name: TestDashboard.test_loading_individual_dashboard_does_not_prefetch_all_possible_tiles.14
->>>>>>> f756f55c
-  '
-  SELECT "posthog_user"."id",
-         "posthog_user"."password",
-         "posthog_user"."last_login",
-         "posthog_user"."first_name",
-         "posthog_user"."last_name",
-         "posthog_user"."is_staff",
-         "posthog_user"."is_active",
-         "posthog_user"."date_joined",
-         "posthog_user"."uuid",
-         "posthog_user"."current_organization_id",
-         "posthog_user"."current_team_id",
-         "posthog_user"."email",
-         "posthog_user"."temporary_token",
-         "posthog_user"."distinct_id",
-         "posthog_user"."email_opt_in",
-         "posthog_user"."partial_notification_settings",
-         "posthog_user"."anonymize_data",
-         "posthog_user"."toolbar_mode",
-         "posthog_user"."events_column_config"
-  FROM "posthog_user"
-  WHERE "posthog_user"."id" = 2
-  LIMIT 21 /**/
-  '
----
-# name: TestDashboard.test_loading_individual_dashboard_does_not_prefetch_all_possible_tiles.140
-  '
-  SELECT "posthog_sharingconfiguration"."id",
-         "posthog_sharingconfiguration"."team_id",
-         "posthog_sharingconfiguration"."dashboard_id",
-         "posthog_sharingconfiguration"."insight_id",
-         "posthog_sharingconfiguration"."created_at",
-         "posthog_sharingconfiguration"."enabled",
-         "posthog_sharingconfiguration"."access_token"
-  FROM "posthog_sharingconfiguration"
-  WHERE "posthog_sharingconfiguration"."dashboard_id" IN (1,
-                                                          2,
-                                                          3,
-                                                          4,
-                                                          5 /* ... */) /*controller='project_dashboards-detail',route='api/projects/%28%3FP%3Cparent_lookup_team_id%3E%5B%5E/.%5D%2B%29/dashboards/%28%3FP%3Cpk%3E%5B%5E/.%5D%2B%29/%3F%24'*/
-  '
----
-# name: TestDashboard.test_loading_individual_dashboard_does_not_prefetch_all_possible_tiles.141
-  '
-  SELECT "posthog_dashboardtile"."id",
-         "posthog_dashboardtile"."dashboard_id",
-         "posthog_dashboardtile"."insight_id",
-         "posthog_dashboardtile"."text_id",
-         "posthog_dashboardtile"."layouts",
-         "posthog_dashboardtile"."color",
-         "posthog_dashboardtile"."filters_hash",
-         "posthog_dashboardtile"."last_refresh",
-         "posthog_dashboardtile"."refreshing",
-         "posthog_dashboardtile"."refresh_attempt",
-         "posthog_dashboardtile"."deleted",
-         "posthog_dashboarditem"."id",
-         "posthog_dashboarditem"."name",
-         "posthog_dashboarditem"."derived_name",
-         "posthog_dashboarditem"."description",
-         "posthog_dashboarditem"."team_id",
-         "posthog_dashboarditem"."filters",
-         "posthog_dashboarditem"."filters_hash",
-         "posthog_dashboarditem"."order",
-         "posthog_dashboarditem"."deleted",
-         "posthog_dashboarditem"."saved",
-         "posthog_dashboarditem"."created_at",
-         "posthog_dashboarditem"."last_refresh",
-         "posthog_dashboarditem"."refreshing",
-         "posthog_dashboarditem"."created_by_id",
-         "posthog_dashboarditem"."is_sample",
-         "posthog_dashboarditem"."short_id",
-         "posthog_dashboarditem"."favorited",
-         "posthog_dashboarditem"."refresh_attempt",
-         "posthog_dashboarditem"."last_modified_at",
-         "posthog_dashboarditem"."last_modified_by_id",
-         "posthog_dashboarditem"."dashboard_id",
-         "posthog_dashboarditem"."layouts",
-         "posthog_dashboarditem"."color",
-         "posthog_dashboarditem"."dive_dashboard_id",
-         "posthog_dashboarditem"."updated_at",
-         "posthog_dashboarditem"."deprecated_tags",
-         "posthog_dashboarditem"."tags",
-         "posthog_team"."id",
-         "posthog_team"."uuid",
-         "posthog_team"."organization_id",
-         "posthog_team"."api_token",
-         "posthog_team"."app_urls",
-         "posthog_team"."name",
-         "posthog_team"."slack_incoming_webhook",
-         "posthog_team"."created_at",
-         "posthog_team"."updated_at",
-         "posthog_team"."anonymize_ips",
-         "posthog_team"."completed_snippet_onboarding",
-         "posthog_team"."ingested_event",
-         "posthog_team"."session_recording_opt_in",
-         "posthog_team"."capture_console_log_opt_in",
-         "posthog_team"."capture_performance_opt_in",
-         "posthog_team"."signup_token",
-         "posthog_team"."is_demo",
-         "posthog_team"."access_control",
-         "posthog_team"."inject_web_apps",
-         "posthog_team"."test_account_filters",
-         "posthog_team"."test_account_filters_default_checked",
-         "posthog_team"."path_cleaning_filters",
-         "posthog_team"."timezone",
-         "posthog_team"."data_attributes",
-         "posthog_team"."person_display_name_properties",
-         "posthog_team"."live_events_columns",
-         "posthog_team"."recording_domains",
-         "posthog_team"."primary_dashboard_id",
-         "posthog_team"."correlation_config",
-         "posthog_team"."session_recording_retention_period_days",
-         "posthog_team"."plugins_opt_in",
-         "posthog_team"."opt_out_capture",
-         "posthog_team"."event_names",
-         "posthog_team"."event_names_with_usage",
-         "posthog_team"."event_properties",
-         "posthog_team"."event_properties_with_usage",
-         "posthog_team"."event_properties_numerical",
-         "posthog_user"."id",
-         "posthog_user"."password",
-         "posthog_user"."last_login",
-         "posthog_user"."first_name",
-         "posthog_user"."last_name",
-         "posthog_user"."is_staff",
-         "posthog_user"."is_active",
-         "posthog_user"."date_joined",
-         "posthog_user"."uuid",
-         "posthog_user"."current_organization_id",
-         "posthog_user"."current_team_id",
-         "posthog_user"."email",
-         "posthog_user"."temporary_token",
-         "posthog_user"."distinct_id",
-         "posthog_user"."email_opt_in",
-         "posthog_user"."partial_notification_settings",
-         "posthog_user"."anonymize_data",
-         "posthog_user"."toolbar_mode",
-         "posthog_user"."events_column_config",
-         T6."id",
-         T6."password",
-         T6."last_login",
-         T6."first_name",
-         T6."last_name",
-         T6."is_staff",
-         T6."is_active",
-         T6."date_joined",
-         T6."uuid",
-         T6."current_organization_id",
-         T6."current_team_id",
-         T6."email",
-         T6."temporary_token",
-         T6."distinct_id",
-         T6."email_opt_in",
-         T6."partial_notification_settings",
-         T6."anonymize_data",
-         T6."toolbar_mode",
-         T6."events_column_config",
-         "posthog_text"."id",
-         "posthog_text"."body",
-         "posthog_text"."created_by_id",
-         "posthog_text"."last_modified_at",
-         "posthog_text"."last_modified_by_id",
-         "posthog_text"."team_id"
-  FROM "posthog_dashboardtile"
-  INNER JOIN "posthog_dashboard" ON ("posthog_dashboardtile"."dashboard_id" = "posthog_dashboard"."id")
-  LEFT OUTER JOIN "posthog_dashboarditem" ON ("posthog_dashboardtile"."insight_id" = "posthog_dashboarditem"."id")
-  LEFT OUTER JOIN "posthog_team" ON ("posthog_dashboarditem"."team_id" = "posthog_team"."id")
-  LEFT OUTER JOIN "posthog_user" ON ("posthog_dashboarditem"."created_by_id" = "posthog_user"."id")
-  LEFT OUTER JOIN "posthog_user" T6 ON ("posthog_dashboarditem"."last_modified_by_id" = T6."id")
-  LEFT OUTER JOIN "posthog_text" ON ("posthog_dashboardtile"."text_id" = "posthog_text"."id")
-  WHERE (NOT ("posthog_dashboardtile"."deleted"
-              AND "posthog_dashboardtile"."deleted" IS NOT NULL)
-         AND NOT ("posthog_dashboard"."deleted")
-         AND (NOT "posthog_dashboarditem"."deleted"
-              OR "posthog_dashboardtile"."insight_id" IS NULL)
-         AND "posthog_dashboardtile"."dashboard_id" = 2
-         AND "posthog_dashboardtile"."dashboard_id" IN (1,
-                                                        2,
-                                                        3,
-                                                        4,
-                                                        5 /* ... */))
-  ORDER BY "posthog_dashboarditem"."order" ASC /*controller='project_dashboards-detail',route='api/projects/%28%3FP%3Cparent_lookup_team_id%3E%5B%5E/.%5D%2B%29/dashboards/%28%3FP%3Cpk%3E%5B%5E/.%5D%2B%29/%3F%24'*/
-  '
----
-<<<<<<< HEAD
-# name: TestDashboard.test_loading_individual_dashboard_does_not_prefetch_all_possible_tiles.146
-=======
-# name: TestDashboard.test_loading_individual_dashboard_does_not_prefetch_all_possible_tiles.142
->>>>>>> f756f55c
-  '
-  SELECT "posthog_insightcachingstate"."id",
-         "posthog_insightcachingstate"."team_id",
-         "posthog_insightcachingstate"."insight_id",
-         "posthog_insightcachingstate"."dashboard_tile_id",
-         "posthog_insightcachingstate"."cache_key",
-         "posthog_insightcachingstate"."target_cache_age_seconds",
-         "posthog_insightcachingstate"."last_refresh",
-         "posthog_insightcachingstate"."last_refresh_queued_at",
-         "posthog_insightcachingstate"."refresh_attempt",
-         "posthog_insightcachingstate"."created_at",
-         "posthog_insightcachingstate"."updated_at"
-  FROM "posthog_insightcachingstate"
-  WHERE "posthog_insightcachingstate"."dashboard_tile_id" IN (1,
-                                                              2,
-                                                              3,
-                                                              4,
-                                                              5 /* ... */) /*controller='project_dashboards-detail',route='api/projects/%28%3FP%3Cparent_lookup_team_id%3E%5B%5E/.%5D%2B%29/dashboards/%28%3FP%3Cpk%3E%5B%5E/.%5D%2B%29/%3F%24'*/
-  '
----
-<<<<<<< HEAD
-# name: TestDashboard.test_loading_individual_dashboard_does_not_prefetch_all_possible_tiles.147
-=======
-# name: TestDashboard.test_loading_individual_dashboard_does_not_prefetch_all_possible_tiles.143
->>>>>>> f756f55c
-  '
-  SELECT ("posthog_dashboardtile"."insight_id") AS "_prefetch_related_val_insight_id",
-         "posthog_dashboard"."id",
-         "posthog_dashboard"."name",
-         "posthog_dashboard"."description",
-         "posthog_dashboard"."team_id",
-         "posthog_dashboard"."pinned",
-         "posthog_dashboard"."created_at",
-         "posthog_dashboard"."created_by_id",
-         "posthog_dashboard"."deleted",
-         "posthog_dashboard"."last_accessed_at",
-         "posthog_dashboard"."filters",
-         "posthog_dashboard"."creation_mode",
-         "posthog_dashboard"."restriction_level",
-         "posthog_dashboard"."deprecated_tags",
-         "posthog_dashboard"."tags",
-         "posthog_dashboard"."share_token",
-         "posthog_dashboard"."is_shared",
-         "posthog_team"."id",
-         "posthog_team"."uuid",
-         "posthog_team"."organization_id",
-         "posthog_team"."api_token",
-         "posthog_team"."app_urls",
-         "posthog_team"."name",
-         "posthog_team"."slack_incoming_webhook",
-         "posthog_team"."created_at",
-         "posthog_team"."updated_at",
-         "posthog_team"."anonymize_ips",
-         "posthog_team"."completed_snippet_onboarding",
-         "posthog_team"."ingested_event",
-         "posthog_team"."session_recording_opt_in",
-         "posthog_team"."capture_console_log_opt_in",
-         "posthog_team"."capture_performance_opt_in",
-         "posthog_team"."signup_token",
-         "posthog_team"."is_demo",
-         "posthog_team"."access_control",
-         "posthog_team"."inject_web_apps",
-         "posthog_team"."test_account_filters",
-         "posthog_team"."test_account_filters_default_checked",
-         "posthog_team"."path_cleaning_filters",
-         "posthog_team"."timezone",
-         "posthog_team"."data_attributes",
-         "posthog_team"."person_display_name_properties",
-         "posthog_team"."live_events_columns",
-         "posthog_team"."recording_domains",
-         "posthog_team"."primary_dashboard_id",
-         "posthog_team"."correlation_config",
-         "posthog_team"."session_recording_retention_period_days",
-         "posthog_team"."plugins_opt_in",
-         "posthog_team"."opt_out_capture",
-         "posthog_team"."event_names",
-         "posthog_team"."event_names_with_usage",
-         "posthog_team"."event_properties",
-         "posthog_team"."event_properties_with_usage",
-         "posthog_team"."event_properties_numerical",
-         "posthog_organization"."id",
-         "posthog_organization"."name",
-         "posthog_organization"."slug",
-         "posthog_organization"."created_at",
-         "posthog_organization"."updated_at",
-         "posthog_organization"."plugins_access_level",
-         "posthog_organization"."for_internal_metrics",
-         "posthog_organization"."is_member_join_email_enabled",
-         "posthog_organization"."customer_id",
-         "posthog_organization"."available_features",
-         "posthog_organization"."usage",
-         "posthog_organization"."setup_section_2_completed",
-         "posthog_organization"."personalization",
-         "posthog_organization"."domain_whitelist"
-  FROM "posthog_dashboard"
-  INNER JOIN "posthog_dashboardtile" ON ("posthog_dashboard"."id" = "posthog_dashboardtile"."dashboard_id")
-  INNER JOIN "posthog_team" ON ("posthog_dashboard"."team_id" = "posthog_team"."id")
-  INNER JOIN "posthog_organization" ON ("posthog_team"."organization_id" = "posthog_organization"."id")
-  WHERE (NOT ("posthog_dashboard"."deleted")
-         AND "posthog_dashboard"."id" IN
-           (SELECT U0."dashboard_id"
-            FROM "posthog_dashboardtile" U0
-            WHERE NOT (U0."deleted"
-                       AND U0."deleted" IS NOT NULL))
-         AND "posthog_dashboardtile"."insight_id" IN (1,
-                                                      2,
-                                                      3,
-                                                      4,
-                                                      5 /* ... */)) /*controller='project_dashboards-detail',route='api/projects/%28%3FP%3Cparent_lookup_team_id%3E%5B%5E/.%5D%2B%29/dashboards/%28%3FP%3Cpk%3E%5B%5E/.%5D%2B%29/%3F%24'*/
-  '
----
-<<<<<<< HEAD
-# name: TestDashboard.test_loading_individual_dashboard_does_not_prefetch_all_possible_tiles.148
-  '
-=======
-# name: TestDashboard.test_loading_individual_dashboard_does_not_prefetch_all_possible_tiles.144
-  '
-  SELECT "posthog_team"."id",
-         "posthog_team"."uuid",
-         "posthog_team"."organization_id",
-         "posthog_team"."api_token",
-         "posthog_team"."app_urls",
-         "posthog_team"."name",
-         "posthog_team"."slack_incoming_webhook",
-         "posthog_team"."created_at",
-         "posthog_team"."updated_at",
-         "posthog_team"."anonymize_ips",
-         "posthog_team"."completed_snippet_onboarding",
-         "posthog_team"."ingested_event",
-         "posthog_team"."session_recording_opt_in",
-         "posthog_team"."capture_console_log_opt_in",
-         "posthog_team"."capture_performance_opt_in",
-         "posthog_team"."signup_token",
-         "posthog_team"."is_demo",
-         "posthog_team"."access_control",
-         "posthog_team"."inject_web_apps",
-         "posthog_team"."test_account_filters",
-         "posthog_team"."test_account_filters_default_checked",
-         "posthog_team"."path_cleaning_filters",
-         "posthog_team"."timezone",
-         "posthog_team"."data_attributes",
-         "posthog_team"."person_display_name_properties",
-         "posthog_team"."live_events_columns",
-         "posthog_team"."recording_domains",
-         "posthog_team"."primary_dashboard_id",
-         "posthog_team"."correlation_config",
-         "posthog_team"."session_recording_retention_period_days"
-  FROM "posthog_team"
-  WHERE "posthog_team"."id" = 2
-  LIMIT 21 /*controller='project_dashboards-detail',route='api/projects/%28%3FP%3Cparent_lookup_team_id%3E%5B%5E/.%5D%2B%29/dashboards/%28%3FP%3Cpk%3E%5B%5E/.%5D%2B%29/%3F%24'*/
-  '
----
-# name: TestDashboard.test_loading_individual_dashboard_does_not_prefetch_all_possible_tiles.145
-  '
-  SELECT "posthog_dashboarditem"."id",
-         "posthog_dashboarditem"."name",
-         "posthog_dashboarditem"."derived_name",
-         "posthog_dashboarditem"."description",
-         "posthog_dashboarditem"."team_id",
-         "posthog_dashboarditem"."filters",
-         "posthog_dashboarditem"."filters_hash",
-         "posthog_dashboarditem"."order",
-         "posthog_dashboarditem"."deleted",
-         "posthog_dashboarditem"."saved",
-         "posthog_dashboarditem"."created_at",
-         "posthog_dashboarditem"."last_refresh",
-         "posthog_dashboarditem"."refreshing",
-         "posthog_dashboarditem"."created_by_id",
-         "posthog_dashboarditem"."is_sample",
-         "posthog_dashboarditem"."short_id",
-         "posthog_dashboarditem"."favorited",
-         "posthog_dashboarditem"."refresh_attempt",
-         "posthog_dashboarditem"."last_modified_at",
-         "posthog_dashboarditem"."last_modified_by_id",
-         "posthog_dashboarditem"."dashboard_id",
-         "posthog_dashboarditem"."layouts",
-         "posthog_dashboarditem"."color",
-         "posthog_dashboarditem"."dive_dashboard_id",
-         "posthog_dashboarditem"."updated_at",
-         "posthog_dashboarditem"."deprecated_tags",
-         "posthog_dashboarditem"."tags"
-  FROM "posthog_dashboarditem"
-  WHERE "posthog_dashboarditem"."id" = 2
-  LIMIT 21 /*controller='project_dashboards-detail',route='api/projects/%28%3FP%3Cparent_lookup_team_id%3E%5B%5E/.%5D%2B%29/dashboards/%28%3FP%3Cpk%3E%5B%5E/.%5D%2B%29/%3F%24'*/
-  '
----
-# name: TestDashboard.test_loading_individual_dashboard_does_not_prefetch_all_possible_tiles.146
-  '
-  SELECT "posthog_team"."id",
-         "posthog_team"."uuid",
-         "posthog_team"."organization_id",
-         "posthog_team"."api_token",
-         "posthog_team"."app_urls",
-         "posthog_team"."name",
-         "posthog_team"."slack_incoming_webhook",
-         "posthog_team"."created_at",
-         "posthog_team"."updated_at",
-         "posthog_team"."anonymize_ips",
-         "posthog_team"."completed_snippet_onboarding",
-         "posthog_team"."ingested_event",
-         "posthog_team"."session_recording_opt_in",
-         "posthog_team"."capture_console_log_opt_in",
-         "posthog_team"."capture_performance_opt_in",
-         "posthog_team"."signup_token",
-         "posthog_team"."is_demo",
-         "posthog_team"."access_control",
-         "posthog_team"."inject_web_apps",
-         "posthog_team"."test_account_filters",
-         "posthog_team"."test_account_filters_default_checked",
-         "posthog_team"."path_cleaning_filters",
-         "posthog_team"."timezone",
-         "posthog_team"."data_attributes",
-         "posthog_team"."person_display_name_properties",
-         "posthog_team"."live_events_columns",
-         "posthog_team"."recording_domains",
-         "posthog_team"."primary_dashboard_id",
-         "posthog_team"."correlation_config",
-         "posthog_team"."session_recording_retention_period_days",
-         "posthog_team"."plugins_opt_in",
-         "posthog_team"."opt_out_capture",
-         "posthog_team"."event_names",
-         "posthog_team"."event_names_with_usage",
-         "posthog_team"."event_properties",
-         "posthog_team"."event_properties_with_usage",
-         "posthog_team"."event_properties_numerical"
-  FROM "posthog_team"
-  WHERE "posthog_team"."id" = 2
-  LIMIT 21 /*controller='project_dashboards-detail',route='api/projects/%28%3FP%3Cparent_lookup_team_id%3E%5B%5E/.%5D%2B%29/dashboards/%28%3FP%3Cpk%3E%5B%5E/.%5D%2B%29/%3F%24'*/
-  '
----
-# name: TestDashboard.test_loading_individual_dashboard_does_not_prefetch_all_possible_tiles.147
-  '
-  SELECT "posthog_team"."id",
-         "posthog_team"."uuid",
-         "posthog_team"."organization_id",
-         "posthog_team"."api_token",
-         "posthog_team"."app_urls",
-         "posthog_team"."name",
-         "posthog_team"."slack_incoming_webhook",
-         "posthog_team"."created_at",
-         "posthog_team"."updated_at",
-         "posthog_team"."anonymize_ips",
-         "posthog_team"."completed_snippet_onboarding",
-         "posthog_team"."ingested_event",
-         "posthog_team"."session_recording_opt_in",
-         "posthog_team"."capture_console_log_opt_in",
-         "posthog_team"."capture_performance_opt_in",
-         "posthog_team"."signup_token",
-         "posthog_team"."is_demo",
-         "posthog_team"."access_control",
-         "posthog_team"."inject_web_apps",
-         "posthog_team"."test_account_filters",
-         "posthog_team"."test_account_filters_default_checked",
-         "posthog_team"."path_cleaning_filters",
-         "posthog_team"."timezone",
-         "posthog_team"."data_attributes",
-         "posthog_team"."person_display_name_properties",
-         "posthog_team"."live_events_columns",
-         "posthog_team"."recording_domains",
-         "posthog_team"."primary_dashboard_id",
-         "posthog_team"."correlation_config",
-         "posthog_team"."session_recording_retention_period_days"
-  FROM "posthog_team"
-  WHERE "posthog_team"."id" = 2
-  LIMIT 21 /*controller='project_dashboards-detail',route='api/projects/%28%3FP%3Cparent_lookup_team_id%3E%5B%5E/.%5D%2B%29/dashboards/%28%3FP%3Cpk%3E%5B%5E/.%5D%2B%29/%3F%24'*/
-  '
----
-# name: TestDashboard.test_loading_individual_dashboard_does_not_prefetch_all_possible_tiles.148
-  '
-  SELECT "posthog_dashboarditem"."id",
-         "posthog_dashboarditem"."name",
-         "posthog_dashboarditem"."derived_name",
-         "posthog_dashboarditem"."description",
-         "posthog_dashboarditem"."team_id",
-         "posthog_dashboarditem"."filters",
-         "posthog_dashboarditem"."filters_hash",
-         "posthog_dashboarditem"."order",
-         "posthog_dashboarditem"."deleted",
-         "posthog_dashboarditem"."saved",
-         "posthog_dashboarditem"."created_at",
-         "posthog_dashboarditem"."last_refresh",
-         "posthog_dashboarditem"."refreshing",
-         "posthog_dashboarditem"."created_by_id",
-         "posthog_dashboarditem"."is_sample",
-         "posthog_dashboarditem"."short_id",
-         "posthog_dashboarditem"."favorited",
-         "posthog_dashboarditem"."refresh_attempt",
-         "posthog_dashboarditem"."last_modified_at",
-         "posthog_dashboarditem"."last_modified_by_id",
-         "posthog_dashboarditem"."dashboard_id",
-         "posthog_dashboarditem"."layouts",
-         "posthog_dashboarditem"."color",
-         "posthog_dashboarditem"."dive_dashboard_id",
-         "posthog_dashboarditem"."updated_at",
-         "posthog_dashboarditem"."deprecated_tags",
-         "posthog_dashboarditem"."tags"
-  FROM "posthog_dashboarditem"
-  WHERE "posthog_dashboarditem"."id" = 2
-  LIMIT 21 /*controller='project_dashboards-detail',route='api/projects/%28%3FP%3Cparent_lookup_team_id%3E%5B%5E/.%5D%2B%29/dashboards/%28%3FP%3Cpk%3E%5B%5E/.%5D%2B%29/%3F%24'*/
-  '
----
-# name: TestDashboard.test_loading_individual_dashboard_does_not_prefetch_all_possible_tiles.149
-  '
-  SELECT "posthog_team"."id",
-         "posthog_team"."uuid",
-         "posthog_team"."organization_id",
-         "posthog_team"."api_token",
-         "posthog_team"."app_urls",
-         "posthog_team"."name",
-         "posthog_team"."slack_incoming_webhook",
-         "posthog_team"."created_at",
-         "posthog_team"."updated_at",
-         "posthog_team"."anonymize_ips",
-         "posthog_team"."completed_snippet_onboarding",
-         "posthog_team"."ingested_event",
-         "posthog_team"."session_recording_opt_in",
-         "posthog_team"."capture_console_log_opt_in",
-         "posthog_team"."capture_performance_opt_in",
-         "posthog_team"."signup_token",
-         "posthog_team"."is_demo",
-         "posthog_team"."access_control",
-         "posthog_team"."inject_web_apps",
-         "posthog_team"."test_account_filters",
-         "posthog_team"."test_account_filters_default_checked",
-         "posthog_team"."path_cleaning_filters",
-         "posthog_team"."timezone",
-         "posthog_team"."data_attributes",
-         "posthog_team"."person_display_name_properties",
-         "posthog_team"."live_events_columns",
-         "posthog_team"."recording_domains",
-         "posthog_team"."primary_dashboard_id",
-         "posthog_team"."correlation_config",
-         "posthog_team"."session_recording_retention_period_days",
-         "posthog_team"."plugins_opt_in",
-         "posthog_team"."opt_out_capture",
-         "posthog_team"."event_names",
-         "posthog_team"."event_names_with_usage",
-         "posthog_team"."event_properties",
-         "posthog_team"."event_properties_with_usage",
-         "posthog_team"."event_properties_numerical"
-  FROM "posthog_team"
-  WHERE "posthog_team"."id" = 2
-  LIMIT 21 /*controller='project_dashboards-detail',route='api/projects/%28%3FP%3Cparent_lookup_team_id%3E%5B%5E/.%5D%2B%29/dashboards/%28%3FP%3Cpk%3E%5B%5E/.%5D%2B%29/%3F%24'*/
-  '
----
-# name: TestDashboard.test_loading_individual_dashboard_does_not_prefetch_all_possible_tiles.15
-  '
-  SELECT "posthog_team"."id",
-         "posthog_team"."uuid",
-         "posthog_team"."organization_id",
-         "posthog_team"."api_token",
-         "posthog_team"."app_urls",
-         "posthog_team"."name",
-         "posthog_team"."slack_incoming_webhook",
-         "posthog_team"."created_at",
-         "posthog_team"."updated_at",
-         "posthog_team"."anonymize_ips",
-         "posthog_team"."completed_snippet_onboarding",
-         "posthog_team"."ingested_event",
-         "posthog_team"."session_recording_opt_in",
-         "posthog_team"."capture_console_log_opt_in",
-         "posthog_team"."capture_performance_opt_in",
-         "posthog_team"."signup_token",
-         "posthog_team"."is_demo",
-         "posthog_team"."access_control",
-         "posthog_team"."inject_web_apps",
-         "posthog_team"."test_account_filters",
-         "posthog_team"."test_account_filters_default_checked",
-         "posthog_team"."path_cleaning_filters",
-         "posthog_team"."timezone",
-         "posthog_team"."data_attributes",
-         "posthog_team"."person_display_name_properties",
-         "posthog_team"."live_events_columns",
-         "posthog_team"."recording_domains",
-         "posthog_team"."primary_dashboard_id",
-         "posthog_team"."correlation_config",
-         "posthog_team"."session_recording_retention_period_days"
-  FROM "posthog_team"
-  WHERE "posthog_team"."id" = 2
-  LIMIT 21 /*controller='project_dashboards-list',route='api/projects/%28%3FP%3Cparent_lookup_team_id%3E%5B%5E/.%5D%2B%29/dashboards/%3F%24'*/
-  '
----
-# name: TestDashboard.test_loading_individual_dashboard_does_not_prefetch_all_possible_tiles.150
-  '
-  SELECT "posthog_team"."id",
-         "posthog_team"."uuid",
-         "posthog_team"."organization_id",
-         "posthog_team"."api_token",
-         "posthog_team"."app_urls",
-         "posthog_team"."name",
-         "posthog_team"."slack_incoming_webhook",
-         "posthog_team"."created_at",
-         "posthog_team"."updated_at",
-         "posthog_team"."anonymize_ips",
-         "posthog_team"."completed_snippet_onboarding",
-         "posthog_team"."ingested_event",
-         "posthog_team"."session_recording_opt_in",
-         "posthog_team"."capture_console_log_opt_in",
-         "posthog_team"."capture_performance_opt_in",
-         "posthog_team"."signup_token",
-         "posthog_team"."is_demo",
-         "posthog_team"."access_control",
-         "posthog_team"."inject_web_apps",
-         "posthog_team"."test_account_filters",
-         "posthog_team"."test_account_filters_default_checked",
-         "posthog_team"."path_cleaning_filters",
-         "posthog_team"."timezone",
-         "posthog_team"."data_attributes",
-         "posthog_team"."person_display_name_properties",
-         "posthog_team"."live_events_columns",
-         "posthog_team"."recording_domains",
-         "posthog_team"."primary_dashboard_id",
-         "posthog_team"."correlation_config",
-         "posthog_team"."session_recording_retention_period_days"
-  FROM "posthog_team"
-  WHERE "posthog_team"."id" = 2
-  LIMIT 21 /*controller='project_dashboards-detail',route='api/projects/%28%3FP%3Cparent_lookup_team_id%3E%5B%5E/.%5D%2B%29/dashboards/%28%3FP%3Cpk%3E%5B%5E/.%5D%2B%29/%3F%24'*/
-  '
----
-# name: TestDashboard.test_loading_individual_dashboard_does_not_prefetch_all_possible_tiles.151
-  '
-  SELECT "posthog_dashboarditem"."id",
-         "posthog_dashboarditem"."name",
-         "posthog_dashboarditem"."derived_name",
-         "posthog_dashboarditem"."description",
-         "posthog_dashboarditem"."team_id",
-         "posthog_dashboarditem"."filters",
-         "posthog_dashboarditem"."filters_hash",
-         "posthog_dashboarditem"."order",
-         "posthog_dashboarditem"."deleted",
-         "posthog_dashboarditem"."saved",
-         "posthog_dashboarditem"."created_at",
-         "posthog_dashboarditem"."last_refresh",
-         "posthog_dashboarditem"."refreshing",
-         "posthog_dashboarditem"."created_by_id",
-         "posthog_dashboarditem"."is_sample",
-         "posthog_dashboarditem"."short_id",
-         "posthog_dashboarditem"."favorited",
-         "posthog_dashboarditem"."refresh_attempt",
-         "posthog_dashboarditem"."last_modified_at",
-         "posthog_dashboarditem"."last_modified_by_id",
-         "posthog_dashboarditem"."dashboard_id",
-         "posthog_dashboarditem"."layouts",
-         "posthog_dashboarditem"."color",
-         "posthog_dashboarditem"."dive_dashboard_id",
-         "posthog_dashboarditem"."updated_at",
-         "posthog_dashboarditem"."deprecated_tags",
-         "posthog_dashboarditem"."tags"
-  FROM "posthog_dashboarditem"
-  WHERE "posthog_dashboarditem"."id" = 2
-  LIMIT 21 /*controller='project_dashboards-detail',route='api/projects/%28%3FP%3Cparent_lookup_team_id%3E%5B%5E/.%5D%2B%29/dashboards/%28%3FP%3Cpk%3E%5B%5E/.%5D%2B%29/%3F%24'*/
-  '
----
-# name: TestDashboard.test_loading_individual_dashboard_does_not_prefetch_all_possible_tiles.152
-  '
-  SELECT "posthog_team"."id",
-         "posthog_team"."uuid",
-         "posthog_team"."organization_id",
-         "posthog_team"."api_token",
-         "posthog_team"."app_urls",
-         "posthog_team"."name",
-         "posthog_team"."slack_incoming_webhook",
-         "posthog_team"."created_at",
-         "posthog_team"."updated_at",
-         "posthog_team"."anonymize_ips",
-         "posthog_team"."completed_snippet_onboarding",
-         "posthog_team"."ingested_event",
-         "posthog_team"."session_recording_opt_in",
-         "posthog_team"."capture_console_log_opt_in",
-         "posthog_team"."capture_performance_opt_in",
-         "posthog_team"."signup_token",
-         "posthog_team"."is_demo",
-         "posthog_team"."access_control",
-         "posthog_team"."inject_web_apps",
-         "posthog_team"."test_account_filters",
-         "posthog_team"."test_account_filters_default_checked",
-         "posthog_team"."path_cleaning_filters",
-         "posthog_team"."timezone",
-         "posthog_team"."data_attributes",
-         "posthog_team"."person_display_name_properties",
-         "posthog_team"."live_events_columns",
-         "posthog_team"."recording_domains",
-         "posthog_team"."primary_dashboard_id",
-         "posthog_team"."correlation_config",
-         "posthog_team"."session_recording_retention_period_days",
-         "posthog_team"."plugins_opt_in",
-         "posthog_team"."opt_out_capture",
-         "posthog_team"."event_names",
-         "posthog_team"."event_names_with_usage",
-         "posthog_team"."event_properties",
-         "posthog_team"."event_properties_with_usage",
-         "posthog_team"."event_properties_numerical"
-  FROM "posthog_team"
-  WHERE "posthog_team"."id" = 2
-  LIMIT 21 /*controller='project_dashboards-detail',route='api/projects/%28%3FP%3Cparent_lookup_team_id%3E%5B%5E/.%5D%2B%29/dashboards/%28%3FP%3Cpk%3E%5B%5E/.%5D%2B%29/%3F%24'*/
-  '
----
-# name: TestDashboard.test_loading_individual_dashboard_does_not_prefetch_all_possible_tiles.153
-  '
-  SELECT "posthog_team"."id",
-         "posthog_team"."uuid",
-         "posthog_team"."organization_id",
-         "posthog_team"."api_token",
-         "posthog_team"."app_urls",
-         "posthog_team"."name",
-         "posthog_team"."slack_incoming_webhook",
-         "posthog_team"."created_at",
-         "posthog_team"."updated_at",
-         "posthog_team"."anonymize_ips",
-         "posthog_team"."completed_snippet_onboarding",
-         "posthog_team"."ingested_event",
-         "posthog_team"."session_recording_opt_in",
-         "posthog_team"."capture_console_log_opt_in",
-         "posthog_team"."capture_performance_opt_in",
-         "posthog_team"."signup_token",
-         "posthog_team"."is_demo",
-         "posthog_team"."access_control",
-         "posthog_team"."inject_web_apps",
-         "posthog_team"."test_account_filters",
-         "posthog_team"."test_account_filters_default_checked",
-         "posthog_team"."path_cleaning_filters",
-         "posthog_team"."timezone",
-         "posthog_team"."data_attributes",
-         "posthog_team"."person_display_name_properties",
-         "posthog_team"."live_events_columns",
-         "posthog_team"."recording_domains",
-         "posthog_team"."primary_dashboard_id",
-         "posthog_team"."correlation_config",
-         "posthog_team"."session_recording_retention_period_days"
-  FROM "posthog_team"
-  WHERE "posthog_team"."id" = 2
-  LIMIT 21 /*controller='project_dashboards-detail',route='api/projects/%28%3FP%3Cparent_lookup_team_id%3E%5B%5E/.%5D%2B%29/dashboards/%28%3FP%3Cpk%3E%5B%5E/.%5D%2B%29/%3F%24'*/
-  '
----
-# name: TestDashboard.test_loading_individual_dashboard_does_not_prefetch_all_possible_tiles.154
-  '
-  SELECT "posthog_dashboarditem"."id",
-         "posthog_dashboarditem"."name",
-         "posthog_dashboarditem"."derived_name",
-         "posthog_dashboarditem"."description",
-         "posthog_dashboarditem"."team_id",
-         "posthog_dashboarditem"."filters",
-         "posthog_dashboarditem"."filters_hash",
-         "posthog_dashboarditem"."order",
-         "posthog_dashboarditem"."deleted",
-         "posthog_dashboarditem"."saved",
-         "posthog_dashboarditem"."created_at",
-         "posthog_dashboarditem"."last_refresh",
-         "posthog_dashboarditem"."refreshing",
-         "posthog_dashboarditem"."created_by_id",
-         "posthog_dashboarditem"."is_sample",
-         "posthog_dashboarditem"."short_id",
-         "posthog_dashboarditem"."favorited",
-         "posthog_dashboarditem"."refresh_attempt",
-         "posthog_dashboarditem"."last_modified_at",
-         "posthog_dashboarditem"."last_modified_by_id",
-         "posthog_dashboarditem"."dashboard_id",
-         "posthog_dashboarditem"."layouts",
-         "posthog_dashboarditem"."color",
-         "posthog_dashboarditem"."dive_dashboard_id",
-         "posthog_dashboarditem"."updated_at",
-         "posthog_dashboarditem"."deprecated_tags",
-         "posthog_dashboarditem"."tags"
-  FROM "posthog_dashboarditem"
-  WHERE "posthog_dashboarditem"."id" = 2
-  LIMIT 21 /*controller='project_dashboards-detail',route='api/projects/%28%3FP%3Cparent_lookup_team_id%3E%5B%5E/.%5D%2B%29/dashboards/%28%3FP%3Cpk%3E%5B%5E/.%5D%2B%29/%3F%24'*/
-  '
----
-# name: TestDashboard.test_loading_individual_dashboard_does_not_prefetch_all_possible_tiles.155
-  '
-  SELECT "posthog_team"."id",
-         "posthog_team"."uuid",
-         "posthog_team"."organization_id",
-         "posthog_team"."api_token",
-         "posthog_team"."app_urls",
-         "posthog_team"."name",
-         "posthog_team"."slack_incoming_webhook",
-         "posthog_team"."created_at",
-         "posthog_team"."updated_at",
-         "posthog_team"."anonymize_ips",
-         "posthog_team"."completed_snippet_onboarding",
-         "posthog_team"."ingested_event",
-         "posthog_team"."session_recording_opt_in",
-         "posthog_team"."capture_console_log_opt_in",
-         "posthog_team"."capture_performance_opt_in",
-         "posthog_team"."signup_token",
-         "posthog_team"."is_demo",
-         "posthog_team"."access_control",
-         "posthog_team"."inject_web_apps",
-         "posthog_team"."test_account_filters",
-         "posthog_team"."test_account_filters_default_checked",
-         "posthog_team"."path_cleaning_filters",
-         "posthog_team"."timezone",
-         "posthog_team"."data_attributes",
-         "posthog_team"."person_display_name_properties",
-         "posthog_team"."live_events_columns",
-         "posthog_team"."recording_domains",
-         "posthog_team"."primary_dashboard_id",
-         "posthog_team"."correlation_config",
-         "posthog_team"."session_recording_retention_period_days",
-         "posthog_team"."plugins_opt_in",
-         "posthog_team"."opt_out_capture",
-         "posthog_team"."event_names",
-         "posthog_team"."event_names_with_usage",
-         "posthog_team"."event_properties",
-         "posthog_team"."event_properties_with_usage",
-         "posthog_team"."event_properties_numerical"
-  FROM "posthog_team"
-  WHERE "posthog_team"."id" = 2
-  LIMIT 21 /*controller='project_dashboards-detail',route='api/projects/%28%3FP%3Cparent_lookup_team_id%3E%5B%5E/.%5D%2B%29/dashboards/%28%3FP%3Cpk%3E%5B%5E/.%5D%2B%29/%3F%24'*/
-  '
----
-# name: TestDashboard.test_loading_individual_dashboard_does_not_prefetch_all_possible_tiles.156
-  '
->>>>>>> f756f55c
-  SELECT "posthog_dashboardtile"."id",
-         "posthog_dashboardtile"."dashboard_id",
-         "posthog_dashboardtile"."insight_id",
-         "posthog_dashboardtile"."text_id",
-         "posthog_dashboardtile"."layouts",
-         "posthog_dashboardtile"."color",
-         "posthog_dashboardtile"."filters_hash",
-         "posthog_dashboardtile"."last_refresh",
-         "posthog_dashboardtile"."refreshing",
-         "posthog_dashboardtile"."refresh_attempt",
-         "posthog_dashboardtile"."deleted",
-         "posthog_dashboarditem"."id",
-         "posthog_dashboarditem"."name",
-         "posthog_dashboarditem"."derived_name",
-         "posthog_dashboarditem"."description",
-         "posthog_dashboarditem"."team_id",
-         "posthog_dashboarditem"."filters",
-         "posthog_dashboarditem"."filters_hash",
-         "posthog_dashboarditem"."order",
-         "posthog_dashboarditem"."deleted",
-         "posthog_dashboarditem"."saved",
-         "posthog_dashboarditem"."created_at",
-         "posthog_dashboarditem"."last_refresh",
-         "posthog_dashboarditem"."refreshing",
-         "posthog_dashboarditem"."created_by_id",
-         "posthog_dashboarditem"."is_sample",
-         "posthog_dashboarditem"."short_id",
-         "posthog_dashboarditem"."favorited",
-         "posthog_dashboarditem"."refresh_attempt",
-         "posthog_dashboarditem"."last_modified_at",
-         "posthog_dashboarditem"."last_modified_by_id",
-         "posthog_dashboarditem"."dashboard_id",
-         "posthog_dashboarditem"."layouts",
-         "posthog_dashboarditem"."color",
-         "posthog_dashboarditem"."dive_dashboard_id",
-         "posthog_dashboarditem"."updated_at",
-         "posthog_dashboarditem"."deprecated_tags",
-         "posthog_dashboarditem"."tags",
-         "posthog_team"."id",
-         "posthog_team"."uuid",
-         "posthog_team"."organization_id",
-         "posthog_team"."api_token",
-         "posthog_team"."app_urls",
-         "posthog_team"."name",
-         "posthog_team"."slack_incoming_webhook",
-         "posthog_team"."created_at",
-         "posthog_team"."updated_at",
-         "posthog_team"."anonymize_ips",
-         "posthog_team"."completed_snippet_onboarding",
-         "posthog_team"."ingested_event",
-         "posthog_team"."session_recording_opt_in",
-         "posthog_team"."capture_console_log_opt_in",
-         "posthog_team"."capture_performance_opt_in",
-         "posthog_team"."signup_token",
-         "posthog_team"."is_demo",
-         "posthog_team"."access_control",
-         "posthog_team"."inject_web_apps",
-         "posthog_team"."test_account_filters",
-         "posthog_team"."test_account_filters_default_checked",
-         "posthog_team"."path_cleaning_filters",
-         "posthog_team"."timezone",
-         "posthog_team"."data_attributes",
-         "posthog_team"."person_display_name_properties",
-         "posthog_team"."live_events_columns",
-         "posthog_team"."recording_domains",
-         "posthog_team"."primary_dashboard_id",
-         "posthog_team"."correlation_config",
-         "posthog_team"."session_recording_retention_period_days",
-         "posthog_team"."plugins_opt_in",
-         "posthog_team"."opt_out_capture",
-         "posthog_team"."event_names",
-         "posthog_team"."event_names_with_usage",
-         "posthog_team"."event_properties",
-         "posthog_team"."event_properties_with_usage",
-         "posthog_team"."event_properties_numerical",
-         "posthog_user"."id",
-         "posthog_user"."password",
-         "posthog_user"."last_login",
-         "posthog_user"."first_name",
-         "posthog_user"."last_name",
-         "posthog_user"."is_staff",
-         "posthog_user"."is_active",
-         "posthog_user"."date_joined",
-         "posthog_user"."uuid",
-         "posthog_user"."current_organization_id",
-         "posthog_user"."current_team_id",
-         "posthog_user"."email",
-         "posthog_user"."temporary_token",
-         "posthog_user"."distinct_id",
-         "posthog_user"."email_opt_in",
-         "posthog_user"."partial_notification_settings",
-         "posthog_user"."anonymize_data",
-         "posthog_user"."toolbar_mode",
-         "posthog_user"."events_column_config",
-         T6."id",
-         T6."password",
-         T6."last_login",
-         T6."first_name",
-         T6."last_name",
-         T6."is_staff",
-         T6."is_active",
-         T6."date_joined",
-         T6."uuid",
-         T6."current_organization_id",
-         T6."current_team_id",
-         T6."email",
-         T6."temporary_token",
-         T6."distinct_id",
-         T6."email_opt_in",
-         T6."partial_notification_settings",
-         T6."anonymize_data",
-         T6."toolbar_mode",
-         T6."events_column_config",
-         "posthog_text"."id",
-         "posthog_text"."body",
-         "posthog_text"."created_by_id",
-         "posthog_text"."last_modified_at",
-         "posthog_text"."last_modified_by_id",
-         "posthog_text"."team_id"
-  FROM "posthog_dashboardtile"
-<<<<<<< HEAD
-  INNER JOIN "posthog_dashboard" ON ("posthog_dashboardtile"."dashboard_id" = "posthog_dashboard"."id")
-=======
->>>>>>> f756f55c
-  LEFT OUTER JOIN "posthog_dashboarditem" ON ("posthog_dashboardtile"."insight_id" = "posthog_dashboarditem"."id")
-  LEFT OUTER JOIN "posthog_team" ON ("posthog_dashboarditem"."team_id" = "posthog_team"."id")
-  LEFT OUTER JOIN "posthog_user" ON ("posthog_dashboarditem"."created_by_id" = "posthog_user"."id")
-  LEFT OUTER JOIN "posthog_user" T6 ON ("posthog_dashboarditem"."last_modified_by_id" = T6."id")
-  LEFT OUTER JOIN "posthog_text" ON ("posthog_dashboardtile"."text_id" = "posthog_text"."id")
-  WHERE (NOT ("posthog_dashboardtile"."deleted"
-              AND "posthog_dashboardtile"."deleted" IS NOT NULL)
-<<<<<<< HEAD
-         AND NOT ("posthog_dashboard"."deleted")
-=======
->>>>>>> f756f55c
-         AND (NOT "posthog_dashboarditem"."deleted"
-              OR "posthog_dashboardtile"."insight_id" IS NULL)
-         AND "posthog_dashboardtile"."dashboard_id" = 2
-         AND "posthog_dashboardtile"."dashboard_id" = 2
-         AND (NOT "posthog_dashboarditem"."deleted"
-              OR "posthog_dashboardtile"."insight_id" IS NULL))
-  ORDER BY "posthog_dashboarditem"."order" ASC /*controller='project_dashboards-detail',route='api/projects/%28%3FP%3Cparent_lookup_team_id%3E%5B%5E/.%5D%2B%29/dashboards/%28%3FP%3Cpk%3E%5B%5E/.%5D%2B%29/%3F%24'*/
-  '
----
-<<<<<<< HEAD
-# name: TestDashboard.test_loading_individual_dashboard_does_not_prefetch_all_possible_tiles.149
-=======
-# name: TestDashboard.test_loading_individual_dashboard_does_not_prefetch_all_possible_tiles.157
->>>>>>> f756f55c
-  '
-  SELECT "posthog_insightcachingstate"."id",
-         "posthog_insightcachingstate"."team_id",
-         "posthog_insightcachingstate"."insight_id",
-         "posthog_insightcachingstate"."dashboard_tile_id",
-         "posthog_insightcachingstate"."cache_key",
-         "posthog_insightcachingstate"."target_cache_age_seconds",
-         "posthog_insightcachingstate"."last_refresh",
-         "posthog_insightcachingstate"."last_refresh_queued_at",
-         "posthog_insightcachingstate"."refresh_attempt",
-         "posthog_insightcachingstate"."created_at",
-         "posthog_insightcachingstate"."updated_at"
-  FROM "posthog_insightcachingstate"
-  WHERE "posthog_insightcachingstate"."dashboard_tile_id" IN (1,
-                                                              2,
-                                                              3,
-                                                              4,
-                                                              5 /* ... */) /*controller='project_dashboards-detail',route='api/projects/%28%3FP%3Cparent_lookup_team_id%3E%5B%5E/.%5D%2B%29/dashboards/%28%3FP%3Cpk%3E%5B%5E/.%5D%2B%29/%3F%24'*/
-  '
----
-<<<<<<< HEAD
-# name: TestDashboard.test_loading_individual_dashboard_does_not_prefetch_all_possible_tiles.15
-  '
-  SELECT "posthog_team"."id",
-         "posthog_team"."uuid",
-         "posthog_team"."organization_id",
-         "posthog_team"."api_token",
-         "posthog_team"."app_urls",
-         "posthog_team"."name",
-         "posthog_team"."slack_incoming_webhook",
-         "posthog_team"."created_at",
-         "posthog_team"."updated_at",
-         "posthog_team"."anonymize_ips",
-         "posthog_team"."completed_snippet_onboarding",
-         "posthog_team"."ingested_event",
-         "posthog_team"."session_recording_opt_in",
-         "posthog_team"."capture_console_log_opt_in",
-         "posthog_team"."capture_performance_opt_in",
-         "posthog_team"."signup_token",
-         "posthog_team"."is_demo",
-         "posthog_team"."access_control",
-         "posthog_team"."inject_web_apps",
-         "posthog_team"."test_account_filters",
-         "posthog_team"."test_account_filters_default_checked",
-         "posthog_team"."path_cleaning_filters",
-         "posthog_team"."timezone",
-         "posthog_team"."data_attributes",
-         "posthog_team"."person_display_name_properties",
-         "posthog_team"."live_events_columns",
-         "posthog_team"."recording_domains",
-         "posthog_team"."primary_dashboard_id",
-         "posthog_team"."correlation_config",
-         "posthog_team"."session_recording_retention_period_days"
-  FROM "posthog_team"
-  WHERE "posthog_team"."id" = 2
-  LIMIT 21 /*controller='project_dashboards-list',route='api/projects/%28%3FP%3Cparent_lookup_team_id%3E%5B%5E/.%5D%2B%29/dashboards/%3F%24'*/
-  '
----
-# name: TestDashboard.test_loading_individual_dashboard_does_not_prefetch_all_possible_tiles.150
-=======
-# name: TestDashboard.test_loading_individual_dashboard_does_not_prefetch_all_possible_tiles.158
->>>>>>> f756f55c
-  '
-  SELECT ("posthog_dashboardtile"."insight_id") AS "_prefetch_related_val_insight_id",
-         "posthog_dashboard"."id",
-         "posthog_dashboard"."name",
-         "posthog_dashboard"."description",
-         "posthog_dashboard"."team_id",
-         "posthog_dashboard"."pinned",
-         "posthog_dashboard"."created_at",
-         "posthog_dashboard"."created_by_id",
-         "posthog_dashboard"."deleted",
-         "posthog_dashboard"."last_accessed_at",
-         "posthog_dashboard"."filters",
-         "posthog_dashboard"."creation_mode",
-         "posthog_dashboard"."restriction_level",
-         "posthog_dashboard"."deprecated_tags",
-         "posthog_dashboard"."tags",
-         "posthog_dashboard"."share_token",
-         "posthog_dashboard"."is_shared",
-         "posthog_team"."id",
-         "posthog_team"."uuid",
-         "posthog_team"."organization_id",
-         "posthog_team"."api_token",
-         "posthog_team"."app_urls",
-         "posthog_team"."name",
-         "posthog_team"."slack_incoming_webhook",
-         "posthog_team"."created_at",
-         "posthog_team"."updated_at",
-         "posthog_team"."anonymize_ips",
-         "posthog_team"."completed_snippet_onboarding",
-         "posthog_team"."ingested_event",
-         "posthog_team"."session_recording_opt_in",
-         "posthog_team"."capture_console_log_opt_in",
-         "posthog_team"."capture_performance_opt_in",
-         "posthog_team"."signup_token",
-         "posthog_team"."is_demo",
-         "posthog_team"."access_control",
-         "posthog_team"."inject_web_apps",
-         "posthog_team"."test_account_filters",
-         "posthog_team"."test_account_filters_default_checked",
-         "posthog_team"."path_cleaning_filters",
-         "posthog_team"."timezone",
-         "posthog_team"."data_attributes",
-         "posthog_team"."person_display_name_properties",
-         "posthog_team"."live_events_columns",
-         "posthog_team"."recording_domains",
-         "posthog_team"."primary_dashboard_id",
-         "posthog_team"."correlation_config",
-         "posthog_team"."session_recording_retention_period_days",
-         "posthog_team"."plugins_opt_in",
-         "posthog_team"."opt_out_capture",
-         "posthog_team"."event_names",
-         "posthog_team"."event_names_with_usage",
-         "posthog_team"."event_properties",
-         "posthog_team"."event_properties_with_usage",
-         "posthog_team"."event_properties_numerical",
-         "posthog_organization"."id",
-         "posthog_organization"."name",
-         "posthog_organization"."slug",
-         "posthog_organization"."created_at",
-         "posthog_organization"."updated_at",
-         "posthog_organization"."plugins_access_level",
-         "posthog_organization"."for_internal_metrics",
-         "posthog_organization"."is_member_join_email_enabled",
-         "posthog_organization"."customer_id",
-         "posthog_organization"."available_features",
-         "posthog_organization"."usage",
-         "posthog_organization"."setup_section_2_completed",
-         "posthog_organization"."personalization",
-         "posthog_organization"."domain_whitelist"
-  FROM "posthog_dashboard"
-  INNER JOIN "posthog_dashboardtile" ON ("posthog_dashboard"."id" = "posthog_dashboardtile"."dashboard_id")
-  INNER JOIN "posthog_team" ON ("posthog_dashboard"."team_id" = "posthog_team"."id")
-  INNER JOIN "posthog_organization" ON ("posthog_team"."organization_id" = "posthog_organization"."id")
-  WHERE (NOT ("posthog_dashboard"."deleted")
-         AND "posthog_dashboard"."id" IN
-           (SELECT U0."dashboard_id"
-            FROM "posthog_dashboardtile" U0
-            WHERE NOT (U0."deleted"
-                       AND U0."deleted" IS NOT NULL))
-         AND "posthog_dashboardtile"."insight_id" IN (1,
-                                                      2,
-                                                      3,
-                                                      4,
-                                                      5 /* ... */)) /*controller='project_dashboards-detail',route='api/projects/%28%3FP%3Cparent_lookup_team_id%3E%5B%5E/.%5D%2B%29/dashboards/%28%3FP%3Cpk%3E%5B%5E/.%5D%2B%29/%3F%24'*/
-  '
----
-<<<<<<< HEAD
-# name: TestDashboard.test_loading_individual_dashboard_does_not_prefetch_all_possible_tiles.151
-  '
-  SELECT "posthog_dashboardtile"."id",
-         "posthog_dashboardtile"."dashboard_id",
-         "posthog_dashboardtile"."insight_id",
-         "posthog_dashboardtile"."text_id",
-         "posthog_dashboardtile"."layouts",
-         "posthog_dashboardtile"."color",
-         "posthog_dashboardtile"."filters_hash",
-         "posthog_dashboardtile"."last_refresh",
-         "posthog_dashboardtile"."refreshing",
-         "posthog_dashboardtile"."refresh_attempt",
-         "posthog_dashboardtile"."deleted"
-  FROM "posthog_dashboardtile"
-  WHERE "posthog_dashboardtile"."insight_id" = 2 /*controller='project_dashboards-detail',route='api/projects/%28%3FP%3Cparent_lookup_team_id%3E%5B%5E/.%5D%2B%29/dashboards/%28%3FP%3Cpk%3E%5B%5E/.%5D%2B%29/%3F%24'*/
-  '
----
-# name: TestDashboard.test_loading_individual_dashboard_does_not_prefetch_all_possible_tiles.152
-  '
-  SELECT "posthog_dashboardtile"."id",
-         "posthog_dashboardtile"."dashboard_id",
-         "posthog_dashboardtile"."insight_id",
-         "posthog_dashboardtile"."text_id",
-         "posthog_dashboardtile"."layouts",
-         "posthog_dashboardtile"."color",
-         "posthog_dashboardtile"."filters_hash",
-         "posthog_dashboardtile"."last_refresh",
-         "posthog_dashboardtile"."refreshing",
-         "posthog_dashboardtile"."refresh_attempt",
-         "posthog_dashboardtile"."deleted"
-  FROM "posthog_dashboardtile"
-  WHERE "posthog_dashboardtile"."insight_id" = 2 /*controller='project_dashboards-detail',route='api/projects/%28%3FP%3Cparent_lookup_team_id%3E%5B%5E/.%5D%2B%29/dashboards/%28%3FP%3Cpk%3E%5B%5E/.%5D%2B%29/%3F%24'*/
-  '
----
-# name: TestDashboard.test_loading_individual_dashboard_does_not_prefetch_all_possible_tiles.153
-  '
-  SELECT "posthog_dashboardtile"."id",
-         "posthog_dashboardtile"."dashboard_id",
-         "posthog_dashboardtile"."insight_id",
-         "posthog_dashboardtile"."text_id",
-         "posthog_dashboardtile"."layouts",
-         "posthog_dashboardtile"."color",
-         "posthog_dashboardtile"."filters_hash",
-         "posthog_dashboardtile"."last_refresh",
-         "posthog_dashboardtile"."refreshing",
-         "posthog_dashboardtile"."refresh_attempt",
-         "posthog_dashboardtile"."deleted"
-  FROM "posthog_dashboardtile"
-  WHERE "posthog_dashboardtile"."insight_id" = 2 /*controller='project_dashboards-detail',route='api/projects/%28%3FP%3Cparent_lookup_team_id%3E%5B%5E/.%5D%2B%29/dashboards/%28%3FP%3Cpk%3E%5B%5E/.%5D%2B%29/%3F%24'*/
-  '
----
-# name: TestDashboard.test_loading_individual_dashboard_does_not_prefetch_all_possible_tiles.154
-  '
-  SELECT "posthog_dashboardtile"."id",
-         "posthog_dashboardtile"."dashboard_id",
-         "posthog_dashboardtile"."insight_id",
-         "posthog_dashboardtile"."text_id",
-         "posthog_dashboardtile"."layouts",
-         "posthog_dashboardtile"."color",
-         "posthog_dashboardtile"."filters_hash",
-         "posthog_dashboardtile"."last_refresh",
-         "posthog_dashboardtile"."refreshing",
-         "posthog_dashboardtile"."refresh_attempt",
-         "posthog_dashboardtile"."deleted"
-  FROM "posthog_dashboardtile"
-  WHERE "posthog_dashboardtile"."insight_id" = 2 /*controller='project_dashboards-detail',route='api/projects/%28%3FP%3Cparent_lookup_team_id%3E%5B%5E/.%5D%2B%29/dashboards/%28%3FP%3Cpk%3E%5B%5E/.%5D%2B%29/%3F%24'*/
-  '
----
-=======
->>>>>>> f756f55c
-# name: TestDashboard.test_loading_individual_dashboard_does_not_prefetch_all_possible_tiles.16
-  '
-  SELECT "posthog_organizationmembership"."id",
-         "posthog_organizationmembership"."organization_id",
-         "posthog_organizationmembership"."user_id",
-         "posthog_organizationmembership"."level",
-         "posthog_organizationmembership"."joined_at",
-         "posthog_organizationmembership"."updated_at",
-         "posthog_organization"."id",
-         "posthog_organization"."name",
-         "posthog_organization"."slug",
-         "posthog_organization"."created_at",
-         "posthog_organization"."updated_at",
-         "posthog_organization"."plugins_access_level",
-         "posthog_organization"."for_internal_metrics",
-         "posthog_organization"."is_member_join_email_enabled",
-         "posthog_organization"."customer_id",
-         "posthog_organization"."available_features",
-         "posthog_organization"."usage",
-         "posthog_organization"."setup_section_2_completed",
-         "posthog_organization"."personalization",
-         "posthog_organization"."domain_whitelist"
-  FROM "posthog_organizationmembership"
-  INNER JOIN "posthog_organization" ON ("posthog_organizationmembership"."organization_id" = "posthog_organization"."id")
-  WHERE ("posthog_organizationmembership"."organization_id" = '00000000-0000-0000-0000-000000000000'::uuid
-         AND "posthog_organizationmembership"."user_id" = 2)
-  LIMIT 21 /*controller='project_dashboards-list',route='api/projects/%28%3FP%3Cparent_lookup_team_id%3E%5B%5E/.%5D%2B%29/dashboards/%3F%24'*/
-  '
----
-# name: TestDashboard.test_loading_individual_dashboard_does_not_prefetch_all_possible_tiles.17
-  '
-  SELECT "posthog_team"."id",
-         "posthog_team"."uuid",
-         "posthog_team"."organization_id",
-         "posthog_team"."api_token",
-         "posthog_team"."app_urls",
-         "posthog_team"."name",
-         "posthog_team"."slack_incoming_webhook",
-         "posthog_team"."created_at",
-         "posthog_team"."updated_at",
-         "posthog_team"."anonymize_ips",
-         "posthog_team"."completed_snippet_onboarding",
-         "posthog_team"."ingested_event",
-         "posthog_team"."session_recording_opt_in",
-         "posthog_team"."capture_console_log_opt_in",
-         "posthog_team"."capture_performance_opt_in",
-         "posthog_team"."signup_token",
-         "posthog_team"."is_demo",
-         "posthog_team"."access_control",
-         "posthog_team"."inject_web_apps",
-         "posthog_team"."test_account_filters",
-         "posthog_team"."test_account_filters_default_checked",
-         "posthog_team"."path_cleaning_filters",
-         "posthog_team"."timezone",
-         "posthog_team"."data_attributes",
-         "posthog_team"."person_display_name_properties",
-         "posthog_team"."live_events_columns",
-         "posthog_team"."recording_domains",
-         "posthog_team"."primary_dashboard_id",
-         "posthog_team"."correlation_config",
-         "posthog_team"."session_recording_retention_period_days"
-  FROM "posthog_team"
-  WHERE "posthog_team"."id" = 2
-  LIMIT 21 /*controller='project_dashboards-list',route='api/projects/%28%3FP%3Cparent_lookup_team_id%3E%5B%5E/.%5D%2B%29/dashboards/%3F%24'*/
-  '
----
-# name: TestDashboard.test_loading_individual_dashboard_does_not_prefetch_all_possible_tiles.18
-  '
-  SELECT "posthog_dashboardtile"."id"
-  FROM "posthog_dashboardtile"
-  WHERE "posthog_dashboardtile"."dashboard_id" = 2 /*controller='project_dashboards-list',route='api/projects/%28%3FP%3Cparent_lookup_team_id%3E%5B%5E/.%5D%2B%29/dashboards/%3F%24'*/
-  '
----
-# name: TestDashboard.test_loading_individual_dashboard_does_not_prefetch_all_possible_tiles.19
-  '
-  SELECT "posthog_organization"."id",
-         "posthog_organization"."name",
-         "posthog_organization"."slug",
-         "posthog_organization"."created_at",
-         "posthog_organization"."updated_at",
-         "posthog_organization"."plugins_access_level",
-         "posthog_organization"."for_internal_metrics",
-         "posthog_organization"."is_member_join_email_enabled",
-         "posthog_organization"."customer_id",
-         "posthog_organization"."available_features",
-         "posthog_organization"."usage",
-         "posthog_organization"."setup_section_2_completed",
-         "posthog_organization"."personalization",
-         "posthog_organization"."domain_whitelist"
-  FROM "posthog_organization"
-  WHERE "posthog_organization"."id" = '00000000-0000-0000-0000-000000000000'::uuid
-  LIMIT 21 /*controller='project_dashboards-list',route='api/projects/%28%3FP%3Cparent_lookup_team_id%3E%5B%5E/.%5D%2B%29/dashboards/%3F%24'*/
-  '
----
-# name: TestDashboard.test_loading_individual_dashboard_does_not_prefetch_all_possible_tiles.2
-  '
-  SELECT "posthog_organizationmembership"."id",
-         "posthog_organizationmembership"."organization_id",
-         "posthog_organizationmembership"."user_id",
-         "posthog_organizationmembership"."level",
-         "posthog_organizationmembership"."joined_at",
-         "posthog_organizationmembership"."updated_at",
-         "posthog_organization"."id",
-         "posthog_organization"."name",
-         "posthog_organization"."slug",
-         "posthog_organization"."created_at",
-         "posthog_organization"."updated_at",
-         "posthog_organization"."plugins_access_level",
-         "posthog_organization"."for_internal_metrics",
-         "posthog_organization"."is_member_join_email_enabled",
-         "posthog_organization"."customer_id",
-         "posthog_organization"."available_features",
-         "posthog_organization"."usage",
-         "posthog_organization"."setup_section_2_completed",
-         "posthog_organization"."personalization",
-         "posthog_organization"."domain_whitelist"
-  FROM "posthog_organizationmembership"
-  INNER JOIN "posthog_organization" ON ("posthog_organizationmembership"."organization_id" = "posthog_organization"."id")
-  WHERE ("posthog_organizationmembership"."organization_id" = '00000000-0000-0000-0000-000000000000'::uuid
-         AND "posthog_organizationmembership"."user_id" = 2)
-  LIMIT 21 /*controller='project_dashboards-list',route='api/projects/%28%3FP%3Cparent_lookup_team_id%3E%5B%5E/.%5D%2B%29/dashboards/%3F%24'*/
-  '
----
-# name: TestDashboard.test_loading_individual_dashboard_does_not_prefetch_all_possible_tiles.20
-  '
-  SELECT COUNT(*) AS "__count"
-  FROM "posthog_dashboardtile"
-  WHERE ("posthog_dashboardtile"."dashboard_id" = 2
-         AND NOT ("posthog_dashboardtile"."insight_id" IS NULL)) /*controller='project_dashboards-list',route='api/projects/%28%3FP%3Cparent_lookup_team_id%3E%5B%5E/.%5D%2B%29/dashboards/%3F%24'*/
-  '
----
-# name: TestDashboard.test_loading_individual_dashboard_does_not_prefetch_all_possible_tiles.21
-  '
-  SELECT "posthog_sharingconfiguration"."id",
-         "posthog_sharingconfiguration"."team_id",
-         "posthog_sharingconfiguration"."dashboard_id",
-         "posthog_sharingconfiguration"."insight_id",
-         "posthog_sharingconfiguration"."created_at",
-         "posthog_sharingconfiguration"."enabled",
-         "posthog_sharingconfiguration"."access_token"
-  FROM "posthog_sharingconfiguration"
-  WHERE "posthog_sharingconfiguration"."dashboard_id" = 2 /*controller='project_dashboards-list',route='api/projects/%28%3FP%3Cparent_lookup_team_id%3E%5B%5E/.%5D%2B%29/dashboards/%3F%24'*/
-  '
----
-# name: TestDashboard.test_loading_individual_dashboard_does_not_prefetch_all_possible_tiles.22
-  '
-  SELECT COUNT(*) AS "__count"
-  FROM "posthog_taggeditem"
-  WHERE "posthog_taggeditem"."dashboard_id" = 2 /*controller='project_dashboards-list',route='api/projects/%28%3FP%3Cparent_lookup_team_id%3E%5B%5E/.%5D%2B%29/dashboards/%3F%24'*/
-  '
----
-# name: TestDashboard.test_loading_individual_dashboard_does_not_prefetch_all_possible_tiles.23
-  '
-  SELECT "posthog_team"."id",
-         "posthog_team"."uuid",
-         "posthog_team"."organization_id",
-         "posthog_team"."api_token",
-         "posthog_team"."app_urls",
-         "posthog_team"."name",
-         "posthog_team"."slack_incoming_webhook",
-         "posthog_team"."created_at",
-         "posthog_team"."updated_at",
-         "posthog_team"."anonymize_ips",
-         "posthog_team"."completed_snippet_onboarding",
-         "posthog_team"."ingested_event",
-         "posthog_team"."session_recording_opt_in",
-         "posthog_team"."capture_console_log_opt_in",
-         "posthog_team"."capture_performance_opt_in",
-         "posthog_team"."signup_token",
-         "posthog_team"."is_demo",
-         "posthog_team"."access_control",
-         "posthog_team"."inject_web_apps",
-         "posthog_team"."test_account_filters",
-         "posthog_team"."test_account_filters_default_checked",
-         "posthog_team"."path_cleaning_filters",
-         "posthog_team"."timezone",
-         "posthog_team"."data_attributes",
-         "posthog_team"."person_display_name_properties",
-         "posthog_team"."live_events_columns",
-         "posthog_team"."recording_domains",
-         "posthog_team"."primary_dashboard_id",
-         "posthog_team"."correlation_config",
-         "posthog_team"."session_recording_retention_period_days",
-         "posthog_team"."plugins_opt_in",
-         "posthog_team"."opt_out_capture",
-         "posthog_team"."event_names",
-         "posthog_team"."event_names_with_usage",
-         "posthog_team"."event_properties",
-         "posthog_team"."event_properties_with_usage",
-         "posthog_team"."event_properties_numerical"
-  FROM "posthog_team"
-  WHERE "posthog_team"."id" = 2
-  LIMIT 21 /*controller='project_dashboards-list',route='api/projects/%28%3FP%3Cparent_lookup_team_id%3E%5B%5E/.%5D%2B%29/dashboards/%3F%24'*/
-  '
----
-# name: TestDashboard.test_loading_individual_dashboard_does_not_prefetch_all_possible_tiles.24
-  '
-  SELECT "posthog_dashboardtile"."id",
-         "posthog_dashboardtile"."dashboard_id",
-         "posthog_dashboardtile"."insight_id",
-         "posthog_dashboardtile"."text_id",
-         "posthog_dashboardtile"."layouts",
-         "posthog_dashboardtile"."color",
-         "posthog_dashboardtile"."filters_hash",
-         "posthog_dashboardtile"."last_refresh",
-         "posthog_dashboardtile"."refreshing",
-         "posthog_dashboardtile"."refresh_attempt",
-         "posthog_dashboardtile"."deleted"
-  FROM "posthog_dashboardtile"
-  WHERE "posthog_dashboardtile"."dashboard_id" = 2 /*controller='project_dashboards-list',route='api/projects/%28%3FP%3Cparent_lookup_team_id%3E%5B%5E/.%5D%2B%29/dashboards/%3F%24'*/
-  '
----
-# name: TestDashboard.test_loading_individual_dashboard_does_not_prefetch_all_possible_tiles.25
-  '
-  SELECT "posthog_sharingconfiguration"."id",
-         "posthog_sharingconfiguration"."team_id",
-         "posthog_sharingconfiguration"."dashboard_id",
-         "posthog_sharingconfiguration"."insight_id",
-         "posthog_sharingconfiguration"."created_at",
-         "posthog_sharingconfiguration"."enabled",
-         "posthog_sharingconfiguration"."access_token"
-  FROM "posthog_sharingconfiguration"
-  WHERE "posthog_sharingconfiguration"."dashboard_id" = 2 /*controller='project_dashboards-list',route='api/projects/%28%3FP%3Cparent_lookup_team_id%3E%5B%5E/.%5D%2B%29/dashboards/%3F%24'*/
-  '
----
-# name: TestDashboard.test_loading_individual_dashboard_does_not_prefetch_all_possible_tiles.26
-  '
-  SELECT "posthog_dashboardtile"."id",
-         "posthog_dashboardtile"."dashboard_id",
-         "posthog_dashboardtile"."insight_id",
-         "posthog_dashboardtile"."text_id",
-         "posthog_dashboardtile"."layouts",
-         "posthog_dashboardtile"."color",
-         "posthog_dashboardtile"."filters_hash",
-         "posthog_dashboardtile"."last_refresh",
-         "posthog_dashboardtile"."refreshing",
-         "posthog_dashboardtile"."refresh_attempt",
-         "posthog_dashboardtile"."deleted",
-         "posthog_dashboarditem"."id",
-         "posthog_dashboarditem"."name",
-         "posthog_dashboarditem"."derived_name",
-         "posthog_dashboarditem"."description",
-         "posthog_dashboarditem"."team_id",
-         "posthog_dashboarditem"."filters",
-         "posthog_dashboarditem"."filters_hash",
-         "posthog_dashboarditem"."order",
-         "posthog_dashboarditem"."deleted",
-         "posthog_dashboarditem"."saved",
-         "posthog_dashboarditem"."created_at",
-         "posthog_dashboarditem"."last_refresh",
-         "posthog_dashboarditem"."refreshing",
-         "posthog_dashboarditem"."created_by_id",
-         "posthog_dashboarditem"."is_sample",
-         "posthog_dashboarditem"."short_id",
-         "posthog_dashboarditem"."favorited",
-         "posthog_dashboarditem"."refresh_attempt",
-         "posthog_dashboarditem"."last_modified_at",
-         "posthog_dashboarditem"."last_modified_by_id",
-         "posthog_dashboarditem"."dashboard_id",
-         "posthog_dashboarditem"."layouts",
-         "posthog_dashboarditem"."color",
-         "posthog_dashboarditem"."dive_dashboard_id",
-         "posthog_dashboarditem"."updated_at",
-         "posthog_dashboarditem"."deprecated_tags",
-         "posthog_dashboarditem"."tags",
-         "posthog_team"."id",
-         "posthog_team"."uuid",
-         "posthog_team"."organization_id",
-         "posthog_team"."api_token",
-         "posthog_team"."app_urls",
-         "posthog_team"."name",
-         "posthog_team"."slack_incoming_webhook",
-         "posthog_team"."created_at",
-         "posthog_team"."updated_at",
-         "posthog_team"."anonymize_ips",
-         "posthog_team"."completed_snippet_onboarding",
-         "posthog_team"."ingested_event",
-         "posthog_team"."session_recording_opt_in",
-         "posthog_team"."capture_console_log_opt_in",
-         "posthog_team"."capture_performance_opt_in",
-         "posthog_team"."signup_token",
-         "posthog_team"."is_demo",
-         "posthog_team"."access_control",
-         "posthog_team"."inject_web_apps",
-         "posthog_team"."test_account_filters",
-         "posthog_team"."test_account_filters_default_checked",
-         "posthog_team"."path_cleaning_filters",
-         "posthog_team"."timezone",
-         "posthog_team"."data_attributes",
-         "posthog_team"."person_display_name_properties",
-         "posthog_team"."live_events_columns",
-         "posthog_team"."recording_domains",
-         "posthog_team"."primary_dashboard_id",
-         "posthog_team"."correlation_config",
-         "posthog_team"."session_recording_retention_period_days",
-         "posthog_team"."plugins_opt_in",
-         "posthog_team"."opt_out_capture",
-         "posthog_team"."event_names",
-         "posthog_team"."event_names_with_usage",
-         "posthog_team"."event_properties",
-         "posthog_team"."event_properties_with_usage",
-         "posthog_team"."event_properties_numerical",
-         "posthog_user"."id",
-         "posthog_user"."password",
-         "posthog_user"."last_login",
-         "posthog_user"."first_name",
-         "posthog_user"."last_name",
-         "posthog_user"."is_staff",
-         "posthog_user"."is_active",
-         "posthog_user"."date_joined",
-         "posthog_user"."uuid",
-         "posthog_user"."current_organization_id",
-         "posthog_user"."current_team_id",
-         "posthog_user"."email",
-         "posthog_user"."temporary_token",
-         "posthog_user"."distinct_id",
-         "posthog_user"."email_opt_in",
-         "posthog_user"."partial_notification_settings",
-         "posthog_user"."anonymize_data",
-         "posthog_user"."toolbar_mode",
-         "posthog_user"."events_column_config",
-         T6."id",
-         T6."password",
-         T6."last_login",
-         T6."first_name",
-         T6."last_name",
-         T6."is_staff",
-         T6."is_active",
-         T6."date_joined",
-         T6."uuid",
-         T6."current_organization_id",
-         T6."current_team_id",
-         T6."email",
-         T6."temporary_token",
-         T6."distinct_id",
-         T6."email_opt_in",
-         T6."partial_notification_settings",
-         T6."anonymize_data",
-         T6."toolbar_mode",
-         T6."events_column_config",
-         "posthog_text"."id",
-         "posthog_text"."body",
-         "posthog_text"."created_by_id",
-         "posthog_text"."last_modified_at",
-         "posthog_text"."last_modified_by_id",
-         "posthog_text"."team_id"
-  FROM "posthog_dashboardtile"
-  INNER JOIN "posthog_dashboard" ON ("posthog_dashboardtile"."dashboard_id" = "posthog_dashboard"."id")
-  LEFT OUTER JOIN "posthog_dashboarditem" ON ("posthog_dashboardtile"."insight_id" = "posthog_dashboarditem"."id")
-  LEFT OUTER JOIN "posthog_team" ON ("posthog_dashboarditem"."team_id" = "posthog_team"."id")
-  LEFT OUTER JOIN "posthog_user" ON ("posthog_dashboarditem"."created_by_id" = "posthog_user"."id")
-  LEFT OUTER JOIN "posthog_user" T6 ON ("posthog_dashboarditem"."last_modified_by_id" = T6."id")
-  LEFT OUTER JOIN "posthog_text" ON ("posthog_dashboardtile"."text_id" = "posthog_text"."id")
-  WHERE ("posthog_dashboardtile"."dashboard_id" = 2
-         AND NOT ("posthog_dashboardtile"."deleted"
-                  AND "posthog_dashboardtile"."deleted" IS NOT NULL)
-         AND NOT ("posthog_dashboard"."deleted")
-         AND (NOT "posthog_dashboarditem"."deleted"
-              OR "posthog_dashboardtile"."insight_id" IS NULL))
-  ORDER BY "posthog_dashboarditem"."order" ASC /*controller='project_dashboards-list',route='api/projects/%28%3FP%3Cparent_lookup_team_id%3E%5B%5E/.%5D%2B%29/dashboards/%3F%24'*/
-  '
----
-# name: TestDashboard.test_loading_individual_dashboard_does_not_prefetch_all_possible_tiles.27
-  '
-  SELECT "posthog_organization"."id",
-         "posthog_organization"."name",
-         "posthog_organization"."slug",
-         "posthog_organization"."created_at",
-         "posthog_organization"."updated_at",
-         "posthog_organization"."plugins_access_level",
-         "posthog_organization"."for_internal_metrics",
-         "posthog_organization"."is_member_join_email_enabled",
-         "posthog_organization"."customer_id",
-         "posthog_organization"."available_features",
-         "posthog_organization"."usage",
-         "posthog_organization"."setup_section_2_completed",
-         "posthog_organization"."personalization",
-         "posthog_organization"."domain_whitelist"
-  FROM "posthog_organization"
-  WHERE "posthog_organization"."id" = '00000000-0000-0000-0000-000000000000'::uuid
-  LIMIT 21 /*controller='project_dashboards-list',route='api/projects/%28%3FP%3Cparent_lookup_team_id%3E%5B%5E/.%5D%2B%29/dashboards/%3F%24'*/
-  '
----
-# name: TestDashboard.test_loading_individual_dashboard_does_not_prefetch_all_possible_tiles.28
-  '
-  SELECT "posthog_user"."id",
-         "posthog_user"."password",
-         "posthog_user"."last_login",
-         "posthog_user"."first_name",
-         "posthog_user"."last_name",
-         "posthog_user"."is_staff",
-         "posthog_user"."is_active",
-         "posthog_user"."date_joined",
-         "posthog_user"."uuid",
-         "posthog_user"."current_organization_id",
-         "posthog_user"."current_team_id",
-         "posthog_user"."email",
-         "posthog_user"."temporary_token",
-         "posthog_user"."distinct_id",
-         "posthog_user"."email_opt_in",
-         "posthog_user"."partial_notification_settings",
-         "posthog_user"."anonymize_data",
-         "posthog_user"."toolbar_mode",
-         "posthog_user"."events_column_config"
-  FROM "posthog_user"
-  WHERE "posthog_user"."id" = 2
-  LIMIT 21 /**/
-  '
----
-# name: TestDashboard.test_loading_individual_dashboard_does_not_prefetch_all_possible_tiles.29
-  '
-  SELECT "posthog_team"."id",
-         "posthog_team"."uuid",
-         "posthog_team"."organization_id",
-         "posthog_team"."api_token",
-         "posthog_team"."app_urls",
-         "posthog_team"."name",
-         "posthog_team"."slack_incoming_webhook",
-         "posthog_team"."created_at",
-         "posthog_team"."updated_at",
-         "posthog_team"."anonymize_ips",
-         "posthog_team"."completed_snippet_onboarding",
-         "posthog_team"."ingested_event",
-         "posthog_team"."session_recording_opt_in",
-         "posthog_team"."capture_console_log_opt_in",
-         "posthog_team"."capture_performance_opt_in",
-         "posthog_team"."signup_token",
-         "posthog_team"."is_demo",
-         "posthog_team"."access_control",
-         "posthog_team"."inject_web_apps",
-         "posthog_team"."test_account_filters",
-         "posthog_team"."test_account_filters_default_checked",
-         "posthog_team"."path_cleaning_filters",
-         "posthog_team"."timezone",
-         "posthog_team"."data_attributes",
-         "posthog_team"."person_display_name_properties",
-         "posthog_team"."live_events_columns",
-         "posthog_team"."recording_domains",
-         "posthog_team"."primary_dashboard_id",
-         "posthog_team"."correlation_config",
-         "posthog_team"."session_recording_retention_period_days"
-  FROM "posthog_team"
-  WHERE "posthog_team"."id" = 2
-  LIMIT 21 /*controller='project_insights-list',route='api/projects/%28%3FP%3Cparent_lookup_team_id%3E%5B%5E/.%5D%2B%29/insights/%3F%24'*/
-  '
----
-# name: TestDashboard.test_loading_individual_dashboard_does_not_prefetch_all_possible_tiles.3
-  '
-  SELECT "posthog_team"."id",
-         "posthog_team"."uuid",
-         "posthog_team"."organization_id",
-         "posthog_team"."api_token",
-         "posthog_team"."app_urls",
-         "posthog_team"."name",
-         "posthog_team"."slack_incoming_webhook",
-         "posthog_team"."created_at",
-         "posthog_team"."updated_at",
-         "posthog_team"."anonymize_ips",
-         "posthog_team"."completed_snippet_onboarding",
-         "posthog_team"."ingested_event",
-         "posthog_team"."session_recording_opt_in",
-         "posthog_team"."capture_console_log_opt_in",
-         "posthog_team"."capture_performance_opt_in",
-         "posthog_team"."signup_token",
-         "posthog_team"."is_demo",
-         "posthog_team"."access_control",
-         "posthog_team"."inject_web_apps",
-         "posthog_team"."test_account_filters",
-         "posthog_team"."test_account_filters_default_checked",
-         "posthog_team"."path_cleaning_filters",
-         "posthog_team"."timezone",
-         "posthog_team"."data_attributes",
-         "posthog_team"."person_display_name_properties",
-         "posthog_team"."live_events_columns",
-         "posthog_team"."recording_domains",
-         "posthog_team"."primary_dashboard_id",
-         "posthog_team"."correlation_config",
-         "posthog_team"."session_recording_retention_period_days"
-  FROM "posthog_team"
-  WHERE "posthog_team"."id" = 2
-  LIMIT 21 /*controller='project_dashboards-list',route='api/projects/%28%3FP%3Cparent_lookup_team_id%3E%5B%5E/.%5D%2B%29/dashboards/%3F%24'*/
-  '
----
-# name: TestDashboard.test_loading_individual_dashboard_does_not_prefetch_all_possible_tiles.30
-  '
-  SELECT "posthog_organizationmembership"."id",
-         "posthog_organizationmembership"."organization_id",
-         "posthog_organizationmembership"."user_id",
-         "posthog_organizationmembership"."level",
-         "posthog_organizationmembership"."joined_at",
-         "posthog_organizationmembership"."updated_at",
-         "posthog_organization"."id",
-         "posthog_organization"."name",
-         "posthog_organization"."slug",
-         "posthog_organization"."created_at",
-         "posthog_organization"."updated_at",
-         "posthog_organization"."plugins_access_level",
-         "posthog_organization"."for_internal_metrics",
-         "posthog_organization"."is_member_join_email_enabled",
-         "posthog_organization"."customer_id",
-         "posthog_organization"."available_features",
-         "posthog_organization"."usage",
-         "posthog_organization"."setup_section_2_completed",
-         "posthog_organization"."personalization",
-         "posthog_organization"."domain_whitelist"
-  FROM "posthog_organizationmembership"
-  INNER JOIN "posthog_organization" ON ("posthog_organizationmembership"."organization_id" = "posthog_organization"."id")
-  WHERE ("posthog_organizationmembership"."organization_id" = '00000000-0000-0000-0000-000000000000'::uuid
-         AND "posthog_organizationmembership"."user_id" = 2)
-  LIMIT 21 /*controller='project_insights-list',route='api/projects/%28%3FP%3Cparent_lookup_team_id%3E%5B%5E/.%5D%2B%29/insights/%3F%24'*/
-  '
----
-# name: TestDashboard.test_loading_individual_dashboard_does_not_prefetch_all_possible_tiles.31
-  '
-  SELECT "posthog_dashboard"."id",
-         "posthog_dashboard"."name",
-         "posthog_dashboard"."description",
-         "posthog_dashboard"."team_id",
-         "posthog_dashboard"."pinned",
-         "posthog_dashboard"."created_at",
-         "posthog_dashboard"."created_by_id",
-         "posthog_dashboard"."deleted",
-         "posthog_dashboard"."last_accessed_at",
-         "posthog_dashboard"."filters",
-         "posthog_dashboard"."creation_mode",
-         "posthog_dashboard"."restriction_level",
-         "posthog_dashboard"."deprecated_tags",
-         "posthog_dashboard"."tags",
-         "posthog_dashboard"."share_token",
-         "posthog_dashboard"."is_shared"
-  FROM "posthog_dashboard"
-  WHERE (NOT ("posthog_dashboard"."deleted")
-         AND "posthog_dashboard"."id" = 2)
-  LIMIT 21 /*controller='project_insights-list',route='api/projects/%28%3FP%3Cparent_lookup_team_id%3E%5B%5E/.%5D%2B%29/insights/%3F%24'*/
-  '
----
-# name: TestDashboard.test_loading_individual_dashboard_does_not_prefetch_all_possible_tiles.32
-  '
-  SELECT "posthog_dashboard"."id",
-         "posthog_dashboard"."name",
-         "posthog_dashboard"."description",
-         "posthog_dashboard"."team_id",
-         "posthog_dashboard"."pinned",
-         "posthog_dashboard"."created_at",
-         "posthog_dashboard"."created_by_id",
-         "posthog_dashboard"."deleted",
-         "posthog_dashboard"."last_accessed_at",
-         "posthog_dashboard"."filters",
-         "posthog_dashboard"."creation_mode",
-         "posthog_dashboard"."restriction_level",
-         "posthog_dashboard"."deprecated_tags",
-         "posthog_dashboard"."tags",
-         "posthog_dashboard"."share_token",
-         "posthog_dashboard"."is_shared"
-  FROM "posthog_dashboard"
-  WHERE (NOT ("posthog_dashboard"."deleted")
-         AND "posthog_dashboard"."id" = 2)
-  LIMIT 21 /*controller='project_insights-list',route='api/projects/%28%3FP%3Cparent_lookup_team_id%3E%5B%5E/.%5D%2B%29/insights/%3F%24'*/
-  '
----
-# name: TestDashboard.test_loading_individual_dashboard_does_not_prefetch_all_possible_tiles.33
-<<<<<<< HEAD
-  '
-  SELECT "posthog_team"."id",
-         "posthog_team"."uuid",
-         "posthog_team"."organization_id",
-         "posthog_team"."api_token",
-         "posthog_team"."app_urls",
-         "posthog_team"."name",
-         "posthog_team"."slack_incoming_webhook",
-         "posthog_team"."created_at",
-         "posthog_team"."updated_at",
-         "posthog_team"."anonymize_ips",
-         "posthog_team"."completed_snippet_onboarding",
-         "posthog_team"."ingested_event",
-         "posthog_team"."session_recording_opt_in",
-         "posthog_team"."capture_console_log_opt_in",
-         "posthog_team"."capture_performance_opt_in",
-         "posthog_team"."signup_token",
-         "posthog_team"."is_demo",
-         "posthog_team"."access_control",
-         "posthog_team"."inject_web_apps",
-         "posthog_team"."test_account_filters",
-         "posthog_team"."test_account_filters_default_checked",
-         "posthog_team"."path_cleaning_filters",
-         "posthog_team"."timezone",
-         "posthog_team"."data_attributes",
-         "posthog_team"."person_display_name_properties",
-         "posthog_team"."live_events_columns",
-         "posthog_team"."recording_domains",
-         "posthog_team"."primary_dashboard_id",
-         "posthog_team"."correlation_config",
-         "posthog_team"."session_recording_retention_period_days"
-  FROM "posthog_team"
-  WHERE "posthog_team"."id" = 2
-  LIMIT 21 /*controller='project_insights-list',route='api/projects/%28%3FP%3Cparent_lookup_team_id%3E%5B%5E/.%5D%2B%29/insights/%3F%24'*/
-  '
----
-# name: TestDashboard.test_loading_individual_dashboard_does_not_prefetch_all_possible_tiles.34
-=======
->>>>>>> f756f55c
-  '
-  SELECT "posthog_team"."id",
-         "posthog_team"."uuid",
-         "posthog_team"."organization_id",
-         "posthog_team"."api_token",
-         "posthog_team"."app_urls",
-         "posthog_team"."name",
-         "posthog_team"."slack_incoming_webhook",
-         "posthog_team"."created_at",
-         "posthog_team"."updated_at",
-         "posthog_team"."anonymize_ips",
-         "posthog_team"."completed_snippet_onboarding",
-         "posthog_team"."ingested_event",
-         "posthog_team"."session_recording_opt_in",
-         "posthog_team"."capture_console_log_opt_in",
-         "posthog_team"."capture_performance_opt_in",
-         "posthog_team"."signup_token",
-         "posthog_team"."is_demo",
-         "posthog_team"."access_control",
-         "posthog_team"."inject_web_apps",
-         "posthog_team"."test_account_filters",
-         "posthog_team"."test_account_filters_default_checked",
-         "posthog_team"."path_cleaning_filters",
-         "posthog_team"."timezone",
-         "posthog_team"."data_attributes",
-         "posthog_team"."person_display_name_properties",
-         "posthog_team"."live_events_columns",
-         "posthog_team"."recording_domains",
-         "posthog_team"."primary_dashboard_id",
-         "posthog_team"."correlation_config",
-         "posthog_team"."session_recording_retention_period_days"
-  FROM "posthog_team"
-  WHERE "posthog_team"."id" = 2
-  LIMIT 21 /*controller='project_insights-list',route='api/projects/%28%3FP%3Cparent_lookup_team_id%3E%5B%5E/.%5D%2B%29/insights/%3F%24'*/
-  '
----
-<<<<<<< HEAD
-# name: TestDashboard.test_loading_individual_dashboard_does_not_prefetch_all_possible_tiles.35
-  '
-  SELECT "posthog_dashboarditem"."id",
-         "posthog_dashboarditem"."name",
-         "posthog_dashboarditem"."derived_name",
-         "posthog_dashboarditem"."description",
-         "posthog_dashboarditem"."team_id",
-         "posthog_dashboarditem"."filters",
-         "posthog_dashboarditem"."filters_hash",
-         "posthog_dashboarditem"."order",
-         "posthog_dashboarditem"."deleted",
-         "posthog_dashboarditem"."saved",
-         "posthog_dashboarditem"."created_at",
-         "posthog_dashboarditem"."last_refresh",
-         "posthog_dashboarditem"."refreshing",
-         "posthog_dashboarditem"."created_by_id",
-         "posthog_dashboarditem"."is_sample",
-         "posthog_dashboarditem"."short_id",
-         "posthog_dashboarditem"."favorited",
-         "posthog_dashboarditem"."refresh_attempt",
-         "posthog_dashboarditem"."last_modified_at",
-         "posthog_dashboarditem"."last_modified_by_id",
-         "posthog_dashboarditem"."dashboard_id",
-         "posthog_dashboarditem"."layouts",
-         "posthog_dashboarditem"."color",
-         "posthog_dashboarditem"."dive_dashboard_id",
-         "posthog_dashboarditem"."updated_at",
-         "posthog_dashboarditem"."deprecated_tags",
-         "posthog_dashboarditem"."tags"
-  FROM "posthog_dashboarditem"
-  WHERE "posthog_dashboarditem"."id" = 2
-  LIMIT 21 /*controller='project_insights-list',route='api/projects/%28%3FP%3Cparent_lookup_team_id%3E%5B%5E/.%5D%2B%29/insights/%3F%24'*/
-  '
----
-# name: TestDashboard.test_loading_individual_dashboard_does_not_prefetch_all_possible_tiles.36
-=======
-# name: TestDashboard.test_loading_individual_dashboard_does_not_prefetch_all_possible_tiles.34
->>>>>>> f756f55c
-  '
-  SELECT "posthog_team"."id",
-         "posthog_team"."uuid",
-         "posthog_team"."organization_id",
-         "posthog_team"."api_token",
-         "posthog_team"."app_urls",
-         "posthog_team"."name",
-         "posthog_team"."slack_incoming_webhook",
-         "posthog_team"."created_at",
-         "posthog_team"."updated_at",
-         "posthog_team"."anonymize_ips",
-         "posthog_team"."completed_snippet_onboarding",
-         "posthog_team"."ingested_event",
-         "posthog_team"."session_recording_opt_in",
-         "posthog_team"."capture_console_log_opt_in",
-         "posthog_team"."capture_performance_opt_in",
-         "posthog_team"."signup_token",
-         "posthog_team"."is_demo",
-         "posthog_team"."access_control",
-         "posthog_team"."inject_web_apps",
-         "posthog_team"."test_account_filters",
-         "posthog_team"."test_account_filters_default_checked",
-         "posthog_team"."path_cleaning_filters",
-         "posthog_team"."timezone",
-         "posthog_team"."data_attributes",
-         "posthog_team"."person_display_name_properties",
-         "posthog_team"."live_events_columns",
-         "posthog_team"."recording_domains",
-         "posthog_team"."primary_dashboard_id",
-         "posthog_team"."correlation_config",
-<<<<<<< HEAD
-         "posthog_team"."session_recording_retention_period_days",
-         "posthog_team"."plugins_opt_in",
-         "posthog_team"."opt_out_capture",
-         "posthog_team"."event_names",
-         "posthog_team"."event_names_with_usage",
-         "posthog_team"."event_properties",
-         "posthog_team"."event_properties_with_usage",
-         "posthog_team"."event_properties_numerical"
-  FROM "posthog_team"
-  WHERE "posthog_team"."id" = 2
-  LIMIT 21 /*controller='project_insights-list',route='api/projects/%28%3FP%3Cparent_lookup_team_id%3E%5B%5E/.%5D%2B%29/insights/%3F%24'*/
-  '
----
-=======
-         "posthog_team"."session_recording_retention_period_days"
-  FROM "posthog_team"
-  WHERE "posthog_team"."id" = 2
-  LIMIT 21 /*controller='project_insights-list',route='api/projects/%28%3FP%3Cparent_lookup_team_id%3E%5B%5E/.%5D%2B%29/insights/%3F%24'*/
-  '
----
-# name: TestDashboard.test_loading_individual_dashboard_does_not_prefetch_all_possible_tiles.35
-  '
-  SELECT "posthog_dashboarditem"."id",
-         "posthog_dashboarditem"."name",
-         "posthog_dashboarditem"."derived_name",
-         "posthog_dashboarditem"."description",
-         "posthog_dashboarditem"."team_id",
-         "posthog_dashboarditem"."filters",
-         "posthog_dashboarditem"."filters_hash",
-         "posthog_dashboarditem"."order",
-         "posthog_dashboarditem"."deleted",
-         "posthog_dashboarditem"."saved",
-         "posthog_dashboarditem"."created_at",
-         "posthog_dashboarditem"."last_refresh",
-         "posthog_dashboarditem"."refreshing",
-         "posthog_dashboarditem"."created_by_id",
-         "posthog_dashboarditem"."is_sample",
-         "posthog_dashboarditem"."short_id",
-         "posthog_dashboarditem"."favorited",
-         "posthog_dashboarditem"."refresh_attempt",
-         "posthog_dashboarditem"."last_modified_at",
-         "posthog_dashboarditem"."last_modified_by_id",
-         "posthog_dashboarditem"."dashboard_id",
-         "posthog_dashboarditem"."layouts",
-         "posthog_dashboarditem"."color",
-         "posthog_dashboarditem"."dive_dashboard_id",
-         "posthog_dashboarditem"."updated_at",
-         "posthog_dashboarditem"."deprecated_tags",
-         "posthog_dashboarditem"."tags"
-  FROM "posthog_dashboarditem"
-  WHERE "posthog_dashboarditem"."id" = 2
-  LIMIT 21 /*controller='project_insights-list',route='api/projects/%28%3FP%3Cparent_lookup_team_id%3E%5B%5E/.%5D%2B%29/insights/%3F%24'*/
-  '
----
-# name: TestDashboard.test_loading_individual_dashboard_does_not_prefetch_all_possible_tiles.36
-  '
-  SELECT "posthog_team"."id",
-         "posthog_team"."uuid",
-         "posthog_team"."organization_id",
-         "posthog_team"."api_token",
-         "posthog_team"."app_urls",
-         "posthog_team"."name",
-         "posthog_team"."slack_incoming_webhook",
-         "posthog_team"."created_at",
-         "posthog_team"."updated_at",
-         "posthog_team"."anonymize_ips",
-         "posthog_team"."completed_snippet_onboarding",
-         "posthog_team"."ingested_event",
-         "posthog_team"."session_recording_opt_in",
-         "posthog_team"."capture_console_log_opt_in",
-         "posthog_team"."capture_performance_opt_in",
-         "posthog_team"."signup_token",
-         "posthog_team"."is_demo",
-         "posthog_team"."access_control",
-         "posthog_team"."inject_web_apps",
-         "posthog_team"."test_account_filters",
-         "posthog_team"."test_account_filters_default_checked",
-         "posthog_team"."path_cleaning_filters",
-         "posthog_team"."timezone",
-         "posthog_team"."data_attributes",
-         "posthog_team"."person_display_name_properties",
-         "posthog_team"."live_events_columns",
-         "posthog_team"."recording_domains",
-         "posthog_team"."primary_dashboard_id",
-         "posthog_team"."correlation_config",
-         "posthog_team"."session_recording_retention_period_days",
-         "posthog_team"."plugins_opt_in",
-         "posthog_team"."opt_out_capture",
-         "posthog_team"."event_names",
-         "posthog_team"."event_names_with_usage",
-         "posthog_team"."event_properties",
-         "posthog_team"."event_properties_with_usage",
-         "posthog_team"."event_properties_numerical"
-  FROM "posthog_team"
-  WHERE "posthog_team"."id" = 2
-  LIMIT 21 /*controller='project_insights-list',route='api/projects/%28%3FP%3Cparent_lookup_team_id%3E%5B%5E/.%5D%2B%29/insights/%3F%24'*/
-  '
----
->>>>>>> f756f55c
-# name: TestDashboard.test_loading_individual_dashboard_does_not_prefetch_all_possible_tiles.37
-  '
-  SELECT "posthog_dashboard"."id",
-         "posthog_dashboard"."name",
-         "posthog_dashboard"."description",
-         "posthog_dashboard"."team_id",
-         "posthog_dashboard"."pinned",
-         "posthog_dashboard"."created_at",
-         "posthog_dashboard"."created_by_id",
-         "posthog_dashboard"."deleted",
-         "posthog_dashboard"."last_accessed_at",
-         "posthog_dashboard"."filters",
-         "posthog_dashboard"."creation_mode",
-         "posthog_dashboard"."restriction_level",
-         "posthog_dashboard"."deprecated_tags",
-         "posthog_dashboard"."tags",
-         "posthog_dashboard"."share_token",
-         "posthog_dashboard"."is_shared"
-  FROM "posthog_dashboard"
-  WHERE "posthog_dashboard"."id" IN (1,
-                                     2,
-                                     3,
-                                     4,
-                                     5 /* ... */) /*controller='project_insights-list',route='api/projects/%28%3FP%3Cparent_lookup_team_id%3E%5B%5E/.%5D%2B%29/insights/%3F%24'*/
-  '
----
-# name: TestDashboard.test_loading_individual_dashboard_does_not_prefetch_all_possible_tiles.38
-  '
-  SELECT "posthog_team"."id",
-         "posthog_team"."uuid",
-         "posthog_team"."organization_id",
-         "posthog_team"."api_token",
-         "posthog_team"."app_urls",
-         "posthog_team"."name",
-         "posthog_team"."slack_incoming_webhook",
-         "posthog_team"."created_at",
-         "posthog_team"."updated_at",
-         "posthog_team"."anonymize_ips",
-         "posthog_team"."completed_snippet_onboarding",
-         "posthog_team"."ingested_event",
-         "posthog_team"."session_recording_opt_in",
-         "posthog_team"."capture_console_log_opt_in",
-         "posthog_team"."capture_performance_opt_in",
-         "posthog_team"."signup_token",
-         "posthog_team"."is_demo",
-         "posthog_team"."access_control",
-         "posthog_team"."inject_web_apps",
-         "posthog_team"."test_account_filters",
-         "posthog_team"."test_account_filters_default_checked",
-         "posthog_team"."path_cleaning_filters",
-         "posthog_team"."timezone",
-         "posthog_team"."data_attributes",
-         "posthog_team"."person_display_name_properties",
-         "posthog_team"."live_events_columns",
-         "posthog_team"."recording_domains",
-         "posthog_team"."primary_dashboard_id",
-         "posthog_team"."correlation_config",
-         "posthog_team"."session_recording_retention_period_days",
-         "posthog_team"."plugins_opt_in",
-         "posthog_team"."opt_out_capture",
-         "posthog_team"."event_names",
-         "posthog_team"."event_names_with_usage",
-         "posthog_team"."event_properties",
-         "posthog_team"."event_properties_with_usage",
-         "posthog_team"."event_properties_numerical"
-  FROM "posthog_team"
-  WHERE "posthog_team"."id" = 2
-  LIMIT 21 /*controller='project_insights-list',route='api/projects/%28%3FP%3Cparent_lookup_team_id%3E%5B%5E/.%5D%2B%29/insights/%3F%24'*/
-  '
----
-# name: TestDashboard.test_loading_individual_dashboard_does_not_prefetch_all_possible_tiles.39
-  '
-  SELECT "posthog_team"."id",
-         "posthog_team"."uuid",
-         "posthog_team"."organization_id",
-         "posthog_team"."api_token",
-         "posthog_team"."app_urls",
-         "posthog_team"."name",
-         "posthog_team"."slack_incoming_webhook",
-         "posthog_team"."created_at",
-         "posthog_team"."updated_at",
-         "posthog_team"."anonymize_ips",
-         "posthog_team"."completed_snippet_onboarding",
-         "posthog_team"."ingested_event",
-         "posthog_team"."session_recording_opt_in",
-         "posthog_team"."capture_console_log_opt_in",
-         "posthog_team"."capture_performance_opt_in",
-         "posthog_team"."signup_token",
-         "posthog_team"."is_demo",
-         "posthog_team"."access_control",
-         "posthog_team"."inject_web_apps",
-         "posthog_team"."test_account_filters",
-         "posthog_team"."test_account_filters_default_checked",
-         "posthog_team"."path_cleaning_filters",
-         "posthog_team"."timezone",
-         "posthog_team"."data_attributes",
-         "posthog_team"."person_display_name_properties",
-         "posthog_team"."live_events_columns",
-         "posthog_team"."recording_domains",
-         "posthog_team"."primary_dashboard_id",
-         "posthog_team"."correlation_config",
-         "posthog_team"."session_recording_retention_period_days"
-  FROM "posthog_team"
-  WHERE "posthog_team"."id" = 2
-  LIMIT 21 /*controller='project_insights-list',route='api/projects/%28%3FP%3Cparent_lookup_team_id%3E%5B%5E/.%5D%2B%29/insights/%3F%24'*/
-  '
----
-# name: TestDashboard.test_loading_individual_dashboard_does_not_prefetch_all_possible_tiles.4
-  '
-  SELECT "posthog_dashboardtile"."id"
-  FROM "posthog_dashboardtile"
-  WHERE "posthog_dashboardtile"."dashboard_id" = 2 /*controller='project_dashboards-list',route='api/projects/%28%3FP%3Cparent_lookup_team_id%3E%5B%5E/.%5D%2B%29/dashboards/%3F%24'*/
-  '
----
-# name: TestDashboard.test_loading_individual_dashboard_does_not_prefetch_all_possible_tiles.40
-  '
-  SELECT "posthog_dashboardtile"."id",
-         "posthog_dashboardtile"."dashboard_id",
-         "posthog_dashboardtile"."insight_id",
-         "posthog_dashboardtile"."text_id",
-         "posthog_dashboardtile"."layouts",
-         "posthog_dashboardtile"."color",
-         "posthog_dashboardtile"."filters_hash",
-         "posthog_dashboardtile"."last_refresh",
-         "posthog_dashboardtile"."refreshing",
-         "posthog_dashboardtile"."refresh_attempt",
-         "posthog_dashboardtile"."deleted"
-  FROM "posthog_dashboardtile"
-  WHERE "posthog_dashboardtile"."id" = 2
-  LIMIT 21 /*controller='project_insights-list',route='api/projects/%28%3FP%3Cparent_lookup_team_id%3E%5B%5E/.%5D%2B%29/insights/%3F%24'*/
-  '
----
-# name: TestDashboard.test_loading_individual_dashboard_does_not_prefetch_all_possible_tiles.41
-  '
-  SELECT "posthog_dashboarditem"."id",
-         "posthog_dashboarditem"."name",
-         "posthog_dashboarditem"."derived_name",
-         "posthog_dashboarditem"."description",
-         "posthog_dashboarditem"."team_id",
-         "posthog_dashboarditem"."filters",
-         "posthog_dashboarditem"."filters_hash",
-         "posthog_dashboarditem"."order",
-         "posthog_dashboarditem"."deleted",
-         "posthog_dashboarditem"."saved",
-         "posthog_dashboarditem"."created_at",
-         "posthog_dashboarditem"."last_refresh",
-         "posthog_dashboarditem"."refreshing",
-         "posthog_dashboarditem"."created_by_id",
-         "posthog_dashboarditem"."is_sample",
-         "posthog_dashboarditem"."short_id",
-         "posthog_dashboarditem"."favorited",
-         "posthog_dashboarditem"."refresh_attempt",
-         "posthog_dashboarditem"."last_modified_at",
-         "posthog_dashboarditem"."last_modified_by_id",
-         "posthog_dashboarditem"."dashboard_id",
-         "posthog_dashboarditem"."layouts",
-         "posthog_dashboarditem"."color",
-         "posthog_dashboarditem"."dive_dashboard_id",
-         "posthog_dashboarditem"."updated_at",
-         "posthog_dashboarditem"."deprecated_tags",
-         "posthog_dashboarditem"."tags"
-  FROM "posthog_dashboarditem"
-  WHERE "posthog_dashboarditem"."id" = 2
-  LIMIT 21 /*controller='project_insights-list',route='api/projects/%28%3FP%3Cparent_lookup_team_id%3E%5B%5E/.%5D%2B%29/insights/%3F%24'*/
-  '
----
-# name: TestDashboard.test_loading_individual_dashboard_does_not_prefetch_all_possible_tiles.42
-  '
-  SELECT "posthog_dashboard"."id",
-         "posthog_dashboard"."name",
-         "posthog_dashboard"."description",
-         "posthog_dashboard"."team_id",
-         "posthog_dashboard"."pinned",
-         "posthog_dashboard"."created_at",
-         "posthog_dashboard"."created_by_id",
-         "posthog_dashboard"."deleted",
-         "posthog_dashboard"."last_accessed_at",
-         "posthog_dashboard"."filters",
-         "posthog_dashboard"."creation_mode",
-         "posthog_dashboard"."restriction_level",
-         "posthog_dashboard"."deprecated_tags",
-         "posthog_dashboard"."tags",
-         "posthog_dashboard"."share_token",
-         "posthog_dashboard"."is_shared"
-  FROM "posthog_dashboard"
-  WHERE "posthog_dashboard"."id" = 2
-  LIMIT 21 /*controller='project_insights-list',route='api/projects/%28%3FP%3Cparent_lookup_team_id%3E%5B%5E/.%5D%2B%29/insights/%3F%24'*/
-  '
----
-# name: TestDashboard.test_loading_individual_dashboard_does_not_prefetch_all_possible_tiles.43
-  '
-  SELECT "posthog_team"."id",
-         "posthog_team"."uuid",
-         "posthog_team"."organization_id",
-         "posthog_team"."api_token",
-         "posthog_team"."app_urls",
-         "posthog_team"."name",
-         "posthog_team"."slack_incoming_webhook",
-         "posthog_team"."created_at",
-         "posthog_team"."updated_at",
-         "posthog_team"."anonymize_ips",
-         "posthog_team"."completed_snippet_onboarding",
-         "posthog_team"."ingested_event",
-         "posthog_team"."session_recording_opt_in",
-         "posthog_team"."capture_console_log_opt_in",
-         "posthog_team"."capture_performance_opt_in",
-         "posthog_team"."signup_token",
-         "posthog_team"."is_demo",
-         "posthog_team"."access_control",
-         "posthog_team"."inject_web_apps",
-         "posthog_team"."test_account_filters",
-         "posthog_team"."test_account_filters_default_checked",
-         "posthog_team"."path_cleaning_filters",
-         "posthog_team"."timezone",
-         "posthog_team"."data_attributes",
-         "posthog_team"."person_display_name_properties",
-         "posthog_team"."live_events_columns",
-         "posthog_team"."recording_domains",
-         "posthog_team"."primary_dashboard_id",
-         "posthog_team"."correlation_config",
-         "posthog_team"."session_recording_retention_period_days",
-         "posthog_team"."plugins_opt_in",
-         "posthog_team"."opt_out_capture",
-         "posthog_team"."event_names",
-         "posthog_team"."event_names_with_usage",
-         "posthog_team"."event_properties",
-         "posthog_team"."event_properties_with_usage",
-         "posthog_team"."event_properties_numerical"
-  FROM "posthog_team"
-  WHERE "posthog_team"."id" = 2
-  LIMIT 21 /*controller='project_insights-list',route='api/projects/%28%3FP%3Cparent_lookup_team_id%3E%5B%5E/.%5D%2B%29/insights/%3F%24'*/
-  '
----
-# name: TestDashboard.test_loading_individual_dashboard_does_not_prefetch_all_possible_tiles.44
-  '
-  SELECT "posthog_team"."id",
-         "posthog_team"."uuid",
-         "posthog_team"."organization_id",
-         "posthog_team"."api_token",
-         "posthog_team"."app_urls",
-         "posthog_team"."name",
-         "posthog_team"."slack_incoming_webhook",
-         "posthog_team"."created_at",
-         "posthog_team"."updated_at",
-         "posthog_team"."anonymize_ips",
-         "posthog_team"."completed_snippet_onboarding",
-         "posthog_team"."ingested_event",
-         "posthog_team"."session_recording_opt_in",
-         "posthog_team"."capture_console_log_opt_in",
-         "posthog_team"."capture_performance_opt_in",
-         "posthog_team"."signup_token",
-         "posthog_team"."is_demo",
-         "posthog_team"."access_control",
-         "posthog_team"."inject_web_apps",
-         "posthog_team"."test_account_filters",
-         "posthog_team"."test_account_filters_default_checked",
-         "posthog_team"."path_cleaning_filters",
-         "posthog_team"."timezone",
-         "posthog_team"."data_attributes",
-         "posthog_team"."person_display_name_properties",
-         "posthog_team"."live_events_columns",
-         "posthog_team"."recording_domains",
-         "posthog_team"."primary_dashboard_id",
-         "posthog_team"."correlation_config",
-         "posthog_team"."session_recording_retention_period_days",
-         "posthog_team"."plugins_opt_in",
-         "posthog_team"."opt_out_capture",
-         "posthog_team"."event_names",
-         "posthog_team"."event_names_with_usage",
-         "posthog_team"."event_properties",
-         "posthog_team"."event_properties_with_usage",
-         "posthog_team"."event_properties_numerical"
-  FROM "posthog_team"
-  WHERE "posthog_team"."id" = 2
-  LIMIT 21 /*controller='project_insights-list',route='api/projects/%28%3FP%3Cparent_lookup_team_id%3E%5B%5E/.%5D%2B%29/insights/%3F%24'*/
-  '
----
-# name: TestDashboard.test_loading_individual_dashboard_does_not_prefetch_all_possible_tiles.45
-  '
-  SELECT "posthog_team"."id",
-         "posthog_team"."uuid",
-         "posthog_team"."organization_id",
-         "posthog_team"."api_token",
-         "posthog_team"."app_urls",
-         "posthog_team"."name",
-         "posthog_team"."slack_incoming_webhook",
-         "posthog_team"."created_at",
-         "posthog_team"."updated_at",
-         "posthog_team"."anonymize_ips",
-         "posthog_team"."completed_snippet_onboarding",
-         "posthog_team"."ingested_event",
-         "posthog_team"."session_recording_opt_in",
-         "posthog_team"."capture_console_log_opt_in",
-         "posthog_team"."capture_performance_opt_in",
-         "posthog_team"."signup_token",
-         "posthog_team"."is_demo",
-         "posthog_team"."access_control",
-         "posthog_team"."inject_web_apps",
-         "posthog_team"."test_account_filters",
-         "posthog_team"."test_account_filters_default_checked",
-         "posthog_team"."path_cleaning_filters",
-         "posthog_team"."timezone",
-         "posthog_team"."data_attributes",
-         "posthog_team"."person_display_name_properties",
-         "posthog_team"."live_events_columns",
-         "posthog_team"."recording_domains",
-         "posthog_team"."primary_dashboard_id",
-         "posthog_team"."correlation_config",
-         "posthog_team"."session_recording_retention_period_days"
-  FROM "posthog_team"
-  WHERE "posthog_team"."id" = 2
-  LIMIT 21 /*controller='project_insights-list',route='api/projects/%28%3FP%3Cparent_lookup_team_id%3E%5B%5E/.%5D%2B%29/insights/%3F%24'*/
-  '
----
-# name: TestDashboard.test_loading_individual_dashboard_does_not_prefetch_all_possible_tiles.46
-  '
-  SELECT "posthog_dashboardtile"."id",
-         "posthog_dashboardtile"."dashboard_id",
-         "posthog_dashboardtile"."insight_id",
-         "posthog_dashboardtile"."text_id",
-         "posthog_dashboardtile"."layouts",
-         "posthog_dashboardtile"."color",
-         "posthog_dashboardtile"."filters_hash",
-         "posthog_dashboardtile"."last_refresh",
-         "posthog_dashboardtile"."refreshing",
-         "posthog_dashboardtile"."refresh_attempt",
-         "posthog_dashboardtile"."deleted"
-  FROM "posthog_dashboardtile"
-  WHERE "posthog_dashboardtile"."id" = 2
-  LIMIT 21 /*controller='project_insights-list',route='api/projects/%28%3FP%3Cparent_lookup_team_id%3E%5B%5E/.%5D%2B%29/insights/%3F%24'*/
-  '
----
-# name: TestDashboard.test_loading_individual_dashboard_does_not_prefetch_all_possible_tiles.47
-  '
-  SELECT "posthog_dashboarditem"."id",
-         "posthog_dashboarditem"."name",
-         "posthog_dashboarditem"."derived_name",
-         "posthog_dashboarditem"."description",
-         "posthog_dashboarditem"."team_id",
-         "posthog_dashboarditem"."filters",
-         "posthog_dashboarditem"."filters_hash",
-         "posthog_dashboarditem"."order",
-         "posthog_dashboarditem"."deleted",
-         "posthog_dashboarditem"."saved",
-         "posthog_dashboarditem"."created_at",
-         "posthog_dashboarditem"."last_refresh",
-         "posthog_dashboarditem"."refreshing",
-         "posthog_dashboarditem"."created_by_id",
-         "posthog_dashboarditem"."is_sample",
-         "posthog_dashboarditem"."short_id",
-         "posthog_dashboarditem"."favorited",
-         "posthog_dashboarditem"."refresh_attempt",
-         "posthog_dashboarditem"."last_modified_at",
-         "posthog_dashboarditem"."last_modified_by_id",
-         "posthog_dashboarditem"."dashboard_id",
-         "posthog_dashboarditem"."layouts",
-         "posthog_dashboarditem"."color",
-         "posthog_dashboarditem"."dive_dashboard_id",
-         "posthog_dashboarditem"."updated_at",
-         "posthog_dashboarditem"."deprecated_tags",
-         "posthog_dashboarditem"."tags"
-  FROM "posthog_dashboarditem"
-  WHERE "posthog_dashboarditem"."id" = 2
-  LIMIT 21 /*controller='project_insights-list',route='api/projects/%28%3FP%3Cparent_lookup_team_id%3E%5B%5E/.%5D%2B%29/insights/%3F%24'*/
-  '
----
-# name: TestDashboard.test_loading_individual_dashboard_does_not_prefetch_all_possible_tiles.48
-  '
-  SELECT "posthog_dashboard"."id",
-         "posthog_dashboard"."name",
-         "posthog_dashboard"."description",
-         "posthog_dashboard"."team_id",
-         "posthog_dashboard"."pinned",
-         "posthog_dashboard"."created_at",
-         "posthog_dashboard"."created_by_id",
-         "posthog_dashboard"."deleted",
-         "posthog_dashboard"."last_accessed_at",
-         "posthog_dashboard"."filters",
-         "posthog_dashboard"."creation_mode",
-         "posthog_dashboard"."restriction_level",
-         "posthog_dashboard"."deprecated_tags",
-         "posthog_dashboard"."tags",
-         "posthog_dashboard"."share_token",
-         "posthog_dashboard"."is_shared"
-  FROM "posthog_dashboard"
-  WHERE "posthog_dashboard"."id" = 2
-  LIMIT 21 /*controller='project_insights-list',route='api/projects/%28%3FP%3Cparent_lookup_team_id%3E%5B%5E/.%5D%2B%29/insights/%3F%24'*/
-  '
----
-# name: TestDashboard.test_loading_individual_dashboard_does_not_prefetch_all_possible_tiles.49
-  '
-  SELECT "posthog_team"."id",
-         "posthog_team"."uuid",
-         "posthog_team"."organization_id",
-         "posthog_team"."api_token",
-         "posthog_team"."app_urls",
-         "posthog_team"."name",
-         "posthog_team"."slack_incoming_webhook",
-         "posthog_team"."created_at",
-         "posthog_team"."updated_at",
-         "posthog_team"."anonymize_ips",
-         "posthog_team"."completed_snippet_onboarding",
-         "posthog_team"."ingested_event",
-         "posthog_team"."session_recording_opt_in",
-         "posthog_team"."capture_console_log_opt_in",
-         "posthog_team"."capture_performance_opt_in",
-         "posthog_team"."signup_token",
-         "posthog_team"."is_demo",
-         "posthog_team"."access_control",
-         "posthog_team"."inject_web_apps",
-         "posthog_team"."test_account_filters",
-         "posthog_team"."test_account_filters_default_checked",
-         "posthog_team"."path_cleaning_filters",
-         "posthog_team"."timezone",
-         "posthog_team"."data_attributes",
-         "posthog_team"."person_display_name_properties",
-         "posthog_team"."live_events_columns",
-         "posthog_team"."recording_domains",
-         "posthog_team"."primary_dashboard_id",
-         "posthog_team"."correlation_config",
-         "posthog_team"."session_recording_retention_period_days",
-         "posthog_team"."plugins_opt_in",
-         "posthog_team"."opt_out_capture",
-         "posthog_team"."event_names",
-         "posthog_team"."event_names_with_usage",
-         "posthog_team"."event_properties",
-         "posthog_team"."event_properties_with_usage",
-         "posthog_team"."event_properties_numerical"
-  FROM "posthog_team"
-  WHERE "posthog_team"."id" = 2
-  LIMIT 21 /*controller='project_insights-list',route='api/projects/%28%3FP%3Cparent_lookup_team_id%3E%5B%5E/.%5D%2B%29/insights/%3F%24'*/
-  '
----
-# name: TestDashboard.test_loading_individual_dashboard_does_not_prefetch_all_possible_tiles.5
-  '
-  SELECT "posthog_organization"."id",
-         "posthog_organization"."name",
-         "posthog_organization"."slug",
-         "posthog_organization"."created_at",
-         "posthog_organization"."updated_at",
-         "posthog_organization"."plugins_access_level",
-         "posthog_organization"."for_internal_metrics",
-         "posthog_organization"."is_member_join_email_enabled",
-         "posthog_organization"."customer_id",
-         "posthog_organization"."available_features",
-         "posthog_organization"."usage",
-         "posthog_organization"."setup_section_2_completed",
-         "posthog_organization"."personalization",
-         "posthog_organization"."domain_whitelist"
-  FROM "posthog_organization"
-  WHERE "posthog_organization"."id" = '00000000-0000-0000-0000-000000000000'::uuid
-  LIMIT 21 /*controller='project_dashboards-list',route='api/projects/%28%3FP%3Cparent_lookup_team_id%3E%5B%5E/.%5D%2B%29/dashboards/%3F%24'*/
-  '
----
-# name: TestDashboard.test_loading_individual_dashboard_does_not_prefetch_all_possible_tiles.50
-  '
-  SELECT "posthog_organization"."id",
-         "posthog_organization"."name",
-         "posthog_organization"."slug",
-         "posthog_organization"."created_at",
-         "posthog_organization"."updated_at",
-         "posthog_organization"."plugins_access_level",
-         "posthog_organization"."for_internal_metrics",
-         "posthog_organization"."is_member_join_email_enabled",
-         "posthog_organization"."customer_id",
-         "posthog_organization"."available_features",
-         "posthog_organization"."usage",
-         "posthog_organization"."setup_section_2_completed",
-         "posthog_organization"."personalization",
-         "posthog_organization"."domain_whitelist"
-  FROM "posthog_organization"
-  WHERE "posthog_organization"."id" = '00000000-0000-0000-0000-000000000000'::uuid
-  LIMIT 21 /*controller='project_insights-list',route='api/projects/%28%3FP%3Cparent_lookup_team_id%3E%5B%5E/.%5D%2B%29/insights/%3F%24'*/
-  '
----
-# name: TestDashboard.test_loading_individual_dashboard_does_not_prefetch_all_possible_tiles.51
-  '
-  SELECT "posthog_dashboard"."id",
-         "posthog_dashboard"."name",
-         "posthog_dashboard"."description",
-         "posthog_dashboard"."team_id",
-         "posthog_dashboard"."pinned",
-         "posthog_dashboard"."created_at",
-         "posthog_dashboard"."created_by_id",
-         "posthog_dashboard"."deleted",
-         "posthog_dashboard"."last_accessed_at",
-         "posthog_dashboard"."filters",
-         "posthog_dashboard"."creation_mode",
-         "posthog_dashboard"."restriction_level",
-         "posthog_dashboard"."deprecated_tags",
-         "posthog_dashboard"."tags",
-         "posthog_dashboard"."share_token",
-         "posthog_dashboard"."is_shared"
-  FROM "posthog_dashboard"
-  INNER JOIN "posthog_dashboardtile" ON ("posthog_dashboard"."id" = "posthog_dashboardtile"."dashboard_id")
-  WHERE "posthog_dashboardtile"."insight_id" = 2 /*controller='project_insights-list',route='api/projects/%28%3FP%3Cparent_lookup_team_id%3E%5B%5E/.%5D%2B%29/insights/%3F%24'*/
-  '
----
-# name: TestDashboard.test_loading_individual_dashboard_does_not_prefetch_all_possible_tiles.52
-  '
-  SELECT "posthog_dashboard"."id",
-         "posthog_dashboard"."name",
-         "posthog_dashboard"."description",
-         "posthog_dashboard"."team_id",
-         "posthog_dashboard"."pinned",
-         "posthog_dashboard"."created_at",
-         "posthog_dashboard"."created_by_id",
-         "posthog_dashboard"."deleted",
-         "posthog_dashboard"."last_accessed_at",
-         "posthog_dashboard"."filters",
-         "posthog_dashboard"."creation_mode",
-         "posthog_dashboard"."restriction_level",
-         "posthog_dashboard"."deprecated_tags",
-         "posthog_dashboard"."tags",
-         "posthog_dashboard"."share_token",
-         "posthog_dashboard"."is_shared"
-  FROM "posthog_dashboard"
-  INNER JOIN "posthog_dashboardtile" ON ("posthog_dashboard"."id" = "posthog_dashboardtile"."dashboard_id")
-  WHERE "posthog_dashboardtile"."insight_id" = 2 /*controller='project_insights-list',route='api/projects/%28%3FP%3Cparent_lookup_team_id%3E%5B%5E/.%5D%2B%29/insights/%3F%24'*/
-  '
----
-# name: TestDashboard.test_loading_individual_dashboard_does_not_prefetch_all_possible_tiles.53
-  '
-  SELECT "posthog_team"."id",
-         "posthog_team"."uuid",
-         "posthog_team"."organization_id",
-         "posthog_team"."api_token",
-         "posthog_team"."app_urls",
-         "posthog_team"."name",
-         "posthog_team"."slack_incoming_webhook",
-         "posthog_team"."created_at",
-         "posthog_team"."updated_at",
-         "posthog_team"."anonymize_ips",
-         "posthog_team"."completed_snippet_onboarding",
-         "posthog_team"."ingested_event",
-         "posthog_team"."session_recording_opt_in",
-         "posthog_team"."capture_console_log_opt_in",
-         "posthog_team"."capture_performance_opt_in",
-         "posthog_team"."signup_token",
-         "posthog_team"."is_demo",
-         "posthog_team"."access_control",
-         "posthog_team"."inject_web_apps",
-         "posthog_team"."test_account_filters",
-         "posthog_team"."test_account_filters_default_checked",
-         "posthog_team"."path_cleaning_filters",
-         "posthog_team"."timezone",
-         "posthog_team"."data_attributes",
-         "posthog_team"."person_display_name_properties",
-         "posthog_team"."live_events_columns",
-         "posthog_team"."recording_domains",
-         "posthog_team"."primary_dashboard_id",
-         "posthog_team"."correlation_config",
-         "posthog_team"."session_recording_retention_period_days",
-         "posthog_team"."plugins_opt_in",
-         "posthog_team"."opt_out_capture",
-         "posthog_team"."event_names",
-         "posthog_team"."event_names_with_usage",
-         "posthog_team"."event_properties",
-         "posthog_team"."event_properties_with_usage",
-         "posthog_team"."event_properties_numerical"
-  FROM "posthog_team"
-  WHERE "posthog_team"."id" = 2
-  LIMIT 21 /*controller='project_insights-list',route='api/projects/%28%3FP%3Cparent_lookup_team_id%3E%5B%5E/.%5D%2B%29/insights/%3F%24'*/
-  '
----
-# name: TestDashboard.test_loading_individual_dashboard_does_not_prefetch_all_possible_tiles.54
-  '
-  SELECT "posthog_organization"."id",
-         "posthog_organization"."name",
-         "posthog_organization"."slug",
-         "posthog_organization"."created_at",
-         "posthog_organization"."updated_at",
-         "posthog_organization"."plugins_access_level",
-         "posthog_organization"."for_internal_metrics",
-         "posthog_organization"."is_member_join_email_enabled",
-         "posthog_organization"."customer_id",
-         "posthog_organization"."available_features",
-         "posthog_organization"."usage",
-         "posthog_organization"."setup_section_2_completed",
-         "posthog_organization"."personalization",
-         "posthog_organization"."domain_whitelist"
-  FROM "posthog_organization"
-  WHERE "posthog_organization"."id" = '00000000-0000-0000-0000-000000000000'::uuid
-  LIMIT 21 /*controller='project_insights-list',route='api/projects/%28%3FP%3Cparent_lookup_team_id%3E%5B%5E/.%5D%2B%29/insights/%3F%24'*/
-  '
----
-# name: TestDashboard.test_loading_individual_dashboard_does_not_prefetch_all_possible_tiles.55
-  '
-  SELECT "posthog_team"."id",
-         "posthog_team"."uuid",
-         "posthog_team"."organization_id",
-         "posthog_team"."api_token",
-         "posthog_team"."app_urls",
-         "posthog_team"."name",
-         "posthog_team"."slack_incoming_webhook",
-         "posthog_team"."created_at",
-         "posthog_team"."updated_at",
-         "posthog_team"."anonymize_ips",
-         "posthog_team"."completed_snippet_onboarding",
-         "posthog_team"."ingested_event",
-         "posthog_team"."session_recording_opt_in",
-         "posthog_team"."capture_console_log_opt_in",
-         "posthog_team"."capture_performance_opt_in",
-         "posthog_team"."signup_token",
-         "posthog_team"."is_demo",
-         "posthog_team"."access_control",
-         "posthog_team"."inject_web_apps",
-         "posthog_team"."test_account_filters",
-         "posthog_team"."test_account_filters_default_checked",
-         "posthog_team"."path_cleaning_filters",
-         "posthog_team"."timezone",
-         "posthog_team"."data_attributes",
-         "posthog_team"."person_display_name_properties",
-         "posthog_team"."live_events_columns",
-         "posthog_team"."recording_domains",
-         "posthog_team"."primary_dashboard_id",
-         "posthog_team"."correlation_config",
-         "posthog_team"."session_recording_retention_period_days",
-         "posthog_team"."plugins_opt_in",
-         "posthog_team"."opt_out_capture",
-         "posthog_team"."event_names",
-         "posthog_team"."event_names_with_usage",
-         "posthog_team"."event_properties",
-         "posthog_team"."event_properties_with_usage",
-         "posthog_team"."event_properties_numerical"
-  FROM "posthog_team"
-  WHERE "posthog_team"."id" = 2
-  LIMIT 21 /*controller='project_insights-list',route='api/projects/%28%3FP%3Cparent_lookup_team_id%3E%5B%5E/.%5D%2B%29/insights/%3F%24'*/
-  '
----
-# name: TestDashboard.test_loading_individual_dashboard_does_not_prefetch_all_possible_tiles.56
-  '
-  SELECT "posthog_organization"."id",
-         "posthog_organization"."name",
-         "posthog_organization"."slug",
-         "posthog_organization"."created_at",
-         "posthog_organization"."updated_at",
-         "posthog_organization"."plugins_access_level",
-         "posthog_organization"."for_internal_metrics",
-         "posthog_organization"."is_member_join_email_enabled",
-         "posthog_organization"."customer_id",
-         "posthog_organization"."available_features",
-         "posthog_organization"."usage",
-         "posthog_organization"."setup_section_2_completed",
-         "posthog_organization"."personalization",
-         "posthog_organization"."domain_whitelist"
-  FROM "posthog_organization"
-  WHERE "posthog_organization"."id" = '00000000-0000-0000-0000-000000000000'::uuid
-  LIMIT 21 /*controller='project_insights-list',route='api/projects/%28%3FP%3Cparent_lookup_team_id%3E%5B%5E/.%5D%2B%29/insights/%3F%24'*/
-  '
----
-# name: TestDashboard.test_loading_individual_dashboard_does_not_prefetch_all_possible_tiles.57
-  '
-  SELECT COUNT(*) AS "__count"
-  FROM "posthog_dashboard"
-  INNER JOIN "posthog_dashboardtile" ON ("posthog_dashboard"."id" = "posthog_dashboardtile"."dashboard_id")
-  WHERE "posthog_dashboardtile"."insight_id" = 2 /*controller='project_insights-list',route='api/projects/%28%3FP%3Cparent_lookup_team_id%3E%5B%5E/.%5D%2B%29/insights/%3F%24'*/
-  '
----
-# name: TestDashboard.test_loading_individual_dashboard_does_not_prefetch_all_possible_tiles.58
-  '
-  SELECT "posthog_dashboard"."id",
-         "posthog_dashboard"."name",
-         "posthog_dashboard"."description",
-         "posthog_dashboard"."team_id",
-         "posthog_dashboard"."pinned",
-         "posthog_dashboard"."created_at",
-         "posthog_dashboard"."created_by_id",
-         "posthog_dashboard"."deleted",
-         "posthog_dashboard"."last_accessed_at",
-         "posthog_dashboard"."filters",
-         "posthog_dashboard"."creation_mode",
-         "posthog_dashboard"."restriction_level",
-         "posthog_dashboard"."deprecated_tags",
-         "posthog_dashboard"."tags",
-         "posthog_dashboard"."share_token",
-         "posthog_dashboard"."is_shared"
-  FROM "posthog_dashboard"
-  INNER JOIN "posthog_dashboardtile" ON ("posthog_dashboard"."id" = "posthog_dashboardtile"."dashboard_id")
-  WHERE "posthog_dashboardtile"."insight_id" = 2 /*controller='project_insights-list',route='api/projects/%28%3FP%3Cparent_lookup_team_id%3E%5B%5E/.%5D%2B%29/insights/%3F%24'*/
-  '
----
-# name: TestDashboard.test_loading_individual_dashboard_does_not_prefetch_all_possible_tiles.59
-  '
-  SELECT "posthog_team"."id",
-         "posthog_team"."uuid",
-         "posthog_team"."organization_id",
-         "posthog_team"."api_token",
-         "posthog_team"."app_urls",
-         "posthog_team"."name",
-         "posthog_team"."slack_incoming_webhook",
-         "posthog_team"."created_at",
-         "posthog_team"."updated_at",
-         "posthog_team"."anonymize_ips",
-         "posthog_team"."completed_snippet_onboarding",
-         "posthog_team"."ingested_event",
-         "posthog_team"."session_recording_opt_in",
-         "posthog_team"."capture_console_log_opt_in",
-         "posthog_team"."capture_performance_opt_in",
-         "posthog_team"."signup_token",
-         "posthog_team"."is_demo",
-         "posthog_team"."access_control",
-         "posthog_team"."inject_web_apps",
-         "posthog_team"."test_account_filters",
-         "posthog_team"."test_account_filters_default_checked",
-         "posthog_team"."path_cleaning_filters",
-         "posthog_team"."timezone",
-         "posthog_team"."data_attributes",
-         "posthog_team"."person_display_name_properties",
-         "posthog_team"."live_events_columns",
-         "posthog_team"."recording_domains",
-         "posthog_team"."primary_dashboard_id",
-         "posthog_team"."correlation_config",
-         "posthog_team"."session_recording_retention_period_days",
-         "posthog_team"."plugins_opt_in",
-         "posthog_team"."opt_out_capture",
-         "posthog_team"."event_names",
-         "posthog_team"."event_names_with_usage",
-         "posthog_team"."event_properties",
-         "posthog_team"."event_properties_with_usage",
-         "posthog_team"."event_properties_numerical"
-  FROM "posthog_team"
-  WHERE "posthog_team"."id" = 2
-  LIMIT 21 /*controller='project_insights-list',route='api/projects/%28%3FP%3Cparent_lookup_team_id%3E%5B%5E/.%5D%2B%29/insights/%3F%24'*/
-  '
----
-# name: TestDashboard.test_loading_individual_dashboard_does_not_prefetch_all_possible_tiles.6
-  '
-  SELECT COUNT(*) AS "__count"
-  FROM "posthog_dashboardtile"
-  WHERE ("posthog_dashboardtile"."dashboard_id" = 2
-         AND NOT ("posthog_dashboardtile"."insight_id" IS NULL)) /*controller='project_dashboards-list',route='api/projects/%28%3FP%3Cparent_lookup_team_id%3E%5B%5E/.%5D%2B%29/dashboards/%3F%24'*/
-  '
----
-# name: TestDashboard.test_loading_individual_dashboard_does_not_prefetch_all_possible_tiles.60
-  '
-  SELECT "posthog_organization"."id",
-         "posthog_organization"."name",
-         "posthog_organization"."slug",
-         "posthog_organization"."created_at",
-         "posthog_organization"."updated_at",
-         "posthog_organization"."plugins_access_level",
-         "posthog_organization"."for_internal_metrics",
-         "posthog_organization"."is_member_join_email_enabled",
-         "posthog_organization"."customer_id",
-         "posthog_organization"."available_features",
-         "posthog_organization"."usage",
-         "posthog_organization"."setup_section_2_completed",
-         "posthog_organization"."personalization",
-         "posthog_organization"."domain_whitelist"
-  FROM "posthog_organization"
-  WHERE "posthog_organization"."id" = '00000000-0000-0000-0000-000000000000'::uuid
-  LIMIT 21 /*controller='project_insights-list',route='api/projects/%28%3FP%3Cparent_lookup_team_id%3E%5B%5E/.%5D%2B%29/insights/%3F%24'*/
-  '
----
-# name: TestDashboard.test_loading_individual_dashboard_does_not_prefetch_all_possible_tiles.61
-  '
-  SELECT "posthog_team"."id",
-         "posthog_team"."uuid",
-         "posthog_team"."organization_id",
-         "posthog_team"."api_token",
-         "posthog_team"."app_urls",
-         "posthog_team"."name",
-         "posthog_team"."slack_incoming_webhook",
-         "posthog_team"."created_at",
-         "posthog_team"."updated_at",
-         "posthog_team"."anonymize_ips",
-         "posthog_team"."completed_snippet_onboarding",
-         "posthog_team"."ingested_event",
-         "posthog_team"."session_recording_opt_in",
-         "posthog_team"."capture_console_log_opt_in",
-         "posthog_team"."capture_performance_opt_in",
-         "posthog_team"."signup_token",
-         "posthog_team"."is_demo",
-         "posthog_team"."access_control",
-         "posthog_team"."inject_web_apps",
-         "posthog_team"."test_account_filters",
-         "posthog_team"."test_account_filters_default_checked",
-         "posthog_team"."path_cleaning_filters",
-         "posthog_team"."timezone",
-         "posthog_team"."data_attributes",
-         "posthog_team"."person_display_name_properties",
-         "posthog_team"."live_events_columns",
-         "posthog_team"."recording_domains",
-         "posthog_team"."primary_dashboard_id",
-         "posthog_team"."correlation_config",
-         "posthog_team"."session_recording_retention_period_days",
-         "posthog_team"."plugins_opt_in",
-         "posthog_team"."opt_out_capture",
-         "posthog_team"."event_names",
-         "posthog_team"."event_names_with_usage",
-         "posthog_team"."event_properties",
-         "posthog_team"."event_properties_with_usage",
-         "posthog_team"."event_properties_numerical"
-  FROM "posthog_team"
-  WHERE "posthog_team"."id" = 2
-  LIMIT 21 /*controller='project_insights-list',route='api/projects/%28%3FP%3Cparent_lookup_team_id%3E%5B%5E/.%5D%2B%29/insights/%3F%24'*/
-  '
----
-# name: TestDashboard.test_loading_individual_dashboard_does_not_prefetch_all_possible_tiles.62
-  '
-  SELECT "posthog_organization"."id",
-         "posthog_organization"."name",
-         "posthog_organization"."slug",
-         "posthog_organization"."created_at",
-         "posthog_organization"."updated_at",
-         "posthog_organization"."plugins_access_level",
-         "posthog_organization"."for_internal_metrics",
-         "posthog_organization"."is_member_join_email_enabled",
-         "posthog_organization"."customer_id",
-         "posthog_organization"."available_features",
-         "posthog_organization"."usage",
-         "posthog_organization"."setup_section_2_completed",
-         "posthog_organization"."personalization",
-         "posthog_organization"."domain_whitelist"
-  FROM "posthog_organization"
-  WHERE "posthog_organization"."id" = '00000000-0000-0000-0000-000000000000'::uuid
-  LIMIT 21 /*controller='project_insights-list',route='api/projects/%28%3FP%3Cparent_lookup_team_id%3E%5B%5E/.%5D%2B%29/insights/%3F%24'*/
-  '
----
-# name: TestDashboard.test_loading_individual_dashboard_does_not_prefetch_all_possible_tiles.63
-<<<<<<< HEAD
-  '
-  SELECT "posthog_dashboardtile"."id",
-         "posthog_dashboardtile"."dashboard_id",
-         "posthog_dashboardtile"."insight_id",
-         "posthog_dashboardtile"."text_id",
-         "posthog_dashboardtile"."layouts",
-         "posthog_dashboardtile"."color",
-         "posthog_dashboardtile"."filters_hash",
-         "posthog_dashboardtile"."last_refresh",
-         "posthog_dashboardtile"."refreshing",
-         "posthog_dashboardtile"."refresh_attempt",
-         "posthog_dashboardtile"."deleted"
-  FROM "posthog_dashboardtile"
-  WHERE "posthog_dashboardtile"."insight_id" = 2 /*controller='project_insights-list',route='api/projects/%28%3FP%3Cparent_lookup_team_id%3E%5B%5E/.%5D%2B%29/insights/%3F%24'*/
-  '
----
-# name: TestDashboard.test_loading_individual_dashboard_does_not_prefetch_all_possible_tiles.64
-=======
->>>>>>> f756f55c
-  '
-  SELECT "posthog_user"."id",
-         "posthog_user"."password",
-         "posthog_user"."last_login",
-         "posthog_user"."first_name",
-         "posthog_user"."last_name",
-         "posthog_user"."is_staff",
-         "posthog_user"."is_active",
-         "posthog_user"."date_joined",
-         "posthog_user"."uuid",
-         "posthog_user"."current_organization_id",
-         "posthog_user"."current_team_id",
-         "posthog_user"."email",
-         "posthog_user"."temporary_token",
-         "posthog_user"."distinct_id",
-         "posthog_user"."email_opt_in",
-         "posthog_user"."partial_notification_settings",
-         "posthog_user"."anonymize_data",
-         "posthog_user"."toolbar_mode",
-         "posthog_user"."events_column_config"
-  FROM "posthog_user"
-  WHERE "posthog_user"."id" = 2
-  LIMIT 21 /**/
-  '
----
-<<<<<<< HEAD
-# name: TestDashboard.test_loading_individual_dashboard_does_not_prefetch_all_possible_tiles.65
-=======
-# name: TestDashboard.test_loading_individual_dashboard_does_not_prefetch_all_possible_tiles.64
->>>>>>> f756f55c
-  '
-  SELECT "posthog_team"."id",
-         "posthog_team"."uuid",
-         "posthog_team"."organization_id",
-         "posthog_team"."api_token",
-         "posthog_team"."app_urls",
-         "posthog_team"."name",
-         "posthog_team"."slack_incoming_webhook",
-         "posthog_team"."created_at",
-         "posthog_team"."updated_at",
-         "posthog_team"."anonymize_ips",
-         "posthog_team"."completed_snippet_onboarding",
-         "posthog_team"."ingested_event",
-         "posthog_team"."session_recording_opt_in",
-         "posthog_team"."capture_console_log_opt_in",
-         "posthog_team"."capture_performance_opt_in",
-         "posthog_team"."signup_token",
-         "posthog_team"."is_demo",
-         "posthog_team"."access_control",
-         "posthog_team"."inject_web_apps",
-         "posthog_team"."test_account_filters",
-         "posthog_team"."test_account_filters_default_checked",
-         "posthog_team"."path_cleaning_filters",
-         "posthog_team"."timezone",
-         "posthog_team"."data_attributes",
-         "posthog_team"."person_display_name_properties",
-         "posthog_team"."live_events_columns",
-         "posthog_team"."recording_domains",
-         "posthog_team"."primary_dashboard_id",
-         "posthog_team"."correlation_config",
-         "posthog_team"."session_recording_retention_period_days"
-  FROM "posthog_team"
-  WHERE "posthog_team"."id" = 2
-  LIMIT 21 /*controller='project_insights-list',route='api/projects/%28%3FP%3Cparent_lookup_team_id%3E%5B%5E/.%5D%2B%29/insights/%3F%24'*/
-  '
----
-<<<<<<< HEAD
-# name: TestDashboard.test_loading_individual_dashboard_does_not_prefetch_all_possible_tiles.66
-=======
-# name: TestDashboard.test_loading_individual_dashboard_does_not_prefetch_all_possible_tiles.65
->>>>>>> f756f55c
-  '
-  SELECT "posthog_organizationmembership"."id",
-         "posthog_organizationmembership"."organization_id",
-         "posthog_organizationmembership"."user_id",
-         "posthog_organizationmembership"."level",
-         "posthog_organizationmembership"."joined_at",
-         "posthog_organizationmembership"."updated_at",
-         "posthog_organization"."id",
-         "posthog_organization"."name",
-         "posthog_organization"."slug",
-         "posthog_organization"."created_at",
-         "posthog_organization"."updated_at",
-         "posthog_organization"."plugins_access_level",
-         "posthog_organization"."for_internal_metrics",
-         "posthog_organization"."is_member_join_email_enabled",
-         "posthog_organization"."customer_id",
-         "posthog_organization"."available_features",
-         "posthog_organization"."usage",
-         "posthog_organization"."setup_section_2_completed",
-         "posthog_organization"."personalization",
-         "posthog_organization"."domain_whitelist"
-  FROM "posthog_organizationmembership"
-  INNER JOIN "posthog_organization" ON ("posthog_organizationmembership"."organization_id" = "posthog_organization"."id")
-  WHERE ("posthog_organizationmembership"."organization_id" = '00000000-0000-0000-0000-000000000000'::uuid
-         AND "posthog_organizationmembership"."user_id" = 2)
-  LIMIT 21 /*controller='project_insights-list',route='api/projects/%28%3FP%3Cparent_lookup_team_id%3E%5B%5E/.%5D%2B%29/insights/%3F%24'*/
-  '
----
-<<<<<<< HEAD
-# name: TestDashboard.test_loading_individual_dashboard_does_not_prefetch_all_possible_tiles.67
-=======
-# name: TestDashboard.test_loading_individual_dashboard_does_not_prefetch_all_possible_tiles.66
->>>>>>> f756f55c
-  '
-  SELECT "posthog_dashboard"."id",
-         "posthog_dashboard"."name",
-         "posthog_dashboard"."description",
-         "posthog_dashboard"."team_id",
-         "posthog_dashboard"."pinned",
-         "posthog_dashboard"."created_at",
-         "posthog_dashboard"."created_by_id",
-         "posthog_dashboard"."deleted",
-         "posthog_dashboard"."last_accessed_at",
-         "posthog_dashboard"."filters",
-         "posthog_dashboard"."creation_mode",
-         "posthog_dashboard"."restriction_level",
-         "posthog_dashboard"."deprecated_tags",
-         "posthog_dashboard"."tags",
-         "posthog_dashboard"."share_token",
-         "posthog_dashboard"."is_shared"
-  FROM "posthog_dashboard"
-  WHERE (NOT ("posthog_dashboard"."deleted")
-         AND "posthog_dashboard"."id" = 2)
-  LIMIT 21 /*controller='project_insights-list',route='api/projects/%28%3FP%3Cparent_lookup_team_id%3E%5B%5E/.%5D%2B%29/insights/%3F%24'*/
-  '
----
-<<<<<<< HEAD
-# name: TestDashboard.test_loading_individual_dashboard_does_not_prefetch_all_possible_tiles.68
-=======
-# name: TestDashboard.test_loading_individual_dashboard_does_not_prefetch_all_possible_tiles.67
->>>>>>> f756f55c
-  '
-  SELECT "posthog_team"."id",
-         "posthog_team"."uuid",
-         "posthog_team"."organization_id",
-         "posthog_team"."api_token",
-         "posthog_team"."app_urls",
-         "posthog_team"."name",
-         "posthog_team"."slack_incoming_webhook",
-         "posthog_team"."created_at",
-         "posthog_team"."updated_at",
-         "posthog_team"."anonymize_ips",
-         "posthog_team"."completed_snippet_onboarding",
-         "posthog_team"."ingested_event",
-         "posthog_team"."session_recording_opt_in",
-         "posthog_team"."capture_console_log_opt_in",
-         "posthog_team"."capture_performance_opt_in",
-         "posthog_team"."signup_token",
-         "posthog_team"."is_demo",
-         "posthog_team"."access_control",
-         "posthog_team"."inject_web_apps",
-         "posthog_team"."test_account_filters",
-         "posthog_team"."test_account_filters_default_checked",
-         "posthog_team"."path_cleaning_filters",
-         "posthog_team"."timezone",
-         "posthog_team"."data_attributes",
-         "posthog_team"."person_display_name_properties",
-         "posthog_team"."live_events_columns",
-         "posthog_team"."recording_domains",
-         "posthog_team"."primary_dashboard_id",
-         "posthog_team"."correlation_config",
-         "posthog_team"."session_recording_retention_period_days"
-  FROM "posthog_team"
-  WHERE "posthog_team"."id" = 2
-  LIMIT 21 /*controller='project_insights-list',route='api/projects/%28%3FP%3Cparent_lookup_team_id%3E%5B%5E/.%5D%2B%29/insights/%3F%24'*/
-  '
----
-<<<<<<< HEAD
-# name: TestDashboard.test_loading_individual_dashboard_does_not_prefetch_all_possible_tiles.69
-=======
-# name: TestDashboard.test_loading_individual_dashboard_does_not_prefetch_all_possible_tiles.68
->>>>>>> f756f55c
-  '
-  SELECT "posthog_team"."id",
-         "posthog_team"."uuid",
-         "posthog_team"."organization_id",
-         "posthog_team"."api_token",
-         "posthog_team"."app_urls",
-         "posthog_team"."name",
-         "posthog_team"."slack_incoming_webhook",
-         "posthog_team"."created_at",
-         "posthog_team"."updated_at",
-         "posthog_team"."anonymize_ips",
-         "posthog_team"."completed_snippet_onboarding",
-         "posthog_team"."ingested_event",
-         "posthog_team"."session_recording_opt_in",
-         "posthog_team"."capture_console_log_opt_in",
-         "posthog_team"."capture_performance_opt_in",
-         "posthog_team"."signup_token",
-         "posthog_team"."is_demo",
-         "posthog_team"."access_control",
-         "posthog_team"."inject_web_apps",
-         "posthog_team"."test_account_filters",
-         "posthog_team"."test_account_filters_default_checked",
-         "posthog_team"."path_cleaning_filters",
-         "posthog_team"."timezone",
-         "posthog_team"."data_attributes",
-         "posthog_team"."person_display_name_properties",
-         "posthog_team"."live_events_columns",
-         "posthog_team"."recording_domains",
-         "posthog_team"."primary_dashboard_id",
-         "posthog_team"."correlation_config",
-         "posthog_team"."session_recording_retention_period_days"
-  FROM "posthog_team"
-  WHERE "posthog_team"."id" = 2
-  LIMIT 21 /*controller='project_insights-list',route='api/projects/%28%3FP%3Cparent_lookup_team_id%3E%5B%5E/.%5D%2B%29/insights/%3F%24'*/
-  '
----
-<<<<<<< HEAD
-# name: TestDashboard.test_loading_individual_dashboard_does_not_prefetch_all_possible_tiles.7
-  '
-  SELECT "posthog_sharingconfiguration"."id",
-         "posthog_sharingconfiguration"."team_id",
-         "posthog_sharingconfiguration"."dashboard_id",
-         "posthog_sharingconfiguration"."insight_id",
-         "posthog_sharingconfiguration"."created_at",
-         "posthog_sharingconfiguration"."enabled",
-         "posthog_sharingconfiguration"."access_token"
-  FROM "posthog_sharingconfiguration"
-  WHERE "posthog_sharingconfiguration"."dashboard_id" = 2 /*controller='project_dashboards-list',route='api/projects/%28%3FP%3Cparent_lookup_team_id%3E%5B%5E/.%5D%2B%29/dashboards/%3F%24'*/
-  '
----
-# name: TestDashboard.test_loading_individual_dashboard_does_not_prefetch_all_possible_tiles.70
-=======
-# name: TestDashboard.test_loading_individual_dashboard_does_not_prefetch_all_possible_tiles.69
->>>>>>> f756f55c
-  '
-  SELECT "posthog_dashboarditem"."id",
-         "posthog_dashboarditem"."name",
-         "posthog_dashboarditem"."derived_name",
-         "posthog_dashboarditem"."description",
-         "posthog_dashboarditem"."team_id",
-         "posthog_dashboarditem"."filters",
-         "posthog_dashboarditem"."filters_hash",
-         "posthog_dashboarditem"."order",
-         "posthog_dashboarditem"."deleted",
-         "posthog_dashboarditem"."saved",
-         "posthog_dashboarditem"."created_at",
-         "posthog_dashboarditem"."last_refresh",
-         "posthog_dashboarditem"."refreshing",
-         "posthog_dashboarditem"."created_by_id",
-         "posthog_dashboarditem"."is_sample",
-         "posthog_dashboarditem"."short_id",
-         "posthog_dashboarditem"."favorited",
-         "posthog_dashboarditem"."refresh_attempt",
-         "posthog_dashboarditem"."last_modified_at",
-         "posthog_dashboarditem"."last_modified_by_id",
-         "posthog_dashboarditem"."dashboard_id",
-         "posthog_dashboarditem"."layouts",
-         "posthog_dashboarditem"."color",
-         "posthog_dashboarditem"."dive_dashboard_id",
-         "posthog_dashboarditem"."updated_at",
-         "posthog_dashboarditem"."deprecated_tags",
-         "posthog_dashboarditem"."tags"
-  FROM "posthog_dashboarditem"
-  WHERE "posthog_dashboarditem"."id" = 2
-  LIMIT 21 /*controller='project_insights-list',route='api/projects/%28%3FP%3Cparent_lookup_team_id%3E%5B%5E/.%5D%2B%29/insights/%3F%24'*/
-  '
----
-<<<<<<< HEAD
-# name: TestDashboard.test_loading_individual_dashboard_does_not_prefetch_all_possible_tiles.71
-=======
-# name: TestDashboard.test_loading_individual_dashboard_does_not_prefetch_all_possible_tiles.7
-  '
-  SELECT "posthog_sharingconfiguration"."id",
-         "posthog_sharingconfiguration"."team_id",
-         "posthog_sharingconfiguration"."dashboard_id",
-         "posthog_sharingconfiguration"."insight_id",
-         "posthog_sharingconfiguration"."created_at",
-         "posthog_sharingconfiguration"."enabled",
-         "posthog_sharingconfiguration"."access_token"
-  FROM "posthog_sharingconfiguration"
-  WHERE "posthog_sharingconfiguration"."dashboard_id" = 2 /*controller='project_dashboards-list',route='api/projects/%28%3FP%3Cparent_lookup_team_id%3E%5B%5E/.%5D%2B%29/dashboards/%3F%24'*/
-  '
----
-# name: TestDashboard.test_loading_individual_dashboard_does_not_prefetch_all_possible_tiles.70
->>>>>>> f756f55c
-  '
-  SELECT "posthog_team"."id",
-         "posthog_team"."uuid",
-         "posthog_team"."organization_id",
-         "posthog_team"."api_token",
-         "posthog_team"."app_urls",
-         "posthog_team"."name",
-         "posthog_team"."slack_incoming_webhook",
-         "posthog_team"."created_at",
-         "posthog_team"."updated_at",
-         "posthog_team"."anonymize_ips",
-         "posthog_team"."completed_snippet_onboarding",
-         "posthog_team"."ingested_event",
-         "posthog_team"."session_recording_opt_in",
-         "posthog_team"."capture_console_log_opt_in",
-         "posthog_team"."capture_performance_opt_in",
-         "posthog_team"."signup_token",
-         "posthog_team"."is_demo",
-         "posthog_team"."access_control",
-         "posthog_team"."inject_web_apps",
-         "posthog_team"."test_account_filters",
-         "posthog_team"."test_account_filters_default_checked",
-         "posthog_team"."path_cleaning_filters",
-         "posthog_team"."timezone",
-         "posthog_team"."data_attributes",
-         "posthog_team"."person_display_name_properties",
-         "posthog_team"."live_events_columns",
-         "posthog_team"."recording_domains",
-         "posthog_team"."primary_dashboard_id",
-         "posthog_team"."correlation_config",
-         "posthog_team"."session_recording_retention_period_days",
-         "posthog_team"."plugins_opt_in",
-         "posthog_team"."opt_out_capture",
-         "posthog_team"."event_names",
-         "posthog_team"."event_names_with_usage",
-         "posthog_team"."event_properties",
-         "posthog_team"."event_properties_with_usage",
-         "posthog_team"."event_properties_numerical"
-  FROM "posthog_team"
-  WHERE "posthog_team"."id" = 2
-  LIMIT 21 /*controller='project_insights-list',route='api/projects/%28%3FP%3Cparent_lookup_team_id%3E%5B%5E/.%5D%2B%29/insights/%3F%24'*/
-  '
----
-<<<<<<< HEAD
-# name: TestDashboard.test_loading_individual_dashboard_does_not_prefetch_all_possible_tiles.72
-=======
-# name: TestDashboard.test_loading_individual_dashboard_does_not_prefetch_all_possible_tiles.71
->>>>>>> f756f55c
-  '
-  SELECT "posthog_dashboard"."id",
-         "posthog_dashboard"."name",
-         "posthog_dashboard"."description",
-         "posthog_dashboard"."team_id",
-         "posthog_dashboard"."pinned",
-         "posthog_dashboard"."created_at",
-         "posthog_dashboard"."created_by_id",
-         "posthog_dashboard"."deleted",
-         "posthog_dashboard"."last_accessed_at",
-         "posthog_dashboard"."filters",
-         "posthog_dashboard"."creation_mode",
-         "posthog_dashboard"."restriction_level",
-         "posthog_dashboard"."deprecated_tags",
-         "posthog_dashboard"."tags",
-         "posthog_dashboard"."share_token",
-         "posthog_dashboard"."is_shared"
-  FROM "posthog_dashboard"
-  WHERE "posthog_dashboard"."id" IN (1,
-                                     2,
-                                     3,
-                                     4,
-                                     5 /* ... */) /*controller='project_insights-list',route='api/projects/%28%3FP%3Cparent_lookup_team_id%3E%5B%5E/.%5D%2B%29/insights/%3F%24'*/
-  '
----
-<<<<<<< HEAD
-# name: TestDashboard.test_loading_individual_dashboard_does_not_prefetch_all_possible_tiles.73
-=======
-# name: TestDashboard.test_loading_individual_dashboard_does_not_prefetch_all_possible_tiles.72
->>>>>>> f756f55c
-  '
-  SELECT "posthog_team"."id",
-         "posthog_team"."uuid",
-         "posthog_team"."organization_id",
-         "posthog_team"."api_token",
-         "posthog_team"."app_urls",
-         "posthog_team"."name",
-         "posthog_team"."slack_incoming_webhook",
-         "posthog_team"."created_at",
-         "posthog_team"."updated_at",
-         "posthog_team"."anonymize_ips",
-         "posthog_team"."completed_snippet_onboarding",
-         "posthog_team"."ingested_event",
-         "posthog_team"."session_recording_opt_in",
-         "posthog_team"."capture_console_log_opt_in",
-         "posthog_team"."capture_performance_opt_in",
-         "posthog_team"."signup_token",
-         "posthog_team"."is_demo",
-         "posthog_team"."access_control",
-         "posthog_team"."inject_web_apps",
-         "posthog_team"."test_account_filters",
-         "posthog_team"."test_account_filters_default_checked",
-         "posthog_team"."path_cleaning_filters",
-         "posthog_team"."timezone",
-         "posthog_team"."data_attributes",
-         "posthog_team"."person_display_name_properties",
-         "posthog_team"."live_events_columns",
-         "posthog_team"."recording_domains",
-         "posthog_team"."primary_dashboard_id",
-         "posthog_team"."correlation_config",
-         "posthog_team"."session_recording_retention_period_days",
-         "posthog_team"."plugins_opt_in",
-         "posthog_team"."opt_out_capture",
-         "posthog_team"."event_names",
-         "posthog_team"."event_names_with_usage",
-         "posthog_team"."event_properties",
-         "posthog_team"."event_properties_with_usage",
-         "posthog_team"."event_properties_numerical"
-  FROM "posthog_team"
-  WHERE "posthog_team"."id" = 2
-  LIMIT 21 /*controller='project_insights-list',route='api/projects/%28%3FP%3Cparent_lookup_team_id%3E%5B%5E/.%5D%2B%29/insights/%3F%24'*/
-  '
----
-<<<<<<< HEAD
-# name: TestDashboard.test_loading_individual_dashboard_does_not_prefetch_all_possible_tiles.74
-=======
-# name: TestDashboard.test_loading_individual_dashboard_does_not_prefetch_all_possible_tiles.73
->>>>>>> f756f55c
-  '
-  SELECT "posthog_team"."id",
-         "posthog_team"."uuid",
-         "posthog_team"."organization_id",
-         "posthog_team"."api_token",
-         "posthog_team"."app_urls",
-         "posthog_team"."name",
-         "posthog_team"."slack_incoming_webhook",
-         "posthog_team"."created_at",
-         "posthog_team"."updated_at",
-         "posthog_team"."anonymize_ips",
-         "posthog_team"."completed_snippet_onboarding",
-         "posthog_team"."ingested_event",
-         "posthog_team"."session_recording_opt_in",
-         "posthog_team"."capture_console_log_opt_in",
-         "posthog_team"."capture_performance_opt_in",
-         "posthog_team"."signup_token",
-         "posthog_team"."is_demo",
-         "posthog_team"."access_control",
-         "posthog_team"."inject_web_apps",
-         "posthog_team"."test_account_filters",
-         "posthog_team"."test_account_filters_default_checked",
-         "posthog_team"."path_cleaning_filters",
-         "posthog_team"."timezone",
-         "posthog_team"."data_attributes",
-         "posthog_team"."person_display_name_properties",
-         "posthog_team"."live_events_columns",
-         "posthog_team"."recording_domains",
-         "posthog_team"."primary_dashboard_id",
-         "posthog_team"."correlation_config",
-         "posthog_team"."session_recording_retention_period_days"
-  FROM "posthog_team"
-  WHERE "posthog_team"."id" = 2
-  LIMIT 21 /*controller='project_insights-list',route='api/projects/%28%3FP%3Cparent_lookup_team_id%3E%5B%5E/.%5D%2B%29/insights/%3F%24'*/
-  '
----
-<<<<<<< HEAD
-# name: TestDashboard.test_loading_individual_dashboard_does_not_prefetch_all_possible_tiles.75
-=======
-# name: TestDashboard.test_loading_individual_dashboard_does_not_prefetch_all_possible_tiles.74
->>>>>>> f756f55c
-  '
-  SELECT "posthog_dashboardtile"."id",
-         "posthog_dashboardtile"."dashboard_id",
-         "posthog_dashboardtile"."insight_id",
-         "posthog_dashboardtile"."text_id",
-         "posthog_dashboardtile"."layouts",
-         "posthog_dashboardtile"."color",
-         "posthog_dashboardtile"."filters_hash",
-         "posthog_dashboardtile"."last_refresh",
-         "posthog_dashboardtile"."refreshing",
-         "posthog_dashboardtile"."refresh_attempt",
-         "posthog_dashboardtile"."deleted"
-  FROM "posthog_dashboardtile"
-  WHERE "posthog_dashboardtile"."id" = 2
-  LIMIT 21 /*controller='project_insights-list',route='api/projects/%28%3FP%3Cparent_lookup_team_id%3E%5B%5E/.%5D%2B%29/insights/%3F%24'*/
-  '
----
-<<<<<<< HEAD
-# name: TestDashboard.test_loading_individual_dashboard_does_not_prefetch_all_possible_tiles.76
-=======
-# name: TestDashboard.test_loading_individual_dashboard_does_not_prefetch_all_possible_tiles.75
->>>>>>> f756f55c
-  '
-  SELECT "posthog_dashboarditem"."id",
-         "posthog_dashboarditem"."name",
-         "posthog_dashboarditem"."derived_name",
-         "posthog_dashboarditem"."description",
-         "posthog_dashboarditem"."team_id",
-         "posthog_dashboarditem"."filters",
-         "posthog_dashboarditem"."filters_hash",
-         "posthog_dashboarditem"."order",
-         "posthog_dashboarditem"."deleted",
-         "posthog_dashboarditem"."saved",
-         "posthog_dashboarditem"."created_at",
-         "posthog_dashboarditem"."last_refresh",
-         "posthog_dashboarditem"."refreshing",
-         "posthog_dashboarditem"."created_by_id",
-         "posthog_dashboarditem"."is_sample",
-         "posthog_dashboarditem"."short_id",
-         "posthog_dashboarditem"."favorited",
-         "posthog_dashboarditem"."refresh_attempt",
-         "posthog_dashboarditem"."last_modified_at",
-         "posthog_dashboarditem"."last_modified_by_id",
-         "posthog_dashboarditem"."dashboard_id",
-         "posthog_dashboarditem"."layouts",
-         "posthog_dashboarditem"."color",
-         "posthog_dashboarditem"."dive_dashboard_id",
-         "posthog_dashboarditem"."updated_at",
-         "posthog_dashboarditem"."deprecated_tags",
-         "posthog_dashboarditem"."tags"
-  FROM "posthog_dashboarditem"
-  WHERE "posthog_dashboarditem"."id" = 2
-  LIMIT 21 /*controller='project_insights-list',route='api/projects/%28%3FP%3Cparent_lookup_team_id%3E%5B%5E/.%5D%2B%29/insights/%3F%24'*/
-  '
----
-<<<<<<< HEAD
-# name: TestDashboard.test_loading_individual_dashboard_does_not_prefetch_all_possible_tiles.77
-=======
-# name: TestDashboard.test_loading_individual_dashboard_does_not_prefetch_all_possible_tiles.76
->>>>>>> f756f55c
-  '
-  SELECT "posthog_dashboard"."id",
-         "posthog_dashboard"."name",
-         "posthog_dashboard"."description",
-         "posthog_dashboard"."team_id",
-         "posthog_dashboard"."pinned",
-         "posthog_dashboard"."created_at",
-         "posthog_dashboard"."created_by_id",
-         "posthog_dashboard"."deleted",
-         "posthog_dashboard"."last_accessed_at",
-         "posthog_dashboard"."filters",
-         "posthog_dashboard"."creation_mode",
-         "posthog_dashboard"."restriction_level",
-         "posthog_dashboard"."deprecated_tags",
-         "posthog_dashboard"."tags",
-         "posthog_dashboard"."share_token",
-         "posthog_dashboard"."is_shared"
-  FROM "posthog_dashboard"
-  WHERE "posthog_dashboard"."id" = 2
-  LIMIT 21 /*controller='project_insights-list',route='api/projects/%28%3FP%3Cparent_lookup_team_id%3E%5B%5E/.%5D%2B%29/insights/%3F%24'*/
-  '
----
-<<<<<<< HEAD
-# name: TestDashboard.test_loading_individual_dashboard_does_not_prefetch_all_possible_tiles.78
-=======
-# name: TestDashboard.test_loading_individual_dashboard_does_not_prefetch_all_possible_tiles.77
->>>>>>> f756f55c
-  '
-  SELECT "posthog_team"."id",
-         "posthog_team"."uuid",
-         "posthog_team"."organization_id",
-         "posthog_team"."api_token",
-         "posthog_team"."app_urls",
-         "posthog_team"."name",
-         "posthog_team"."slack_incoming_webhook",
-         "posthog_team"."created_at",
-         "posthog_team"."updated_at",
-         "posthog_team"."anonymize_ips",
-         "posthog_team"."completed_snippet_onboarding",
-         "posthog_team"."ingested_event",
-         "posthog_team"."session_recording_opt_in",
-         "posthog_team"."capture_console_log_opt_in",
-         "posthog_team"."capture_performance_opt_in",
-         "posthog_team"."signup_token",
-         "posthog_team"."is_demo",
-         "posthog_team"."access_control",
-         "posthog_team"."inject_web_apps",
-         "posthog_team"."test_account_filters",
-         "posthog_team"."test_account_filters_default_checked",
-         "posthog_team"."path_cleaning_filters",
-         "posthog_team"."timezone",
-         "posthog_team"."data_attributes",
-         "posthog_team"."person_display_name_properties",
-         "posthog_team"."live_events_columns",
-         "posthog_team"."recording_domains",
-         "posthog_team"."primary_dashboard_id",
-         "posthog_team"."correlation_config",
-         "posthog_team"."session_recording_retention_period_days",
-         "posthog_team"."plugins_opt_in",
-         "posthog_team"."opt_out_capture",
-         "posthog_team"."event_names",
-         "posthog_team"."event_names_with_usage",
-         "posthog_team"."event_properties",
-         "posthog_team"."event_properties_with_usage",
-         "posthog_team"."event_properties_numerical"
-  FROM "posthog_team"
-  WHERE "posthog_team"."id" = 2
-  LIMIT 21 /*controller='project_insights-list',route='api/projects/%28%3FP%3Cparent_lookup_team_id%3E%5B%5E/.%5D%2B%29/insights/%3F%24'*/
-  '
----
-<<<<<<< HEAD
-# name: TestDashboard.test_loading_individual_dashboard_does_not_prefetch_all_possible_tiles.79
-=======
-# name: TestDashboard.test_loading_individual_dashboard_does_not_prefetch_all_possible_tiles.78
->>>>>>> f756f55c
-  '
-  SELECT "posthog_organization"."id",
-         "posthog_organization"."name",
-         "posthog_organization"."slug",
-         "posthog_organization"."created_at",
-         "posthog_organization"."updated_at",
-         "posthog_organization"."plugins_access_level",
-         "posthog_organization"."for_internal_metrics",
-         "posthog_organization"."is_member_join_email_enabled",
-         "posthog_organization"."customer_id",
-         "posthog_organization"."available_features",
-         "posthog_organization"."usage",
-         "posthog_organization"."setup_section_2_completed",
-         "posthog_organization"."personalization",
-         "posthog_organization"."domain_whitelist"
-  FROM "posthog_organization"
-  WHERE "posthog_organization"."id" = '00000000-0000-0000-0000-000000000000'::uuid
-  LIMIT 21 /*controller='project_insights-list',route='api/projects/%28%3FP%3Cparent_lookup_team_id%3E%5B%5E/.%5D%2B%29/insights/%3F%24'*/
-  '
----
-<<<<<<< HEAD
-# name: TestDashboard.test_loading_individual_dashboard_does_not_prefetch_all_possible_tiles.8
-  '
-  SELECT COUNT(*) AS "__count"
-  FROM "posthog_taggeditem"
-  WHERE "posthog_taggeditem"."dashboard_id" = 2 /*controller='project_dashboards-list',route='api/projects/%28%3FP%3Cparent_lookup_team_id%3E%5B%5E/.%5D%2B%29/dashboards/%3F%24'*/
-  '
----
-# name: TestDashboard.test_loading_individual_dashboard_does_not_prefetch_all_possible_tiles.80
-=======
-# name: TestDashboard.test_loading_individual_dashboard_does_not_prefetch_all_possible_tiles.79
->>>>>>> f756f55c
-  '
-  SELECT "posthog_dashboard"."id",
-         "posthog_dashboard"."name",
-         "posthog_dashboard"."description",
-         "posthog_dashboard"."team_id",
-         "posthog_dashboard"."pinned",
-         "posthog_dashboard"."created_at",
-         "posthog_dashboard"."created_by_id",
-         "posthog_dashboard"."deleted",
-         "posthog_dashboard"."last_accessed_at",
-         "posthog_dashboard"."filters",
-         "posthog_dashboard"."creation_mode",
-         "posthog_dashboard"."restriction_level",
-         "posthog_dashboard"."deprecated_tags",
-         "posthog_dashboard"."tags",
-         "posthog_dashboard"."share_token",
-         "posthog_dashboard"."is_shared"
-  FROM "posthog_dashboard"
-  INNER JOIN "posthog_dashboardtile" ON ("posthog_dashboard"."id" = "posthog_dashboardtile"."dashboard_id")
-  WHERE "posthog_dashboardtile"."insight_id" = 2 /*controller='project_insights-list',route='api/projects/%28%3FP%3Cparent_lookup_team_id%3E%5B%5E/.%5D%2B%29/insights/%3F%24'*/
-  '
----
-<<<<<<< HEAD
-# name: TestDashboard.test_loading_individual_dashboard_does_not_prefetch_all_possible_tiles.81
-=======
-# name: TestDashboard.test_loading_individual_dashboard_does_not_prefetch_all_possible_tiles.8
-  '
-  SELECT COUNT(*) AS "__count"
-  FROM "posthog_taggeditem"
-  WHERE "posthog_taggeditem"."dashboard_id" = 2 /*controller='project_dashboards-list',route='api/projects/%28%3FP%3Cparent_lookup_team_id%3E%5B%5E/.%5D%2B%29/dashboards/%3F%24'*/
-  '
----
-# name: TestDashboard.test_loading_individual_dashboard_does_not_prefetch_all_possible_tiles.80
->>>>>>> f756f55c
-  '
-  SELECT "posthog_dashboard"."id",
-         "posthog_dashboard"."name",
-         "posthog_dashboard"."description",
-         "posthog_dashboard"."team_id",
-         "posthog_dashboard"."pinned",
-         "posthog_dashboard"."created_at",
-         "posthog_dashboard"."created_by_id",
-         "posthog_dashboard"."deleted",
-         "posthog_dashboard"."last_accessed_at",
-         "posthog_dashboard"."filters",
-         "posthog_dashboard"."creation_mode",
-         "posthog_dashboard"."restriction_level",
-         "posthog_dashboard"."deprecated_tags",
-         "posthog_dashboard"."tags",
-         "posthog_dashboard"."share_token",
-         "posthog_dashboard"."is_shared"
-  FROM "posthog_dashboard"
-  INNER JOIN "posthog_dashboardtile" ON ("posthog_dashboard"."id" = "posthog_dashboardtile"."dashboard_id")
-  WHERE "posthog_dashboardtile"."insight_id" = 2 /*controller='project_insights-list',route='api/projects/%28%3FP%3Cparent_lookup_team_id%3E%5B%5E/.%5D%2B%29/insights/%3F%24'*/
-  '
----
-<<<<<<< HEAD
-# name: TestDashboard.test_loading_individual_dashboard_does_not_prefetch_all_possible_tiles.82
-=======
-# name: TestDashboard.test_loading_individual_dashboard_does_not_prefetch_all_possible_tiles.81
->>>>>>> f756f55c
-  '
-  SELECT "posthog_team"."id",
-         "posthog_team"."uuid",
-         "posthog_team"."organization_id",
-         "posthog_team"."api_token",
-         "posthog_team"."app_urls",
-         "posthog_team"."name",
-         "posthog_team"."slack_incoming_webhook",
-         "posthog_team"."created_at",
-         "posthog_team"."updated_at",
-         "posthog_team"."anonymize_ips",
-         "posthog_team"."completed_snippet_onboarding",
-         "posthog_team"."ingested_event",
-         "posthog_team"."session_recording_opt_in",
-         "posthog_team"."capture_console_log_opt_in",
-         "posthog_team"."capture_performance_opt_in",
-         "posthog_team"."signup_token",
-         "posthog_team"."is_demo",
-         "posthog_team"."access_control",
-         "posthog_team"."inject_web_apps",
-         "posthog_team"."test_account_filters",
-         "posthog_team"."test_account_filters_default_checked",
-         "posthog_team"."path_cleaning_filters",
-         "posthog_team"."timezone",
-         "posthog_team"."data_attributes",
-         "posthog_team"."person_display_name_properties",
-         "posthog_team"."live_events_columns",
-         "posthog_team"."recording_domains",
-         "posthog_team"."primary_dashboard_id",
-         "posthog_team"."correlation_config",
-         "posthog_team"."session_recording_retention_period_days",
-         "posthog_team"."plugins_opt_in",
-         "posthog_team"."opt_out_capture",
-         "posthog_team"."event_names",
-         "posthog_team"."event_names_with_usage",
-         "posthog_team"."event_properties",
-         "posthog_team"."event_properties_with_usage",
-         "posthog_team"."event_properties_numerical"
-  FROM "posthog_team"
-  WHERE "posthog_team"."id" = 2
-  LIMIT 21 /*controller='project_insights-list',route='api/projects/%28%3FP%3Cparent_lookup_team_id%3E%5B%5E/.%5D%2B%29/insights/%3F%24'*/
-  '
----
-<<<<<<< HEAD
-# name: TestDashboard.test_loading_individual_dashboard_does_not_prefetch_all_possible_tiles.83
-=======
-# name: TestDashboard.test_loading_individual_dashboard_does_not_prefetch_all_possible_tiles.82
->>>>>>> f756f55c
-  '
-  SELECT "posthog_organization"."id",
-         "posthog_organization"."name",
-         "posthog_organization"."slug",
-         "posthog_organization"."created_at",
-         "posthog_organization"."updated_at",
-         "posthog_organization"."plugins_access_level",
-         "posthog_organization"."for_internal_metrics",
-         "posthog_organization"."is_member_join_email_enabled",
-         "posthog_organization"."customer_id",
-         "posthog_organization"."available_features",
-         "posthog_organization"."usage",
-         "posthog_organization"."setup_section_2_completed",
-         "posthog_organization"."personalization",
-         "posthog_organization"."domain_whitelist"
-  FROM "posthog_organization"
-  WHERE "posthog_organization"."id" = '00000000-0000-0000-0000-000000000000'::uuid
-  LIMIT 21 /*controller='project_insights-list',route='api/projects/%28%3FP%3Cparent_lookup_team_id%3E%5B%5E/.%5D%2B%29/insights/%3F%24'*/
-  '
----
-<<<<<<< HEAD
-# name: TestDashboard.test_loading_individual_dashboard_does_not_prefetch_all_possible_tiles.84
-=======
-# name: TestDashboard.test_loading_individual_dashboard_does_not_prefetch_all_possible_tiles.83
->>>>>>> f756f55c
-  '
-  SELECT COUNT(*) AS "__count"
-  FROM "posthog_dashboard"
-  INNER JOIN "posthog_dashboardtile" ON ("posthog_dashboard"."id" = "posthog_dashboardtile"."dashboard_id")
-  WHERE "posthog_dashboardtile"."insight_id" = 2 /*controller='project_insights-list',route='api/projects/%28%3FP%3Cparent_lookup_team_id%3E%5B%5E/.%5D%2B%29/insights/%3F%24'*/
-  '
----
-<<<<<<< HEAD
-# name: TestDashboard.test_loading_individual_dashboard_does_not_prefetch_all_possible_tiles.85
-=======
-# name: TestDashboard.test_loading_individual_dashboard_does_not_prefetch_all_possible_tiles.84
->>>>>>> f756f55c
-  '
-  SELECT "posthog_dashboard"."id",
-         "posthog_dashboard"."name",
-         "posthog_dashboard"."description",
-         "posthog_dashboard"."team_id",
-         "posthog_dashboard"."pinned",
-         "posthog_dashboard"."created_at",
-         "posthog_dashboard"."created_by_id",
-         "posthog_dashboard"."deleted",
-         "posthog_dashboard"."last_accessed_at",
-         "posthog_dashboard"."filters",
-         "posthog_dashboard"."creation_mode",
-         "posthog_dashboard"."restriction_level",
-         "posthog_dashboard"."deprecated_tags",
-         "posthog_dashboard"."tags",
-         "posthog_dashboard"."share_token",
-         "posthog_dashboard"."is_shared"
-  FROM "posthog_dashboard"
-  INNER JOIN "posthog_dashboardtile" ON ("posthog_dashboard"."id" = "posthog_dashboardtile"."dashboard_id")
-  WHERE "posthog_dashboardtile"."insight_id" = 2 /*controller='project_insights-list',route='api/projects/%28%3FP%3Cparent_lookup_team_id%3E%5B%5E/.%5D%2B%29/insights/%3F%24'*/
-  '
----
-<<<<<<< HEAD
-# name: TestDashboard.test_loading_individual_dashboard_does_not_prefetch_all_possible_tiles.86
-=======
-# name: TestDashboard.test_loading_individual_dashboard_does_not_prefetch_all_possible_tiles.85
->>>>>>> f756f55c
-  '
-  SELECT "posthog_team"."id",
-         "posthog_team"."uuid",
-         "posthog_team"."organization_id",
-         "posthog_team"."api_token",
-         "posthog_team"."app_urls",
-         "posthog_team"."name",
-         "posthog_team"."slack_incoming_webhook",
-         "posthog_team"."created_at",
-         "posthog_team"."updated_at",
-         "posthog_team"."anonymize_ips",
-         "posthog_team"."completed_snippet_onboarding",
-         "posthog_team"."ingested_event",
-         "posthog_team"."session_recording_opt_in",
-         "posthog_team"."capture_console_log_opt_in",
-         "posthog_team"."capture_performance_opt_in",
-         "posthog_team"."signup_token",
-         "posthog_team"."is_demo",
-         "posthog_team"."access_control",
-         "posthog_team"."inject_web_apps",
-         "posthog_team"."test_account_filters",
-         "posthog_team"."test_account_filters_default_checked",
-         "posthog_team"."path_cleaning_filters",
-         "posthog_team"."timezone",
-         "posthog_team"."data_attributes",
-         "posthog_team"."person_display_name_properties",
-         "posthog_team"."live_events_columns",
-         "posthog_team"."recording_domains",
-         "posthog_team"."primary_dashboard_id",
-         "posthog_team"."correlation_config",
-         "posthog_team"."session_recording_retention_period_days",
-         "posthog_team"."plugins_opt_in",
-         "posthog_team"."opt_out_capture",
-         "posthog_team"."event_names",
-         "posthog_team"."event_names_with_usage",
-         "posthog_team"."event_properties",
-         "posthog_team"."event_properties_with_usage",
-         "posthog_team"."event_properties_numerical"
-  FROM "posthog_team"
-  WHERE "posthog_team"."id" = 2
-  LIMIT 21 /*controller='project_insights-list',route='api/projects/%28%3FP%3Cparent_lookup_team_id%3E%5B%5E/.%5D%2B%29/insights/%3F%24'*/
-  '
----
-<<<<<<< HEAD
-# name: TestDashboard.test_loading_individual_dashboard_does_not_prefetch_all_possible_tiles.87
-=======
-# name: TestDashboard.test_loading_individual_dashboard_does_not_prefetch_all_possible_tiles.86
->>>>>>> f756f55c
-  '
-  SELECT "posthog_organization"."id",
-         "posthog_organization"."name",
-         "posthog_organization"."slug",
-         "posthog_organization"."created_at",
-         "posthog_organization"."updated_at",
-         "posthog_organization"."plugins_access_level",
-         "posthog_organization"."for_internal_metrics",
-         "posthog_organization"."is_member_join_email_enabled",
-         "posthog_organization"."customer_id",
-         "posthog_organization"."available_features",
-         "posthog_organization"."usage",
-         "posthog_organization"."setup_section_2_completed",
-         "posthog_organization"."personalization",
-         "posthog_organization"."domain_whitelist"
-  FROM "posthog_organization"
-  WHERE "posthog_organization"."id" = '00000000-0000-0000-0000-000000000000'::uuid
-  LIMIT 21 /*controller='project_insights-list',route='api/projects/%28%3FP%3Cparent_lookup_team_id%3E%5B%5E/.%5D%2B%29/insights/%3F%24'*/
-  '
----
-<<<<<<< HEAD
-# name: TestDashboard.test_loading_individual_dashboard_does_not_prefetch_all_possible_tiles.88
-  '
-  SELECT "posthog_dashboardtile"."id",
-         "posthog_dashboardtile"."dashboard_id",
-         "posthog_dashboardtile"."insight_id",
-         "posthog_dashboardtile"."text_id",
-         "posthog_dashboardtile"."layouts",
-         "posthog_dashboardtile"."color",
-         "posthog_dashboardtile"."filters_hash",
-         "posthog_dashboardtile"."last_refresh",
-         "posthog_dashboardtile"."refreshing",
-         "posthog_dashboardtile"."refresh_attempt",
-         "posthog_dashboardtile"."deleted"
-  FROM "posthog_dashboardtile"
-  WHERE "posthog_dashboardtile"."insight_id" = 2 /*controller='project_insights-list',route='api/projects/%28%3FP%3Cparent_lookup_team_id%3E%5B%5E/.%5D%2B%29/insights/%3F%24'*/
-  '
----
-# name: TestDashboard.test_loading_individual_dashboard_does_not_prefetch_all_possible_tiles.89
-=======
-# name: TestDashboard.test_loading_individual_dashboard_does_not_prefetch_all_possible_tiles.87
->>>>>>> f756f55c
-  '
-  SELECT "posthog_user"."id",
-         "posthog_user"."password",
-         "posthog_user"."last_login",
-         "posthog_user"."first_name",
-         "posthog_user"."last_name",
-         "posthog_user"."is_staff",
-         "posthog_user"."is_active",
-         "posthog_user"."date_joined",
-         "posthog_user"."uuid",
-         "posthog_user"."current_organization_id",
-         "posthog_user"."current_team_id",
-         "posthog_user"."email",
-         "posthog_user"."temporary_token",
-         "posthog_user"."distinct_id",
-         "posthog_user"."email_opt_in",
-         "posthog_user"."partial_notification_settings",
-         "posthog_user"."anonymize_data",
-         "posthog_user"."toolbar_mode",
-         "posthog_user"."events_column_config"
-  FROM "posthog_user"
-  WHERE "posthog_user"."id" = 2
-  LIMIT 21 /**/
-  '
----
-<<<<<<< HEAD
-# name: TestDashboard.test_loading_individual_dashboard_does_not_prefetch_all_possible_tiles.9
-=======
-# name: TestDashboard.test_loading_individual_dashboard_does_not_prefetch_all_possible_tiles.88
->>>>>>> f756f55c
-  '
-  SELECT "posthog_team"."id",
-         "posthog_team"."uuid",
-         "posthog_team"."organization_id",
-         "posthog_team"."api_token",
-         "posthog_team"."app_urls",
-         "posthog_team"."name",
-         "posthog_team"."slack_incoming_webhook",
-         "posthog_team"."created_at",
-         "posthog_team"."updated_at",
-         "posthog_team"."anonymize_ips",
-         "posthog_team"."completed_snippet_onboarding",
-         "posthog_team"."ingested_event",
-         "posthog_team"."session_recording_opt_in",
-         "posthog_team"."capture_console_log_opt_in",
-         "posthog_team"."capture_performance_opt_in",
-         "posthog_team"."signup_token",
-         "posthog_team"."is_demo",
-         "posthog_team"."access_control",
-         "posthog_team"."inject_web_apps",
-         "posthog_team"."test_account_filters",
-         "posthog_team"."test_account_filters_default_checked",
-         "posthog_team"."path_cleaning_filters",
-         "posthog_team"."timezone",
-         "posthog_team"."data_attributes",
-         "posthog_team"."person_display_name_properties",
-         "posthog_team"."live_events_columns",
-         "posthog_team"."recording_domains",
-         "posthog_team"."primary_dashboard_id",
-         "posthog_team"."correlation_config",
-         "posthog_team"."session_recording_retention_period_days",
-         "posthog_team"."plugins_opt_in",
-         "posthog_team"."opt_out_capture",
-         "posthog_team"."event_names",
-         "posthog_team"."event_names_with_usage",
-         "posthog_team"."event_properties",
-         "posthog_team"."event_properties_with_usage",
-         "posthog_team"."event_properties_numerical"
-  FROM "posthog_team"
-  WHERE "posthog_team"."id" = 2
-<<<<<<< HEAD
-  LIMIT 21 /*controller='project_dashboards-list',route='api/projects/%28%3FP%3Cparent_lookup_team_id%3E%5B%5E/.%5D%2B%29/dashboards/%3F%24'*/
-  '
----
-# name: TestDashboard.test_loading_individual_dashboard_does_not_prefetch_all_possible_tiles.90
-=======
-  LIMIT 21 /*controller='project_insights-list',route='api/projects/%28%3FP%3Cparent_lookup_team_id%3E%5B%5E/.%5D%2B%29/insights/%3F%24'*/
-  '
----
-# name: TestDashboard.test_loading_individual_dashboard_does_not_prefetch_all_possible_tiles.89
-  '
-  SELECT "posthog_organizationmembership"."id",
-         "posthog_organizationmembership"."organization_id",
-         "posthog_organizationmembership"."user_id",
-         "posthog_organizationmembership"."level",
-         "posthog_organizationmembership"."joined_at",
-         "posthog_organizationmembership"."updated_at",
-         "posthog_organization"."id",
-         "posthog_organization"."name",
-         "posthog_organization"."slug",
-         "posthog_organization"."created_at",
-         "posthog_organization"."updated_at",
-         "posthog_organization"."plugins_access_level",
-         "posthog_organization"."for_internal_metrics",
-         "posthog_organization"."is_member_join_email_enabled",
-         "posthog_organization"."customer_id",
-         "posthog_organization"."available_features",
-         "posthog_organization"."usage",
-         "posthog_organization"."setup_section_2_completed",
-         "posthog_organization"."personalization",
-         "posthog_organization"."domain_whitelist"
-  FROM "posthog_organizationmembership"
-  INNER JOIN "posthog_organization" ON ("posthog_organizationmembership"."organization_id" = "posthog_organization"."id")
-  WHERE ("posthog_organizationmembership"."organization_id" = '00000000-0000-0000-0000-000000000000'::uuid
-         AND "posthog_organizationmembership"."user_id" = 2)
-  LIMIT 21 /*controller='project_insights-list',route='api/projects/%28%3FP%3Cparent_lookup_team_id%3E%5B%5E/.%5D%2B%29/insights/%3F%24'*/
-  '
----
-# name: TestDashboard.test_loading_individual_dashboard_does_not_prefetch_all_possible_tiles.9
-  '
-  SELECT "posthog_team"."id",
-         "posthog_team"."uuid",
-         "posthog_team"."organization_id",
-         "posthog_team"."api_token",
-         "posthog_team"."app_urls",
-         "posthog_team"."name",
-         "posthog_team"."slack_incoming_webhook",
-         "posthog_team"."created_at",
-         "posthog_team"."updated_at",
-         "posthog_team"."anonymize_ips",
-         "posthog_team"."completed_snippet_onboarding",
-         "posthog_team"."ingested_event",
-         "posthog_team"."session_recording_opt_in",
-         "posthog_team"."capture_console_log_opt_in",
-         "posthog_team"."capture_performance_opt_in",
-         "posthog_team"."signup_token",
-         "posthog_team"."is_demo",
-         "posthog_team"."access_control",
-         "posthog_team"."inject_web_apps",
-         "posthog_team"."test_account_filters",
-         "posthog_team"."test_account_filters_default_checked",
-         "posthog_team"."path_cleaning_filters",
-         "posthog_team"."timezone",
-         "posthog_team"."data_attributes",
-         "posthog_team"."person_display_name_properties",
-         "posthog_team"."live_events_columns",
-         "posthog_team"."recording_domains",
-         "posthog_team"."primary_dashboard_id",
-         "posthog_team"."correlation_config",
-         "posthog_team"."session_recording_retention_period_days",
-         "posthog_team"."plugins_opt_in",
-         "posthog_team"."opt_out_capture",
-         "posthog_team"."event_names",
-         "posthog_team"."event_names_with_usage",
-         "posthog_team"."event_properties",
-         "posthog_team"."event_properties_with_usage",
-         "posthog_team"."event_properties_numerical"
-  FROM "posthog_team"
-  WHERE "posthog_team"."id" = 2
-  LIMIT 21 /*controller='project_dashboards-list',route='api/projects/%28%3FP%3Cparent_lookup_team_id%3E%5B%5E/.%5D%2B%29/dashboards/%3F%24'*/
-  '
----
-# name: TestDashboard.test_loading_individual_dashboard_does_not_prefetch_all_possible_tiles.90
-  '
-  SELECT "posthog_dashboard"."id",
-         "posthog_dashboard"."name",
-         "posthog_dashboard"."description",
-         "posthog_dashboard"."team_id",
-         "posthog_dashboard"."pinned",
-         "posthog_dashboard"."created_at",
-         "posthog_dashboard"."created_by_id",
-         "posthog_dashboard"."deleted",
-         "posthog_dashboard"."last_accessed_at",
-         "posthog_dashboard"."filters",
-         "posthog_dashboard"."creation_mode",
-         "posthog_dashboard"."restriction_level",
-         "posthog_dashboard"."deprecated_tags",
-         "posthog_dashboard"."tags",
-         "posthog_dashboard"."share_token",
-         "posthog_dashboard"."is_shared"
-  FROM "posthog_dashboard"
-  WHERE "posthog_dashboard"."id" = 2
-  LIMIT 21 /*controller='project_insights-list',route='api/projects/%28%3FP%3Cparent_lookup_team_id%3E%5B%5E/.%5D%2B%29/insights/%3F%24'*/
-  '
----
-# name: TestDashboard.test_loading_individual_dashboard_does_not_prefetch_all_possible_tiles.91
->>>>>>> f756f55c
-  '
-  SELECT "posthog_team"."id",
-         "posthog_team"."uuid",
-         "posthog_team"."organization_id",
-         "posthog_team"."api_token",
-         "posthog_team"."app_urls",
-         "posthog_team"."name",
-         "posthog_team"."slack_incoming_webhook",
-         "posthog_team"."created_at",
-         "posthog_team"."updated_at",
-         "posthog_team"."anonymize_ips",
-         "posthog_team"."completed_snippet_onboarding",
-         "posthog_team"."ingested_event",
-         "posthog_team"."session_recording_opt_in",
-         "posthog_team"."capture_console_log_opt_in",
-         "posthog_team"."capture_performance_opt_in",
-         "posthog_team"."signup_token",
-         "posthog_team"."is_demo",
-         "posthog_team"."access_control",
-         "posthog_team"."inject_web_apps",
-         "posthog_team"."test_account_filters",
-         "posthog_team"."test_account_filters_default_checked",
-         "posthog_team"."path_cleaning_filters",
-         "posthog_team"."timezone",
-         "posthog_team"."data_attributes",
-         "posthog_team"."person_display_name_properties",
-         "posthog_team"."live_events_columns",
-         "posthog_team"."recording_domains",
-         "posthog_team"."primary_dashboard_id",
-         "posthog_team"."correlation_config",
-         "posthog_team"."session_recording_retention_period_days"
-  FROM "posthog_team"
-  WHERE "posthog_team"."id" = 2
-  LIMIT 21 /*controller='project_insights-list',route='api/projects/%28%3FP%3Cparent_lookup_team_id%3E%5B%5E/.%5D%2B%29/insights/%3F%24'*/
-  '
----
-<<<<<<< HEAD
-# name: TestDashboard.test_loading_individual_dashboard_does_not_prefetch_all_possible_tiles.91
-  '
-  SELECT "posthog_organizationmembership"."id",
-         "posthog_organizationmembership"."organization_id",
-         "posthog_organizationmembership"."user_id",
-         "posthog_organizationmembership"."level",
-         "posthog_organizationmembership"."joined_at",
-         "posthog_organizationmembership"."updated_at",
-         "posthog_organization"."id",
-         "posthog_organization"."name",
-         "posthog_organization"."slug",
-         "posthog_organization"."created_at",
-         "posthog_organization"."updated_at",
-         "posthog_organization"."plugins_access_level",
-         "posthog_organization"."for_internal_metrics",
-         "posthog_organization"."is_member_join_email_enabled",
-         "posthog_organization"."customer_id",
-         "posthog_organization"."available_features",
-         "posthog_organization"."usage",
-         "posthog_organization"."setup_section_2_completed",
-         "posthog_organization"."personalization",
-         "posthog_organization"."domain_whitelist"
-  FROM "posthog_organizationmembership"
-  INNER JOIN "posthog_organization" ON ("posthog_organizationmembership"."organization_id" = "posthog_organization"."id")
-  WHERE ("posthog_organizationmembership"."organization_id" = '00000000-0000-0000-0000-000000000000'::uuid
-         AND "posthog_organizationmembership"."user_id" = 2)
-  LIMIT 21 /*controller='project_insights-list',route='api/projects/%28%3FP%3Cparent_lookup_team_id%3E%5B%5E/.%5D%2B%29/insights/%3F%24'*/
-  '
----
-# name: TestDashboard.test_loading_individual_dashboard_does_not_prefetch_all_possible_tiles.92
-=======
-# name: TestDashboard.test_loading_individual_dashboard_does_not_prefetch_all_possible_tiles.92
-  '
-  SELECT "posthog_team"."id",
-         "posthog_team"."uuid",
-         "posthog_team"."organization_id",
-         "posthog_team"."api_token",
-         "posthog_team"."app_urls",
-         "posthog_team"."name",
-         "posthog_team"."slack_incoming_webhook",
-         "posthog_team"."created_at",
-         "posthog_team"."updated_at",
-         "posthog_team"."anonymize_ips",
-         "posthog_team"."completed_snippet_onboarding",
-         "posthog_team"."ingested_event",
-         "posthog_team"."session_recording_opt_in",
-         "posthog_team"."capture_console_log_opt_in",
-         "posthog_team"."capture_performance_opt_in",
-         "posthog_team"."signup_token",
-         "posthog_team"."is_demo",
-         "posthog_team"."access_control",
-         "posthog_team"."inject_web_apps",
-         "posthog_team"."test_account_filters",
-         "posthog_team"."test_account_filters_default_checked",
-         "posthog_team"."path_cleaning_filters",
-         "posthog_team"."timezone",
-         "posthog_team"."data_attributes",
-         "posthog_team"."person_display_name_properties",
-         "posthog_team"."live_events_columns",
-         "posthog_team"."recording_domains",
-         "posthog_team"."primary_dashboard_id",
-         "posthog_team"."correlation_config",
-         "posthog_team"."session_recording_retention_period_days"
-  FROM "posthog_team"
-  WHERE "posthog_team"."id" = 2
-  LIMIT 21 /*controller='project_insights-list',route='api/projects/%28%3FP%3Cparent_lookup_team_id%3E%5B%5E/.%5D%2B%29/insights/%3F%24'*/
-  '
----
-# name: TestDashboard.test_loading_individual_dashboard_does_not_prefetch_all_possible_tiles.93
-  '
-  SELECT "posthog_dashboarditem"."id",
-         "posthog_dashboarditem"."name",
-         "posthog_dashboarditem"."derived_name",
-         "posthog_dashboarditem"."description",
-         "posthog_dashboarditem"."team_id",
-         "posthog_dashboarditem"."filters",
-         "posthog_dashboarditem"."filters_hash",
-         "posthog_dashboarditem"."order",
-         "posthog_dashboarditem"."deleted",
-         "posthog_dashboarditem"."saved",
-         "posthog_dashboarditem"."created_at",
-         "posthog_dashboarditem"."last_refresh",
-         "posthog_dashboarditem"."refreshing",
-         "posthog_dashboarditem"."created_by_id",
-         "posthog_dashboarditem"."is_sample",
-         "posthog_dashboarditem"."short_id",
-         "posthog_dashboarditem"."favorited",
-         "posthog_dashboarditem"."refresh_attempt",
-         "posthog_dashboarditem"."last_modified_at",
-         "posthog_dashboarditem"."last_modified_by_id",
-         "posthog_dashboarditem"."dashboard_id",
-         "posthog_dashboarditem"."layouts",
-         "posthog_dashboarditem"."color",
-         "posthog_dashboarditem"."dive_dashboard_id",
-         "posthog_dashboarditem"."updated_at",
-         "posthog_dashboarditem"."deprecated_tags",
-         "posthog_dashboarditem"."tags"
-  FROM "posthog_dashboarditem"
-  WHERE "posthog_dashboarditem"."id" = 2
-  LIMIT 21 /*controller='project_insights-list',route='api/projects/%28%3FP%3Cparent_lookup_team_id%3E%5B%5E/.%5D%2B%29/insights/%3F%24'*/
-  '
----
-# name: TestDashboard.test_loading_individual_dashboard_does_not_prefetch_all_possible_tiles.94
-  '
-  SELECT "posthog_team"."id",
-         "posthog_team"."uuid",
-         "posthog_team"."organization_id",
-         "posthog_team"."api_token",
-         "posthog_team"."app_urls",
-         "posthog_team"."name",
-         "posthog_team"."slack_incoming_webhook",
-         "posthog_team"."created_at",
-         "posthog_team"."updated_at",
-         "posthog_team"."anonymize_ips",
-         "posthog_team"."completed_snippet_onboarding",
-         "posthog_team"."ingested_event",
-         "posthog_team"."session_recording_opt_in",
-         "posthog_team"."capture_console_log_opt_in",
-         "posthog_team"."capture_performance_opt_in",
-         "posthog_team"."signup_token",
-         "posthog_team"."is_demo",
-         "posthog_team"."access_control",
-         "posthog_team"."inject_web_apps",
-         "posthog_team"."test_account_filters",
-         "posthog_team"."test_account_filters_default_checked",
-         "posthog_team"."path_cleaning_filters",
-         "posthog_team"."timezone",
-         "posthog_team"."data_attributes",
-         "posthog_team"."person_display_name_properties",
-         "posthog_team"."live_events_columns",
-         "posthog_team"."recording_domains",
-         "posthog_team"."primary_dashboard_id",
-         "posthog_team"."correlation_config",
-         "posthog_team"."session_recording_retention_period_days",
-         "posthog_team"."plugins_opt_in",
-         "posthog_team"."opt_out_capture",
-         "posthog_team"."event_names",
-         "posthog_team"."event_names_with_usage",
-         "posthog_team"."event_properties",
-         "posthog_team"."event_properties_with_usage",
-         "posthog_team"."event_properties_numerical"
-  FROM "posthog_team"
-  WHERE "posthog_team"."id" = 2
-  LIMIT 21 /*controller='project_insights-list',route='api/projects/%28%3FP%3Cparent_lookup_team_id%3E%5B%5E/.%5D%2B%29/insights/%3F%24'*/
-  '
----
-# name: TestDashboard.test_loading_individual_dashboard_does_not_prefetch_all_possible_tiles.95
->>>>>>> f756f55c
-  '
-  SELECT "posthog_dashboard"."id",
-         "posthog_dashboard"."name",
-         "posthog_dashboard"."description",
-         "posthog_dashboard"."team_id",
-         "posthog_dashboard"."pinned",
-         "posthog_dashboard"."created_at",
-         "posthog_dashboard"."created_by_id",
-         "posthog_dashboard"."deleted",
-         "posthog_dashboard"."last_accessed_at",
-         "posthog_dashboard"."filters",
-         "posthog_dashboard"."creation_mode",
-         "posthog_dashboard"."restriction_level",
-         "posthog_dashboard"."deprecated_tags",
-         "posthog_dashboard"."tags",
-         "posthog_dashboard"."share_token",
-         "posthog_dashboard"."is_shared"
-  FROM "posthog_dashboard"
-<<<<<<< HEAD
-  WHERE (NOT ("posthog_dashboard"."deleted")
-         AND "posthog_dashboard"."id" = 2)
-  LIMIT 21 /*controller='project_insights-list',route='api/projects/%28%3FP%3Cparent_lookup_team_id%3E%5B%5E/.%5D%2B%29/insights/%3F%24'*/
-  '
----
-# name: TestDashboard.test_loading_individual_dashboard_does_not_prefetch_all_possible_tiles.93
-=======
-  WHERE "posthog_dashboard"."id" IN (1,
-                                     2,
-                                     3,
-                                     4,
-                                     5 /* ... */) /*controller='project_insights-list',route='api/projects/%28%3FP%3Cparent_lookup_team_id%3E%5B%5E/.%5D%2B%29/insights/%3F%24'*/
-  '
----
-# name: TestDashboard.test_loading_individual_dashboard_does_not_prefetch_all_possible_tiles.96
->>>>>>> f756f55c
-  '
-  SELECT "posthog_team"."id",
-         "posthog_team"."uuid",
-         "posthog_team"."organization_id",
-         "posthog_team"."api_token",
-         "posthog_team"."app_urls",
-         "posthog_team"."name",
-         "posthog_team"."slack_incoming_webhook",
-         "posthog_team"."created_at",
-         "posthog_team"."updated_at",
-         "posthog_team"."anonymize_ips",
-         "posthog_team"."completed_snippet_onboarding",
-         "posthog_team"."ingested_event",
-         "posthog_team"."session_recording_opt_in",
-         "posthog_team"."capture_console_log_opt_in",
-         "posthog_team"."capture_performance_opt_in",
-         "posthog_team"."signup_token",
-         "posthog_team"."is_demo",
-         "posthog_team"."access_control",
-         "posthog_team"."inject_web_apps",
-         "posthog_team"."test_account_filters",
-         "posthog_team"."test_account_filters_default_checked",
-         "posthog_team"."path_cleaning_filters",
-         "posthog_team"."timezone",
-         "posthog_team"."data_attributes",
-         "posthog_team"."person_display_name_properties",
-         "posthog_team"."live_events_columns",
-         "posthog_team"."recording_domains",
-         "posthog_team"."primary_dashboard_id",
-         "posthog_team"."correlation_config",
-         "posthog_team"."session_recording_retention_period_days",
-         "posthog_team"."plugins_opt_in",
-         "posthog_team"."opt_out_capture",
-         "posthog_team"."event_names",
-         "posthog_team"."event_names_with_usage",
-         "posthog_team"."event_properties",
-         "posthog_team"."event_properties_with_usage",
-         "posthog_team"."event_properties_numerical"
-  FROM "posthog_team"
-  WHERE "posthog_team"."id" = 2
-  LIMIT 21 /*controller='project_insights-list',route='api/projects/%28%3FP%3Cparent_lookup_team_id%3E%5B%5E/.%5D%2B%29/insights/%3F%24'*/
-  '
----
-<<<<<<< HEAD
-# name: TestDashboard.test_loading_individual_dashboard_does_not_prefetch_all_possible_tiles.94
-  '
-  SELECT "posthog_team"."id",
-         "posthog_team"."uuid",
-         "posthog_team"."organization_id",
-         "posthog_team"."api_token",
-         "posthog_team"."app_urls",
-         "posthog_team"."name",
-         "posthog_team"."slack_incoming_webhook",
-         "posthog_team"."created_at",
-         "posthog_team"."updated_at",
-         "posthog_team"."anonymize_ips",
-         "posthog_team"."completed_snippet_onboarding",
-         "posthog_team"."ingested_event",
-         "posthog_team"."session_recording_opt_in",
-         "posthog_team"."capture_console_log_opt_in",
-         "posthog_team"."capture_performance_opt_in",
-         "posthog_team"."signup_token",
-         "posthog_team"."is_demo",
-         "posthog_team"."access_control",
-         "posthog_team"."inject_web_apps",
-         "posthog_team"."test_account_filters",
-         "posthog_team"."test_account_filters_default_checked",
-         "posthog_team"."path_cleaning_filters",
-         "posthog_team"."timezone",
-         "posthog_team"."data_attributes",
-         "posthog_team"."person_display_name_properties",
-         "posthog_team"."live_events_columns",
-         "posthog_team"."recording_domains",
-         "posthog_team"."primary_dashboard_id",
-         "posthog_team"."correlation_config",
-         "posthog_team"."session_recording_retention_period_days"
-  FROM "posthog_team"
-  WHERE "posthog_team"."id" = 2
-  LIMIT 21 /*controller='project_insights-list',route='api/projects/%28%3FP%3Cparent_lookup_team_id%3E%5B%5E/.%5D%2B%29/insights/%3F%24'*/
-  '
----
-# name: TestDashboard.test_loading_individual_dashboard_does_not_prefetch_all_possible_tiles.95
-  '
-  SELECT "posthog_dashboarditem"."id",
-         "posthog_dashboarditem"."name",
-         "posthog_dashboarditem"."derived_name",
-         "posthog_dashboarditem"."description",
-         "posthog_dashboarditem"."team_id",
-         "posthog_dashboarditem"."filters",
-         "posthog_dashboarditem"."filters_hash",
-         "posthog_dashboarditem"."order",
-         "posthog_dashboarditem"."deleted",
-         "posthog_dashboarditem"."saved",
-         "posthog_dashboarditem"."created_at",
-         "posthog_dashboarditem"."last_refresh",
-         "posthog_dashboarditem"."refreshing",
-         "posthog_dashboarditem"."created_by_id",
-         "posthog_dashboarditem"."is_sample",
-         "posthog_dashboarditem"."short_id",
-         "posthog_dashboarditem"."favorited",
-         "posthog_dashboarditem"."refresh_attempt",
-         "posthog_dashboarditem"."last_modified_at",
-         "posthog_dashboarditem"."last_modified_by_id",
-         "posthog_dashboarditem"."dashboard_id",
-         "posthog_dashboarditem"."layouts",
-         "posthog_dashboarditem"."color",
-         "posthog_dashboarditem"."dive_dashboard_id",
-         "posthog_dashboarditem"."updated_at",
-         "posthog_dashboarditem"."deprecated_tags",
-         "posthog_dashboarditem"."tags"
-  FROM "posthog_dashboarditem"
-  WHERE "posthog_dashboarditem"."id" = 2
-  LIMIT 21 /*controller='project_insights-list',route='api/projects/%28%3FP%3Cparent_lookup_team_id%3E%5B%5E/.%5D%2B%29/insights/%3F%24'*/
-  '
----
-# name: TestDashboard.test_loading_individual_dashboard_does_not_prefetch_all_possible_tiles.96
-=======
-# name: TestDashboard.test_loading_individual_dashboard_does_not_prefetch_all_possible_tiles.97
->>>>>>> f756f55c
-  '
-  SELECT "posthog_team"."id",
-         "posthog_team"."uuid",
-         "posthog_team"."organization_id",
-         "posthog_team"."api_token",
-         "posthog_team"."app_urls",
-         "posthog_team"."name",
-         "posthog_team"."slack_incoming_webhook",
-         "posthog_team"."created_at",
-         "posthog_team"."updated_at",
-         "posthog_team"."anonymize_ips",
-         "posthog_team"."completed_snippet_onboarding",
-         "posthog_team"."ingested_event",
-         "posthog_team"."session_recording_opt_in",
-         "posthog_team"."capture_console_log_opt_in",
-         "posthog_team"."capture_performance_opt_in",
-         "posthog_team"."signup_token",
-         "posthog_team"."is_demo",
-         "posthog_team"."access_control",
-         "posthog_team"."inject_web_apps",
-         "posthog_team"."test_account_filters",
-         "posthog_team"."test_account_filters_default_checked",
-         "posthog_team"."path_cleaning_filters",
-         "posthog_team"."timezone",
-         "posthog_team"."data_attributes",
-         "posthog_team"."person_display_name_properties",
-         "posthog_team"."live_events_columns",
-         "posthog_team"."recording_domains",
-         "posthog_team"."primary_dashboard_id",
-         "posthog_team"."correlation_config",
-         "posthog_team"."session_recording_retention_period_days"
-  FROM "posthog_team"
-  WHERE "posthog_team"."id" = 2
-  LIMIT 21 /*controller='project_insights-list',route='api/projects/%28%3FP%3Cparent_lookup_team_id%3E%5B%5E/.%5D%2B%29/insights/%3F%24'*/
-  '
----
-<<<<<<< HEAD
-# name: TestDashboard.test_loading_individual_dashboard_does_not_prefetch_all_possible_tiles.97
-  '
-  SELECT "posthog_dashboard"."id",
-         "posthog_dashboard"."name",
-         "posthog_dashboard"."description",
-         "posthog_dashboard"."team_id",
-         "posthog_dashboard"."pinned",
-         "posthog_dashboard"."created_at",
-         "posthog_dashboard"."created_by_id",
-         "posthog_dashboard"."deleted",
-         "posthog_dashboard"."last_accessed_at",
-         "posthog_dashboard"."filters",
-         "posthog_dashboard"."creation_mode",
-         "posthog_dashboard"."restriction_level",
-         "posthog_dashboard"."deprecated_tags",
-         "posthog_dashboard"."tags",
-         "posthog_dashboard"."share_token",
-         "posthog_dashboard"."is_shared"
-  FROM "posthog_dashboard"
-  WHERE "posthog_dashboard"."id" IN (1,
-                                     2,
-                                     3,
-                                     4,
-                                     5 /* ... */) /*controller='project_insights-list',route='api/projects/%28%3FP%3Cparent_lookup_team_id%3E%5B%5E/.%5D%2B%29/insights/%3F%24'*/
-  '
----
-# name: TestDashboard.test_loading_individual_dashboard_does_not_prefetch_all_possible_tiles.98
-  '
-  SELECT "posthog_team"."id",
-         "posthog_team"."uuid",
-         "posthog_team"."organization_id",
-         "posthog_team"."api_token",
-         "posthog_team"."app_urls",
-         "posthog_team"."name",
-         "posthog_team"."slack_incoming_webhook",
-         "posthog_team"."created_at",
-         "posthog_team"."updated_at",
-         "posthog_team"."anonymize_ips",
-         "posthog_team"."completed_snippet_onboarding",
-         "posthog_team"."ingested_event",
-         "posthog_team"."session_recording_opt_in",
-         "posthog_team"."capture_console_log_opt_in",
-         "posthog_team"."capture_performance_opt_in",
-         "posthog_team"."signup_token",
-         "posthog_team"."is_demo",
-         "posthog_team"."access_control",
-         "posthog_team"."inject_web_apps",
-         "posthog_team"."test_account_filters",
-         "posthog_team"."test_account_filters_default_checked",
-         "posthog_team"."path_cleaning_filters",
-         "posthog_team"."timezone",
-         "posthog_team"."data_attributes",
-         "posthog_team"."person_display_name_properties",
-         "posthog_team"."live_events_columns",
-         "posthog_team"."recording_domains",
-         "posthog_team"."primary_dashboard_id",
-         "posthog_team"."correlation_config",
-         "posthog_team"."session_recording_retention_period_days",
-         "posthog_team"."plugins_opt_in",
-         "posthog_team"."opt_out_capture",
-         "posthog_team"."event_names",
-         "posthog_team"."event_names_with_usage",
-         "posthog_team"."event_properties",
-         "posthog_team"."event_properties_with_usage",
-         "posthog_team"."event_properties_numerical"
-  FROM "posthog_team"
-  WHERE "posthog_team"."id" = 2
-  LIMIT 21 /*controller='project_insights-list',route='api/projects/%28%3FP%3Cparent_lookup_team_id%3E%5B%5E/.%5D%2B%29/insights/%3F%24'*/
-  '
----
-# name: TestDashboard.test_loading_individual_dashboard_does_not_prefetch_all_possible_tiles.99
-  '
-  SELECT "posthog_team"."id",
-         "posthog_team"."uuid",
-         "posthog_team"."organization_id",
-         "posthog_team"."api_token",
-         "posthog_team"."app_urls",
-         "posthog_team"."name",
-         "posthog_team"."slack_incoming_webhook",
-         "posthog_team"."created_at",
-         "posthog_team"."updated_at",
-         "posthog_team"."anonymize_ips",
-         "posthog_team"."completed_snippet_onboarding",
-         "posthog_team"."ingested_event",
-         "posthog_team"."session_recording_opt_in",
-         "posthog_team"."capture_console_log_opt_in",
-         "posthog_team"."capture_performance_opt_in",
-         "posthog_team"."signup_token",
-         "posthog_team"."is_demo",
-         "posthog_team"."access_control",
-         "posthog_team"."inject_web_apps",
-         "posthog_team"."test_account_filters",
-         "posthog_team"."test_account_filters_default_checked",
-         "posthog_team"."path_cleaning_filters",
-         "posthog_team"."timezone",
-         "posthog_team"."data_attributes",
-         "posthog_team"."person_display_name_properties",
-         "posthog_team"."live_events_columns",
-         "posthog_team"."recording_domains",
-         "posthog_team"."primary_dashboard_id",
-         "posthog_team"."correlation_config",
-         "posthog_team"."session_recording_retention_period_days"
-  FROM "posthog_team"
-  WHERE "posthog_team"."id" = 2
-  LIMIT 21 /*controller='project_insights-list',route='api/projects/%28%3FP%3Cparent_lookup_team_id%3E%5B%5E/.%5D%2B%29/insights/%3F%24'*/
-  '
----
-# name: TestDashboard.test_retrieve_dashboard
-  '
-  SELECT "posthog_dashboardtile"."id"
-  FROM "posthog_dashboardtile"
-  WHERE "posthog_dashboardtile"."dashboard_id" = 2
-  '
----
-=======
-# name: TestDashboard.test_loading_individual_dashboard_does_not_prefetch_all_possible_tiles.98
-  '
-  SELECT "posthog_dashboardtile"."id",
-         "posthog_dashboardtile"."dashboard_id",
-         "posthog_dashboardtile"."insight_id",
-         "posthog_dashboardtile"."text_id",
-         "posthog_dashboardtile"."layouts",
-         "posthog_dashboardtile"."color",
-         "posthog_dashboardtile"."filters_hash",
-         "posthog_dashboardtile"."last_refresh",
-         "posthog_dashboardtile"."refreshing",
-         "posthog_dashboardtile"."refresh_attempt",
-         "posthog_dashboardtile"."deleted"
-  FROM "posthog_dashboardtile"
-  WHERE "posthog_dashboardtile"."id" = 2
-  LIMIT 21 /*controller='project_insights-list',route='api/projects/%28%3FP%3Cparent_lookup_team_id%3E%5B%5E/.%5D%2B%29/insights/%3F%24'*/
-  '
----
-# name: TestDashboard.test_loading_individual_dashboard_does_not_prefetch_all_possible_tiles.99
-  '
-  SELECT "posthog_dashboarditem"."id",
-         "posthog_dashboarditem"."name",
-         "posthog_dashboarditem"."derived_name",
-         "posthog_dashboarditem"."description",
-         "posthog_dashboarditem"."team_id",
-         "posthog_dashboarditem"."filters",
-         "posthog_dashboarditem"."filters_hash",
-         "posthog_dashboarditem"."order",
-         "posthog_dashboarditem"."deleted",
-         "posthog_dashboarditem"."saved",
-         "posthog_dashboarditem"."created_at",
-         "posthog_dashboarditem"."last_refresh",
-         "posthog_dashboarditem"."refreshing",
-         "posthog_dashboarditem"."created_by_id",
-         "posthog_dashboarditem"."is_sample",
-         "posthog_dashboarditem"."short_id",
-         "posthog_dashboarditem"."favorited",
-         "posthog_dashboarditem"."refresh_attempt",
-         "posthog_dashboarditem"."last_modified_at",
-         "posthog_dashboarditem"."last_modified_by_id",
-         "posthog_dashboarditem"."dashboard_id",
-         "posthog_dashboarditem"."layouts",
-         "posthog_dashboarditem"."color",
-         "posthog_dashboarditem"."dive_dashboard_id",
-         "posthog_dashboarditem"."updated_at",
-         "posthog_dashboarditem"."deprecated_tags",
-         "posthog_dashboarditem"."tags"
-  FROM "posthog_dashboarditem"
-  WHERE "posthog_dashboarditem"."id" = 2
-  LIMIT 21 /*controller='project_insights-list',route='api/projects/%28%3FP%3Cparent_lookup_team_id%3E%5B%5E/.%5D%2B%29/insights/%3F%24'*/
-  '
----
-# name: TestDashboard.test_retrieve_dashboard
-  '
-  SELECT "posthog_dashboardtile"."id"
-  FROM "posthog_dashboardtile"
-  WHERE "posthog_dashboardtile"."dashboard_id" = 2
-  '
----
->>>>>>> f756f55c
-# name: TestDashboard.test_retrieve_dashboard.1
-  '
-  SELECT "posthog_user"."id",
-         "posthog_user"."password",
-         "posthog_user"."last_login",
-         "posthog_user"."first_name",
-         "posthog_user"."last_name",
-         "posthog_user"."is_staff",
-         "posthog_user"."is_active",
-         "posthog_user"."date_joined",
-         "posthog_user"."uuid",
-         "posthog_user"."current_organization_id",
-         "posthog_user"."current_team_id",
-         "posthog_user"."email",
-         "posthog_user"."temporary_token",
-         "posthog_user"."distinct_id",
-         "posthog_user"."email_opt_in",
-         "posthog_user"."partial_notification_settings",
-         "posthog_user"."anonymize_data",
-         "posthog_user"."toolbar_mode",
-         "posthog_user"."events_column_config"
-  FROM "posthog_user"
-  WHERE "posthog_user"."id" = 2
-  LIMIT 21 /**/
-  '
----
-# name: TestDashboard.test_retrieve_dashboard.2
-  '
-  SELECT "posthog_team"."id",
-         "posthog_team"."uuid",
-         "posthog_team"."organization_id",
-         "posthog_team"."api_token",
-         "posthog_team"."app_urls",
-         "posthog_team"."name",
-         "posthog_team"."slack_incoming_webhook",
-         "posthog_team"."created_at",
-         "posthog_team"."updated_at",
-         "posthog_team"."anonymize_ips",
-         "posthog_team"."completed_snippet_onboarding",
-         "posthog_team"."ingested_event",
-         "posthog_team"."session_recording_opt_in",
-         "posthog_team"."capture_console_log_opt_in",
-         "posthog_team"."capture_performance_opt_in",
-         "posthog_team"."signup_token",
-         "posthog_team"."is_demo",
-         "posthog_team"."access_control",
-         "posthog_team"."inject_web_apps",
-         "posthog_team"."test_account_filters",
-         "posthog_team"."test_account_filters_default_checked",
-         "posthog_team"."path_cleaning_filters",
-         "posthog_team"."timezone",
-         "posthog_team"."data_attributes",
-         "posthog_team"."person_display_name_properties",
-         "posthog_team"."live_events_columns",
-         "posthog_team"."recording_domains",
-         "posthog_team"."primary_dashboard_id",
-         "posthog_team"."correlation_config",
-         "posthog_team"."session_recording_retention_period_days"
-  FROM "posthog_team"
-  WHERE "posthog_team"."id" = 2
-  LIMIT 21 /*controller='project_dashboards-detail',route='api/projects/%28%3FP%3Cparent_lookup_team_id%3E%5B%5E/.%5D%2B%29/dashboards/%28%3FP%3Cpk%3E%5B%5E/.%5D%2B%29/%3F%24'*/
-  '
----
-# name: TestDashboard.test_retrieve_dashboard.3
-  '
-  SELECT "posthog_organizationmembership"."id",
-         "posthog_organizationmembership"."organization_id",
-         "posthog_organizationmembership"."user_id",
-         "posthog_organizationmembership"."level",
-         "posthog_organizationmembership"."joined_at",
-         "posthog_organizationmembership"."updated_at",
-         "posthog_organization"."id",
-         "posthog_organization"."name",
-         "posthog_organization"."slug",
-         "posthog_organization"."created_at",
-         "posthog_organization"."updated_at",
-         "posthog_organization"."plugins_access_level",
-         "posthog_organization"."for_internal_metrics",
-         "posthog_organization"."is_member_join_email_enabled",
-         "posthog_organization"."customer_id",
-         "posthog_organization"."available_features",
-         "posthog_organization"."usage",
-         "posthog_organization"."setup_section_2_completed",
-         "posthog_organization"."personalization",
-         "posthog_organization"."domain_whitelist"
-  FROM "posthog_organizationmembership"
-  INNER JOIN "posthog_organization" ON ("posthog_organizationmembership"."organization_id" = "posthog_organization"."id")
-  WHERE ("posthog_organizationmembership"."organization_id" = '00000000-0000-0000-0000-000000000000'::uuid
-         AND "posthog_organizationmembership"."user_id" = 2)
-  LIMIT 21 /*controller='project_dashboards-detail',route='api/projects/%28%3FP%3Cparent_lookup_team_id%3E%5B%5E/.%5D%2B%29/dashboards/%28%3FP%3Cpk%3E%5B%5E/.%5D%2B%29/%3F%24'*/
-  '
----
-# name: TestDashboard.test_retrieve_dashboard.4
-  '
-  SELECT "posthog_organization"."id",
-         "posthog_organization"."name",
-         "posthog_organization"."slug",
-         "posthog_organization"."created_at",
-         "posthog_organization"."updated_at",
-         "posthog_organization"."plugins_access_level",
-         "posthog_organization"."for_internal_metrics",
-         "posthog_organization"."is_member_join_email_enabled",
-         "posthog_organization"."customer_id",
-         "posthog_organization"."available_features",
-         "posthog_organization"."usage",
-         "posthog_organization"."setup_section_2_completed",
-         "posthog_organization"."personalization",
-         "posthog_organization"."domain_whitelist"
-  FROM "posthog_organization"
-  WHERE "posthog_organization"."id" = '00000000-0000-0000-0000-000000000000'::uuid
-  LIMIT 21 /*controller='project_dashboards-detail',route='api/projects/%28%3FP%3Cparent_lookup_team_id%3E%5B%5E/.%5D%2B%29/dashboards/%28%3FP%3Cpk%3E%5B%5E/.%5D%2B%29/%3F%24'*/
-  '
----
-# name: TestDashboard.test_retrieve_dashboard.5
-  '
-  SELECT "posthog_dashboard"."id",
-         "posthog_dashboard"."name",
-         "posthog_dashboard"."description",
-         "posthog_dashboard"."team_id",
-         "posthog_dashboard"."pinned",
-         "posthog_dashboard"."created_at",
-         "posthog_dashboard"."created_by_id",
-         "posthog_dashboard"."deleted",
-         "posthog_dashboard"."last_accessed_at",
-         "posthog_dashboard"."filters",
-         "posthog_dashboard"."creation_mode",
-         "posthog_dashboard"."restriction_level",
-         "posthog_dashboard"."deprecated_tags",
-         "posthog_dashboard"."tags",
-         "posthog_dashboard"."share_token",
-         "posthog_dashboard"."is_shared",
-         "posthog_team"."id",
-         "posthog_team"."uuid",
-         "posthog_team"."organization_id",
-         "posthog_team"."api_token",
-         "posthog_team"."app_urls",
-         "posthog_team"."name",
-         "posthog_team"."slack_incoming_webhook",
-         "posthog_team"."created_at",
-         "posthog_team"."updated_at",
-         "posthog_team"."anonymize_ips",
-         "posthog_team"."completed_snippet_onboarding",
-         "posthog_team"."ingested_event",
-         "posthog_team"."session_recording_opt_in",
-         "posthog_team"."capture_console_log_opt_in",
-         "posthog_team"."capture_performance_opt_in",
-         "posthog_team"."signup_token",
-         "posthog_team"."is_demo",
-         "posthog_team"."access_control",
-         "posthog_team"."inject_web_apps",
-         "posthog_team"."test_account_filters",
-         "posthog_team"."test_account_filters_default_checked",
-         "posthog_team"."path_cleaning_filters",
-         "posthog_team"."timezone",
-         "posthog_team"."data_attributes",
-         "posthog_team"."person_display_name_properties",
-         "posthog_team"."live_events_columns",
-         "posthog_team"."recording_domains",
-         "posthog_team"."primary_dashboard_id",
-         "posthog_team"."correlation_config",
-         "posthog_team"."session_recording_retention_period_days",
-         "posthog_team"."plugins_opt_in",
-         "posthog_team"."opt_out_capture",
-         "posthog_team"."event_names",
-         "posthog_team"."event_names_with_usage",
-         "posthog_team"."event_properties",
-         "posthog_team"."event_properties_with_usage",
-         "posthog_team"."event_properties_numerical",
-         "posthog_organization"."id",
-         "posthog_organization"."name",
-         "posthog_organization"."slug",
-         "posthog_organization"."created_at",
-         "posthog_organization"."updated_at",
-         "posthog_organization"."plugins_access_level",
-         "posthog_organization"."for_internal_metrics",
-         "posthog_organization"."is_member_join_email_enabled",
-         "posthog_organization"."customer_id",
-         "posthog_organization"."available_features",
-         "posthog_organization"."usage",
-         "posthog_organization"."setup_section_2_completed",
-         "posthog_organization"."personalization",
-         "posthog_organization"."domain_whitelist",
-         "posthog_user"."id",
-         "posthog_user"."password",
-         "posthog_user"."last_login",
-         "posthog_user"."first_name",
-         "posthog_user"."last_name",
-         "posthog_user"."is_staff",
-         "posthog_user"."is_active",
-         "posthog_user"."date_joined",
-         "posthog_user"."uuid",
-         "posthog_user"."current_organization_id",
-         "posthog_user"."current_team_id",
-         "posthog_user"."email",
-         "posthog_user"."temporary_token",
-         "posthog_user"."distinct_id",
-         "posthog_user"."email_opt_in",
-         "posthog_user"."partial_notification_settings",
-         "posthog_user"."anonymize_data",
-         "posthog_user"."toolbar_mode",
-         "posthog_user"."events_column_config"
-  FROM "posthog_dashboard"
-  INNER JOIN "posthog_team" ON ("posthog_dashboard"."team_id" = "posthog_team"."id")
-  INNER JOIN "posthog_organization" ON ("posthog_team"."organization_id" = "posthog_organization"."id")
-  LEFT OUTER JOIN "posthog_user" ON ("posthog_dashboard"."created_by_id" = "posthog_user"."id")
-  WHERE ("posthog_dashboard"."team_id" = 2
-         AND NOT "posthog_dashboard"."deleted"
-         AND "posthog_dashboard"."id" = 2)
-  LIMIT 21 /*controller='project_dashboards-detail',route='api/projects/%28%3FP%3Cparent_lookup_team_id%3E%5B%5E/.%5D%2B%29/dashboards/%28%3FP%3Cpk%3E%5B%5E/.%5D%2B%29/%3F%24'*/
-  '
----
-# name: TestDashboard.test_retrieve_dashboard.6
-  '
-  SELECT "posthog_sharingconfiguration"."id",
-         "posthog_sharingconfiguration"."team_id",
-         "posthog_sharingconfiguration"."dashboard_id",
-         "posthog_sharingconfiguration"."insight_id",
-         "posthog_sharingconfiguration"."created_at",
-         "posthog_sharingconfiguration"."enabled",
-         "posthog_sharingconfiguration"."access_token"
-  FROM "posthog_sharingconfiguration"
-  WHERE "posthog_sharingconfiguration"."dashboard_id" IN (1,
-                                                          2,
-                                                          3,
-                                                          4,
-                                                          5 /* ... */) /*controller='project_dashboards-detail',route='api/projects/%28%3FP%3Cparent_lookup_team_id%3E%5B%5E/.%5D%2B%29/dashboards/%28%3FP%3Cpk%3E%5B%5E/.%5D%2B%29/%3F%24'*/
-  '
----
-# name: TestDashboard.test_retrieve_dashboard.7
-  '
-  SELECT "posthog_dashboardtile"."id",
-         "posthog_dashboardtile"."dashboard_id",
-         "posthog_dashboardtile"."insight_id",
-         "posthog_dashboardtile"."text_id",
-         "posthog_dashboardtile"."layouts",
-         "posthog_dashboardtile"."color",
-         "posthog_dashboardtile"."filters_hash",
-         "posthog_dashboardtile"."last_refresh",
-         "posthog_dashboardtile"."refreshing",
-         "posthog_dashboardtile"."refresh_attempt",
-         "posthog_dashboardtile"."deleted",
-         "posthog_dashboarditem"."id",
-         "posthog_dashboarditem"."name",
-         "posthog_dashboarditem"."derived_name",
-         "posthog_dashboarditem"."description",
-         "posthog_dashboarditem"."team_id",
-         "posthog_dashboarditem"."filters",
-         "posthog_dashboarditem"."filters_hash",
-         "posthog_dashboarditem"."order",
-         "posthog_dashboarditem"."deleted",
-         "posthog_dashboarditem"."saved",
-         "posthog_dashboarditem"."created_at",
-         "posthog_dashboarditem"."last_refresh",
-         "posthog_dashboarditem"."refreshing",
-         "posthog_dashboarditem"."created_by_id",
-         "posthog_dashboarditem"."is_sample",
-         "posthog_dashboarditem"."short_id",
-         "posthog_dashboarditem"."favorited",
-         "posthog_dashboarditem"."refresh_attempt",
-         "posthog_dashboarditem"."last_modified_at",
-         "posthog_dashboarditem"."last_modified_by_id",
-         "posthog_dashboarditem"."dashboard_id",
-         "posthog_dashboarditem"."layouts",
-         "posthog_dashboarditem"."color",
-         "posthog_dashboarditem"."dive_dashboard_id",
-         "posthog_dashboarditem"."updated_at",
-         "posthog_dashboarditem"."deprecated_tags",
-         "posthog_dashboarditem"."tags",
-         "posthog_team"."id",
-         "posthog_team"."uuid",
-         "posthog_team"."organization_id",
-         "posthog_team"."api_token",
-         "posthog_team"."app_urls",
-         "posthog_team"."name",
-         "posthog_team"."slack_incoming_webhook",
-         "posthog_team"."created_at",
-         "posthog_team"."updated_at",
-         "posthog_team"."anonymize_ips",
-         "posthog_team"."completed_snippet_onboarding",
-         "posthog_team"."ingested_event",
-         "posthog_team"."session_recording_opt_in",
-         "posthog_team"."capture_console_log_opt_in",
-         "posthog_team"."capture_performance_opt_in",
-         "posthog_team"."signup_token",
-         "posthog_team"."is_demo",
-         "posthog_team"."access_control",
-         "posthog_team"."inject_web_apps",
-         "posthog_team"."test_account_filters",
-         "posthog_team"."test_account_filters_default_checked",
-         "posthog_team"."path_cleaning_filters",
-         "posthog_team"."timezone",
-         "posthog_team"."data_attributes",
-         "posthog_team"."person_display_name_properties",
-         "posthog_team"."live_events_columns",
-         "posthog_team"."recording_domains",
-         "posthog_team"."primary_dashboard_id",
-         "posthog_team"."correlation_config",
-         "posthog_team"."session_recording_retention_period_days",
-         "posthog_team"."plugins_opt_in",
-         "posthog_team"."opt_out_capture",
-         "posthog_team"."event_names",
-         "posthog_team"."event_names_with_usage",
-         "posthog_team"."event_properties",
-         "posthog_team"."event_properties_with_usage",
-         "posthog_team"."event_properties_numerical",
-         "posthog_user"."id",
-         "posthog_user"."password",
-         "posthog_user"."last_login",
-         "posthog_user"."first_name",
-         "posthog_user"."last_name",
-         "posthog_user"."is_staff",
-         "posthog_user"."is_active",
-         "posthog_user"."date_joined",
-         "posthog_user"."uuid",
-         "posthog_user"."current_organization_id",
-         "posthog_user"."current_team_id",
-         "posthog_user"."email",
-         "posthog_user"."temporary_token",
-         "posthog_user"."distinct_id",
-         "posthog_user"."email_opt_in",
-         "posthog_user"."partial_notification_settings",
-         "posthog_user"."anonymize_data",
-         "posthog_user"."toolbar_mode",
-         "posthog_user"."events_column_config",
-         T6."id",
-         T6."password",
-         T6."last_login",
-         T6."first_name",
-         T6."last_name",
-         T6."is_staff",
-         T6."is_active",
-         T6."date_joined",
-         T6."uuid",
-         T6."current_organization_id",
-         T6."current_team_id",
-         T6."email",
-         T6."temporary_token",
-         T6."distinct_id",
-         T6."email_opt_in",
-         T6."partial_notification_settings",
-         T6."anonymize_data",
-         T6."toolbar_mode",
-         T6."events_column_config",
-         "posthog_text"."id",
-         "posthog_text"."body",
-         "posthog_text"."created_by_id",
-         "posthog_text"."last_modified_at",
-         "posthog_text"."last_modified_by_id",
-         "posthog_text"."team_id"
-  FROM "posthog_dashboardtile"
-  INNER JOIN "posthog_dashboard" ON ("posthog_dashboardtile"."dashboard_id" = "posthog_dashboard"."id")
-  LEFT OUTER JOIN "posthog_dashboarditem" ON ("posthog_dashboardtile"."insight_id" = "posthog_dashboarditem"."id")
-  LEFT OUTER JOIN "posthog_team" ON ("posthog_dashboarditem"."team_id" = "posthog_team"."id")
-  LEFT OUTER JOIN "posthog_user" ON ("posthog_dashboarditem"."created_by_id" = "posthog_user"."id")
-  LEFT OUTER JOIN "posthog_user" T6 ON ("posthog_dashboarditem"."last_modified_by_id" = T6."id")
-  LEFT OUTER JOIN "posthog_text" ON ("posthog_dashboardtile"."text_id" = "posthog_text"."id")
-  WHERE (NOT ("posthog_dashboardtile"."deleted"
-              AND "posthog_dashboardtile"."deleted" IS NOT NULL)
-         AND NOT ("posthog_dashboard"."deleted")
-         AND (NOT "posthog_dashboarditem"."deleted"
-              OR "posthog_dashboardtile"."insight_id" IS NULL)
-         AND "posthog_dashboardtile"."dashboard_id" = 2
-         AND "posthog_dashboardtile"."dashboard_id" IN (1,
-                                                        2,
-                                                        3,
-                                                        4,
-                                                        5 /* ... */))
-  ORDER BY "posthog_dashboarditem"."order" ASC /*controller='project_dashboards-detail',route='api/projects/%28%3FP%3Cparent_lookup_team_id%3E%5B%5E/.%5D%2B%29/dashboards/%28%3FP%3Cpk%3E%5B%5E/.%5D%2B%29/%3F%24'*/
-  '
----
-# name: TestDashboard.test_retrieve_dashboard.8
+# name: TestDashboard.test_adding_insights_is_not_nplus1_for_gets.22
   '
   SELECT "posthog_dashboardtile"."id",
          "posthog_dashboardtile"."dashboard_id",
@@ -9289,113 +608,126 @@
   LEFT OUTER JOIN "posthog_text" ON ("posthog_dashboardtile"."text_id" = "posthog_text"."id")
   WHERE (NOT ("posthog_dashboardtile"."deleted"
               AND "posthog_dashboardtile"."deleted" IS NOT NULL)
-<<<<<<< HEAD
-         AND NOT ("posthog_dashboard"."deleted")
-=======
->>>>>>> f756f55c
          AND (NOT "posthog_dashboarditem"."deleted"
               OR "posthog_dashboardtile"."insight_id" IS NULL)
          AND "posthog_dashboardtile"."dashboard_id" = 2
-         AND "posthog_dashboardtile"."dashboard_id" = 2
-         AND (NOT "posthog_dashboarditem"."deleted"
-              OR "posthog_dashboardtile"."insight_id" IS NULL))
+         AND "posthog_dashboardtile"."dashboard_id" IN (1,
+                                                        2,
+                                                        3,
+                                                        4,
+                                                        5 /* ... */))
   ORDER BY "posthog_dashboarditem"."order" ASC /*controller='project_dashboards-detail',route='api/projects/%28%3FP%3Cparent_lookup_team_id%3E%5B%5E/.%5D%2B%29/dashboards/%28%3FP%3Cpk%3E%5B%5E/.%5D%2B%29/%3F%24'*/
   '
 ---
-# name: TestDashboard.test_retrieve_dashboard_list
-  '
-  SELECT "posthog_user"."id",
-         "posthog_user"."password",
-         "posthog_user"."last_login",
-         "posthog_user"."first_name",
-         "posthog_user"."last_name",
-         "posthog_user"."is_staff",
-         "posthog_user"."is_active",
-         "posthog_user"."date_joined",
-         "posthog_user"."uuid",
-         "posthog_user"."current_organization_id",
-         "posthog_user"."current_team_id",
-         "posthog_user"."email",
-         "posthog_user"."temporary_token",
-         "posthog_user"."distinct_id",
-         "posthog_user"."email_opt_in",
-         "posthog_user"."partial_notification_settings",
-         "posthog_user"."anonymize_data",
-         "posthog_user"."toolbar_mode",
-         "posthog_user"."events_column_config"
-  FROM "posthog_user"
-  WHERE "posthog_user"."id" = 2
-  LIMIT 21 /**/
-  '
----
-# name: TestDashboard.test_retrieve_dashboard_list.1
-  '
-  SELECT "posthog_team"."id",
-         "posthog_team"."uuid",
-         "posthog_team"."organization_id",
-         "posthog_team"."api_token",
-         "posthog_team"."app_urls",
-         "posthog_team"."name",
-         "posthog_team"."slack_incoming_webhook",
-         "posthog_team"."created_at",
-         "posthog_team"."updated_at",
-         "posthog_team"."anonymize_ips",
-         "posthog_team"."completed_snippet_onboarding",
-         "posthog_team"."ingested_event",
-         "posthog_team"."session_recording_opt_in",
-         "posthog_team"."capture_console_log_opt_in",
-         "posthog_team"."capture_performance_opt_in",
-         "posthog_team"."signup_token",
-         "posthog_team"."is_demo",
-         "posthog_team"."access_control",
-         "posthog_team"."inject_web_apps",
-         "posthog_team"."test_account_filters",
-         "posthog_team"."test_account_filters_default_checked",
-         "posthog_team"."path_cleaning_filters",
-         "posthog_team"."timezone",
-         "posthog_team"."data_attributes",
-         "posthog_team"."person_display_name_properties",
-         "posthog_team"."live_events_columns",
-         "posthog_team"."recording_domains",
-         "posthog_team"."primary_dashboard_id",
-         "posthog_team"."correlation_config",
-         "posthog_team"."session_recording_retention_period_days"
-  FROM "posthog_team"
-  WHERE "posthog_team"."id" = 2
-  LIMIT 21 /*controller='project_dashboards-list',route='api/projects/%28%3FP%3Cparent_lookup_team_id%3E%5B%5E/.%5D%2B%29/dashboards/%3F%24'*/
-  '
----
-# name: TestDashboard.test_retrieve_dashboard_list.10
-  '
-  SELECT "posthog_dashboardtile"."id",
-         "posthog_dashboardtile"."dashboard_id",
-         "posthog_dashboardtile"."insight_id",
-         "posthog_dashboardtile"."text_id",
-         "posthog_dashboardtile"."layouts",
-         "posthog_dashboardtile"."color",
-         "posthog_dashboardtile"."filters_hash",
-         "posthog_dashboardtile"."last_refresh",
-         "posthog_dashboardtile"."refreshing",
-         "posthog_dashboardtile"."refresh_attempt",
-         "posthog_dashboardtile"."deleted"
-  FROM "posthog_dashboardtile"
-  WHERE "posthog_dashboardtile"."dashboard_id" = 2 /*controller='project_dashboards-list',route='api/projects/%28%3FP%3Cparent_lookup_team_id%3E%5B%5E/.%5D%2B%29/dashboards/%3F%24'*/
-  '
----
-# name: TestDashboard.test_retrieve_dashboard_list.11
-  '
-  SELECT "posthog_sharingconfiguration"."id",
-         "posthog_sharingconfiguration"."team_id",
-         "posthog_sharingconfiguration"."dashboard_id",
-         "posthog_sharingconfiguration"."insight_id",
-         "posthog_sharingconfiguration"."created_at",
-         "posthog_sharingconfiguration"."enabled",
-         "posthog_sharingconfiguration"."access_token"
-  FROM "posthog_sharingconfiguration"
-  WHERE "posthog_sharingconfiguration"."dashboard_id" = 2 /*controller='project_dashboards-list',route='api/projects/%28%3FP%3Cparent_lookup_team_id%3E%5B%5E/.%5D%2B%29/dashboards/%3F%24'*/
-  '
----
-# name: TestDashboard.test_retrieve_dashboard_list.12
+# name: TestDashboard.test_adding_insights_is_not_nplus1_for_gets.23
+  '
+  SELECT "posthog_insightcachingstate"."id",
+         "posthog_insightcachingstate"."team_id",
+         "posthog_insightcachingstate"."insight_id",
+         "posthog_insightcachingstate"."dashboard_tile_id",
+         "posthog_insightcachingstate"."cache_key",
+         "posthog_insightcachingstate"."target_cache_age_seconds",
+         "posthog_insightcachingstate"."last_refresh",
+         "posthog_insightcachingstate"."last_refresh_queued_at",
+         "posthog_insightcachingstate"."refresh_attempt",
+         "posthog_insightcachingstate"."created_at",
+         "posthog_insightcachingstate"."updated_at"
+  FROM "posthog_insightcachingstate"
+  WHERE "posthog_insightcachingstate"."dashboard_tile_id" IN (1,
+                                                              2,
+                                                              3,
+                                                              4,
+                                                              5 /* ... */) /*controller='project_dashboards-detail',route='api/projects/%28%3FP%3Cparent_lookup_team_id%3E%5B%5E/.%5D%2B%29/dashboards/%28%3FP%3Cpk%3E%5B%5E/.%5D%2B%29/%3F%24'*/
+  '
+---
+# name: TestDashboard.test_adding_insights_is_not_nplus1_for_gets.24
+  '
+  SELECT ("posthog_dashboardtile"."insight_id") AS "_prefetch_related_val_insight_id",
+         "posthog_dashboard"."id",
+         "posthog_dashboard"."name",
+         "posthog_dashboard"."description",
+         "posthog_dashboard"."team_id",
+         "posthog_dashboard"."pinned",
+         "posthog_dashboard"."created_at",
+         "posthog_dashboard"."created_by_id",
+         "posthog_dashboard"."deleted",
+         "posthog_dashboard"."last_accessed_at",
+         "posthog_dashboard"."filters",
+         "posthog_dashboard"."creation_mode",
+         "posthog_dashboard"."restriction_level",
+         "posthog_dashboard"."deprecated_tags",
+         "posthog_dashboard"."tags",
+         "posthog_dashboard"."share_token",
+         "posthog_dashboard"."is_shared",
+         "posthog_team"."id",
+         "posthog_team"."uuid",
+         "posthog_team"."organization_id",
+         "posthog_team"."api_token",
+         "posthog_team"."app_urls",
+         "posthog_team"."name",
+         "posthog_team"."slack_incoming_webhook",
+         "posthog_team"."created_at",
+         "posthog_team"."updated_at",
+         "posthog_team"."anonymize_ips",
+         "posthog_team"."completed_snippet_onboarding",
+         "posthog_team"."ingested_event",
+         "posthog_team"."session_recording_opt_in",
+         "posthog_team"."capture_console_log_opt_in",
+         "posthog_team"."capture_performance_opt_in",
+         "posthog_team"."signup_token",
+         "posthog_team"."is_demo",
+         "posthog_team"."access_control",
+         "posthog_team"."inject_web_apps",
+         "posthog_team"."test_account_filters",
+         "posthog_team"."test_account_filters_default_checked",
+         "posthog_team"."path_cleaning_filters",
+         "posthog_team"."timezone",
+         "posthog_team"."data_attributes",
+         "posthog_team"."person_display_name_properties",
+         "posthog_team"."live_events_columns",
+         "posthog_team"."recording_domains",
+         "posthog_team"."primary_dashboard_id",
+         "posthog_team"."correlation_config",
+         "posthog_team"."session_recording_retention_period_days",
+         "posthog_team"."plugins_opt_in",
+         "posthog_team"."opt_out_capture",
+         "posthog_team"."event_names",
+         "posthog_team"."event_names_with_usage",
+         "posthog_team"."event_properties",
+         "posthog_team"."event_properties_with_usage",
+         "posthog_team"."event_properties_numerical",
+         "posthog_organization"."id",
+         "posthog_organization"."name",
+         "posthog_organization"."slug",
+         "posthog_organization"."created_at",
+         "posthog_organization"."updated_at",
+         "posthog_organization"."plugins_access_level",
+         "posthog_organization"."for_internal_metrics",
+         "posthog_organization"."is_member_join_email_enabled",
+         "posthog_organization"."customer_id",
+         "posthog_organization"."available_features",
+         "posthog_organization"."usage",
+         "posthog_organization"."setup_section_2_completed",
+         "posthog_organization"."personalization",
+         "posthog_organization"."domain_whitelist"
+  FROM "posthog_dashboard"
+  INNER JOIN "posthog_dashboardtile" ON ("posthog_dashboard"."id" = "posthog_dashboardtile"."dashboard_id")
+  INNER JOIN "posthog_team" ON ("posthog_dashboard"."team_id" = "posthog_team"."id")
+  INNER JOIN "posthog_organization" ON ("posthog_team"."organization_id" = "posthog_organization"."id")
+  WHERE (NOT ("posthog_dashboard"."deleted")
+         AND "posthog_dashboard"."id" IN
+           (SELECT U0."dashboard_id"
+            FROM "posthog_dashboardtile" U0
+            WHERE NOT (U0."deleted"
+                       AND U0."deleted" IS NOT NULL))
+         AND "posthog_dashboardtile"."insight_id" IN (1,
+                                                      2,
+                                                      3,
+                                                      4,
+                                                      5 /* ... */)) /*controller='project_dashboards-detail',route='api/projects/%28%3FP%3Cparent_lookup_team_id%3E%5B%5E/.%5D%2B%29/dashboards/%28%3FP%3Cpk%3E%5B%5E/.%5D%2B%29/%3F%24'*/
+  '
+---
+# name: TestDashboard.test_adding_insights_is_not_nplus1_for_gets.25
   '
   SELECT "posthog_dashboardtile"."id",
          "posthog_dashboardtile"."dashboard_id",
@@ -9517,22 +849,261 @@
          "posthog_text"."last_modified_by_id",
          "posthog_text"."team_id"
   FROM "posthog_dashboardtile"
-  INNER JOIN "posthog_dashboard" ON ("posthog_dashboardtile"."dashboard_id" = "posthog_dashboard"."id")
   LEFT OUTER JOIN "posthog_dashboarditem" ON ("posthog_dashboardtile"."insight_id" = "posthog_dashboarditem"."id")
   LEFT OUTER JOIN "posthog_team" ON ("posthog_dashboarditem"."team_id" = "posthog_team"."id")
   LEFT OUTER JOIN "posthog_user" ON ("posthog_dashboarditem"."created_by_id" = "posthog_user"."id")
   LEFT OUTER JOIN "posthog_user" T6 ON ("posthog_dashboarditem"."last_modified_by_id" = T6."id")
   LEFT OUTER JOIN "posthog_text" ON ("posthog_dashboardtile"."text_id" = "posthog_text"."id")
-  WHERE ("posthog_dashboardtile"."dashboard_id" = 2
-         AND NOT ("posthog_dashboardtile"."deleted"
-                  AND "posthog_dashboardtile"."deleted" IS NOT NULL)
-         AND NOT ("posthog_dashboard"."deleted")
+  WHERE (NOT ("posthog_dashboardtile"."deleted"
+              AND "posthog_dashboardtile"."deleted" IS NOT NULL)
+         AND (NOT "posthog_dashboarditem"."deleted"
+              OR "posthog_dashboardtile"."insight_id" IS NULL)
+         AND "posthog_dashboardtile"."dashboard_id" = 2
+         AND "posthog_dashboardtile"."dashboard_id" = 2
          AND (NOT "posthog_dashboarditem"."deleted"
               OR "posthog_dashboardtile"."insight_id" IS NULL))
-  ORDER BY "posthog_dashboarditem"."order" ASC /*controller='project_dashboards-list',route='api/projects/%28%3FP%3Cparent_lookup_team_id%3E%5B%5E/.%5D%2B%29/dashboards/%3F%24'*/
-  '
----
-# name: TestDashboard.test_retrieve_dashboard_list.13
+  ORDER BY "posthog_dashboarditem"."order" ASC /*controller='project_dashboards-detail',route='api/projects/%28%3FP%3Cparent_lookup_team_id%3E%5B%5E/.%5D%2B%29/dashboards/%28%3FP%3Cpk%3E%5B%5E/.%5D%2B%29/%3F%24'*/
+  '
+---
+# name: TestDashboard.test_adding_insights_is_not_nplus1_for_gets.26
+  '
+  SELECT "posthog_insightcachingstate"."id",
+         "posthog_insightcachingstate"."team_id",
+         "posthog_insightcachingstate"."insight_id",
+         "posthog_insightcachingstate"."dashboard_tile_id",
+         "posthog_insightcachingstate"."cache_key",
+         "posthog_insightcachingstate"."target_cache_age_seconds",
+         "posthog_insightcachingstate"."last_refresh",
+         "posthog_insightcachingstate"."last_refresh_queued_at",
+         "posthog_insightcachingstate"."refresh_attempt",
+         "posthog_insightcachingstate"."created_at",
+         "posthog_insightcachingstate"."updated_at"
+  FROM "posthog_insightcachingstate"
+  WHERE "posthog_insightcachingstate"."dashboard_tile_id" IN (1,
+                                                              2,
+                                                              3,
+                                                              4,
+                                                              5 /* ... */) /*controller='project_dashboards-detail',route='api/projects/%28%3FP%3Cparent_lookup_team_id%3E%5B%5E/.%5D%2B%29/dashboards/%28%3FP%3Cpk%3E%5B%5E/.%5D%2B%29/%3F%24'*/
+  '
+---
+# name: TestDashboard.test_adding_insights_is_not_nplus1_for_gets.27
+  '
+  SELECT ("posthog_dashboardtile"."insight_id") AS "_prefetch_related_val_insight_id",
+         "posthog_dashboard"."id",
+         "posthog_dashboard"."name",
+         "posthog_dashboard"."description",
+         "posthog_dashboard"."team_id",
+         "posthog_dashboard"."pinned",
+         "posthog_dashboard"."created_at",
+         "posthog_dashboard"."created_by_id",
+         "posthog_dashboard"."deleted",
+         "posthog_dashboard"."last_accessed_at",
+         "posthog_dashboard"."filters",
+         "posthog_dashboard"."creation_mode",
+         "posthog_dashboard"."restriction_level",
+         "posthog_dashboard"."deprecated_tags",
+         "posthog_dashboard"."tags",
+         "posthog_dashboard"."share_token",
+         "posthog_dashboard"."is_shared",
+         "posthog_team"."id",
+         "posthog_team"."uuid",
+         "posthog_team"."organization_id",
+         "posthog_team"."api_token",
+         "posthog_team"."app_urls",
+         "posthog_team"."name",
+         "posthog_team"."slack_incoming_webhook",
+         "posthog_team"."created_at",
+         "posthog_team"."updated_at",
+         "posthog_team"."anonymize_ips",
+         "posthog_team"."completed_snippet_onboarding",
+         "posthog_team"."ingested_event",
+         "posthog_team"."session_recording_opt_in",
+         "posthog_team"."capture_console_log_opt_in",
+         "posthog_team"."capture_performance_opt_in",
+         "posthog_team"."signup_token",
+         "posthog_team"."is_demo",
+         "posthog_team"."access_control",
+         "posthog_team"."inject_web_apps",
+         "posthog_team"."test_account_filters",
+         "posthog_team"."test_account_filters_default_checked",
+         "posthog_team"."path_cleaning_filters",
+         "posthog_team"."timezone",
+         "posthog_team"."data_attributes",
+         "posthog_team"."person_display_name_properties",
+         "posthog_team"."live_events_columns",
+         "posthog_team"."recording_domains",
+         "posthog_team"."primary_dashboard_id",
+         "posthog_team"."correlation_config",
+         "posthog_team"."session_recording_retention_period_days",
+         "posthog_team"."plugins_opt_in",
+         "posthog_team"."opt_out_capture",
+         "posthog_team"."event_names",
+         "posthog_team"."event_names_with_usage",
+         "posthog_team"."event_properties",
+         "posthog_team"."event_properties_with_usage",
+         "posthog_team"."event_properties_numerical",
+         "posthog_organization"."id",
+         "posthog_organization"."name",
+         "posthog_organization"."slug",
+         "posthog_organization"."created_at",
+         "posthog_organization"."updated_at",
+         "posthog_organization"."plugins_access_level",
+         "posthog_organization"."for_internal_metrics",
+         "posthog_organization"."is_member_join_email_enabled",
+         "posthog_organization"."customer_id",
+         "posthog_organization"."available_features",
+         "posthog_organization"."usage",
+         "posthog_organization"."setup_section_2_completed",
+         "posthog_organization"."personalization",
+         "posthog_organization"."domain_whitelist"
+  FROM "posthog_dashboard"
+  INNER JOIN "posthog_dashboardtile" ON ("posthog_dashboard"."id" = "posthog_dashboardtile"."dashboard_id")
+  INNER JOIN "posthog_team" ON ("posthog_dashboard"."team_id" = "posthog_team"."id")
+  INNER JOIN "posthog_organization" ON ("posthog_team"."organization_id" = "posthog_organization"."id")
+  WHERE (NOT ("posthog_dashboard"."deleted")
+         AND "posthog_dashboard"."id" IN
+           (SELECT U0."dashboard_id"
+            FROM "posthog_dashboardtile" U0
+            WHERE NOT (U0."deleted"
+                       AND U0."deleted" IS NOT NULL))
+         AND "posthog_dashboardtile"."insight_id" IN (1,
+                                                      2,
+                                                      3,
+                                                      4,
+                                                      5 /* ... */)) /*controller='project_dashboards-detail',route='api/projects/%28%3FP%3Cparent_lookup_team_id%3E%5B%5E/.%5D%2B%29/dashboards/%28%3FP%3Cpk%3E%5B%5E/.%5D%2B%29/%3F%24'*/
+  '
+---
+# name: TestDashboard.test_adding_insights_is_not_nplus1_for_gets.3
+  '
+  SELECT "posthog_dashboard"."id",
+         "posthog_dashboard"."name",
+         "posthog_dashboard"."description",
+         "posthog_dashboard"."team_id",
+         "posthog_dashboard"."pinned",
+         "posthog_dashboard"."created_at",
+         "posthog_dashboard"."created_by_id",
+         "posthog_dashboard"."deleted",
+         "posthog_dashboard"."last_accessed_at",
+         "posthog_dashboard"."filters",
+         "posthog_dashboard"."creation_mode",
+         "posthog_dashboard"."restriction_level",
+         "posthog_dashboard"."deprecated_tags",
+         "posthog_dashboard"."tags",
+         "posthog_dashboard"."share_token",
+         "posthog_dashboard"."is_shared"
+  FROM "posthog_dashboard"
+  WHERE "posthog_dashboard"."id" = 2
+  LIMIT 21 /*controller='project_insights-list',route='api/projects/%28%3FP%3Cparent_lookup_team_id%3E%5B%5E/.%5D%2B%29/insights/%3F%24'*/
+  '
+---
+# name: TestDashboard.test_adding_insights_is_not_nplus1_for_gets.4
+  '
+  SELECT "posthog_team"."id",
+         "posthog_team"."uuid",
+         "posthog_team"."organization_id",
+         "posthog_team"."api_token",
+         "posthog_team"."app_urls",
+         "posthog_team"."name",
+         "posthog_team"."slack_incoming_webhook",
+         "posthog_team"."created_at",
+         "posthog_team"."updated_at",
+         "posthog_team"."anonymize_ips",
+         "posthog_team"."completed_snippet_onboarding",
+         "posthog_team"."ingested_event",
+         "posthog_team"."session_recording_opt_in",
+         "posthog_team"."capture_console_log_opt_in",
+         "posthog_team"."capture_performance_opt_in",
+         "posthog_team"."signup_token",
+         "posthog_team"."is_demo",
+         "posthog_team"."access_control",
+         "posthog_team"."inject_web_apps",
+         "posthog_team"."test_account_filters",
+         "posthog_team"."test_account_filters_default_checked",
+         "posthog_team"."path_cleaning_filters",
+         "posthog_team"."timezone",
+         "posthog_team"."data_attributes",
+         "posthog_team"."person_display_name_properties",
+         "posthog_team"."live_events_columns",
+         "posthog_team"."recording_domains",
+         "posthog_team"."primary_dashboard_id",
+         "posthog_team"."correlation_config",
+         "posthog_team"."session_recording_retention_period_days"
+  FROM "posthog_team"
+  WHERE "posthog_team"."id" = 2
+  LIMIT 21 /*controller='project_insights-list',route='api/projects/%28%3FP%3Cparent_lookup_team_id%3E%5B%5E/.%5D%2B%29/insights/%3F%24'*/
+  '
+---
+# name: TestDashboard.test_adding_insights_is_not_nplus1_for_gets.5
+  '
+  SELECT "posthog_dashboard"."id",
+         "posthog_dashboard"."name",
+         "posthog_dashboard"."description",
+         "posthog_dashboard"."team_id",
+         "posthog_dashboard"."pinned",
+         "posthog_dashboard"."created_at",
+         "posthog_dashboard"."created_by_id",
+         "posthog_dashboard"."deleted",
+         "posthog_dashboard"."last_accessed_at",
+         "posthog_dashboard"."filters",
+         "posthog_dashboard"."creation_mode",
+         "posthog_dashboard"."restriction_level",
+         "posthog_dashboard"."deprecated_tags",
+         "posthog_dashboard"."tags",
+         "posthog_dashboard"."share_token",
+         "posthog_dashboard"."is_shared"
+  FROM "posthog_dashboard"
+  WHERE "posthog_dashboard"."id" IN (1,
+                                     2,
+                                     3,
+                                     4,
+                                     5 /* ... */) /*controller='project_insights-list',route='api/projects/%28%3FP%3Cparent_lookup_team_id%3E%5B%5E/.%5D%2B%29/insights/%3F%24'*/
+  '
+---
+# name: TestDashboard.test_adding_insights_is_not_nplus1_for_gets.6
+  '
+  SELECT "posthog_team"."id",
+         "posthog_team"."uuid",
+         "posthog_team"."organization_id",
+         "posthog_team"."api_token",
+         "posthog_team"."app_urls",
+         "posthog_team"."name",
+         "posthog_team"."slack_incoming_webhook",
+         "posthog_team"."created_at",
+         "posthog_team"."updated_at",
+         "posthog_team"."anonymize_ips",
+         "posthog_team"."completed_snippet_onboarding",
+         "posthog_team"."ingested_event",
+         "posthog_team"."session_recording_opt_in",
+         "posthog_team"."capture_console_log_opt_in",
+         "posthog_team"."capture_performance_opt_in",
+         "posthog_team"."signup_token",
+         "posthog_team"."is_demo",
+         "posthog_team"."access_control",
+         "posthog_team"."inject_web_apps",
+         "posthog_team"."test_account_filters",
+         "posthog_team"."test_account_filters_default_checked",
+         "posthog_team"."path_cleaning_filters",
+         "posthog_team"."timezone",
+         "posthog_team"."data_attributes",
+         "posthog_team"."person_display_name_properties",
+         "posthog_team"."live_events_columns",
+         "posthog_team"."recording_domains",
+         "posthog_team"."primary_dashboard_id",
+         "posthog_team"."correlation_config",
+         "posthog_team"."session_recording_retention_period_days",
+         "posthog_team"."plugins_opt_in",
+         "posthog_team"."opt_out_capture",
+         "posthog_team"."event_names",
+         "posthog_team"."event_names_with_usage",
+         "posthog_team"."event_properties",
+         "posthog_team"."event_properties_with_usage",
+         "posthog_team"."event_properties_numerical"
+  FROM "posthog_team"
+  WHERE "posthog_team"."id" = 2
+  LIMIT 21 /*controller='project_insights-list',route='api/projects/%28%3FP%3Cparent_lookup_team_id%3E%5B%5E/.%5D%2B%29/insights/%3F%24'*/
+  '
+---
+# name: TestDashboard.test_adding_insights_is_not_nplus1_for_gets.7
   '
   SELECT "posthog_organization"."id",
          "posthog_organization"."name",
@@ -9550,10 +1121,56 @@
          "posthog_organization"."domain_whitelist"
   FROM "posthog_organization"
   WHERE "posthog_organization"."id" = '00000000-0000-0000-0000-000000000000'::uuid
-  LIMIT 21 /*controller='project_dashboards-list',route='api/projects/%28%3FP%3Cparent_lookup_team_id%3E%5B%5E/.%5D%2B%29/dashboards/%3F%24'*/
-  '
----
-# name: TestDashboard.test_retrieve_dashboard_list.14
+  LIMIT 21 /*controller='project_insights-list',route='api/projects/%28%3FP%3Cparent_lookup_team_id%3E%5B%5E/.%5D%2B%29/insights/%3F%24'*/
+  '
+---
+# name: TestDashboard.test_adding_insights_is_not_nplus1_for_gets.8
+  '
+  SELECT "posthog_dashboard"."id",
+         "posthog_dashboard"."name",
+         "posthog_dashboard"."description",
+         "posthog_dashboard"."team_id",
+         "posthog_dashboard"."pinned",
+         "posthog_dashboard"."created_at",
+         "posthog_dashboard"."created_by_id",
+         "posthog_dashboard"."deleted",
+         "posthog_dashboard"."last_accessed_at",
+         "posthog_dashboard"."filters",
+         "posthog_dashboard"."creation_mode",
+         "posthog_dashboard"."restriction_level",
+         "posthog_dashboard"."deprecated_tags",
+         "posthog_dashboard"."tags",
+         "posthog_dashboard"."share_token",
+         "posthog_dashboard"."is_shared"
+  FROM "posthog_dashboard"
+  INNER JOIN "posthog_dashboardtile" ON ("posthog_dashboard"."id" = "posthog_dashboardtile"."dashboard_id")
+  WHERE "posthog_dashboardtile"."insight_id" = 2 /*controller='project_insights-list',route='api/projects/%28%3FP%3Cparent_lookup_team_id%3E%5B%5E/.%5D%2B%29/insights/%3F%24'*/
+  '
+---
+# name: TestDashboard.test_adding_insights_is_not_nplus1_for_gets.9
+  '
+  SELECT "posthog_dashboard"."id",
+         "posthog_dashboard"."name",
+         "posthog_dashboard"."description",
+         "posthog_dashboard"."team_id",
+         "posthog_dashboard"."pinned",
+         "posthog_dashboard"."created_at",
+         "posthog_dashboard"."created_by_id",
+         "posthog_dashboard"."deleted",
+         "posthog_dashboard"."last_accessed_at",
+         "posthog_dashboard"."filters",
+         "posthog_dashboard"."creation_mode",
+         "posthog_dashboard"."restriction_level",
+         "posthog_dashboard"."deprecated_tags",
+         "posthog_dashboard"."tags",
+         "posthog_dashboard"."share_token",
+         "posthog_dashboard"."is_shared"
+  FROM "posthog_dashboard"
+  INNER JOIN "posthog_dashboardtile" ON ("posthog_dashboard"."id" = "posthog_dashboardtile"."dashboard_id")
+  WHERE "posthog_dashboardtile"."insight_id" = 2 /*controller='project_insights-list',route='api/projects/%28%3FP%3Cparent_lookup_team_id%3E%5B%5E/.%5D%2B%29/insights/%3F%24'*/
+  '
+---
+# name: TestDashboard.test_listing_dashboards_is_not_nplus1
   '
   SELECT "posthog_user"."id",
          "posthog_user"."password",
@@ -9579,7 +1196,483 @@
   LIMIT 21 /**/
   '
 ---
-# name: TestDashboard.test_retrieve_dashboard_list.15
+# name: TestDashboard.test_listing_dashboards_is_not_nplus1.1
+  '
+  SELECT "posthog_team"."id",
+         "posthog_team"."uuid",
+         "posthog_team"."organization_id",
+         "posthog_team"."api_token",
+         "posthog_team"."app_urls",
+         "posthog_team"."name",
+         "posthog_team"."slack_incoming_webhook",
+         "posthog_team"."created_at",
+         "posthog_team"."updated_at",
+         "posthog_team"."anonymize_ips",
+         "posthog_team"."completed_snippet_onboarding",
+         "posthog_team"."ingested_event",
+         "posthog_team"."session_recording_opt_in",
+         "posthog_team"."capture_console_log_opt_in",
+         "posthog_team"."capture_performance_opt_in",
+         "posthog_team"."signup_token",
+         "posthog_team"."is_demo",
+         "posthog_team"."access_control",
+         "posthog_team"."inject_web_apps",
+         "posthog_team"."test_account_filters",
+         "posthog_team"."test_account_filters_default_checked",
+         "posthog_team"."path_cleaning_filters",
+         "posthog_team"."timezone",
+         "posthog_team"."data_attributes",
+         "posthog_team"."person_display_name_properties",
+         "posthog_team"."live_events_columns",
+         "posthog_team"."recording_domains",
+         "posthog_team"."primary_dashboard_id",
+         "posthog_team"."correlation_config",
+         "posthog_team"."session_recording_retention_period_days"
+  FROM "posthog_team"
+  WHERE "posthog_team"."id" = 2
+  LIMIT 21 /*controller='project_insights-list',route='api/projects/%28%3FP%3Cparent_lookup_team_id%3E%5B%5E/.%5D%2B%29/insights/%3F%24'*/
+  '
+---
+# name: TestDashboard.test_listing_dashboards_is_not_nplus1.10
+  '
+  SELECT "posthog_team"."id",
+         "posthog_team"."uuid",
+         "posthog_team"."organization_id",
+         "posthog_team"."api_token",
+         "posthog_team"."app_urls",
+         "posthog_team"."name",
+         "posthog_team"."slack_incoming_webhook",
+         "posthog_team"."created_at",
+         "posthog_team"."updated_at",
+         "posthog_team"."anonymize_ips",
+         "posthog_team"."completed_snippet_onboarding",
+         "posthog_team"."ingested_event",
+         "posthog_team"."session_recording_opt_in",
+         "posthog_team"."capture_console_log_opt_in",
+         "posthog_team"."capture_performance_opt_in",
+         "posthog_team"."signup_token",
+         "posthog_team"."is_demo",
+         "posthog_team"."access_control",
+         "posthog_team"."inject_web_apps",
+         "posthog_team"."test_account_filters",
+         "posthog_team"."test_account_filters_default_checked",
+         "posthog_team"."path_cleaning_filters",
+         "posthog_team"."timezone",
+         "posthog_team"."data_attributes",
+         "posthog_team"."person_display_name_properties",
+         "posthog_team"."live_events_columns",
+         "posthog_team"."recording_domains",
+         "posthog_team"."primary_dashboard_id",
+         "posthog_team"."correlation_config",
+         "posthog_team"."session_recording_retention_period_days"
+  FROM "posthog_team"
+  WHERE "posthog_team"."id" = 2
+  LIMIT 21 /*controller='project_insights-list',route='api/projects/%28%3FP%3Cparent_lookup_team_id%3E%5B%5E/.%5D%2B%29/insights/%3F%24'*/
+  '
+---
+# name: TestDashboard.test_listing_dashboards_is_not_nplus1.11
+  '
+  SELECT "posthog_dashboardtile"."id",
+         "posthog_dashboardtile"."dashboard_id",
+         "posthog_dashboardtile"."insight_id",
+         "posthog_dashboardtile"."text_id",
+         "posthog_dashboardtile"."layouts",
+         "posthog_dashboardtile"."color",
+         "posthog_dashboardtile"."filters_hash",
+         "posthog_dashboardtile"."last_refresh",
+         "posthog_dashboardtile"."refreshing",
+         "posthog_dashboardtile"."refresh_attempt",
+         "posthog_dashboardtile"."deleted"
+  FROM "posthog_dashboardtile"
+  WHERE "posthog_dashboardtile"."id" = 2
+  LIMIT 21 /*controller='project_insights-list',route='api/projects/%28%3FP%3Cparent_lookup_team_id%3E%5B%5E/.%5D%2B%29/insights/%3F%24'*/
+  '
+---
+# name: TestDashboard.test_listing_dashboards_is_not_nplus1.12
+  '
+  SELECT "posthog_dashboarditem"."id",
+         "posthog_dashboarditem"."name",
+         "posthog_dashboarditem"."derived_name",
+         "posthog_dashboarditem"."description",
+         "posthog_dashboarditem"."team_id",
+         "posthog_dashboarditem"."filters",
+         "posthog_dashboarditem"."filters_hash",
+         "posthog_dashboarditem"."order",
+         "posthog_dashboarditem"."deleted",
+         "posthog_dashboarditem"."saved",
+         "posthog_dashboarditem"."created_at",
+         "posthog_dashboarditem"."last_refresh",
+         "posthog_dashboarditem"."refreshing",
+         "posthog_dashboarditem"."created_by_id",
+         "posthog_dashboarditem"."is_sample",
+         "posthog_dashboarditem"."short_id",
+         "posthog_dashboarditem"."favorited",
+         "posthog_dashboarditem"."refresh_attempt",
+         "posthog_dashboarditem"."last_modified_at",
+         "posthog_dashboarditem"."last_modified_by_id",
+         "posthog_dashboarditem"."dashboard_id",
+         "posthog_dashboarditem"."layouts",
+         "posthog_dashboarditem"."color",
+         "posthog_dashboarditem"."dive_dashboard_id",
+         "posthog_dashboarditem"."updated_at",
+         "posthog_dashboarditem"."deprecated_tags",
+         "posthog_dashboarditem"."tags"
+  FROM "posthog_dashboarditem"
+  WHERE "posthog_dashboarditem"."id" = 2
+  LIMIT 21 /*controller='project_insights-list',route='api/projects/%28%3FP%3Cparent_lookup_team_id%3E%5B%5E/.%5D%2B%29/insights/%3F%24'*/
+  '
+---
+# name: TestDashboard.test_listing_dashboards_is_not_nplus1.13
+  '
+  SELECT "posthog_dashboard"."id",
+         "posthog_dashboard"."name",
+         "posthog_dashboard"."description",
+         "posthog_dashboard"."team_id",
+         "posthog_dashboard"."pinned",
+         "posthog_dashboard"."created_at",
+         "posthog_dashboard"."created_by_id",
+         "posthog_dashboard"."deleted",
+         "posthog_dashboard"."last_accessed_at",
+         "posthog_dashboard"."filters",
+         "posthog_dashboard"."creation_mode",
+         "posthog_dashboard"."restriction_level",
+         "posthog_dashboard"."deprecated_tags",
+         "posthog_dashboard"."tags",
+         "posthog_dashboard"."share_token",
+         "posthog_dashboard"."is_shared"
+  FROM "posthog_dashboard"
+  WHERE "posthog_dashboard"."id" = 2
+  LIMIT 21 /*controller='project_insights-list',route='api/projects/%28%3FP%3Cparent_lookup_team_id%3E%5B%5E/.%5D%2B%29/insights/%3F%24'*/
+  '
+---
+# name: TestDashboard.test_listing_dashboards_is_not_nplus1.14
+  '
+  SELECT "posthog_team"."id",
+         "posthog_team"."uuid",
+         "posthog_team"."organization_id",
+         "posthog_team"."api_token",
+         "posthog_team"."app_urls",
+         "posthog_team"."name",
+         "posthog_team"."slack_incoming_webhook",
+         "posthog_team"."created_at",
+         "posthog_team"."updated_at",
+         "posthog_team"."anonymize_ips",
+         "posthog_team"."completed_snippet_onboarding",
+         "posthog_team"."ingested_event",
+         "posthog_team"."session_recording_opt_in",
+         "posthog_team"."capture_console_log_opt_in",
+         "posthog_team"."capture_performance_opt_in",
+         "posthog_team"."signup_token",
+         "posthog_team"."is_demo",
+         "posthog_team"."access_control",
+         "posthog_team"."inject_web_apps",
+         "posthog_team"."test_account_filters",
+         "posthog_team"."test_account_filters_default_checked",
+         "posthog_team"."path_cleaning_filters",
+         "posthog_team"."timezone",
+         "posthog_team"."data_attributes",
+         "posthog_team"."person_display_name_properties",
+         "posthog_team"."live_events_columns",
+         "posthog_team"."recording_domains",
+         "posthog_team"."primary_dashboard_id",
+         "posthog_team"."correlation_config",
+         "posthog_team"."session_recording_retention_period_days",
+         "posthog_team"."plugins_opt_in",
+         "posthog_team"."opt_out_capture",
+         "posthog_team"."event_names",
+         "posthog_team"."event_names_with_usage",
+         "posthog_team"."event_properties",
+         "posthog_team"."event_properties_with_usage",
+         "posthog_team"."event_properties_numerical"
+  FROM "posthog_team"
+  WHERE "posthog_team"."id" = 2
+  LIMIT 21 /*controller='project_insights-list',route='api/projects/%28%3FP%3Cparent_lookup_team_id%3E%5B%5E/.%5D%2B%29/insights/%3F%24'*/
+  '
+---
+# name: TestDashboard.test_listing_dashboards_is_not_nplus1.15
+  '
+  SELECT "posthog_organization"."id",
+         "posthog_organization"."name",
+         "posthog_organization"."slug",
+         "posthog_organization"."created_at",
+         "posthog_organization"."updated_at",
+         "posthog_organization"."plugins_access_level",
+         "posthog_organization"."for_internal_metrics",
+         "posthog_organization"."is_member_join_email_enabled",
+         "posthog_organization"."customer_id",
+         "posthog_organization"."available_features",
+         "posthog_organization"."usage",
+         "posthog_organization"."setup_section_2_completed",
+         "posthog_organization"."personalization",
+         "posthog_organization"."domain_whitelist"
+  FROM "posthog_organization"
+  WHERE "posthog_organization"."id" = '00000000-0000-0000-0000-000000000000'::uuid
+  LIMIT 21 /*controller='project_insights-list',route='api/projects/%28%3FP%3Cparent_lookup_team_id%3E%5B%5E/.%5D%2B%29/insights/%3F%24'*/
+  '
+---
+# name: TestDashboard.test_listing_dashboards_is_not_nplus1.16
+  '
+  SELECT "posthog_dashboard"."id",
+         "posthog_dashboard"."name",
+         "posthog_dashboard"."description",
+         "posthog_dashboard"."team_id",
+         "posthog_dashboard"."pinned",
+         "posthog_dashboard"."created_at",
+         "posthog_dashboard"."created_by_id",
+         "posthog_dashboard"."deleted",
+         "posthog_dashboard"."last_accessed_at",
+         "posthog_dashboard"."filters",
+         "posthog_dashboard"."creation_mode",
+         "posthog_dashboard"."restriction_level",
+         "posthog_dashboard"."deprecated_tags",
+         "posthog_dashboard"."tags",
+         "posthog_dashboard"."share_token",
+         "posthog_dashboard"."is_shared"
+  FROM "posthog_dashboard"
+  INNER JOIN "posthog_dashboardtile" ON ("posthog_dashboard"."id" = "posthog_dashboardtile"."dashboard_id")
+  WHERE "posthog_dashboardtile"."insight_id" = 2 /*controller='project_insights-list',route='api/projects/%28%3FP%3Cparent_lookup_team_id%3E%5B%5E/.%5D%2B%29/insights/%3F%24'*/
+  '
+---
+# name: TestDashboard.test_listing_dashboards_is_not_nplus1.17
+  '
+  SELECT "posthog_dashboard"."id",
+         "posthog_dashboard"."name",
+         "posthog_dashboard"."description",
+         "posthog_dashboard"."team_id",
+         "posthog_dashboard"."pinned",
+         "posthog_dashboard"."created_at",
+         "posthog_dashboard"."created_by_id",
+         "posthog_dashboard"."deleted",
+         "posthog_dashboard"."last_accessed_at",
+         "posthog_dashboard"."filters",
+         "posthog_dashboard"."creation_mode",
+         "posthog_dashboard"."restriction_level",
+         "posthog_dashboard"."deprecated_tags",
+         "posthog_dashboard"."tags",
+         "posthog_dashboard"."share_token",
+         "posthog_dashboard"."is_shared"
+  FROM "posthog_dashboard"
+  INNER JOIN "posthog_dashboardtile" ON ("posthog_dashboard"."id" = "posthog_dashboardtile"."dashboard_id")
+  WHERE "posthog_dashboardtile"."insight_id" = 2 /*controller='project_insights-list',route='api/projects/%28%3FP%3Cparent_lookup_team_id%3E%5B%5E/.%5D%2B%29/insights/%3F%24'*/
+  '
+---
+# name: TestDashboard.test_listing_dashboards_is_not_nplus1.18
+  '
+  SELECT "posthog_team"."id",
+         "posthog_team"."uuid",
+         "posthog_team"."organization_id",
+         "posthog_team"."api_token",
+         "posthog_team"."app_urls",
+         "posthog_team"."name",
+         "posthog_team"."slack_incoming_webhook",
+         "posthog_team"."created_at",
+         "posthog_team"."updated_at",
+         "posthog_team"."anonymize_ips",
+         "posthog_team"."completed_snippet_onboarding",
+         "posthog_team"."ingested_event",
+         "posthog_team"."session_recording_opt_in",
+         "posthog_team"."capture_console_log_opt_in",
+         "posthog_team"."capture_performance_opt_in",
+         "posthog_team"."signup_token",
+         "posthog_team"."is_demo",
+         "posthog_team"."access_control",
+         "posthog_team"."inject_web_apps",
+         "posthog_team"."test_account_filters",
+         "posthog_team"."test_account_filters_default_checked",
+         "posthog_team"."path_cleaning_filters",
+         "posthog_team"."timezone",
+         "posthog_team"."data_attributes",
+         "posthog_team"."person_display_name_properties",
+         "posthog_team"."live_events_columns",
+         "posthog_team"."recording_domains",
+         "posthog_team"."primary_dashboard_id",
+         "posthog_team"."correlation_config",
+         "posthog_team"."session_recording_retention_period_days",
+         "posthog_team"."plugins_opt_in",
+         "posthog_team"."opt_out_capture",
+         "posthog_team"."event_names",
+         "posthog_team"."event_names_with_usage",
+         "posthog_team"."event_properties",
+         "posthog_team"."event_properties_with_usage",
+         "posthog_team"."event_properties_numerical"
+  FROM "posthog_team"
+  WHERE "posthog_team"."id" = 2
+  LIMIT 21 /*controller='project_insights-list',route='api/projects/%28%3FP%3Cparent_lookup_team_id%3E%5B%5E/.%5D%2B%29/insights/%3F%24'*/
+  '
+---
+# name: TestDashboard.test_listing_dashboards_is_not_nplus1.19
+  '
+  SELECT "posthog_organization"."id",
+         "posthog_organization"."name",
+         "posthog_organization"."slug",
+         "posthog_organization"."created_at",
+         "posthog_organization"."updated_at",
+         "posthog_organization"."plugins_access_level",
+         "posthog_organization"."for_internal_metrics",
+         "posthog_organization"."is_member_join_email_enabled",
+         "posthog_organization"."customer_id",
+         "posthog_organization"."available_features",
+         "posthog_organization"."usage",
+         "posthog_organization"."setup_section_2_completed",
+         "posthog_organization"."personalization",
+         "posthog_organization"."domain_whitelist"
+  FROM "posthog_organization"
+  WHERE "posthog_organization"."id" = '00000000-0000-0000-0000-000000000000'::uuid
+  LIMIT 21 /*controller='project_insights-list',route='api/projects/%28%3FP%3Cparent_lookup_team_id%3E%5B%5E/.%5D%2B%29/insights/%3F%24'*/
+  '
+---
+# name: TestDashboard.test_listing_dashboards_is_not_nplus1.2
+  '
+  SELECT "posthog_organizationmembership"."id",
+         "posthog_organizationmembership"."organization_id",
+         "posthog_organizationmembership"."user_id",
+         "posthog_organizationmembership"."level",
+         "posthog_organizationmembership"."joined_at",
+         "posthog_organizationmembership"."updated_at",
+         "posthog_organization"."id",
+         "posthog_organization"."name",
+         "posthog_organization"."slug",
+         "posthog_organization"."created_at",
+         "posthog_organization"."updated_at",
+         "posthog_organization"."plugins_access_level",
+         "posthog_organization"."for_internal_metrics",
+         "posthog_organization"."is_member_join_email_enabled",
+         "posthog_organization"."customer_id",
+         "posthog_organization"."available_features",
+         "posthog_organization"."usage",
+         "posthog_organization"."setup_section_2_completed",
+         "posthog_organization"."personalization",
+         "posthog_organization"."domain_whitelist"
+  FROM "posthog_organizationmembership"
+  INNER JOIN "posthog_organization" ON ("posthog_organizationmembership"."organization_id" = "posthog_organization"."id")
+  WHERE ("posthog_organizationmembership"."organization_id" = '00000000-0000-0000-0000-000000000000'::uuid
+         AND "posthog_organizationmembership"."user_id" = 2)
+  LIMIT 21 /*controller='project_insights-list',route='api/projects/%28%3FP%3Cparent_lookup_team_id%3E%5B%5E/.%5D%2B%29/insights/%3F%24'*/
+  '
+---
+# name: TestDashboard.test_listing_dashboards_is_not_nplus1.20
+  '
+  SELECT COUNT(*) AS "__count"
+  FROM "posthog_dashboard"
+  INNER JOIN "posthog_dashboardtile" ON ("posthog_dashboard"."id" = "posthog_dashboardtile"."dashboard_id")
+  WHERE "posthog_dashboardtile"."insight_id" = 2 /*controller='project_insights-list',route='api/projects/%28%3FP%3Cparent_lookup_team_id%3E%5B%5E/.%5D%2B%29/insights/%3F%24'*/
+  '
+---
+# name: TestDashboard.test_listing_dashboards_is_not_nplus1.21
+  '
+  SELECT "posthog_dashboard"."id",
+         "posthog_dashboard"."name",
+         "posthog_dashboard"."description",
+         "posthog_dashboard"."team_id",
+         "posthog_dashboard"."pinned",
+         "posthog_dashboard"."created_at",
+         "posthog_dashboard"."created_by_id",
+         "posthog_dashboard"."deleted",
+         "posthog_dashboard"."last_accessed_at",
+         "posthog_dashboard"."filters",
+         "posthog_dashboard"."creation_mode",
+         "posthog_dashboard"."restriction_level",
+         "posthog_dashboard"."deprecated_tags",
+         "posthog_dashboard"."tags",
+         "posthog_dashboard"."share_token",
+         "posthog_dashboard"."is_shared"
+  FROM "posthog_dashboard"
+  INNER JOIN "posthog_dashboardtile" ON ("posthog_dashboard"."id" = "posthog_dashboardtile"."dashboard_id")
+  WHERE "posthog_dashboardtile"."insight_id" = 2 /*controller='project_insights-list',route='api/projects/%28%3FP%3Cparent_lookup_team_id%3E%5B%5E/.%5D%2B%29/insights/%3F%24'*/
+  '
+---
+# name: TestDashboard.test_listing_dashboards_is_not_nplus1.22
+  '
+  SELECT "posthog_team"."id",
+         "posthog_team"."uuid",
+         "posthog_team"."organization_id",
+         "posthog_team"."api_token",
+         "posthog_team"."app_urls",
+         "posthog_team"."name",
+         "posthog_team"."slack_incoming_webhook",
+         "posthog_team"."created_at",
+         "posthog_team"."updated_at",
+         "posthog_team"."anonymize_ips",
+         "posthog_team"."completed_snippet_onboarding",
+         "posthog_team"."ingested_event",
+         "posthog_team"."session_recording_opt_in",
+         "posthog_team"."capture_console_log_opt_in",
+         "posthog_team"."capture_performance_opt_in",
+         "posthog_team"."signup_token",
+         "posthog_team"."is_demo",
+         "posthog_team"."access_control",
+         "posthog_team"."inject_web_apps",
+         "posthog_team"."test_account_filters",
+         "posthog_team"."test_account_filters_default_checked",
+         "posthog_team"."path_cleaning_filters",
+         "posthog_team"."timezone",
+         "posthog_team"."data_attributes",
+         "posthog_team"."person_display_name_properties",
+         "posthog_team"."live_events_columns",
+         "posthog_team"."recording_domains",
+         "posthog_team"."primary_dashboard_id",
+         "posthog_team"."correlation_config",
+         "posthog_team"."session_recording_retention_period_days",
+         "posthog_team"."plugins_opt_in",
+         "posthog_team"."opt_out_capture",
+         "posthog_team"."event_names",
+         "posthog_team"."event_names_with_usage",
+         "posthog_team"."event_properties",
+         "posthog_team"."event_properties_with_usage",
+         "posthog_team"."event_properties_numerical"
+  FROM "posthog_team"
+  WHERE "posthog_team"."id" = 2
+  LIMIT 21 /*controller='project_insights-list',route='api/projects/%28%3FP%3Cparent_lookup_team_id%3E%5B%5E/.%5D%2B%29/insights/%3F%24'*/
+  '
+---
+# name: TestDashboard.test_listing_dashboards_is_not_nplus1.23
+  '
+  SELECT "posthog_organization"."id",
+         "posthog_organization"."name",
+         "posthog_organization"."slug",
+         "posthog_organization"."created_at",
+         "posthog_organization"."updated_at",
+         "posthog_organization"."plugins_access_level",
+         "posthog_organization"."for_internal_metrics",
+         "posthog_organization"."is_member_join_email_enabled",
+         "posthog_organization"."customer_id",
+         "posthog_organization"."available_features",
+         "posthog_organization"."usage",
+         "posthog_organization"."setup_section_2_completed",
+         "posthog_organization"."personalization",
+         "posthog_organization"."domain_whitelist"
+  FROM "posthog_organization"
+  WHERE "posthog_organization"."id" = '00000000-0000-0000-0000-000000000000'::uuid
+  LIMIT 21 /*controller='project_insights-list',route='api/projects/%28%3FP%3Cparent_lookup_team_id%3E%5B%5E/.%5D%2B%29/insights/%3F%24'*/
+  '
+---
+# name: TestDashboard.test_listing_dashboards_is_not_nplus1.24
+  '
+  SELECT "posthog_user"."id",
+         "posthog_user"."password",
+         "posthog_user"."last_login",
+         "posthog_user"."first_name",
+         "posthog_user"."last_name",
+         "posthog_user"."is_staff",
+         "posthog_user"."is_active",
+         "posthog_user"."date_joined",
+         "posthog_user"."uuid",
+         "posthog_user"."current_organization_id",
+         "posthog_user"."current_team_id",
+         "posthog_user"."email",
+         "posthog_user"."temporary_token",
+         "posthog_user"."distinct_id",
+         "posthog_user"."email_opt_in",
+         "posthog_user"."partial_notification_settings",
+         "posthog_user"."anonymize_data",
+         "posthog_user"."toolbar_mode",
+         "posthog_user"."events_column_config"
+  FROM "posthog_user"
+  WHERE "posthog_user"."id" = 2
+  LIMIT 21 /**/
+  '
+---
+# name: TestDashboard.test_listing_dashboards_is_not_nplus1.25
   '
   SELECT "posthog_team"."id",
          "posthog_team"."uuid",
@@ -9616,7 +1709,7 @@
   LIMIT 21 /*controller='project_dashboards-list',route='api/projects/%28%3FP%3Cparent_lookup_team_id%3E%5B%5E/.%5D%2B%29/dashboards/%3F%24'*/
   '
 ---
-# name: TestDashboard.test_retrieve_dashboard_list.16
+# name: TestDashboard.test_listing_dashboards_is_not_nplus1.26
   '
   SELECT "posthog_organizationmembership"."id",
          "posthog_organizationmembership"."organization_id",
@@ -9645,51 +1738,7 @@
   LIMIT 21 /*controller='project_dashboards-list',route='api/projects/%28%3FP%3Cparent_lookup_team_id%3E%5B%5E/.%5D%2B%29/dashboards/%3F%24'*/
   '
 ---
-# name: TestDashboard.test_retrieve_dashboard_list.17
-  '
-  SELECT "posthog_team"."id",
-         "posthog_team"."uuid",
-         "posthog_team"."organization_id",
-         "posthog_team"."api_token",
-         "posthog_team"."app_urls",
-         "posthog_team"."name",
-         "posthog_team"."slack_incoming_webhook",
-         "posthog_team"."created_at",
-         "posthog_team"."updated_at",
-         "posthog_team"."anonymize_ips",
-         "posthog_team"."completed_snippet_onboarding",
-         "posthog_team"."ingested_event",
-         "posthog_team"."session_recording_opt_in",
-         "posthog_team"."capture_console_log_opt_in",
-         "posthog_team"."capture_performance_opt_in",
-         "posthog_team"."signup_token",
-         "posthog_team"."is_demo",
-         "posthog_team"."access_control",
-         "posthog_team"."inject_web_apps",
-         "posthog_team"."test_account_filters",
-         "posthog_team"."test_account_filters_default_checked",
-         "posthog_team"."path_cleaning_filters",
-         "posthog_team"."timezone",
-         "posthog_team"."data_attributes",
-         "posthog_team"."person_display_name_properties",
-         "posthog_team"."live_events_columns",
-         "posthog_team"."recording_domains",
-         "posthog_team"."primary_dashboard_id",
-         "posthog_team"."correlation_config",
-         "posthog_team"."session_recording_retention_period_days"
-  FROM "posthog_team"
-  WHERE "posthog_team"."id" = 2
-  LIMIT 21 /*controller='project_dashboards-list',route='api/projects/%28%3FP%3Cparent_lookup_team_id%3E%5B%5E/.%5D%2B%29/dashboards/%3F%24'*/
-  '
----
-# name: TestDashboard.test_retrieve_dashboard_list.18
-  '
-  SELECT "posthog_dashboardtile"."id"
-  FROM "posthog_dashboardtile"
-  WHERE "posthog_dashboardtile"."dashboard_id" = 2 /*controller='project_dashboards-list',route='api/projects/%28%3FP%3Cparent_lookup_team_id%3E%5B%5E/.%5D%2B%29/dashboards/%3F%24'*/
-  '
----
-# name: TestDashboard.test_retrieve_dashboard_list.19
+# name: TestDashboard.test_listing_dashboards_is_not_nplus1.27
   '
   SELECT "posthog_organization"."id",
          "posthog_organization"."name",
@@ -9710,7 +1759,826 @@
   LIMIT 21 /*controller='project_dashboards-list',route='api/projects/%28%3FP%3Cparent_lookup_team_id%3E%5B%5E/.%5D%2B%29/dashboards/%3F%24'*/
   '
 ---
-# name: TestDashboard.test_retrieve_dashboard_list.2
+# name: TestDashboard.test_listing_dashboards_is_not_nplus1.28
+  '
+  SELECT COUNT(*) AS "__count"
+  FROM "posthog_dashboard"
+  WHERE ("posthog_dashboard"."team_id" = 2
+         AND NOT "posthog_dashboard"."deleted") /*controller='project_dashboards-list',route='api/projects/%28%3FP%3Cparent_lookup_team_id%3E%5B%5E/.%5D%2B%29/dashboards/%3F%24'*/
+  '
+---
+# name: TestDashboard.test_listing_dashboards_is_not_nplus1.29
+  '
+  SELECT "posthog_dashboard"."id",
+         "posthog_dashboard"."name",
+         "posthog_dashboard"."description",
+         "posthog_dashboard"."team_id",
+         "posthog_dashboard"."pinned",
+         "posthog_dashboard"."created_at",
+         "posthog_dashboard"."created_by_id",
+         "posthog_dashboard"."deleted",
+         "posthog_dashboard"."last_accessed_at",
+         "posthog_dashboard"."filters",
+         "posthog_dashboard"."creation_mode",
+         "posthog_dashboard"."restriction_level",
+         "posthog_dashboard"."deprecated_tags",
+         "posthog_dashboard"."tags",
+         "posthog_dashboard"."share_token",
+         "posthog_dashboard"."is_shared",
+         "posthog_team"."id",
+         "posthog_team"."uuid",
+         "posthog_team"."organization_id",
+         "posthog_team"."api_token",
+         "posthog_team"."app_urls",
+         "posthog_team"."name",
+         "posthog_team"."slack_incoming_webhook",
+         "posthog_team"."created_at",
+         "posthog_team"."updated_at",
+         "posthog_team"."anonymize_ips",
+         "posthog_team"."completed_snippet_onboarding",
+         "posthog_team"."ingested_event",
+         "posthog_team"."session_recording_opt_in",
+         "posthog_team"."capture_console_log_opt_in",
+         "posthog_team"."capture_performance_opt_in",
+         "posthog_team"."signup_token",
+         "posthog_team"."is_demo",
+         "posthog_team"."access_control",
+         "posthog_team"."inject_web_apps",
+         "posthog_team"."test_account_filters",
+         "posthog_team"."test_account_filters_default_checked",
+         "posthog_team"."path_cleaning_filters",
+         "posthog_team"."timezone",
+         "posthog_team"."data_attributes",
+         "posthog_team"."person_display_name_properties",
+         "posthog_team"."live_events_columns",
+         "posthog_team"."recording_domains",
+         "posthog_team"."primary_dashboard_id",
+         "posthog_team"."correlation_config",
+         "posthog_team"."session_recording_retention_period_days",
+         "posthog_team"."plugins_opt_in",
+         "posthog_team"."opt_out_capture",
+         "posthog_team"."event_names",
+         "posthog_team"."event_names_with_usage",
+         "posthog_team"."event_properties",
+         "posthog_team"."event_properties_with_usage",
+         "posthog_team"."event_properties_numerical",
+         "posthog_organization"."id",
+         "posthog_organization"."name",
+         "posthog_organization"."slug",
+         "posthog_organization"."created_at",
+         "posthog_organization"."updated_at",
+         "posthog_organization"."plugins_access_level",
+         "posthog_organization"."for_internal_metrics",
+         "posthog_organization"."is_member_join_email_enabled",
+         "posthog_organization"."customer_id",
+         "posthog_organization"."available_features",
+         "posthog_organization"."usage",
+         "posthog_organization"."setup_section_2_completed",
+         "posthog_organization"."personalization",
+         "posthog_organization"."domain_whitelist",
+         "posthog_user"."id",
+         "posthog_user"."password",
+         "posthog_user"."last_login",
+         "posthog_user"."first_name",
+         "posthog_user"."last_name",
+         "posthog_user"."is_staff",
+         "posthog_user"."is_active",
+         "posthog_user"."date_joined",
+         "posthog_user"."uuid",
+         "posthog_user"."current_organization_id",
+         "posthog_user"."current_team_id",
+         "posthog_user"."email",
+         "posthog_user"."temporary_token",
+         "posthog_user"."distinct_id",
+         "posthog_user"."email_opt_in",
+         "posthog_user"."partial_notification_settings",
+         "posthog_user"."anonymize_data",
+         "posthog_user"."toolbar_mode",
+         "posthog_user"."events_column_config"
+  FROM "posthog_dashboard"
+  INNER JOIN "posthog_team" ON ("posthog_dashboard"."team_id" = "posthog_team"."id")
+  INNER JOIN "posthog_organization" ON ("posthog_team"."organization_id" = "posthog_organization"."id")
+  LEFT OUTER JOIN "posthog_user" ON ("posthog_dashboard"."created_by_id" = "posthog_user"."id")
+  WHERE ("posthog_dashboard"."team_id" = 2
+         AND NOT "posthog_dashboard"."deleted")
+  ORDER BY "posthog_dashboard"."name" ASC
+  LIMIT 300 /*controller='project_dashboards-list',route='api/projects/%28%3FP%3Cparent_lookup_team_id%3E%5B%5E/.%5D%2B%29/dashboards/%3F%24'*/
+  '
+---
+# name: TestDashboard.test_listing_dashboards_is_not_nplus1.3
+  '
+  SELECT "posthog_dashboard"."id",
+         "posthog_dashboard"."name",
+         "posthog_dashboard"."description",
+         "posthog_dashboard"."team_id",
+         "posthog_dashboard"."pinned",
+         "posthog_dashboard"."created_at",
+         "posthog_dashboard"."created_by_id",
+         "posthog_dashboard"."deleted",
+         "posthog_dashboard"."last_accessed_at",
+         "posthog_dashboard"."filters",
+         "posthog_dashboard"."creation_mode",
+         "posthog_dashboard"."restriction_level",
+         "posthog_dashboard"."deprecated_tags",
+         "posthog_dashboard"."tags",
+         "posthog_dashboard"."share_token",
+         "posthog_dashboard"."is_shared"
+  FROM "posthog_dashboard"
+  WHERE "posthog_dashboard"."id" = 2
+  LIMIT 21 /*controller='project_insights-list',route='api/projects/%28%3FP%3Cparent_lookup_team_id%3E%5B%5E/.%5D%2B%29/insights/%3F%24'*/
+  '
+---
+# name: TestDashboard.test_listing_dashboards_is_not_nplus1.30
+  '
+  SELECT "posthog_sharingconfiguration"."id",
+         "posthog_sharingconfiguration"."team_id",
+         "posthog_sharingconfiguration"."dashboard_id",
+         "posthog_sharingconfiguration"."insight_id",
+         "posthog_sharingconfiguration"."created_at",
+         "posthog_sharingconfiguration"."enabled",
+         "posthog_sharingconfiguration"."access_token"
+  FROM "posthog_sharingconfiguration"
+  WHERE "posthog_sharingconfiguration"."dashboard_id" IN (1,
+                                                          2,
+                                                          3,
+                                                          4,
+                                                          5 /* ... */) /*controller='project_dashboards-list',route='api/projects/%28%3FP%3Cparent_lookup_team_id%3E%5B%5E/.%5D%2B%29/dashboards/%3F%24'*/
+  '
+---
+# name: TestDashboard.test_listing_dashboards_is_not_nplus1.4
+  '
+  SELECT "posthog_team"."id",
+         "posthog_team"."uuid",
+         "posthog_team"."organization_id",
+         "posthog_team"."api_token",
+         "posthog_team"."app_urls",
+         "posthog_team"."name",
+         "posthog_team"."slack_incoming_webhook",
+         "posthog_team"."created_at",
+         "posthog_team"."updated_at",
+         "posthog_team"."anonymize_ips",
+         "posthog_team"."completed_snippet_onboarding",
+         "posthog_team"."ingested_event",
+         "posthog_team"."session_recording_opt_in",
+         "posthog_team"."capture_console_log_opt_in",
+         "posthog_team"."capture_performance_opt_in",
+         "posthog_team"."signup_token",
+         "posthog_team"."is_demo",
+         "posthog_team"."access_control",
+         "posthog_team"."inject_web_apps",
+         "posthog_team"."test_account_filters",
+         "posthog_team"."test_account_filters_default_checked",
+         "posthog_team"."path_cleaning_filters",
+         "posthog_team"."timezone",
+         "posthog_team"."data_attributes",
+         "posthog_team"."person_display_name_properties",
+         "posthog_team"."live_events_columns",
+         "posthog_team"."recording_domains",
+         "posthog_team"."primary_dashboard_id",
+         "posthog_team"."correlation_config",
+         "posthog_team"."session_recording_retention_period_days"
+  FROM "posthog_team"
+  WHERE "posthog_team"."id" = 2
+  LIMIT 21 /*controller='project_insights-list',route='api/projects/%28%3FP%3Cparent_lookup_team_id%3E%5B%5E/.%5D%2B%29/insights/%3F%24'*/
+  '
+---
+# name: TestDashboard.test_listing_dashboards_is_not_nplus1.5
+  '
+  SELECT "posthog_team"."id",
+         "posthog_team"."uuid",
+         "posthog_team"."organization_id",
+         "posthog_team"."api_token",
+         "posthog_team"."app_urls",
+         "posthog_team"."name",
+         "posthog_team"."slack_incoming_webhook",
+         "posthog_team"."created_at",
+         "posthog_team"."updated_at",
+         "posthog_team"."anonymize_ips",
+         "posthog_team"."completed_snippet_onboarding",
+         "posthog_team"."ingested_event",
+         "posthog_team"."session_recording_opt_in",
+         "posthog_team"."capture_console_log_opt_in",
+         "posthog_team"."capture_performance_opt_in",
+         "posthog_team"."signup_token",
+         "posthog_team"."is_demo",
+         "posthog_team"."access_control",
+         "posthog_team"."inject_web_apps",
+         "posthog_team"."test_account_filters",
+         "posthog_team"."test_account_filters_default_checked",
+         "posthog_team"."path_cleaning_filters",
+         "posthog_team"."timezone",
+         "posthog_team"."data_attributes",
+         "posthog_team"."person_display_name_properties",
+         "posthog_team"."live_events_columns",
+         "posthog_team"."recording_domains",
+         "posthog_team"."primary_dashboard_id",
+         "posthog_team"."correlation_config",
+         "posthog_team"."session_recording_retention_period_days"
+  FROM "posthog_team"
+  WHERE "posthog_team"."id" = 2
+  LIMIT 21 /*controller='project_insights-list',route='api/projects/%28%3FP%3Cparent_lookup_team_id%3E%5B%5E/.%5D%2B%29/insights/%3F%24'*/
+  '
+---
+# name: TestDashboard.test_listing_dashboards_is_not_nplus1.6
+  '
+  SELECT "posthog_dashboarditem"."id",
+         "posthog_dashboarditem"."name",
+         "posthog_dashboarditem"."derived_name",
+         "posthog_dashboarditem"."description",
+         "posthog_dashboarditem"."team_id",
+         "posthog_dashboarditem"."filters",
+         "posthog_dashboarditem"."filters_hash",
+         "posthog_dashboarditem"."order",
+         "posthog_dashboarditem"."deleted",
+         "posthog_dashboarditem"."saved",
+         "posthog_dashboarditem"."created_at",
+         "posthog_dashboarditem"."last_refresh",
+         "posthog_dashboarditem"."refreshing",
+         "posthog_dashboarditem"."created_by_id",
+         "posthog_dashboarditem"."is_sample",
+         "posthog_dashboarditem"."short_id",
+         "posthog_dashboarditem"."favorited",
+         "posthog_dashboarditem"."refresh_attempt",
+         "posthog_dashboarditem"."last_modified_at",
+         "posthog_dashboarditem"."last_modified_by_id",
+         "posthog_dashboarditem"."dashboard_id",
+         "posthog_dashboarditem"."layouts",
+         "posthog_dashboarditem"."color",
+         "posthog_dashboarditem"."dive_dashboard_id",
+         "posthog_dashboarditem"."updated_at",
+         "posthog_dashboarditem"."deprecated_tags",
+         "posthog_dashboarditem"."tags"
+  FROM "posthog_dashboarditem"
+  WHERE "posthog_dashboarditem"."id" = 2
+  LIMIT 21 /*controller='project_insights-list',route='api/projects/%28%3FP%3Cparent_lookup_team_id%3E%5B%5E/.%5D%2B%29/insights/%3F%24'*/
+  '
+---
+# name: TestDashboard.test_listing_dashboards_is_not_nplus1.7
+  '
+  SELECT "posthog_team"."id",
+         "posthog_team"."uuid",
+         "posthog_team"."organization_id",
+         "posthog_team"."api_token",
+         "posthog_team"."app_urls",
+         "posthog_team"."name",
+         "posthog_team"."slack_incoming_webhook",
+         "posthog_team"."created_at",
+         "posthog_team"."updated_at",
+         "posthog_team"."anonymize_ips",
+         "posthog_team"."completed_snippet_onboarding",
+         "posthog_team"."ingested_event",
+         "posthog_team"."session_recording_opt_in",
+         "posthog_team"."capture_console_log_opt_in",
+         "posthog_team"."capture_performance_opt_in",
+         "posthog_team"."signup_token",
+         "posthog_team"."is_demo",
+         "posthog_team"."access_control",
+         "posthog_team"."inject_web_apps",
+         "posthog_team"."test_account_filters",
+         "posthog_team"."test_account_filters_default_checked",
+         "posthog_team"."path_cleaning_filters",
+         "posthog_team"."timezone",
+         "posthog_team"."data_attributes",
+         "posthog_team"."person_display_name_properties",
+         "posthog_team"."live_events_columns",
+         "posthog_team"."recording_domains",
+         "posthog_team"."primary_dashboard_id",
+         "posthog_team"."correlation_config",
+         "posthog_team"."session_recording_retention_period_days",
+         "posthog_team"."plugins_opt_in",
+         "posthog_team"."opt_out_capture",
+         "posthog_team"."event_names",
+         "posthog_team"."event_names_with_usage",
+         "posthog_team"."event_properties",
+         "posthog_team"."event_properties_with_usage",
+         "posthog_team"."event_properties_numerical"
+  FROM "posthog_team"
+  WHERE "posthog_team"."id" = 2
+  LIMIT 21 /*controller='project_insights-list',route='api/projects/%28%3FP%3Cparent_lookup_team_id%3E%5B%5E/.%5D%2B%29/insights/%3F%24'*/
+  '
+---
+# name: TestDashboard.test_listing_dashboards_is_not_nplus1.8
+  '
+  SELECT "posthog_dashboard"."id",
+         "posthog_dashboard"."name",
+         "posthog_dashboard"."description",
+         "posthog_dashboard"."team_id",
+         "posthog_dashboard"."pinned",
+         "posthog_dashboard"."created_at",
+         "posthog_dashboard"."created_by_id",
+         "posthog_dashboard"."deleted",
+         "posthog_dashboard"."last_accessed_at",
+         "posthog_dashboard"."filters",
+         "posthog_dashboard"."creation_mode",
+         "posthog_dashboard"."restriction_level",
+         "posthog_dashboard"."deprecated_tags",
+         "posthog_dashboard"."tags",
+         "posthog_dashboard"."share_token",
+         "posthog_dashboard"."is_shared"
+  FROM "posthog_dashboard"
+  WHERE "posthog_dashboard"."id" IN (1,
+                                     2,
+                                     3,
+                                     4,
+                                     5 /* ... */) /*controller='project_insights-list',route='api/projects/%28%3FP%3Cparent_lookup_team_id%3E%5B%5E/.%5D%2B%29/insights/%3F%24'*/
+  '
+---
+# name: TestDashboard.test_listing_dashboards_is_not_nplus1.9
+  '
+  SELECT "posthog_team"."id",
+         "posthog_team"."uuid",
+         "posthog_team"."organization_id",
+         "posthog_team"."api_token",
+         "posthog_team"."app_urls",
+         "posthog_team"."name",
+         "posthog_team"."slack_incoming_webhook",
+         "posthog_team"."created_at",
+         "posthog_team"."updated_at",
+         "posthog_team"."anonymize_ips",
+         "posthog_team"."completed_snippet_onboarding",
+         "posthog_team"."ingested_event",
+         "posthog_team"."session_recording_opt_in",
+         "posthog_team"."capture_console_log_opt_in",
+         "posthog_team"."capture_performance_opt_in",
+         "posthog_team"."signup_token",
+         "posthog_team"."is_demo",
+         "posthog_team"."access_control",
+         "posthog_team"."inject_web_apps",
+         "posthog_team"."test_account_filters",
+         "posthog_team"."test_account_filters_default_checked",
+         "posthog_team"."path_cleaning_filters",
+         "posthog_team"."timezone",
+         "posthog_team"."data_attributes",
+         "posthog_team"."person_display_name_properties",
+         "posthog_team"."live_events_columns",
+         "posthog_team"."recording_domains",
+         "posthog_team"."primary_dashboard_id",
+         "posthog_team"."correlation_config",
+         "posthog_team"."session_recording_retention_period_days",
+         "posthog_team"."plugins_opt_in",
+         "posthog_team"."opt_out_capture",
+         "posthog_team"."event_names",
+         "posthog_team"."event_names_with_usage",
+         "posthog_team"."event_properties",
+         "posthog_team"."event_properties_with_usage",
+         "posthog_team"."event_properties_numerical"
+  FROM "posthog_team"
+  WHERE "posthog_team"."id" = 2
+  LIMIT 21 /*controller='project_insights-list',route='api/projects/%28%3FP%3Cparent_lookup_team_id%3E%5B%5E/.%5D%2B%29/insights/%3F%24'*/
+  '
+---
+# name: TestDashboard.test_loading_individual_dashboard_does_not_prefetch_all_possible_tiles
+  '
+  SELECT "posthog_user"."id",
+         "posthog_user"."password",
+         "posthog_user"."last_login",
+         "posthog_user"."first_name",
+         "posthog_user"."last_name",
+         "posthog_user"."is_staff",
+         "posthog_user"."is_active",
+         "posthog_user"."date_joined",
+         "posthog_user"."uuid",
+         "posthog_user"."current_organization_id",
+         "posthog_user"."current_team_id",
+         "posthog_user"."email",
+         "posthog_user"."temporary_token",
+         "posthog_user"."distinct_id",
+         "posthog_user"."email_opt_in",
+         "posthog_user"."partial_notification_settings",
+         "posthog_user"."anonymize_data",
+         "posthog_user"."toolbar_mode",
+         "posthog_user"."events_column_config"
+  FROM "posthog_user"
+  WHERE "posthog_user"."id" = 2
+  LIMIT 21 /**/
+  '
+---
+# name: TestDashboard.test_loading_individual_dashboard_does_not_prefetch_all_possible_tiles.1
+  '
+  SELECT "posthog_team"."id",
+         "posthog_team"."uuid",
+         "posthog_team"."organization_id",
+         "posthog_team"."api_token",
+         "posthog_team"."app_urls",
+         "posthog_team"."name",
+         "posthog_team"."slack_incoming_webhook",
+         "posthog_team"."created_at",
+         "posthog_team"."updated_at",
+         "posthog_team"."anonymize_ips",
+         "posthog_team"."completed_snippet_onboarding",
+         "posthog_team"."ingested_event",
+         "posthog_team"."session_recording_opt_in",
+         "posthog_team"."capture_console_log_opt_in",
+         "posthog_team"."capture_performance_opt_in",
+         "posthog_team"."signup_token",
+         "posthog_team"."is_demo",
+         "posthog_team"."access_control",
+         "posthog_team"."inject_web_apps",
+         "posthog_team"."test_account_filters",
+         "posthog_team"."test_account_filters_default_checked",
+         "posthog_team"."path_cleaning_filters",
+         "posthog_team"."timezone",
+         "posthog_team"."data_attributes",
+         "posthog_team"."person_display_name_properties",
+         "posthog_team"."live_events_columns",
+         "posthog_team"."recording_domains",
+         "posthog_team"."primary_dashboard_id",
+         "posthog_team"."correlation_config",
+         "posthog_team"."session_recording_retention_period_days"
+  FROM "posthog_team"
+  WHERE "posthog_team"."id" = 2
+  LIMIT 21 /*controller='project_dashboards-list',route='api/projects/%28%3FP%3Cparent_lookup_team_id%3E%5B%5E/.%5D%2B%29/dashboards/%3F%24'*/
+  '
+---
+# name: TestDashboard.test_loading_individual_dashboard_does_not_prefetch_all_possible_tiles.10
+  '
+  SELECT "posthog_dashboardtile"."id",
+         "posthog_dashboardtile"."dashboard_id",
+         "posthog_dashboardtile"."insight_id",
+         "posthog_dashboardtile"."text_id",
+         "posthog_dashboardtile"."layouts",
+         "posthog_dashboardtile"."color",
+         "posthog_dashboardtile"."filters_hash",
+         "posthog_dashboardtile"."last_refresh",
+         "posthog_dashboardtile"."refreshing",
+         "posthog_dashboardtile"."refresh_attempt",
+         "posthog_dashboardtile"."deleted"
+  FROM "posthog_dashboardtile"
+  WHERE "posthog_dashboardtile"."dashboard_id" = 2 /*controller='project_dashboards-list',route='api/projects/%28%3FP%3Cparent_lookup_team_id%3E%5B%5E/.%5D%2B%29/dashboards/%3F%24'*/
+  '
+---
+# name: TestDashboard.test_loading_individual_dashboard_does_not_prefetch_all_possible_tiles.100
+  '
+  SELECT "posthog_dashboard"."id",
+         "posthog_dashboard"."name",
+         "posthog_dashboard"."description",
+         "posthog_dashboard"."team_id",
+         "posthog_dashboard"."pinned",
+         "posthog_dashboard"."created_at",
+         "posthog_dashboard"."created_by_id",
+         "posthog_dashboard"."deleted",
+         "posthog_dashboard"."last_accessed_at",
+         "posthog_dashboard"."filters",
+         "posthog_dashboard"."creation_mode",
+         "posthog_dashboard"."restriction_level",
+         "posthog_dashboard"."deprecated_tags",
+         "posthog_dashboard"."tags",
+         "posthog_dashboard"."share_token",
+         "posthog_dashboard"."is_shared"
+  FROM "posthog_dashboard"
+  WHERE "posthog_dashboard"."id" = 2
+  LIMIT 21 /*controller='project_insights-list',route='api/projects/%28%3FP%3Cparent_lookup_team_id%3E%5B%5E/.%5D%2B%29/insights/%3F%24'*/
+  '
+---
+# name: TestDashboard.test_loading_individual_dashboard_does_not_prefetch_all_possible_tiles.101
+  '
+  SELECT "posthog_team"."id",
+         "posthog_team"."uuid",
+         "posthog_team"."organization_id",
+         "posthog_team"."api_token",
+         "posthog_team"."app_urls",
+         "posthog_team"."name",
+         "posthog_team"."slack_incoming_webhook",
+         "posthog_team"."created_at",
+         "posthog_team"."updated_at",
+         "posthog_team"."anonymize_ips",
+         "posthog_team"."completed_snippet_onboarding",
+         "posthog_team"."ingested_event",
+         "posthog_team"."session_recording_opt_in",
+         "posthog_team"."capture_console_log_opt_in",
+         "posthog_team"."capture_performance_opt_in",
+         "posthog_team"."signup_token",
+         "posthog_team"."is_demo",
+         "posthog_team"."access_control",
+         "posthog_team"."inject_web_apps",
+         "posthog_team"."test_account_filters",
+         "posthog_team"."test_account_filters_default_checked",
+         "posthog_team"."path_cleaning_filters",
+         "posthog_team"."timezone",
+         "posthog_team"."data_attributes",
+         "posthog_team"."person_display_name_properties",
+         "posthog_team"."live_events_columns",
+         "posthog_team"."recording_domains",
+         "posthog_team"."primary_dashboard_id",
+         "posthog_team"."correlation_config",
+         "posthog_team"."session_recording_retention_period_days",
+         "posthog_team"."plugins_opt_in",
+         "posthog_team"."opt_out_capture",
+         "posthog_team"."event_names",
+         "posthog_team"."event_names_with_usage",
+         "posthog_team"."event_properties",
+         "posthog_team"."event_properties_with_usage",
+         "posthog_team"."event_properties_numerical"
+  FROM "posthog_team"
+  WHERE "posthog_team"."id" = 2
+  LIMIT 21 /*controller='project_insights-list',route='api/projects/%28%3FP%3Cparent_lookup_team_id%3E%5B%5E/.%5D%2B%29/insights/%3F%24'*/
+  '
+---
+# name: TestDashboard.test_loading_individual_dashboard_does_not_prefetch_all_possible_tiles.102
+  '
+  SELECT "posthog_organization"."id",
+         "posthog_organization"."name",
+         "posthog_organization"."slug",
+         "posthog_organization"."created_at",
+         "posthog_organization"."updated_at",
+         "posthog_organization"."plugins_access_level",
+         "posthog_organization"."for_internal_metrics",
+         "posthog_organization"."is_member_join_email_enabled",
+         "posthog_organization"."customer_id",
+         "posthog_organization"."available_features",
+         "posthog_organization"."usage",
+         "posthog_organization"."setup_section_2_completed",
+         "posthog_organization"."personalization",
+         "posthog_organization"."domain_whitelist"
+  FROM "posthog_organization"
+  WHERE "posthog_organization"."id" = '00000000-0000-0000-0000-000000000000'::uuid
+  LIMIT 21 /*controller='project_insights-list',route='api/projects/%28%3FP%3Cparent_lookup_team_id%3E%5B%5E/.%5D%2B%29/insights/%3F%24'*/
+  '
+---
+# name: TestDashboard.test_loading_individual_dashboard_does_not_prefetch_all_possible_tiles.103
+  '
+  SELECT "posthog_dashboard"."id",
+         "posthog_dashboard"."name",
+         "posthog_dashboard"."description",
+         "posthog_dashboard"."team_id",
+         "posthog_dashboard"."pinned",
+         "posthog_dashboard"."created_at",
+         "posthog_dashboard"."created_by_id",
+         "posthog_dashboard"."deleted",
+         "posthog_dashboard"."last_accessed_at",
+         "posthog_dashboard"."filters",
+         "posthog_dashboard"."creation_mode",
+         "posthog_dashboard"."restriction_level",
+         "posthog_dashboard"."deprecated_tags",
+         "posthog_dashboard"."tags",
+         "posthog_dashboard"."share_token",
+         "posthog_dashboard"."is_shared"
+  FROM "posthog_dashboard"
+  INNER JOIN "posthog_dashboardtile" ON ("posthog_dashboard"."id" = "posthog_dashboardtile"."dashboard_id")
+  WHERE "posthog_dashboardtile"."insight_id" = 2 /*controller='project_insights-list',route='api/projects/%28%3FP%3Cparent_lookup_team_id%3E%5B%5E/.%5D%2B%29/insights/%3F%24'*/
+  '
+---
+# name: TestDashboard.test_loading_individual_dashboard_does_not_prefetch_all_possible_tiles.104
+  '
+  SELECT "posthog_dashboard"."id",
+         "posthog_dashboard"."name",
+         "posthog_dashboard"."description",
+         "posthog_dashboard"."team_id",
+         "posthog_dashboard"."pinned",
+         "posthog_dashboard"."created_at",
+         "posthog_dashboard"."created_by_id",
+         "posthog_dashboard"."deleted",
+         "posthog_dashboard"."last_accessed_at",
+         "posthog_dashboard"."filters",
+         "posthog_dashboard"."creation_mode",
+         "posthog_dashboard"."restriction_level",
+         "posthog_dashboard"."deprecated_tags",
+         "posthog_dashboard"."tags",
+         "posthog_dashboard"."share_token",
+         "posthog_dashboard"."is_shared"
+  FROM "posthog_dashboard"
+  INNER JOIN "posthog_dashboardtile" ON ("posthog_dashboard"."id" = "posthog_dashboardtile"."dashboard_id")
+  WHERE "posthog_dashboardtile"."insight_id" = 2 /*controller='project_insights-list',route='api/projects/%28%3FP%3Cparent_lookup_team_id%3E%5B%5E/.%5D%2B%29/insights/%3F%24'*/
+  '
+---
+# name: TestDashboard.test_loading_individual_dashboard_does_not_prefetch_all_possible_tiles.105
+  '
+  SELECT "posthog_team"."id",
+         "posthog_team"."uuid",
+         "posthog_team"."organization_id",
+         "posthog_team"."api_token",
+         "posthog_team"."app_urls",
+         "posthog_team"."name",
+         "posthog_team"."slack_incoming_webhook",
+         "posthog_team"."created_at",
+         "posthog_team"."updated_at",
+         "posthog_team"."anonymize_ips",
+         "posthog_team"."completed_snippet_onboarding",
+         "posthog_team"."ingested_event",
+         "posthog_team"."session_recording_opt_in",
+         "posthog_team"."capture_console_log_opt_in",
+         "posthog_team"."capture_performance_opt_in",
+         "posthog_team"."signup_token",
+         "posthog_team"."is_demo",
+         "posthog_team"."access_control",
+         "posthog_team"."inject_web_apps",
+         "posthog_team"."test_account_filters",
+         "posthog_team"."test_account_filters_default_checked",
+         "posthog_team"."path_cleaning_filters",
+         "posthog_team"."timezone",
+         "posthog_team"."data_attributes",
+         "posthog_team"."person_display_name_properties",
+         "posthog_team"."live_events_columns",
+         "posthog_team"."recording_domains",
+         "posthog_team"."primary_dashboard_id",
+         "posthog_team"."correlation_config",
+         "posthog_team"."session_recording_retention_period_days",
+         "posthog_team"."plugins_opt_in",
+         "posthog_team"."opt_out_capture",
+         "posthog_team"."event_names",
+         "posthog_team"."event_names_with_usage",
+         "posthog_team"."event_properties",
+         "posthog_team"."event_properties_with_usage",
+         "posthog_team"."event_properties_numerical"
+  FROM "posthog_team"
+  WHERE "posthog_team"."id" = 2
+  LIMIT 21 /*controller='project_insights-list',route='api/projects/%28%3FP%3Cparent_lookup_team_id%3E%5B%5E/.%5D%2B%29/insights/%3F%24'*/
+  '
+---
+# name: TestDashboard.test_loading_individual_dashboard_does_not_prefetch_all_possible_tiles.106
+  '
+  SELECT "posthog_organization"."id",
+         "posthog_organization"."name",
+         "posthog_organization"."slug",
+         "posthog_organization"."created_at",
+         "posthog_organization"."updated_at",
+         "posthog_organization"."plugins_access_level",
+         "posthog_organization"."for_internal_metrics",
+         "posthog_organization"."is_member_join_email_enabled",
+         "posthog_organization"."customer_id",
+         "posthog_organization"."available_features",
+         "posthog_organization"."usage",
+         "posthog_organization"."setup_section_2_completed",
+         "posthog_organization"."personalization",
+         "posthog_organization"."domain_whitelist"
+  FROM "posthog_organization"
+  WHERE "posthog_organization"."id" = '00000000-0000-0000-0000-000000000000'::uuid
+  LIMIT 21 /*controller='project_insights-list',route='api/projects/%28%3FP%3Cparent_lookup_team_id%3E%5B%5E/.%5D%2B%29/insights/%3F%24'*/
+  '
+---
+# name: TestDashboard.test_loading_individual_dashboard_does_not_prefetch_all_possible_tiles.107
+  '
+  SELECT COUNT(*) AS "__count"
+  FROM "posthog_dashboard"
+  INNER JOIN "posthog_dashboardtile" ON ("posthog_dashboard"."id" = "posthog_dashboardtile"."dashboard_id")
+  WHERE "posthog_dashboardtile"."insight_id" = 2 /*controller='project_insights-list',route='api/projects/%28%3FP%3Cparent_lookup_team_id%3E%5B%5E/.%5D%2B%29/insights/%3F%24'*/
+  '
+---
+# name: TestDashboard.test_loading_individual_dashboard_does_not_prefetch_all_possible_tiles.108
+  '
+  SELECT "posthog_dashboard"."id",
+         "posthog_dashboard"."name",
+         "posthog_dashboard"."description",
+         "posthog_dashboard"."team_id",
+         "posthog_dashboard"."pinned",
+         "posthog_dashboard"."created_at",
+         "posthog_dashboard"."created_by_id",
+         "posthog_dashboard"."deleted",
+         "posthog_dashboard"."last_accessed_at",
+         "posthog_dashboard"."filters",
+         "posthog_dashboard"."creation_mode",
+         "posthog_dashboard"."restriction_level",
+         "posthog_dashboard"."deprecated_tags",
+         "posthog_dashboard"."tags",
+         "posthog_dashboard"."share_token",
+         "posthog_dashboard"."is_shared"
+  FROM "posthog_dashboard"
+  INNER JOIN "posthog_dashboardtile" ON ("posthog_dashboard"."id" = "posthog_dashboardtile"."dashboard_id")
+  WHERE "posthog_dashboardtile"."insight_id" = 2 /*controller='project_insights-list',route='api/projects/%28%3FP%3Cparent_lookup_team_id%3E%5B%5E/.%5D%2B%29/insights/%3F%24'*/
+  '
+---
+# name: TestDashboard.test_loading_individual_dashboard_does_not_prefetch_all_possible_tiles.109
+  '
+  SELECT "posthog_team"."id",
+         "posthog_team"."uuid",
+         "posthog_team"."organization_id",
+         "posthog_team"."api_token",
+         "posthog_team"."app_urls",
+         "posthog_team"."name",
+         "posthog_team"."slack_incoming_webhook",
+         "posthog_team"."created_at",
+         "posthog_team"."updated_at",
+         "posthog_team"."anonymize_ips",
+         "posthog_team"."completed_snippet_onboarding",
+         "posthog_team"."ingested_event",
+         "posthog_team"."session_recording_opt_in",
+         "posthog_team"."capture_console_log_opt_in",
+         "posthog_team"."capture_performance_opt_in",
+         "posthog_team"."signup_token",
+         "posthog_team"."is_demo",
+         "posthog_team"."access_control",
+         "posthog_team"."inject_web_apps",
+         "posthog_team"."test_account_filters",
+         "posthog_team"."test_account_filters_default_checked",
+         "posthog_team"."path_cleaning_filters",
+         "posthog_team"."timezone",
+         "posthog_team"."data_attributes",
+         "posthog_team"."person_display_name_properties",
+         "posthog_team"."live_events_columns",
+         "posthog_team"."recording_domains",
+         "posthog_team"."primary_dashboard_id",
+         "posthog_team"."correlation_config",
+         "posthog_team"."session_recording_retention_period_days",
+         "posthog_team"."plugins_opt_in",
+         "posthog_team"."opt_out_capture",
+         "posthog_team"."event_names",
+         "posthog_team"."event_names_with_usage",
+         "posthog_team"."event_properties",
+         "posthog_team"."event_properties_with_usage",
+         "posthog_team"."event_properties_numerical"
+  FROM "posthog_team"
+  WHERE "posthog_team"."id" = 2
+  LIMIT 21 /*controller='project_insights-list',route='api/projects/%28%3FP%3Cparent_lookup_team_id%3E%5B%5E/.%5D%2B%29/insights/%3F%24'*/
+  '
+---
+# name: TestDashboard.test_loading_individual_dashboard_does_not_prefetch_all_possible_tiles.11
+  '
+  SELECT "posthog_sharingconfiguration"."id",
+         "posthog_sharingconfiguration"."team_id",
+         "posthog_sharingconfiguration"."dashboard_id",
+         "posthog_sharingconfiguration"."insight_id",
+         "posthog_sharingconfiguration"."created_at",
+         "posthog_sharingconfiguration"."enabled",
+         "posthog_sharingconfiguration"."access_token"
+  FROM "posthog_sharingconfiguration"
+  WHERE "posthog_sharingconfiguration"."dashboard_id" = 2 /*controller='project_dashboards-list',route='api/projects/%28%3FP%3Cparent_lookup_team_id%3E%5B%5E/.%5D%2B%29/dashboards/%3F%24'*/
+  '
+---
+# name: TestDashboard.test_loading_individual_dashboard_does_not_prefetch_all_possible_tiles.110
+  '
+  SELECT "posthog_organization"."id",
+         "posthog_organization"."name",
+         "posthog_organization"."slug",
+         "posthog_organization"."created_at",
+         "posthog_organization"."updated_at",
+         "posthog_organization"."plugins_access_level",
+         "posthog_organization"."for_internal_metrics",
+         "posthog_organization"."is_member_join_email_enabled",
+         "posthog_organization"."customer_id",
+         "posthog_organization"."available_features",
+         "posthog_organization"."usage",
+         "posthog_organization"."setup_section_2_completed",
+         "posthog_organization"."personalization",
+         "posthog_organization"."domain_whitelist"
+  FROM "posthog_organization"
+  WHERE "posthog_organization"."id" = '00000000-0000-0000-0000-000000000000'::uuid
+  LIMIT 21 /*controller='project_insights-list',route='api/projects/%28%3FP%3Cparent_lookup_team_id%3E%5B%5E/.%5D%2B%29/insights/%3F%24'*/
+  '
+---
+# name: TestDashboard.test_loading_individual_dashboard_does_not_prefetch_all_possible_tiles.111
+  '
+  SELECT "posthog_user"."id",
+         "posthog_user"."password",
+         "posthog_user"."last_login",
+         "posthog_user"."first_name",
+         "posthog_user"."last_name",
+         "posthog_user"."is_staff",
+         "posthog_user"."is_active",
+         "posthog_user"."date_joined",
+         "posthog_user"."uuid",
+         "posthog_user"."current_organization_id",
+         "posthog_user"."current_team_id",
+         "posthog_user"."email",
+         "posthog_user"."temporary_token",
+         "posthog_user"."distinct_id",
+         "posthog_user"."email_opt_in",
+         "posthog_user"."partial_notification_settings",
+         "posthog_user"."anonymize_data",
+         "posthog_user"."toolbar_mode",
+         "posthog_user"."events_column_config"
+  FROM "posthog_user"
+  WHERE "posthog_user"."id" = 2
+  LIMIT 21 /**/
+  '
+---
+# name: TestDashboard.test_loading_individual_dashboard_does_not_prefetch_all_possible_tiles.112
+  '
+  SELECT "posthog_team"."id",
+         "posthog_team"."uuid",
+         "posthog_team"."organization_id",
+         "posthog_team"."api_token",
+         "posthog_team"."app_urls",
+         "posthog_team"."name",
+         "posthog_team"."slack_incoming_webhook",
+         "posthog_team"."created_at",
+         "posthog_team"."updated_at",
+         "posthog_team"."anonymize_ips",
+         "posthog_team"."completed_snippet_onboarding",
+         "posthog_team"."ingested_event",
+         "posthog_team"."session_recording_opt_in",
+         "posthog_team"."capture_console_log_opt_in",
+         "posthog_team"."capture_performance_opt_in",
+         "posthog_team"."signup_token",
+         "posthog_team"."is_demo",
+         "posthog_team"."access_control",
+         "posthog_team"."inject_web_apps",
+         "posthog_team"."test_account_filters",
+         "posthog_team"."test_account_filters_default_checked",
+         "posthog_team"."path_cleaning_filters",
+         "posthog_team"."timezone",
+         "posthog_team"."data_attributes",
+         "posthog_team"."person_display_name_properties",
+         "posthog_team"."live_events_columns",
+         "posthog_team"."recording_domains",
+         "posthog_team"."primary_dashboard_id",
+         "posthog_team"."correlation_config",
+         "posthog_team"."session_recording_retention_period_days"
+  FROM "posthog_team"
+  WHERE "posthog_team"."id" = 2
+  LIMIT 21 /*controller='project_insights-list',route='api/projects/%28%3FP%3Cparent_lookup_team_id%3E%5B%5E/.%5D%2B%29/insights/%3F%24'*/
+  '
+---
+# name: TestDashboard.test_loading_individual_dashboard_does_not_prefetch_all_possible_tiles.113
   '
   SELECT "posthog_organizationmembership"."id",
          "posthog_organizationmembership"."organization_id",
@@ -9736,38 +2604,141 @@
   INNER JOIN "posthog_organization" ON ("posthog_organizationmembership"."organization_id" = "posthog_organization"."id")
   WHERE ("posthog_organizationmembership"."organization_id" = '00000000-0000-0000-0000-000000000000'::uuid
          AND "posthog_organizationmembership"."user_id" = 2)
-  LIMIT 21 /*controller='project_dashboards-list',route='api/projects/%28%3FP%3Cparent_lookup_team_id%3E%5B%5E/.%5D%2B%29/dashboards/%3F%24'*/
-  '
----
-# name: TestDashboard.test_retrieve_dashboard_list.20
-  '
-  SELECT COUNT(*) AS "__count"
-  FROM "posthog_dashboardtile"
-  WHERE ("posthog_dashboardtile"."dashboard_id" = 2
-         AND NOT ("posthog_dashboardtile"."insight_id" IS NULL)) /*controller='project_dashboards-list',route='api/projects/%28%3FP%3Cparent_lookup_team_id%3E%5B%5E/.%5D%2B%29/dashboards/%3F%24'*/
-  '
----
-# name: TestDashboard.test_retrieve_dashboard_list.21
-  '
-  SELECT "posthog_sharingconfiguration"."id",
-         "posthog_sharingconfiguration"."team_id",
-         "posthog_sharingconfiguration"."dashboard_id",
-         "posthog_sharingconfiguration"."insight_id",
-         "posthog_sharingconfiguration"."created_at",
-         "posthog_sharingconfiguration"."enabled",
-         "posthog_sharingconfiguration"."access_token"
-  FROM "posthog_sharingconfiguration"
-  WHERE "posthog_sharingconfiguration"."dashboard_id" = 2 /*controller='project_dashboards-list',route='api/projects/%28%3FP%3Cparent_lookup_team_id%3E%5B%5E/.%5D%2B%29/dashboards/%3F%24'*/
-  '
----
-# name: TestDashboard.test_retrieve_dashboard_list.22
-  '
-  SELECT COUNT(*) AS "__count"
-  FROM "posthog_taggeditem"
-  WHERE "posthog_taggeditem"."dashboard_id" = 2 /*controller='project_dashboards-list',route='api/projects/%28%3FP%3Cparent_lookup_team_id%3E%5B%5E/.%5D%2B%29/dashboards/%3F%24'*/
-  '
----
-# name: TestDashboard.test_retrieve_dashboard_list.23
+  LIMIT 21 /*controller='project_insights-list',route='api/projects/%28%3FP%3Cparent_lookup_team_id%3E%5B%5E/.%5D%2B%29/insights/%3F%24'*/
+  '
+---
+# name: TestDashboard.test_loading_individual_dashboard_does_not_prefetch_all_possible_tiles.114
+  '
+  SELECT "posthog_dashboard"."id",
+         "posthog_dashboard"."name",
+         "posthog_dashboard"."description",
+         "posthog_dashboard"."team_id",
+         "posthog_dashboard"."pinned",
+         "posthog_dashboard"."created_at",
+         "posthog_dashboard"."created_by_id",
+         "posthog_dashboard"."deleted",
+         "posthog_dashboard"."last_accessed_at",
+         "posthog_dashboard"."filters",
+         "posthog_dashboard"."creation_mode",
+         "posthog_dashboard"."restriction_level",
+         "posthog_dashboard"."deprecated_tags",
+         "posthog_dashboard"."tags",
+         "posthog_dashboard"."share_token",
+         "posthog_dashboard"."is_shared"
+  FROM "posthog_dashboard"
+  WHERE "posthog_dashboard"."id" = 2
+  LIMIT 21 /*controller='project_insights-list',route='api/projects/%28%3FP%3Cparent_lookup_team_id%3E%5B%5E/.%5D%2B%29/insights/%3F%24'*/
+  '
+---
+# name: TestDashboard.test_loading_individual_dashboard_does_not_prefetch_all_possible_tiles.115
+  '
+  SELECT "posthog_team"."id",
+         "posthog_team"."uuid",
+         "posthog_team"."organization_id",
+         "posthog_team"."api_token",
+         "posthog_team"."app_urls",
+         "posthog_team"."name",
+         "posthog_team"."slack_incoming_webhook",
+         "posthog_team"."created_at",
+         "posthog_team"."updated_at",
+         "posthog_team"."anonymize_ips",
+         "posthog_team"."completed_snippet_onboarding",
+         "posthog_team"."ingested_event",
+         "posthog_team"."session_recording_opt_in",
+         "posthog_team"."capture_console_log_opt_in",
+         "posthog_team"."capture_performance_opt_in",
+         "posthog_team"."signup_token",
+         "posthog_team"."is_demo",
+         "posthog_team"."access_control",
+         "posthog_team"."inject_web_apps",
+         "posthog_team"."test_account_filters",
+         "posthog_team"."test_account_filters_default_checked",
+         "posthog_team"."path_cleaning_filters",
+         "posthog_team"."timezone",
+         "posthog_team"."data_attributes",
+         "posthog_team"."person_display_name_properties",
+         "posthog_team"."live_events_columns",
+         "posthog_team"."recording_domains",
+         "posthog_team"."primary_dashboard_id",
+         "posthog_team"."correlation_config",
+         "posthog_team"."session_recording_retention_period_days"
+  FROM "posthog_team"
+  WHERE "posthog_team"."id" = 2
+  LIMIT 21 /*controller='project_insights-list',route='api/projects/%28%3FP%3Cparent_lookup_team_id%3E%5B%5E/.%5D%2B%29/insights/%3F%24'*/
+  '
+---
+# name: TestDashboard.test_loading_individual_dashboard_does_not_prefetch_all_possible_tiles.116
+  '
+  SELECT "posthog_team"."id",
+         "posthog_team"."uuid",
+         "posthog_team"."organization_id",
+         "posthog_team"."api_token",
+         "posthog_team"."app_urls",
+         "posthog_team"."name",
+         "posthog_team"."slack_incoming_webhook",
+         "posthog_team"."created_at",
+         "posthog_team"."updated_at",
+         "posthog_team"."anonymize_ips",
+         "posthog_team"."completed_snippet_onboarding",
+         "posthog_team"."ingested_event",
+         "posthog_team"."session_recording_opt_in",
+         "posthog_team"."capture_console_log_opt_in",
+         "posthog_team"."capture_performance_opt_in",
+         "posthog_team"."signup_token",
+         "posthog_team"."is_demo",
+         "posthog_team"."access_control",
+         "posthog_team"."inject_web_apps",
+         "posthog_team"."test_account_filters",
+         "posthog_team"."test_account_filters_default_checked",
+         "posthog_team"."path_cleaning_filters",
+         "posthog_team"."timezone",
+         "posthog_team"."data_attributes",
+         "posthog_team"."person_display_name_properties",
+         "posthog_team"."live_events_columns",
+         "posthog_team"."recording_domains",
+         "posthog_team"."primary_dashboard_id",
+         "posthog_team"."correlation_config",
+         "posthog_team"."session_recording_retention_period_days"
+  FROM "posthog_team"
+  WHERE "posthog_team"."id" = 2
+  LIMIT 21 /*controller='project_insights-list',route='api/projects/%28%3FP%3Cparent_lookup_team_id%3E%5B%5E/.%5D%2B%29/insights/%3F%24'*/
+  '
+---
+# name: TestDashboard.test_loading_individual_dashboard_does_not_prefetch_all_possible_tiles.117
+  '
+  SELECT "posthog_dashboarditem"."id",
+         "posthog_dashboarditem"."name",
+         "posthog_dashboarditem"."derived_name",
+         "posthog_dashboarditem"."description",
+         "posthog_dashboarditem"."team_id",
+         "posthog_dashboarditem"."filters",
+         "posthog_dashboarditem"."filters_hash",
+         "posthog_dashboarditem"."order",
+         "posthog_dashboarditem"."deleted",
+         "posthog_dashboarditem"."saved",
+         "posthog_dashboarditem"."created_at",
+         "posthog_dashboarditem"."last_refresh",
+         "posthog_dashboarditem"."refreshing",
+         "posthog_dashboarditem"."created_by_id",
+         "posthog_dashboarditem"."is_sample",
+         "posthog_dashboarditem"."short_id",
+         "posthog_dashboarditem"."favorited",
+         "posthog_dashboarditem"."refresh_attempt",
+         "posthog_dashboarditem"."last_modified_at",
+         "posthog_dashboarditem"."last_modified_by_id",
+         "posthog_dashboarditem"."dashboard_id",
+         "posthog_dashboarditem"."layouts",
+         "posthog_dashboarditem"."color",
+         "posthog_dashboarditem"."dive_dashboard_id",
+         "posthog_dashboarditem"."updated_at",
+         "posthog_dashboarditem"."deprecated_tags",
+         "posthog_dashboarditem"."tags"
+  FROM "posthog_dashboarditem"
+  WHERE "posthog_dashboarditem"."id" = 2
+  LIMIT 21 /*controller='project_insights-list',route='api/projects/%28%3FP%3Cparent_lookup_team_id%3E%5B%5E/.%5D%2B%29/insights/%3F%24'*/
+  '
+---
+# name: TestDashboard.test_loading_individual_dashboard_does_not_prefetch_all_possible_tiles.118
   '
   SELECT "posthog_team"."id",
          "posthog_team"."uuid",
@@ -9808,40 +2779,36 @@
          "posthog_team"."event_properties_numerical"
   FROM "posthog_team"
   WHERE "posthog_team"."id" = 2
-  LIMIT 21 /*controller='project_dashboards-list',route='api/projects/%28%3FP%3Cparent_lookup_team_id%3E%5B%5E/.%5D%2B%29/dashboards/%3F%24'*/
-  '
----
-# name: TestDashboard.test_retrieve_dashboard_list.24
-  '
-  SELECT "posthog_dashboardtile"."id",
-         "posthog_dashboardtile"."dashboard_id",
-         "posthog_dashboardtile"."insight_id",
-         "posthog_dashboardtile"."text_id",
-         "posthog_dashboardtile"."layouts",
-         "posthog_dashboardtile"."color",
-         "posthog_dashboardtile"."filters_hash",
-         "posthog_dashboardtile"."last_refresh",
-         "posthog_dashboardtile"."refreshing",
-         "posthog_dashboardtile"."refresh_attempt",
-         "posthog_dashboardtile"."deleted"
-  FROM "posthog_dashboardtile"
-  WHERE "posthog_dashboardtile"."dashboard_id" = 2 /*controller='project_dashboards-list',route='api/projects/%28%3FP%3Cparent_lookup_team_id%3E%5B%5E/.%5D%2B%29/dashboards/%3F%24'*/
-  '
----
-# name: TestDashboard.test_retrieve_dashboard_list.25
-  '
-  SELECT "posthog_sharingconfiguration"."id",
-         "posthog_sharingconfiguration"."team_id",
-         "posthog_sharingconfiguration"."dashboard_id",
-         "posthog_sharingconfiguration"."insight_id",
-         "posthog_sharingconfiguration"."created_at",
-         "posthog_sharingconfiguration"."enabled",
-         "posthog_sharingconfiguration"."access_token"
-  FROM "posthog_sharingconfiguration"
-  WHERE "posthog_sharingconfiguration"."dashboard_id" = 2 /*controller='project_dashboards-list',route='api/projects/%28%3FP%3Cparent_lookup_team_id%3E%5B%5E/.%5D%2B%29/dashboards/%3F%24'*/
-  '
----
-# name: TestDashboard.test_retrieve_dashboard_list.26
+  LIMIT 21 /*controller='project_insights-list',route='api/projects/%28%3FP%3Cparent_lookup_team_id%3E%5B%5E/.%5D%2B%29/insights/%3F%24'*/
+  '
+---
+# name: TestDashboard.test_loading_individual_dashboard_does_not_prefetch_all_possible_tiles.119
+  '
+  SELECT "posthog_dashboard"."id",
+         "posthog_dashboard"."name",
+         "posthog_dashboard"."description",
+         "posthog_dashboard"."team_id",
+         "posthog_dashboard"."pinned",
+         "posthog_dashboard"."created_at",
+         "posthog_dashboard"."created_by_id",
+         "posthog_dashboard"."deleted",
+         "posthog_dashboard"."last_accessed_at",
+         "posthog_dashboard"."filters",
+         "posthog_dashboard"."creation_mode",
+         "posthog_dashboard"."restriction_level",
+         "posthog_dashboard"."deprecated_tags",
+         "posthog_dashboard"."tags",
+         "posthog_dashboard"."share_token",
+         "posthog_dashboard"."is_shared"
+  FROM "posthog_dashboard"
+  WHERE "posthog_dashboard"."id" IN (1,
+                                     2,
+                                     3,
+                                     4,
+                                     5 /* ... */) /*controller='project_insights-list',route='api/projects/%28%3FP%3Cparent_lookup_team_id%3E%5B%5E/.%5D%2B%29/insights/%3F%24'*/
+  '
+---
+# name: TestDashboard.test_loading_individual_dashboard_does_not_prefetch_all_possible_tiles.12
   '
   SELECT "posthog_dashboardtile"."id",
          "posthog_dashboardtile"."dashboard_id",
@@ -9963,7 +2930,6 @@
          "posthog_text"."last_modified_by_id",
          "posthog_text"."team_id"
   FROM "posthog_dashboardtile"
-  INNER JOIN "posthog_dashboard" ON ("posthog_dashboardtile"."dashboard_id" = "posthog_dashboard"."id")
   LEFT OUTER JOIN "posthog_dashboarditem" ON ("posthog_dashboardtile"."insight_id" = "posthog_dashboarditem"."id")
   LEFT OUTER JOIN "posthog_team" ON ("posthog_dashboarditem"."team_id" = "posthog_team"."id")
   LEFT OUTER JOIN "posthog_user" ON ("posthog_dashboarditem"."created_by_id" = "posthog_user"."id")
@@ -9972,7 +2938,5624 @@
   WHERE ("posthog_dashboardtile"."dashboard_id" = 2
          AND NOT ("posthog_dashboardtile"."deleted"
                   AND "posthog_dashboardtile"."deleted" IS NOT NULL)
-         AND NOT ("posthog_dashboard"."deleted")
+         AND (NOT "posthog_dashboarditem"."deleted"
+              OR "posthog_dashboardtile"."insight_id" IS NULL))
+  ORDER BY "posthog_dashboarditem"."order" ASC /*controller='project_dashboards-list',route='api/projects/%28%3FP%3Cparent_lookup_team_id%3E%5B%5E/.%5D%2B%29/dashboards/%3F%24'*/
+  '
+---
+# name: TestDashboard.test_loading_individual_dashboard_does_not_prefetch_all_possible_tiles.120
+  '
+  SELECT "posthog_team"."id",
+         "posthog_team"."uuid",
+         "posthog_team"."organization_id",
+         "posthog_team"."api_token",
+         "posthog_team"."app_urls",
+         "posthog_team"."name",
+         "posthog_team"."slack_incoming_webhook",
+         "posthog_team"."created_at",
+         "posthog_team"."updated_at",
+         "posthog_team"."anonymize_ips",
+         "posthog_team"."completed_snippet_onboarding",
+         "posthog_team"."ingested_event",
+         "posthog_team"."session_recording_opt_in",
+         "posthog_team"."capture_console_log_opt_in",
+         "posthog_team"."capture_performance_opt_in",
+         "posthog_team"."signup_token",
+         "posthog_team"."is_demo",
+         "posthog_team"."access_control",
+         "posthog_team"."inject_web_apps",
+         "posthog_team"."test_account_filters",
+         "posthog_team"."test_account_filters_default_checked",
+         "posthog_team"."path_cleaning_filters",
+         "posthog_team"."timezone",
+         "posthog_team"."data_attributes",
+         "posthog_team"."person_display_name_properties",
+         "posthog_team"."live_events_columns",
+         "posthog_team"."recording_domains",
+         "posthog_team"."primary_dashboard_id",
+         "posthog_team"."correlation_config",
+         "posthog_team"."session_recording_retention_period_days",
+         "posthog_team"."plugins_opt_in",
+         "posthog_team"."opt_out_capture",
+         "posthog_team"."event_names",
+         "posthog_team"."event_names_with_usage",
+         "posthog_team"."event_properties",
+         "posthog_team"."event_properties_with_usage",
+         "posthog_team"."event_properties_numerical"
+  FROM "posthog_team"
+  WHERE "posthog_team"."id" = 2
+  LIMIT 21 /*controller='project_insights-list',route='api/projects/%28%3FP%3Cparent_lookup_team_id%3E%5B%5E/.%5D%2B%29/insights/%3F%24'*/
+  '
+---
+# name: TestDashboard.test_loading_individual_dashboard_does_not_prefetch_all_possible_tiles.121
+  '
+  SELECT "posthog_team"."id",
+         "posthog_team"."uuid",
+         "posthog_team"."organization_id",
+         "posthog_team"."api_token",
+         "posthog_team"."app_urls",
+         "posthog_team"."name",
+         "posthog_team"."slack_incoming_webhook",
+         "posthog_team"."created_at",
+         "posthog_team"."updated_at",
+         "posthog_team"."anonymize_ips",
+         "posthog_team"."completed_snippet_onboarding",
+         "posthog_team"."ingested_event",
+         "posthog_team"."session_recording_opt_in",
+         "posthog_team"."capture_console_log_opt_in",
+         "posthog_team"."capture_performance_opt_in",
+         "posthog_team"."signup_token",
+         "posthog_team"."is_demo",
+         "posthog_team"."access_control",
+         "posthog_team"."inject_web_apps",
+         "posthog_team"."test_account_filters",
+         "posthog_team"."test_account_filters_default_checked",
+         "posthog_team"."path_cleaning_filters",
+         "posthog_team"."timezone",
+         "posthog_team"."data_attributes",
+         "posthog_team"."person_display_name_properties",
+         "posthog_team"."live_events_columns",
+         "posthog_team"."recording_domains",
+         "posthog_team"."primary_dashboard_id",
+         "posthog_team"."correlation_config",
+         "posthog_team"."session_recording_retention_period_days"
+  FROM "posthog_team"
+  WHERE "posthog_team"."id" = 2
+  LIMIT 21 /*controller='project_insights-list',route='api/projects/%28%3FP%3Cparent_lookup_team_id%3E%5B%5E/.%5D%2B%29/insights/%3F%24'*/
+  '
+---
+# name: TestDashboard.test_loading_individual_dashboard_does_not_prefetch_all_possible_tiles.122
+  '
+  SELECT "posthog_dashboardtile"."id",
+         "posthog_dashboardtile"."dashboard_id",
+         "posthog_dashboardtile"."insight_id",
+         "posthog_dashboardtile"."text_id",
+         "posthog_dashboardtile"."layouts",
+         "posthog_dashboardtile"."color",
+         "posthog_dashboardtile"."filters_hash",
+         "posthog_dashboardtile"."last_refresh",
+         "posthog_dashboardtile"."refreshing",
+         "posthog_dashboardtile"."refresh_attempt",
+         "posthog_dashboardtile"."deleted"
+  FROM "posthog_dashboardtile"
+  WHERE "posthog_dashboardtile"."id" = 2
+  LIMIT 21 /*controller='project_insights-list',route='api/projects/%28%3FP%3Cparent_lookup_team_id%3E%5B%5E/.%5D%2B%29/insights/%3F%24'*/
+  '
+---
+# name: TestDashboard.test_loading_individual_dashboard_does_not_prefetch_all_possible_tiles.123
+  '
+  SELECT "posthog_dashboarditem"."id",
+         "posthog_dashboarditem"."name",
+         "posthog_dashboarditem"."derived_name",
+         "posthog_dashboarditem"."description",
+         "posthog_dashboarditem"."team_id",
+         "posthog_dashboarditem"."filters",
+         "posthog_dashboarditem"."filters_hash",
+         "posthog_dashboarditem"."order",
+         "posthog_dashboarditem"."deleted",
+         "posthog_dashboarditem"."saved",
+         "posthog_dashboarditem"."created_at",
+         "posthog_dashboarditem"."last_refresh",
+         "posthog_dashboarditem"."refreshing",
+         "posthog_dashboarditem"."created_by_id",
+         "posthog_dashboarditem"."is_sample",
+         "posthog_dashboarditem"."short_id",
+         "posthog_dashboarditem"."favorited",
+         "posthog_dashboarditem"."refresh_attempt",
+         "posthog_dashboarditem"."last_modified_at",
+         "posthog_dashboarditem"."last_modified_by_id",
+         "posthog_dashboarditem"."dashboard_id",
+         "posthog_dashboarditem"."layouts",
+         "posthog_dashboarditem"."color",
+         "posthog_dashboarditem"."dive_dashboard_id",
+         "posthog_dashboarditem"."updated_at",
+         "posthog_dashboarditem"."deprecated_tags",
+         "posthog_dashboarditem"."tags"
+  FROM "posthog_dashboarditem"
+  WHERE "posthog_dashboarditem"."id" = 2
+  LIMIT 21 /*controller='project_insights-list',route='api/projects/%28%3FP%3Cparent_lookup_team_id%3E%5B%5E/.%5D%2B%29/insights/%3F%24'*/
+  '
+---
+# name: TestDashboard.test_loading_individual_dashboard_does_not_prefetch_all_possible_tiles.124
+  '
+  SELECT "posthog_dashboard"."id",
+         "posthog_dashboard"."name",
+         "posthog_dashboard"."description",
+         "posthog_dashboard"."team_id",
+         "posthog_dashboard"."pinned",
+         "posthog_dashboard"."created_at",
+         "posthog_dashboard"."created_by_id",
+         "posthog_dashboard"."deleted",
+         "posthog_dashboard"."last_accessed_at",
+         "posthog_dashboard"."filters",
+         "posthog_dashboard"."creation_mode",
+         "posthog_dashboard"."restriction_level",
+         "posthog_dashboard"."deprecated_tags",
+         "posthog_dashboard"."tags",
+         "posthog_dashboard"."share_token",
+         "posthog_dashboard"."is_shared"
+  FROM "posthog_dashboard"
+  WHERE "posthog_dashboard"."id" = 2
+  LIMIT 21 /*controller='project_insights-list',route='api/projects/%28%3FP%3Cparent_lookup_team_id%3E%5B%5E/.%5D%2B%29/insights/%3F%24'*/
+  '
+---
+# name: TestDashboard.test_loading_individual_dashboard_does_not_prefetch_all_possible_tiles.125
+  '
+  SELECT "posthog_team"."id",
+         "posthog_team"."uuid",
+         "posthog_team"."organization_id",
+         "posthog_team"."api_token",
+         "posthog_team"."app_urls",
+         "posthog_team"."name",
+         "posthog_team"."slack_incoming_webhook",
+         "posthog_team"."created_at",
+         "posthog_team"."updated_at",
+         "posthog_team"."anonymize_ips",
+         "posthog_team"."completed_snippet_onboarding",
+         "posthog_team"."ingested_event",
+         "posthog_team"."session_recording_opt_in",
+         "posthog_team"."capture_console_log_opt_in",
+         "posthog_team"."capture_performance_opt_in",
+         "posthog_team"."signup_token",
+         "posthog_team"."is_demo",
+         "posthog_team"."access_control",
+         "posthog_team"."inject_web_apps",
+         "posthog_team"."test_account_filters",
+         "posthog_team"."test_account_filters_default_checked",
+         "posthog_team"."path_cleaning_filters",
+         "posthog_team"."timezone",
+         "posthog_team"."data_attributes",
+         "posthog_team"."person_display_name_properties",
+         "posthog_team"."live_events_columns",
+         "posthog_team"."recording_domains",
+         "posthog_team"."primary_dashboard_id",
+         "posthog_team"."correlation_config",
+         "posthog_team"."session_recording_retention_period_days",
+         "posthog_team"."plugins_opt_in",
+         "posthog_team"."opt_out_capture",
+         "posthog_team"."event_names",
+         "posthog_team"."event_names_with_usage",
+         "posthog_team"."event_properties",
+         "posthog_team"."event_properties_with_usage",
+         "posthog_team"."event_properties_numerical"
+  FROM "posthog_team"
+  WHERE "posthog_team"."id" = 2
+  LIMIT 21 /*controller='project_insights-list',route='api/projects/%28%3FP%3Cparent_lookup_team_id%3E%5B%5E/.%5D%2B%29/insights/%3F%24'*/
+  '
+---
+# name: TestDashboard.test_loading_individual_dashboard_does_not_prefetch_all_possible_tiles.126
+  '
+  SELECT "posthog_organization"."id",
+         "posthog_organization"."name",
+         "posthog_organization"."slug",
+         "posthog_organization"."created_at",
+         "posthog_organization"."updated_at",
+         "posthog_organization"."plugins_access_level",
+         "posthog_organization"."for_internal_metrics",
+         "posthog_organization"."is_member_join_email_enabled",
+         "posthog_organization"."customer_id",
+         "posthog_organization"."available_features",
+         "posthog_organization"."usage",
+         "posthog_organization"."setup_section_2_completed",
+         "posthog_organization"."personalization",
+         "posthog_organization"."domain_whitelist"
+  FROM "posthog_organization"
+  WHERE "posthog_organization"."id" = '00000000-0000-0000-0000-000000000000'::uuid
+  LIMIT 21 /*controller='project_insights-list',route='api/projects/%28%3FP%3Cparent_lookup_team_id%3E%5B%5E/.%5D%2B%29/insights/%3F%24'*/
+  '
+---
+# name: TestDashboard.test_loading_individual_dashboard_does_not_prefetch_all_possible_tiles.127
+  '
+  SELECT "posthog_dashboard"."id",
+         "posthog_dashboard"."name",
+         "posthog_dashboard"."description",
+         "posthog_dashboard"."team_id",
+         "posthog_dashboard"."pinned",
+         "posthog_dashboard"."created_at",
+         "posthog_dashboard"."created_by_id",
+         "posthog_dashboard"."deleted",
+         "posthog_dashboard"."last_accessed_at",
+         "posthog_dashboard"."filters",
+         "posthog_dashboard"."creation_mode",
+         "posthog_dashboard"."restriction_level",
+         "posthog_dashboard"."deprecated_tags",
+         "posthog_dashboard"."tags",
+         "posthog_dashboard"."share_token",
+         "posthog_dashboard"."is_shared"
+  FROM "posthog_dashboard"
+  INNER JOIN "posthog_dashboardtile" ON ("posthog_dashboard"."id" = "posthog_dashboardtile"."dashboard_id")
+  WHERE "posthog_dashboardtile"."insight_id" = 2 /*controller='project_insights-list',route='api/projects/%28%3FP%3Cparent_lookup_team_id%3E%5B%5E/.%5D%2B%29/insights/%3F%24'*/
+  '
+---
+# name: TestDashboard.test_loading_individual_dashboard_does_not_prefetch_all_possible_tiles.128
+  '
+  SELECT "posthog_dashboard"."id",
+         "posthog_dashboard"."name",
+         "posthog_dashboard"."description",
+         "posthog_dashboard"."team_id",
+         "posthog_dashboard"."pinned",
+         "posthog_dashboard"."created_at",
+         "posthog_dashboard"."created_by_id",
+         "posthog_dashboard"."deleted",
+         "posthog_dashboard"."last_accessed_at",
+         "posthog_dashboard"."filters",
+         "posthog_dashboard"."creation_mode",
+         "posthog_dashboard"."restriction_level",
+         "posthog_dashboard"."deprecated_tags",
+         "posthog_dashboard"."tags",
+         "posthog_dashboard"."share_token",
+         "posthog_dashboard"."is_shared"
+  FROM "posthog_dashboard"
+  INNER JOIN "posthog_dashboardtile" ON ("posthog_dashboard"."id" = "posthog_dashboardtile"."dashboard_id")
+  WHERE "posthog_dashboardtile"."insight_id" = 2 /*controller='project_insights-list',route='api/projects/%28%3FP%3Cparent_lookup_team_id%3E%5B%5E/.%5D%2B%29/insights/%3F%24'*/
+  '
+---
+# name: TestDashboard.test_loading_individual_dashboard_does_not_prefetch_all_possible_tiles.129
+  '
+  SELECT "posthog_team"."id",
+         "posthog_team"."uuid",
+         "posthog_team"."organization_id",
+         "posthog_team"."api_token",
+         "posthog_team"."app_urls",
+         "posthog_team"."name",
+         "posthog_team"."slack_incoming_webhook",
+         "posthog_team"."created_at",
+         "posthog_team"."updated_at",
+         "posthog_team"."anonymize_ips",
+         "posthog_team"."completed_snippet_onboarding",
+         "posthog_team"."ingested_event",
+         "posthog_team"."session_recording_opt_in",
+         "posthog_team"."capture_console_log_opt_in",
+         "posthog_team"."capture_performance_opt_in",
+         "posthog_team"."signup_token",
+         "posthog_team"."is_demo",
+         "posthog_team"."access_control",
+         "posthog_team"."inject_web_apps",
+         "posthog_team"."test_account_filters",
+         "posthog_team"."test_account_filters_default_checked",
+         "posthog_team"."path_cleaning_filters",
+         "posthog_team"."timezone",
+         "posthog_team"."data_attributes",
+         "posthog_team"."person_display_name_properties",
+         "posthog_team"."live_events_columns",
+         "posthog_team"."recording_domains",
+         "posthog_team"."primary_dashboard_id",
+         "posthog_team"."correlation_config",
+         "posthog_team"."session_recording_retention_period_days",
+         "posthog_team"."plugins_opt_in",
+         "posthog_team"."opt_out_capture",
+         "posthog_team"."event_names",
+         "posthog_team"."event_names_with_usage",
+         "posthog_team"."event_properties",
+         "posthog_team"."event_properties_with_usage",
+         "posthog_team"."event_properties_numerical"
+  FROM "posthog_team"
+  WHERE "posthog_team"."id" = 2
+  LIMIT 21 /*controller='project_insights-list',route='api/projects/%28%3FP%3Cparent_lookup_team_id%3E%5B%5E/.%5D%2B%29/insights/%3F%24'*/
+  '
+---
+# name: TestDashboard.test_loading_individual_dashboard_does_not_prefetch_all_possible_tiles.13
+  '
+  SELECT "posthog_organization"."id",
+         "posthog_organization"."name",
+         "posthog_organization"."slug",
+         "posthog_organization"."created_at",
+         "posthog_organization"."updated_at",
+         "posthog_organization"."plugins_access_level",
+         "posthog_organization"."for_internal_metrics",
+         "posthog_organization"."is_member_join_email_enabled",
+         "posthog_organization"."customer_id",
+         "posthog_organization"."available_features",
+         "posthog_organization"."usage",
+         "posthog_organization"."setup_section_2_completed",
+         "posthog_organization"."personalization",
+         "posthog_organization"."domain_whitelist"
+  FROM "posthog_organization"
+  WHERE "posthog_organization"."id" = '00000000-0000-0000-0000-000000000000'::uuid
+  LIMIT 21 /*controller='project_dashboards-list',route='api/projects/%28%3FP%3Cparent_lookup_team_id%3E%5B%5E/.%5D%2B%29/dashboards/%3F%24'*/
+  '
+---
+# name: TestDashboard.test_loading_individual_dashboard_does_not_prefetch_all_possible_tiles.130
+  '
+  SELECT "posthog_organization"."id",
+         "posthog_organization"."name",
+         "posthog_organization"."slug",
+         "posthog_organization"."created_at",
+         "posthog_organization"."updated_at",
+         "posthog_organization"."plugins_access_level",
+         "posthog_organization"."for_internal_metrics",
+         "posthog_organization"."is_member_join_email_enabled",
+         "posthog_organization"."customer_id",
+         "posthog_organization"."available_features",
+         "posthog_organization"."usage",
+         "posthog_organization"."setup_section_2_completed",
+         "posthog_organization"."personalization",
+         "posthog_organization"."domain_whitelist"
+  FROM "posthog_organization"
+  WHERE "posthog_organization"."id" = '00000000-0000-0000-0000-000000000000'::uuid
+  LIMIT 21 /*controller='project_insights-list',route='api/projects/%28%3FP%3Cparent_lookup_team_id%3E%5B%5E/.%5D%2B%29/insights/%3F%24'*/
+  '
+---
+# name: TestDashboard.test_loading_individual_dashboard_does_not_prefetch_all_possible_tiles.131
+  '
+  SELECT COUNT(*) AS "__count"
+  FROM "posthog_dashboard"
+  INNER JOIN "posthog_dashboardtile" ON ("posthog_dashboard"."id" = "posthog_dashboardtile"."dashboard_id")
+  WHERE "posthog_dashboardtile"."insight_id" = 2 /*controller='project_insights-list',route='api/projects/%28%3FP%3Cparent_lookup_team_id%3E%5B%5E/.%5D%2B%29/insights/%3F%24'*/
+  '
+---
+# name: TestDashboard.test_loading_individual_dashboard_does_not_prefetch_all_possible_tiles.132
+  '
+  SELECT "posthog_dashboard"."id",
+         "posthog_dashboard"."name",
+         "posthog_dashboard"."description",
+         "posthog_dashboard"."team_id",
+         "posthog_dashboard"."pinned",
+         "posthog_dashboard"."created_at",
+         "posthog_dashboard"."created_by_id",
+         "posthog_dashboard"."deleted",
+         "posthog_dashboard"."last_accessed_at",
+         "posthog_dashboard"."filters",
+         "posthog_dashboard"."creation_mode",
+         "posthog_dashboard"."restriction_level",
+         "posthog_dashboard"."deprecated_tags",
+         "posthog_dashboard"."tags",
+         "posthog_dashboard"."share_token",
+         "posthog_dashboard"."is_shared"
+  FROM "posthog_dashboard"
+  INNER JOIN "posthog_dashboardtile" ON ("posthog_dashboard"."id" = "posthog_dashboardtile"."dashboard_id")
+  WHERE "posthog_dashboardtile"."insight_id" = 2 /*controller='project_insights-list',route='api/projects/%28%3FP%3Cparent_lookup_team_id%3E%5B%5E/.%5D%2B%29/insights/%3F%24'*/
+  '
+---
+# name: TestDashboard.test_loading_individual_dashboard_does_not_prefetch_all_possible_tiles.133
+  '
+  SELECT "posthog_team"."id",
+         "posthog_team"."uuid",
+         "posthog_team"."organization_id",
+         "posthog_team"."api_token",
+         "posthog_team"."app_urls",
+         "posthog_team"."name",
+         "posthog_team"."slack_incoming_webhook",
+         "posthog_team"."created_at",
+         "posthog_team"."updated_at",
+         "posthog_team"."anonymize_ips",
+         "posthog_team"."completed_snippet_onboarding",
+         "posthog_team"."ingested_event",
+         "posthog_team"."session_recording_opt_in",
+         "posthog_team"."capture_console_log_opt_in",
+         "posthog_team"."capture_performance_opt_in",
+         "posthog_team"."signup_token",
+         "posthog_team"."is_demo",
+         "posthog_team"."access_control",
+         "posthog_team"."inject_web_apps",
+         "posthog_team"."test_account_filters",
+         "posthog_team"."test_account_filters_default_checked",
+         "posthog_team"."path_cleaning_filters",
+         "posthog_team"."timezone",
+         "posthog_team"."data_attributes",
+         "posthog_team"."person_display_name_properties",
+         "posthog_team"."live_events_columns",
+         "posthog_team"."recording_domains",
+         "posthog_team"."primary_dashboard_id",
+         "posthog_team"."correlation_config",
+         "posthog_team"."session_recording_retention_period_days",
+         "posthog_team"."plugins_opt_in",
+         "posthog_team"."opt_out_capture",
+         "posthog_team"."event_names",
+         "posthog_team"."event_names_with_usage",
+         "posthog_team"."event_properties",
+         "posthog_team"."event_properties_with_usage",
+         "posthog_team"."event_properties_numerical"
+  FROM "posthog_team"
+  WHERE "posthog_team"."id" = 2
+  LIMIT 21 /*controller='project_insights-list',route='api/projects/%28%3FP%3Cparent_lookup_team_id%3E%5B%5E/.%5D%2B%29/insights/%3F%24'*/
+  '
+---
+# name: TestDashboard.test_loading_individual_dashboard_does_not_prefetch_all_possible_tiles.134
+  '
+  SELECT "posthog_organization"."id",
+         "posthog_organization"."name",
+         "posthog_organization"."slug",
+         "posthog_organization"."created_at",
+         "posthog_organization"."updated_at",
+         "posthog_organization"."plugins_access_level",
+         "posthog_organization"."for_internal_metrics",
+         "posthog_organization"."is_member_join_email_enabled",
+         "posthog_organization"."customer_id",
+         "posthog_organization"."available_features",
+         "posthog_organization"."usage",
+         "posthog_organization"."setup_section_2_completed",
+         "posthog_organization"."personalization",
+         "posthog_organization"."domain_whitelist"
+  FROM "posthog_organization"
+  WHERE "posthog_organization"."id" = '00000000-0000-0000-0000-000000000000'::uuid
+  LIMIT 21 /*controller='project_insights-list',route='api/projects/%28%3FP%3Cparent_lookup_team_id%3E%5B%5E/.%5D%2B%29/insights/%3F%24'*/
+  '
+---
+# name: TestDashboard.test_loading_individual_dashboard_does_not_prefetch_all_possible_tiles.135
+  '
+  SELECT "posthog_user"."id",
+         "posthog_user"."password",
+         "posthog_user"."last_login",
+         "posthog_user"."first_name",
+         "posthog_user"."last_name",
+         "posthog_user"."is_staff",
+         "posthog_user"."is_active",
+         "posthog_user"."date_joined",
+         "posthog_user"."uuid",
+         "posthog_user"."current_organization_id",
+         "posthog_user"."current_team_id",
+         "posthog_user"."email",
+         "posthog_user"."temporary_token",
+         "posthog_user"."distinct_id",
+         "posthog_user"."email_opt_in",
+         "posthog_user"."partial_notification_settings",
+         "posthog_user"."anonymize_data",
+         "posthog_user"."toolbar_mode",
+         "posthog_user"."events_column_config"
+  FROM "posthog_user"
+  WHERE "posthog_user"."id" = 2
+  LIMIT 21 /**/
+  '
+---
+# name: TestDashboard.test_loading_individual_dashboard_does_not_prefetch_all_possible_tiles.136
+  '
+  SELECT "posthog_team"."id",
+         "posthog_team"."uuid",
+         "posthog_team"."organization_id",
+         "posthog_team"."api_token",
+         "posthog_team"."app_urls",
+         "posthog_team"."name",
+         "posthog_team"."slack_incoming_webhook",
+         "posthog_team"."created_at",
+         "posthog_team"."updated_at",
+         "posthog_team"."anonymize_ips",
+         "posthog_team"."completed_snippet_onboarding",
+         "posthog_team"."ingested_event",
+         "posthog_team"."session_recording_opt_in",
+         "posthog_team"."capture_console_log_opt_in",
+         "posthog_team"."capture_performance_opt_in",
+         "posthog_team"."signup_token",
+         "posthog_team"."is_demo",
+         "posthog_team"."access_control",
+         "posthog_team"."inject_web_apps",
+         "posthog_team"."test_account_filters",
+         "posthog_team"."test_account_filters_default_checked",
+         "posthog_team"."path_cleaning_filters",
+         "posthog_team"."timezone",
+         "posthog_team"."data_attributes",
+         "posthog_team"."person_display_name_properties",
+         "posthog_team"."live_events_columns",
+         "posthog_team"."recording_domains",
+         "posthog_team"."primary_dashboard_id",
+         "posthog_team"."correlation_config",
+         "posthog_team"."session_recording_retention_period_days"
+  FROM "posthog_team"
+  WHERE "posthog_team"."id" = 2
+  LIMIT 21 /*controller='project_dashboards-detail',route='api/projects/%28%3FP%3Cparent_lookup_team_id%3E%5B%5E/.%5D%2B%29/dashboards/%28%3FP%3Cpk%3E%5B%5E/.%5D%2B%29/%3F%24'*/
+  '
+---
+# name: TestDashboard.test_loading_individual_dashboard_does_not_prefetch_all_possible_tiles.137
+  '
+  SELECT "posthog_organizationmembership"."id",
+         "posthog_organizationmembership"."organization_id",
+         "posthog_organizationmembership"."user_id",
+         "posthog_organizationmembership"."level",
+         "posthog_organizationmembership"."joined_at",
+         "posthog_organizationmembership"."updated_at",
+         "posthog_organization"."id",
+         "posthog_organization"."name",
+         "posthog_organization"."slug",
+         "posthog_organization"."created_at",
+         "posthog_organization"."updated_at",
+         "posthog_organization"."plugins_access_level",
+         "posthog_organization"."for_internal_metrics",
+         "posthog_organization"."is_member_join_email_enabled",
+         "posthog_organization"."customer_id",
+         "posthog_organization"."available_features",
+         "posthog_organization"."usage",
+         "posthog_organization"."setup_section_2_completed",
+         "posthog_organization"."personalization",
+         "posthog_organization"."domain_whitelist"
+  FROM "posthog_organizationmembership"
+  INNER JOIN "posthog_organization" ON ("posthog_organizationmembership"."organization_id" = "posthog_organization"."id")
+  WHERE ("posthog_organizationmembership"."organization_id" = '00000000-0000-0000-0000-000000000000'::uuid
+         AND "posthog_organizationmembership"."user_id" = 2)
+  LIMIT 21 /*controller='project_dashboards-detail',route='api/projects/%28%3FP%3Cparent_lookup_team_id%3E%5B%5E/.%5D%2B%29/dashboards/%28%3FP%3Cpk%3E%5B%5E/.%5D%2B%29/%3F%24'*/
+  '
+---
+# name: TestDashboard.test_loading_individual_dashboard_does_not_prefetch_all_possible_tiles.138
+  '
+  SELECT "posthog_organization"."id",
+         "posthog_organization"."name",
+         "posthog_organization"."slug",
+         "posthog_organization"."created_at",
+         "posthog_organization"."updated_at",
+         "posthog_organization"."plugins_access_level",
+         "posthog_organization"."for_internal_metrics",
+         "posthog_organization"."is_member_join_email_enabled",
+         "posthog_organization"."customer_id",
+         "posthog_organization"."available_features",
+         "posthog_organization"."usage",
+         "posthog_organization"."setup_section_2_completed",
+         "posthog_organization"."personalization",
+         "posthog_organization"."domain_whitelist"
+  FROM "posthog_organization"
+  WHERE "posthog_organization"."id" = '00000000-0000-0000-0000-000000000000'::uuid
+  LIMIT 21 /*controller='project_dashboards-detail',route='api/projects/%28%3FP%3Cparent_lookup_team_id%3E%5B%5E/.%5D%2B%29/dashboards/%28%3FP%3Cpk%3E%5B%5E/.%5D%2B%29/%3F%24'*/
+  '
+---
+# name: TestDashboard.test_loading_individual_dashboard_does_not_prefetch_all_possible_tiles.139
+  '
+  SELECT "posthog_dashboard"."id",
+         "posthog_dashboard"."name",
+         "posthog_dashboard"."description",
+         "posthog_dashboard"."team_id",
+         "posthog_dashboard"."pinned",
+         "posthog_dashboard"."created_at",
+         "posthog_dashboard"."created_by_id",
+         "posthog_dashboard"."deleted",
+         "posthog_dashboard"."last_accessed_at",
+         "posthog_dashboard"."filters",
+         "posthog_dashboard"."creation_mode",
+         "posthog_dashboard"."restriction_level",
+         "posthog_dashboard"."deprecated_tags",
+         "posthog_dashboard"."tags",
+         "posthog_dashboard"."share_token",
+         "posthog_dashboard"."is_shared",
+         "posthog_team"."id",
+         "posthog_team"."uuid",
+         "posthog_team"."organization_id",
+         "posthog_team"."api_token",
+         "posthog_team"."app_urls",
+         "posthog_team"."name",
+         "posthog_team"."slack_incoming_webhook",
+         "posthog_team"."created_at",
+         "posthog_team"."updated_at",
+         "posthog_team"."anonymize_ips",
+         "posthog_team"."completed_snippet_onboarding",
+         "posthog_team"."ingested_event",
+         "posthog_team"."session_recording_opt_in",
+         "posthog_team"."capture_console_log_opt_in",
+         "posthog_team"."capture_performance_opt_in",
+         "posthog_team"."signup_token",
+         "posthog_team"."is_demo",
+         "posthog_team"."access_control",
+         "posthog_team"."inject_web_apps",
+         "posthog_team"."test_account_filters",
+         "posthog_team"."test_account_filters_default_checked",
+         "posthog_team"."path_cleaning_filters",
+         "posthog_team"."timezone",
+         "posthog_team"."data_attributes",
+         "posthog_team"."person_display_name_properties",
+         "posthog_team"."live_events_columns",
+         "posthog_team"."recording_domains",
+         "posthog_team"."primary_dashboard_id",
+         "posthog_team"."correlation_config",
+         "posthog_team"."session_recording_retention_period_days",
+         "posthog_team"."plugins_opt_in",
+         "posthog_team"."opt_out_capture",
+         "posthog_team"."event_names",
+         "posthog_team"."event_names_with_usage",
+         "posthog_team"."event_properties",
+         "posthog_team"."event_properties_with_usage",
+         "posthog_team"."event_properties_numerical",
+         "posthog_organization"."id",
+         "posthog_organization"."name",
+         "posthog_organization"."slug",
+         "posthog_organization"."created_at",
+         "posthog_organization"."updated_at",
+         "posthog_organization"."plugins_access_level",
+         "posthog_organization"."for_internal_metrics",
+         "posthog_organization"."is_member_join_email_enabled",
+         "posthog_organization"."customer_id",
+         "posthog_organization"."available_features",
+         "posthog_organization"."usage",
+         "posthog_organization"."setup_section_2_completed",
+         "posthog_organization"."personalization",
+         "posthog_organization"."domain_whitelist",
+         "posthog_user"."id",
+         "posthog_user"."password",
+         "posthog_user"."last_login",
+         "posthog_user"."first_name",
+         "posthog_user"."last_name",
+         "posthog_user"."is_staff",
+         "posthog_user"."is_active",
+         "posthog_user"."date_joined",
+         "posthog_user"."uuid",
+         "posthog_user"."current_organization_id",
+         "posthog_user"."current_team_id",
+         "posthog_user"."email",
+         "posthog_user"."temporary_token",
+         "posthog_user"."distinct_id",
+         "posthog_user"."email_opt_in",
+         "posthog_user"."partial_notification_settings",
+         "posthog_user"."anonymize_data",
+         "posthog_user"."toolbar_mode",
+         "posthog_user"."events_column_config"
+  FROM "posthog_dashboard"
+  INNER JOIN "posthog_team" ON ("posthog_dashboard"."team_id" = "posthog_team"."id")
+  INNER JOIN "posthog_organization" ON ("posthog_team"."organization_id" = "posthog_organization"."id")
+  LEFT OUTER JOIN "posthog_user" ON ("posthog_dashboard"."created_by_id" = "posthog_user"."id")
+  WHERE ("posthog_dashboard"."team_id" = 2
+         AND NOT "posthog_dashboard"."deleted"
+         AND "posthog_dashboard"."id" = 2)
+  LIMIT 21 /*controller='project_dashboards-detail',route='api/projects/%28%3FP%3Cparent_lookup_team_id%3E%5B%5E/.%5D%2B%29/dashboards/%28%3FP%3Cpk%3E%5B%5E/.%5D%2B%29/%3F%24'*/
+  '
+---
+# name: TestDashboard.test_loading_individual_dashboard_does_not_prefetch_all_possible_tiles.14
+  '
+  SELECT "posthog_user"."id",
+         "posthog_user"."password",
+         "posthog_user"."last_login",
+         "posthog_user"."first_name",
+         "posthog_user"."last_name",
+         "posthog_user"."is_staff",
+         "posthog_user"."is_active",
+         "posthog_user"."date_joined",
+         "posthog_user"."uuid",
+         "posthog_user"."current_organization_id",
+         "posthog_user"."current_team_id",
+         "posthog_user"."email",
+         "posthog_user"."temporary_token",
+         "posthog_user"."distinct_id",
+         "posthog_user"."email_opt_in",
+         "posthog_user"."partial_notification_settings",
+         "posthog_user"."anonymize_data",
+         "posthog_user"."toolbar_mode",
+         "posthog_user"."events_column_config"
+  FROM "posthog_user"
+  WHERE "posthog_user"."id" = 2
+  LIMIT 21 /**/
+  '
+---
+# name: TestDashboard.test_loading_individual_dashboard_does_not_prefetch_all_possible_tiles.140
+  '
+  SELECT "posthog_sharingconfiguration"."id",
+         "posthog_sharingconfiguration"."team_id",
+         "posthog_sharingconfiguration"."dashboard_id",
+         "posthog_sharingconfiguration"."insight_id",
+         "posthog_sharingconfiguration"."created_at",
+         "posthog_sharingconfiguration"."enabled",
+         "posthog_sharingconfiguration"."access_token"
+  FROM "posthog_sharingconfiguration"
+  WHERE "posthog_sharingconfiguration"."dashboard_id" IN (1,
+                                                          2,
+                                                          3,
+                                                          4,
+                                                          5 /* ... */) /*controller='project_dashboards-detail',route='api/projects/%28%3FP%3Cparent_lookup_team_id%3E%5B%5E/.%5D%2B%29/dashboards/%28%3FP%3Cpk%3E%5B%5E/.%5D%2B%29/%3F%24'*/
+  '
+---
+# name: TestDashboard.test_loading_individual_dashboard_does_not_prefetch_all_possible_tiles.141
+  '
+  SELECT "posthog_dashboardtile"."id",
+         "posthog_dashboardtile"."dashboard_id",
+         "posthog_dashboardtile"."insight_id",
+         "posthog_dashboardtile"."text_id",
+         "posthog_dashboardtile"."layouts",
+         "posthog_dashboardtile"."color",
+         "posthog_dashboardtile"."filters_hash",
+         "posthog_dashboardtile"."last_refresh",
+         "posthog_dashboardtile"."refreshing",
+         "posthog_dashboardtile"."refresh_attempt",
+         "posthog_dashboardtile"."deleted",
+         "posthog_dashboarditem"."id",
+         "posthog_dashboarditem"."name",
+         "posthog_dashboarditem"."derived_name",
+         "posthog_dashboarditem"."description",
+         "posthog_dashboarditem"."team_id",
+         "posthog_dashboarditem"."filters",
+         "posthog_dashboarditem"."filters_hash",
+         "posthog_dashboarditem"."order",
+         "posthog_dashboarditem"."deleted",
+         "posthog_dashboarditem"."saved",
+         "posthog_dashboarditem"."created_at",
+         "posthog_dashboarditem"."last_refresh",
+         "posthog_dashboarditem"."refreshing",
+         "posthog_dashboarditem"."created_by_id",
+         "posthog_dashboarditem"."is_sample",
+         "posthog_dashboarditem"."short_id",
+         "posthog_dashboarditem"."favorited",
+         "posthog_dashboarditem"."refresh_attempt",
+         "posthog_dashboarditem"."last_modified_at",
+         "posthog_dashboarditem"."last_modified_by_id",
+         "posthog_dashboarditem"."dashboard_id",
+         "posthog_dashboarditem"."layouts",
+         "posthog_dashboarditem"."color",
+         "posthog_dashboarditem"."dive_dashboard_id",
+         "posthog_dashboarditem"."updated_at",
+         "posthog_dashboarditem"."deprecated_tags",
+         "posthog_dashboarditem"."tags",
+         "posthog_team"."id",
+         "posthog_team"."uuid",
+         "posthog_team"."organization_id",
+         "posthog_team"."api_token",
+         "posthog_team"."app_urls",
+         "posthog_team"."name",
+         "posthog_team"."slack_incoming_webhook",
+         "posthog_team"."created_at",
+         "posthog_team"."updated_at",
+         "posthog_team"."anonymize_ips",
+         "posthog_team"."completed_snippet_onboarding",
+         "posthog_team"."ingested_event",
+         "posthog_team"."session_recording_opt_in",
+         "posthog_team"."capture_console_log_opt_in",
+         "posthog_team"."capture_performance_opt_in",
+         "posthog_team"."signup_token",
+         "posthog_team"."is_demo",
+         "posthog_team"."access_control",
+         "posthog_team"."inject_web_apps",
+         "posthog_team"."test_account_filters",
+         "posthog_team"."test_account_filters_default_checked",
+         "posthog_team"."path_cleaning_filters",
+         "posthog_team"."timezone",
+         "posthog_team"."data_attributes",
+         "posthog_team"."person_display_name_properties",
+         "posthog_team"."live_events_columns",
+         "posthog_team"."recording_domains",
+         "posthog_team"."primary_dashboard_id",
+         "posthog_team"."correlation_config",
+         "posthog_team"."session_recording_retention_period_days",
+         "posthog_team"."plugins_opt_in",
+         "posthog_team"."opt_out_capture",
+         "posthog_team"."event_names",
+         "posthog_team"."event_names_with_usage",
+         "posthog_team"."event_properties",
+         "posthog_team"."event_properties_with_usage",
+         "posthog_team"."event_properties_numerical",
+         "posthog_user"."id",
+         "posthog_user"."password",
+         "posthog_user"."last_login",
+         "posthog_user"."first_name",
+         "posthog_user"."last_name",
+         "posthog_user"."is_staff",
+         "posthog_user"."is_active",
+         "posthog_user"."date_joined",
+         "posthog_user"."uuid",
+         "posthog_user"."current_organization_id",
+         "posthog_user"."current_team_id",
+         "posthog_user"."email",
+         "posthog_user"."temporary_token",
+         "posthog_user"."distinct_id",
+         "posthog_user"."email_opt_in",
+         "posthog_user"."partial_notification_settings",
+         "posthog_user"."anonymize_data",
+         "posthog_user"."toolbar_mode",
+         "posthog_user"."events_column_config",
+         T6."id",
+         T6."password",
+         T6."last_login",
+         T6."first_name",
+         T6."last_name",
+         T6."is_staff",
+         T6."is_active",
+         T6."date_joined",
+         T6."uuid",
+         T6."current_organization_id",
+         T6."current_team_id",
+         T6."email",
+         T6."temporary_token",
+         T6."distinct_id",
+         T6."email_opt_in",
+         T6."partial_notification_settings",
+         T6."anonymize_data",
+         T6."toolbar_mode",
+         T6."events_column_config",
+         "posthog_text"."id",
+         "posthog_text"."body",
+         "posthog_text"."created_by_id",
+         "posthog_text"."last_modified_at",
+         "posthog_text"."last_modified_by_id",
+         "posthog_text"."team_id"
+  FROM "posthog_dashboardtile"
+  LEFT OUTER JOIN "posthog_dashboarditem" ON ("posthog_dashboardtile"."insight_id" = "posthog_dashboarditem"."id")
+  LEFT OUTER JOIN "posthog_team" ON ("posthog_dashboarditem"."team_id" = "posthog_team"."id")
+  LEFT OUTER JOIN "posthog_user" ON ("posthog_dashboarditem"."created_by_id" = "posthog_user"."id")
+  LEFT OUTER JOIN "posthog_user" T6 ON ("posthog_dashboarditem"."last_modified_by_id" = T6."id")
+  LEFT OUTER JOIN "posthog_text" ON ("posthog_dashboardtile"."text_id" = "posthog_text"."id")
+  WHERE (NOT ("posthog_dashboardtile"."deleted"
+              AND "posthog_dashboardtile"."deleted" IS NOT NULL)
+         AND (NOT "posthog_dashboarditem"."deleted"
+              OR "posthog_dashboardtile"."insight_id" IS NULL)
+         AND "posthog_dashboardtile"."dashboard_id" = 2
+         AND "posthog_dashboardtile"."dashboard_id" IN (1,
+                                                        2,
+                                                        3,
+                                                        4,
+                                                        5 /* ... */))
+  ORDER BY "posthog_dashboarditem"."order" ASC /*controller='project_dashboards-detail',route='api/projects/%28%3FP%3Cparent_lookup_team_id%3E%5B%5E/.%5D%2B%29/dashboards/%28%3FP%3Cpk%3E%5B%5E/.%5D%2B%29/%3F%24'*/
+  '
+---
+# name: TestDashboard.test_loading_individual_dashboard_does_not_prefetch_all_possible_tiles.142
+  '
+  SELECT "posthog_insightcachingstate"."id",
+         "posthog_insightcachingstate"."team_id",
+         "posthog_insightcachingstate"."insight_id",
+         "posthog_insightcachingstate"."dashboard_tile_id",
+         "posthog_insightcachingstate"."cache_key",
+         "posthog_insightcachingstate"."target_cache_age_seconds",
+         "posthog_insightcachingstate"."last_refresh",
+         "posthog_insightcachingstate"."last_refresh_queued_at",
+         "posthog_insightcachingstate"."refresh_attempt",
+         "posthog_insightcachingstate"."created_at",
+         "posthog_insightcachingstate"."updated_at"
+  FROM "posthog_insightcachingstate"
+  WHERE "posthog_insightcachingstate"."dashboard_tile_id" IN (1,
+                                                              2,
+                                                              3,
+                                                              4,
+                                                              5 /* ... */) /*controller='project_dashboards-detail',route='api/projects/%28%3FP%3Cparent_lookup_team_id%3E%5B%5E/.%5D%2B%29/dashboards/%28%3FP%3Cpk%3E%5B%5E/.%5D%2B%29/%3F%24'*/
+  '
+---
+# name: TestDashboard.test_loading_individual_dashboard_does_not_prefetch_all_possible_tiles.143
+  '
+  SELECT ("posthog_dashboardtile"."insight_id") AS "_prefetch_related_val_insight_id",
+         "posthog_dashboard"."id",
+         "posthog_dashboard"."name",
+         "posthog_dashboard"."description",
+         "posthog_dashboard"."team_id",
+         "posthog_dashboard"."pinned",
+         "posthog_dashboard"."created_at",
+         "posthog_dashboard"."created_by_id",
+         "posthog_dashboard"."deleted",
+         "posthog_dashboard"."last_accessed_at",
+         "posthog_dashboard"."filters",
+         "posthog_dashboard"."creation_mode",
+         "posthog_dashboard"."restriction_level",
+         "posthog_dashboard"."deprecated_tags",
+         "posthog_dashboard"."tags",
+         "posthog_dashboard"."share_token",
+         "posthog_dashboard"."is_shared",
+         "posthog_team"."id",
+         "posthog_team"."uuid",
+         "posthog_team"."organization_id",
+         "posthog_team"."api_token",
+         "posthog_team"."app_urls",
+         "posthog_team"."name",
+         "posthog_team"."slack_incoming_webhook",
+         "posthog_team"."created_at",
+         "posthog_team"."updated_at",
+         "posthog_team"."anonymize_ips",
+         "posthog_team"."completed_snippet_onboarding",
+         "posthog_team"."ingested_event",
+         "posthog_team"."session_recording_opt_in",
+         "posthog_team"."capture_console_log_opt_in",
+         "posthog_team"."capture_performance_opt_in",
+         "posthog_team"."signup_token",
+         "posthog_team"."is_demo",
+         "posthog_team"."access_control",
+         "posthog_team"."inject_web_apps",
+         "posthog_team"."test_account_filters",
+         "posthog_team"."test_account_filters_default_checked",
+         "posthog_team"."path_cleaning_filters",
+         "posthog_team"."timezone",
+         "posthog_team"."data_attributes",
+         "posthog_team"."person_display_name_properties",
+         "posthog_team"."live_events_columns",
+         "posthog_team"."recording_domains",
+         "posthog_team"."primary_dashboard_id",
+         "posthog_team"."correlation_config",
+         "posthog_team"."session_recording_retention_period_days",
+         "posthog_team"."plugins_opt_in",
+         "posthog_team"."opt_out_capture",
+         "posthog_team"."event_names",
+         "posthog_team"."event_names_with_usage",
+         "posthog_team"."event_properties",
+         "posthog_team"."event_properties_with_usage",
+         "posthog_team"."event_properties_numerical",
+         "posthog_organization"."id",
+         "posthog_organization"."name",
+         "posthog_organization"."slug",
+         "posthog_organization"."created_at",
+         "posthog_organization"."updated_at",
+         "posthog_organization"."plugins_access_level",
+         "posthog_organization"."for_internal_metrics",
+         "posthog_organization"."is_member_join_email_enabled",
+         "posthog_organization"."customer_id",
+         "posthog_organization"."available_features",
+         "posthog_organization"."usage",
+         "posthog_organization"."setup_section_2_completed",
+         "posthog_organization"."personalization",
+         "posthog_organization"."domain_whitelist"
+  FROM "posthog_dashboard"
+  INNER JOIN "posthog_dashboardtile" ON ("posthog_dashboard"."id" = "posthog_dashboardtile"."dashboard_id")
+  INNER JOIN "posthog_team" ON ("posthog_dashboard"."team_id" = "posthog_team"."id")
+  INNER JOIN "posthog_organization" ON ("posthog_team"."organization_id" = "posthog_organization"."id")
+  WHERE (NOT ("posthog_dashboard"."deleted")
+         AND "posthog_dashboard"."id" IN
+           (SELECT U0."dashboard_id"
+            FROM "posthog_dashboardtile" U0
+            WHERE NOT (U0."deleted"
+                       AND U0."deleted" IS NOT NULL))
+         AND "posthog_dashboardtile"."insight_id" IN (1,
+                                                      2,
+                                                      3,
+                                                      4,
+                                                      5 /* ... */)) /*controller='project_dashboards-detail',route='api/projects/%28%3FP%3Cparent_lookup_team_id%3E%5B%5E/.%5D%2B%29/dashboards/%28%3FP%3Cpk%3E%5B%5E/.%5D%2B%29/%3F%24'*/
+  '
+---
+# name: TestDashboard.test_loading_individual_dashboard_does_not_prefetch_all_possible_tiles.144
+  '
+  SELECT "posthog_team"."id",
+         "posthog_team"."uuid",
+         "posthog_team"."organization_id",
+         "posthog_team"."api_token",
+         "posthog_team"."app_urls",
+         "posthog_team"."name",
+         "posthog_team"."slack_incoming_webhook",
+         "posthog_team"."created_at",
+         "posthog_team"."updated_at",
+         "posthog_team"."anonymize_ips",
+         "posthog_team"."completed_snippet_onboarding",
+         "posthog_team"."ingested_event",
+         "posthog_team"."session_recording_opt_in",
+         "posthog_team"."capture_console_log_opt_in",
+         "posthog_team"."capture_performance_opt_in",
+         "posthog_team"."signup_token",
+         "posthog_team"."is_demo",
+         "posthog_team"."access_control",
+         "posthog_team"."inject_web_apps",
+         "posthog_team"."test_account_filters",
+         "posthog_team"."test_account_filters_default_checked",
+         "posthog_team"."path_cleaning_filters",
+         "posthog_team"."timezone",
+         "posthog_team"."data_attributes",
+         "posthog_team"."person_display_name_properties",
+         "posthog_team"."live_events_columns",
+         "posthog_team"."recording_domains",
+         "posthog_team"."primary_dashboard_id",
+         "posthog_team"."correlation_config",
+         "posthog_team"."session_recording_retention_period_days"
+  FROM "posthog_team"
+  WHERE "posthog_team"."id" = 2
+  LIMIT 21 /*controller='project_dashboards-detail',route='api/projects/%28%3FP%3Cparent_lookup_team_id%3E%5B%5E/.%5D%2B%29/dashboards/%28%3FP%3Cpk%3E%5B%5E/.%5D%2B%29/%3F%24'*/
+  '
+---
+# name: TestDashboard.test_loading_individual_dashboard_does_not_prefetch_all_possible_tiles.145
+  '
+  SELECT "posthog_dashboarditem"."id",
+         "posthog_dashboarditem"."name",
+         "posthog_dashboarditem"."derived_name",
+         "posthog_dashboarditem"."description",
+         "posthog_dashboarditem"."team_id",
+         "posthog_dashboarditem"."filters",
+         "posthog_dashboarditem"."filters_hash",
+         "posthog_dashboarditem"."order",
+         "posthog_dashboarditem"."deleted",
+         "posthog_dashboarditem"."saved",
+         "posthog_dashboarditem"."created_at",
+         "posthog_dashboarditem"."last_refresh",
+         "posthog_dashboarditem"."refreshing",
+         "posthog_dashboarditem"."created_by_id",
+         "posthog_dashboarditem"."is_sample",
+         "posthog_dashboarditem"."short_id",
+         "posthog_dashboarditem"."favorited",
+         "posthog_dashboarditem"."refresh_attempt",
+         "posthog_dashboarditem"."last_modified_at",
+         "posthog_dashboarditem"."last_modified_by_id",
+         "posthog_dashboarditem"."dashboard_id",
+         "posthog_dashboarditem"."layouts",
+         "posthog_dashboarditem"."color",
+         "posthog_dashboarditem"."dive_dashboard_id",
+         "posthog_dashboarditem"."updated_at",
+         "posthog_dashboarditem"."deprecated_tags",
+         "posthog_dashboarditem"."tags"
+  FROM "posthog_dashboarditem"
+  WHERE "posthog_dashboarditem"."id" = 2
+  LIMIT 21 /*controller='project_dashboards-detail',route='api/projects/%28%3FP%3Cparent_lookup_team_id%3E%5B%5E/.%5D%2B%29/dashboards/%28%3FP%3Cpk%3E%5B%5E/.%5D%2B%29/%3F%24'*/
+  '
+---
+# name: TestDashboard.test_loading_individual_dashboard_does_not_prefetch_all_possible_tiles.146
+  '
+  SELECT "posthog_team"."id",
+         "posthog_team"."uuid",
+         "posthog_team"."organization_id",
+         "posthog_team"."api_token",
+         "posthog_team"."app_urls",
+         "posthog_team"."name",
+         "posthog_team"."slack_incoming_webhook",
+         "posthog_team"."created_at",
+         "posthog_team"."updated_at",
+         "posthog_team"."anonymize_ips",
+         "posthog_team"."completed_snippet_onboarding",
+         "posthog_team"."ingested_event",
+         "posthog_team"."session_recording_opt_in",
+         "posthog_team"."capture_console_log_opt_in",
+         "posthog_team"."capture_performance_opt_in",
+         "posthog_team"."signup_token",
+         "posthog_team"."is_demo",
+         "posthog_team"."access_control",
+         "posthog_team"."inject_web_apps",
+         "posthog_team"."test_account_filters",
+         "posthog_team"."test_account_filters_default_checked",
+         "posthog_team"."path_cleaning_filters",
+         "posthog_team"."timezone",
+         "posthog_team"."data_attributes",
+         "posthog_team"."person_display_name_properties",
+         "posthog_team"."live_events_columns",
+         "posthog_team"."recording_domains",
+         "posthog_team"."primary_dashboard_id",
+         "posthog_team"."correlation_config",
+         "posthog_team"."session_recording_retention_period_days",
+         "posthog_team"."plugins_opt_in",
+         "posthog_team"."opt_out_capture",
+         "posthog_team"."event_names",
+         "posthog_team"."event_names_with_usage",
+         "posthog_team"."event_properties",
+         "posthog_team"."event_properties_with_usage",
+         "posthog_team"."event_properties_numerical"
+  FROM "posthog_team"
+  WHERE "posthog_team"."id" = 2
+  LIMIT 21 /*controller='project_dashboards-detail',route='api/projects/%28%3FP%3Cparent_lookup_team_id%3E%5B%5E/.%5D%2B%29/dashboards/%28%3FP%3Cpk%3E%5B%5E/.%5D%2B%29/%3F%24'*/
+  '
+---
+# name: TestDashboard.test_loading_individual_dashboard_does_not_prefetch_all_possible_tiles.147
+  '
+  SELECT "posthog_team"."id",
+         "posthog_team"."uuid",
+         "posthog_team"."organization_id",
+         "posthog_team"."api_token",
+         "posthog_team"."app_urls",
+         "posthog_team"."name",
+         "posthog_team"."slack_incoming_webhook",
+         "posthog_team"."created_at",
+         "posthog_team"."updated_at",
+         "posthog_team"."anonymize_ips",
+         "posthog_team"."completed_snippet_onboarding",
+         "posthog_team"."ingested_event",
+         "posthog_team"."session_recording_opt_in",
+         "posthog_team"."capture_console_log_opt_in",
+         "posthog_team"."capture_performance_opt_in",
+         "posthog_team"."signup_token",
+         "posthog_team"."is_demo",
+         "posthog_team"."access_control",
+         "posthog_team"."inject_web_apps",
+         "posthog_team"."test_account_filters",
+         "posthog_team"."test_account_filters_default_checked",
+         "posthog_team"."path_cleaning_filters",
+         "posthog_team"."timezone",
+         "posthog_team"."data_attributes",
+         "posthog_team"."person_display_name_properties",
+         "posthog_team"."live_events_columns",
+         "posthog_team"."recording_domains",
+         "posthog_team"."primary_dashboard_id",
+         "posthog_team"."correlation_config",
+         "posthog_team"."session_recording_retention_period_days"
+  FROM "posthog_team"
+  WHERE "posthog_team"."id" = 2
+  LIMIT 21 /*controller='project_dashboards-detail',route='api/projects/%28%3FP%3Cparent_lookup_team_id%3E%5B%5E/.%5D%2B%29/dashboards/%28%3FP%3Cpk%3E%5B%5E/.%5D%2B%29/%3F%24'*/
+  '
+---
+# name: TestDashboard.test_loading_individual_dashboard_does_not_prefetch_all_possible_tiles.148
+  '
+  SELECT "posthog_dashboarditem"."id",
+         "posthog_dashboarditem"."name",
+         "posthog_dashboarditem"."derived_name",
+         "posthog_dashboarditem"."description",
+         "posthog_dashboarditem"."team_id",
+         "posthog_dashboarditem"."filters",
+         "posthog_dashboarditem"."filters_hash",
+         "posthog_dashboarditem"."order",
+         "posthog_dashboarditem"."deleted",
+         "posthog_dashboarditem"."saved",
+         "posthog_dashboarditem"."created_at",
+         "posthog_dashboarditem"."last_refresh",
+         "posthog_dashboarditem"."refreshing",
+         "posthog_dashboarditem"."created_by_id",
+         "posthog_dashboarditem"."is_sample",
+         "posthog_dashboarditem"."short_id",
+         "posthog_dashboarditem"."favorited",
+         "posthog_dashboarditem"."refresh_attempt",
+         "posthog_dashboarditem"."last_modified_at",
+         "posthog_dashboarditem"."last_modified_by_id",
+         "posthog_dashboarditem"."dashboard_id",
+         "posthog_dashboarditem"."layouts",
+         "posthog_dashboarditem"."color",
+         "posthog_dashboarditem"."dive_dashboard_id",
+         "posthog_dashboarditem"."updated_at",
+         "posthog_dashboarditem"."deprecated_tags",
+         "posthog_dashboarditem"."tags"
+  FROM "posthog_dashboarditem"
+  WHERE "posthog_dashboarditem"."id" = 2
+  LIMIT 21 /*controller='project_dashboards-detail',route='api/projects/%28%3FP%3Cparent_lookup_team_id%3E%5B%5E/.%5D%2B%29/dashboards/%28%3FP%3Cpk%3E%5B%5E/.%5D%2B%29/%3F%24'*/
+  '
+---
+# name: TestDashboard.test_loading_individual_dashboard_does_not_prefetch_all_possible_tiles.149
+  '
+  SELECT "posthog_team"."id",
+         "posthog_team"."uuid",
+         "posthog_team"."organization_id",
+         "posthog_team"."api_token",
+         "posthog_team"."app_urls",
+         "posthog_team"."name",
+         "posthog_team"."slack_incoming_webhook",
+         "posthog_team"."created_at",
+         "posthog_team"."updated_at",
+         "posthog_team"."anonymize_ips",
+         "posthog_team"."completed_snippet_onboarding",
+         "posthog_team"."ingested_event",
+         "posthog_team"."session_recording_opt_in",
+         "posthog_team"."capture_console_log_opt_in",
+         "posthog_team"."capture_performance_opt_in",
+         "posthog_team"."signup_token",
+         "posthog_team"."is_demo",
+         "posthog_team"."access_control",
+         "posthog_team"."inject_web_apps",
+         "posthog_team"."test_account_filters",
+         "posthog_team"."test_account_filters_default_checked",
+         "posthog_team"."path_cleaning_filters",
+         "posthog_team"."timezone",
+         "posthog_team"."data_attributes",
+         "posthog_team"."person_display_name_properties",
+         "posthog_team"."live_events_columns",
+         "posthog_team"."recording_domains",
+         "posthog_team"."primary_dashboard_id",
+         "posthog_team"."correlation_config",
+         "posthog_team"."session_recording_retention_period_days",
+         "posthog_team"."plugins_opt_in",
+         "posthog_team"."opt_out_capture",
+         "posthog_team"."event_names",
+         "posthog_team"."event_names_with_usage",
+         "posthog_team"."event_properties",
+         "posthog_team"."event_properties_with_usage",
+         "posthog_team"."event_properties_numerical"
+  FROM "posthog_team"
+  WHERE "posthog_team"."id" = 2
+  LIMIT 21 /*controller='project_dashboards-detail',route='api/projects/%28%3FP%3Cparent_lookup_team_id%3E%5B%5E/.%5D%2B%29/dashboards/%28%3FP%3Cpk%3E%5B%5E/.%5D%2B%29/%3F%24'*/
+  '
+---
+# name: TestDashboard.test_loading_individual_dashboard_does_not_prefetch_all_possible_tiles.15
+  '
+  SELECT "posthog_team"."id",
+         "posthog_team"."uuid",
+         "posthog_team"."organization_id",
+         "posthog_team"."api_token",
+         "posthog_team"."app_urls",
+         "posthog_team"."name",
+         "posthog_team"."slack_incoming_webhook",
+         "posthog_team"."created_at",
+         "posthog_team"."updated_at",
+         "posthog_team"."anonymize_ips",
+         "posthog_team"."completed_snippet_onboarding",
+         "posthog_team"."ingested_event",
+         "posthog_team"."session_recording_opt_in",
+         "posthog_team"."capture_console_log_opt_in",
+         "posthog_team"."capture_performance_opt_in",
+         "posthog_team"."signup_token",
+         "posthog_team"."is_demo",
+         "posthog_team"."access_control",
+         "posthog_team"."inject_web_apps",
+         "posthog_team"."test_account_filters",
+         "posthog_team"."test_account_filters_default_checked",
+         "posthog_team"."path_cleaning_filters",
+         "posthog_team"."timezone",
+         "posthog_team"."data_attributes",
+         "posthog_team"."person_display_name_properties",
+         "posthog_team"."live_events_columns",
+         "posthog_team"."recording_domains",
+         "posthog_team"."primary_dashboard_id",
+         "posthog_team"."correlation_config",
+         "posthog_team"."session_recording_retention_period_days"
+  FROM "posthog_team"
+  WHERE "posthog_team"."id" = 2
+  LIMIT 21 /*controller='project_dashboards-list',route='api/projects/%28%3FP%3Cparent_lookup_team_id%3E%5B%5E/.%5D%2B%29/dashboards/%3F%24'*/
+  '
+---
+# name: TestDashboard.test_loading_individual_dashboard_does_not_prefetch_all_possible_tiles.150
+  '
+  SELECT "posthog_team"."id",
+         "posthog_team"."uuid",
+         "posthog_team"."organization_id",
+         "posthog_team"."api_token",
+         "posthog_team"."app_urls",
+         "posthog_team"."name",
+         "posthog_team"."slack_incoming_webhook",
+         "posthog_team"."created_at",
+         "posthog_team"."updated_at",
+         "posthog_team"."anonymize_ips",
+         "posthog_team"."completed_snippet_onboarding",
+         "posthog_team"."ingested_event",
+         "posthog_team"."session_recording_opt_in",
+         "posthog_team"."capture_console_log_opt_in",
+         "posthog_team"."capture_performance_opt_in",
+         "posthog_team"."signup_token",
+         "posthog_team"."is_demo",
+         "posthog_team"."access_control",
+         "posthog_team"."inject_web_apps",
+         "posthog_team"."test_account_filters",
+         "posthog_team"."test_account_filters_default_checked",
+         "posthog_team"."path_cleaning_filters",
+         "posthog_team"."timezone",
+         "posthog_team"."data_attributes",
+         "posthog_team"."person_display_name_properties",
+         "posthog_team"."live_events_columns",
+         "posthog_team"."recording_domains",
+         "posthog_team"."primary_dashboard_id",
+         "posthog_team"."correlation_config",
+         "posthog_team"."session_recording_retention_period_days"
+  FROM "posthog_team"
+  WHERE "posthog_team"."id" = 2
+  LIMIT 21 /*controller='project_dashboards-detail',route='api/projects/%28%3FP%3Cparent_lookup_team_id%3E%5B%5E/.%5D%2B%29/dashboards/%28%3FP%3Cpk%3E%5B%5E/.%5D%2B%29/%3F%24'*/
+  '
+---
+# name: TestDashboard.test_loading_individual_dashboard_does_not_prefetch_all_possible_tiles.151
+  '
+  SELECT "posthog_dashboarditem"."id",
+         "posthog_dashboarditem"."name",
+         "posthog_dashboarditem"."derived_name",
+         "posthog_dashboarditem"."description",
+         "posthog_dashboarditem"."team_id",
+         "posthog_dashboarditem"."filters",
+         "posthog_dashboarditem"."filters_hash",
+         "posthog_dashboarditem"."order",
+         "posthog_dashboarditem"."deleted",
+         "posthog_dashboarditem"."saved",
+         "posthog_dashboarditem"."created_at",
+         "posthog_dashboarditem"."last_refresh",
+         "posthog_dashboarditem"."refreshing",
+         "posthog_dashboarditem"."created_by_id",
+         "posthog_dashboarditem"."is_sample",
+         "posthog_dashboarditem"."short_id",
+         "posthog_dashboarditem"."favorited",
+         "posthog_dashboarditem"."refresh_attempt",
+         "posthog_dashboarditem"."last_modified_at",
+         "posthog_dashboarditem"."last_modified_by_id",
+         "posthog_dashboarditem"."dashboard_id",
+         "posthog_dashboarditem"."layouts",
+         "posthog_dashboarditem"."color",
+         "posthog_dashboarditem"."dive_dashboard_id",
+         "posthog_dashboarditem"."updated_at",
+         "posthog_dashboarditem"."deprecated_tags",
+         "posthog_dashboarditem"."tags"
+  FROM "posthog_dashboarditem"
+  WHERE "posthog_dashboarditem"."id" = 2
+  LIMIT 21 /*controller='project_dashboards-detail',route='api/projects/%28%3FP%3Cparent_lookup_team_id%3E%5B%5E/.%5D%2B%29/dashboards/%28%3FP%3Cpk%3E%5B%5E/.%5D%2B%29/%3F%24'*/
+  '
+---
+# name: TestDashboard.test_loading_individual_dashboard_does_not_prefetch_all_possible_tiles.152
+  '
+  SELECT "posthog_team"."id",
+         "posthog_team"."uuid",
+         "posthog_team"."organization_id",
+         "posthog_team"."api_token",
+         "posthog_team"."app_urls",
+         "posthog_team"."name",
+         "posthog_team"."slack_incoming_webhook",
+         "posthog_team"."created_at",
+         "posthog_team"."updated_at",
+         "posthog_team"."anonymize_ips",
+         "posthog_team"."completed_snippet_onboarding",
+         "posthog_team"."ingested_event",
+         "posthog_team"."session_recording_opt_in",
+         "posthog_team"."capture_console_log_opt_in",
+         "posthog_team"."capture_performance_opt_in",
+         "posthog_team"."signup_token",
+         "posthog_team"."is_demo",
+         "posthog_team"."access_control",
+         "posthog_team"."inject_web_apps",
+         "posthog_team"."test_account_filters",
+         "posthog_team"."test_account_filters_default_checked",
+         "posthog_team"."path_cleaning_filters",
+         "posthog_team"."timezone",
+         "posthog_team"."data_attributes",
+         "posthog_team"."person_display_name_properties",
+         "posthog_team"."live_events_columns",
+         "posthog_team"."recording_domains",
+         "posthog_team"."primary_dashboard_id",
+         "posthog_team"."correlation_config",
+         "posthog_team"."session_recording_retention_period_days",
+         "posthog_team"."plugins_opt_in",
+         "posthog_team"."opt_out_capture",
+         "posthog_team"."event_names",
+         "posthog_team"."event_names_with_usage",
+         "posthog_team"."event_properties",
+         "posthog_team"."event_properties_with_usage",
+         "posthog_team"."event_properties_numerical"
+  FROM "posthog_team"
+  WHERE "posthog_team"."id" = 2
+  LIMIT 21 /*controller='project_dashboards-detail',route='api/projects/%28%3FP%3Cparent_lookup_team_id%3E%5B%5E/.%5D%2B%29/dashboards/%28%3FP%3Cpk%3E%5B%5E/.%5D%2B%29/%3F%24'*/
+  '
+---
+# name: TestDashboard.test_loading_individual_dashboard_does_not_prefetch_all_possible_tiles.153
+  '
+  SELECT "posthog_team"."id",
+         "posthog_team"."uuid",
+         "posthog_team"."organization_id",
+         "posthog_team"."api_token",
+         "posthog_team"."app_urls",
+         "posthog_team"."name",
+         "posthog_team"."slack_incoming_webhook",
+         "posthog_team"."created_at",
+         "posthog_team"."updated_at",
+         "posthog_team"."anonymize_ips",
+         "posthog_team"."completed_snippet_onboarding",
+         "posthog_team"."ingested_event",
+         "posthog_team"."session_recording_opt_in",
+         "posthog_team"."capture_console_log_opt_in",
+         "posthog_team"."capture_performance_opt_in",
+         "posthog_team"."signup_token",
+         "posthog_team"."is_demo",
+         "posthog_team"."access_control",
+         "posthog_team"."inject_web_apps",
+         "posthog_team"."test_account_filters",
+         "posthog_team"."test_account_filters_default_checked",
+         "posthog_team"."path_cleaning_filters",
+         "posthog_team"."timezone",
+         "posthog_team"."data_attributes",
+         "posthog_team"."person_display_name_properties",
+         "posthog_team"."live_events_columns",
+         "posthog_team"."recording_domains",
+         "posthog_team"."primary_dashboard_id",
+         "posthog_team"."correlation_config",
+         "posthog_team"."session_recording_retention_period_days"
+  FROM "posthog_team"
+  WHERE "posthog_team"."id" = 2
+  LIMIT 21 /*controller='project_dashboards-detail',route='api/projects/%28%3FP%3Cparent_lookup_team_id%3E%5B%5E/.%5D%2B%29/dashboards/%28%3FP%3Cpk%3E%5B%5E/.%5D%2B%29/%3F%24'*/
+  '
+---
+# name: TestDashboard.test_loading_individual_dashboard_does_not_prefetch_all_possible_tiles.154
+  '
+  SELECT "posthog_dashboarditem"."id",
+         "posthog_dashboarditem"."name",
+         "posthog_dashboarditem"."derived_name",
+         "posthog_dashboarditem"."description",
+         "posthog_dashboarditem"."team_id",
+         "posthog_dashboarditem"."filters",
+         "posthog_dashboarditem"."filters_hash",
+         "posthog_dashboarditem"."order",
+         "posthog_dashboarditem"."deleted",
+         "posthog_dashboarditem"."saved",
+         "posthog_dashboarditem"."created_at",
+         "posthog_dashboarditem"."last_refresh",
+         "posthog_dashboarditem"."refreshing",
+         "posthog_dashboarditem"."created_by_id",
+         "posthog_dashboarditem"."is_sample",
+         "posthog_dashboarditem"."short_id",
+         "posthog_dashboarditem"."favorited",
+         "posthog_dashboarditem"."refresh_attempt",
+         "posthog_dashboarditem"."last_modified_at",
+         "posthog_dashboarditem"."last_modified_by_id",
+         "posthog_dashboarditem"."dashboard_id",
+         "posthog_dashboarditem"."layouts",
+         "posthog_dashboarditem"."color",
+         "posthog_dashboarditem"."dive_dashboard_id",
+         "posthog_dashboarditem"."updated_at",
+         "posthog_dashboarditem"."deprecated_tags",
+         "posthog_dashboarditem"."tags"
+  FROM "posthog_dashboarditem"
+  WHERE "posthog_dashboarditem"."id" = 2
+  LIMIT 21 /*controller='project_dashboards-detail',route='api/projects/%28%3FP%3Cparent_lookup_team_id%3E%5B%5E/.%5D%2B%29/dashboards/%28%3FP%3Cpk%3E%5B%5E/.%5D%2B%29/%3F%24'*/
+  '
+---
+# name: TestDashboard.test_loading_individual_dashboard_does_not_prefetch_all_possible_tiles.155
+  '
+  SELECT "posthog_team"."id",
+         "posthog_team"."uuid",
+         "posthog_team"."organization_id",
+         "posthog_team"."api_token",
+         "posthog_team"."app_urls",
+         "posthog_team"."name",
+         "posthog_team"."slack_incoming_webhook",
+         "posthog_team"."created_at",
+         "posthog_team"."updated_at",
+         "posthog_team"."anonymize_ips",
+         "posthog_team"."completed_snippet_onboarding",
+         "posthog_team"."ingested_event",
+         "posthog_team"."session_recording_opt_in",
+         "posthog_team"."capture_console_log_opt_in",
+         "posthog_team"."capture_performance_opt_in",
+         "posthog_team"."signup_token",
+         "posthog_team"."is_demo",
+         "posthog_team"."access_control",
+         "posthog_team"."inject_web_apps",
+         "posthog_team"."test_account_filters",
+         "posthog_team"."test_account_filters_default_checked",
+         "posthog_team"."path_cleaning_filters",
+         "posthog_team"."timezone",
+         "posthog_team"."data_attributes",
+         "posthog_team"."person_display_name_properties",
+         "posthog_team"."live_events_columns",
+         "posthog_team"."recording_domains",
+         "posthog_team"."primary_dashboard_id",
+         "posthog_team"."correlation_config",
+         "posthog_team"."session_recording_retention_period_days",
+         "posthog_team"."plugins_opt_in",
+         "posthog_team"."opt_out_capture",
+         "posthog_team"."event_names",
+         "posthog_team"."event_names_with_usage",
+         "posthog_team"."event_properties",
+         "posthog_team"."event_properties_with_usage",
+         "posthog_team"."event_properties_numerical"
+  FROM "posthog_team"
+  WHERE "posthog_team"."id" = 2
+  LIMIT 21 /*controller='project_dashboards-detail',route='api/projects/%28%3FP%3Cparent_lookup_team_id%3E%5B%5E/.%5D%2B%29/dashboards/%28%3FP%3Cpk%3E%5B%5E/.%5D%2B%29/%3F%24'*/
+  '
+---
+# name: TestDashboard.test_loading_individual_dashboard_does_not_prefetch_all_possible_tiles.156
+  '
+  SELECT "posthog_dashboardtile"."id",
+         "posthog_dashboardtile"."dashboard_id",
+         "posthog_dashboardtile"."insight_id",
+         "posthog_dashboardtile"."text_id",
+         "posthog_dashboardtile"."layouts",
+         "posthog_dashboardtile"."color",
+         "posthog_dashboardtile"."filters_hash",
+         "posthog_dashboardtile"."last_refresh",
+         "posthog_dashboardtile"."refreshing",
+         "posthog_dashboardtile"."refresh_attempt",
+         "posthog_dashboardtile"."deleted",
+         "posthog_dashboarditem"."id",
+         "posthog_dashboarditem"."name",
+         "posthog_dashboarditem"."derived_name",
+         "posthog_dashboarditem"."description",
+         "posthog_dashboarditem"."team_id",
+         "posthog_dashboarditem"."filters",
+         "posthog_dashboarditem"."filters_hash",
+         "posthog_dashboarditem"."order",
+         "posthog_dashboarditem"."deleted",
+         "posthog_dashboarditem"."saved",
+         "posthog_dashboarditem"."created_at",
+         "posthog_dashboarditem"."last_refresh",
+         "posthog_dashboarditem"."refreshing",
+         "posthog_dashboarditem"."created_by_id",
+         "posthog_dashboarditem"."is_sample",
+         "posthog_dashboarditem"."short_id",
+         "posthog_dashboarditem"."favorited",
+         "posthog_dashboarditem"."refresh_attempt",
+         "posthog_dashboarditem"."last_modified_at",
+         "posthog_dashboarditem"."last_modified_by_id",
+         "posthog_dashboarditem"."dashboard_id",
+         "posthog_dashboarditem"."layouts",
+         "posthog_dashboarditem"."color",
+         "posthog_dashboarditem"."dive_dashboard_id",
+         "posthog_dashboarditem"."updated_at",
+         "posthog_dashboarditem"."deprecated_tags",
+         "posthog_dashboarditem"."tags",
+         "posthog_team"."id",
+         "posthog_team"."uuid",
+         "posthog_team"."organization_id",
+         "posthog_team"."api_token",
+         "posthog_team"."app_urls",
+         "posthog_team"."name",
+         "posthog_team"."slack_incoming_webhook",
+         "posthog_team"."created_at",
+         "posthog_team"."updated_at",
+         "posthog_team"."anonymize_ips",
+         "posthog_team"."completed_snippet_onboarding",
+         "posthog_team"."ingested_event",
+         "posthog_team"."session_recording_opt_in",
+         "posthog_team"."capture_console_log_opt_in",
+         "posthog_team"."capture_performance_opt_in",
+         "posthog_team"."signup_token",
+         "posthog_team"."is_demo",
+         "posthog_team"."access_control",
+         "posthog_team"."inject_web_apps",
+         "posthog_team"."test_account_filters",
+         "posthog_team"."test_account_filters_default_checked",
+         "posthog_team"."path_cleaning_filters",
+         "posthog_team"."timezone",
+         "posthog_team"."data_attributes",
+         "posthog_team"."person_display_name_properties",
+         "posthog_team"."live_events_columns",
+         "posthog_team"."recording_domains",
+         "posthog_team"."primary_dashboard_id",
+         "posthog_team"."correlation_config",
+         "posthog_team"."session_recording_retention_period_days",
+         "posthog_team"."plugins_opt_in",
+         "posthog_team"."opt_out_capture",
+         "posthog_team"."event_names",
+         "posthog_team"."event_names_with_usage",
+         "posthog_team"."event_properties",
+         "posthog_team"."event_properties_with_usage",
+         "posthog_team"."event_properties_numerical",
+         "posthog_user"."id",
+         "posthog_user"."password",
+         "posthog_user"."last_login",
+         "posthog_user"."first_name",
+         "posthog_user"."last_name",
+         "posthog_user"."is_staff",
+         "posthog_user"."is_active",
+         "posthog_user"."date_joined",
+         "posthog_user"."uuid",
+         "posthog_user"."current_organization_id",
+         "posthog_user"."current_team_id",
+         "posthog_user"."email",
+         "posthog_user"."temporary_token",
+         "posthog_user"."distinct_id",
+         "posthog_user"."email_opt_in",
+         "posthog_user"."partial_notification_settings",
+         "posthog_user"."anonymize_data",
+         "posthog_user"."toolbar_mode",
+         "posthog_user"."events_column_config",
+         T6."id",
+         T6."password",
+         T6."last_login",
+         T6."first_name",
+         T6."last_name",
+         T6."is_staff",
+         T6."is_active",
+         T6."date_joined",
+         T6."uuid",
+         T6."current_organization_id",
+         T6."current_team_id",
+         T6."email",
+         T6."temporary_token",
+         T6."distinct_id",
+         T6."email_opt_in",
+         T6."partial_notification_settings",
+         T6."anonymize_data",
+         T6."toolbar_mode",
+         T6."events_column_config",
+         "posthog_text"."id",
+         "posthog_text"."body",
+         "posthog_text"."created_by_id",
+         "posthog_text"."last_modified_at",
+         "posthog_text"."last_modified_by_id",
+         "posthog_text"."team_id"
+  FROM "posthog_dashboardtile"
+  LEFT OUTER JOIN "posthog_dashboarditem" ON ("posthog_dashboardtile"."insight_id" = "posthog_dashboarditem"."id")
+  LEFT OUTER JOIN "posthog_team" ON ("posthog_dashboarditem"."team_id" = "posthog_team"."id")
+  LEFT OUTER JOIN "posthog_user" ON ("posthog_dashboarditem"."created_by_id" = "posthog_user"."id")
+  LEFT OUTER JOIN "posthog_user" T6 ON ("posthog_dashboarditem"."last_modified_by_id" = T6."id")
+  LEFT OUTER JOIN "posthog_text" ON ("posthog_dashboardtile"."text_id" = "posthog_text"."id")
+  WHERE (NOT ("posthog_dashboardtile"."deleted"
+              AND "posthog_dashboardtile"."deleted" IS NOT NULL)
+         AND (NOT "posthog_dashboarditem"."deleted"
+              OR "posthog_dashboardtile"."insight_id" IS NULL)
+         AND "posthog_dashboardtile"."dashboard_id" = 2
+         AND "posthog_dashboardtile"."dashboard_id" = 2
+         AND (NOT "posthog_dashboarditem"."deleted"
+              OR "posthog_dashboardtile"."insight_id" IS NULL))
+  ORDER BY "posthog_dashboarditem"."order" ASC /*controller='project_dashboards-detail',route='api/projects/%28%3FP%3Cparent_lookup_team_id%3E%5B%5E/.%5D%2B%29/dashboards/%28%3FP%3Cpk%3E%5B%5E/.%5D%2B%29/%3F%24'*/
+  '
+---
+# name: TestDashboard.test_loading_individual_dashboard_does_not_prefetch_all_possible_tiles.157
+  '
+  SELECT "posthog_insightcachingstate"."id",
+         "posthog_insightcachingstate"."team_id",
+         "posthog_insightcachingstate"."insight_id",
+         "posthog_insightcachingstate"."dashboard_tile_id",
+         "posthog_insightcachingstate"."cache_key",
+         "posthog_insightcachingstate"."target_cache_age_seconds",
+         "posthog_insightcachingstate"."last_refresh",
+         "posthog_insightcachingstate"."last_refresh_queued_at",
+         "posthog_insightcachingstate"."refresh_attempt",
+         "posthog_insightcachingstate"."created_at",
+         "posthog_insightcachingstate"."updated_at"
+  FROM "posthog_insightcachingstate"
+  WHERE "posthog_insightcachingstate"."dashboard_tile_id" IN (1,
+                                                              2,
+                                                              3,
+                                                              4,
+                                                              5 /* ... */) /*controller='project_dashboards-detail',route='api/projects/%28%3FP%3Cparent_lookup_team_id%3E%5B%5E/.%5D%2B%29/dashboards/%28%3FP%3Cpk%3E%5B%5E/.%5D%2B%29/%3F%24'*/
+  '
+---
+# name: TestDashboard.test_loading_individual_dashboard_does_not_prefetch_all_possible_tiles.158
+  '
+  SELECT ("posthog_dashboardtile"."insight_id") AS "_prefetch_related_val_insight_id",
+         "posthog_dashboard"."id",
+         "posthog_dashboard"."name",
+         "posthog_dashboard"."description",
+         "posthog_dashboard"."team_id",
+         "posthog_dashboard"."pinned",
+         "posthog_dashboard"."created_at",
+         "posthog_dashboard"."created_by_id",
+         "posthog_dashboard"."deleted",
+         "posthog_dashboard"."last_accessed_at",
+         "posthog_dashboard"."filters",
+         "posthog_dashboard"."creation_mode",
+         "posthog_dashboard"."restriction_level",
+         "posthog_dashboard"."deprecated_tags",
+         "posthog_dashboard"."tags",
+         "posthog_dashboard"."share_token",
+         "posthog_dashboard"."is_shared",
+         "posthog_team"."id",
+         "posthog_team"."uuid",
+         "posthog_team"."organization_id",
+         "posthog_team"."api_token",
+         "posthog_team"."app_urls",
+         "posthog_team"."name",
+         "posthog_team"."slack_incoming_webhook",
+         "posthog_team"."created_at",
+         "posthog_team"."updated_at",
+         "posthog_team"."anonymize_ips",
+         "posthog_team"."completed_snippet_onboarding",
+         "posthog_team"."ingested_event",
+         "posthog_team"."session_recording_opt_in",
+         "posthog_team"."capture_console_log_opt_in",
+         "posthog_team"."capture_performance_opt_in",
+         "posthog_team"."signup_token",
+         "posthog_team"."is_demo",
+         "posthog_team"."access_control",
+         "posthog_team"."inject_web_apps",
+         "posthog_team"."test_account_filters",
+         "posthog_team"."test_account_filters_default_checked",
+         "posthog_team"."path_cleaning_filters",
+         "posthog_team"."timezone",
+         "posthog_team"."data_attributes",
+         "posthog_team"."person_display_name_properties",
+         "posthog_team"."live_events_columns",
+         "posthog_team"."recording_domains",
+         "posthog_team"."primary_dashboard_id",
+         "posthog_team"."correlation_config",
+         "posthog_team"."session_recording_retention_period_days",
+         "posthog_team"."plugins_opt_in",
+         "posthog_team"."opt_out_capture",
+         "posthog_team"."event_names",
+         "posthog_team"."event_names_with_usage",
+         "posthog_team"."event_properties",
+         "posthog_team"."event_properties_with_usage",
+         "posthog_team"."event_properties_numerical",
+         "posthog_organization"."id",
+         "posthog_organization"."name",
+         "posthog_organization"."slug",
+         "posthog_organization"."created_at",
+         "posthog_organization"."updated_at",
+         "posthog_organization"."plugins_access_level",
+         "posthog_organization"."for_internal_metrics",
+         "posthog_organization"."is_member_join_email_enabled",
+         "posthog_organization"."customer_id",
+         "posthog_organization"."available_features",
+         "posthog_organization"."usage",
+         "posthog_organization"."setup_section_2_completed",
+         "posthog_organization"."personalization",
+         "posthog_organization"."domain_whitelist"
+  FROM "posthog_dashboard"
+  INNER JOIN "posthog_dashboardtile" ON ("posthog_dashboard"."id" = "posthog_dashboardtile"."dashboard_id")
+  INNER JOIN "posthog_team" ON ("posthog_dashboard"."team_id" = "posthog_team"."id")
+  INNER JOIN "posthog_organization" ON ("posthog_team"."organization_id" = "posthog_organization"."id")
+  WHERE (NOT ("posthog_dashboard"."deleted")
+         AND "posthog_dashboard"."id" IN
+           (SELECT U0."dashboard_id"
+            FROM "posthog_dashboardtile" U0
+            WHERE NOT (U0."deleted"
+                       AND U0."deleted" IS NOT NULL))
+         AND "posthog_dashboardtile"."insight_id" IN (1,
+                                                      2,
+                                                      3,
+                                                      4,
+                                                      5 /* ... */)) /*controller='project_dashboards-detail',route='api/projects/%28%3FP%3Cparent_lookup_team_id%3E%5B%5E/.%5D%2B%29/dashboards/%28%3FP%3Cpk%3E%5B%5E/.%5D%2B%29/%3F%24'*/
+  '
+---
+# name: TestDashboard.test_loading_individual_dashboard_does_not_prefetch_all_possible_tiles.16
+  '
+  SELECT "posthog_organizationmembership"."id",
+         "posthog_organizationmembership"."organization_id",
+         "posthog_organizationmembership"."user_id",
+         "posthog_organizationmembership"."level",
+         "posthog_organizationmembership"."joined_at",
+         "posthog_organizationmembership"."updated_at",
+         "posthog_organization"."id",
+         "posthog_organization"."name",
+         "posthog_organization"."slug",
+         "posthog_organization"."created_at",
+         "posthog_organization"."updated_at",
+         "posthog_organization"."plugins_access_level",
+         "posthog_organization"."for_internal_metrics",
+         "posthog_organization"."is_member_join_email_enabled",
+         "posthog_organization"."customer_id",
+         "posthog_organization"."available_features",
+         "posthog_organization"."usage",
+         "posthog_organization"."setup_section_2_completed",
+         "posthog_organization"."personalization",
+         "posthog_organization"."domain_whitelist"
+  FROM "posthog_organizationmembership"
+  INNER JOIN "posthog_organization" ON ("posthog_organizationmembership"."organization_id" = "posthog_organization"."id")
+  WHERE ("posthog_organizationmembership"."organization_id" = '00000000-0000-0000-0000-000000000000'::uuid
+         AND "posthog_organizationmembership"."user_id" = 2)
+  LIMIT 21 /*controller='project_dashboards-list',route='api/projects/%28%3FP%3Cparent_lookup_team_id%3E%5B%5E/.%5D%2B%29/dashboards/%3F%24'*/
+  '
+---
+# name: TestDashboard.test_loading_individual_dashboard_does_not_prefetch_all_possible_tiles.17
+  '
+  SELECT "posthog_team"."id",
+         "posthog_team"."uuid",
+         "posthog_team"."organization_id",
+         "posthog_team"."api_token",
+         "posthog_team"."app_urls",
+         "posthog_team"."name",
+         "posthog_team"."slack_incoming_webhook",
+         "posthog_team"."created_at",
+         "posthog_team"."updated_at",
+         "posthog_team"."anonymize_ips",
+         "posthog_team"."completed_snippet_onboarding",
+         "posthog_team"."ingested_event",
+         "posthog_team"."session_recording_opt_in",
+         "posthog_team"."capture_console_log_opt_in",
+         "posthog_team"."capture_performance_opt_in",
+         "posthog_team"."signup_token",
+         "posthog_team"."is_demo",
+         "posthog_team"."access_control",
+         "posthog_team"."inject_web_apps",
+         "posthog_team"."test_account_filters",
+         "posthog_team"."test_account_filters_default_checked",
+         "posthog_team"."path_cleaning_filters",
+         "posthog_team"."timezone",
+         "posthog_team"."data_attributes",
+         "posthog_team"."person_display_name_properties",
+         "posthog_team"."live_events_columns",
+         "posthog_team"."recording_domains",
+         "posthog_team"."primary_dashboard_id",
+         "posthog_team"."correlation_config",
+         "posthog_team"."session_recording_retention_period_days"
+  FROM "posthog_team"
+  WHERE "posthog_team"."id" = 2
+  LIMIT 21 /*controller='project_dashboards-list',route='api/projects/%28%3FP%3Cparent_lookup_team_id%3E%5B%5E/.%5D%2B%29/dashboards/%3F%24'*/
+  '
+---
+# name: TestDashboard.test_loading_individual_dashboard_does_not_prefetch_all_possible_tiles.18
+  '
+  SELECT "posthog_dashboardtile"."id"
+  FROM "posthog_dashboardtile"
+  WHERE "posthog_dashboardtile"."dashboard_id" = 2 /*controller='project_dashboards-list',route='api/projects/%28%3FP%3Cparent_lookup_team_id%3E%5B%5E/.%5D%2B%29/dashboards/%3F%24'*/
+  '
+---
+# name: TestDashboard.test_loading_individual_dashboard_does_not_prefetch_all_possible_tiles.19
+  '
+  SELECT "posthog_organization"."id",
+         "posthog_organization"."name",
+         "posthog_organization"."slug",
+         "posthog_organization"."created_at",
+         "posthog_organization"."updated_at",
+         "posthog_organization"."plugins_access_level",
+         "posthog_organization"."for_internal_metrics",
+         "posthog_organization"."is_member_join_email_enabled",
+         "posthog_organization"."customer_id",
+         "posthog_organization"."available_features",
+         "posthog_organization"."usage",
+         "posthog_organization"."setup_section_2_completed",
+         "posthog_organization"."personalization",
+         "posthog_organization"."domain_whitelist"
+  FROM "posthog_organization"
+  WHERE "posthog_organization"."id" = '00000000-0000-0000-0000-000000000000'::uuid
+  LIMIT 21 /*controller='project_dashboards-list',route='api/projects/%28%3FP%3Cparent_lookup_team_id%3E%5B%5E/.%5D%2B%29/dashboards/%3F%24'*/
+  '
+---
+# name: TestDashboard.test_loading_individual_dashboard_does_not_prefetch_all_possible_tiles.2
+  '
+  SELECT "posthog_organizationmembership"."id",
+         "posthog_organizationmembership"."organization_id",
+         "posthog_organizationmembership"."user_id",
+         "posthog_organizationmembership"."level",
+         "posthog_organizationmembership"."joined_at",
+         "posthog_organizationmembership"."updated_at",
+         "posthog_organization"."id",
+         "posthog_organization"."name",
+         "posthog_organization"."slug",
+         "posthog_organization"."created_at",
+         "posthog_organization"."updated_at",
+         "posthog_organization"."plugins_access_level",
+         "posthog_organization"."for_internal_metrics",
+         "posthog_organization"."is_member_join_email_enabled",
+         "posthog_organization"."customer_id",
+         "posthog_organization"."available_features",
+         "posthog_organization"."usage",
+         "posthog_organization"."setup_section_2_completed",
+         "posthog_organization"."personalization",
+         "posthog_organization"."domain_whitelist"
+  FROM "posthog_organizationmembership"
+  INNER JOIN "posthog_organization" ON ("posthog_organizationmembership"."organization_id" = "posthog_organization"."id")
+  WHERE ("posthog_organizationmembership"."organization_id" = '00000000-0000-0000-0000-000000000000'::uuid
+         AND "posthog_organizationmembership"."user_id" = 2)
+  LIMIT 21 /*controller='project_dashboards-list',route='api/projects/%28%3FP%3Cparent_lookup_team_id%3E%5B%5E/.%5D%2B%29/dashboards/%3F%24'*/
+  '
+---
+# name: TestDashboard.test_loading_individual_dashboard_does_not_prefetch_all_possible_tiles.20
+  '
+  SELECT COUNT(*) AS "__count"
+  FROM "posthog_dashboardtile"
+  WHERE ("posthog_dashboardtile"."dashboard_id" = 2
+         AND NOT ("posthog_dashboardtile"."insight_id" IS NULL)) /*controller='project_dashboards-list',route='api/projects/%28%3FP%3Cparent_lookup_team_id%3E%5B%5E/.%5D%2B%29/dashboards/%3F%24'*/
+  '
+---
+# name: TestDashboard.test_loading_individual_dashboard_does_not_prefetch_all_possible_tiles.21
+  '
+  SELECT "posthog_sharingconfiguration"."id",
+         "posthog_sharingconfiguration"."team_id",
+         "posthog_sharingconfiguration"."dashboard_id",
+         "posthog_sharingconfiguration"."insight_id",
+         "posthog_sharingconfiguration"."created_at",
+         "posthog_sharingconfiguration"."enabled",
+         "posthog_sharingconfiguration"."access_token"
+  FROM "posthog_sharingconfiguration"
+  WHERE "posthog_sharingconfiguration"."dashboard_id" = 2 /*controller='project_dashboards-list',route='api/projects/%28%3FP%3Cparent_lookup_team_id%3E%5B%5E/.%5D%2B%29/dashboards/%3F%24'*/
+  '
+---
+# name: TestDashboard.test_loading_individual_dashboard_does_not_prefetch_all_possible_tiles.22
+  '
+  SELECT COUNT(*) AS "__count"
+  FROM "posthog_taggeditem"
+  WHERE "posthog_taggeditem"."dashboard_id" = 2 /*controller='project_dashboards-list',route='api/projects/%28%3FP%3Cparent_lookup_team_id%3E%5B%5E/.%5D%2B%29/dashboards/%3F%24'*/
+  '
+---
+# name: TestDashboard.test_loading_individual_dashboard_does_not_prefetch_all_possible_tiles.23
+  '
+  SELECT "posthog_team"."id",
+         "posthog_team"."uuid",
+         "posthog_team"."organization_id",
+         "posthog_team"."api_token",
+         "posthog_team"."app_urls",
+         "posthog_team"."name",
+         "posthog_team"."slack_incoming_webhook",
+         "posthog_team"."created_at",
+         "posthog_team"."updated_at",
+         "posthog_team"."anonymize_ips",
+         "posthog_team"."completed_snippet_onboarding",
+         "posthog_team"."ingested_event",
+         "posthog_team"."session_recording_opt_in",
+         "posthog_team"."capture_console_log_opt_in",
+         "posthog_team"."capture_performance_opt_in",
+         "posthog_team"."signup_token",
+         "posthog_team"."is_demo",
+         "posthog_team"."access_control",
+         "posthog_team"."inject_web_apps",
+         "posthog_team"."test_account_filters",
+         "posthog_team"."test_account_filters_default_checked",
+         "posthog_team"."path_cleaning_filters",
+         "posthog_team"."timezone",
+         "posthog_team"."data_attributes",
+         "posthog_team"."person_display_name_properties",
+         "posthog_team"."live_events_columns",
+         "posthog_team"."recording_domains",
+         "posthog_team"."primary_dashboard_id",
+         "posthog_team"."correlation_config",
+         "posthog_team"."session_recording_retention_period_days",
+         "posthog_team"."plugins_opt_in",
+         "posthog_team"."opt_out_capture",
+         "posthog_team"."event_names",
+         "posthog_team"."event_names_with_usage",
+         "posthog_team"."event_properties",
+         "posthog_team"."event_properties_with_usage",
+         "posthog_team"."event_properties_numerical"
+  FROM "posthog_team"
+  WHERE "posthog_team"."id" = 2
+  LIMIT 21 /*controller='project_dashboards-list',route='api/projects/%28%3FP%3Cparent_lookup_team_id%3E%5B%5E/.%5D%2B%29/dashboards/%3F%24'*/
+  '
+---
+# name: TestDashboard.test_loading_individual_dashboard_does_not_prefetch_all_possible_tiles.24
+  '
+  SELECT "posthog_dashboardtile"."id",
+         "posthog_dashboardtile"."dashboard_id",
+         "posthog_dashboardtile"."insight_id",
+         "posthog_dashboardtile"."text_id",
+         "posthog_dashboardtile"."layouts",
+         "posthog_dashboardtile"."color",
+         "posthog_dashboardtile"."filters_hash",
+         "posthog_dashboardtile"."last_refresh",
+         "posthog_dashboardtile"."refreshing",
+         "posthog_dashboardtile"."refresh_attempt",
+         "posthog_dashboardtile"."deleted"
+  FROM "posthog_dashboardtile"
+  WHERE "posthog_dashboardtile"."dashboard_id" = 2 /*controller='project_dashboards-list',route='api/projects/%28%3FP%3Cparent_lookup_team_id%3E%5B%5E/.%5D%2B%29/dashboards/%3F%24'*/
+  '
+---
+# name: TestDashboard.test_loading_individual_dashboard_does_not_prefetch_all_possible_tiles.25
+  '
+  SELECT "posthog_sharingconfiguration"."id",
+         "posthog_sharingconfiguration"."team_id",
+         "posthog_sharingconfiguration"."dashboard_id",
+         "posthog_sharingconfiguration"."insight_id",
+         "posthog_sharingconfiguration"."created_at",
+         "posthog_sharingconfiguration"."enabled",
+         "posthog_sharingconfiguration"."access_token"
+  FROM "posthog_sharingconfiguration"
+  WHERE "posthog_sharingconfiguration"."dashboard_id" = 2 /*controller='project_dashboards-list',route='api/projects/%28%3FP%3Cparent_lookup_team_id%3E%5B%5E/.%5D%2B%29/dashboards/%3F%24'*/
+  '
+---
+# name: TestDashboard.test_loading_individual_dashboard_does_not_prefetch_all_possible_tiles.26
+  '
+  SELECT "posthog_dashboardtile"."id",
+         "posthog_dashboardtile"."dashboard_id",
+         "posthog_dashboardtile"."insight_id",
+         "posthog_dashboardtile"."text_id",
+         "posthog_dashboardtile"."layouts",
+         "posthog_dashboardtile"."color",
+         "posthog_dashboardtile"."filters_hash",
+         "posthog_dashboardtile"."last_refresh",
+         "posthog_dashboardtile"."refreshing",
+         "posthog_dashboardtile"."refresh_attempt",
+         "posthog_dashboardtile"."deleted",
+         "posthog_dashboarditem"."id",
+         "posthog_dashboarditem"."name",
+         "posthog_dashboarditem"."derived_name",
+         "posthog_dashboarditem"."description",
+         "posthog_dashboarditem"."team_id",
+         "posthog_dashboarditem"."filters",
+         "posthog_dashboarditem"."filters_hash",
+         "posthog_dashboarditem"."order",
+         "posthog_dashboarditem"."deleted",
+         "posthog_dashboarditem"."saved",
+         "posthog_dashboarditem"."created_at",
+         "posthog_dashboarditem"."last_refresh",
+         "posthog_dashboarditem"."refreshing",
+         "posthog_dashboarditem"."created_by_id",
+         "posthog_dashboarditem"."is_sample",
+         "posthog_dashboarditem"."short_id",
+         "posthog_dashboarditem"."favorited",
+         "posthog_dashboarditem"."refresh_attempt",
+         "posthog_dashboarditem"."last_modified_at",
+         "posthog_dashboarditem"."last_modified_by_id",
+         "posthog_dashboarditem"."dashboard_id",
+         "posthog_dashboarditem"."layouts",
+         "posthog_dashboarditem"."color",
+         "posthog_dashboarditem"."dive_dashboard_id",
+         "posthog_dashboarditem"."updated_at",
+         "posthog_dashboarditem"."deprecated_tags",
+         "posthog_dashboarditem"."tags",
+         "posthog_team"."id",
+         "posthog_team"."uuid",
+         "posthog_team"."organization_id",
+         "posthog_team"."api_token",
+         "posthog_team"."app_urls",
+         "posthog_team"."name",
+         "posthog_team"."slack_incoming_webhook",
+         "posthog_team"."created_at",
+         "posthog_team"."updated_at",
+         "posthog_team"."anonymize_ips",
+         "posthog_team"."completed_snippet_onboarding",
+         "posthog_team"."ingested_event",
+         "posthog_team"."session_recording_opt_in",
+         "posthog_team"."capture_console_log_opt_in",
+         "posthog_team"."capture_performance_opt_in",
+         "posthog_team"."signup_token",
+         "posthog_team"."is_demo",
+         "posthog_team"."access_control",
+         "posthog_team"."inject_web_apps",
+         "posthog_team"."test_account_filters",
+         "posthog_team"."test_account_filters_default_checked",
+         "posthog_team"."path_cleaning_filters",
+         "posthog_team"."timezone",
+         "posthog_team"."data_attributes",
+         "posthog_team"."person_display_name_properties",
+         "posthog_team"."live_events_columns",
+         "posthog_team"."recording_domains",
+         "posthog_team"."primary_dashboard_id",
+         "posthog_team"."correlation_config",
+         "posthog_team"."session_recording_retention_period_days",
+         "posthog_team"."plugins_opt_in",
+         "posthog_team"."opt_out_capture",
+         "posthog_team"."event_names",
+         "posthog_team"."event_names_with_usage",
+         "posthog_team"."event_properties",
+         "posthog_team"."event_properties_with_usage",
+         "posthog_team"."event_properties_numerical",
+         "posthog_user"."id",
+         "posthog_user"."password",
+         "posthog_user"."last_login",
+         "posthog_user"."first_name",
+         "posthog_user"."last_name",
+         "posthog_user"."is_staff",
+         "posthog_user"."is_active",
+         "posthog_user"."date_joined",
+         "posthog_user"."uuid",
+         "posthog_user"."current_organization_id",
+         "posthog_user"."current_team_id",
+         "posthog_user"."email",
+         "posthog_user"."temporary_token",
+         "posthog_user"."distinct_id",
+         "posthog_user"."email_opt_in",
+         "posthog_user"."partial_notification_settings",
+         "posthog_user"."anonymize_data",
+         "posthog_user"."toolbar_mode",
+         "posthog_user"."events_column_config",
+         T6."id",
+         T6."password",
+         T6."last_login",
+         T6."first_name",
+         T6."last_name",
+         T6."is_staff",
+         T6."is_active",
+         T6."date_joined",
+         T6."uuid",
+         T6."current_organization_id",
+         T6."current_team_id",
+         T6."email",
+         T6."temporary_token",
+         T6."distinct_id",
+         T6."email_opt_in",
+         T6."partial_notification_settings",
+         T6."anonymize_data",
+         T6."toolbar_mode",
+         T6."events_column_config",
+         "posthog_text"."id",
+         "posthog_text"."body",
+         "posthog_text"."created_by_id",
+         "posthog_text"."last_modified_at",
+         "posthog_text"."last_modified_by_id",
+         "posthog_text"."team_id"
+  FROM "posthog_dashboardtile"
+  LEFT OUTER JOIN "posthog_dashboarditem" ON ("posthog_dashboardtile"."insight_id" = "posthog_dashboarditem"."id")
+  LEFT OUTER JOIN "posthog_team" ON ("posthog_dashboarditem"."team_id" = "posthog_team"."id")
+  LEFT OUTER JOIN "posthog_user" ON ("posthog_dashboarditem"."created_by_id" = "posthog_user"."id")
+  LEFT OUTER JOIN "posthog_user" T6 ON ("posthog_dashboarditem"."last_modified_by_id" = T6."id")
+  LEFT OUTER JOIN "posthog_text" ON ("posthog_dashboardtile"."text_id" = "posthog_text"."id")
+  WHERE ("posthog_dashboardtile"."dashboard_id" = 2
+         AND NOT ("posthog_dashboardtile"."deleted"
+                  AND "posthog_dashboardtile"."deleted" IS NOT NULL)
+         AND (NOT "posthog_dashboarditem"."deleted"
+              OR "posthog_dashboardtile"."insight_id" IS NULL))
+  ORDER BY "posthog_dashboarditem"."order" ASC /*controller='project_dashboards-list',route='api/projects/%28%3FP%3Cparent_lookup_team_id%3E%5B%5E/.%5D%2B%29/dashboards/%3F%24'*/
+  '
+---
+# name: TestDashboard.test_loading_individual_dashboard_does_not_prefetch_all_possible_tiles.27
+  '
+  SELECT "posthog_organization"."id",
+         "posthog_organization"."name",
+         "posthog_organization"."slug",
+         "posthog_organization"."created_at",
+         "posthog_organization"."updated_at",
+         "posthog_organization"."plugins_access_level",
+         "posthog_organization"."for_internal_metrics",
+         "posthog_organization"."is_member_join_email_enabled",
+         "posthog_organization"."customer_id",
+         "posthog_organization"."available_features",
+         "posthog_organization"."usage",
+         "posthog_organization"."setup_section_2_completed",
+         "posthog_organization"."personalization",
+         "posthog_organization"."domain_whitelist"
+  FROM "posthog_organization"
+  WHERE "posthog_organization"."id" = '00000000-0000-0000-0000-000000000000'::uuid
+  LIMIT 21 /*controller='project_dashboards-list',route='api/projects/%28%3FP%3Cparent_lookup_team_id%3E%5B%5E/.%5D%2B%29/dashboards/%3F%24'*/
+  '
+---
+# name: TestDashboard.test_loading_individual_dashboard_does_not_prefetch_all_possible_tiles.28
+  '
+  SELECT "posthog_user"."id",
+         "posthog_user"."password",
+         "posthog_user"."last_login",
+         "posthog_user"."first_name",
+         "posthog_user"."last_name",
+         "posthog_user"."is_staff",
+         "posthog_user"."is_active",
+         "posthog_user"."date_joined",
+         "posthog_user"."uuid",
+         "posthog_user"."current_organization_id",
+         "posthog_user"."current_team_id",
+         "posthog_user"."email",
+         "posthog_user"."temporary_token",
+         "posthog_user"."distinct_id",
+         "posthog_user"."email_opt_in",
+         "posthog_user"."partial_notification_settings",
+         "posthog_user"."anonymize_data",
+         "posthog_user"."toolbar_mode",
+         "posthog_user"."events_column_config"
+  FROM "posthog_user"
+  WHERE "posthog_user"."id" = 2
+  LIMIT 21 /**/
+  '
+---
+# name: TestDashboard.test_loading_individual_dashboard_does_not_prefetch_all_possible_tiles.29
+  '
+  SELECT "posthog_team"."id",
+         "posthog_team"."uuid",
+         "posthog_team"."organization_id",
+         "posthog_team"."api_token",
+         "posthog_team"."app_urls",
+         "posthog_team"."name",
+         "posthog_team"."slack_incoming_webhook",
+         "posthog_team"."created_at",
+         "posthog_team"."updated_at",
+         "posthog_team"."anonymize_ips",
+         "posthog_team"."completed_snippet_onboarding",
+         "posthog_team"."ingested_event",
+         "posthog_team"."session_recording_opt_in",
+         "posthog_team"."capture_console_log_opt_in",
+         "posthog_team"."capture_performance_opt_in",
+         "posthog_team"."signup_token",
+         "posthog_team"."is_demo",
+         "posthog_team"."access_control",
+         "posthog_team"."inject_web_apps",
+         "posthog_team"."test_account_filters",
+         "posthog_team"."test_account_filters_default_checked",
+         "posthog_team"."path_cleaning_filters",
+         "posthog_team"."timezone",
+         "posthog_team"."data_attributes",
+         "posthog_team"."person_display_name_properties",
+         "posthog_team"."live_events_columns",
+         "posthog_team"."recording_domains",
+         "posthog_team"."primary_dashboard_id",
+         "posthog_team"."correlation_config",
+         "posthog_team"."session_recording_retention_period_days"
+  FROM "posthog_team"
+  WHERE "posthog_team"."id" = 2
+  LIMIT 21 /*controller='project_insights-list',route='api/projects/%28%3FP%3Cparent_lookup_team_id%3E%5B%5E/.%5D%2B%29/insights/%3F%24'*/
+  '
+---
+# name: TestDashboard.test_loading_individual_dashboard_does_not_prefetch_all_possible_tiles.3
+  '
+  SELECT "posthog_team"."id",
+         "posthog_team"."uuid",
+         "posthog_team"."organization_id",
+         "posthog_team"."api_token",
+         "posthog_team"."app_urls",
+         "posthog_team"."name",
+         "posthog_team"."slack_incoming_webhook",
+         "posthog_team"."created_at",
+         "posthog_team"."updated_at",
+         "posthog_team"."anonymize_ips",
+         "posthog_team"."completed_snippet_onboarding",
+         "posthog_team"."ingested_event",
+         "posthog_team"."session_recording_opt_in",
+         "posthog_team"."capture_console_log_opt_in",
+         "posthog_team"."capture_performance_opt_in",
+         "posthog_team"."signup_token",
+         "posthog_team"."is_demo",
+         "posthog_team"."access_control",
+         "posthog_team"."inject_web_apps",
+         "posthog_team"."test_account_filters",
+         "posthog_team"."test_account_filters_default_checked",
+         "posthog_team"."path_cleaning_filters",
+         "posthog_team"."timezone",
+         "posthog_team"."data_attributes",
+         "posthog_team"."person_display_name_properties",
+         "posthog_team"."live_events_columns",
+         "posthog_team"."recording_domains",
+         "posthog_team"."primary_dashboard_id",
+         "posthog_team"."correlation_config",
+         "posthog_team"."session_recording_retention_period_days"
+  FROM "posthog_team"
+  WHERE "posthog_team"."id" = 2
+  LIMIT 21 /*controller='project_dashboards-list',route='api/projects/%28%3FP%3Cparent_lookup_team_id%3E%5B%5E/.%5D%2B%29/dashboards/%3F%24'*/
+  '
+---
+# name: TestDashboard.test_loading_individual_dashboard_does_not_prefetch_all_possible_tiles.30
+  '
+  SELECT "posthog_organizationmembership"."id",
+         "posthog_organizationmembership"."organization_id",
+         "posthog_organizationmembership"."user_id",
+         "posthog_organizationmembership"."level",
+         "posthog_organizationmembership"."joined_at",
+         "posthog_organizationmembership"."updated_at",
+         "posthog_organization"."id",
+         "posthog_organization"."name",
+         "posthog_organization"."slug",
+         "posthog_organization"."created_at",
+         "posthog_organization"."updated_at",
+         "posthog_organization"."plugins_access_level",
+         "posthog_organization"."for_internal_metrics",
+         "posthog_organization"."is_member_join_email_enabled",
+         "posthog_organization"."customer_id",
+         "posthog_organization"."available_features",
+         "posthog_organization"."usage",
+         "posthog_organization"."setup_section_2_completed",
+         "posthog_organization"."personalization",
+         "posthog_organization"."domain_whitelist"
+  FROM "posthog_organizationmembership"
+  INNER JOIN "posthog_organization" ON ("posthog_organizationmembership"."organization_id" = "posthog_organization"."id")
+  WHERE ("posthog_organizationmembership"."organization_id" = '00000000-0000-0000-0000-000000000000'::uuid
+         AND "posthog_organizationmembership"."user_id" = 2)
+  LIMIT 21 /*controller='project_insights-list',route='api/projects/%28%3FP%3Cparent_lookup_team_id%3E%5B%5E/.%5D%2B%29/insights/%3F%24'*/
+  '
+---
+# name: TestDashboard.test_loading_individual_dashboard_does_not_prefetch_all_possible_tiles.31
+  '
+  SELECT "posthog_dashboard"."id",
+         "posthog_dashboard"."name",
+         "posthog_dashboard"."description",
+         "posthog_dashboard"."team_id",
+         "posthog_dashboard"."pinned",
+         "posthog_dashboard"."created_at",
+         "posthog_dashboard"."created_by_id",
+         "posthog_dashboard"."deleted",
+         "posthog_dashboard"."last_accessed_at",
+         "posthog_dashboard"."filters",
+         "posthog_dashboard"."creation_mode",
+         "posthog_dashboard"."restriction_level",
+         "posthog_dashboard"."deprecated_tags",
+         "posthog_dashboard"."tags",
+         "posthog_dashboard"."share_token",
+         "posthog_dashboard"."is_shared"
+  FROM "posthog_dashboard"
+  WHERE "posthog_dashboard"."id" = 2
+  LIMIT 21 /*controller='project_insights-list',route='api/projects/%28%3FP%3Cparent_lookup_team_id%3E%5B%5E/.%5D%2B%29/insights/%3F%24'*/
+  '
+---
+# name: TestDashboard.test_loading_individual_dashboard_does_not_prefetch_all_possible_tiles.32
+  '
+  SELECT "posthog_dashboard"."id",
+         "posthog_dashboard"."name",
+         "posthog_dashboard"."description",
+         "posthog_dashboard"."team_id",
+         "posthog_dashboard"."pinned",
+         "posthog_dashboard"."created_at",
+         "posthog_dashboard"."created_by_id",
+         "posthog_dashboard"."deleted",
+         "posthog_dashboard"."last_accessed_at",
+         "posthog_dashboard"."filters",
+         "posthog_dashboard"."creation_mode",
+         "posthog_dashboard"."restriction_level",
+         "posthog_dashboard"."deprecated_tags",
+         "posthog_dashboard"."tags",
+         "posthog_dashboard"."share_token",
+         "posthog_dashboard"."is_shared"
+  FROM "posthog_dashboard"
+  WHERE "posthog_dashboard"."id" = 2
+  LIMIT 21 /*controller='project_insights-list',route='api/projects/%28%3FP%3Cparent_lookup_team_id%3E%5B%5E/.%5D%2B%29/insights/%3F%24'*/
+  '
+---
+# name: TestDashboard.test_loading_individual_dashboard_does_not_prefetch_all_possible_tiles.33
+  '
+  SELECT "posthog_team"."id",
+         "posthog_team"."uuid",
+         "posthog_team"."organization_id",
+         "posthog_team"."api_token",
+         "posthog_team"."app_urls",
+         "posthog_team"."name",
+         "posthog_team"."slack_incoming_webhook",
+         "posthog_team"."created_at",
+         "posthog_team"."updated_at",
+         "posthog_team"."anonymize_ips",
+         "posthog_team"."completed_snippet_onboarding",
+         "posthog_team"."ingested_event",
+         "posthog_team"."session_recording_opt_in",
+         "posthog_team"."capture_console_log_opt_in",
+         "posthog_team"."capture_performance_opt_in",
+         "posthog_team"."signup_token",
+         "posthog_team"."is_demo",
+         "posthog_team"."access_control",
+         "posthog_team"."inject_web_apps",
+         "posthog_team"."test_account_filters",
+         "posthog_team"."test_account_filters_default_checked",
+         "posthog_team"."path_cleaning_filters",
+         "posthog_team"."timezone",
+         "posthog_team"."data_attributes",
+         "posthog_team"."person_display_name_properties",
+         "posthog_team"."live_events_columns",
+         "posthog_team"."recording_domains",
+         "posthog_team"."primary_dashboard_id",
+         "posthog_team"."correlation_config",
+         "posthog_team"."session_recording_retention_period_days"
+  FROM "posthog_team"
+  WHERE "posthog_team"."id" = 2
+  LIMIT 21 /*controller='project_insights-list',route='api/projects/%28%3FP%3Cparent_lookup_team_id%3E%5B%5E/.%5D%2B%29/insights/%3F%24'*/
+  '
+---
+# name: TestDashboard.test_loading_individual_dashboard_does_not_prefetch_all_possible_tiles.34
+  '
+  SELECT "posthog_team"."id",
+         "posthog_team"."uuid",
+         "posthog_team"."organization_id",
+         "posthog_team"."api_token",
+         "posthog_team"."app_urls",
+         "posthog_team"."name",
+         "posthog_team"."slack_incoming_webhook",
+         "posthog_team"."created_at",
+         "posthog_team"."updated_at",
+         "posthog_team"."anonymize_ips",
+         "posthog_team"."completed_snippet_onboarding",
+         "posthog_team"."ingested_event",
+         "posthog_team"."session_recording_opt_in",
+         "posthog_team"."capture_console_log_opt_in",
+         "posthog_team"."capture_performance_opt_in",
+         "posthog_team"."signup_token",
+         "posthog_team"."is_demo",
+         "posthog_team"."access_control",
+         "posthog_team"."inject_web_apps",
+         "posthog_team"."test_account_filters",
+         "posthog_team"."test_account_filters_default_checked",
+         "posthog_team"."path_cleaning_filters",
+         "posthog_team"."timezone",
+         "posthog_team"."data_attributes",
+         "posthog_team"."person_display_name_properties",
+         "posthog_team"."live_events_columns",
+         "posthog_team"."recording_domains",
+         "posthog_team"."primary_dashboard_id",
+         "posthog_team"."correlation_config",
+         "posthog_team"."session_recording_retention_period_days"
+  FROM "posthog_team"
+  WHERE "posthog_team"."id" = 2
+  LIMIT 21 /*controller='project_insights-list',route='api/projects/%28%3FP%3Cparent_lookup_team_id%3E%5B%5E/.%5D%2B%29/insights/%3F%24'*/
+  '
+---
+# name: TestDashboard.test_loading_individual_dashboard_does_not_prefetch_all_possible_tiles.35
+  '
+  SELECT "posthog_dashboarditem"."id",
+         "posthog_dashboarditem"."name",
+         "posthog_dashboarditem"."derived_name",
+         "posthog_dashboarditem"."description",
+         "posthog_dashboarditem"."team_id",
+         "posthog_dashboarditem"."filters",
+         "posthog_dashboarditem"."filters_hash",
+         "posthog_dashboarditem"."order",
+         "posthog_dashboarditem"."deleted",
+         "posthog_dashboarditem"."saved",
+         "posthog_dashboarditem"."created_at",
+         "posthog_dashboarditem"."last_refresh",
+         "posthog_dashboarditem"."refreshing",
+         "posthog_dashboarditem"."created_by_id",
+         "posthog_dashboarditem"."is_sample",
+         "posthog_dashboarditem"."short_id",
+         "posthog_dashboarditem"."favorited",
+         "posthog_dashboarditem"."refresh_attempt",
+         "posthog_dashboarditem"."last_modified_at",
+         "posthog_dashboarditem"."last_modified_by_id",
+         "posthog_dashboarditem"."dashboard_id",
+         "posthog_dashboarditem"."layouts",
+         "posthog_dashboarditem"."color",
+         "posthog_dashboarditem"."dive_dashboard_id",
+         "posthog_dashboarditem"."updated_at",
+         "posthog_dashboarditem"."deprecated_tags",
+         "posthog_dashboarditem"."tags"
+  FROM "posthog_dashboarditem"
+  WHERE "posthog_dashboarditem"."id" = 2
+  LIMIT 21 /*controller='project_insights-list',route='api/projects/%28%3FP%3Cparent_lookup_team_id%3E%5B%5E/.%5D%2B%29/insights/%3F%24'*/
+  '
+---
+# name: TestDashboard.test_loading_individual_dashboard_does_not_prefetch_all_possible_tiles.36
+  '
+  SELECT "posthog_team"."id",
+         "posthog_team"."uuid",
+         "posthog_team"."organization_id",
+         "posthog_team"."api_token",
+         "posthog_team"."app_urls",
+         "posthog_team"."name",
+         "posthog_team"."slack_incoming_webhook",
+         "posthog_team"."created_at",
+         "posthog_team"."updated_at",
+         "posthog_team"."anonymize_ips",
+         "posthog_team"."completed_snippet_onboarding",
+         "posthog_team"."ingested_event",
+         "posthog_team"."session_recording_opt_in",
+         "posthog_team"."capture_console_log_opt_in",
+         "posthog_team"."capture_performance_opt_in",
+         "posthog_team"."signup_token",
+         "posthog_team"."is_demo",
+         "posthog_team"."access_control",
+         "posthog_team"."inject_web_apps",
+         "posthog_team"."test_account_filters",
+         "posthog_team"."test_account_filters_default_checked",
+         "posthog_team"."path_cleaning_filters",
+         "posthog_team"."timezone",
+         "posthog_team"."data_attributes",
+         "posthog_team"."person_display_name_properties",
+         "posthog_team"."live_events_columns",
+         "posthog_team"."recording_domains",
+         "posthog_team"."primary_dashboard_id",
+         "posthog_team"."correlation_config",
+         "posthog_team"."session_recording_retention_period_days",
+         "posthog_team"."plugins_opt_in",
+         "posthog_team"."opt_out_capture",
+         "posthog_team"."event_names",
+         "posthog_team"."event_names_with_usage",
+         "posthog_team"."event_properties",
+         "posthog_team"."event_properties_with_usage",
+         "posthog_team"."event_properties_numerical"
+  FROM "posthog_team"
+  WHERE "posthog_team"."id" = 2
+  LIMIT 21 /*controller='project_insights-list',route='api/projects/%28%3FP%3Cparent_lookup_team_id%3E%5B%5E/.%5D%2B%29/insights/%3F%24'*/
+  '
+---
+# name: TestDashboard.test_loading_individual_dashboard_does_not_prefetch_all_possible_tiles.37
+  '
+  SELECT "posthog_dashboard"."id",
+         "posthog_dashboard"."name",
+         "posthog_dashboard"."description",
+         "posthog_dashboard"."team_id",
+         "posthog_dashboard"."pinned",
+         "posthog_dashboard"."created_at",
+         "posthog_dashboard"."created_by_id",
+         "posthog_dashboard"."deleted",
+         "posthog_dashboard"."last_accessed_at",
+         "posthog_dashboard"."filters",
+         "posthog_dashboard"."creation_mode",
+         "posthog_dashboard"."restriction_level",
+         "posthog_dashboard"."deprecated_tags",
+         "posthog_dashboard"."tags",
+         "posthog_dashboard"."share_token",
+         "posthog_dashboard"."is_shared"
+  FROM "posthog_dashboard"
+  WHERE "posthog_dashboard"."id" IN (1,
+                                     2,
+                                     3,
+                                     4,
+                                     5 /* ... */) /*controller='project_insights-list',route='api/projects/%28%3FP%3Cparent_lookup_team_id%3E%5B%5E/.%5D%2B%29/insights/%3F%24'*/
+  '
+---
+# name: TestDashboard.test_loading_individual_dashboard_does_not_prefetch_all_possible_tiles.38
+  '
+  SELECT "posthog_team"."id",
+         "posthog_team"."uuid",
+         "posthog_team"."organization_id",
+         "posthog_team"."api_token",
+         "posthog_team"."app_urls",
+         "posthog_team"."name",
+         "posthog_team"."slack_incoming_webhook",
+         "posthog_team"."created_at",
+         "posthog_team"."updated_at",
+         "posthog_team"."anonymize_ips",
+         "posthog_team"."completed_snippet_onboarding",
+         "posthog_team"."ingested_event",
+         "posthog_team"."session_recording_opt_in",
+         "posthog_team"."capture_console_log_opt_in",
+         "posthog_team"."capture_performance_opt_in",
+         "posthog_team"."signup_token",
+         "posthog_team"."is_demo",
+         "posthog_team"."access_control",
+         "posthog_team"."inject_web_apps",
+         "posthog_team"."test_account_filters",
+         "posthog_team"."test_account_filters_default_checked",
+         "posthog_team"."path_cleaning_filters",
+         "posthog_team"."timezone",
+         "posthog_team"."data_attributes",
+         "posthog_team"."person_display_name_properties",
+         "posthog_team"."live_events_columns",
+         "posthog_team"."recording_domains",
+         "posthog_team"."primary_dashboard_id",
+         "posthog_team"."correlation_config",
+         "posthog_team"."session_recording_retention_period_days",
+         "posthog_team"."plugins_opt_in",
+         "posthog_team"."opt_out_capture",
+         "posthog_team"."event_names",
+         "posthog_team"."event_names_with_usage",
+         "posthog_team"."event_properties",
+         "posthog_team"."event_properties_with_usage",
+         "posthog_team"."event_properties_numerical"
+  FROM "posthog_team"
+  WHERE "posthog_team"."id" = 2
+  LIMIT 21 /*controller='project_insights-list',route='api/projects/%28%3FP%3Cparent_lookup_team_id%3E%5B%5E/.%5D%2B%29/insights/%3F%24'*/
+  '
+---
+# name: TestDashboard.test_loading_individual_dashboard_does_not_prefetch_all_possible_tiles.39
+  '
+  SELECT "posthog_team"."id",
+         "posthog_team"."uuid",
+         "posthog_team"."organization_id",
+         "posthog_team"."api_token",
+         "posthog_team"."app_urls",
+         "posthog_team"."name",
+         "posthog_team"."slack_incoming_webhook",
+         "posthog_team"."created_at",
+         "posthog_team"."updated_at",
+         "posthog_team"."anonymize_ips",
+         "posthog_team"."completed_snippet_onboarding",
+         "posthog_team"."ingested_event",
+         "posthog_team"."session_recording_opt_in",
+         "posthog_team"."capture_console_log_opt_in",
+         "posthog_team"."capture_performance_opt_in",
+         "posthog_team"."signup_token",
+         "posthog_team"."is_demo",
+         "posthog_team"."access_control",
+         "posthog_team"."inject_web_apps",
+         "posthog_team"."test_account_filters",
+         "posthog_team"."test_account_filters_default_checked",
+         "posthog_team"."path_cleaning_filters",
+         "posthog_team"."timezone",
+         "posthog_team"."data_attributes",
+         "posthog_team"."person_display_name_properties",
+         "posthog_team"."live_events_columns",
+         "posthog_team"."recording_domains",
+         "posthog_team"."primary_dashboard_id",
+         "posthog_team"."correlation_config",
+         "posthog_team"."session_recording_retention_period_days"
+  FROM "posthog_team"
+  WHERE "posthog_team"."id" = 2
+  LIMIT 21 /*controller='project_insights-list',route='api/projects/%28%3FP%3Cparent_lookup_team_id%3E%5B%5E/.%5D%2B%29/insights/%3F%24'*/
+  '
+---
+# name: TestDashboard.test_loading_individual_dashboard_does_not_prefetch_all_possible_tiles.4
+  '
+  SELECT "posthog_dashboardtile"."id"
+  FROM "posthog_dashboardtile"
+  WHERE "posthog_dashboardtile"."dashboard_id" = 2 /*controller='project_dashboards-list',route='api/projects/%28%3FP%3Cparent_lookup_team_id%3E%5B%5E/.%5D%2B%29/dashboards/%3F%24'*/
+  '
+---
+# name: TestDashboard.test_loading_individual_dashboard_does_not_prefetch_all_possible_tiles.40
+  '
+  SELECT "posthog_dashboardtile"."id",
+         "posthog_dashboardtile"."dashboard_id",
+         "posthog_dashboardtile"."insight_id",
+         "posthog_dashboardtile"."text_id",
+         "posthog_dashboardtile"."layouts",
+         "posthog_dashboardtile"."color",
+         "posthog_dashboardtile"."filters_hash",
+         "posthog_dashboardtile"."last_refresh",
+         "posthog_dashboardtile"."refreshing",
+         "posthog_dashboardtile"."refresh_attempt",
+         "posthog_dashboardtile"."deleted"
+  FROM "posthog_dashboardtile"
+  WHERE "posthog_dashboardtile"."id" = 2
+  LIMIT 21 /*controller='project_insights-list',route='api/projects/%28%3FP%3Cparent_lookup_team_id%3E%5B%5E/.%5D%2B%29/insights/%3F%24'*/
+  '
+---
+# name: TestDashboard.test_loading_individual_dashboard_does_not_prefetch_all_possible_tiles.41
+  '
+  SELECT "posthog_dashboarditem"."id",
+         "posthog_dashboarditem"."name",
+         "posthog_dashboarditem"."derived_name",
+         "posthog_dashboarditem"."description",
+         "posthog_dashboarditem"."team_id",
+         "posthog_dashboarditem"."filters",
+         "posthog_dashboarditem"."filters_hash",
+         "posthog_dashboarditem"."order",
+         "posthog_dashboarditem"."deleted",
+         "posthog_dashboarditem"."saved",
+         "posthog_dashboarditem"."created_at",
+         "posthog_dashboarditem"."last_refresh",
+         "posthog_dashboarditem"."refreshing",
+         "posthog_dashboarditem"."created_by_id",
+         "posthog_dashboarditem"."is_sample",
+         "posthog_dashboarditem"."short_id",
+         "posthog_dashboarditem"."favorited",
+         "posthog_dashboarditem"."refresh_attempt",
+         "posthog_dashboarditem"."last_modified_at",
+         "posthog_dashboarditem"."last_modified_by_id",
+         "posthog_dashboarditem"."dashboard_id",
+         "posthog_dashboarditem"."layouts",
+         "posthog_dashboarditem"."color",
+         "posthog_dashboarditem"."dive_dashboard_id",
+         "posthog_dashboarditem"."updated_at",
+         "posthog_dashboarditem"."deprecated_tags",
+         "posthog_dashboarditem"."tags"
+  FROM "posthog_dashboarditem"
+  WHERE "posthog_dashboarditem"."id" = 2
+  LIMIT 21 /*controller='project_insights-list',route='api/projects/%28%3FP%3Cparent_lookup_team_id%3E%5B%5E/.%5D%2B%29/insights/%3F%24'*/
+  '
+---
+# name: TestDashboard.test_loading_individual_dashboard_does_not_prefetch_all_possible_tiles.42
+  '
+  SELECT "posthog_dashboard"."id",
+         "posthog_dashboard"."name",
+         "posthog_dashboard"."description",
+         "posthog_dashboard"."team_id",
+         "posthog_dashboard"."pinned",
+         "posthog_dashboard"."created_at",
+         "posthog_dashboard"."created_by_id",
+         "posthog_dashboard"."deleted",
+         "posthog_dashboard"."last_accessed_at",
+         "posthog_dashboard"."filters",
+         "posthog_dashboard"."creation_mode",
+         "posthog_dashboard"."restriction_level",
+         "posthog_dashboard"."deprecated_tags",
+         "posthog_dashboard"."tags",
+         "posthog_dashboard"."share_token",
+         "posthog_dashboard"."is_shared"
+  FROM "posthog_dashboard"
+  WHERE "posthog_dashboard"."id" = 2
+  LIMIT 21 /*controller='project_insights-list',route='api/projects/%28%3FP%3Cparent_lookup_team_id%3E%5B%5E/.%5D%2B%29/insights/%3F%24'*/
+  '
+---
+# name: TestDashboard.test_loading_individual_dashboard_does_not_prefetch_all_possible_tiles.43
+  '
+  SELECT "posthog_team"."id",
+         "posthog_team"."uuid",
+         "posthog_team"."organization_id",
+         "posthog_team"."api_token",
+         "posthog_team"."app_urls",
+         "posthog_team"."name",
+         "posthog_team"."slack_incoming_webhook",
+         "posthog_team"."created_at",
+         "posthog_team"."updated_at",
+         "posthog_team"."anonymize_ips",
+         "posthog_team"."completed_snippet_onboarding",
+         "posthog_team"."ingested_event",
+         "posthog_team"."session_recording_opt_in",
+         "posthog_team"."capture_console_log_opt_in",
+         "posthog_team"."capture_performance_opt_in",
+         "posthog_team"."signup_token",
+         "posthog_team"."is_demo",
+         "posthog_team"."access_control",
+         "posthog_team"."inject_web_apps",
+         "posthog_team"."test_account_filters",
+         "posthog_team"."test_account_filters_default_checked",
+         "posthog_team"."path_cleaning_filters",
+         "posthog_team"."timezone",
+         "posthog_team"."data_attributes",
+         "posthog_team"."person_display_name_properties",
+         "posthog_team"."live_events_columns",
+         "posthog_team"."recording_domains",
+         "posthog_team"."primary_dashboard_id",
+         "posthog_team"."correlation_config",
+         "posthog_team"."session_recording_retention_period_days",
+         "posthog_team"."plugins_opt_in",
+         "posthog_team"."opt_out_capture",
+         "posthog_team"."event_names",
+         "posthog_team"."event_names_with_usage",
+         "posthog_team"."event_properties",
+         "posthog_team"."event_properties_with_usage",
+         "posthog_team"."event_properties_numerical"
+  FROM "posthog_team"
+  WHERE "posthog_team"."id" = 2
+  LIMIT 21 /*controller='project_insights-list',route='api/projects/%28%3FP%3Cparent_lookup_team_id%3E%5B%5E/.%5D%2B%29/insights/%3F%24'*/
+  '
+---
+# name: TestDashboard.test_loading_individual_dashboard_does_not_prefetch_all_possible_tiles.44
+  '
+  SELECT "posthog_team"."id",
+         "posthog_team"."uuid",
+         "posthog_team"."organization_id",
+         "posthog_team"."api_token",
+         "posthog_team"."app_urls",
+         "posthog_team"."name",
+         "posthog_team"."slack_incoming_webhook",
+         "posthog_team"."created_at",
+         "posthog_team"."updated_at",
+         "posthog_team"."anonymize_ips",
+         "posthog_team"."completed_snippet_onboarding",
+         "posthog_team"."ingested_event",
+         "posthog_team"."session_recording_opt_in",
+         "posthog_team"."capture_console_log_opt_in",
+         "posthog_team"."capture_performance_opt_in",
+         "posthog_team"."signup_token",
+         "posthog_team"."is_demo",
+         "posthog_team"."access_control",
+         "posthog_team"."inject_web_apps",
+         "posthog_team"."test_account_filters",
+         "posthog_team"."test_account_filters_default_checked",
+         "posthog_team"."path_cleaning_filters",
+         "posthog_team"."timezone",
+         "posthog_team"."data_attributes",
+         "posthog_team"."person_display_name_properties",
+         "posthog_team"."live_events_columns",
+         "posthog_team"."recording_domains",
+         "posthog_team"."primary_dashboard_id",
+         "posthog_team"."correlation_config",
+         "posthog_team"."session_recording_retention_period_days",
+         "posthog_team"."plugins_opt_in",
+         "posthog_team"."opt_out_capture",
+         "posthog_team"."event_names",
+         "posthog_team"."event_names_with_usage",
+         "posthog_team"."event_properties",
+         "posthog_team"."event_properties_with_usage",
+         "posthog_team"."event_properties_numerical"
+  FROM "posthog_team"
+  WHERE "posthog_team"."id" = 2
+  LIMIT 21 /*controller='project_insights-list',route='api/projects/%28%3FP%3Cparent_lookup_team_id%3E%5B%5E/.%5D%2B%29/insights/%3F%24'*/
+  '
+---
+# name: TestDashboard.test_loading_individual_dashboard_does_not_prefetch_all_possible_tiles.45
+  '
+  SELECT "posthog_team"."id",
+         "posthog_team"."uuid",
+         "posthog_team"."organization_id",
+         "posthog_team"."api_token",
+         "posthog_team"."app_urls",
+         "posthog_team"."name",
+         "posthog_team"."slack_incoming_webhook",
+         "posthog_team"."created_at",
+         "posthog_team"."updated_at",
+         "posthog_team"."anonymize_ips",
+         "posthog_team"."completed_snippet_onboarding",
+         "posthog_team"."ingested_event",
+         "posthog_team"."session_recording_opt_in",
+         "posthog_team"."capture_console_log_opt_in",
+         "posthog_team"."capture_performance_opt_in",
+         "posthog_team"."signup_token",
+         "posthog_team"."is_demo",
+         "posthog_team"."access_control",
+         "posthog_team"."inject_web_apps",
+         "posthog_team"."test_account_filters",
+         "posthog_team"."test_account_filters_default_checked",
+         "posthog_team"."path_cleaning_filters",
+         "posthog_team"."timezone",
+         "posthog_team"."data_attributes",
+         "posthog_team"."person_display_name_properties",
+         "posthog_team"."live_events_columns",
+         "posthog_team"."recording_domains",
+         "posthog_team"."primary_dashboard_id",
+         "posthog_team"."correlation_config",
+         "posthog_team"."session_recording_retention_period_days"
+  FROM "posthog_team"
+  WHERE "posthog_team"."id" = 2
+  LIMIT 21 /*controller='project_insights-list',route='api/projects/%28%3FP%3Cparent_lookup_team_id%3E%5B%5E/.%5D%2B%29/insights/%3F%24'*/
+  '
+---
+# name: TestDashboard.test_loading_individual_dashboard_does_not_prefetch_all_possible_tiles.46
+  '
+  SELECT "posthog_dashboardtile"."id",
+         "posthog_dashboardtile"."dashboard_id",
+         "posthog_dashboardtile"."insight_id",
+         "posthog_dashboardtile"."text_id",
+         "posthog_dashboardtile"."layouts",
+         "posthog_dashboardtile"."color",
+         "posthog_dashboardtile"."filters_hash",
+         "posthog_dashboardtile"."last_refresh",
+         "posthog_dashboardtile"."refreshing",
+         "posthog_dashboardtile"."refresh_attempt",
+         "posthog_dashboardtile"."deleted"
+  FROM "posthog_dashboardtile"
+  WHERE "posthog_dashboardtile"."id" = 2
+  LIMIT 21 /*controller='project_insights-list',route='api/projects/%28%3FP%3Cparent_lookup_team_id%3E%5B%5E/.%5D%2B%29/insights/%3F%24'*/
+  '
+---
+# name: TestDashboard.test_loading_individual_dashboard_does_not_prefetch_all_possible_tiles.47
+  '
+  SELECT "posthog_dashboarditem"."id",
+         "posthog_dashboarditem"."name",
+         "posthog_dashboarditem"."derived_name",
+         "posthog_dashboarditem"."description",
+         "posthog_dashboarditem"."team_id",
+         "posthog_dashboarditem"."filters",
+         "posthog_dashboarditem"."filters_hash",
+         "posthog_dashboarditem"."order",
+         "posthog_dashboarditem"."deleted",
+         "posthog_dashboarditem"."saved",
+         "posthog_dashboarditem"."created_at",
+         "posthog_dashboarditem"."last_refresh",
+         "posthog_dashboarditem"."refreshing",
+         "posthog_dashboarditem"."created_by_id",
+         "posthog_dashboarditem"."is_sample",
+         "posthog_dashboarditem"."short_id",
+         "posthog_dashboarditem"."favorited",
+         "posthog_dashboarditem"."refresh_attempt",
+         "posthog_dashboarditem"."last_modified_at",
+         "posthog_dashboarditem"."last_modified_by_id",
+         "posthog_dashboarditem"."dashboard_id",
+         "posthog_dashboarditem"."layouts",
+         "posthog_dashboarditem"."color",
+         "posthog_dashboarditem"."dive_dashboard_id",
+         "posthog_dashboarditem"."updated_at",
+         "posthog_dashboarditem"."deprecated_tags",
+         "posthog_dashboarditem"."tags"
+  FROM "posthog_dashboarditem"
+  WHERE "posthog_dashboarditem"."id" = 2
+  LIMIT 21 /*controller='project_insights-list',route='api/projects/%28%3FP%3Cparent_lookup_team_id%3E%5B%5E/.%5D%2B%29/insights/%3F%24'*/
+  '
+---
+# name: TestDashboard.test_loading_individual_dashboard_does_not_prefetch_all_possible_tiles.48
+  '
+  SELECT "posthog_dashboard"."id",
+         "posthog_dashboard"."name",
+         "posthog_dashboard"."description",
+         "posthog_dashboard"."team_id",
+         "posthog_dashboard"."pinned",
+         "posthog_dashboard"."created_at",
+         "posthog_dashboard"."created_by_id",
+         "posthog_dashboard"."deleted",
+         "posthog_dashboard"."last_accessed_at",
+         "posthog_dashboard"."filters",
+         "posthog_dashboard"."creation_mode",
+         "posthog_dashboard"."restriction_level",
+         "posthog_dashboard"."deprecated_tags",
+         "posthog_dashboard"."tags",
+         "posthog_dashboard"."share_token",
+         "posthog_dashboard"."is_shared"
+  FROM "posthog_dashboard"
+  WHERE "posthog_dashboard"."id" = 2
+  LIMIT 21 /*controller='project_insights-list',route='api/projects/%28%3FP%3Cparent_lookup_team_id%3E%5B%5E/.%5D%2B%29/insights/%3F%24'*/
+  '
+---
+# name: TestDashboard.test_loading_individual_dashboard_does_not_prefetch_all_possible_tiles.49
+  '
+  SELECT "posthog_team"."id",
+         "posthog_team"."uuid",
+         "posthog_team"."organization_id",
+         "posthog_team"."api_token",
+         "posthog_team"."app_urls",
+         "posthog_team"."name",
+         "posthog_team"."slack_incoming_webhook",
+         "posthog_team"."created_at",
+         "posthog_team"."updated_at",
+         "posthog_team"."anonymize_ips",
+         "posthog_team"."completed_snippet_onboarding",
+         "posthog_team"."ingested_event",
+         "posthog_team"."session_recording_opt_in",
+         "posthog_team"."capture_console_log_opt_in",
+         "posthog_team"."capture_performance_opt_in",
+         "posthog_team"."signup_token",
+         "posthog_team"."is_demo",
+         "posthog_team"."access_control",
+         "posthog_team"."inject_web_apps",
+         "posthog_team"."test_account_filters",
+         "posthog_team"."test_account_filters_default_checked",
+         "posthog_team"."path_cleaning_filters",
+         "posthog_team"."timezone",
+         "posthog_team"."data_attributes",
+         "posthog_team"."person_display_name_properties",
+         "posthog_team"."live_events_columns",
+         "posthog_team"."recording_domains",
+         "posthog_team"."primary_dashboard_id",
+         "posthog_team"."correlation_config",
+         "posthog_team"."session_recording_retention_period_days",
+         "posthog_team"."plugins_opt_in",
+         "posthog_team"."opt_out_capture",
+         "posthog_team"."event_names",
+         "posthog_team"."event_names_with_usage",
+         "posthog_team"."event_properties",
+         "posthog_team"."event_properties_with_usage",
+         "posthog_team"."event_properties_numerical"
+  FROM "posthog_team"
+  WHERE "posthog_team"."id" = 2
+  LIMIT 21 /*controller='project_insights-list',route='api/projects/%28%3FP%3Cparent_lookup_team_id%3E%5B%5E/.%5D%2B%29/insights/%3F%24'*/
+  '
+---
+# name: TestDashboard.test_loading_individual_dashboard_does_not_prefetch_all_possible_tiles.5
+  '
+  SELECT "posthog_organization"."id",
+         "posthog_organization"."name",
+         "posthog_organization"."slug",
+         "posthog_organization"."created_at",
+         "posthog_organization"."updated_at",
+         "posthog_organization"."plugins_access_level",
+         "posthog_organization"."for_internal_metrics",
+         "posthog_organization"."is_member_join_email_enabled",
+         "posthog_organization"."customer_id",
+         "posthog_organization"."available_features",
+         "posthog_organization"."usage",
+         "posthog_organization"."setup_section_2_completed",
+         "posthog_organization"."personalization",
+         "posthog_organization"."domain_whitelist"
+  FROM "posthog_organization"
+  WHERE "posthog_organization"."id" = '00000000-0000-0000-0000-000000000000'::uuid
+  LIMIT 21 /*controller='project_dashboards-list',route='api/projects/%28%3FP%3Cparent_lookup_team_id%3E%5B%5E/.%5D%2B%29/dashboards/%3F%24'*/
+  '
+---
+# name: TestDashboard.test_loading_individual_dashboard_does_not_prefetch_all_possible_tiles.50
+  '
+  SELECT "posthog_organization"."id",
+         "posthog_organization"."name",
+         "posthog_organization"."slug",
+         "posthog_organization"."created_at",
+         "posthog_organization"."updated_at",
+         "posthog_organization"."plugins_access_level",
+         "posthog_organization"."for_internal_metrics",
+         "posthog_organization"."is_member_join_email_enabled",
+         "posthog_organization"."customer_id",
+         "posthog_organization"."available_features",
+         "posthog_organization"."usage",
+         "posthog_organization"."setup_section_2_completed",
+         "posthog_organization"."personalization",
+         "posthog_organization"."domain_whitelist"
+  FROM "posthog_organization"
+  WHERE "posthog_organization"."id" = '00000000-0000-0000-0000-000000000000'::uuid
+  LIMIT 21 /*controller='project_insights-list',route='api/projects/%28%3FP%3Cparent_lookup_team_id%3E%5B%5E/.%5D%2B%29/insights/%3F%24'*/
+  '
+---
+# name: TestDashboard.test_loading_individual_dashboard_does_not_prefetch_all_possible_tiles.51
+  '
+  SELECT "posthog_dashboard"."id",
+         "posthog_dashboard"."name",
+         "posthog_dashboard"."description",
+         "posthog_dashboard"."team_id",
+         "posthog_dashboard"."pinned",
+         "posthog_dashboard"."created_at",
+         "posthog_dashboard"."created_by_id",
+         "posthog_dashboard"."deleted",
+         "posthog_dashboard"."last_accessed_at",
+         "posthog_dashboard"."filters",
+         "posthog_dashboard"."creation_mode",
+         "posthog_dashboard"."restriction_level",
+         "posthog_dashboard"."deprecated_tags",
+         "posthog_dashboard"."tags",
+         "posthog_dashboard"."share_token",
+         "posthog_dashboard"."is_shared"
+  FROM "posthog_dashboard"
+  INNER JOIN "posthog_dashboardtile" ON ("posthog_dashboard"."id" = "posthog_dashboardtile"."dashboard_id")
+  WHERE "posthog_dashboardtile"."insight_id" = 2 /*controller='project_insights-list',route='api/projects/%28%3FP%3Cparent_lookup_team_id%3E%5B%5E/.%5D%2B%29/insights/%3F%24'*/
+  '
+---
+# name: TestDashboard.test_loading_individual_dashboard_does_not_prefetch_all_possible_tiles.52
+  '
+  SELECT "posthog_dashboard"."id",
+         "posthog_dashboard"."name",
+         "posthog_dashboard"."description",
+         "posthog_dashboard"."team_id",
+         "posthog_dashboard"."pinned",
+         "posthog_dashboard"."created_at",
+         "posthog_dashboard"."created_by_id",
+         "posthog_dashboard"."deleted",
+         "posthog_dashboard"."last_accessed_at",
+         "posthog_dashboard"."filters",
+         "posthog_dashboard"."creation_mode",
+         "posthog_dashboard"."restriction_level",
+         "posthog_dashboard"."deprecated_tags",
+         "posthog_dashboard"."tags",
+         "posthog_dashboard"."share_token",
+         "posthog_dashboard"."is_shared"
+  FROM "posthog_dashboard"
+  INNER JOIN "posthog_dashboardtile" ON ("posthog_dashboard"."id" = "posthog_dashboardtile"."dashboard_id")
+  WHERE "posthog_dashboardtile"."insight_id" = 2 /*controller='project_insights-list',route='api/projects/%28%3FP%3Cparent_lookup_team_id%3E%5B%5E/.%5D%2B%29/insights/%3F%24'*/
+  '
+---
+# name: TestDashboard.test_loading_individual_dashboard_does_not_prefetch_all_possible_tiles.53
+  '
+  SELECT "posthog_team"."id",
+         "posthog_team"."uuid",
+         "posthog_team"."organization_id",
+         "posthog_team"."api_token",
+         "posthog_team"."app_urls",
+         "posthog_team"."name",
+         "posthog_team"."slack_incoming_webhook",
+         "posthog_team"."created_at",
+         "posthog_team"."updated_at",
+         "posthog_team"."anonymize_ips",
+         "posthog_team"."completed_snippet_onboarding",
+         "posthog_team"."ingested_event",
+         "posthog_team"."session_recording_opt_in",
+         "posthog_team"."capture_console_log_opt_in",
+         "posthog_team"."capture_performance_opt_in",
+         "posthog_team"."signup_token",
+         "posthog_team"."is_demo",
+         "posthog_team"."access_control",
+         "posthog_team"."inject_web_apps",
+         "posthog_team"."test_account_filters",
+         "posthog_team"."test_account_filters_default_checked",
+         "posthog_team"."path_cleaning_filters",
+         "posthog_team"."timezone",
+         "posthog_team"."data_attributes",
+         "posthog_team"."person_display_name_properties",
+         "posthog_team"."live_events_columns",
+         "posthog_team"."recording_domains",
+         "posthog_team"."primary_dashboard_id",
+         "posthog_team"."correlation_config",
+         "posthog_team"."session_recording_retention_period_days",
+         "posthog_team"."plugins_opt_in",
+         "posthog_team"."opt_out_capture",
+         "posthog_team"."event_names",
+         "posthog_team"."event_names_with_usage",
+         "posthog_team"."event_properties",
+         "posthog_team"."event_properties_with_usage",
+         "posthog_team"."event_properties_numerical"
+  FROM "posthog_team"
+  WHERE "posthog_team"."id" = 2
+  LIMIT 21 /*controller='project_insights-list',route='api/projects/%28%3FP%3Cparent_lookup_team_id%3E%5B%5E/.%5D%2B%29/insights/%3F%24'*/
+  '
+---
+# name: TestDashboard.test_loading_individual_dashboard_does_not_prefetch_all_possible_tiles.54
+  '
+  SELECT "posthog_organization"."id",
+         "posthog_organization"."name",
+         "posthog_organization"."slug",
+         "posthog_organization"."created_at",
+         "posthog_organization"."updated_at",
+         "posthog_organization"."plugins_access_level",
+         "posthog_organization"."for_internal_metrics",
+         "posthog_organization"."is_member_join_email_enabled",
+         "posthog_organization"."customer_id",
+         "posthog_organization"."available_features",
+         "posthog_organization"."usage",
+         "posthog_organization"."setup_section_2_completed",
+         "posthog_organization"."personalization",
+         "posthog_organization"."domain_whitelist"
+  FROM "posthog_organization"
+  WHERE "posthog_organization"."id" = '00000000-0000-0000-0000-000000000000'::uuid
+  LIMIT 21 /*controller='project_insights-list',route='api/projects/%28%3FP%3Cparent_lookup_team_id%3E%5B%5E/.%5D%2B%29/insights/%3F%24'*/
+  '
+---
+# name: TestDashboard.test_loading_individual_dashboard_does_not_prefetch_all_possible_tiles.55
+  '
+  SELECT "posthog_team"."id",
+         "posthog_team"."uuid",
+         "posthog_team"."organization_id",
+         "posthog_team"."api_token",
+         "posthog_team"."app_urls",
+         "posthog_team"."name",
+         "posthog_team"."slack_incoming_webhook",
+         "posthog_team"."created_at",
+         "posthog_team"."updated_at",
+         "posthog_team"."anonymize_ips",
+         "posthog_team"."completed_snippet_onboarding",
+         "posthog_team"."ingested_event",
+         "posthog_team"."session_recording_opt_in",
+         "posthog_team"."capture_console_log_opt_in",
+         "posthog_team"."capture_performance_opt_in",
+         "posthog_team"."signup_token",
+         "posthog_team"."is_demo",
+         "posthog_team"."access_control",
+         "posthog_team"."inject_web_apps",
+         "posthog_team"."test_account_filters",
+         "posthog_team"."test_account_filters_default_checked",
+         "posthog_team"."path_cleaning_filters",
+         "posthog_team"."timezone",
+         "posthog_team"."data_attributes",
+         "posthog_team"."person_display_name_properties",
+         "posthog_team"."live_events_columns",
+         "posthog_team"."recording_domains",
+         "posthog_team"."primary_dashboard_id",
+         "posthog_team"."correlation_config",
+         "posthog_team"."session_recording_retention_period_days",
+         "posthog_team"."plugins_opt_in",
+         "posthog_team"."opt_out_capture",
+         "posthog_team"."event_names",
+         "posthog_team"."event_names_with_usage",
+         "posthog_team"."event_properties",
+         "posthog_team"."event_properties_with_usage",
+         "posthog_team"."event_properties_numerical"
+  FROM "posthog_team"
+  WHERE "posthog_team"."id" = 2
+  LIMIT 21 /*controller='project_insights-list',route='api/projects/%28%3FP%3Cparent_lookup_team_id%3E%5B%5E/.%5D%2B%29/insights/%3F%24'*/
+  '
+---
+# name: TestDashboard.test_loading_individual_dashboard_does_not_prefetch_all_possible_tiles.56
+  '
+  SELECT "posthog_organization"."id",
+         "posthog_organization"."name",
+         "posthog_organization"."slug",
+         "posthog_organization"."created_at",
+         "posthog_organization"."updated_at",
+         "posthog_organization"."plugins_access_level",
+         "posthog_organization"."for_internal_metrics",
+         "posthog_organization"."is_member_join_email_enabled",
+         "posthog_organization"."customer_id",
+         "posthog_organization"."available_features",
+         "posthog_organization"."usage",
+         "posthog_organization"."setup_section_2_completed",
+         "posthog_organization"."personalization",
+         "posthog_organization"."domain_whitelist"
+  FROM "posthog_organization"
+  WHERE "posthog_organization"."id" = '00000000-0000-0000-0000-000000000000'::uuid
+  LIMIT 21 /*controller='project_insights-list',route='api/projects/%28%3FP%3Cparent_lookup_team_id%3E%5B%5E/.%5D%2B%29/insights/%3F%24'*/
+  '
+---
+# name: TestDashboard.test_loading_individual_dashboard_does_not_prefetch_all_possible_tiles.57
+  '
+  SELECT COUNT(*) AS "__count"
+  FROM "posthog_dashboard"
+  INNER JOIN "posthog_dashboardtile" ON ("posthog_dashboard"."id" = "posthog_dashboardtile"."dashboard_id")
+  WHERE "posthog_dashboardtile"."insight_id" = 2 /*controller='project_insights-list',route='api/projects/%28%3FP%3Cparent_lookup_team_id%3E%5B%5E/.%5D%2B%29/insights/%3F%24'*/
+  '
+---
+# name: TestDashboard.test_loading_individual_dashboard_does_not_prefetch_all_possible_tiles.58
+  '
+  SELECT "posthog_dashboard"."id",
+         "posthog_dashboard"."name",
+         "posthog_dashboard"."description",
+         "posthog_dashboard"."team_id",
+         "posthog_dashboard"."pinned",
+         "posthog_dashboard"."created_at",
+         "posthog_dashboard"."created_by_id",
+         "posthog_dashboard"."deleted",
+         "posthog_dashboard"."last_accessed_at",
+         "posthog_dashboard"."filters",
+         "posthog_dashboard"."creation_mode",
+         "posthog_dashboard"."restriction_level",
+         "posthog_dashboard"."deprecated_tags",
+         "posthog_dashboard"."tags",
+         "posthog_dashboard"."share_token",
+         "posthog_dashboard"."is_shared"
+  FROM "posthog_dashboard"
+  INNER JOIN "posthog_dashboardtile" ON ("posthog_dashboard"."id" = "posthog_dashboardtile"."dashboard_id")
+  WHERE "posthog_dashboardtile"."insight_id" = 2 /*controller='project_insights-list',route='api/projects/%28%3FP%3Cparent_lookup_team_id%3E%5B%5E/.%5D%2B%29/insights/%3F%24'*/
+  '
+---
+# name: TestDashboard.test_loading_individual_dashboard_does_not_prefetch_all_possible_tiles.59
+  '
+  SELECT "posthog_team"."id",
+         "posthog_team"."uuid",
+         "posthog_team"."organization_id",
+         "posthog_team"."api_token",
+         "posthog_team"."app_urls",
+         "posthog_team"."name",
+         "posthog_team"."slack_incoming_webhook",
+         "posthog_team"."created_at",
+         "posthog_team"."updated_at",
+         "posthog_team"."anonymize_ips",
+         "posthog_team"."completed_snippet_onboarding",
+         "posthog_team"."ingested_event",
+         "posthog_team"."session_recording_opt_in",
+         "posthog_team"."capture_console_log_opt_in",
+         "posthog_team"."capture_performance_opt_in",
+         "posthog_team"."signup_token",
+         "posthog_team"."is_demo",
+         "posthog_team"."access_control",
+         "posthog_team"."inject_web_apps",
+         "posthog_team"."test_account_filters",
+         "posthog_team"."test_account_filters_default_checked",
+         "posthog_team"."path_cleaning_filters",
+         "posthog_team"."timezone",
+         "posthog_team"."data_attributes",
+         "posthog_team"."person_display_name_properties",
+         "posthog_team"."live_events_columns",
+         "posthog_team"."recording_domains",
+         "posthog_team"."primary_dashboard_id",
+         "posthog_team"."correlation_config",
+         "posthog_team"."session_recording_retention_period_days",
+         "posthog_team"."plugins_opt_in",
+         "posthog_team"."opt_out_capture",
+         "posthog_team"."event_names",
+         "posthog_team"."event_names_with_usage",
+         "posthog_team"."event_properties",
+         "posthog_team"."event_properties_with_usage",
+         "posthog_team"."event_properties_numerical"
+  FROM "posthog_team"
+  WHERE "posthog_team"."id" = 2
+  LIMIT 21 /*controller='project_insights-list',route='api/projects/%28%3FP%3Cparent_lookup_team_id%3E%5B%5E/.%5D%2B%29/insights/%3F%24'*/
+  '
+---
+# name: TestDashboard.test_loading_individual_dashboard_does_not_prefetch_all_possible_tiles.6
+  '
+  SELECT COUNT(*) AS "__count"
+  FROM "posthog_dashboardtile"
+  WHERE ("posthog_dashboardtile"."dashboard_id" = 2
+         AND NOT ("posthog_dashboardtile"."insight_id" IS NULL)) /*controller='project_dashboards-list',route='api/projects/%28%3FP%3Cparent_lookup_team_id%3E%5B%5E/.%5D%2B%29/dashboards/%3F%24'*/
+  '
+---
+# name: TestDashboard.test_loading_individual_dashboard_does_not_prefetch_all_possible_tiles.60
+  '
+  SELECT "posthog_organization"."id",
+         "posthog_organization"."name",
+         "posthog_organization"."slug",
+         "posthog_organization"."created_at",
+         "posthog_organization"."updated_at",
+         "posthog_organization"."plugins_access_level",
+         "posthog_organization"."for_internal_metrics",
+         "posthog_organization"."is_member_join_email_enabled",
+         "posthog_organization"."customer_id",
+         "posthog_organization"."available_features",
+         "posthog_organization"."usage",
+         "posthog_organization"."setup_section_2_completed",
+         "posthog_organization"."personalization",
+         "posthog_organization"."domain_whitelist"
+  FROM "posthog_organization"
+  WHERE "posthog_organization"."id" = '00000000-0000-0000-0000-000000000000'::uuid
+  LIMIT 21 /*controller='project_insights-list',route='api/projects/%28%3FP%3Cparent_lookup_team_id%3E%5B%5E/.%5D%2B%29/insights/%3F%24'*/
+  '
+---
+# name: TestDashboard.test_loading_individual_dashboard_does_not_prefetch_all_possible_tiles.61
+  '
+  SELECT "posthog_team"."id",
+         "posthog_team"."uuid",
+         "posthog_team"."organization_id",
+         "posthog_team"."api_token",
+         "posthog_team"."app_urls",
+         "posthog_team"."name",
+         "posthog_team"."slack_incoming_webhook",
+         "posthog_team"."created_at",
+         "posthog_team"."updated_at",
+         "posthog_team"."anonymize_ips",
+         "posthog_team"."completed_snippet_onboarding",
+         "posthog_team"."ingested_event",
+         "posthog_team"."session_recording_opt_in",
+         "posthog_team"."capture_console_log_opt_in",
+         "posthog_team"."capture_performance_opt_in",
+         "posthog_team"."signup_token",
+         "posthog_team"."is_demo",
+         "posthog_team"."access_control",
+         "posthog_team"."inject_web_apps",
+         "posthog_team"."test_account_filters",
+         "posthog_team"."test_account_filters_default_checked",
+         "posthog_team"."path_cleaning_filters",
+         "posthog_team"."timezone",
+         "posthog_team"."data_attributes",
+         "posthog_team"."person_display_name_properties",
+         "posthog_team"."live_events_columns",
+         "posthog_team"."recording_domains",
+         "posthog_team"."primary_dashboard_id",
+         "posthog_team"."correlation_config",
+         "posthog_team"."session_recording_retention_period_days",
+         "posthog_team"."plugins_opt_in",
+         "posthog_team"."opt_out_capture",
+         "posthog_team"."event_names",
+         "posthog_team"."event_names_with_usage",
+         "posthog_team"."event_properties",
+         "posthog_team"."event_properties_with_usage",
+         "posthog_team"."event_properties_numerical"
+  FROM "posthog_team"
+  WHERE "posthog_team"."id" = 2
+  LIMIT 21 /*controller='project_insights-list',route='api/projects/%28%3FP%3Cparent_lookup_team_id%3E%5B%5E/.%5D%2B%29/insights/%3F%24'*/
+  '
+---
+# name: TestDashboard.test_loading_individual_dashboard_does_not_prefetch_all_possible_tiles.62
+  '
+  SELECT "posthog_organization"."id",
+         "posthog_organization"."name",
+         "posthog_organization"."slug",
+         "posthog_organization"."created_at",
+         "posthog_organization"."updated_at",
+         "posthog_organization"."plugins_access_level",
+         "posthog_organization"."for_internal_metrics",
+         "posthog_organization"."is_member_join_email_enabled",
+         "posthog_organization"."customer_id",
+         "posthog_organization"."available_features",
+         "posthog_organization"."usage",
+         "posthog_organization"."setup_section_2_completed",
+         "posthog_organization"."personalization",
+         "posthog_organization"."domain_whitelist"
+  FROM "posthog_organization"
+  WHERE "posthog_organization"."id" = '00000000-0000-0000-0000-000000000000'::uuid
+  LIMIT 21 /*controller='project_insights-list',route='api/projects/%28%3FP%3Cparent_lookup_team_id%3E%5B%5E/.%5D%2B%29/insights/%3F%24'*/
+  '
+---
+# name: TestDashboard.test_loading_individual_dashboard_does_not_prefetch_all_possible_tiles.63
+  '
+  SELECT "posthog_user"."id",
+         "posthog_user"."password",
+         "posthog_user"."last_login",
+         "posthog_user"."first_name",
+         "posthog_user"."last_name",
+         "posthog_user"."is_staff",
+         "posthog_user"."is_active",
+         "posthog_user"."date_joined",
+         "posthog_user"."uuid",
+         "posthog_user"."current_organization_id",
+         "posthog_user"."current_team_id",
+         "posthog_user"."email",
+         "posthog_user"."temporary_token",
+         "posthog_user"."distinct_id",
+         "posthog_user"."email_opt_in",
+         "posthog_user"."partial_notification_settings",
+         "posthog_user"."anonymize_data",
+         "posthog_user"."toolbar_mode",
+         "posthog_user"."events_column_config"
+  FROM "posthog_user"
+  WHERE "posthog_user"."id" = 2
+  LIMIT 21 /**/
+  '
+---
+# name: TestDashboard.test_loading_individual_dashboard_does_not_prefetch_all_possible_tiles.64
+  '
+  SELECT "posthog_team"."id",
+         "posthog_team"."uuid",
+         "posthog_team"."organization_id",
+         "posthog_team"."api_token",
+         "posthog_team"."app_urls",
+         "posthog_team"."name",
+         "posthog_team"."slack_incoming_webhook",
+         "posthog_team"."created_at",
+         "posthog_team"."updated_at",
+         "posthog_team"."anonymize_ips",
+         "posthog_team"."completed_snippet_onboarding",
+         "posthog_team"."ingested_event",
+         "posthog_team"."session_recording_opt_in",
+         "posthog_team"."capture_console_log_opt_in",
+         "posthog_team"."capture_performance_opt_in",
+         "posthog_team"."signup_token",
+         "posthog_team"."is_demo",
+         "posthog_team"."access_control",
+         "posthog_team"."inject_web_apps",
+         "posthog_team"."test_account_filters",
+         "posthog_team"."test_account_filters_default_checked",
+         "posthog_team"."path_cleaning_filters",
+         "posthog_team"."timezone",
+         "posthog_team"."data_attributes",
+         "posthog_team"."person_display_name_properties",
+         "posthog_team"."live_events_columns",
+         "posthog_team"."recording_domains",
+         "posthog_team"."primary_dashboard_id",
+         "posthog_team"."correlation_config",
+         "posthog_team"."session_recording_retention_period_days"
+  FROM "posthog_team"
+  WHERE "posthog_team"."id" = 2
+  LIMIT 21 /*controller='project_insights-list',route='api/projects/%28%3FP%3Cparent_lookup_team_id%3E%5B%5E/.%5D%2B%29/insights/%3F%24'*/
+  '
+---
+# name: TestDashboard.test_loading_individual_dashboard_does_not_prefetch_all_possible_tiles.65
+  '
+  SELECT "posthog_organizationmembership"."id",
+         "posthog_organizationmembership"."organization_id",
+         "posthog_organizationmembership"."user_id",
+         "posthog_organizationmembership"."level",
+         "posthog_organizationmembership"."joined_at",
+         "posthog_organizationmembership"."updated_at",
+         "posthog_organization"."id",
+         "posthog_organization"."name",
+         "posthog_organization"."slug",
+         "posthog_organization"."created_at",
+         "posthog_organization"."updated_at",
+         "posthog_organization"."plugins_access_level",
+         "posthog_organization"."for_internal_metrics",
+         "posthog_organization"."is_member_join_email_enabled",
+         "posthog_organization"."customer_id",
+         "posthog_organization"."available_features",
+         "posthog_organization"."usage",
+         "posthog_organization"."setup_section_2_completed",
+         "posthog_organization"."personalization",
+         "posthog_organization"."domain_whitelist"
+  FROM "posthog_organizationmembership"
+  INNER JOIN "posthog_organization" ON ("posthog_organizationmembership"."organization_id" = "posthog_organization"."id")
+  WHERE ("posthog_organizationmembership"."organization_id" = '00000000-0000-0000-0000-000000000000'::uuid
+         AND "posthog_organizationmembership"."user_id" = 2)
+  LIMIT 21 /*controller='project_insights-list',route='api/projects/%28%3FP%3Cparent_lookup_team_id%3E%5B%5E/.%5D%2B%29/insights/%3F%24'*/
+  '
+---
+# name: TestDashboard.test_loading_individual_dashboard_does_not_prefetch_all_possible_tiles.66
+  '
+  SELECT "posthog_dashboard"."id",
+         "posthog_dashboard"."name",
+         "posthog_dashboard"."description",
+         "posthog_dashboard"."team_id",
+         "posthog_dashboard"."pinned",
+         "posthog_dashboard"."created_at",
+         "posthog_dashboard"."created_by_id",
+         "posthog_dashboard"."deleted",
+         "posthog_dashboard"."last_accessed_at",
+         "posthog_dashboard"."filters",
+         "posthog_dashboard"."creation_mode",
+         "posthog_dashboard"."restriction_level",
+         "posthog_dashboard"."deprecated_tags",
+         "posthog_dashboard"."tags",
+         "posthog_dashboard"."share_token",
+         "posthog_dashboard"."is_shared"
+  FROM "posthog_dashboard"
+  WHERE "posthog_dashboard"."id" = 2
+  LIMIT 21 /*controller='project_insights-list',route='api/projects/%28%3FP%3Cparent_lookup_team_id%3E%5B%5E/.%5D%2B%29/insights/%3F%24'*/
+  '
+---
+# name: TestDashboard.test_loading_individual_dashboard_does_not_prefetch_all_possible_tiles.67
+  '
+  SELECT "posthog_team"."id",
+         "posthog_team"."uuid",
+         "posthog_team"."organization_id",
+         "posthog_team"."api_token",
+         "posthog_team"."app_urls",
+         "posthog_team"."name",
+         "posthog_team"."slack_incoming_webhook",
+         "posthog_team"."created_at",
+         "posthog_team"."updated_at",
+         "posthog_team"."anonymize_ips",
+         "posthog_team"."completed_snippet_onboarding",
+         "posthog_team"."ingested_event",
+         "posthog_team"."session_recording_opt_in",
+         "posthog_team"."capture_console_log_opt_in",
+         "posthog_team"."capture_performance_opt_in",
+         "posthog_team"."signup_token",
+         "posthog_team"."is_demo",
+         "posthog_team"."access_control",
+         "posthog_team"."inject_web_apps",
+         "posthog_team"."test_account_filters",
+         "posthog_team"."test_account_filters_default_checked",
+         "posthog_team"."path_cleaning_filters",
+         "posthog_team"."timezone",
+         "posthog_team"."data_attributes",
+         "posthog_team"."person_display_name_properties",
+         "posthog_team"."live_events_columns",
+         "posthog_team"."recording_domains",
+         "posthog_team"."primary_dashboard_id",
+         "posthog_team"."correlation_config",
+         "posthog_team"."session_recording_retention_period_days"
+  FROM "posthog_team"
+  WHERE "posthog_team"."id" = 2
+  LIMIT 21 /*controller='project_insights-list',route='api/projects/%28%3FP%3Cparent_lookup_team_id%3E%5B%5E/.%5D%2B%29/insights/%3F%24'*/
+  '
+---
+# name: TestDashboard.test_loading_individual_dashboard_does_not_prefetch_all_possible_tiles.68
+  '
+  SELECT "posthog_team"."id",
+         "posthog_team"."uuid",
+         "posthog_team"."organization_id",
+         "posthog_team"."api_token",
+         "posthog_team"."app_urls",
+         "posthog_team"."name",
+         "posthog_team"."slack_incoming_webhook",
+         "posthog_team"."created_at",
+         "posthog_team"."updated_at",
+         "posthog_team"."anonymize_ips",
+         "posthog_team"."completed_snippet_onboarding",
+         "posthog_team"."ingested_event",
+         "posthog_team"."session_recording_opt_in",
+         "posthog_team"."capture_console_log_opt_in",
+         "posthog_team"."capture_performance_opt_in",
+         "posthog_team"."signup_token",
+         "posthog_team"."is_demo",
+         "posthog_team"."access_control",
+         "posthog_team"."inject_web_apps",
+         "posthog_team"."test_account_filters",
+         "posthog_team"."test_account_filters_default_checked",
+         "posthog_team"."path_cleaning_filters",
+         "posthog_team"."timezone",
+         "posthog_team"."data_attributes",
+         "posthog_team"."person_display_name_properties",
+         "posthog_team"."live_events_columns",
+         "posthog_team"."recording_domains",
+         "posthog_team"."primary_dashboard_id",
+         "posthog_team"."correlation_config",
+         "posthog_team"."session_recording_retention_period_days"
+  FROM "posthog_team"
+  WHERE "posthog_team"."id" = 2
+  LIMIT 21 /*controller='project_insights-list',route='api/projects/%28%3FP%3Cparent_lookup_team_id%3E%5B%5E/.%5D%2B%29/insights/%3F%24'*/
+  '
+---
+# name: TestDashboard.test_loading_individual_dashboard_does_not_prefetch_all_possible_tiles.69
+  '
+  SELECT "posthog_dashboarditem"."id",
+         "posthog_dashboarditem"."name",
+         "posthog_dashboarditem"."derived_name",
+         "posthog_dashboarditem"."description",
+         "posthog_dashboarditem"."team_id",
+         "posthog_dashboarditem"."filters",
+         "posthog_dashboarditem"."filters_hash",
+         "posthog_dashboarditem"."order",
+         "posthog_dashboarditem"."deleted",
+         "posthog_dashboarditem"."saved",
+         "posthog_dashboarditem"."created_at",
+         "posthog_dashboarditem"."last_refresh",
+         "posthog_dashboarditem"."refreshing",
+         "posthog_dashboarditem"."created_by_id",
+         "posthog_dashboarditem"."is_sample",
+         "posthog_dashboarditem"."short_id",
+         "posthog_dashboarditem"."favorited",
+         "posthog_dashboarditem"."refresh_attempt",
+         "posthog_dashboarditem"."last_modified_at",
+         "posthog_dashboarditem"."last_modified_by_id",
+         "posthog_dashboarditem"."dashboard_id",
+         "posthog_dashboarditem"."layouts",
+         "posthog_dashboarditem"."color",
+         "posthog_dashboarditem"."dive_dashboard_id",
+         "posthog_dashboarditem"."updated_at",
+         "posthog_dashboarditem"."deprecated_tags",
+         "posthog_dashboarditem"."tags"
+  FROM "posthog_dashboarditem"
+  WHERE "posthog_dashboarditem"."id" = 2
+  LIMIT 21 /*controller='project_insights-list',route='api/projects/%28%3FP%3Cparent_lookup_team_id%3E%5B%5E/.%5D%2B%29/insights/%3F%24'*/
+  '
+---
+# name: TestDashboard.test_loading_individual_dashboard_does_not_prefetch_all_possible_tiles.7
+  '
+  SELECT "posthog_sharingconfiguration"."id",
+         "posthog_sharingconfiguration"."team_id",
+         "posthog_sharingconfiguration"."dashboard_id",
+         "posthog_sharingconfiguration"."insight_id",
+         "posthog_sharingconfiguration"."created_at",
+         "posthog_sharingconfiguration"."enabled",
+         "posthog_sharingconfiguration"."access_token"
+  FROM "posthog_sharingconfiguration"
+  WHERE "posthog_sharingconfiguration"."dashboard_id" = 2 /*controller='project_dashboards-list',route='api/projects/%28%3FP%3Cparent_lookup_team_id%3E%5B%5E/.%5D%2B%29/dashboards/%3F%24'*/
+  '
+---
+# name: TestDashboard.test_loading_individual_dashboard_does_not_prefetch_all_possible_tiles.70
+  '
+  SELECT "posthog_team"."id",
+         "posthog_team"."uuid",
+         "posthog_team"."organization_id",
+         "posthog_team"."api_token",
+         "posthog_team"."app_urls",
+         "posthog_team"."name",
+         "posthog_team"."slack_incoming_webhook",
+         "posthog_team"."created_at",
+         "posthog_team"."updated_at",
+         "posthog_team"."anonymize_ips",
+         "posthog_team"."completed_snippet_onboarding",
+         "posthog_team"."ingested_event",
+         "posthog_team"."session_recording_opt_in",
+         "posthog_team"."capture_console_log_opt_in",
+         "posthog_team"."capture_performance_opt_in",
+         "posthog_team"."signup_token",
+         "posthog_team"."is_demo",
+         "posthog_team"."access_control",
+         "posthog_team"."inject_web_apps",
+         "posthog_team"."test_account_filters",
+         "posthog_team"."test_account_filters_default_checked",
+         "posthog_team"."path_cleaning_filters",
+         "posthog_team"."timezone",
+         "posthog_team"."data_attributes",
+         "posthog_team"."person_display_name_properties",
+         "posthog_team"."live_events_columns",
+         "posthog_team"."recording_domains",
+         "posthog_team"."primary_dashboard_id",
+         "posthog_team"."correlation_config",
+         "posthog_team"."session_recording_retention_period_days",
+         "posthog_team"."plugins_opt_in",
+         "posthog_team"."opt_out_capture",
+         "posthog_team"."event_names",
+         "posthog_team"."event_names_with_usage",
+         "posthog_team"."event_properties",
+         "posthog_team"."event_properties_with_usage",
+         "posthog_team"."event_properties_numerical"
+  FROM "posthog_team"
+  WHERE "posthog_team"."id" = 2
+  LIMIT 21 /*controller='project_insights-list',route='api/projects/%28%3FP%3Cparent_lookup_team_id%3E%5B%5E/.%5D%2B%29/insights/%3F%24'*/
+  '
+---
+# name: TestDashboard.test_loading_individual_dashboard_does_not_prefetch_all_possible_tiles.71
+  '
+  SELECT "posthog_dashboard"."id",
+         "posthog_dashboard"."name",
+         "posthog_dashboard"."description",
+         "posthog_dashboard"."team_id",
+         "posthog_dashboard"."pinned",
+         "posthog_dashboard"."created_at",
+         "posthog_dashboard"."created_by_id",
+         "posthog_dashboard"."deleted",
+         "posthog_dashboard"."last_accessed_at",
+         "posthog_dashboard"."filters",
+         "posthog_dashboard"."creation_mode",
+         "posthog_dashboard"."restriction_level",
+         "posthog_dashboard"."deprecated_tags",
+         "posthog_dashboard"."tags",
+         "posthog_dashboard"."share_token",
+         "posthog_dashboard"."is_shared"
+  FROM "posthog_dashboard"
+  WHERE "posthog_dashboard"."id" IN (1,
+                                     2,
+                                     3,
+                                     4,
+                                     5 /* ... */) /*controller='project_insights-list',route='api/projects/%28%3FP%3Cparent_lookup_team_id%3E%5B%5E/.%5D%2B%29/insights/%3F%24'*/
+  '
+---
+# name: TestDashboard.test_loading_individual_dashboard_does_not_prefetch_all_possible_tiles.72
+  '
+  SELECT "posthog_team"."id",
+         "posthog_team"."uuid",
+         "posthog_team"."organization_id",
+         "posthog_team"."api_token",
+         "posthog_team"."app_urls",
+         "posthog_team"."name",
+         "posthog_team"."slack_incoming_webhook",
+         "posthog_team"."created_at",
+         "posthog_team"."updated_at",
+         "posthog_team"."anonymize_ips",
+         "posthog_team"."completed_snippet_onboarding",
+         "posthog_team"."ingested_event",
+         "posthog_team"."session_recording_opt_in",
+         "posthog_team"."capture_console_log_opt_in",
+         "posthog_team"."capture_performance_opt_in",
+         "posthog_team"."signup_token",
+         "posthog_team"."is_demo",
+         "posthog_team"."access_control",
+         "posthog_team"."inject_web_apps",
+         "posthog_team"."test_account_filters",
+         "posthog_team"."test_account_filters_default_checked",
+         "posthog_team"."path_cleaning_filters",
+         "posthog_team"."timezone",
+         "posthog_team"."data_attributes",
+         "posthog_team"."person_display_name_properties",
+         "posthog_team"."live_events_columns",
+         "posthog_team"."recording_domains",
+         "posthog_team"."primary_dashboard_id",
+         "posthog_team"."correlation_config",
+         "posthog_team"."session_recording_retention_period_days",
+         "posthog_team"."plugins_opt_in",
+         "posthog_team"."opt_out_capture",
+         "posthog_team"."event_names",
+         "posthog_team"."event_names_with_usage",
+         "posthog_team"."event_properties",
+         "posthog_team"."event_properties_with_usage",
+         "posthog_team"."event_properties_numerical"
+  FROM "posthog_team"
+  WHERE "posthog_team"."id" = 2
+  LIMIT 21 /*controller='project_insights-list',route='api/projects/%28%3FP%3Cparent_lookup_team_id%3E%5B%5E/.%5D%2B%29/insights/%3F%24'*/
+  '
+---
+# name: TestDashboard.test_loading_individual_dashboard_does_not_prefetch_all_possible_tiles.73
+  '
+  SELECT "posthog_team"."id",
+         "posthog_team"."uuid",
+         "posthog_team"."organization_id",
+         "posthog_team"."api_token",
+         "posthog_team"."app_urls",
+         "posthog_team"."name",
+         "posthog_team"."slack_incoming_webhook",
+         "posthog_team"."created_at",
+         "posthog_team"."updated_at",
+         "posthog_team"."anonymize_ips",
+         "posthog_team"."completed_snippet_onboarding",
+         "posthog_team"."ingested_event",
+         "posthog_team"."session_recording_opt_in",
+         "posthog_team"."capture_console_log_opt_in",
+         "posthog_team"."capture_performance_opt_in",
+         "posthog_team"."signup_token",
+         "posthog_team"."is_demo",
+         "posthog_team"."access_control",
+         "posthog_team"."inject_web_apps",
+         "posthog_team"."test_account_filters",
+         "posthog_team"."test_account_filters_default_checked",
+         "posthog_team"."path_cleaning_filters",
+         "posthog_team"."timezone",
+         "posthog_team"."data_attributes",
+         "posthog_team"."person_display_name_properties",
+         "posthog_team"."live_events_columns",
+         "posthog_team"."recording_domains",
+         "posthog_team"."primary_dashboard_id",
+         "posthog_team"."correlation_config",
+         "posthog_team"."session_recording_retention_period_days"
+  FROM "posthog_team"
+  WHERE "posthog_team"."id" = 2
+  LIMIT 21 /*controller='project_insights-list',route='api/projects/%28%3FP%3Cparent_lookup_team_id%3E%5B%5E/.%5D%2B%29/insights/%3F%24'*/
+  '
+---
+# name: TestDashboard.test_loading_individual_dashboard_does_not_prefetch_all_possible_tiles.74
+  '
+  SELECT "posthog_dashboardtile"."id",
+         "posthog_dashboardtile"."dashboard_id",
+         "posthog_dashboardtile"."insight_id",
+         "posthog_dashboardtile"."text_id",
+         "posthog_dashboardtile"."layouts",
+         "posthog_dashboardtile"."color",
+         "posthog_dashboardtile"."filters_hash",
+         "posthog_dashboardtile"."last_refresh",
+         "posthog_dashboardtile"."refreshing",
+         "posthog_dashboardtile"."refresh_attempt",
+         "posthog_dashboardtile"."deleted"
+  FROM "posthog_dashboardtile"
+  WHERE "posthog_dashboardtile"."id" = 2
+  LIMIT 21 /*controller='project_insights-list',route='api/projects/%28%3FP%3Cparent_lookup_team_id%3E%5B%5E/.%5D%2B%29/insights/%3F%24'*/
+  '
+---
+# name: TestDashboard.test_loading_individual_dashboard_does_not_prefetch_all_possible_tiles.75
+  '
+  SELECT "posthog_dashboarditem"."id",
+         "posthog_dashboarditem"."name",
+         "posthog_dashboarditem"."derived_name",
+         "posthog_dashboarditem"."description",
+         "posthog_dashboarditem"."team_id",
+         "posthog_dashboarditem"."filters",
+         "posthog_dashboarditem"."filters_hash",
+         "posthog_dashboarditem"."order",
+         "posthog_dashboarditem"."deleted",
+         "posthog_dashboarditem"."saved",
+         "posthog_dashboarditem"."created_at",
+         "posthog_dashboarditem"."last_refresh",
+         "posthog_dashboarditem"."refreshing",
+         "posthog_dashboarditem"."created_by_id",
+         "posthog_dashboarditem"."is_sample",
+         "posthog_dashboarditem"."short_id",
+         "posthog_dashboarditem"."favorited",
+         "posthog_dashboarditem"."refresh_attempt",
+         "posthog_dashboarditem"."last_modified_at",
+         "posthog_dashboarditem"."last_modified_by_id",
+         "posthog_dashboarditem"."dashboard_id",
+         "posthog_dashboarditem"."layouts",
+         "posthog_dashboarditem"."color",
+         "posthog_dashboarditem"."dive_dashboard_id",
+         "posthog_dashboarditem"."updated_at",
+         "posthog_dashboarditem"."deprecated_tags",
+         "posthog_dashboarditem"."tags"
+  FROM "posthog_dashboarditem"
+  WHERE "posthog_dashboarditem"."id" = 2
+  LIMIT 21 /*controller='project_insights-list',route='api/projects/%28%3FP%3Cparent_lookup_team_id%3E%5B%5E/.%5D%2B%29/insights/%3F%24'*/
+  '
+---
+# name: TestDashboard.test_loading_individual_dashboard_does_not_prefetch_all_possible_tiles.76
+  '
+  SELECT "posthog_dashboard"."id",
+         "posthog_dashboard"."name",
+         "posthog_dashboard"."description",
+         "posthog_dashboard"."team_id",
+         "posthog_dashboard"."pinned",
+         "posthog_dashboard"."created_at",
+         "posthog_dashboard"."created_by_id",
+         "posthog_dashboard"."deleted",
+         "posthog_dashboard"."last_accessed_at",
+         "posthog_dashboard"."filters",
+         "posthog_dashboard"."creation_mode",
+         "posthog_dashboard"."restriction_level",
+         "posthog_dashboard"."deprecated_tags",
+         "posthog_dashboard"."tags",
+         "posthog_dashboard"."share_token",
+         "posthog_dashboard"."is_shared"
+  FROM "posthog_dashboard"
+  WHERE "posthog_dashboard"."id" = 2
+  LIMIT 21 /*controller='project_insights-list',route='api/projects/%28%3FP%3Cparent_lookup_team_id%3E%5B%5E/.%5D%2B%29/insights/%3F%24'*/
+  '
+---
+# name: TestDashboard.test_loading_individual_dashboard_does_not_prefetch_all_possible_tiles.77
+  '
+  SELECT "posthog_team"."id",
+         "posthog_team"."uuid",
+         "posthog_team"."organization_id",
+         "posthog_team"."api_token",
+         "posthog_team"."app_urls",
+         "posthog_team"."name",
+         "posthog_team"."slack_incoming_webhook",
+         "posthog_team"."created_at",
+         "posthog_team"."updated_at",
+         "posthog_team"."anonymize_ips",
+         "posthog_team"."completed_snippet_onboarding",
+         "posthog_team"."ingested_event",
+         "posthog_team"."session_recording_opt_in",
+         "posthog_team"."capture_console_log_opt_in",
+         "posthog_team"."capture_performance_opt_in",
+         "posthog_team"."signup_token",
+         "posthog_team"."is_demo",
+         "posthog_team"."access_control",
+         "posthog_team"."inject_web_apps",
+         "posthog_team"."test_account_filters",
+         "posthog_team"."test_account_filters_default_checked",
+         "posthog_team"."path_cleaning_filters",
+         "posthog_team"."timezone",
+         "posthog_team"."data_attributes",
+         "posthog_team"."person_display_name_properties",
+         "posthog_team"."live_events_columns",
+         "posthog_team"."recording_domains",
+         "posthog_team"."primary_dashboard_id",
+         "posthog_team"."correlation_config",
+         "posthog_team"."session_recording_retention_period_days",
+         "posthog_team"."plugins_opt_in",
+         "posthog_team"."opt_out_capture",
+         "posthog_team"."event_names",
+         "posthog_team"."event_names_with_usage",
+         "posthog_team"."event_properties",
+         "posthog_team"."event_properties_with_usage",
+         "posthog_team"."event_properties_numerical"
+  FROM "posthog_team"
+  WHERE "posthog_team"."id" = 2
+  LIMIT 21 /*controller='project_insights-list',route='api/projects/%28%3FP%3Cparent_lookup_team_id%3E%5B%5E/.%5D%2B%29/insights/%3F%24'*/
+  '
+---
+# name: TestDashboard.test_loading_individual_dashboard_does_not_prefetch_all_possible_tiles.78
+  '
+  SELECT "posthog_organization"."id",
+         "posthog_organization"."name",
+         "posthog_organization"."slug",
+         "posthog_organization"."created_at",
+         "posthog_organization"."updated_at",
+         "posthog_organization"."plugins_access_level",
+         "posthog_organization"."for_internal_metrics",
+         "posthog_organization"."is_member_join_email_enabled",
+         "posthog_organization"."customer_id",
+         "posthog_organization"."available_features",
+         "posthog_organization"."usage",
+         "posthog_organization"."setup_section_2_completed",
+         "posthog_organization"."personalization",
+         "posthog_organization"."domain_whitelist"
+  FROM "posthog_organization"
+  WHERE "posthog_organization"."id" = '00000000-0000-0000-0000-000000000000'::uuid
+  LIMIT 21 /*controller='project_insights-list',route='api/projects/%28%3FP%3Cparent_lookup_team_id%3E%5B%5E/.%5D%2B%29/insights/%3F%24'*/
+  '
+---
+# name: TestDashboard.test_loading_individual_dashboard_does_not_prefetch_all_possible_tiles.79
+  '
+  SELECT "posthog_dashboard"."id",
+         "posthog_dashboard"."name",
+         "posthog_dashboard"."description",
+         "posthog_dashboard"."team_id",
+         "posthog_dashboard"."pinned",
+         "posthog_dashboard"."created_at",
+         "posthog_dashboard"."created_by_id",
+         "posthog_dashboard"."deleted",
+         "posthog_dashboard"."last_accessed_at",
+         "posthog_dashboard"."filters",
+         "posthog_dashboard"."creation_mode",
+         "posthog_dashboard"."restriction_level",
+         "posthog_dashboard"."deprecated_tags",
+         "posthog_dashboard"."tags",
+         "posthog_dashboard"."share_token",
+         "posthog_dashboard"."is_shared"
+  FROM "posthog_dashboard"
+  INNER JOIN "posthog_dashboardtile" ON ("posthog_dashboard"."id" = "posthog_dashboardtile"."dashboard_id")
+  WHERE "posthog_dashboardtile"."insight_id" = 2 /*controller='project_insights-list',route='api/projects/%28%3FP%3Cparent_lookup_team_id%3E%5B%5E/.%5D%2B%29/insights/%3F%24'*/
+  '
+---
+# name: TestDashboard.test_loading_individual_dashboard_does_not_prefetch_all_possible_tiles.8
+  '
+  SELECT COUNT(*) AS "__count"
+  FROM "posthog_taggeditem"
+  WHERE "posthog_taggeditem"."dashboard_id" = 2 /*controller='project_dashboards-list',route='api/projects/%28%3FP%3Cparent_lookup_team_id%3E%5B%5E/.%5D%2B%29/dashboards/%3F%24'*/
+  '
+---
+# name: TestDashboard.test_loading_individual_dashboard_does_not_prefetch_all_possible_tiles.80
+  '
+  SELECT "posthog_dashboard"."id",
+         "posthog_dashboard"."name",
+         "posthog_dashboard"."description",
+         "posthog_dashboard"."team_id",
+         "posthog_dashboard"."pinned",
+         "posthog_dashboard"."created_at",
+         "posthog_dashboard"."created_by_id",
+         "posthog_dashboard"."deleted",
+         "posthog_dashboard"."last_accessed_at",
+         "posthog_dashboard"."filters",
+         "posthog_dashboard"."creation_mode",
+         "posthog_dashboard"."restriction_level",
+         "posthog_dashboard"."deprecated_tags",
+         "posthog_dashboard"."tags",
+         "posthog_dashboard"."share_token",
+         "posthog_dashboard"."is_shared"
+  FROM "posthog_dashboard"
+  INNER JOIN "posthog_dashboardtile" ON ("posthog_dashboard"."id" = "posthog_dashboardtile"."dashboard_id")
+  WHERE "posthog_dashboardtile"."insight_id" = 2 /*controller='project_insights-list',route='api/projects/%28%3FP%3Cparent_lookup_team_id%3E%5B%5E/.%5D%2B%29/insights/%3F%24'*/
+  '
+---
+# name: TestDashboard.test_loading_individual_dashboard_does_not_prefetch_all_possible_tiles.81
+  '
+  SELECT "posthog_team"."id",
+         "posthog_team"."uuid",
+         "posthog_team"."organization_id",
+         "posthog_team"."api_token",
+         "posthog_team"."app_urls",
+         "posthog_team"."name",
+         "posthog_team"."slack_incoming_webhook",
+         "posthog_team"."created_at",
+         "posthog_team"."updated_at",
+         "posthog_team"."anonymize_ips",
+         "posthog_team"."completed_snippet_onboarding",
+         "posthog_team"."ingested_event",
+         "posthog_team"."session_recording_opt_in",
+         "posthog_team"."capture_console_log_opt_in",
+         "posthog_team"."capture_performance_opt_in",
+         "posthog_team"."signup_token",
+         "posthog_team"."is_demo",
+         "posthog_team"."access_control",
+         "posthog_team"."inject_web_apps",
+         "posthog_team"."test_account_filters",
+         "posthog_team"."test_account_filters_default_checked",
+         "posthog_team"."path_cleaning_filters",
+         "posthog_team"."timezone",
+         "posthog_team"."data_attributes",
+         "posthog_team"."person_display_name_properties",
+         "posthog_team"."live_events_columns",
+         "posthog_team"."recording_domains",
+         "posthog_team"."primary_dashboard_id",
+         "posthog_team"."correlation_config",
+         "posthog_team"."session_recording_retention_period_days",
+         "posthog_team"."plugins_opt_in",
+         "posthog_team"."opt_out_capture",
+         "posthog_team"."event_names",
+         "posthog_team"."event_names_with_usage",
+         "posthog_team"."event_properties",
+         "posthog_team"."event_properties_with_usage",
+         "posthog_team"."event_properties_numerical"
+  FROM "posthog_team"
+  WHERE "posthog_team"."id" = 2
+  LIMIT 21 /*controller='project_insights-list',route='api/projects/%28%3FP%3Cparent_lookup_team_id%3E%5B%5E/.%5D%2B%29/insights/%3F%24'*/
+  '
+---
+# name: TestDashboard.test_loading_individual_dashboard_does_not_prefetch_all_possible_tiles.82
+  '
+  SELECT "posthog_organization"."id",
+         "posthog_organization"."name",
+         "posthog_organization"."slug",
+         "posthog_organization"."created_at",
+         "posthog_organization"."updated_at",
+         "posthog_organization"."plugins_access_level",
+         "posthog_organization"."for_internal_metrics",
+         "posthog_organization"."is_member_join_email_enabled",
+         "posthog_organization"."customer_id",
+         "posthog_organization"."available_features",
+         "posthog_organization"."usage",
+         "posthog_organization"."setup_section_2_completed",
+         "posthog_organization"."personalization",
+         "posthog_organization"."domain_whitelist"
+  FROM "posthog_organization"
+  WHERE "posthog_organization"."id" = '00000000-0000-0000-0000-000000000000'::uuid
+  LIMIT 21 /*controller='project_insights-list',route='api/projects/%28%3FP%3Cparent_lookup_team_id%3E%5B%5E/.%5D%2B%29/insights/%3F%24'*/
+  '
+---
+# name: TestDashboard.test_loading_individual_dashboard_does_not_prefetch_all_possible_tiles.83
+  '
+  SELECT COUNT(*) AS "__count"
+  FROM "posthog_dashboard"
+  INNER JOIN "posthog_dashboardtile" ON ("posthog_dashboard"."id" = "posthog_dashboardtile"."dashboard_id")
+  WHERE "posthog_dashboardtile"."insight_id" = 2 /*controller='project_insights-list',route='api/projects/%28%3FP%3Cparent_lookup_team_id%3E%5B%5E/.%5D%2B%29/insights/%3F%24'*/
+  '
+---
+# name: TestDashboard.test_loading_individual_dashboard_does_not_prefetch_all_possible_tiles.84
+  '
+  SELECT "posthog_dashboard"."id",
+         "posthog_dashboard"."name",
+         "posthog_dashboard"."description",
+         "posthog_dashboard"."team_id",
+         "posthog_dashboard"."pinned",
+         "posthog_dashboard"."created_at",
+         "posthog_dashboard"."created_by_id",
+         "posthog_dashboard"."deleted",
+         "posthog_dashboard"."last_accessed_at",
+         "posthog_dashboard"."filters",
+         "posthog_dashboard"."creation_mode",
+         "posthog_dashboard"."restriction_level",
+         "posthog_dashboard"."deprecated_tags",
+         "posthog_dashboard"."tags",
+         "posthog_dashboard"."share_token",
+         "posthog_dashboard"."is_shared"
+  FROM "posthog_dashboard"
+  INNER JOIN "posthog_dashboardtile" ON ("posthog_dashboard"."id" = "posthog_dashboardtile"."dashboard_id")
+  WHERE "posthog_dashboardtile"."insight_id" = 2 /*controller='project_insights-list',route='api/projects/%28%3FP%3Cparent_lookup_team_id%3E%5B%5E/.%5D%2B%29/insights/%3F%24'*/
+  '
+---
+# name: TestDashboard.test_loading_individual_dashboard_does_not_prefetch_all_possible_tiles.85
+  '
+  SELECT "posthog_team"."id",
+         "posthog_team"."uuid",
+         "posthog_team"."organization_id",
+         "posthog_team"."api_token",
+         "posthog_team"."app_urls",
+         "posthog_team"."name",
+         "posthog_team"."slack_incoming_webhook",
+         "posthog_team"."created_at",
+         "posthog_team"."updated_at",
+         "posthog_team"."anonymize_ips",
+         "posthog_team"."completed_snippet_onboarding",
+         "posthog_team"."ingested_event",
+         "posthog_team"."session_recording_opt_in",
+         "posthog_team"."capture_console_log_opt_in",
+         "posthog_team"."capture_performance_opt_in",
+         "posthog_team"."signup_token",
+         "posthog_team"."is_demo",
+         "posthog_team"."access_control",
+         "posthog_team"."inject_web_apps",
+         "posthog_team"."test_account_filters",
+         "posthog_team"."test_account_filters_default_checked",
+         "posthog_team"."path_cleaning_filters",
+         "posthog_team"."timezone",
+         "posthog_team"."data_attributes",
+         "posthog_team"."person_display_name_properties",
+         "posthog_team"."live_events_columns",
+         "posthog_team"."recording_domains",
+         "posthog_team"."primary_dashboard_id",
+         "posthog_team"."correlation_config",
+         "posthog_team"."session_recording_retention_period_days",
+         "posthog_team"."plugins_opt_in",
+         "posthog_team"."opt_out_capture",
+         "posthog_team"."event_names",
+         "posthog_team"."event_names_with_usage",
+         "posthog_team"."event_properties",
+         "posthog_team"."event_properties_with_usage",
+         "posthog_team"."event_properties_numerical"
+  FROM "posthog_team"
+  WHERE "posthog_team"."id" = 2
+  LIMIT 21 /*controller='project_insights-list',route='api/projects/%28%3FP%3Cparent_lookup_team_id%3E%5B%5E/.%5D%2B%29/insights/%3F%24'*/
+  '
+---
+# name: TestDashboard.test_loading_individual_dashboard_does_not_prefetch_all_possible_tiles.86
+  '
+  SELECT "posthog_organization"."id",
+         "posthog_organization"."name",
+         "posthog_organization"."slug",
+         "posthog_organization"."created_at",
+         "posthog_organization"."updated_at",
+         "posthog_organization"."plugins_access_level",
+         "posthog_organization"."for_internal_metrics",
+         "posthog_organization"."is_member_join_email_enabled",
+         "posthog_organization"."customer_id",
+         "posthog_organization"."available_features",
+         "posthog_organization"."usage",
+         "posthog_organization"."setup_section_2_completed",
+         "posthog_organization"."personalization",
+         "posthog_organization"."domain_whitelist"
+  FROM "posthog_organization"
+  WHERE "posthog_organization"."id" = '00000000-0000-0000-0000-000000000000'::uuid
+  LIMIT 21 /*controller='project_insights-list',route='api/projects/%28%3FP%3Cparent_lookup_team_id%3E%5B%5E/.%5D%2B%29/insights/%3F%24'*/
+  '
+---
+# name: TestDashboard.test_loading_individual_dashboard_does_not_prefetch_all_possible_tiles.87
+  '
+  SELECT "posthog_user"."id",
+         "posthog_user"."password",
+         "posthog_user"."last_login",
+         "posthog_user"."first_name",
+         "posthog_user"."last_name",
+         "posthog_user"."is_staff",
+         "posthog_user"."is_active",
+         "posthog_user"."date_joined",
+         "posthog_user"."uuid",
+         "posthog_user"."current_organization_id",
+         "posthog_user"."current_team_id",
+         "posthog_user"."email",
+         "posthog_user"."temporary_token",
+         "posthog_user"."distinct_id",
+         "posthog_user"."email_opt_in",
+         "posthog_user"."partial_notification_settings",
+         "posthog_user"."anonymize_data",
+         "posthog_user"."toolbar_mode",
+         "posthog_user"."events_column_config"
+  FROM "posthog_user"
+  WHERE "posthog_user"."id" = 2
+  LIMIT 21 /**/
+  '
+---
+# name: TestDashboard.test_loading_individual_dashboard_does_not_prefetch_all_possible_tiles.88
+  '
+  SELECT "posthog_team"."id",
+         "posthog_team"."uuid",
+         "posthog_team"."organization_id",
+         "posthog_team"."api_token",
+         "posthog_team"."app_urls",
+         "posthog_team"."name",
+         "posthog_team"."slack_incoming_webhook",
+         "posthog_team"."created_at",
+         "posthog_team"."updated_at",
+         "posthog_team"."anonymize_ips",
+         "posthog_team"."completed_snippet_onboarding",
+         "posthog_team"."ingested_event",
+         "posthog_team"."session_recording_opt_in",
+         "posthog_team"."capture_console_log_opt_in",
+         "posthog_team"."capture_performance_opt_in",
+         "posthog_team"."signup_token",
+         "posthog_team"."is_demo",
+         "posthog_team"."access_control",
+         "posthog_team"."inject_web_apps",
+         "posthog_team"."test_account_filters",
+         "posthog_team"."test_account_filters_default_checked",
+         "posthog_team"."path_cleaning_filters",
+         "posthog_team"."timezone",
+         "posthog_team"."data_attributes",
+         "posthog_team"."person_display_name_properties",
+         "posthog_team"."live_events_columns",
+         "posthog_team"."recording_domains",
+         "posthog_team"."primary_dashboard_id",
+         "posthog_team"."correlation_config",
+         "posthog_team"."session_recording_retention_period_days"
+  FROM "posthog_team"
+  WHERE "posthog_team"."id" = 2
+  LIMIT 21 /*controller='project_insights-list',route='api/projects/%28%3FP%3Cparent_lookup_team_id%3E%5B%5E/.%5D%2B%29/insights/%3F%24'*/
+  '
+---
+# name: TestDashboard.test_loading_individual_dashboard_does_not_prefetch_all_possible_tiles.89
+  '
+  SELECT "posthog_organizationmembership"."id",
+         "posthog_organizationmembership"."organization_id",
+         "posthog_organizationmembership"."user_id",
+         "posthog_organizationmembership"."level",
+         "posthog_organizationmembership"."joined_at",
+         "posthog_organizationmembership"."updated_at",
+         "posthog_organization"."id",
+         "posthog_organization"."name",
+         "posthog_organization"."slug",
+         "posthog_organization"."created_at",
+         "posthog_organization"."updated_at",
+         "posthog_organization"."plugins_access_level",
+         "posthog_organization"."for_internal_metrics",
+         "posthog_organization"."is_member_join_email_enabled",
+         "posthog_organization"."customer_id",
+         "posthog_organization"."available_features",
+         "posthog_organization"."usage",
+         "posthog_organization"."setup_section_2_completed",
+         "posthog_organization"."personalization",
+         "posthog_organization"."domain_whitelist"
+  FROM "posthog_organizationmembership"
+  INNER JOIN "posthog_organization" ON ("posthog_organizationmembership"."organization_id" = "posthog_organization"."id")
+  WHERE ("posthog_organizationmembership"."organization_id" = '00000000-0000-0000-0000-000000000000'::uuid
+         AND "posthog_organizationmembership"."user_id" = 2)
+  LIMIT 21 /*controller='project_insights-list',route='api/projects/%28%3FP%3Cparent_lookup_team_id%3E%5B%5E/.%5D%2B%29/insights/%3F%24'*/
+  '
+---
+# name: TestDashboard.test_loading_individual_dashboard_does_not_prefetch_all_possible_tiles.9
+  '
+  SELECT "posthog_team"."id",
+         "posthog_team"."uuid",
+         "posthog_team"."organization_id",
+         "posthog_team"."api_token",
+         "posthog_team"."app_urls",
+         "posthog_team"."name",
+         "posthog_team"."slack_incoming_webhook",
+         "posthog_team"."created_at",
+         "posthog_team"."updated_at",
+         "posthog_team"."anonymize_ips",
+         "posthog_team"."completed_snippet_onboarding",
+         "posthog_team"."ingested_event",
+         "posthog_team"."session_recording_opt_in",
+         "posthog_team"."capture_console_log_opt_in",
+         "posthog_team"."capture_performance_opt_in",
+         "posthog_team"."signup_token",
+         "posthog_team"."is_demo",
+         "posthog_team"."access_control",
+         "posthog_team"."inject_web_apps",
+         "posthog_team"."test_account_filters",
+         "posthog_team"."test_account_filters_default_checked",
+         "posthog_team"."path_cleaning_filters",
+         "posthog_team"."timezone",
+         "posthog_team"."data_attributes",
+         "posthog_team"."person_display_name_properties",
+         "posthog_team"."live_events_columns",
+         "posthog_team"."recording_domains",
+         "posthog_team"."primary_dashboard_id",
+         "posthog_team"."correlation_config",
+         "posthog_team"."session_recording_retention_period_days",
+         "posthog_team"."plugins_opt_in",
+         "posthog_team"."opt_out_capture",
+         "posthog_team"."event_names",
+         "posthog_team"."event_names_with_usage",
+         "posthog_team"."event_properties",
+         "posthog_team"."event_properties_with_usage",
+         "posthog_team"."event_properties_numerical"
+  FROM "posthog_team"
+  WHERE "posthog_team"."id" = 2
+  LIMIT 21 /*controller='project_dashboards-list',route='api/projects/%28%3FP%3Cparent_lookup_team_id%3E%5B%5E/.%5D%2B%29/dashboards/%3F%24'*/
+  '
+---
+# name: TestDashboard.test_loading_individual_dashboard_does_not_prefetch_all_possible_tiles.90
+  '
+  SELECT "posthog_dashboard"."id",
+         "posthog_dashboard"."name",
+         "posthog_dashboard"."description",
+         "posthog_dashboard"."team_id",
+         "posthog_dashboard"."pinned",
+         "posthog_dashboard"."created_at",
+         "posthog_dashboard"."created_by_id",
+         "posthog_dashboard"."deleted",
+         "posthog_dashboard"."last_accessed_at",
+         "posthog_dashboard"."filters",
+         "posthog_dashboard"."creation_mode",
+         "posthog_dashboard"."restriction_level",
+         "posthog_dashboard"."deprecated_tags",
+         "posthog_dashboard"."tags",
+         "posthog_dashboard"."share_token",
+         "posthog_dashboard"."is_shared"
+  FROM "posthog_dashboard"
+  WHERE "posthog_dashboard"."id" = 2
+  LIMIT 21 /*controller='project_insights-list',route='api/projects/%28%3FP%3Cparent_lookup_team_id%3E%5B%5E/.%5D%2B%29/insights/%3F%24'*/
+  '
+---
+# name: TestDashboard.test_loading_individual_dashboard_does_not_prefetch_all_possible_tiles.91
+  '
+  SELECT "posthog_team"."id",
+         "posthog_team"."uuid",
+         "posthog_team"."organization_id",
+         "posthog_team"."api_token",
+         "posthog_team"."app_urls",
+         "posthog_team"."name",
+         "posthog_team"."slack_incoming_webhook",
+         "posthog_team"."created_at",
+         "posthog_team"."updated_at",
+         "posthog_team"."anonymize_ips",
+         "posthog_team"."completed_snippet_onboarding",
+         "posthog_team"."ingested_event",
+         "posthog_team"."session_recording_opt_in",
+         "posthog_team"."capture_console_log_opt_in",
+         "posthog_team"."capture_performance_opt_in",
+         "posthog_team"."signup_token",
+         "posthog_team"."is_demo",
+         "posthog_team"."access_control",
+         "posthog_team"."inject_web_apps",
+         "posthog_team"."test_account_filters",
+         "posthog_team"."test_account_filters_default_checked",
+         "posthog_team"."path_cleaning_filters",
+         "posthog_team"."timezone",
+         "posthog_team"."data_attributes",
+         "posthog_team"."person_display_name_properties",
+         "posthog_team"."live_events_columns",
+         "posthog_team"."recording_domains",
+         "posthog_team"."primary_dashboard_id",
+         "posthog_team"."correlation_config",
+         "posthog_team"."session_recording_retention_period_days"
+  FROM "posthog_team"
+  WHERE "posthog_team"."id" = 2
+  LIMIT 21 /*controller='project_insights-list',route='api/projects/%28%3FP%3Cparent_lookup_team_id%3E%5B%5E/.%5D%2B%29/insights/%3F%24'*/
+  '
+---
+# name: TestDashboard.test_loading_individual_dashboard_does_not_prefetch_all_possible_tiles.92
+  '
+  SELECT "posthog_team"."id",
+         "posthog_team"."uuid",
+         "posthog_team"."organization_id",
+         "posthog_team"."api_token",
+         "posthog_team"."app_urls",
+         "posthog_team"."name",
+         "posthog_team"."slack_incoming_webhook",
+         "posthog_team"."created_at",
+         "posthog_team"."updated_at",
+         "posthog_team"."anonymize_ips",
+         "posthog_team"."completed_snippet_onboarding",
+         "posthog_team"."ingested_event",
+         "posthog_team"."session_recording_opt_in",
+         "posthog_team"."capture_console_log_opt_in",
+         "posthog_team"."capture_performance_opt_in",
+         "posthog_team"."signup_token",
+         "posthog_team"."is_demo",
+         "posthog_team"."access_control",
+         "posthog_team"."inject_web_apps",
+         "posthog_team"."test_account_filters",
+         "posthog_team"."test_account_filters_default_checked",
+         "posthog_team"."path_cleaning_filters",
+         "posthog_team"."timezone",
+         "posthog_team"."data_attributes",
+         "posthog_team"."person_display_name_properties",
+         "posthog_team"."live_events_columns",
+         "posthog_team"."recording_domains",
+         "posthog_team"."primary_dashboard_id",
+         "posthog_team"."correlation_config",
+         "posthog_team"."session_recording_retention_period_days"
+  FROM "posthog_team"
+  WHERE "posthog_team"."id" = 2
+  LIMIT 21 /*controller='project_insights-list',route='api/projects/%28%3FP%3Cparent_lookup_team_id%3E%5B%5E/.%5D%2B%29/insights/%3F%24'*/
+  '
+---
+# name: TestDashboard.test_loading_individual_dashboard_does_not_prefetch_all_possible_tiles.93
+  '
+  SELECT "posthog_dashboarditem"."id",
+         "posthog_dashboarditem"."name",
+         "posthog_dashboarditem"."derived_name",
+         "posthog_dashboarditem"."description",
+         "posthog_dashboarditem"."team_id",
+         "posthog_dashboarditem"."filters",
+         "posthog_dashboarditem"."filters_hash",
+         "posthog_dashboarditem"."order",
+         "posthog_dashboarditem"."deleted",
+         "posthog_dashboarditem"."saved",
+         "posthog_dashboarditem"."created_at",
+         "posthog_dashboarditem"."last_refresh",
+         "posthog_dashboarditem"."refreshing",
+         "posthog_dashboarditem"."created_by_id",
+         "posthog_dashboarditem"."is_sample",
+         "posthog_dashboarditem"."short_id",
+         "posthog_dashboarditem"."favorited",
+         "posthog_dashboarditem"."refresh_attempt",
+         "posthog_dashboarditem"."last_modified_at",
+         "posthog_dashboarditem"."last_modified_by_id",
+         "posthog_dashboarditem"."dashboard_id",
+         "posthog_dashboarditem"."layouts",
+         "posthog_dashboarditem"."color",
+         "posthog_dashboarditem"."dive_dashboard_id",
+         "posthog_dashboarditem"."updated_at",
+         "posthog_dashboarditem"."deprecated_tags",
+         "posthog_dashboarditem"."tags"
+  FROM "posthog_dashboarditem"
+  WHERE "posthog_dashboarditem"."id" = 2
+  LIMIT 21 /*controller='project_insights-list',route='api/projects/%28%3FP%3Cparent_lookup_team_id%3E%5B%5E/.%5D%2B%29/insights/%3F%24'*/
+  '
+---
+# name: TestDashboard.test_loading_individual_dashboard_does_not_prefetch_all_possible_tiles.94
+  '
+  SELECT "posthog_team"."id",
+         "posthog_team"."uuid",
+         "posthog_team"."organization_id",
+         "posthog_team"."api_token",
+         "posthog_team"."app_urls",
+         "posthog_team"."name",
+         "posthog_team"."slack_incoming_webhook",
+         "posthog_team"."created_at",
+         "posthog_team"."updated_at",
+         "posthog_team"."anonymize_ips",
+         "posthog_team"."completed_snippet_onboarding",
+         "posthog_team"."ingested_event",
+         "posthog_team"."session_recording_opt_in",
+         "posthog_team"."capture_console_log_opt_in",
+         "posthog_team"."capture_performance_opt_in",
+         "posthog_team"."signup_token",
+         "posthog_team"."is_demo",
+         "posthog_team"."access_control",
+         "posthog_team"."inject_web_apps",
+         "posthog_team"."test_account_filters",
+         "posthog_team"."test_account_filters_default_checked",
+         "posthog_team"."path_cleaning_filters",
+         "posthog_team"."timezone",
+         "posthog_team"."data_attributes",
+         "posthog_team"."person_display_name_properties",
+         "posthog_team"."live_events_columns",
+         "posthog_team"."recording_domains",
+         "posthog_team"."primary_dashboard_id",
+         "posthog_team"."correlation_config",
+         "posthog_team"."session_recording_retention_period_days",
+         "posthog_team"."plugins_opt_in",
+         "posthog_team"."opt_out_capture",
+         "posthog_team"."event_names",
+         "posthog_team"."event_names_with_usage",
+         "posthog_team"."event_properties",
+         "posthog_team"."event_properties_with_usage",
+         "posthog_team"."event_properties_numerical"
+  FROM "posthog_team"
+  WHERE "posthog_team"."id" = 2
+  LIMIT 21 /*controller='project_insights-list',route='api/projects/%28%3FP%3Cparent_lookup_team_id%3E%5B%5E/.%5D%2B%29/insights/%3F%24'*/
+  '
+---
+# name: TestDashboard.test_loading_individual_dashboard_does_not_prefetch_all_possible_tiles.95
+  '
+  SELECT "posthog_dashboard"."id",
+         "posthog_dashboard"."name",
+         "posthog_dashboard"."description",
+         "posthog_dashboard"."team_id",
+         "posthog_dashboard"."pinned",
+         "posthog_dashboard"."created_at",
+         "posthog_dashboard"."created_by_id",
+         "posthog_dashboard"."deleted",
+         "posthog_dashboard"."last_accessed_at",
+         "posthog_dashboard"."filters",
+         "posthog_dashboard"."creation_mode",
+         "posthog_dashboard"."restriction_level",
+         "posthog_dashboard"."deprecated_tags",
+         "posthog_dashboard"."tags",
+         "posthog_dashboard"."share_token",
+         "posthog_dashboard"."is_shared"
+  FROM "posthog_dashboard"
+  WHERE "posthog_dashboard"."id" IN (1,
+                                     2,
+                                     3,
+                                     4,
+                                     5 /* ... */) /*controller='project_insights-list',route='api/projects/%28%3FP%3Cparent_lookup_team_id%3E%5B%5E/.%5D%2B%29/insights/%3F%24'*/
+  '
+---
+# name: TestDashboard.test_loading_individual_dashboard_does_not_prefetch_all_possible_tiles.96
+  '
+  SELECT "posthog_team"."id",
+         "posthog_team"."uuid",
+         "posthog_team"."organization_id",
+         "posthog_team"."api_token",
+         "posthog_team"."app_urls",
+         "posthog_team"."name",
+         "posthog_team"."slack_incoming_webhook",
+         "posthog_team"."created_at",
+         "posthog_team"."updated_at",
+         "posthog_team"."anonymize_ips",
+         "posthog_team"."completed_snippet_onboarding",
+         "posthog_team"."ingested_event",
+         "posthog_team"."session_recording_opt_in",
+         "posthog_team"."capture_console_log_opt_in",
+         "posthog_team"."capture_performance_opt_in",
+         "posthog_team"."signup_token",
+         "posthog_team"."is_demo",
+         "posthog_team"."access_control",
+         "posthog_team"."inject_web_apps",
+         "posthog_team"."test_account_filters",
+         "posthog_team"."test_account_filters_default_checked",
+         "posthog_team"."path_cleaning_filters",
+         "posthog_team"."timezone",
+         "posthog_team"."data_attributes",
+         "posthog_team"."person_display_name_properties",
+         "posthog_team"."live_events_columns",
+         "posthog_team"."recording_domains",
+         "posthog_team"."primary_dashboard_id",
+         "posthog_team"."correlation_config",
+         "posthog_team"."session_recording_retention_period_days",
+         "posthog_team"."plugins_opt_in",
+         "posthog_team"."opt_out_capture",
+         "posthog_team"."event_names",
+         "posthog_team"."event_names_with_usage",
+         "posthog_team"."event_properties",
+         "posthog_team"."event_properties_with_usage",
+         "posthog_team"."event_properties_numerical"
+  FROM "posthog_team"
+  WHERE "posthog_team"."id" = 2
+  LIMIT 21 /*controller='project_insights-list',route='api/projects/%28%3FP%3Cparent_lookup_team_id%3E%5B%5E/.%5D%2B%29/insights/%3F%24'*/
+  '
+---
+# name: TestDashboard.test_loading_individual_dashboard_does_not_prefetch_all_possible_tiles.97
+  '
+  SELECT "posthog_team"."id",
+         "posthog_team"."uuid",
+         "posthog_team"."organization_id",
+         "posthog_team"."api_token",
+         "posthog_team"."app_urls",
+         "posthog_team"."name",
+         "posthog_team"."slack_incoming_webhook",
+         "posthog_team"."created_at",
+         "posthog_team"."updated_at",
+         "posthog_team"."anonymize_ips",
+         "posthog_team"."completed_snippet_onboarding",
+         "posthog_team"."ingested_event",
+         "posthog_team"."session_recording_opt_in",
+         "posthog_team"."capture_console_log_opt_in",
+         "posthog_team"."capture_performance_opt_in",
+         "posthog_team"."signup_token",
+         "posthog_team"."is_demo",
+         "posthog_team"."access_control",
+         "posthog_team"."inject_web_apps",
+         "posthog_team"."test_account_filters",
+         "posthog_team"."test_account_filters_default_checked",
+         "posthog_team"."path_cleaning_filters",
+         "posthog_team"."timezone",
+         "posthog_team"."data_attributes",
+         "posthog_team"."person_display_name_properties",
+         "posthog_team"."live_events_columns",
+         "posthog_team"."recording_domains",
+         "posthog_team"."primary_dashboard_id",
+         "posthog_team"."correlation_config",
+         "posthog_team"."session_recording_retention_period_days"
+  FROM "posthog_team"
+  WHERE "posthog_team"."id" = 2
+  LIMIT 21 /*controller='project_insights-list',route='api/projects/%28%3FP%3Cparent_lookup_team_id%3E%5B%5E/.%5D%2B%29/insights/%3F%24'*/
+  '
+---
+# name: TestDashboard.test_loading_individual_dashboard_does_not_prefetch_all_possible_tiles.98
+  '
+  SELECT "posthog_dashboardtile"."id",
+         "posthog_dashboardtile"."dashboard_id",
+         "posthog_dashboardtile"."insight_id",
+         "posthog_dashboardtile"."text_id",
+         "posthog_dashboardtile"."layouts",
+         "posthog_dashboardtile"."color",
+         "posthog_dashboardtile"."filters_hash",
+         "posthog_dashboardtile"."last_refresh",
+         "posthog_dashboardtile"."refreshing",
+         "posthog_dashboardtile"."refresh_attempt",
+         "posthog_dashboardtile"."deleted"
+  FROM "posthog_dashboardtile"
+  WHERE "posthog_dashboardtile"."id" = 2
+  LIMIT 21 /*controller='project_insights-list',route='api/projects/%28%3FP%3Cparent_lookup_team_id%3E%5B%5E/.%5D%2B%29/insights/%3F%24'*/
+  '
+---
+# name: TestDashboard.test_loading_individual_dashboard_does_not_prefetch_all_possible_tiles.99
+  '
+  SELECT "posthog_dashboarditem"."id",
+         "posthog_dashboarditem"."name",
+         "posthog_dashboarditem"."derived_name",
+         "posthog_dashboarditem"."description",
+         "posthog_dashboarditem"."team_id",
+         "posthog_dashboarditem"."filters",
+         "posthog_dashboarditem"."filters_hash",
+         "posthog_dashboarditem"."order",
+         "posthog_dashboarditem"."deleted",
+         "posthog_dashboarditem"."saved",
+         "posthog_dashboarditem"."created_at",
+         "posthog_dashboarditem"."last_refresh",
+         "posthog_dashboarditem"."refreshing",
+         "posthog_dashboarditem"."created_by_id",
+         "posthog_dashboarditem"."is_sample",
+         "posthog_dashboarditem"."short_id",
+         "posthog_dashboarditem"."favorited",
+         "posthog_dashboarditem"."refresh_attempt",
+         "posthog_dashboarditem"."last_modified_at",
+         "posthog_dashboarditem"."last_modified_by_id",
+         "posthog_dashboarditem"."dashboard_id",
+         "posthog_dashboarditem"."layouts",
+         "posthog_dashboarditem"."color",
+         "posthog_dashboarditem"."dive_dashboard_id",
+         "posthog_dashboarditem"."updated_at",
+         "posthog_dashboarditem"."deprecated_tags",
+         "posthog_dashboarditem"."tags"
+  FROM "posthog_dashboarditem"
+  WHERE "posthog_dashboarditem"."id" = 2
+  LIMIT 21 /*controller='project_insights-list',route='api/projects/%28%3FP%3Cparent_lookup_team_id%3E%5B%5E/.%5D%2B%29/insights/%3F%24'*/
+  '
+---
+# name: TestDashboard.test_retrieve_dashboard
+  '
+  SELECT "posthog_dashboardtile"."id"
+  FROM "posthog_dashboardtile"
+  WHERE "posthog_dashboardtile"."dashboard_id" = 2
+  '
+---
+# name: TestDashboard.test_retrieve_dashboard.1
+  '
+  SELECT "posthog_user"."id",
+         "posthog_user"."password",
+         "posthog_user"."last_login",
+         "posthog_user"."first_name",
+         "posthog_user"."last_name",
+         "posthog_user"."is_staff",
+         "posthog_user"."is_active",
+         "posthog_user"."date_joined",
+         "posthog_user"."uuid",
+         "posthog_user"."current_organization_id",
+         "posthog_user"."current_team_id",
+         "posthog_user"."email",
+         "posthog_user"."temporary_token",
+         "posthog_user"."distinct_id",
+         "posthog_user"."email_opt_in",
+         "posthog_user"."partial_notification_settings",
+         "posthog_user"."anonymize_data",
+         "posthog_user"."toolbar_mode",
+         "posthog_user"."events_column_config"
+  FROM "posthog_user"
+  WHERE "posthog_user"."id" = 2
+  LIMIT 21 /**/
+  '
+---
+# name: TestDashboard.test_retrieve_dashboard.2
+  '
+  SELECT "posthog_team"."id",
+         "posthog_team"."uuid",
+         "posthog_team"."organization_id",
+         "posthog_team"."api_token",
+         "posthog_team"."app_urls",
+         "posthog_team"."name",
+         "posthog_team"."slack_incoming_webhook",
+         "posthog_team"."created_at",
+         "posthog_team"."updated_at",
+         "posthog_team"."anonymize_ips",
+         "posthog_team"."completed_snippet_onboarding",
+         "posthog_team"."ingested_event",
+         "posthog_team"."session_recording_opt_in",
+         "posthog_team"."capture_console_log_opt_in",
+         "posthog_team"."capture_performance_opt_in",
+         "posthog_team"."signup_token",
+         "posthog_team"."is_demo",
+         "posthog_team"."access_control",
+         "posthog_team"."inject_web_apps",
+         "posthog_team"."test_account_filters",
+         "posthog_team"."test_account_filters_default_checked",
+         "posthog_team"."path_cleaning_filters",
+         "posthog_team"."timezone",
+         "posthog_team"."data_attributes",
+         "posthog_team"."person_display_name_properties",
+         "posthog_team"."live_events_columns",
+         "posthog_team"."recording_domains",
+         "posthog_team"."primary_dashboard_id",
+         "posthog_team"."correlation_config",
+         "posthog_team"."session_recording_retention_period_days"
+  FROM "posthog_team"
+  WHERE "posthog_team"."id" = 2
+  LIMIT 21 /*controller='project_dashboards-detail',route='api/projects/%28%3FP%3Cparent_lookup_team_id%3E%5B%5E/.%5D%2B%29/dashboards/%28%3FP%3Cpk%3E%5B%5E/.%5D%2B%29/%3F%24'*/
+  '
+---
+# name: TestDashboard.test_retrieve_dashboard.3
+  '
+  SELECT "posthog_organizationmembership"."id",
+         "posthog_organizationmembership"."organization_id",
+         "posthog_organizationmembership"."user_id",
+         "posthog_organizationmembership"."level",
+         "posthog_organizationmembership"."joined_at",
+         "posthog_organizationmembership"."updated_at",
+         "posthog_organization"."id",
+         "posthog_organization"."name",
+         "posthog_organization"."slug",
+         "posthog_organization"."created_at",
+         "posthog_organization"."updated_at",
+         "posthog_organization"."plugins_access_level",
+         "posthog_organization"."for_internal_metrics",
+         "posthog_organization"."is_member_join_email_enabled",
+         "posthog_organization"."customer_id",
+         "posthog_organization"."available_features",
+         "posthog_organization"."usage",
+         "posthog_organization"."setup_section_2_completed",
+         "posthog_organization"."personalization",
+         "posthog_organization"."domain_whitelist"
+  FROM "posthog_organizationmembership"
+  INNER JOIN "posthog_organization" ON ("posthog_organizationmembership"."organization_id" = "posthog_organization"."id")
+  WHERE ("posthog_organizationmembership"."organization_id" = '00000000-0000-0000-0000-000000000000'::uuid
+         AND "posthog_organizationmembership"."user_id" = 2)
+  LIMIT 21 /*controller='project_dashboards-detail',route='api/projects/%28%3FP%3Cparent_lookup_team_id%3E%5B%5E/.%5D%2B%29/dashboards/%28%3FP%3Cpk%3E%5B%5E/.%5D%2B%29/%3F%24'*/
+  '
+---
+# name: TestDashboard.test_retrieve_dashboard.4
+  '
+  SELECT "posthog_organization"."id",
+         "posthog_organization"."name",
+         "posthog_organization"."slug",
+         "posthog_organization"."created_at",
+         "posthog_organization"."updated_at",
+         "posthog_organization"."plugins_access_level",
+         "posthog_organization"."for_internal_metrics",
+         "posthog_organization"."is_member_join_email_enabled",
+         "posthog_organization"."customer_id",
+         "posthog_organization"."available_features",
+         "posthog_organization"."usage",
+         "posthog_organization"."setup_section_2_completed",
+         "posthog_organization"."personalization",
+         "posthog_organization"."domain_whitelist"
+  FROM "posthog_organization"
+  WHERE "posthog_organization"."id" = '00000000-0000-0000-0000-000000000000'::uuid
+  LIMIT 21 /*controller='project_dashboards-detail',route='api/projects/%28%3FP%3Cparent_lookup_team_id%3E%5B%5E/.%5D%2B%29/dashboards/%28%3FP%3Cpk%3E%5B%5E/.%5D%2B%29/%3F%24'*/
+  '
+---
+# name: TestDashboard.test_retrieve_dashboard.5
+  '
+  SELECT "posthog_dashboard"."id",
+         "posthog_dashboard"."name",
+         "posthog_dashboard"."description",
+         "posthog_dashboard"."team_id",
+         "posthog_dashboard"."pinned",
+         "posthog_dashboard"."created_at",
+         "posthog_dashboard"."created_by_id",
+         "posthog_dashboard"."deleted",
+         "posthog_dashboard"."last_accessed_at",
+         "posthog_dashboard"."filters",
+         "posthog_dashboard"."creation_mode",
+         "posthog_dashboard"."restriction_level",
+         "posthog_dashboard"."deprecated_tags",
+         "posthog_dashboard"."tags",
+         "posthog_dashboard"."share_token",
+         "posthog_dashboard"."is_shared",
+         "posthog_team"."id",
+         "posthog_team"."uuid",
+         "posthog_team"."organization_id",
+         "posthog_team"."api_token",
+         "posthog_team"."app_urls",
+         "posthog_team"."name",
+         "posthog_team"."slack_incoming_webhook",
+         "posthog_team"."created_at",
+         "posthog_team"."updated_at",
+         "posthog_team"."anonymize_ips",
+         "posthog_team"."completed_snippet_onboarding",
+         "posthog_team"."ingested_event",
+         "posthog_team"."session_recording_opt_in",
+         "posthog_team"."capture_console_log_opt_in",
+         "posthog_team"."capture_performance_opt_in",
+         "posthog_team"."signup_token",
+         "posthog_team"."is_demo",
+         "posthog_team"."access_control",
+         "posthog_team"."inject_web_apps",
+         "posthog_team"."test_account_filters",
+         "posthog_team"."test_account_filters_default_checked",
+         "posthog_team"."path_cleaning_filters",
+         "posthog_team"."timezone",
+         "posthog_team"."data_attributes",
+         "posthog_team"."person_display_name_properties",
+         "posthog_team"."live_events_columns",
+         "posthog_team"."recording_domains",
+         "posthog_team"."primary_dashboard_id",
+         "posthog_team"."correlation_config",
+         "posthog_team"."session_recording_retention_period_days",
+         "posthog_team"."plugins_opt_in",
+         "posthog_team"."opt_out_capture",
+         "posthog_team"."event_names",
+         "posthog_team"."event_names_with_usage",
+         "posthog_team"."event_properties",
+         "posthog_team"."event_properties_with_usage",
+         "posthog_team"."event_properties_numerical",
+         "posthog_organization"."id",
+         "posthog_organization"."name",
+         "posthog_organization"."slug",
+         "posthog_organization"."created_at",
+         "posthog_organization"."updated_at",
+         "posthog_organization"."plugins_access_level",
+         "posthog_organization"."for_internal_metrics",
+         "posthog_organization"."is_member_join_email_enabled",
+         "posthog_organization"."customer_id",
+         "posthog_organization"."available_features",
+         "posthog_organization"."usage",
+         "posthog_organization"."setup_section_2_completed",
+         "posthog_organization"."personalization",
+         "posthog_organization"."domain_whitelist",
+         "posthog_user"."id",
+         "posthog_user"."password",
+         "posthog_user"."last_login",
+         "posthog_user"."first_name",
+         "posthog_user"."last_name",
+         "posthog_user"."is_staff",
+         "posthog_user"."is_active",
+         "posthog_user"."date_joined",
+         "posthog_user"."uuid",
+         "posthog_user"."current_organization_id",
+         "posthog_user"."current_team_id",
+         "posthog_user"."email",
+         "posthog_user"."temporary_token",
+         "posthog_user"."distinct_id",
+         "posthog_user"."email_opt_in",
+         "posthog_user"."partial_notification_settings",
+         "posthog_user"."anonymize_data",
+         "posthog_user"."toolbar_mode",
+         "posthog_user"."events_column_config"
+  FROM "posthog_dashboard"
+  INNER JOIN "posthog_team" ON ("posthog_dashboard"."team_id" = "posthog_team"."id")
+  INNER JOIN "posthog_organization" ON ("posthog_team"."organization_id" = "posthog_organization"."id")
+  LEFT OUTER JOIN "posthog_user" ON ("posthog_dashboard"."created_by_id" = "posthog_user"."id")
+  WHERE ("posthog_dashboard"."team_id" = 2
+         AND NOT "posthog_dashboard"."deleted"
+         AND "posthog_dashboard"."id" = 2)
+  LIMIT 21 /*controller='project_dashboards-detail',route='api/projects/%28%3FP%3Cparent_lookup_team_id%3E%5B%5E/.%5D%2B%29/dashboards/%28%3FP%3Cpk%3E%5B%5E/.%5D%2B%29/%3F%24'*/
+  '
+---
+# name: TestDashboard.test_retrieve_dashboard.6
+  '
+  SELECT "posthog_sharingconfiguration"."id",
+         "posthog_sharingconfiguration"."team_id",
+         "posthog_sharingconfiguration"."dashboard_id",
+         "posthog_sharingconfiguration"."insight_id",
+         "posthog_sharingconfiguration"."created_at",
+         "posthog_sharingconfiguration"."enabled",
+         "posthog_sharingconfiguration"."access_token"
+  FROM "posthog_sharingconfiguration"
+  WHERE "posthog_sharingconfiguration"."dashboard_id" IN (1,
+                                                          2,
+                                                          3,
+                                                          4,
+                                                          5 /* ... */) /*controller='project_dashboards-detail',route='api/projects/%28%3FP%3Cparent_lookup_team_id%3E%5B%5E/.%5D%2B%29/dashboards/%28%3FP%3Cpk%3E%5B%5E/.%5D%2B%29/%3F%24'*/
+  '
+---
+# name: TestDashboard.test_retrieve_dashboard.7
+  '
+  SELECT "posthog_dashboardtile"."id",
+         "posthog_dashboardtile"."dashboard_id",
+         "posthog_dashboardtile"."insight_id",
+         "posthog_dashboardtile"."text_id",
+         "posthog_dashboardtile"."layouts",
+         "posthog_dashboardtile"."color",
+         "posthog_dashboardtile"."filters_hash",
+         "posthog_dashboardtile"."last_refresh",
+         "posthog_dashboardtile"."refreshing",
+         "posthog_dashboardtile"."refresh_attempt",
+         "posthog_dashboardtile"."deleted",
+         "posthog_dashboarditem"."id",
+         "posthog_dashboarditem"."name",
+         "posthog_dashboarditem"."derived_name",
+         "posthog_dashboarditem"."description",
+         "posthog_dashboarditem"."team_id",
+         "posthog_dashboarditem"."filters",
+         "posthog_dashboarditem"."filters_hash",
+         "posthog_dashboarditem"."order",
+         "posthog_dashboarditem"."deleted",
+         "posthog_dashboarditem"."saved",
+         "posthog_dashboarditem"."created_at",
+         "posthog_dashboarditem"."last_refresh",
+         "posthog_dashboarditem"."refreshing",
+         "posthog_dashboarditem"."created_by_id",
+         "posthog_dashboarditem"."is_sample",
+         "posthog_dashboarditem"."short_id",
+         "posthog_dashboarditem"."favorited",
+         "posthog_dashboarditem"."refresh_attempt",
+         "posthog_dashboarditem"."last_modified_at",
+         "posthog_dashboarditem"."last_modified_by_id",
+         "posthog_dashboarditem"."dashboard_id",
+         "posthog_dashboarditem"."layouts",
+         "posthog_dashboarditem"."color",
+         "posthog_dashboarditem"."dive_dashboard_id",
+         "posthog_dashboarditem"."updated_at",
+         "posthog_dashboarditem"."deprecated_tags",
+         "posthog_dashboarditem"."tags",
+         "posthog_team"."id",
+         "posthog_team"."uuid",
+         "posthog_team"."organization_id",
+         "posthog_team"."api_token",
+         "posthog_team"."app_urls",
+         "posthog_team"."name",
+         "posthog_team"."slack_incoming_webhook",
+         "posthog_team"."created_at",
+         "posthog_team"."updated_at",
+         "posthog_team"."anonymize_ips",
+         "posthog_team"."completed_snippet_onboarding",
+         "posthog_team"."ingested_event",
+         "posthog_team"."session_recording_opt_in",
+         "posthog_team"."capture_console_log_opt_in",
+         "posthog_team"."capture_performance_opt_in",
+         "posthog_team"."signup_token",
+         "posthog_team"."is_demo",
+         "posthog_team"."access_control",
+         "posthog_team"."inject_web_apps",
+         "posthog_team"."test_account_filters",
+         "posthog_team"."test_account_filters_default_checked",
+         "posthog_team"."path_cleaning_filters",
+         "posthog_team"."timezone",
+         "posthog_team"."data_attributes",
+         "posthog_team"."person_display_name_properties",
+         "posthog_team"."live_events_columns",
+         "posthog_team"."recording_domains",
+         "posthog_team"."primary_dashboard_id",
+         "posthog_team"."correlation_config",
+         "posthog_team"."session_recording_retention_period_days",
+         "posthog_team"."plugins_opt_in",
+         "posthog_team"."opt_out_capture",
+         "posthog_team"."event_names",
+         "posthog_team"."event_names_with_usage",
+         "posthog_team"."event_properties",
+         "posthog_team"."event_properties_with_usage",
+         "posthog_team"."event_properties_numerical",
+         "posthog_user"."id",
+         "posthog_user"."password",
+         "posthog_user"."last_login",
+         "posthog_user"."first_name",
+         "posthog_user"."last_name",
+         "posthog_user"."is_staff",
+         "posthog_user"."is_active",
+         "posthog_user"."date_joined",
+         "posthog_user"."uuid",
+         "posthog_user"."current_organization_id",
+         "posthog_user"."current_team_id",
+         "posthog_user"."email",
+         "posthog_user"."temporary_token",
+         "posthog_user"."distinct_id",
+         "posthog_user"."email_opt_in",
+         "posthog_user"."partial_notification_settings",
+         "posthog_user"."anonymize_data",
+         "posthog_user"."toolbar_mode",
+         "posthog_user"."events_column_config",
+         T6."id",
+         T6."password",
+         T6."last_login",
+         T6."first_name",
+         T6."last_name",
+         T6."is_staff",
+         T6."is_active",
+         T6."date_joined",
+         T6."uuid",
+         T6."current_organization_id",
+         T6."current_team_id",
+         T6."email",
+         T6."temporary_token",
+         T6."distinct_id",
+         T6."email_opt_in",
+         T6."partial_notification_settings",
+         T6."anonymize_data",
+         T6."toolbar_mode",
+         T6."events_column_config",
+         "posthog_text"."id",
+         "posthog_text"."body",
+         "posthog_text"."created_by_id",
+         "posthog_text"."last_modified_at",
+         "posthog_text"."last_modified_by_id",
+         "posthog_text"."team_id"
+  FROM "posthog_dashboardtile"
+  LEFT OUTER JOIN "posthog_dashboarditem" ON ("posthog_dashboardtile"."insight_id" = "posthog_dashboarditem"."id")
+  LEFT OUTER JOIN "posthog_team" ON ("posthog_dashboarditem"."team_id" = "posthog_team"."id")
+  LEFT OUTER JOIN "posthog_user" ON ("posthog_dashboarditem"."created_by_id" = "posthog_user"."id")
+  LEFT OUTER JOIN "posthog_user" T6 ON ("posthog_dashboarditem"."last_modified_by_id" = T6."id")
+  LEFT OUTER JOIN "posthog_text" ON ("posthog_dashboardtile"."text_id" = "posthog_text"."id")
+  WHERE (NOT ("posthog_dashboardtile"."deleted"
+              AND "posthog_dashboardtile"."deleted" IS NOT NULL)
+         AND (NOT "posthog_dashboarditem"."deleted"
+              OR "posthog_dashboardtile"."insight_id" IS NULL)
+         AND "posthog_dashboardtile"."dashboard_id" = 2
+         AND "posthog_dashboardtile"."dashboard_id" IN (1,
+                                                        2,
+                                                        3,
+                                                        4,
+                                                        5 /* ... */))
+  ORDER BY "posthog_dashboarditem"."order" ASC /*controller='project_dashboards-detail',route='api/projects/%28%3FP%3Cparent_lookup_team_id%3E%5B%5E/.%5D%2B%29/dashboards/%28%3FP%3Cpk%3E%5B%5E/.%5D%2B%29/%3F%24'*/
+  '
+---
+# name: TestDashboard.test_retrieve_dashboard.8
+  '
+  SELECT "posthog_dashboardtile"."id",
+         "posthog_dashboardtile"."dashboard_id",
+         "posthog_dashboardtile"."insight_id",
+         "posthog_dashboardtile"."text_id",
+         "posthog_dashboardtile"."layouts",
+         "posthog_dashboardtile"."color",
+         "posthog_dashboardtile"."filters_hash",
+         "posthog_dashboardtile"."last_refresh",
+         "posthog_dashboardtile"."refreshing",
+         "posthog_dashboardtile"."refresh_attempt",
+         "posthog_dashboardtile"."deleted",
+         "posthog_dashboarditem"."id",
+         "posthog_dashboarditem"."name",
+         "posthog_dashboarditem"."derived_name",
+         "posthog_dashboarditem"."description",
+         "posthog_dashboarditem"."team_id",
+         "posthog_dashboarditem"."filters",
+         "posthog_dashboarditem"."filters_hash",
+         "posthog_dashboarditem"."order",
+         "posthog_dashboarditem"."deleted",
+         "posthog_dashboarditem"."saved",
+         "posthog_dashboarditem"."created_at",
+         "posthog_dashboarditem"."last_refresh",
+         "posthog_dashboarditem"."refreshing",
+         "posthog_dashboarditem"."created_by_id",
+         "posthog_dashboarditem"."is_sample",
+         "posthog_dashboarditem"."short_id",
+         "posthog_dashboarditem"."favorited",
+         "posthog_dashboarditem"."refresh_attempt",
+         "posthog_dashboarditem"."last_modified_at",
+         "posthog_dashboarditem"."last_modified_by_id",
+         "posthog_dashboarditem"."dashboard_id",
+         "posthog_dashboarditem"."layouts",
+         "posthog_dashboarditem"."color",
+         "posthog_dashboarditem"."dive_dashboard_id",
+         "posthog_dashboarditem"."updated_at",
+         "posthog_dashboarditem"."deprecated_tags",
+         "posthog_dashboarditem"."tags",
+         "posthog_team"."id",
+         "posthog_team"."uuid",
+         "posthog_team"."organization_id",
+         "posthog_team"."api_token",
+         "posthog_team"."app_urls",
+         "posthog_team"."name",
+         "posthog_team"."slack_incoming_webhook",
+         "posthog_team"."created_at",
+         "posthog_team"."updated_at",
+         "posthog_team"."anonymize_ips",
+         "posthog_team"."completed_snippet_onboarding",
+         "posthog_team"."ingested_event",
+         "posthog_team"."session_recording_opt_in",
+         "posthog_team"."capture_console_log_opt_in",
+         "posthog_team"."capture_performance_opt_in",
+         "posthog_team"."signup_token",
+         "posthog_team"."is_demo",
+         "posthog_team"."access_control",
+         "posthog_team"."inject_web_apps",
+         "posthog_team"."test_account_filters",
+         "posthog_team"."test_account_filters_default_checked",
+         "posthog_team"."path_cleaning_filters",
+         "posthog_team"."timezone",
+         "posthog_team"."data_attributes",
+         "posthog_team"."person_display_name_properties",
+         "posthog_team"."live_events_columns",
+         "posthog_team"."recording_domains",
+         "posthog_team"."primary_dashboard_id",
+         "posthog_team"."correlation_config",
+         "posthog_team"."session_recording_retention_period_days",
+         "posthog_team"."plugins_opt_in",
+         "posthog_team"."opt_out_capture",
+         "posthog_team"."event_names",
+         "posthog_team"."event_names_with_usage",
+         "posthog_team"."event_properties",
+         "posthog_team"."event_properties_with_usage",
+         "posthog_team"."event_properties_numerical",
+         "posthog_user"."id",
+         "posthog_user"."password",
+         "posthog_user"."last_login",
+         "posthog_user"."first_name",
+         "posthog_user"."last_name",
+         "posthog_user"."is_staff",
+         "posthog_user"."is_active",
+         "posthog_user"."date_joined",
+         "posthog_user"."uuid",
+         "posthog_user"."current_organization_id",
+         "posthog_user"."current_team_id",
+         "posthog_user"."email",
+         "posthog_user"."temporary_token",
+         "posthog_user"."distinct_id",
+         "posthog_user"."email_opt_in",
+         "posthog_user"."partial_notification_settings",
+         "posthog_user"."anonymize_data",
+         "posthog_user"."toolbar_mode",
+         "posthog_user"."events_column_config",
+         T6."id",
+         T6."password",
+         T6."last_login",
+         T6."first_name",
+         T6."last_name",
+         T6."is_staff",
+         T6."is_active",
+         T6."date_joined",
+         T6."uuid",
+         T6."current_organization_id",
+         T6."current_team_id",
+         T6."email",
+         T6."temporary_token",
+         T6."distinct_id",
+         T6."email_opt_in",
+         T6."partial_notification_settings",
+         T6."anonymize_data",
+         T6."toolbar_mode",
+         T6."events_column_config",
+         "posthog_text"."id",
+         "posthog_text"."body",
+         "posthog_text"."created_by_id",
+         "posthog_text"."last_modified_at",
+         "posthog_text"."last_modified_by_id",
+         "posthog_text"."team_id"
+  FROM "posthog_dashboardtile"
+  LEFT OUTER JOIN "posthog_dashboarditem" ON ("posthog_dashboardtile"."insight_id" = "posthog_dashboarditem"."id")
+  LEFT OUTER JOIN "posthog_team" ON ("posthog_dashboarditem"."team_id" = "posthog_team"."id")
+  LEFT OUTER JOIN "posthog_user" ON ("posthog_dashboarditem"."created_by_id" = "posthog_user"."id")
+  LEFT OUTER JOIN "posthog_user" T6 ON ("posthog_dashboarditem"."last_modified_by_id" = T6."id")
+  LEFT OUTER JOIN "posthog_text" ON ("posthog_dashboardtile"."text_id" = "posthog_text"."id")
+  WHERE (NOT ("posthog_dashboardtile"."deleted"
+              AND "posthog_dashboardtile"."deleted" IS NOT NULL)
+         AND (NOT "posthog_dashboarditem"."deleted"
+              OR "posthog_dashboardtile"."insight_id" IS NULL)
+         AND "posthog_dashboardtile"."dashboard_id" = 2
+         AND "posthog_dashboardtile"."dashboard_id" = 2
+         AND (NOT "posthog_dashboarditem"."deleted"
+              OR "posthog_dashboardtile"."insight_id" IS NULL))
+  ORDER BY "posthog_dashboarditem"."order" ASC /*controller='project_dashboards-detail',route='api/projects/%28%3FP%3Cparent_lookup_team_id%3E%5B%5E/.%5D%2B%29/dashboards/%28%3FP%3Cpk%3E%5B%5E/.%5D%2B%29/%3F%24'*/
+  '
+---
+# name: TestDashboard.test_retrieve_dashboard_list
+  '
+  SELECT "posthog_user"."id",
+         "posthog_user"."password",
+         "posthog_user"."last_login",
+         "posthog_user"."first_name",
+         "posthog_user"."last_name",
+         "posthog_user"."is_staff",
+         "posthog_user"."is_active",
+         "posthog_user"."date_joined",
+         "posthog_user"."uuid",
+         "posthog_user"."current_organization_id",
+         "posthog_user"."current_team_id",
+         "posthog_user"."email",
+         "posthog_user"."temporary_token",
+         "posthog_user"."distinct_id",
+         "posthog_user"."email_opt_in",
+         "posthog_user"."partial_notification_settings",
+         "posthog_user"."anonymize_data",
+         "posthog_user"."toolbar_mode",
+         "posthog_user"."events_column_config"
+  FROM "posthog_user"
+  WHERE "posthog_user"."id" = 2
+  LIMIT 21 /**/
+  '
+---
+# name: TestDashboard.test_retrieve_dashboard_list.1
+  '
+  SELECT "posthog_team"."id",
+         "posthog_team"."uuid",
+         "posthog_team"."organization_id",
+         "posthog_team"."api_token",
+         "posthog_team"."app_urls",
+         "posthog_team"."name",
+         "posthog_team"."slack_incoming_webhook",
+         "posthog_team"."created_at",
+         "posthog_team"."updated_at",
+         "posthog_team"."anonymize_ips",
+         "posthog_team"."completed_snippet_onboarding",
+         "posthog_team"."ingested_event",
+         "posthog_team"."session_recording_opt_in",
+         "posthog_team"."capture_console_log_opt_in",
+         "posthog_team"."capture_performance_opt_in",
+         "posthog_team"."signup_token",
+         "posthog_team"."is_demo",
+         "posthog_team"."access_control",
+         "posthog_team"."inject_web_apps",
+         "posthog_team"."test_account_filters",
+         "posthog_team"."test_account_filters_default_checked",
+         "posthog_team"."path_cleaning_filters",
+         "posthog_team"."timezone",
+         "posthog_team"."data_attributes",
+         "posthog_team"."person_display_name_properties",
+         "posthog_team"."live_events_columns",
+         "posthog_team"."recording_domains",
+         "posthog_team"."primary_dashboard_id",
+         "posthog_team"."correlation_config",
+         "posthog_team"."session_recording_retention_period_days"
+  FROM "posthog_team"
+  WHERE "posthog_team"."id" = 2
+  LIMIT 21 /*controller='project_dashboards-list',route='api/projects/%28%3FP%3Cparent_lookup_team_id%3E%5B%5E/.%5D%2B%29/dashboards/%3F%24'*/
+  '
+---
+# name: TestDashboard.test_retrieve_dashboard_list.10
+  '
+  SELECT "posthog_dashboardtile"."id",
+         "posthog_dashboardtile"."dashboard_id",
+         "posthog_dashboardtile"."insight_id",
+         "posthog_dashboardtile"."text_id",
+         "posthog_dashboardtile"."layouts",
+         "posthog_dashboardtile"."color",
+         "posthog_dashboardtile"."filters_hash",
+         "posthog_dashboardtile"."last_refresh",
+         "posthog_dashboardtile"."refreshing",
+         "posthog_dashboardtile"."refresh_attempt",
+         "posthog_dashboardtile"."deleted"
+  FROM "posthog_dashboardtile"
+  WHERE "posthog_dashboardtile"."dashboard_id" = 2 /*controller='project_dashboards-list',route='api/projects/%28%3FP%3Cparent_lookup_team_id%3E%5B%5E/.%5D%2B%29/dashboards/%3F%24'*/
+  '
+---
+# name: TestDashboard.test_retrieve_dashboard_list.11
+  '
+  SELECT "posthog_sharingconfiguration"."id",
+         "posthog_sharingconfiguration"."team_id",
+         "posthog_sharingconfiguration"."dashboard_id",
+         "posthog_sharingconfiguration"."insight_id",
+         "posthog_sharingconfiguration"."created_at",
+         "posthog_sharingconfiguration"."enabled",
+         "posthog_sharingconfiguration"."access_token"
+  FROM "posthog_sharingconfiguration"
+  WHERE "posthog_sharingconfiguration"."dashboard_id" = 2 /*controller='project_dashboards-list',route='api/projects/%28%3FP%3Cparent_lookup_team_id%3E%5B%5E/.%5D%2B%29/dashboards/%3F%24'*/
+  '
+---
+# name: TestDashboard.test_retrieve_dashboard_list.12
+  '
+  SELECT "posthog_dashboardtile"."id",
+         "posthog_dashboardtile"."dashboard_id",
+         "posthog_dashboardtile"."insight_id",
+         "posthog_dashboardtile"."text_id",
+         "posthog_dashboardtile"."layouts",
+         "posthog_dashboardtile"."color",
+         "posthog_dashboardtile"."filters_hash",
+         "posthog_dashboardtile"."last_refresh",
+         "posthog_dashboardtile"."refreshing",
+         "posthog_dashboardtile"."refresh_attempt",
+         "posthog_dashboardtile"."deleted",
+         "posthog_dashboarditem"."id",
+         "posthog_dashboarditem"."name",
+         "posthog_dashboarditem"."derived_name",
+         "posthog_dashboarditem"."description",
+         "posthog_dashboarditem"."team_id",
+         "posthog_dashboarditem"."filters",
+         "posthog_dashboarditem"."filters_hash",
+         "posthog_dashboarditem"."order",
+         "posthog_dashboarditem"."deleted",
+         "posthog_dashboarditem"."saved",
+         "posthog_dashboarditem"."created_at",
+         "posthog_dashboarditem"."last_refresh",
+         "posthog_dashboarditem"."refreshing",
+         "posthog_dashboarditem"."created_by_id",
+         "posthog_dashboarditem"."is_sample",
+         "posthog_dashboarditem"."short_id",
+         "posthog_dashboarditem"."favorited",
+         "posthog_dashboarditem"."refresh_attempt",
+         "posthog_dashboarditem"."last_modified_at",
+         "posthog_dashboarditem"."last_modified_by_id",
+         "posthog_dashboarditem"."dashboard_id",
+         "posthog_dashboarditem"."layouts",
+         "posthog_dashboarditem"."color",
+         "posthog_dashboarditem"."dive_dashboard_id",
+         "posthog_dashboarditem"."updated_at",
+         "posthog_dashboarditem"."deprecated_tags",
+         "posthog_dashboarditem"."tags",
+         "posthog_team"."id",
+         "posthog_team"."uuid",
+         "posthog_team"."organization_id",
+         "posthog_team"."api_token",
+         "posthog_team"."app_urls",
+         "posthog_team"."name",
+         "posthog_team"."slack_incoming_webhook",
+         "posthog_team"."created_at",
+         "posthog_team"."updated_at",
+         "posthog_team"."anonymize_ips",
+         "posthog_team"."completed_snippet_onboarding",
+         "posthog_team"."ingested_event",
+         "posthog_team"."session_recording_opt_in",
+         "posthog_team"."capture_console_log_opt_in",
+         "posthog_team"."capture_performance_opt_in",
+         "posthog_team"."signup_token",
+         "posthog_team"."is_demo",
+         "posthog_team"."access_control",
+         "posthog_team"."inject_web_apps",
+         "posthog_team"."test_account_filters",
+         "posthog_team"."test_account_filters_default_checked",
+         "posthog_team"."path_cleaning_filters",
+         "posthog_team"."timezone",
+         "posthog_team"."data_attributes",
+         "posthog_team"."person_display_name_properties",
+         "posthog_team"."live_events_columns",
+         "posthog_team"."recording_domains",
+         "posthog_team"."primary_dashboard_id",
+         "posthog_team"."correlation_config",
+         "posthog_team"."session_recording_retention_period_days",
+         "posthog_team"."plugins_opt_in",
+         "posthog_team"."opt_out_capture",
+         "posthog_team"."event_names",
+         "posthog_team"."event_names_with_usage",
+         "posthog_team"."event_properties",
+         "posthog_team"."event_properties_with_usage",
+         "posthog_team"."event_properties_numerical",
+         "posthog_user"."id",
+         "posthog_user"."password",
+         "posthog_user"."last_login",
+         "posthog_user"."first_name",
+         "posthog_user"."last_name",
+         "posthog_user"."is_staff",
+         "posthog_user"."is_active",
+         "posthog_user"."date_joined",
+         "posthog_user"."uuid",
+         "posthog_user"."current_organization_id",
+         "posthog_user"."current_team_id",
+         "posthog_user"."email",
+         "posthog_user"."temporary_token",
+         "posthog_user"."distinct_id",
+         "posthog_user"."email_opt_in",
+         "posthog_user"."partial_notification_settings",
+         "posthog_user"."anonymize_data",
+         "posthog_user"."toolbar_mode",
+         "posthog_user"."events_column_config",
+         T6."id",
+         T6."password",
+         T6."last_login",
+         T6."first_name",
+         T6."last_name",
+         T6."is_staff",
+         T6."is_active",
+         T6."date_joined",
+         T6."uuid",
+         T6."current_organization_id",
+         T6."current_team_id",
+         T6."email",
+         T6."temporary_token",
+         T6."distinct_id",
+         T6."email_opt_in",
+         T6."partial_notification_settings",
+         T6."anonymize_data",
+         T6."toolbar_mode",
+         T6."events_column_config",
+         "posthog_text"."id",
+         "posthog_text"."body",
+         "posthog_text"."created_by_id",
+         "posthog_text"."last_modified_at",
+         "posthog_text"."last_modified_by_id",
+         "posthog_text"."team_id"
+  FROM "posthog_dashboardtile"
+  LEFT OUTER JOIN "posthog_dashboarditem" ON ("posthog_dashboardtile"."insight_id" = "posthog_dashboarditem"."id")
+  LEFT OUTER JOIN "posthog_team" ON ("posthog_dashboarditem"."team_id" = "posthog_team"."id")
+  LEFT OUTER JOIN "posthog_user" ON ("posthog_dashboarditem"."created_by_id" = "posthog_user"."id")
+  LEFT OUTER JOIN "posthog_user" T6 ON ("posthog_dashboarditem"."last_modified_by_id" = T6."id")
+  LEFT OUTER JOIN "posthog_text" ON ("posthog_dashboardtile"."text_id" = "posthog_text"."id")
+  WHERE ("posthog_dashboardtile"."dashboard_id" = 2
+         AND NOT ("posthog_dashboardtile"."deleted"
+                  AND "posthog_dashboardtile"."deleted" IS NOT NULL)
+         AND (NOT "posthog_dashboarditem"."deleted"
+              OR "posthog_dashboardtile"."insight_id" IS NULL))
+  ORDER BY "posthog_dashboarditem"."order" ASC /*controller='project_dashboards-list',route='api/projects/%28%3FP%3Cparent_lookup_team_id%3E%5B%5E/.%5D%2B%29/dashboards/%3F%24'*/
+  '
+---
+# name: TestDashboard.test_retrieve_dashboard_list.13
+  '
+  SELECT "posthog_organization"."id",
+         "posthog_organization"."name",
+         "posthog_organization"."slug",
+         "posthog_organization"."created_at",
+         "posthog_organization"."updated_at",
+         "posthog_organization"."plugins_access_level",
+         "posthog_organization"."for_internal_metrics",
+         "posthog_organization"."is_member_join_email_enabled",
+         "posthog_organization"."customer_id",
+         "posthog_organization"."available_features",
+         "posthog_organization"."usage",
+         "posthog_organization"."setup_section_2_completed",
+         "posthog_organization"."personalization",
+         "posthog_organization"."domain_whitelist"
+  FROM "posthog_organization"
+  WHERE "posthog_organization"."id" = '00000000-0000-0000-0000-000000000000'::uuid
+  LIMIT 21 /*controller='project_dashboards-list',route='api/projects/%28%3FP%3Cparent_lookup_team_id%3E%5B%5E/.%5D%2B%29/dashboards/%3F%24'*/
+  '
+---
+# name: TestDashboard.test_retrieve_dashboard_list.14
+  '
+  SELECT "posthog_user"."id",
+         "posthog_user"."password",
+         "posthog_user"."last_login",
+         "posthog_user"."first_name",
+         "posthog_user"."last_name",
+         "posthog_user"."is_staff",
+         "posthog_user"."is_active",
+         "posthog_user"."date_joined",
+         "posthog_user"."uuid",
+         "posthog_user"."current_organization_id",
+         "posthog_user"."current_team_id",
+         "posthog_user"."email",
+         "posthog_user"."temporary_token",
+         "posthog_user"."distinct_id",
+         "posthog_user"."email_opt_in",
+         "posthog_user"."partial_notification_settings",
+         "posthog_user"."anonymize_data",
+         "posthog_user"."toolbar_mode",
+         "posthog_user"."events_column_config"
+  FROM "posthog_user"
+  WHERE "posthog_user"."id" = 2
+  LIMIT 21 /**/
+  '
+---
+# name: TestDashboard.test_retrieve_dashboard_list.15
+  '
+  SELECT "posthog_team"."id",
+         "posthog_team"."uuid",
+         "posthog_team"."organization_id",
+         "posthog_team"."api_token",
+         "posthog_team"."app_urls",
+         "posthog_team"."name",
+         "posthog_team"."slack_incoming_webhook",
+         "posthog_team"."created_at",
+         "posthog_team"."updated_at",
+         "posthog_team"."anonymize_ips",
+         "posthog_team"."completed_snippet_onboarding",
+         "posthog_team"."ingested_event",
+         "posthog_team"."session_recording_opt_in",
+         "posthog_team"."capture_console_log_opt_in",
+         "posthog_team"."capture_performance_opt_in",
+         "posthog_team"."signup_token",
+         "posthog_team"."is_demo",
+         "posthog_team"."access_control",
+         "posthog_team"."inject_web_apps",
+         "posthog_team"."test_account_filters",
+         "posthog_team"."test_account_filters_default_checked",
+         "posthog_team"."path_cleaning_filters",
+         "posthog_team"."timezone",
+         "posthog_team"."data_attributes",
+         "posthog_team"."person_display_name_properties",
+         "posthog_team"."live_events_columns",
+         "posthog_team"."recording_domains",
+         "posthog_team"."primary_dashboard_id",
+         "posthog_team"."correlation_config",
+         "posthog_team"."session_recording_retention_period_days"
+  FROM "posthog_team"
+  WHERE "posthog_team"."id" = 2
+  LIMIT 21 /*controller='project_dashboards-list',route='api/projects/%28%3FP%3Cparent_lookup_team_id%3E%5B%5E/.%5D%2B%29/dashboards/%3F%24'*/
+  '
+---
+# name: TestDashboard.test_retrieve_dashboard_list.16
+  '
+  SELECT "posthog_organizationmembership"."id",
+         "posthog_organizationmembership"."organization_id",
+         "posthog_organizationmembership"."user_id",
+         "posthog_organizationmembership"."level",
+         "posthog_organizationmembership"."joined_at",
+         "posthog_organizationmembership"."updated_at",
+         "posthog_organization"."id",
+         "posthog_organization"."name",
+         "posthog_organization"."slug",
+         "posthog_organization"."created_at",
+         "posthog_organization"."updated_at",
+         "posthog_organization"."plugins_access_level",
+         "posthog_organization"."for_internal_metrics",
+         "posthog_organization"."is_member_join_email_enabled",
+         "posthog_organization"."customer_id",
+         "posthog_organization"."available_features",
+         "posthog_organization"."usage",
+         "posthog_organization"."setup_section_2_completed",
+         "posthog_organization"."personalization",
+         "posthog_organization"."domain_whitelist"
+  FROM "posthog_organizationmembership"
+  INNER JOIN "posthog_organization" ON ("posthog_organizationmembership"."organization_id" = "posthog_organization"."id")
+  WHERE ("posthog_organizationmembership"."organization_id" = '00000000-0000-0000-0000-000000000000'::uuid
+         AND "posthog_organizationmembership"."user_id" = 2)
+  LIMIT 21 /*controller='project_dashboards-list',route='api/projects/%28%3FP%3Cparent_lookup_team_id%3E%5B%5E/.%5D%2B%29/dashboards/%3F%24'*/
+  '
+---
+# name: TestDashboard.test_retrieve_dashboard_list.17
+  '
+  SELECT "posthog_team"."id",
+         "posthog_team"."uuid",
+         "posthog_team"."organization_id",
+         "posthog_team"."api_token",
+         "posthog_team"."app_urls",
+         "posthog_team"."name",
+         "posthog_team"."slack_incoming_webhook",
+         "posthog_team"."created_at",
+         "posthog_team"."updated_at",
+         "posthog_team"."anonymize_ips",
+         "posthog_team"."completed_snippet_onboarding",
+         "posthog_team"."ingested_event",
+         "posthog_team"."session_recording_opt_in",
+         "posthog_team"."capture_console_log_opt_in",
+         "posthog_team"."capture_performance_opt_in",
+         "posthog_team"."signup_token",
+         "posthog_team"."is_demo",
+         "posthog_team"."access_control",
+         "posthog_team"."inject_web_apps",
+         "posthog_team"."test_account_filters",
+         "posthog_team"."test_account_filters_default_checked",
+         "posthog_team"."path_cleaning_filters",
+         "posthog_team"."timezone",
+         "posthog_team"."data_attributes",
+         "posthog_team"."person_display_name_properties",
+         "posthog_team"."live_events_columns",
+         "posthog_team"."recording_domains",
+         "posthog_team"."primary_dashboard_id",
+         "posthog_team"."correlation_config",
+         "posthog_team"."session_recording_retention_period_days"
+  FROM "posthog_team"
+  WHERE "posthog_team"."id" = 2
+  LIMIT 21 /*controller='project_dashboards-list',route='api/projects/%28%3FP%3Cparent_lookup_team_id%3E%5B%5E/.%5D%2B%29/dashboards/%3F%24'*/
+  '
+---
+# name: TestDashboard.test_retrieve_dashboard_list.18
+  '
+  SELECT "posthog_dashboardtile"."id"
+  FROM "posthog_dashboardtile"
+  WHERE "posthog_dashboardtile"."dashboard_id" = 2 /*controller='project_dashboards-list',route='api/projects/%28%3FP%3Cparent_lookup_team_id%3E%5B%5E/.%5D%2B%29/dashboards/%3F%24'*/
+  '
+---
+# name: TestDashboard.test_retrieve_dashboard_list.19
+  '
+  SELECT "posthog_organization"."id",
+         "posthog_organization"."name",
+         "posthog_organization"."slug",
+         "posthog_organization"."created_at",
+         "posthog_organization"."updated_at",
+         "posthog_organization"."plugins_access_level",
+         "posthog_organization"."for_internal_metrics",
+         "posthog_organization"."is_member_join_email_enabled",
+         "posthog_organization"."customer_id",
+         "posthog_organization"."available_features",
+         "posthog_organization"."usage",
+         "posthog_organization"."setup_section_2_completed",
+         "posthog_organization"."personalization",
+         "posthog_organization"."domain_whitelist"
+  FROM "posthog_organization"
+  WHERE "posthog_organization"."id" = '00000000-0000-0000-0000-000000000000'::uuid
+  LIMIT 21 /*controller='project_dashboards-list',route='api/projects/%28%3FP%3Cparent_lookup_team_id%3E%5B%5E/.%5D%2B%29/dashboards/%3F%24'*/
+  '
+---
+# name: TestDashboard.test_retrieve_dashboard_list.2
+  '
+  SELECT "posthog_organizationmembership"."id",
+         "posthog_organizationmembership"."organization_id",
+         "posthog_organizationmembership"."user_id",
+         "posthog_organizationmembership"."level",
+         "posthog_organizationmembership"."joined_at",
+         "posthog_organizationmembership"."updated_at",
+         "posthog_organization"."id",
+         "posthog_organization"."name",
+         "posthog_organization"."slug",
+         "posthog_organization"."created_at",
+         "posthog_organization"."updated_at",
+         "posthog_organization"."plugins_access_level",
+         "posthog_organization"."for_internal_metrics",
+         "posthog_organization"."is_member_join_email_enabled",
+         "posthog_organization"."customer_id",
+         "posthog_organization"."available_features",
+         "posthog_organization"."usage",
+         "posthog_organization"."setup_section_2_completed",
+         "posthog_organization"."personalization",
+         "posthog_organization"."domain_whitelist"
+  FROM "posthog_organizationmembership"
+  INNER JOIN "posthog_organization" ON ("posthog_organizationmembership"."organization_id" = "posthog_organization"."id")
+  WHERE ("posthog_organizationmembership"."organization_id" = '00000000-0000-0000-0000-000000000000'::uuid
+         AND "posthog_organizationmembership"."user_id" = 2)
+  LIMIT 21 /*controller='project_dashboards-list',route='api/projects/%28%3FP%3Cparent_lookup_team_id%3E%5B%5E/.%5D%2B%29/dashboards/%3F%24'*/
+  '
+---
+# name: TestDashboard.test_retrieve_dashboard_list.20
+  '
+  SELECT COUNT(*) AS "__count"
+  FROM "posthog_dashboardtile"
+  WHERE ("posthog_dashboardtile"."dashboard_id" = 2
+         AND NOT ("posthog_dashboardtile"."insight_id" IS NULL)) /*controller='project_dashboards-list',route='api/projects/%28%3FP%3Cparent_lookup_team_id%3E%5B%5E/.%5D%2B%29/dashboards/%3F%24'*/
+  '
+---
+# name: TestDashboard.test_retrieve_dashboard_list.21
+  '
+  SELECT "posthog_sharingconfiguration"."id",
+         "posthog_sharingconfiguration"."team_id",
+         "posthog_sharingconfiguration"."dashboard_id",
+         "posthog_sharingconfiguration"."insight_id",
+         "posthog_sharingconfiguration"."created_at",
+         "posthog_sharingconfiguration"."enabled",
+         "posthog_sharingconfiguration"."access_token"
+  FROM "posthog_sharingconfiguration"
+  WHERE "posthog_sharingconfiguration"."dashboard_id" = 2 /*controller='project_dashboards-list',route='api/projects/%28%3FP%3Cparent_lookup_team_id%3E%5B%5E/.%5D%2B%29/dashboards/%3F%24'*/
+  '
+---
+# name: TestDashboard.test_retrieve_dashboard_list.22
+  '
+  SELECT COUNT(*) AS "__count"
+  FROM "posthog_taggeditem"
+  WHERE "posthog_taggeditem"."dashboard_id" = 2 /*controller='project_dashboards-list',route='api/projects/%28%3FP%3Cparent_lookup_team_id%3E%5B%5E/.%5D%2B%29/dashboards/%3F%24'*/
+  '
+---
+# name: TestDashboard.test_retrieve_dashboard_list.23
+  '
+  SELECT "posthog_team"."id",
+         "posthog_team"."uuid",
+         "posthog_team"."organization_id",
+         "posthog_team"."api_token",
+         "posthog_team"."app_urls",
+         "posthog_team"."name",
+         "posthog_team"."slack_incoming_webhook",
+         "posthog_team"."created_at",
+         "posthog_team"."updated_at",
+         "posthog_team"."anonymize_ips",
+         "posthog_team"."completed_snippet_onboarding",
+         "posthog_team"."ingested_event",
+         "posthog_team"."session_recording_opt_in",
+         "posthog_team"."capture_console_log_opt_in",
+         "posthog_team"."capture_performance_opt_in",
+         "posthog_team"."signup_token",
+         "posthog_team"."is_demo",
+         "posthog_team"."access_control",
+         "posthog_team"."inject_web_apps",
+         "posthog_team"."test_account_filters",
+         "posthog_team"."test_account_filters_default_checked",
+         "posthog_team"."path_cleaning_filters",
+         "posthog_team"."timezone",
+         "posthog_team"."data_attributes",
+         "posthog_team"."person_display_name_properties",
+         "posthog_team"."live_events_columns",
+         "posthog_team"."recording_domains",
+         "posthog_team"."primary_dashboard_id",
+         "posthog_team"."correlation_config",
+         "posthog_team"."session_recording_retention_period_days",
+         "posthog_team"."plugins_opt_in",
+         "posthog_team"."opt_out_capture",
+         "posthog_team"."event_names",
+         "posthog_team"."event_names_with_usage",
+         "posthog_team"."event_properties",
+         "posthog_team"."event_properties_with_usage",
+         "posthog_team"."event_properties_numerical"
+  FROM "posthog_team"
+  WHERE "posthog_team"."id" = 2
+  LIMIT 21 /*controller='project_dashboards-list',route='api/projects/%28%3FP%3Cparent_lookup_team_id%3E%5B%5E/.%5D%2B%29/dashboards/%3F%24'*/
+  '
+---
+# name: TestDashboard.test_retrieve_dashboard_list.24
+  '
+  SELECT "posthog_dashboardtile"."id",
+         "posthog_dashboardtile"."dashboard_id",
+         "posthog_dashboardtile"."insight_id",
+         "posthog_dashboardtile"."text_id",
+         "posthog_dashboardtile"."layouts",
+         "posthog_dashboardtile"."color",
+         "posthog_dashboardtile"."filters_hash",
+         "posthog_dashboardtile"."last_refresh",
+         "posthog_dashboardtile"."refreshing",
+         "posthog_dashboardtile"."refresh_attempt",
+         "posthog_dashboardtile"."deleted"
+  FROM "posthog_dashboardtile"
+  WHERE "posthog_dashboardtile"."dashboard_id" = 2 /*controller='project_dashboards-list',route='api/projects/%28%3FP%3Cparent_lookup_team_id%3E%5B%5E/.%5D%2B%29/dashboards/%3F%24'*/
+  '
+---
+# name: TestDashboard.test_retrieve_dashboard_list.25
+  '
+  SELECT "posthog_sharingconfiguration"."id",
+         "posthog_sharingconfiguration"."team_id",
+         "posthog_sharingconfiguration"."dashboard_id",
+         "posthog_sharingconfiguration"."insight_id",
+         "posthog_sharingconfiguration"."created_at",
+         "posthog_sharingconfiguration"."enabled",
+         "posthog_sharingconfiguration"."access_token"
+  FROM "posthog_sharingconfiguration"
+  WHERE "posthog_sharingconfiguration"."dashboard_id" = 2 /*controller='project_dashboards-list',route='api/projects/%28%3FP%3Cparent_lookup_team_id%3E%5B%5E/.%5D%2B%29/dashboards/%3F%24'*/
+  '
+---
+# name: TestDashboard.test_retrieve_dashboard_list.26
+  '
+  SELECT "posthog_dashboardtile"."id",
+         "posthog_dashboardtile"."dashboard_id",
+         "posthog_dashboardtile"."insight_id",
+         "posthog_dashboardtile"."text_id",
+         "posthog_dashboardtile"."layouts",
+         "posthog_dashboardtile"."color",
+         "posthog_dashboardtile"."filters_hash",
+         "posthog_dashboardtile"."last_refresh",
+         "posthog_dashboardtile"."refreshing",
+         "posthog_dashboardtile"."refresh_attempt",
+         "posthog_dashboardtile"."deleted",
+         "posthog_dashboarditem"."id",
+         "posthog_dashboarditem"."name",
+         "posthog_dashboarditem"."derived_name",
+         "posthog_dashboarditem"."description",
+         "posthog_dashboarditem"."team_id",
+         "posthog_dashboarditem"."filters",
+         "posthog_dashboarditem"."filters_hash",
+         "posthog_dashboarditem"."order",
+         "posthog_dashboarditem"."deleted",
+         "posthog_dashboarditem"."saved",
+         "posthog_dashboarditem"."created_at",
+         "posthog_dashboarditem"."last_refresh",
+         "posthog_dashboarditem"."refreshing",
+         "posthog_dashboarditem"."created_by_id",
+         "posthog_dashboarditem"."is_sample",
+         "posthog_dashboarditem"."short_id",
+         "posthog_dashboarditem"."favorited",
+         "posthog_dashboarditem"."refresh_attempt",
+         "posthog_dashboarditem"."last_modified_at",
+         "posthog_dashboarditem"."last_modified_by_id",
+         "posthog_dashboarditem"."dashboard_id",
+         "posthog_dashboarditem"."layouts",
+         "posthog_dashboarditem"."color",
+         "posthog_dashboarditem"."dive_dashboard_id",
+         "posthog_dashboarditem"."updated_at",
+         "posthog_dashboarditem"."deprecated_tags",
+         "posthog_dashboarditem"."tags",
+         "posthog_team"."id",
+         "posthog_team"."uuid",
+         "posthog_team"."organization_id",
+         "posthog_team"."api_token",
+         "posthog_team"."app_urls",
+         "posthog_team"."name",
+         "posthog_team"."slack_incoming_webhook",
+         "posthog_team"."created_at",
+         "posthog_team"."updated_at",
+         "posthog_team"."anonymize_ips",
+         "posthog_team"."completed_snippet_onboarding",
+         "posthog_team"."ingested_event",
+         "posthog_team"."session_recording_opt_in",
+         "posthog_team"."capture_console_log_opt_in",
+         "posthog_team"."capture_performance_opt_in",
+         "posthog_team"."signup_token",
+         "posthog_team"."is_demo",
+         "posthog_team"."access_control",
+         "posthog_team"."inject_web_apps",
+         "posthog_team"."test_account_filters",
+         "posthog_team"."test_account_filters_default_checked",
+         "posthog_team"."path_cleaning_filters",
+         "posthog_team"."timezone",
+         "posthog_team"."data_attributes",
+         "posthog_team"."person_display_name_properties",
+         "posthog_team"."live_events_columns",
+         "posthog_team"."recording_domains",
+         "posthog_team"."primary_dashboard_id",
+         "posthog_team"."correlation_config",
+         "posthog_team"."session_recording_retention_period_days",
+         "posthog_team"."plugins_opt_in",
+         "posthog_team"."opt_out_capture",
+         "posthog_team"."event_names",
+         "posthog_team"."event_names_with_usage",
+         "posthog_team"."event_properties",
+         "posthog_team"."event_properties_with_usage",
+         "posthog_team"."event_properties_numerical",
+         "posthog_user"."id",
+         "posthog_user"."password",
+         "posthog_user"."last_login",
+         "posthog_user"."first_name",
+         "posthog_user"."last_name",
+         "posthog_user"."is_staff",
+         "posthog_user"."is_active",
+         "posthog_user"."date_joined",
+         "posthog_user"."uuid",
+         "posthog_user"."current_organization_id",
+         "posthog_user"."current_team_id",
+         "posthog_user"."email",
+         "posthog_user"."temporary_token",
+         "posthog_user"."distinct_id",
+         "posthog_user"."email_opt_in",
+         "posthog_user"."partial_notification_settings",
+         "posthog_user"."anonymize_data",
+         "posthog_user"."toolbar_mode",
+         "posthog_user"."events_column_config",
+         T6."id",
+         T6."password",
+         T6."last_login",
+         T6."first_name",
+         T6."last_name",
+         T6."is_staff",
+         T6."is_active",
+         T6."date_joined",
+         T6."uuid",
+         T6."current_organization_id",
+         T6."current_team_id",
+         T6."email",
+         T6."temporary_token",
+         T6."distinct_id",
+         T6."email_opt_in",
+         T6."partial_notification_settings",
+         T6."anonymize_data",
+         T6."toolbar_mode",
+         T6."events_column_config",
+         "posthog_text"."id",
+         "posthog_text"."body",
+         "posthog_text"."created_by_id",
+         "posthog_text"."last_modified_at",
+         "posthog_text"."last_modified_by_id",
+         "posthog_text"."team_id"
+  FROM "posthog_dashboardtile"
+  LEFT OUTER JOIN "posthog_dashboarditem" ON ("posthog_dashboardtile"."insight_id" = "posthog_dashboarditem"."id")
+  LEFT OUTER JOIN "posthog_team" ON ("posthog_dashboarditem"."team_id" = "posthog_team"."id")
+  LEFT OUTER JOIN "posthog_user" ON ("posthog_dashboarditem"."created_by_id" = "posthog_user"."id")
+  LEFT OUTER JOIN "posthog_user" T6 ON ("posthog_dashboarditem"."last_modified_by_id" = T6."id")
+  LEFT OUTER JOIN "posthog_text" ON ("posthog_dashboardtile"."text_id" = "posthog_text"."id")
+  WHERE ("posthog_dashboardtile"."dashboard_id" = 2
+         AND NOT ("posthog_dashboardtile"."deleted"
+                  AND "posthog_dashboardtile"."deleted" IS NOT NULL)
          AND (NOT "posthog_dashboarditem"."deleted"
               OR "posthog_dashboardtile"."insight_id" IS NULL))
   ORDER BY "posthog_dashboarditem"."order" ASC /*controller='project_dashboards-list',route='api/projects/%28%3FP%3Cparent_lookup_team_id%3E%5B%5E/.%5D%2B%29/dashboards/%3F%24'*/
