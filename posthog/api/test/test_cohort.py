import json
from datetime import datetime, timedelta
from typing import Any, Dict, List
from unittest.mock import patch

import pytest
from django.core.files.uploadedfile import SimpleUploadedFile
from django.test.client import Client
from rest_framework.test import APIClient

from posthog.models import Person
from posthog.models.cohort import Cohort
from posthog.test.base import APIBaseTest, _create_event, _create_person, flush_persons_and_events


class TestCohort(APIBaseTest):
    @patch("posthog.api.cohort.report_user_action")
    @patch("posthog.tasks.calculate_cohort.calculate_cohort_ch.delay")
    def test_creating_update_and_calculating(self, patch_calculate_cohort, patch_capture):
        self.team.app_urls = ["http://somewebsite.com"]
        self.team.save()
        Person.objects.create(team=self.team, properties={"team_id": 5})
        Person.objects.create(team=self.team, properties={"team_id": 6})

        # Make sure the endpoint works with and without the trailing slash
        response = self.client.post(
            f"/api/projects/{self.team.id}/cohorts",
            data={"name": "whatever", "groups": [{"properties": {"team_id": 5}}]},
        )
        self.assertEqual(response.status_code, 201, response.content)
        self.assertEqual(response.json()["created_by"]["id"], self.user.pk)
        self.assertEqual(patch_calculate_cohort.call_count, 1)

        # Assert analytics are sent
        patch_capture.assert_called_with(
            self.user,
            "cohort created",
            {
                "name_length": 8,
                "person_count_precalc": 0,
                "groups_count": 1,
                "action_groups_count": 0,
                "properties_groups_count": 1,
                "deleted": False,
            },
        )

        response = self.client.patch(
            f"/api/projects/{self.team.id}/cohorts/{response.json()['id']}",
            data={
                "name": "whatever2",
                "description": "A great cohort!",
                "groups": [{"properties": {"team_id": 6}}],
                "created_by": "something something",
                "last_calculation": "some random date",
                "errors_calculating": 100,
                "deleted": False,
            },
        )
        self.assertEqual(response.status_code, 200, response.content)
        self.assertDictContainsSubset({"name": "whatever2", "description": "A great cohort!"}, response.json())
        self.assertEqual(patch_calculate_cohort.call_count, 2)

        # Assert analytics are sent
        patch_capture.assert_called_with(
            self.user,
            "cohort updated",
            {
                "name_length": 9,
                "person_count_precalc": 0,
                "groups_count": 1,
                "action_groups_count": 0,
                "properties_groups_count": 1,
                "deleted": False,
                "updated_by_creator": True,
            },
        )

    @patch("posthog.tasks.calculate_cohort.calculate_cohort_from_list.delay")
    def test_static_cohort_csv_upload(self, patch_calculate_cohort_from_list):
        self.team.app_urls = ["http://somewebsite.com"]
        self.team.save()
        Person.objects.create(team=self.team, properties={"email": "email@example.org"})
        Person.objects.create(team=self.team, distinct_ids=["123"])
        Person.objects.create(team=self.team, distinct_ids=["456"])

        csv = SimpleUploadedFile(
            "example.csv",
            str.encode(
                """
User ID,
email@example.org,
123
"""
            ),
            content_type="application/csv",
        )

        response = self.client.post(
            f"/api/projects/{self.team.id}/cohorts/",
            {"name": "test", "csv": csv, "is_static": True},
            format="multipart",
        )
        self.assertEqual(response.status_code, 201)
        self.assertEqual(patch_calculate_cohort_from_list.call_count, 1)
        self.assertFalse(response.json()["is_calculating"], False)
        self.assertFalse(Cohort.objects.get(pk=response.json()["id"]).is_calculating)

        csv = SimpleUploadedFile(
            "example.csv",
            str.encode(
                """
User ID,
456
"""
            ),
            content_type="application/csv",
        )

        #  A weird issue with pytest client, need to user Rest framework's one
        #  see https://stackoverflow.com/questions/39906956/patch-and-put-dont-work-as-expected-when-pytest-is-interacting-with-rest-framew
        client = APIClient()
        client.force_login(self.user)
        response = client.patch(
            f"/api/projects/{self.team.id}/cohorts/{response.json()['id']}",
            {"name": "test", "csv": csv},
            format="multipart",
        )
        self.assertEqual(response.status_code, 200)
        self.assertEqual(patch_calculate_cohort_from_list.call_count, 2)
        self.assertFalse(response.json()["is_calculating"], False)
        self.assertFalse(Cohort.objects.get(pk=response.json()["id"]).is_calculating)

        # Only change name without updating CSV
        response = client.patch(
            f"/api/projects/{self.team.id}/cohorts/{response.json()['id']}", {"name": "test2"}, format="multipart"
        )

        self.assertEqual(response.status_code, 200)
        self.assertEqual(patch_calculate_cohort_from_list.call_count, 2)
        self.assertFalse(response.json()["is_calculating"], False)
        self.assertFalse(Cohort.objects.get(pk=response.json()["id"]).is_calculating)
        self.assertEqual(Cohort.objects.get(pk=response.json()["id"]).name, "test2")

    @patch("posthog.tasks.calculate_cohort.calculate_cohort_from_list.delay")
    @patch("posthog.tasks.calculate_cohort.calculate_cohort_ch.delay")
    def test_static_cohort_to_dynamic_cohort(self, patch_calculate_cohort, patch_calculate_cohort_from_list):
        self.team.app_urls = ["http://somewebsite.com"]
        self.team.save()
        person = Person.objects.create(team=self.team, properties={"email": "email@example.org"})
        person1 = Person.objects.create(team=self.team, distinct_ids=["123"])
        Person.objects.create(team=self.team, distinct_ids=["456"])

        csv = SimpleUploadedFile(
            "example.csv",
            str.encode(
                """
User ID,
email@example.org,
123
"""
            ),
            content_type="application/csv",
        )

        response = self.client.post(
            f"/api/projects/{self.team.id}/cohorts/",
            {"name": "test", "csv": csv, "is_static": True},
            format="multipart",
        )
        self.assertEqual(response.status_code, 201)
        self.assertEqual(patch_calculate_cohort_from_list.call_count, 1)
        self.assertFalse(response.json()["is_calculating"], False)
        self.assertFalse(Cohort.objects.get(pk=response.json()["id"]).is_calculating)

        response = self.client.patch(
            f"/api/projects/{self.team.id}/cohorts/{response.json()['id']}",
            {"is_static": False, "groups": [{"properties": [{"key": "email", "value": "email@example.org"}]}]},
        )
        self.assertEqual(response.status_code, 200)
        self.assertEqual(patch_calculate_cohort.call_count, 1)

    def test_cohort_list(self):
        self.team.app_urls = ["http://somewebsite.com"]
        self.team.save()
        Person.objects.create(team=self.team, properties={"prop": 5})
        Person.objects.create(team=self.team, properties={"prop": 6})

        self.client.post(
            f"/api/projects/{self.team.id}/cohorts", data={"name": "whatever", "groups": [{"properties": {"prop": 5}}]},
        )

        response = self.client.get(f"/api/projects/{self.team.id}/cohorts").json()
        self.assertEqual(len(response["results"]), 1)
        self.assertEqual(response["results"][0]["name"], "whatever")
        self.assertEqual(response["results"][0]["created_by"]["id"], self.user.id)

    def test_csv_export(self):
        person1 = Person.objects.create(
            distinct_ids=["person1"], team_id=self.team.pk, properties={"$some_prop": "something"}
        )
        person2 = Person.objects.create(distinct_ids=["person2"], team_id=self.team.pk, properties={})
        person3 = Person.objects.create(
            distinct_ids=["person3"], team_id=self.team.pk, properties={"$some_prop": "something"}
        )
        cohort = Cohort.objects.create(
            team=self.team,
            groups=[{"properties": [{"key": "$some_prop", "value": "something", "type": "person"}]}],
            name="cohort1",
        )
        cohort.calculate_people_ch(pending_version=0)

        response = self.client.get(f"/api/cohort/{cohort.pk}/persons.csv")
        self.assertEqual(len(response.content.splitlines()), 3, response.content)

    @patch("posthog.api.cohort.report_user_action")
    @patch("posthog.tasks.calculate_cohort.calculate_cohort_ch.delay")
    def test_creating_update_and_calculating_with_cycle(self, patch_calculate_cohort, patch_capture):

        # Cohort A
        response_a = self.client.post(
            f"/api/projects/{self.team.id}/cohorts",
            data={"name": "cohort A", "groups": [{"properties": {"team_id": 5}}]},
        )
        self.assertEqual(patch_calculate_cohort.call_count, 1)

        # Cohort B that depends on Cohort A
        response_b = self.client.post(
            f"/api/projects/{self.team.id}/cohorts",
            data={
                "name": "cohort B",
                "groups": [{"properties": [{"type": "cohort", "value": response_a.json()["id"], "key": "id"}]}],
            },
        )
        self.assertEqual(patch_calculate_cohort.call_count, 2)

        # Cohort C that depends on Cohort B
        response_c = self.client.post(
            f"/api/projects/{self.team.id}/cohorts",
            data={
                "name": "cohort C",
                "groups": [{"properties": [{"type": "cohort", "value": response_b.json()["id"], "key": "id"}]}],
            },
        )
        self.assertEqual(patch_calculate_cohort.call_count, 3)

        # Update Cohort A to depend on Cohort C
        response = self.client.patch(
            f"/api/projects/{self.team.id}/cohorts/{response_a.json()['id']}",
            data={
                "name": "Cohort A, reloaded",
                "groups": [{"properties": [{"type": "cohort", "value": response_c.json()["id"], "key": "id"}]}],
            },
        )
        self.assertEqual(response.status_code, 400, response.content)
        self.assertDictContainsSubset(
            {"detail": "Cohorts cannot reference other cohorts in a loop.", "type": "validation_error"}, response.json()
        )
        self.assertEqual(patch_calculate_cohort.call_count, 3)

    @patch("posthog.api.cohort.report_user_action")
    @patch("posthog.tasks.calculate_cohort.calculate_cohort_ch.delay")
    def test_creating_update_and_calculating_with_invalid_cohort(self, patch_calculate_cohort, patch_capture):

        # Cohort A
        response_a = self.client.post(
            f"/api/projects/{self.team.id}/cohorts",
            data={"name": "cohort A", "groups": [{"properties": {"team_id": 5}}]},
        )
        self.assertEqual(patch_calculate_cohort.call_count, 1)

        # Update Cohort A to depend on an invalid cohort
        response = self.client.patch(
            f"/api/projects/{self.team.id}/cohorts/{response_a.json()['id']}",
            data={
                "name": "Cohort A, reloaded",
                "groups": [{"properties": [{"type": "cohort", "value": "99999", "key": "id"}]}],
            },
        )
        self.assertEqual(response.status_code, 400, response.content)
        self.assertDictContainsSubset(
            {"detail": "Invalid Cohort ID in filter", "type": "validation_error"}, response.json()
        )
        self.assertEqual(patch_calculate_cohort.call_count, 1)

<<<<<<< HEAD
    @patch("posthoganalytics.feature_enabled", return_value=True)
    @patch("posthog.api.cohort.report_user_action")
    def test_creating_update_and_calculating_with_new_cohort_filters(self, patch_capture, patch_feature_enabled):
=======
    @pytest.mark.skip("Use this test when switching to new cohort backend")
    @patch("posthog.api.cohort.report_user_action")
    def test_creating_update_and_calculating_with_new_cohort_filters(self, patch_capture):
>>>>>>> 8ead7879

        _create_person(distinct_ids=["p1"], team_id=self.team.pk, properties={"$some_prop": "something"})
        _create_event(
            team=self.team, event="$pageview", distinct_id="p1", timestamp=datetime.now() - timedelta(hours=12)
        )

        _create_person(distinct_ids=["p2"], team_id=self.team.pk, properties={"$some_prop": "not it"})
        _create_event(
            team=self.team, event="$pageview", distinct_id="p2", timestamp=datetime.now() - timedelta(hours=12)
        )

        _create_person(distinct_ids=["p3"], team_id=self.team.pk, properties={"$some_prop": "not it"})
        _create_event(
            team=self.team, event="$pageview", distinct_id="p3", timestamp=datetime.now() - timedelta(days=12)
        )

        flush_persons_and_events()

        response = self.client.post(
            f"/api/projects/{self.team.id}/cohorts",
            data={
                "name": "cohort A",
                "filters": {
                    "properties": {
                        "type": "OR",
                        "values": [
                            {"key": "$some_prop", "value": "something", "type": "person"},
                            {
                                "key": "$pageview",
                                "event_type": "events",
                                "time_value": 1,
                                "time_interval": "day",
                                "value": "performed_event",
                                "type": "behavioral",
                            },
                        ],
                    }
                },
            },
        )
        self.assertEqual(response.status_code, 201, response.content)

        cohort_id = response.json()["id"]

        while response.json()["is_calculating"]:
            response = self.client.get(f"/api/projects/{self.team.id}/cohorts/{cohort_id}")

        response = self.client.get(f"/api/projects/{self.team.id}/cohorts/{cohort_id}/persons/?cohort={cohort_id}")
        self.assertEqual(response.status_code, 200, response.content)
        self.assertEqual(2, len(response.json()["results"]))


def create_cohort(client: Client, team_id: int, name: str, groups: List[Dict[str, Any]]):
    return client.post(f"/api/projects/{team_id}/cohorts", {"name": name, "groups": json.dumps(groups)})


def create_cohort_ok(client: Client, team_id: int, name: str, groups: List[Dict[str, Any]]):
    response = create_cohort(client=client, team_id=team_id, name=name, groups=groups)
    assert response.status_code == 201, response.content
    return response.json()<|MERGE_RESOLUTION|>--- conflicted
+++ resolved
@@ -3,7 +3,6 @@
 from typing import Any, Dict, List
 from unittest.mock import patch
 
-import pytest
 from django.core.files.uploadedfile import SimpleUploadedFile
 from django.test.client import Client
 from rest_framework.test import APIClient
@@ -283,15 +282,8 @@
         )
         self.assertEqual(patch_calculate_cohort.call_count, 1)
 
-<<<<<<< HEAD
-    @patch("posthoganalytics.feature_enabled", return_value=True)
     @patch("posthog.api.cohort.report_user_action")
     def test_creating_update_and_calculating_with_new_cohort_filters(self, patch_capture, patch_feature_enabled):
-=======
-    @pytest.mark.skip("Use this test when switching to new cohort backend")
-    @patch("posthog.api.cohort.report_user_action")
-    def test_creating_update_and_calculating_with_new_cohort_filters(self, patch_capture):
->>>>>>> 8ead7879
 
         _create_person(distinct_ids=["p1"], team_id=self.team.pk, properties={"$some_prop": "something"})
         _create_event(
