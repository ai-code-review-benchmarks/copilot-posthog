from .base import BaseTest, TransactionBaseTest
from posthog.models import Event, Person, Element, Action, ActionStep, Team
from freezegun import freeze_time
import json


class TestEvents(TransactionBaseTest):
    TESTS_API = True
    ENDPOINT = 'event'

    def test_filter_events(self):
        person = Person.objects.create(properties={'email': 'tim@posthog.com'}, team=self.team, distinct_ids=["2", 'some-random-uid'])

        event1 = Event.objects.create(team=self.team, distinct_id="2", properties={"$ip": '8.8.8.8'}, elements=[
            Element(tag_name='button', text='something')
        ])
        Event.objects.create(team=self.team, distinct_id='some-random-uid', properties={"$ip": '8.8.8.8'})
        Event.objects.create(team=self.team, distinct_id='some-other-one', properties={"$ip": '8.8.8.8'})

        with self.assertNumQueries(11):
            response = self.client.get('/api/event/?distinct_id=2').json()
        self.assertEqual(response['results'][0]['person'], 'tim@posthog.com')
        self.assertEqual(response['results'][0]['elements'][0]['tag_name'], 'button')

    def test_filter_events_by_event_name(self):
        person = Person.objects.create(properties={'email': 'tim@posthog.com'}, team=self.team, distinct_ids=["2", 'some-random-uid'])
        event1 = Event.objects.create(event='event_name',team=self.team, distinct_id="2", properties={"$ip": '8.8.8.8'})
        with self.assertNumQueries(8):
            response = self.client.get('/api/event/?event=event_name').json()
        self.assertEqual(response['results'][0]['event'], 'event_name')

    def test_filter_events_by_properties(self):
        person = Person.objects.create(properties={'email': 'tim@posthog.com'}, team=self.team, distinct_ids=["2", 'some-random-uid'])
        Event.objects.create(event='event_name',team=self.team, distinct_id="2", properties={"$browser": 'Chrome'})
        event2 = Event.objects.create(event='event_name',team=self.team, distinct_id="2", properties={"$browser": 'Safari'})

        with self.assertNumQueries(8):
            response = self.client.get('/api/event/?properties=%s' % (json.dumps([{'key': '$browser', 'value': 'Safari'}]))).json()
        self.assertEqual(response['results'][0]['id'], event2.pk)

    def test_filter_by_person(self):
        person = Person.objects.create(properties={'email': 'tim@posthog.com'}, distinct_ids=["2", 'some-random-uid'], team=self.team)

        Event.objects.create(team=self.team, distinct_id="2", properties={"$ip": '8.8.8.8'} )
        Event.objects.create(team=self.team, distinct_id='some-random-uid', properties={"$ip": '8.8.8.8'})
        Event.objects.create(team=self.team, distinct_id='some-other-one', properties={"$ip": '8.8.8.8'})

        response = self.client.get('/api/event/?person_id=%s' % person.pk).json()
        self.assertEqual(len(response['results']), 2)
        self.assertEqual(response['results'][0]['elements'], [])

    def _signup_event(self, distinct_id: str):
        sign_up = Event.objects.create(distinct_id=distinct_id, team=self.team, elements=[
            Element(tag_name='button', text='Sign up!')
        ])
        return sign_up

    def _pay_event(self, distinct_id: str):
        sign_up = Event.objects.create(distinct_id=distinct_id, team=self.team, elements=[
            Element(tag_name='button', text='Pay $10'),
            # check we're not duplicating
            Element(tag_name='div', text='Sign up!')
        ])
        return sign_up

    def _movie_event(self, distinct_id: str):
        sign_up = Event.objects.create(distinct_id=distinct_id, team=self.team, elements=[
            Element(tag_name='a', attr_class=['watch_movie', 'play'], text='Watch now', attr_id='something', href='/movie', order=0),
            Element(tag_name='div', href='/movie', order=1)
        ])
        return sign_up

    def test_live_action_events(self):
        action_sign_up = Action.objects.create(team=self.team, name='signed up')
        ActionStep.objects.create(action=action_sign_up, tag_name='button', text='Sign up!')
        # 2 steps that match same element might trip stuff up
        ActionStep.objects.create(action=action_sign_up, tag_name='button', text='Sign up!')

        action_credit_card = Action.objects.create(team=self.team, name='paid')
        ActionStep.objects.create(action=action_credit_card, tag_name='button', text='Pay $10')

        action_watch_movie = Action.objects.create(team=self.team, name='watch movie')
        ActionStep.objects.create(action=action_watch_movie, text='Watch now', selector="div > a.watch_movie")

        # events
        person_stopped_after_signup = Person.objects.create(distinct_ids=["stopped_after_signup"], team=self.team)
        event_sign_up_1 = self._signup_event('stopped_after_signup')

        person_stopped_after_pay = Person.objects.create(distinct_ids=["stopped_after_pay"], team=self.team)
        self._signup_event('stopped_after_pay')
        self._pay_event('stopped_after_pay')
        self._movie_event('stopped_after_pay')

        # Test filtering of deleted actions
        deleted_action_watch_movie = Action.objects.create(team=self.team, name='watch movie', deleted=True)
        ActionStep.objects.create(action=deleted_action_watch_movie, text='Watch now', selector="div > a.watch_movie")
        deleted_action_watch_movie.calculate_events()

        # non matching events
        non_matching = Event.objects.create(distinct_id='stopped_after_pay', properties={'$current_url': 'http://whatever.com'}, team=self.team, elements=[
            Element(tag_name='blabla', href='/moviedd', order=0),
            Element(tag_name='blabla', href='/moviedd', order=1)
        ])
        last_event = Event.objects.create(distinct_id='stopped_after_pay', properties={'$current_url': 'http://whatever.com'}, team=self.team)

        # with self.assertNumQueries(8):
        response = self.client.get('/api/event/actions/').json()
        self.assertEqual(len(response['results']), 4)
        self.assertEqual(response['results'][3]['action']['name'], 'signed up')
        self.assertEqual(response['results'][3]['event']['id'], event_sign_up_1.pk)
        self.assertEqual(response['results'][3]['action']['id'], action_sign_up.pk)

        self.assertEqual(response['results'][2]['action']['id'], action_sign_up.pk)
        self.assertEqual(response['results'][1]['action']['id'], action_credit_card.pk)

        self.assertEqual(response['results'][0]['action']['id'], action_watch_movie.pk)

        # test after
        sign_up_event = self._signup_event('stopped_after_pay')
        response = self.client.get('/api/event/actions/?after=%s' % last_event.timestamp.strftime('%Y-%m-%d %H:%M:%S.%f')).json()
        self.assertEqual(len(response['results']), 1)

    def test_event_property_values(self):
        Event.objects.create(team=self.team, properties={'random_prop': 'asdf', 'some other prop': 'with some text'})
        Event.objects.create(team=self.team, properties={'random_prop': 'asdf'})
        Event.objects.create(team=self.team, properties={'random_prop': 'qwerty'})
        Event.objects.create(team=self.team, properties={'random_prop': True})
        Event.objects.create(team=self.team, properties={'random_prop': False})
        Event.objects.create(team=self.team, properties={'random_prop': {'first_name': 'Mary', 'last_name': 'Smith'}})
        Event.objects.create(team=self.team, properties={'something_else': 'qwerty'})
        team2 = Team.objects.create()
        Event.objects.create(team=team2, properties={'random_prop': 'abcd'})
        response = self.client.get('/api/event/values/?key=random_prop').json()
        self.assertEqual(response[0]['name'], 'asdf')
        self.assertEqual(response[1]['name'], 'qwerty')
        self.assertEqual(response[2]['name'], 'false')
        self.assertEqual(response[3]['name'], 'true')
        self.assertEqual(response[4]['name'], '{"first_name": "Mary", "last_name": "Smith"}')
        self.assertEqual(len(response), 5)

        response = self.client.get('/api/event/values/?key=random_prop&value=qw').json()
        self.assertEqual(response[0]['name'], 'qwerty')

    def test_before_and_after(self):
        user = self._create_user('tim')
        self.client.force_login(user)
        person = Person.objects.create(properties={'email': 'tim@posthog.com'}, team=self.team, distinct_ids=["2", 'some-random-uid'])

        with freeze_time("2020-01-10"):
            event1 = Event.objects.create(team=self.team, event='sign up', distinct_id="2")
        with freeze_time("2020-01-8"):
            event2 = Event.objects.create(team=self.team, event='sign up', distinct_id="2")

        action = Action.objects.create(team=self.team)
        ActionStep.objects.create(action=action, event='sign up')
        action.calculate_events()

        response = self.client.get('/api/event/?after=2020-01-09&action_id=%s' % action.pk).json()
        self.assertEqual(len(response['results']), 1)
        self.assertEqual(response['results'][0]['id'], event1.pk)

        response = self.client.get('/api/event/?before=2020-01-09&action_id=%s' % action.pk).json()
        self.assertEqual(len(response['results']), 1)
        self.assertEqual(response['results'][0]['id'], event2.pk)

        # without action
        response = self.client.get('/api/event/?after=2020-01-09').json()
        self.assertEqual(len(response['results']), 1)
        self.assertEqual(response['results'][0]['id'], event1.pk)
        
        response = self.client.get('/api/event/?before=2020-01-09').json()
        self.assertEqual(len(response['results']), 1)
        self.assertEqual(response['results'][0]['id'], event2.pk)

    def test_sessions_list(self):
        with freeze_time("2012-01-14T03:21:34.000Z"):
            Event.objects.create(team=self.team, event='1st action', distinct_id="1")
            Event.objects.create(team=self.team, event='1st action', distinct_id="2")
        with freeze_time("2012-01-14T03:25:34.000Z"):
            Event.objects.create(team=self.team, event='2nd action', distinct_id="1")
            Event.objects.create(team=self.team, event='2nd action', distinct_id="2")
        with freeze_time("2012-01-15T03:59:34.000Z"):
            Event.objects.create(team=self.team, event='3rd action', distinct_id="1")
            Event.objects.create(team=self.team, event='3rd action', distinct_id="2")
        with freeze_time("2012-01-15T04:01:34.000Z"):
            Event.objects.create(team=self.team, event='4th action', distinct_id="1")
            Event.objects.create(team=self.team, event='4th action', distinct_id="2")

        response = self.client.get('/api/event/sessions/').json()
        self.assertEqual(len(response['result']), 2)
        self.assertEqual(response['result'][0]['global_session_id'], 1)

    def test_sessions_avg_length(self):
        with freeze_time("2012-01-14T03:21:34.000Z"):
            Event.objects.create(team=self.team, event='1st action', distinct_id="1")
            Event.objects.create(team=self.team, event='1st action', distinct_id="2")
        with freeze_time("2012-01-14T03:25:34.000Z"):
            Event.objects.create(team=self.team, event='2nd action', distinct_id="1")
            Event.objects.create(team=self.team, event='2nd action', distinct_id="2")
        with freeze_time("2012-01-15T03:59:34.000Z"):
            Event.objects.create(team=self.team, event='3rd action', distinct_id="1")
            Event.objects.create(team=self.team, event='3rd action', distinct_id="2")
        with freeze_time("2012-01-15T04:01:34.000Z"):
            Event.objects.create(team=self.team, event='4th action', distinct_id="1")
            Event.objects.create(team=self.team, event='4th action', distinct_id="2")

        response = self.client.get('/api/event/sessions/?session=avg&date_from=all').json()
        self.assertEqual(response['result'][0]['count'], 3) # average length of all sessions

        # time series 
        self.assertEqual(response['result'][0]['data'][0], 240)
        self.assertEqual(response['result'][0]['data'][1], 120)
        self.assertEqual(response['result'][0]['labels'][0], 'Sat. 14 January')
        self.assertEqual(response['result'][0]['labels'][1], 'Sun. 15 January')
        self.assertEqual(response['result'][0]['days'][0], '2012-01-14')
        self.assertEqual(response['result'][0]['days'][1], '2012-01-15')

    def test_sessions_count_buckets(self):

        # 0 seconds
        with freeze_time("2012-01-11T01:25:30.000Z"):
            Event.objects.create(team=self.team, event='1st action', distinct_id="2")
            Event.objects.create(team=self.team, event='1st action', distinct_id="2")
            Event.objects.create(team=self.team, event='1st action', distinct_id="4")
        with freeze_time("2012-01-11T01:25:32.000Z"):
            Event.objects.create(team=self.team, event='2nd action', distinct_id="4") # within 0-3 seconds
            Event.objects.create(team=self.team, event='1st action', distinct_id="6")
            Event.objects.create(team=self.team, event='2nd action', distinct_id="7")
        with freeze_time("2012-01-11T01:25:40.000Z"):
            Event.objects.create(team=self.team, event='2nd action', distinct_id="6") # within 3-10 seconds
            Event.objects.create(team=self.team, event='2nd action', distinct_id="7") # within 3-10 seconds

        with freeze_time("2012-01-15T04:59:34.000Z"):
            Event.objects.create(team=self.team, event='3rd action', distinct_id="2")
            Event.objects.create(team=self.team, event='3rd action', distinct_id="4")
        with freeze_time("2012-01-15T05:00:00.000Z"):
            Event.objects.create(team=self.team, event='3rd action', distinct_id="2") # within 10-30 seconds
        with freeze_time("2012-01-15T05:00:20.000Z"):
            Event.objects.create(team=self.team, event='3rd action', distinct_id="4") # within 30-60 seconds

        # within 1-3 mins
        with freeze_time("2012-01-17T04:59:34.000Z"):
            Event.objects.create(team=self.team, event='3rd action', distinct_id="1")
            Event.objects.create(team=self.team, event='3rd action', distinct_id="2")
            Event.objects.create(team=self.team, event='3rd action', distinct_id="5")
        with freeze_time("2012-01-17T05:01:30.000Z"):
            Event.objects.create(team=self.team, event='3rd action', distinct_id="1")
        with freeze_time("2012-01-17T05:07:30.000Z"):
            Event.objects.create(team=self.team, event='3rd action', distinct_id="2")  # test many events within a range
            Event.objects.create(team=self.team, event='3rd action', distinct_id="2")  
            Event.objects.create(team=self.team, event='3rd action', distinct_id="2")  
            Event.objects.create(team=self.team, event='3rd action', distinct_id="2")  # within 3-10 mins
            Event.objects.create(team=self.team, event='3rd action', distinct_id="10")

        with freeze_time("2012-01-17T05:20:30.000Z"):
            Event.objects.create(team=self.team, event='3rd action', distinct_id="5") # within 10-30 mins
            Event.objects.create(team=self.team, event='3rd action', distinct_id="9")
            Event.objects.create(team=self.team, event='3rd action', distinct_id="10")
        with freeze_time("2012-01-17T05:40:30.000Z"):
            Event.objects.create(team=self.team, event='3rd action', distinct_id="9")
            Event.objects.create(team=self.team, event='3rd action', distinct_id="10") # within 30-60 mins
        with freeze_time("2012-01-17T05:58:30.000Z"):
            Event.objects.create(team=self.team, event='3rd action', distinct_id="9")  # -> within 30-60 mins

        # within 1+ hours
        with freeze_time("2012-01-21T04:59:34.000Z"):
            Event.objects.create(team=self.team, event='3rd action', distinct_id="2")
        with freeze_time("2012-01-21T05:20:30.000Z"):
            Event.objects.create(team=self.team, event='3rd action', distinct_id="2")
        with freeze_time("2012-01-21T05:45:30.000Z"):
            Event.objects.create(team=self.team, event='3rd action', distinct_id="2")
        with freeze_time("2012-01-21T06:00:30.000Z"):
            Event.objects.create(team=self.team, event='3rd action', distinct_id="2")

<<<<<<< HEAD
        response = self.client.get('/api/event/sessions/?session=dist&date_from=all').json()
        for item in response['result']:
=======
        response = self.client.get('/api/event/sessions/?session=distribution&date_from=all').json()
        compared_response = self.client.get('/api/event/sessions/?session=distribution&date_from=all&compare=true').json()

        for index, item in enumerate(response):
>>>>>>> a96ea4ad
            if item['label'] == '30-60 minutes' or item['label'] == '3-10 seconds':
                self.assertEqual(item['count'], 2)
                self.assertEqual(compared_response[index]['count'], 2)
            else:
                self.assertEqual(item['count'], 1)
                self.assertEqual(compared_response[index]['count'], 1)

    def test_pagination(self):
        events = []
        for index in range(0, 150):
            events.append(Event(team=self.team, event='some event', distinct_id='1'))
        Event.objects.bulk_create(events)
        response = self.client.get('/api/event/?distinct_id=1').json()
        self.assertIn('distinct_id=1', response['next'])

        page2 = self.client.get(response['next']).json()
        self.assertEqual(len(page2['results']), 50)<|MERGE_RESOLUTION|>--- conflicted
+++ resolved
@@ -272,15 +272,10 @@
         with freeze_time("2012-01-21T06:00:30.000Z"):
             Event.objects.create(team=self.team, event='3rd action', distinct_id="2")
 
-<<<<<<< HEAD
         response = self.client.get('/api/event/sessions/?session=dist&date_from=all').json()
-        for item in response['result']:
-=======
-        response = self.client.get('/api/event/sessions/?session=distribution&date_from=all').json()
-        compared_response = self.client.get('/api/event/sessions/?session=distribution&date_from=all&compare=true').json()
-
-        for index, item in enumerate(response):
->>>>>>> a96ea4ad
+        compared_response = self.client.get('/api/event/sessions/?session=dist&date_from=all&compare=true').json()
+
+        for index, item in enumerate(response['result']):
             if item['label'] == '30-60 minutes' or item['label'] == '3-10 seconds':
                 self.assertEqual(item['count'], 2)
                 self.assertEqual(compared_response[index]['count'], 2)
