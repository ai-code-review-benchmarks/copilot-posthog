--- conflicted
+++ resolved
@@ -131,11 +131,8 @@
             "tags": [],
             "user_access_level": "editor",
             "is_remote_configuration": False,
-<<<<<<< HEAD
             "has_encrypted_payloads": False,
-=======
             "status": "ACTIVE",
->>>>>>> 2e1d28ef
         }
 
         flag_response = response.json()["success"][0]
@@ -214,11 +211,8 @@
             "analytics_dashboards": ANY,
             "user_access_level": "editor",
             "is_remote_configuration": False,
-<<<<<<< HEAD
             "has_encrypted_payloads": False,
-=======
             "status": "ACTIVE",
->>>>>>> 2e1d28ef
         }
 
         flag_response = response.json()["success"][0]
@@ -341,11 +335,8 @@
             "analytics_dashboards": ANY,
             "user_access_level": "editor",
             "is_remote_configuration": False,
-<<<<<<< HEAD
             "has_encrypted_payloads": False,
-=======
             "status": "ACTIVE",
->>>>>>> 2e1d28ef
         }
         flag_response = response.json()["success"][0]
 
