--- conflicted
+++ resolved
@@ -425,7 +425,6 @@
 
             self.assertEqual(len(response_data["results"]), 0)
 
-<<<<<<< HEAD
     def test_add_then_remove_description_to_session_recording(self):
         with freeze_time("2020-09-13T12:26:40.000Z"):
             # Create recording
@@ -454,7 +453,7 @@
             ).json()
             self.assertEqual(response_data["result"]["session_recording"]["id"], p.pk)
             self.assertEqual(response_data["result"]["session_recording"]["description"], "")
-=======
+
     def test_regression_encoded_emojis_dont_crash(self):
 
         Person.objects.create(
@@ -488,5 +487,4 @@
                     ]
                 },
             }
-        }
->>>>>>> 029be4dd
+        }