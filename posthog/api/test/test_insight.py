--- conflicted
+++ resolved
@@ -11,20 +11,7 @@
 from ee.api.test.base import LicensedTestMixin
 from ee.clickhouse.util import ClickhouseTestMixin
 from ee.models.explicit_team_membership import ExplicitTeamMembership
-<<<<<<< HEAD
-from posthog.models import Cohort, Dashboard, Filter, Insight, Team, User
-=======
-from posthog.models import (
-    Cohort,
-    Dashboard,
-    Filter,
-    Insight,
-    InsightViewed,
-    Person,
-    Team,
-    User,
-)
->>>>>>> 52859685
+from posthog.models import Cohort, Dashboard, Filter, Insight, InsightViewed, Team, User
 from posthog.models.organization import OrganizationMembership
 from posthog.tasks.update_cache import update_dashboard_item_cache
 from posthog.test.base import APIBaseTest, QueryMatchingTest, _create_event, _create_person
