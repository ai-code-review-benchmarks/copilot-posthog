--- conflicted
+++ resolved
@@ -12,21 +12,13 @@
 
 from posthog.api.sharing import shared_url_as_png
 from posthog.constants import AvailableFeature
-<<<<<<< HEAD
-from posthog.models import ExportedAsset, ActivityLog
-=======
 from posthog.models import ActivityLog, ExportedAsset
->>>>>>> d4e23b27
 from posthog.models.dashboard import Dashboard
 from posthog.models.filters.filter import Filter
 from posthog.models.insight import Insight
 from posthog.models.sharing_configuration import SharingConfiguration
 from posthog.models.user import User
-<<<<<<< HEAD
-from posthog.test.base import APIBaseTest
 from posthog.utils import render_template
-=======
->>>>>>> d4e23b27
 
 
 @parameterized.expand(
@@ -87,12 +79,9 @@
             "access_token": data["access_token"],
             "created_at": None,
             "enabled": False,
-<<<<<<< HEAD
             "password": None,
             "password_required": False,
-=======
             "settings": None,
->>>>>>> d4e23b27
         }
 
     @freeze_time("2022-01-01")
@@ -110,12 +99,9 @@
             "access_token": initial_data["access_token"],
             "created_at": "2022-01-01T00:00:00Z",
             "enabled": True,
-<<<<<<< HEAD
             "password": None,
             "password_required": False,
-=======
             "settings": None,
->>>>>>> d4e23b27
         }
 
         response = self.client.patch(
@@ -126,12 +112,9 @@
             "access_token": initial_data["access_token"],
             "created_at": "2022-01-01T00:00:00Z",
             "enabled": False,
-<<<<<<< HEAD
             "password": None,
             "password_required": False,
-=======
             "settings": None,
->>>>>>> d4e23b27
         }
 
     @patch("posthog.api.exports.exporter.export_asset.delay")
