import uuid
from unittest.mock import patch

from rest_framework import status

from posthog.models import Team, User
from posthog.models.organization import Organization, OrganizationMembership
from posthog.test.base import APIBaseTest


class TestUserAPI(APIBaseTest):
    new_org: Organization = None  # type: ignore
    new_project: Team = None  # type: ignore
    CONFIG_PASSWORD = "testpassword12345"

    def _assert_current_org_and_team_unchanged(self):
        self.user.refresh_from_db()
        self.assertEqual(self.user.current_team, self.team)
        self.assertEqual(self.user.current_organization, self.organization)

    @classmethod
    def setUpTestData(cls):
        super().setUpTestData()

        cls.new_org = Organization.objects.create(name="New Organization")
        cls.new_project = Team.objects.create(name="New Project", organization=cls.new_org)
        cls.user.join(organization=cls.new_org)
        cls.user.current_organization = cls.organization
        cls.user.current_team = cls.team
        cls.user.save()

    # RETRIEVING USER

    def test_retrieve_current_user(self):

        response = self.client.get("/api/users/@me/")

        self.assertEqual(response.status_code, status.HTTP_200_OK)
        response_data = response.json()

        self.assertEqual(response_data["uuid"], str(self.user.uuid))
        self.assertEqual(response_data["distinct_id"], self.user.distinct_id)
        self.assertEqual(response_data["first_name"], self.user.first_name)
        self.assertEqual(response_data["email"], self.user.email)
        self.assertEqual(response_data["has_password"], True)
        self.assertEqual(response_data["is_staff"], False)
        self.assertNotIn("password", response_data)
        self.assertNotIn("current_password", response_data)
        self.assertNotIn("set_current_team", response_data)
        self.assertEqual(response_data["team"]["id"], self.team.id)
        self.assertEqual(response_data["team"]["name"], self.team.name)
        self.assertEqual(response_data["team"]["api_token"], "token123")
        self.assertNotIn("test_account_filters", response_data["team"])  # Ensure we're not returning the full `Team`
        self.assertNotIn("event_names", response_data["team"])

        self.assertEqual(response_data["organization"]["name"], self.organization.name)
        self.assertEqual(response_data["organization"]["membership_level"], 1)
        self.assertEqual(response_data["organization"]["teams"][0]["id"], self.team.id)
        self.assertEqual(response_data["organization"]["teams"][0]["name"], self.team.name)
        self.assertNotIn(
            "test_account_filters", response_data["organization"]["teams"][0]
        )  # Ensure we're not returning the full `Team`
        self.assertNotIn("event_names", response_data["organization"]["teams"][0])

        self.assertEqual(
            response_data["organizations"],
            [
                {"id": str(self.organization.id), "name": self.organization.name},
                {"id": str(self.new_org.id), "name": "New Organization"},
            ],
        )

    def test_cannot_retrieve_or_list_other_users(self):
        """
        At this moment only the current user can be retrieved from this endpoint. Listing is not supported.
        """
        response = self.client.get("/api/users/")
        self.assertEqual(response.status_code, status.HTTP_404_NOT_FOUND)
        self.assertEqual(response.json(), self.not_found_response("Endpoint not found."))

        user = self._create_user("newtest@posthog.com")
        response = self.client.get(f"/api/users/{user.uuid}")
        self.assertEqual(response.status_code, status.HTTP_400_BAD_REQUEST)
        self.assertEqual(
            response.json(),
            {
                "type": "validation_error",
                "code": "invalid_parameter",
                "detail": "Currently this endpoint only supports retrieving `@me` instance.",
                "attr": None,
            },
        )

    def test_unauthenticated_user_cannot_fetch_endpoint(self):
        self.client.logout()
        response = self.client.get("/api/users/@me/")
        self.assertEqual(response.status_code, status.HTTP_401_UNAUTHORIZED)
        self.assertEqual(response.json(), self.unauthenticated_response())

    # CREATING USERS

    def test_creating_users_on_this_endpoint_is_not_supported(self):
        """
        At this moment we don't support creating users on this endpoint. Refer to /api/signup or
        /api/organization/@current/members to add users.
        """
        count = User.objects.count()

        response = self.client.post("/api/users/", {"first_name": "James", "email": "test+james@posthog.com"})
        self.assertEqual(response.status_code, status.HTTP_404_NOT_FOUND)
        self.assertEqual(response.json(), self.not_found_response("Endpoint not found."))

        self.assertEqual(User.objects.count(), count)

    # UPDATING USER

    @patch("posthoganalytics.capture")
    def test_update_current_user(self, mock_capture):
        another_org = Organization.objects.create(name="Another Org")
        another_team = Team.objects.create(name="Another Team", organization=another_org)
        user = self._create_user("old@posthog.com", password="12345678")
        self.client.force_login(user)
        response = self.client.patch(
            "/api/users/@me/",
            {
                "first_name": "Cooper",
                "email": "updated@posthog.com",
                "anonymize_data": True,
                "email_opt_in": False,
                "uuid": 1,  # should be ignored
                "id": 1,  # should be ignored
                "is_staff": True,  # should be ignored
                "organization": str(another_org.id),  # should be ignored
                "team": str(another_team.id),  # should be ignored
            },
        )

        self.assertEqual(response.status_code, status.HTTP_200_OK)
        response_data = response.json()

        self.assertNotEqual(response_data["uuid"], 1)
        self.assertEqual(response_data["first_name"], "Cooper")
        self.assertEqual(response_data["email"], "updated@posthog.com")
        self.assertEqual(response_data["anonymize_data"], True)
        self.assertEqual(response_data["email_opt_in"], False)
        self.assertEqual(response_data["is_staff"], False)
        self.assertEqual(response_data["organization"]["id"], str(self.organization.id))
        self.assertEqual(response_data["team"]["id"], self.team.id)

        user.refresh_from_db()
        self.assertNotEqual(user.pk, 1)
        self.assertNotEqual(user.uuid, 1)
        self.assertEqual(user.first_name, "Cooper")
        self.assertEqual(user.email, "updated@posthog.com")
        self.assertEqual(user.anonymize_data, True)

        mock_capture.assert_called_once_with(
            user.distinct_id,
            "user updated",
            properties={"updated_attrs": ["anonymize_data", "email", "email_opt_in", "first_name",]},
        )

    @patch("posthoganalytics.capture")
    def test_can_update_current_organization(self, mock_capture):
        response = self.client.patch("/api/users/@me/", {"set_current_organization": str(self.new_org.id)},)
        self.assertEqual(response.status_code, status.HTTP_200_OK)
        response_data = response.json()
        self.assertEqual(response_data["organization"]["id"], str(self.new_org.id))
        self.assertEqual(response_data["organization"]["name"], self.new_org.name)

        # Team is set too
        self.assertEqual(response_data["team"]["id"], self.new_project.id)
        self.assertEqual(response_data["team"]["name"], self.new_project.name)

        self.user.refresh_from_db()
        self.assertEqual(self.user.current_organization, self.new_org)
        self.assertEqual(self.user.current_team, self.new_project)

        mock_capture.assert_called_once_with(
            self.user.distinct_id,
            "user updated",
            properties={"updated_attrs": ["current_organization", "current_team"]},
        )

    @patch("posthoganalytics.capture")
    def test_can_update_current_project(self, mock_capture):
        team = Team.objects.create(name="Local Team", organization=self.new_org)
        response = self.client.patch("/api/users/@me/", {"set_current_team": team.id})
        self.assertEqual(response.status_code, status.HTTP_200_OK)
        response_data = response.json()
        self.assertEqual(response_data["team"]["id"], team.id)
        self.assertEqual(response_data["team"]["name"], "Local Team")

        # Org is updated too
        self.assertEqual(response_data["organization"]["id"], str(self.new_org.id))

        self.user.refresh_from_db()
        self.assertEqual(self.user.current_organization, self.new_org)
        self.assertEqual(self.user.current_team, team)

        mock_capture.assert_called_once_with(
            self.user.distinct_id,
            "user updated",
            properties={"updated_attrs": ["current_organization", "current_team"]},
        )

    def test_cannot_set_mismatching_org_and_team(self):
        org = Organization.objects.create(name="Isolated Org")
        first_team = Team.objects.create(name="Isolated Team", organization=org)
        team = Team.objects.create(name="Isolated Team 2", organization=org)
        self.user.join(organization=org)

        response = self.client.patch(
            "/api/users/@me/", {"set_current_team": team.id, "set_current_organization": self.organization.id}
        )
        self.assertEqual(response.status_code, status.HTTP_400_BAD_REQUEST)
        self.assertEqual(
            response.json(),
            {
                "type": "validation_error",
                "code": "invalid_input",
                "detail": "Team must belong to the same organization in set_current_organization.",
                "attr": "set_current_team",
            },
        )

        self.user.refresh_from_db()
        self.assertEqual(self.user.current_team, first_team)
        self.assertEqual(self.user.current_organization, org)

    def test_cannot_set_an_organization_without_permissions(self):
        org = Organization.objects.create(name="Isolated Org")

        response = self.client.patch("/api/users/@me/", {"set_current_organization": org.id})
        self.assertEqual(response.status_code, status.HTTP_400_BAD_REQUEST)
        self.assertEqual(
            response.json(),
            {
                "type": "validation_error",
                "code": "does_not_exist",
                "detail": f"Object with id={org.id} does not exist.",
                "attr": "set_current_organization",
            },
        )

        self._assert_current_org_and_team_unchanged()

    def test_cannot_set_a_team_without_permissions(self):
        org = Organization.objects.create(name="Isolated Org")
        team = Team.objects.create(name="Isolated Team", organization=org)

        response = self.client.patch("/api/users/@me/", {"set_current_team": team.id})
        self.assertEqual(response.status_code, status.HTTP_400_BAD_REQUEST)
        self.assertEqual(
            response.json(),
            {
                "type": "validation_error",
                "code": "does_not_exist",
                "detail": f"Object with id={team.id} does not exist.",
                "attr": "set_current_team",
            },
        )

        self._assert_current_org_and_team_unchanged()

    def test_cannot_set_a_non_existent_org_or_team(self):
        response = self.client.patch("/api/users/@me/", {"set_current_team": 3983838})
        self.assertEqual(response.status_code, status.HTTP_400_BAD_REQUEST)
        self.assertEqual(
            response.json(),
            {
                "type": "validation_error",
                "code": "does_not_exist",
                "detail": f"Object with id=3983838 does not exist.",
                "attr": "set_current_team",
            },
        )

        _uuid = str(uuid.uuid4())
        response = self.client.patch("/api/users/@me/", {"set_current_organization": _uuid})
        self.assertEqual(response.status_code, status.HTTP_400_BAD_REQUEST)
        self.assertEqual(
            response.json(),
            {
                "type": "validation_error",
                "code": "does_not_exist",
                "detail": f"Object with id={_uuid} does not exist.",
                "attr": "set_current_organization",
            },
        )

        self._assert_current_org_and_team_unchanged()

    @patch("posthoganalytics.capture")
    def test_user_can_update_password(self, mock_capture):

        user = self._create_user("bob@posthog.com", password="A12345678")
        self.client.force_login(user)

        response = self.client.patch("/api/users/@me/", {"current_password": "A12345678", "password": "a_new_password"})
        self.assertEqual(response.status_code, status.HTTP_200_OK)
        response_data = response.json()
        self.assertEqual(response_data["email"], "bob@posthog.com")
        self.assertNotIn("password", response_data)
        self.assertNotIn("current_password", response_data)

        # Assert session is still valid
        get_response = self.client.get("/api/users/@me/")
        self.assertEqual(get_response.status_code, status.HTTP_200_OK)

        # Password was successfully changed
        user.refresh_from_db()
        self.assertTrue(user.check_password("a_new_password"))

        mock_capture.assert_called_once_with(
            user.distinct_id, "user updated", properties={"updated_attrs": ["password"]},
        )

        # User can log in with new password
        response = self.client.post("/api/login", {"email": "bob@posthog.com", "password": "a_new_password"})
        self.assertEqual(response.status_code, status.HTTP_200_OK)

    @patch("posthoganalytics.capture")
    def test_user_with_no_password_set_can_set_password(self, mock_capture):
        user = self._create_user("no_password@posthog.com", password=None)
        self.client.force_login(user)

        response = self.client.patch(
            "/api/users/@me/", {"password": "a_new_password"},  # note we don't send current password
        )
        self.assertEqual(response.status_code, status.HTTP_200_OK)
        response_data = response.json()
        self.assertEqual(response_data["email"], "no_password@posthog.com")
        self.assertNotIn("password", response_data)
        self.assertNotIn("current_password", response_data)

        # Assert session is still valid
        get_response = self.client.get("/api/users/@me/")
        self.assertEqual(get_response.status_code, status.HTTP_200_OK)

        # Password was successfully changed
        user.refresh_from_db()
        self.assertTrue(user.check_password("a_new_password"))

        mock_capture.assert_called_once_with(
            user.distinct_id, "user updated", properties={"updated_attrs": ["password"]},
        )

        # User can log in with new password
        response = self.client.post("/api/login", {"email": "no_password@posthog.com", "password": "a_new_password"})
        self.assertEqual(response.status_code, status.HTTP_200_OK)

    def test_user_with_unusable_password_set_can_set_password(self):
        user = self._create_user("no_password@posthog.com", password="123456789")
        user.set_unusable_password()
        user.save()
        self.client.force_login(user)

        response = self.client.patch("/api/users/@me/", {"password": "a_new_password"},)
        self.assertEqual(response.status_code, status.HTTP_200_OK)

        # Assert session is still valid
        get_response = self.client.get("/api/users/@me/")
        self.assertEqual(get_response.status_code, status.HTTP_200_OK)

        # Password was successfully changed
        user.refresh_from_db()
        self.assertTrue(user.check_password("a_new_password"))

    @patch("posthoganalytics.capture")
    def test_cant_update_to_insecure_password(self, mock_capture):

        response = self.client.patch("/api/users/@me/", {"current_password": self.CONFIG_PASSWORD, "password": "123"})
        self.assertEqual(response.status_code, status.HTTP_400_BAD_REQUEST)
        self.assertEqual(
            response.json(),
            {
                "type": "validation_error",
                "code": "invalid_input",
                "detail": "This password is too short. It must contain at least 8 characters.",
                "attr": "password",
            },
        )

        # Assert session is still valid
        get_response = self.client.get("/api/users/@me/")
        self.assertEqual(get_response.status_code, status.HTTP_200_OK)

        # Password was not changed
        self.user.refresh_from_db()
        self.assertTrue(self.user.check_password(self.CONFIG_PASSWORD))
        mock_capture.assert_not_called()

    def test_user_cannot_update_password_without_current_password(self):
        response = self.client.patch("/api/users/@me/", {"password": "12345678"})
        self.assertEqual(response.status_code, status.HTTP_400_BAD_REQUEST)
        self.assertEqual(
            response.json(),
            {
                "type": "validation_error",
                "code": "required",
                "detail": "This field is required when updating your password.",
                "attr": "current_password",
            },
        )

        # Password was not changed
        self.user.refresh_from_db()
        self.assertTrue(self.user.check_password(self.CONFIG_PASSWORD))

    def test_user_cannot_update_password_with_incorrect_current_password(self):
        response = self.client.patch("/api/users/@me/", {"current_password": "wrong", "password": "12345678"})
        self.assertEqual(response.status_code, status.HTTP_400_BAD_REQUEST)
        self.assertEqual(
            response.json(),
            {
                "type": "validation_error",
                "code": "incorrect_password",
                "detail": "Your current password is incorrect.",
                "attr": "current_password",
            },
        )

        # Password was not changed
        self.user.refresh_from_db()
        self.assertTrue(self.user.check_password(self.CONFIG_PASSWORD))

    def test_unauthenticated_user_cannot_update_anything(self):
        self.client.logout()
        response = self.client.patch(
            "/api/users/@me/",
            {
                "id": str(self.user.uuid),
                "email": "new@posthog.com",
                "password": "hijacked",
                "current_password": self.CONFIG_PASSWORD,
            },
        )
        self.assertEqual(response.status_code, status.HTTP_401_UNAUTHORIZED)
        self.assertEqual(response.json(), self.unauthenticated_response())

        self.user.refresh_from_db()
        self.assertNotEqual(self.user.email, "new@posthog.com")
        self.assertFalse(self.user.check_password("hijacked"))

    # DELETING USER

    def test_deleting_current_user_is_not_supported(self):
        """
        Self-serve account deletion is currently not supported.
        """
        response = self.client.delete("/api/users/@me/")
        self.assertEqual(response.status_code, status.HTTP_405_METHOD_NOT_ALLOWED)
        self.assertEqual(response.json(), self.method_not_allowed_response("DELETE"))

        self.user.refresh_from_db()


class TestUserAPILegacy(APIBaseTest):
    """
    Tests for the legacy /api/user endpoint.
    """

    def test_user_team_update(self):
        response = self.client.patch(
            "/api/user/", data={"team": {"anonymize_ips": False, "session_recording_opt_in": True}},
        )

        self.assertEqual(response.status_code, status.HTTP_200_OK)
        response_data = response.json()

        self.assertEqual(response_data["team"]["anonymize_ips"], False)
        self.assertEqual(response_data["team"]["session_recording_opt_in"], True)

        team = Team.objects.get(id=self.team.id)
        self.assertEqual(team.anonymize_ips, False)
        self.assertEqual(team.session_recording_opt_in, True)

    def test_event_names_job_not_run_yet(self):
        self.team.event_names = ["test event", "another event"]
        # test event not in event_names_with_usage
        self.team.event_names_with_usage = [{"event": "another event", "volume": 1, "usage_count": 1}]
        self.team.event_properties = ["test prop", "another prop"]
        self.team.event_properties_with_usage = [{"key": "another prop", "volume": 1, "usage_count": 1}]
        self.team.save()
        response = self.client.get("/api/user/")
        self.assertEqual(
            response.json()["team"]["event_names_with_usage"],
            [
                {"event": "test event", "volume": None, "usage_count": None},
                {"event": "another event", "volume": 1, "usage_count": 1},
            ],
        )
        self.assertEqual(
            response.json()["team"]["event_properties_with_usage"],
            [
                {"key": "test prop", "volume": None, "usage_count": None},
                {"key": "another prop", "volume": 1, "usage_count": 1},
            ],
        )

<<<<<<< HEAD
    def test_user_events_column_config_change_to_default(self):
        user = User.objects.get(id=self.user.id)
        user.events_column_config = {"active": ["column_1", "column_2"]}
        user.save()
        self.assertDictEqual(user.events_column_config, {"active": ["column_1", "column_2"]})

        response = self.client.patch(
            "/api/user/",
            data={"user": {"events_column_config": {"active": "DEFAULT"}}},
            content_type="application/json",
        ).json()
        self.assertDictEqual(response["events_column_config"], {"active": "DEFAULT"})

        user = User.objects.get(id=self.user.id)
        self.assertDictEqual(user.events_column_config, {"active": "DEFAULT"})

    def test_user_events_column_config_patch(self):
        user = User.objects.get(id=self.user.id)
        user.events_column_config = {"active": "DEFAULT"}
        user.save()
        self.assertDictEqual(user.events_column_config, {"active": "DEFAULT"})

        response = self.client.patch(
            "/api/user/",
            data={"user": {"events_column_config": {"active": ["column_1", "column_2"]}}},
            content_type="application/json",
        ).json()

        self.assertDictEqual(response["events_column_config"], {"active": ["column_1", "column_2"]})

        user = User.objects.get(id=self.user.id)
        self.assertDictEqual(user.events_column_config, {"active": ["column_1", "column_2"]})

=======
    def test_redirect_to_site(self):
        self.team.app_urls = ["http://somewebsite.com"]
        self.team.save()
        response = self.client.get("/api/user/redirect_to_site/?actionId=1")
        self.assertIn("http://somewebsite.com", response.url)

    @patch("posthoganalytics.identify")
    def test_user_api(self, mock_identify):
        # create another project/user to test analytics input
        for _ in range(0, 2):
            Team.objects.create(organization=self.organization, completed_snippet_onboarding=True, ingested_event=True)
        u = User.objects.create(email="user4@posthog.com")
        OrganizationMembership.objects.create(user=u, organization=self.organization)

        with self.settings(EE_AVAILABLE=True, MULTI_TENANCY=False):
            response = self.client.get("/api/user/")
        self.assertEqual(response.status_code, status.HTTP_200_OK)
        response_data = response.json()

        self.assertEqual(response_data["distinct_id"], self.user.distinct_id)
>>>>>>> bd32a775

        # Make sure the user is update in PostHog (analytics)
        mock_identify.assert_called_once_with(
            self.user.distinct_id,
            {
                "realm": "hosted",
                "is_ee_available": True,
                "email_opt_in": False,
                "anonymize_data": False,
                "email": "user1@posthog.com",
                "is_signed_up": True,
                "organization_count": 1,
                "project_count": 3,
                "team_member_count_all": 2,
                "completed_onboarding_once": True,
                "billing_plan": None,
                "organization_id": str(self.organization.id),
                "project_id": str(self.team.uuid),
                "project_setup_complete": False,
                "joined_at": self.user.date_joined,
                "has_password_set": True,
                "has_social_auth": False,
                "social_providers": [],
            },
        )


class TestUserChangePassword(APIBaseTest):
    ENDPOINT: str = "/api/user/change_password/"

    def send_request(self, payload):
        return self.client.patch(self.ENDPOINT, payload)

    def test_change_password_no_data(self):
        response = self.send_request({})
        self.assertEqual(response.status_code, 400)

    def test_change_password_invalid_old_password(self):
        response = self.send_request({"currentPassword": "12345", "newPassword": "12345"})
        self.assertEqual(response.status_code, 400)
        self.assertEqual(response.json()["error"], "Incorrect old password")

    def test_change_password_invalid_new_password(self):
        response = self.send_request({"currentPassword": self.CONFIG_PASSWORD, "newPassword": "123456"})
        self.assertEqual(response.status_code, 400)
        self.assertEqual(response.json()["error"], "This password is too short. It must contain at least 8 characters.")

    def test_change_password_success(self):
        response = self.send_request(
            {"currentPassword": self.CONFIG_PASSWORD, "newPassword": "prettyhardpassword123456"}
        )
        self.assertEqual(response.status_code, 200)


class TestUserSlackWebhook(APIBaseTest):
    ENDPOINT: str = "/api/user/test_slack_webhook/"

    def send_request(self, payload):
        return self.client.post(self.ENDPOINT, payload)

    def test_slack_webhook_no_webhook(self):
        response = self.send_request({})
        self.assertEqual(response.status_code, 200)
        self.assertEqual(response.json()["error"], "no webhook URL")

    def test_slack_webhook_bad_url(self):
        response = self.send_request({"webhook": "blabla"})
        self.assertEqual(response.status_code, 200)
        self.assertEqual(response.json()["error"], "invalid webhook URL")

    def test_slack_webhook_bad_url_full(self):
        response = self.send_request({"webhook": "http://localhost/bla"})
        self.assertEqual(response.status_code, 200)
        self.assertEqual(response.json()["error"], "invalid webhook URL")


class TestLoginViews(APIBaseTest):
    def test_redirect_to_preflight_when_no_users(self):
        User.objects.all().delete()
        response = self.client.get("/", follow=True)
        self.assertRedirects(response, "/preflight")<|MERGE_RESOLUTION|>--- conflicted
+++ resolved
@@ -499,7 +499,6 @@
             ],
         )
 
-<<<<<<< HEAD
     def test_user_events_column_config_change_to_default(self):
         user = User.objects.get(id=self.user.id)
         user.events_column_config = {"active": ["column_1", "column_2"]}
@@ -533,7 +532,6 @@
         user = User.objects.get(id=self.user.id)
         self.assertDictEqual(user.events_column_config, {"active": ["column_1", "column_2"]})
 
-=======
     def test_redirect_to_site(self):
         self.team.app_urls = ["http://somewebsite.com"]
         self.team.save()
@@ -554,7 +552,6 @@
         response_data = response.json()
 
         self.assertEqual(response_data["distinct_id"], self.user.distinct_id)
->>>>>>> bd32a775
 
         # Make sure the user is update in PostHog (analytics)
         mock_identify.assert_called_once_with(
