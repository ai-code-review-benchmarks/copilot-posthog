import base64
import gzip
import json
import pathlib
import random
import string
import zlib
from collections import Counter
from datetime import datetime, timedelta
from datetime import timezone as tz
from typing import Any, Dict, List, Union, cast, Tuple
from unittest import mock
from unittest.mock import ANY, MagicMock, call, patch
from urllib.parse import quote
import lzstring
import structlog
from django.http import HttpResponse
<<<<<<< HEAD
from django.test.client import Client
=======
from django.test.client import Client, MULTIPART_CONTENT
>>>>>>> adb80e7f
from django.utils import timezone
from freezegun import freeze_time
from kafka.errors import KafkaError
from kafka.producer.future import FutureProduceResult, FutureRecordMetadata
from kafka.structs import TopicPartition
from parameterized import parameterized
from prance import ResolvingParser
from rest_framework import status
from token_bucket import Limiter, MemoryStorage

from posthog.api import capture
from posthog.api.capture import (
    LIKELY_ANONYMOUS_IDS,
    get_distinct_id,
    is_randomly_partitioned,
)
from posthog.api.test.mock_sentry import mock_sentry_context_for_tagging
from posthog.api.test.openapi_validation import validate_response
from posthog.kafka_client.client import KafkaProducer, sessionRecordingKafkaProducer
from posthog.kafka_client.topics import (
    KAFKA_EVENTS_PLUGIN_INGESTION_HISTORICAL,
    KAFKA_SESSION_RECORDING_SNAPSHOT_ITEM_EVENTS,
)
from posthog.settings import (
    DATA_UPLOAD_MAX_MEMORY_SIZE,
    KAFKA_EVENTS_PLUGIN_INGESTION_TOPIC,
)
from posthog.test.base import BaseTest


def mocked_get_ingest_context_from_token(_: Any) -> None:
    raise Exception("test exception")


parser = ResolvingParser(
    url=str(pathlib.Path(__file__).parent / "../../../openapi/capture.yaml"),
    strict=True,
)
openapi_spec = cast(Dict[str, Any], parser.specification)

large_data_array = [
    {"key": random.choice(string.ascii_letters) for _ in range(512 * 1024)}
]  # 512 * 1024 is the max size of a single message and random letters shouldn't be compressible, so this should be at least 2 messages

android_json = {
    "distinct_id": "e3de4e90-491f-4164-9aed-40a3d7881978",
    "event": "$snapshot",
    "properties": {
        "$screen_density": 2.75,
        "$screen_height": 2154,
        "$screen_width": 1080,
        "$app_version": "1.0",
        "$app_namespace": "com.posthog.android.sample",
        "$app_build": 1,
        "$app_name": "PostHog Android Sample",
        "$device_manufacturer": "Google",
        "$device_model": "sdk_gphone64_arm64",
        "$device_name": "emu64a",
        "$device_type": "Mobile",
        "$os_name": "Android",
        "$os_version": "14",
        "$lib": "posthog-android",
        "$lib_version": "3.0.0-beta.3",
        "$locale": "en-US",
        "$user_agent": "Dalvik/2.1.0 (Linux; U; Android 14; sdk_gphone64_arm64 Build/UPB5.230623.003)",
        "$timezone": "Europe/Vienna",
        "$network_wifi": True,
        "$network_bluetooth": False,
        "$network_cellular": False,
        "$network_carrier": "T-Mobile",
        "$snapshot_data": [
            {"timestamp": 1699354586963, "type": 0},
            {"timestamp": 1699354586963, "type": 1},
            {
                "data": {"href": "http://localhost", "width": 1080, "height": 2220},
                "timestamp": 1699354586963,
                "type": 4,
            },
            {
                "data": {
                    "node": {
                        "id": 1,
                        "type": 0,
                        "childNodes": [
                            {"type": 1, "name": "html", "id": 2, "childNodes": []},
                            {
                                "id": 3,
                                "type": 2,
                                "tagName": "html",
                                "childNodes": [
                                    {
                                        "id": 5,
                                        "type": 2,
                                        "tagName": "body",
                                        "childNodes": [
                                            {
                                                "type": 2,
                                                "tagName": "canvas",
                                                "id": 7,
                                                "attributes": {
                                                    "id": "canvas",
                                                    "width": "1080",
                                                    "height": "2220",
                                                },
                                                "childNodes": [],
                                            }
                                        ],
                                    }
                                ],
                            },
                        ],
                        "initialOffset": {"left": 0, "top": 0},
                    }
                },
                "timestamp": 1699354586963,
                "type": 2,
            },
        ],
        "$session_id": "bceaa9ce-dc9d-4728-8a90-4a7c249604b1",
        "$window_id": "31bfffdc-79fc-4504-9ff4-0216a58bf7f6",
        "distinct_id": "e3de4e90-491f-4164-9aed-40a3d7881978",
    },
    "timestamp": "2023-11-07T10:56:46.601Z",
    "uuid": "deaa7e00-e1a4-480d-9145-fb8461678dae",
}


class TestCapture(BaseTest):
    """
    Tests all data capture endpoints (e.g. `/capture` `/batch/`).
    We use Django's base test class instead of DRF's because we need granular control over the Content-Type sent over.
    """

    CLASS_DATA_LEVEL_SETUP = False

    def setUp(self):
        super().setUp()
        # it is really important to know that /capture is CSRF exempt. Enforce checking in the client
        self.client = Client(enforce_csrf_checks=True)

    def _to_json(self, data: Union[Dict, List]) -> str:
        return json.dumps(data)

    def _dict_to_b64(self, data: dict) -> str:
        return base64.b64encode(json.dumps(data).encode("utf-8")).decode("utf-8")

    def _dict_from_b64(self, data: str) -> dict:
        return json.loads(base64.b64decode(data))

    def _to_arguments(self, patch_process_event_with_plugins: Any) -> dict:
        args = patch_process_event_with_plugins.call_args[1]["data"]

        return {
            "uuid": args["uuid"],
            "distinct_id": args["distinct_id"],
            "ip": args["ip"],
            "site_url": args["site_url"],
            "data": json.loads(args["data"]),
            "token": args["token"],
            "now": args["now"],
            "sent_at": args["sent_at"],
        }

    def _send_original_version_session_recording_event(
        self,
        number_of_events: int = 1,
        event_data: Dict | None = {},
        snapshot_source=3,
        snapshot_type=1,
        session_id="abc123",
        window_id="def456",
        distinct_id="ghi789",
        timestamp=1658516991883,
<<<<<<< HEAD
        expected_status_code: int = status.HTTP_200_OK,
    ) -> Tuple[dict, HttpResponse]:
=======
    ) -> dict:
        if event_data is None:
            event_data = {}

>>>>>>> adb80e7f
        event = {
            "event": "$snapshot",
            "properties": {
                "$snapshot_data": {
                    "type": snapshot_type,
                    "data": {"source": snapshot_source, "data": event_data},
                    "timestamp": timestamp,
                },
                "$session_id": session_id,
                "$window_id": window_id,
                "distinct_id": distinct_id,
            },
            "offset": 1993,
        }

<<<<<<< HEAD
        capture_recording_response = self.client.post(
            "/s/", data={"data": json.dumps([event for _ in range(number_of_events)]), "api_key": self.team.api_token}
=======
        self.client.post(
            "/s/",
            data={
                "data": json.dumps([event for _ in range(number_of_events)]),
                "api_key": self.team.api_token,
            },
>>>>>>> adb80e7f
        )
        assert capture_recording_response.status_code == expected_status_code

        return event, capture_recording_response

    def _send_august_2023_version_session_recording_event(
        self,
        number_of_events: int = 1,
        event_data: Dict | List[Dict] | None = None,
        session_id="abc123",
        window_id="def456",
        distinct_id="ghi789",
        timestamp=1658516991883,
        content_type: str | None = None,
    ) -> HttpResponse:
        if event_data is None:
            # event_data is an array of RRWeb events
            event_data = [{"type": 3, "data": {"source": 1}}, {"type": 3, "data": {"source": 2}}]

        if isinstance(event_data, Dict):
            event_data = [event_data]

        event = {
            "event": "$snapshot",
            "properties": {
                # estimate of the size of the event data
                "$snapshot_bytes": 60,
                "$snapshot_data": event_data,
                "$session_id": session_id,
                "$window_id": window_id,
                # snapshot events have the distinct id in the properties
                # as well as at the top-level
                "distinct_id": distinct_id,
            },
            "timestamp": timestamp,
            "distinct_id": distinct_id,
        }

        post_data: List[Dict[str, Any]] | Dict[str, Any]

        if content_type == "application/json":
            post_data = [{**event, "api_key": self.team.api_token} for _ in range(number_of_events)]
        else:
            post_data = {"api_key": self.team.api_token, "data": json.dumps([event for _ in range(number_of_events)])}

        return self.client.post(
            "/s/",
            data=post_data,
            content_type=content_type or MULTIPART_CONTENT,
        )

    def test_is_randomly_partitioned(self):
        """Test is_randomly_partitioned under local configuration."""
        distinct_id = 100
        override_key = f"{self.team.pk}:{distinct_id}"

        assert is_randomly_partitioned(override_key) is False

        with self.settings(EVENT_PARTITION_KEYS_TO_OVERRIDE=[override_key]):
            assert is_randomly_partitioned(override_key) is True

    @patch("posthog.kafka_client.client._KafkaProducer.produce")
    def test_capture_randomly_partitions_with_likely_anonymous_ids(self, kafka_produce):
        """Test is_randomly_partitioned in the prescence of likely anonymous ids."""
        for distinct_id in LIKELY_ANONYMOUS_IDS:
            data = {
                "event": "$autocapture",
                "properties": {
                    "distinct_id": distinct_id,
                    "token": self.team.api_token,
                },
            }
            with self.assertNumQueries(0):  # Capture does not hit PG anymore
                self.client.get(
                    "/e/?data=%s" % quote(self._to_json(data)),
                    HTTP_ORIGIN="https://localhost",
                )

            kafka_produce.assert_called_with(
                topic=KAFKA_EVENTS_PLUGIN_INGESTION_TOPIC, data=ANY, key=None, headers=None
            )

    def test_cached_is_randomly_partitioned(self):
        """Assert the behavior of is_randomly_partitioned under certain cache settings.

        Setup for this test requires reloading the capture module as we are patching
        the cache parameters for testing. In particular, we are tightening the cache
        settings to test the behavior of is_randomly_partitioned.
        """
        distinct_id = 100
        partition_key = f"{self.team.pk}:{distinct_id}"
        limiter = Limiter(
            rate=1,
            capacity=1,
            storage=MemoryStorage(),
        )
        start = datetime.now(timezone.utc)

        with patch("posthog.api.capture.LIMITER", new=limiter):
            with freeze_time(start):
                # First time we see this key it's looked up in local config.
                # The bucket has capacity to serve 1 requests/key, so we are not immediately returning.
                # Since local config is empty and bucket has capacity, this should not override.
                with self.settings(
                    EVENT_PARTITION_KEYS_TO_OVERRIDE=[],
                    PARTITION_KEY_AUTOMATIC_OVERRIDE_ENABLED=True,
                ):
                    assert capture.is_randomly_partitioned(partition_key) is False
                    assert limiter._storage._buckets[partition_key][0] == 0

                    # The second time we see the key we will have reached the capacity limit of the bucket (1).
                    # Without looking at the configuration we immediately return that we should randomly partition.
                    # Notice time is frozen so the bucket hasn't been replentished.
                    assert capture.is_randomly_partitioned(partition_key) is True

            with freeze_time(start + timedelta(seconds=1)):
                # Now we have let one second pass so the bucket must have capacity to serve the request.
                # We once again look at the local configuration, which is empty.
                with self.settings(
                    EVENT_PARTITION_KEYS_TO_OVERRIDE=[],
                    PARTITION_KEY_AUTOMATIC_OVERRIDE_ENABLED=True,
                ):
                    assert capture.is_randomly_partitioned(partition_key) is False

    @patch("posthog.kafka_client.client._KafkaProducer.produce")
    def test_capture_event(self, kafka_produce):
        data = {
            "event": "$autocapture",
            "properties": {
                "distinct_id": 2,
                "token": self.team.api_token,
                "$elements": [
                    {
                        "tag_name": "a",
                        "nth_child": 1,
                        "nth_of_type": 2,
                        "attr__class": "btn btn-sm",
                    },
                    {
                        "tag_name": "div",
                        "nth_child": 1,
                        "nth_of_type": 2,
                        "$el_text": "💻",
                    },
                ],
            },
        }
        with self.assertNumQueries(0):  # Capture does not hit PG anymore
            response = self.client.get(
                "/e/?data=%s" % quote(self._to_json(data)),
                HTTP_ORIGIN="https://localhost",
            )

        self.assertEqual(response.get("access-control-allow-origin"), "https://localhost")
        self.assertDictContainsSubset(
            {
                "distinct_id": "2",
                "ip": "127.0.0.1",
                "site_url": "http://testserver",
                "data": data,
                "token": self.team.api_token,
            },
            self._to_arguments(kafka_produce),
        )
        log_context = structlog.contextvars.get_contextvars()
        assert "token" in log_context
        assert log_context["token"] == self.team.api_token

    @patch("posthog.kafka_client.client._KafkaProducer.produce")
    def test_capture_snapshot_event(self, _kafka_produce: MagicMock) -> None:
        response = self._send_august_2023_version_session_recording_event()
        assert response.status_code == 200

    @patch("posthog.kafka_client.client._KafkaProducer.produce")
    def test_capture_snapshot_event_from_android(self, _kafka_produce: MagicMock) -> None:
        response = self._send_august_2023_version_session_recording_event(
            event_data=android_json,
            content_type=MULTIPART_CONTENT,
        )
        assert response.status_code == 200

    @patch("posthog.kafka_client.client._KafkaProducer.produce")
    def test_capture_snapshot_event_from_android_as_json(self, _kafka_produce: MagicMock) -> None:
        response = self._send_august_2023_version_session_recording_event(
            event_data=android_json,
            content_type="application/json",
        )

        assert response.status_code == 200

    @patch("axes.middleware.AxesMiddleware")
    @patch("posthog.kafka_client.client._KafkaProducer.produce")
    def test_capture_event_shortcircuits(self, kafka_produce, patch_axes):
        patch_axes.return_value.side_effect = Exception("Axes middleware should not be called")

        data = {
            "event": "$autocapture",
            "properties": {
                "distinct_id": 2,
                "token": self.team.api_token,
                "$elements": [
                    {
                        "tag_name": "a",
                        "nth_child": 1,
                        "nth_of_type": 2,
                        "attr__class": "btn btn-sm",
                    },
                    {
                        "tag_name": "div",
                        "nth_child": 1,
                        "nth_of_type": 2,
                        "$el_text": "💻",
                    },
                ],
            },
        }
        with self.assertNumQueries(0):
            response = self.client.get(
                "/e/?data=%s" % quote(self._to_json(data)),
                HTTP_ORIGIN="https://localhost",
            )
        self.assertEqual(response.get("access-control-allow-origin"), "https://localhost")
        self.assertDictContainsSubset(
            {
                "distinct_id": "2",
                "ip": "127.0.0.1",
                "site_url": "http://testserver",
                "data": data,
                "token": self.team.api_token,
            },
            self._to_arguments(kafka_produce),
        )

    @patch("posthog.kafka_client.client._KafkaProducer.produce")
    def test_capture_event_too_large(self, kafka_produce):
        # There is a setting in Django, `DATA_UPLOAD_MAX_MEMORY_SIZE`, which
        # limits the size of the request body. An error is  raise, e.g. when we
        # try to read `django.http.request.HttpRequest.body` in the view. We
        # want to make sure this doesn't it is returned as a 413 error, not as a
        # 500, otherwise we have issues with setting up sensible monitoring that
        # is resilient to clients that send too much data.
        response = self.client.post(
            "/e/",
            data=20 * DATA_UPLOAD_MAX_MEMORY_SIZE * "x",
            HTTP_ORIGIN="https://localhost",
            content_type="text/plain",
        )

        self.assertEqual(response.status_code, 413)

    @patch("posthog.kafka_client.client._KafkaProducer.produce")
    def test_capture_events_503_on_kafka_produce_errors(self, kafka_produce):
        produce_future = FutureProduceResult(topic_partition=TopicPartition(KAFKA_EVENTS_PLUGIN_INGESTION_TOPIC, 1))
        future = FutureRecordMetadata(
            produce_future=produce_future,
            relative_offset=0,
            timestamp_ms=0,
            checksum=0,
            serialized_key_size=0,
            serialized_value_size=0,
            serialized_header_size=0,
        )
        future.failure(KafkaError("Failed to produce"))
        kafka_produce.return_value = future
        data = {
            "event": "$autocapture",
            "properties": {
                "distinct_id": 2,
                "token": self.team.api_token,
                "$elements": [
                    {
                        "tag_name": "a",
                        "nth_child": 1,
                        "nth_of_type": 2,
                        "attr__class": "btn btn-sm",
                    },
                    {
                        "tag_name": "div",
                        "nth_child": 1,
                        "nth_of_type": 2,
                        "$el_text": "💻",
                    },
                ],
            },
        }

        response = self.client.get("/e/?data=%s" % quote(self._to_json(data)), HTTP_ORIGIN="https://localhost")
        self.assertEqual(response.status_code, status.HTTP_503_SERVICE_UNAVAILABLE)

    @patch("posthog.kafka_client.client._KafkaProducer.produce")
    def test_capture_event_ip(self, kafka_produce):
        data = {
            "event": "some_event",
            "properties": {"distinct_id": 2, "token": self.team.api_token},
        }

        self.client.get(
            "/e/?data=%s" % quote(self._to_json(data)),
            HTTP_X_FORWARDED_FOR="1.2.3.4",
            HTTP_ORIGIN="https://localhost",
        )
        self.assertDictContainsSubset(
            {
                "distinct_id": "2",
                "ip": "1.2.3.4",
                "site_url": "http://testserver",
                "data": data,
                "token": self.team.api_token,
            },
            self._to_arguments(kafka_produce),
        )

    @patch("posthog.kafka_client.client._KafkaProducer.produce")
    def test_capture_event_ipv6(self, kafka_produce):
        data = {
            "event": "some_event",
            "properties": {"distinct_id": 2, "token": self.team.api_token},
        }

        self.client.get(
            "/e/?data=%s" % quote(self._to_json(data)),
            HTTP_X_FORWARDED_FOR="2345:0425:2CA1:0000:0000:0567:5673:23b5",
            HTTP_ORIGIN="https://localhost",
        )
        self.assertDictContainsSubset(
            {
                "distinct_id": "2",
                "ip": "2345:0425:2CA1:0000:0000:0567:5673:23b5",
                "site_url": "http://testserver",
                "data": data,
                "token": self.team.api_token,
            },
            self._to_arguments(kafka_produce),
        )

    # Regression test as Azure Gateway forwards ipv4 ips with a port number
    @patch("posthog.kafka_client.client._KafkaProducer.produce")
    def test_capture_event_ip_with_port(self, kafka_produce):
        data = {
            "event": "some_event",
            "properties": {"distinct_id": 2, "token": self.team.api_token},
        }

        self.client.get(
            "/e/?data=%s" % quote(self._to_json(data)),
            HTTP_X_FORWARDED_FOR="1.2.3.4:5555",
            HTTP_ORIGIN="https://localhost",
        )
        self.assertDictContainsSubset(
            {
                "distinct_id": "2",
                "ip": "1.2.3.4",
                "site_url": "http://testserver",
                "data": data,
                "token": self.team.api_token,
            },
            self._to_arguments(kafka_produce),
        )

    @patch("posthog.api.capture.configure_scope")
    @patch("posthog.kafka_client.client._KafkaProducer.produce", MagicMock())
    def test_capture_event_adds_library_to_sentry(self, patched_scope):
        mock_set_tag = mock_sentry_context_for_tagging(patched_scope)

        data = {
            "event": "$autocapture",
            "properties": {
                "$lib": "web",
                "$lib_version": "1.14.1",
                "distinct_id": 2,
                "token": self.team.api_token,
                "$elements": [
                    {
                        "tag_name": "a",
                        "nth_child": 1,
                        "nth_of_type": 2,
                        "attr__class": "btn btn-sm",
                    },
                    {
                        "tag_name": "div",
                        "nth_child": 1,
                        "nth_of_type": 2,
                        "$el_text": "💻",
                    },
                ],
            },
        }
        with freeze_time(timezone.now()):
            self.client.get(
                "/e/?data=%s" % quote(self._to_json(data)),
                HTTP_ORIGIN="https://localhost",
            )

        mock_set_tag.assert_has_calls([call("library", "web"), call("library.version", "1.14.1")])

    @patch("posthog.api.capture.configure_scope")
    @patch("posthog.kafka_client.client._KafkaProducer.produce", MagicMock())
    def test_capture_event_adds_unknown_to_sentry_when_no_properties_sent(self, patched_scope):
        mock_set_tag = mock_sentry_context_for_tagging(patched_scope)

        data = {
            "event": "$autocapture",
            "properties": {
                "distinct_id": 2,
                "token": self.team.api_token,
                "$elements": [
                    {
                        "tag_name": "a",
                        "nth_child": 1,
                        "nth_of_type": 2,
                        "attr__class": "btn btn-sm",
                    },
                    {
                        "tag_name": "div",
                        "nth_child": 1,
                        "nth_of_type": 2,
                        "$el_text": "💻",
                    },
                ],
            },
        }
        with freeze_time(timezone.now()):
            self.client.get(
                "/e/?data=%s" % quote(self._to_json(data)),
                HTTP_ORIGIN="https://localhost",
            )

        mock_set_tag.assert_has_calls([call("library", "unknown"), call("library.version", "unknown")])

    @patch("posthog.kafka_client.client._KafkaProducer.produce")
    def test_multiple_events(self, kafka_produce):
        response = self.client.post(
            "/batch/",
            data={
                "data": json.dumps(
                    [
                        {
                            "event": "beep",
                            "properties": {
                                "distinct_id": "eeee",
                                "token": self.team.api_token,
                            },
                        },
                        {
                            "event": "boop",
                            "properties": {
                                "distinct_id": "aaaa",
                                "token": self.team.api_token,
                            },
                        },
                    ]
                ),
                "api_key": self.team.api_token,
            },
        )

        self.assertEqual(kafka_produce.call_count, 2)

        validate_response(openapi_spec, response)

    @patch("posthog.kafka_client.client._KafkaProducer.produce")
    def test_drops_performance_events(self, kafka_produce):
        self.client.post(
            "/batch/",
            data={
                "data": json.dumps(
                    [
                        {
                            "event": "$performance_event",
                            "properties": {
                                "distinct_id": "eeee",
                                "token": self.team.api_token,
                            },
                        },
                        {
                            "event": "boop",
                            "properties": {
                                "distinct_id": "aaaa",
                                "token": self.team.api_token,
                            },
                        },
                    ]
                ),
                "api_key": self.team.api_token,
            },
        )

        self.assertEqual(kafka_produce.call_count, 1)
        assert "boop" in kafka_produce.call_args_list[0][1]["data"]["data"]

    @patch("posthog.kafka_client.client._KafkaProducer.produce")
    def test_emojis_in_text(self, kafka_produce):
        self.team.api_token = "xp9qT2VLY76JJg"
        self.team.save()

        # Make sure the endpoint works with and without the trailing slash
        response = self.client.post(
            "/batch/",
            data={
                "data": "eyJldmVudCI6ICIkd2ViX2V2ZW50IiwicHJvcGVydGllcyI6IHsiJG9zIjogIk1hYyBPUyBYIiwiJGJyb3dzZXIiOiAiQ2hyb21lIiwiJHJlZmVycmVyIjogImh0dHBzOi8vYXBwLmhpYmVybHkuY29tL2xvZ2luP25leHQ9LyIsIiRyZWZlcnJpbmdfZG9tYWluIjogImFwcC5oaWJlcmx5LmNvbSIsIiRjdXJyZW50X3VybCI6ICJodHRwczovL2FwcC5oaWJlcmx5LmNvbS8iLCIkYnJvd3Nlcl92ZXJzaW9uIjogNzksIiRzY3JlZW5faGVpZ2h0IjogMjE2MCwiJHNjcmVlbl93aWR0aCI6IDM4NDAsInBoX2xpYiI6ICJ3ZWIiLCIkbGliX3ZlcnNpb24iOiAiMi4zMy4xIiwiJGluc2VydF9pZCI6ICJnNGFoZXFtejVrY3AwZ2QyIiwidGltZSI6IDE1ODA0MTAzNjguMjY1LCJkaXN0aW5jdF9pZCI6IDYzLCIkZGV2aWNlX2lkIjogIjE2ZmQ1MmRkMDQ1NTMyLTA1YmNhOTRkOWI3OWFiLTM5NjM3YzBlLTFhZWFhMC0xNmZkNTJkZDA0NjQxZCIsIiRpbml0aWFsX3JlZmVycmVyIjogIiRkaXJlY3QiLCIkaW5pdGlhbF9yZWZlcnJpbmdfZG9tYWluIjogIiRkaXJlY3QiLCIkdXNlcl9pZCI6IDYzLCIkZXZlbnRfdHlwZSI6ICJjbGljayIsIiRjZV92ZXJzaW9uIjogMSwiJGhvc3QiOiAiYXBwLmhpYmVybHkuY29tIiwiJHBhdGhuYW1lIjogIi8iLCIkZWxlbWVudHMiOiBbCiAgICB7InRhZ19uYW1lIjogImJ1dHRvbiIsIiRlbF90ZXh0IjogIu2gve2yuyBXcml0aW5nIGNvZGUiLCJjbGFzc2VzIjogWwogICAgImJ0biIsCiAgICAiYnRuLXNlY29uZGFyeSIKXSwiYXR0cl9fY2xhc3MiOiAiYnRuIGJ0bi1zZWNvbmRhcnkiLCJhdHRyX19zdHlsZSI6ICJjdXJzb3I6IHBvaW50ZXI7IG1hcmdpbi1yaWdodDogOHB4OyBtYXJnaW4tYm90dG9tOiAxcmVtOyIsIm50aF9jaGlsZCI6IDIsIm50aF9vZl90eXBlIjogMX0sCiAgICB7InRhZ19uYW1lIjogImRpdiIsIm50aF9jaGlsZCI6IDEsIm50aF9vZl90eXBlIjogMX0sCiAgICB7InRhZ19uYW1lIjogImRpdiIsImNsYXNzZXMiOiBbCiAgICAiZmVlZGJhY2stc3RlcCIsCiAgICAiZmVlZGJhY2stc3RlcC1zZWxlY3RlZCIKXSwiYXR0cl9fY2xhc3MiOiAiZmVlZGJhY2stc3RlcCBmZWVkYmFjay1zdGVwLXNlbGVjdGVkIiwibnRoX2NoaWxkIjogMiwibnRoX29mX3R5cGUiOiAxfSwKICAgIHsidGFnX25hbWUiOiAiZGl2IiwiY2xhc3NlcyI6IFsKICAgICJnaXZlLWZlZWRiYWNrIgpdLCJhdHRyX19jbGFzcyI6ICJnaXZlLWZlZWRiYWNrIiwiYXR0cl9fc3R5bGUiOiAid2lkdGg6IDkwJTsgbWFyZ2luOiAwcHggYXV0bzsgZm9udC1zaXplOiAxNXB4OyBwb3NpdGlvbjogcmVsYXRpdmU7IiwibnRoX2NoaWxkIjogMSwibnRoX29mX3R5cGUiOiAxfSwKICAgIHsidGFnX25hbWUiOiAiZGl2IiwiYXR0cl9fc3R5bGUiOiAib3ZlcmZsb3c6IGhpZGRlbjsiLCJudGhfY2hpbGQiOiAxLCJudGhfb2ZfdHlwZSI6IDF9LAogICAgeyJ0YWdfbmFtZSI6ICJkaXYiLCJjbGFzc2VzIjogWwogICAgIm1vZGFsLWJvZHkiCl0sImF0dHJfX2NsYXNzIjogIm1vZGFsLWJvZHkiLCJhdHRyX19zdHlsZSI6ICJmb250LXNpemU6IDE1cHg7IiwibnRoX2NoaWxkIjogMiwibnRoX29mX3R5cGUiOiAyfSwKICAgIHsidGFnX25hbWUiOiAiZGl2IiwiY2xhc3NlcyI6IFsKICAgICJtb2RhbC1jb250ZW50IgpdLCJhdHRyX19jbGFzcyI6ICJtb2RhbC1jb250ZW50IiwibnRoX2NoaWxkIjogMSwibnRoX29mX3R5cGUiOiAxfSwKICAgIHsidGFnX25hbWUiOiAiZGl2IiwiY2xhc3NlcyI6IFsKICAgICJtb2RhbC1kaWFsb2ciLAogICAgIm1vZGFsLWxnIgpdLCJhdHRyX19jbGFzcyI6ICJtb2RhbC1kaWFsb2cgbW9kYWwtbGciLCJhdHRyX19yb2xlIjogImRvY3VtZW50IiwibnRoX2NoaWxkIjogMSwibnRoX29mX3R5cGUiOiAxfSwKICAgIHsidGFnX25hbWUiOiAiZGl2IiwiY2xhc3NlcyI6IFsKICAgICJtb2RhbCIsCiAgICAiZmFkZSIsCiAgICAic2hvdyIKXSwiYXR0cl9fY2xhc3MiOiAibW9kYWwgZmFkZSBzaG93IiwiYXR0cl9fc3R5bGUiOiAiZGlzcGxheTogYmxvY2s7IiwibnRoX2NoaWxkIjogMiwibnRoX29mX3R5cGUiOiAyfSwKICAgIHsidGFnX25hbWUiOiAiZGl2IiwibnRoX2NoaWxkIjogMSwibnRoX29mX3R5cGUiOiAxfSwKICAgIHsidGFnX25hbWUiOiAiZGl2IiwibnRoX2NoaWxkIjogMSwibnRoX29mX3R5cGUiOiAxfSwKICAgIHsidGFnX25hbWUiOiAiZGl2IiwiY2xhc3NlcyI6IFsKICAgICJrLXBvcnRsZXRfX2JvZHkiLAogICAgIiIKXSwiYXR0cl9fY2xhc3MiOiAiay1wb3J0bGV0X19ib2R5ICIsImF0dHJfX3N0eWxlIjogInBhZGRpbmc6IDBweDsiLCJudGhfY2hpbGQiOiAyLCJudGhfb2ZfdHlwZSI6IDJ9LAogICAgeyJ0YWdfbmFtZSI6ICJkaXYiLCJjbGFzc2VzIjogWwogICAgImstcG9ydGxldCIsCiAgICAiay1wb3J0bGV0LS1oZWlnaHQtZmx1aWQiCl0sImF0dHJfX2NsYXNzIjogImstcG9ydGxldCBrLXBvcnRsZXQtLWhlaWdodC1mbHVpZCIsIm50aF9jaGlsZCI6IDEsIm50aF9vZl90eXBlIjogMX0sCiAgICB7InRhZ19uYW1lIjogImRpdiIsImNsYXNzZXMiOiBbCiAgICAiY29sLWxnLTYiCl0sImF0dHJfX2NsYXNzIjogImNvbC1sZy02IiwibnRoX2NoaWxkIjogMSwibnRoX29mX3R5cGUiOiAxfSwKICAgIHsidGFnX25hbWUiOiAiZGl2IiwiY2xhc3NlcyI6IFsKICAgICJyb3ciCl0sImF0dHJfX2NsYXNzIjogInJvdyIsIm50aF9jaGlsZCI6IDEsIm50aF9vZl90eXBlIjogMX0sCiAgICB7InRhZ19uYW1lIjogImRpdiIsImF0dHJfX3N0eWxlIjogInBhZGRpbmc6IDQwcHggMzBweCAwcHg7IGJhY2tncm91bmQtY29sb3I6IHJnYigyMzksIDIzOSwgMjQ1KTsgbWFyZ2luLXRvcDogLTQwcHg7IG1pbi1oZWlnaHQ6IGNhbGMoMTAwdmggLSA0MHB4KTsiLCJudGhfY2hpbGQiOiAyLCJudGhfb2ZfdHlwZSI6IDJ9LAogICAgeyJ0YWdfbmFtZSI6ICJkaXYiLCJhdHRyX19zdHlsZSI6ICJtYXJnaW4tdG9wOiAwcHg7IiwibnRoX2NoaWxkIjogMiwibnRoX29mX3R5cGUiOiAyfSwKICAgIHsidGFnX25hbWUiOiAiZGl2IiwiY2xhc3NlcyI6IFsKICAgICJBcHAiCl0sImF0dHJfX2NsYXNzIjogIkFwcCIsImF0dHJfX3N0eWxlIjogImNvbG9yOiByZ2IoNTIsIDYxLCA2Mik7IiwibnRoX2NoaWxkIjogMSwibnRoX29mX3R5cGUiOiAxfSwKICAgIHsidGFnX25hbWUiOiAiZGl2IiwiYXR0cl9faWQiOiAicm9vdCIsIm50aF9jaGlsZCI6IDEsIm50aF9vZl90eXBlIjogMX0sCiAgICB7InRhZ19uYW1lIjogImJvZHkiLCJudGhfY2hpbGQiOiAyLCJudGhfb2ZfdHlwZSI6IDF9Cl0sInRva2VuIjogInhwOXFUMlZMWTc2SkpnIn19"
            },
        )
        properties = json.loads(kafka_produce.call_args[1]["data"]["data"])["properties"]
        self.assertEqual(properties["$elements"][0]["$el_text"], "💻 Writing code")

        validate_response(openapi_spec, response)

    @patch("posthog.kafka_client.client._KafkaProducer.produce")
    def test_js_gzip(self, kafka_produce):
        self.team.api_token = "rnEnwNvmHphTu5rFG4gWDDs49t00Vk50tDOeDdedMb4"
        self.team.save()

        response = self.client.post(
            "/batch/?compression=gzip-js",
            data=b"\x1f\x8b\x08\x00\x00\x00\x00\x00\x00\x03\xadRKn\xdb0\x10\xbdJ@xi\xd9CY\xd6o[\xf7\xb3\xe8gS4\x8b\xa2\x10(r$\x11\xa6I\x81\xa2\xe4\x18A.\xd1\x0b\xf4 \xbdT\x8f\xd0a\x93&mQt\xd5\x15\xc9\xf7\xde\xbc\x19\xf0\xcd-\xc3\x05m`5;]\x92\xfb\xeb\x9a\x8d\xde\x8d\xe8\x83\xc6\x89\xd5\xb7l\xe5\xe8`\xaf\xb5\x9do\x88[\xb5\xde\x9d'\xf4\x04=\x1b\xbc;a\xc4\xe4\xec=\x956\xb37\x84\x0f!\x8c\xf5vk\x9c\x14fpS\xa8K\x00\xbeUNNQ\x1b\x11\x12\xfd\xceFb\x14a\xb0\x82\x0ck\xf6(~h\xd6,\xe8'\xed,\xab\xcb\x82\xd0IzD\xdb\x0c\xa8\xfb\x81\xbc8\x94\xf0\x84\x9e\xb5\n\x03\x81U\x1aA\xa3[\xf2;c\x1b\xdd\xe8\xf1\xe4\xc4\xf8\xa6\xd8\xec\x92\x16\x83\xd8T\x91\xd5\x96:\x85F+\xe2\xaa\xb44Gq\xe1\xb2\x0cp\x03\xbb\x1f\xf3\x05\x1dg\xe39\x14Y\x9a\xf3|\xb7\xe1\xb0[3\xa5\xa7\xa0\xad|\xa8\xe3E\x9e\xa5P\x89\xa2\xecv\xb2H k1\xcf\xabR\x08\x95\xa7\xfb\x84C\n\xbc\x856\xe1\x9d\xc8\x00\x92Gu\x05y\x0e\xb1\x87\xc2EK\xfc?^\xda\xea\xa0\x85i<vH\xf1\xc4\xc4VJ{\x941\xe2?Xm\xfbF\xb9\x93\xd0\xf1c~Q\xfd\xbd\xf6\xdf5B\x06\xbd`\xd3\xa1\x08\xb3\xa7\xd3\x88\x9e\x16\xe8#\x1b)\xec\xc1\xf5\x89\xf7\x14G2\x1aq!\xdf5\xebfc\x92Q\xf4\xf8\x13\xfat\xbf\x80d\xfa\xed\xcb\xe7\xafW\xd7\x9e\x06\xb5\xfd\x95t*\xeeZpG\x8c\r\xbd}n\xcfo\x97\xd3\xabqx?\xef\xfd\x8b\x97Y\x7f}8LY\x15\x00>\x1c\xf7\x10\x0e\xef\xf0\xa0P\xbdi3vw\xf7\x1d\xccN\xdf\x13\xe7\x02\x00\x00",
            content_type="text/plain",
        )

        self.assertEqual(kafka_produce.call_count, 1)

        data = json.loads(kafka_produce.call_args[1]["data"]["data"])
        self.assertEqual(data["event"], "my-event")
        self.assertEqual(data["properties"]["prop"], "💻 Writing code")

        validate_response(openapi_spec, response)

    @patch("gzip.decompress")
    @patch("posthog.kafka_client.client._KafkaProducer.produce")
    def test_invalid_js_gzip_zlib_error(self, kafka_produce, gzip_decompress):
        """
        This was prompted by an event request that was resulting in the zlib
        error "invalid distance too far back". I couldn't easily generate such a
        string so I'm just mocking the raise the error explicitly.

        Note that gzip can raise BadGzipFile (from OSError), EOFError, and
        zlib.error: https://docs.python.org/3/library/gzip.html#gzip.BadGzipFile
        """
        self.team.api_token = "rnEnwNvmHphTu5rFG4gWDDs49t00Vk50tDOeDdedMb4"
        self.team.save()

        gzip_decompress.side_effect = zlib.error("Error -3 while decompressing data: invalid distance too far back")

        response = self.client.post(
            "/batch/?compression=gzip-js",
            # NOTE: this is actually valid, but we are mocking the gzip lib to raise
            data=b"\x1f\x8b\x08\x00\x00\x00\x00\x00\x00\x03\xadRKn\xdb0\x10\xbdJ@xi\xd9CY\xd6o[\xf7\xb3\xe8gS4\x8b\xa2\x10(r$\x11\xa6I\x81\xa2\xe4\x18A.\xd1\x0b\xf4 \xbdT\x8f\xd0a\x93&mQt\xd5\x15\xc9\xf7\xde\xbc\x19\xf0\xcd-\xc3\x05m`5;]\x92\xfb\xeb\x9a\x8d\xde\x8d\xe8\x83\xc6\x89\xd5\xb7l\xe5\xe8`\xaf\xb5\x9do\x88[\xb5\xde\x9d'\xf4\x04=\x1b\xbc;a\xc4\xe4\xec=\x956\xb37\x84\x0f!\x8c\xf5vk\x9c\x14fpS\xa8K\x00\xbeUNNQ\x1b\x11\x12\xfd\xceFb\x14a\xb0\x82\x0ck\xf6(~h\xd6,\xe8'\xed,\xab\xcb\x82\xd0IzD\xdb\x0c\xa8\xfb\x81\xbc8\x94\xf0\x84\x9e\xb5\n\x03\x81U\x1aA\xa3[\xf2;c\x1b\xdd\xe8\xf1\xe4\xc4\xf8\xa6\xd8\xec\x92\x16\x83\xd8T\x91\xd5\x96:\x85F+\xe2\xaa\xb44Gq\xe1\xb2\x0cp\x03\xbb\x1f\xf3\x05\x1dg\xe39\x14Y\x9a\xf3|\xb7\xe1\xb0[3\xa5\xa7\xa0\xad|\xa8\xe3E\x9e\xa5P\x89\xa2\xecv\xb2H k1\xcf\xabR\x08\x95\xa7\xfb\x84C\n\xbc\x856\xe1\x9d\xc8\x00\x92Gu\x05y\x0e\xb1\x87\xc2EK\xfc?^\xda\xea\xa0\x85i<vH\xf1\xc4\xc4VJ{\x941\xe2?Xm\xfbF\xb9\x93\xd0\xf1c~Q\xfd\xbd\xf6\xdf5B\x06\xbd`\xd3\xa1\x08\xb3\xa7\xd3\x88\x9e\x16\xe8#\x1b)\xec\xc1\xf5\x89\xf7\x14G2\x1aq!\xdf5\xebfc\x92Q\xf4\xf8\x13\xfat\xbf\x80d\xfa\xed\xcb\xe7\xafW\xd7\x9e\x06\xb5\xfd\x95t*\xeeZpG\x8c\r\xbd}n\xcfo\x97\xd3\xabqx?\xef\xfd\x8b\x97Y\x7f}8LY\x15\x00>\x1c\xf7\x10\x0e\xef\xf0\xa0P\xbdi3vw\xf7\x1d\xccN\xdf\x13\xe7\x02\x00\x00",
            content_type="text/plain",
        )

        self.assertEqual(response.status_code, status.HTTP_400_BAD_REQUEST)
        self.assertEqual(
            response.json(),
            self.validation_error_response(
                "Malformed request data: Failed to decompress data. Error -3 while decompressing data: invalid distance too far back",
                code="invalid_payload",
            ),
        )
        self.assertEqual(kafka_produce.call_count, 0)

        validate_response(openapi_spec, response)

    @patch("posthog.kafka_client.client._KafkaProducer.produce")
    def test_js_gzip_with_no_content_type(self, kafka_produce):
        "IE11 sometimes does not send content_type"

        self.team.api_token = "rnEnwNvmHphTu5rFG4gWDDs49t00Vk50tDOeDdedMb4"
        self.team.save()

        self.client.post(
            "/batch/?compression=gzip-js",
            data=b"\x1f\x8b\x08\x00\x00\x00\x00\x00\x00\x03\xadRKn\xdb0\x10\xbdJ@xi\xd9CY\xd6o[\xf7\xb3\xe8gS4\x8b\xa2\x10(r$\x11\xa6I\x81\xa2\xe4\x18A.\xd1\x0b\xf4 \xbdT\x8f\xd0a\x93&mQt\xd5\x15\xc9\xf7\xde\xbc\x19\xf0\xcd-\xc3\x05m`5;]\x92\xfb\xeb\x9a\x8d\xde\x8d\xe8\x83\xc6\x89\xd5\xb7l\xe5\xe8`\xaf\xb5\x9do\x88[\xb5\xde\x9d'\xf4\x04=\x1b\xbc;a\xc4\xe4\xec=\x956\xb37\x84\x0f!\x8c\xf5vk\x9c\x14fpS\xa8K\x00\xbeUNNQ\x1b\x11\x12\xfd\xceFb\x14a\xb0\x82\x0ck\xf6(~h\xd6,\xe8'\xed,\xab\xcb\x82\xd0IzD\xdb\x0c\xa8\xfb\x81\xbc8\x94\xf0\x84\x9e\xb5\n\x03\x81U\x1aA\xa3[\xf2;c\x1b\xdd\xe8\xf1\xe4\xc4\xf8\xa6\xd8\xec\x92\x16\x83\xd8T\x91\xd5\x96:\x85F+\xe2\xaa\xb44Gq\xe1\xb2\x0cp\x03\xbb\x1f\xf3\x05\x1dg\xe39\x14Y\x9a\xf3|\xb7\xe1\xb0[3\xa5\xa7\xa0\xad|\xa8\xe3E\x9e\xa5P\x89\xa2\xecv\xb2H k1\xcf\xabR\x08\x95\xa7\xfb\x84C\n\xbc\x856\xe1\x9d\xc8\x00\x92Gu\x05y\x0e\xb1\x87\xc2EK\xfc?^\xda\xea\xa0\x85i<vH\xf1\xc4\xc4VJ{\x941\xe2?Xm\xfbF\xb9\x93\xd0\xf1c~Q\xfd\xbd\xf6\xdf5B\x06\xbd`\xd3\xa1\x08\xb3\xa7\xd3\x88\x9e\x16\xe8#\x1b)\xec\xc1\xf5\x89\xf7\x14G2\x1aq!\xdf5\xebfc\x92Q\xf4\xf8\x13\xfat\xbf\x80d\xfa\xed\xcb\xe7\xafW\xd7\x9e\x06\xb5\xfd\x95t*\xeeZpG\x8c\r\xbd}n\xcfo\x97\xd3\xabqx?\xef\xfd\x8b\x97Y\x7f}8LY\x15\x00>\x1c\xf7\x10\x0e\xef\xf0\xa0P\xbdi3vw\xf7\x1d\xccN\xdf\x13\xe7\x02\x00\x00",
            content_type="",
        )

        self.assertEqual(kafka_produce.call_count, 1)

        data = json.loads(kafka_produce.call_args[1]["data"]["data"])
        self.assertEqual(data["event"], "my-event")
        self.assertEqual(data["properties"]["prop"], "💻 Writing code")

    @patch("posthog.kafka_client.client._KafkaProducer.produce")
    def test_invalid_gzip(self, kafka_produce):
        self.team.api_token = "rnEnwNvmHphTu5rFG4gWDDs49t00Vk50tDOeDdedMb4"
        self.team.save()

        response = self.client.post(
            "/track?compression=gzip",
            data=b"\x1f\x8b\x08\x00\x00\x00\x00\x00\x00\x03",
            content_type="text/plain",
        )

        self.assertEqual(response.status_code, status.HTTP_400_BAD_REQUEST)
        self.assertEqual(
            response.json(),
            self.validation_error_response(
                "Malformed request data: Failed to decompress data. Compressed file ended before the end-of-stream marker was reached",
                code="invalid_payload",
            ),
        )
        self.assertEqual(kafka_produce.call_count, 0)

    @patch("posthog.kafka_client.client._KafkaProducer.produce")
    def test_invalid_lz64(self, kafka_produce):
        self.team.api_token = "rnEnwNvmHphTu5rFG4gWDDs49t00Vk50tDOeDdedMb4"
        self.team.save()

        response = self.client.post("/track?compression=lz64", data="foo", content_type="text/plain")

        self.assertEqual(response.status_code, status.HTTP_400_BAD_REQUEST)
        self.assertEqual(
            response.json(),
            self.validation_error_response(
                "Malformed request data: Failed to decompress data.",
                code="invalid_payload",
            ),
        )
        self.assertEqual(kafka_produce.call_count, 0)

    @patch("posthog.kafka_client.client._KafkaProducer.produce")
    def test_incorrect_padding(self, kafka_produce):
        response = self.client.get(
            "/e/?data=eyJldmVudCI6IndoYXRldmVmciIsInByb3BlcnRpZXMiOnsidG9rZW4iOiJ0b2tlbjEyMyIsImRpc3RpbmN0X2lkIjoiYXNkZiJ9fQ",
            content_type="application/json",
            HTTP_REFERER="https://localhost",
        )
        self.assertEqual(response.json()["status"], 1)
        data = json.loads(kafka_produce.call_args[1]["data"]["data"])
        self.assertEqual(data["event"], "whatevefr")

    @patch("posthog.kafka_client.client._KafkaProducer.produce")
    def test_empty_request_returns_an_error(self, kafka_produce):
        """
        Empty requests that fail silently cause confusion as to whether they were successful or not.
        """

        # Empty GET
        response = self.client.get(
            "/e/?data=",
            content_type="application/json",
            HTTP_ORIGIN="https://localhost",
        )
        self.assertEqual(response.status_code, 400)
        self.assertEqual(kafka_produce.call_count, 0)

        # Empty POST
        response = self.client.post("/e/", {}, content_type="application/json", HTTP_ORIGIN="https://localhost")
        self.assertEqual(response.status_code, 400)
        self.assertEqual(kafka_produce.call_count, 0)

    @patch("posthog.kafka_client.client._KafkaProducer.produce")
    def test_batch(self, kafka_produce):
        data = {"type": "capture", "event": "user signed up", "distinct_id": "2"}
        self.client.post(
            "/batch/",
            data={"api_key": self.team.api_token, "batch": [data]},
            content_type="application/json",
        )
        arguments = self._to_arguments(kafka_produce)
        arguments.pop("now")  # can't compare fakedate
        arguments.pop("sent_at")  # can't compare fakedate
        self.assertDictEqual(
            arguments,
            {
                "uuid": mock.ANY,
                "distinct_id": "2",
                "ip": "127.0.0.1",
                "site_url": "http://testserver",
                "data": {**data, "properties": {}},
                "token": self.team.api_token,
            },
        )

    @patch("posthog.kafka_client.client._KafkaProducer.produce")
    def test_batch_with_invalid_event(self, kafka_produce):
        data = [
            {"type": "capture", "event": "event1", "distinct_id": "2"},
            {"type": "capture", "event": "event2"},  # invalid
            {"type": "capture", "event": "event3", "distinct_id": "2"},
            {"type": "capture", "event": "event4", "distinct_id": "2"},
            {"type": "capture", "event": "event5", "distinct_id": "2"},
        ]
        response = self.client.post(
            "/batch/",
            data={"api_key": self.team.api_token, "batch": data},
            content_type="application/json",
        )

        self.assertEqual(response.status_code, status.HTTP_400_BAD_REQUEST)
        self.assertEqual(
            response.json(),
            self.validation_error_response(
                'Invalid payload: All events must have the event field "distinct_id"!',
                code="invalid_payload",
            ),
        )
        self.assertEqual(kafka_produce.call_count, 0)

        validate_response(openapi_spec, response)

    @patch("posthog.kafka_client.client._KafkaProducer.produce")
    def test_batch_with_dumped_json_data(self, kafka_produce):
        """Test batch rejects payloads that contained JSON dumped data.

        This could happen when request batch data is dumped before creating the data dictionary:

        .. code-block:: python

            batch = json.dumps([{"event": "$groupidentify", "distinct_id": "2", "properties": {}}])
            requests.post("/batch/", data={"api_key": "123", "batch": batch})

        Notice batch already points to a str as we called json.dumps on it before calling requests.post.
        This is an error as requests.post would call json.dumps itself on the data dictionary.

        Once we get the request, as json.loads does not recurse on strings, we load the batch as a string,
        instead of a list of dictionaries (events). We should report to the user that their data is not as
        expected.
        """
        data = json.dumps([{"event": "$groupidentify", "distinct_id": "2", "properties": {}}])
        response = self.client.post(
            "/batch/",
            data={"api_key": self.team.api_token, "batch": data},
            content_type="application/json",
        )

        self.assertEqual(response.status_code, status.HTTP_400_BAD_REQUEST)
        self.assertEqual(
            response.json(),
            self.validation_error_response(
                "Invalid payload: All events must be dictionaries not 'str'!",
                code="invalid_payload",
            ),
        )
        self.assertEqual(kafka_produce.call_count, 0)

        validate_response(openapi_spec, response)

    @patch("posthog.kafka_client.client._KafkaProducer.produce")
    def test_batch_gzip_header(self, kafka_produce):
        data = {
            "api_key": self.team.api_token,
            "batch": [{"type": "capture", "event": "user signed up", "distinct_id": "2"}],
        }

        response = self.client.generic(
            "POST",
            "/batch/",
            data=gzip.compress(json.dumps(data).encode()),
            content_type="application/json",
            HTTP_CONTENT_ENCODING="gzip",
        )

        arguments = self._to_arguments(kafka_produce)
        arguments.pop("now")  # can't compare fakedate
        arguments.pop("sent_at")  # can't compare fakedate
        self.assertDictEqual(
            arguments,
            {
                "uuid": mock.ANY,
                "distinct_id": "2",
                "ip": "127.0.0.1",
                "site_url": "http://testserver",
                "data": {**data["batch"][0], "properties": {}},
                "token": self.team.api_token,
            },
        )

        validate_response(openapi_spec, response)

    @patch("posthog.kafka_client.client._KafkaProducer.produce")
    def test_batch_gzip_param(self, kafka_produce):
        data = {
            "api_key": self.team.api_token,
            "batch": [{"type": "capture", "event": "user signed up", "distinct_id": "2"}],
        }

        self.client.generic(
            "POST",
            "/batch/?compression=gzip",
            data=gzip.compress(json.dumps(data).encode()),
            content_type="application/json",
        )

        arguments = self._to_arguments(kafka_produce)
        arguments.pop("now")  # can't compare fakedate
        arguments.pop("sent_at")  # can't compare fakedate
        self.assertDictEqual(
            arguments,
            {
                "uuid": mock.ANY,
                "distinct_id": "2",
                "ip": "127.0.0.1",
                "site_url": "http://testserver",
                "data": {**data["batch"][0], "properties": {}},
                "token": self.team.api_token,
            },
        )

    @patch("posthog.kafka_client.client._KafkaProducer.produce")
    def test_batch_lzstring(self, kafka_produce):
        data = {
            "api_key": self.team.api_token,
            "batch": [{"type": "capture", "event": "user signed up", "distinct_id": "2"}],
        }

        response = self.client.generic(
            "POST",
            "/batch/",
            data=lzstring.LZString().compressToBase64(json.dumps(data)).encode(),
            content_type="application/json",
            HTTP_CONTENT_ENCODING="lz64",
        )

        arguments = self._to_arguments(kafka_produce)
        arguments.pop("now")  # can't compare fakedate
        arguments.pop("sent_at")  # can't compare fakedate
        self.assertDictEqual(
            arguments,
            {
                "uuid": mock.ANY,
                "distinct_id": "2",
                "ip": "127.0.0.1",
                "site_url": "http://testserver",
                "data": {**data["batch"][0], "properties": {}},
                "token": self.team.api_token,
            },
        )

        validate_response(openapi_spec, response)

    @patch("posthog.kafka_client.client._KafkaProducer.produce")
    def test_lz64_with_emoji(self, kafka_produce):
        self.team.api_token = "KZZZeIpycLH-tKobLBET2NOg7wgJF2KqDL5yWU_7tZw"
        self.team.save()
        response = self.client.post(
            "/batch/",
            data="NoKABBYN4EQKYDc4DsAuMBcYaD4NwyLswA0MADgE4D2JcZqAlnAM6bQwAkFzWMAsgIYBjMAHkAymAAaRdgCNKAd0Y0WMAMIALSgFs40tgICuZMilQB9IwBsV61KhIYA9I4CMAJgDsAOgAMvry4YABw+oY4AJnBaFHrqnOjc7t5+foEhoXokfKjqyHw6KhFRMcRschSKNGZIZIx0FMgsQQBspYwCJihm6nB0AOa2LC4+AKw+bR1wXfJ04TlDzSGllnQyKvJwa8ur1TR1DSou/j56dMhKtGaz6wBeAJ4GQagALPJ8buo3I8iLevQFWBczVGIxGAGYPABONxeMGQlzEcJ0Rj0ZACczXbg3OCQgBCyFxAlxAE1iQBBADSAC0ANYAVT4NIAKmDRC4eAA5AwAMUYABkAJIAcQMPCouOeZCCAFotAA1cLNeR6SIIOgCOBXcKHDwjSFBNyQnzA95BZ7SnxuAQjFwuABmYKCAg8bh8MqBYLgzRcIzc0pcfDgfD4Pn9uv1huNPhkwxGegMFy1KmxeIJRNJlNpDOZrPZXN5gpFYpIEqlsoVStOyDo9D4ljMJjtNBMZBsdgcziSxwCwVCPkclgofTOAH5kHAAB6oAC8jirNbodYbcCbxjOfTM4QoWj4Z0Onm7aT70hI8TiG5q+0aiQCzV80nUfEYZkYlkENLMGxkcQoNJYdrrJRSkEegkDMJtsiMTU7TfPouDAUBIGwED6nOaUDAnaVXWGdwYBAABdYhUF/FAVGpKkqTgAUSDuAQ+QACWlVAKQoGQ+VxABRJk3A5YQ+g8eQ+gAKW5NwKQARwAET5EY7gAdTpMwPFQKllQAX2ICg7TtJQEjAMFQmeNSCKAA==",
            content_type="application/json",
            HTTP_CONTENT_ENCODING="lz64",
        )
        self.assertEqual(response.status_code, 200)
        arguments = self._to_arguments(kafka_produce)
        self.assertEqual(arguments["data"]["event"], "🤓")

        validate_response(openapi_spec, response)

    def test_batch_incorrect_token_shape(self):
        # Capture does not validate the token anymore, but runs some basic checks
        # on the token shape, returning 401s in that case.
        response = self.client.post(
            "/batch/",
            data={
                "api_key": {"some": "object"},
                "batch": [
                    {
                        "type": "capture",
                        "event": "user signed up",
                        "distinct_id": "whatever",
                    }
                ],
            },
            content_type="application/json",
        )

        self.assertEqual(response.status_code, status.HTTP_401_UNAUTHORIZED)
        self.assertEqual(
            response.json(),
            self.unauthenticated_response(
                "Provided API key is not valid: not_string",
                code="not_string",
            ),
        )

    def test_batch_token_not_set(self):
        response = self.client.post(
            "/batch/",
            data={
                "batch": [
                    {
                        "type": "capture",
                        "event": "user signed up",
                        "distinct_id": "whatever",
                    }
                ]
            },
            content_type="application/json",
        )

        self.assertEqual(response.status_code, status.HTTP_401_UNAUTHORIZED)
        self.assertEqual(
            response.json(),
            self.unauthenticated_response(
                "API key not provided. You can find your project API key in PostHog project settings.",
                code="missing_api_key",
            ),
        )

        validate_response(openapi_spec, response)

    @patch("statshog.defaults.django.statsd.incr")
    def test_batch_distinct_id_not_set(self, statsd_incr):
        response = self.client.post(
            "/batch/",
            data={
                "api_key": self.team.api_token,
                "batch": [{"type": "capture", "event": "user signed up"}],
            },
            content_type="application/json",
        )

        self.assertEqual(response.status_code, status.HTTP_400_BAD_REQUEST)
        self.assertEqual(
            response.json(),
            self.validation_error_response(
                'Invalid payload: All events must have the event field "distinct_id"!',
                code="invalid_payload",
            ),
        )

        # endpoint success metric + missing ID metric
        self.assertEqual(statsd_incr.call_count, 2)

        statsd_incr_first_call = statsd_incr.call_args_list[0]
        self.assertEqual(statsd_incr_first_call.args[0], "invalid_event")
        self.assertEqual(statsd_incr_first_call.kwargs, {"tags": {"error": "missing_distinct_id"}})

        validate_response(openapi_spec, response)

    @patch("posthog.kafka_client.client._KafkaProducer.produce")
    def test_engage(self, kafka_produce):
        self.client.get(
            "/engage/?data=%s"
            % quote(
                self._to_json(
                    {
                        "$set": {"$os": "Mac OS X"},
                        "$token": "token123",
                        "$distinct_id": 3,
                        "$device_id": "16fd4afae9b2d8-0fce8fe900d42b-39637c0e-7e9000-16fd4afae9c395",
                        "$user_id": 3,
                    }
                )
            ),
            content_type="application/json",
            HTTP_ORIGIN="https://localhost",
        )
        arguments = self._to_arguments(kafka_produce)
        self.assertEqual(arguments["data"]["event"], "$identify")
        arguments.pop("now")  # can't compare fakedate
        arguments.pop("sent_at")  # can't compare fakedate
        arguments.pop("data")  # can't compare fakedate
        self.assertDictEqual(
            arguments,
            {
                "uuid": mock.ANY,
                "distinct_id": "3",
                "ip": "127.0.0.1",
                "site_url": "http://testserver",
                "token": self.team.api_token,
            },
        )

    @patch("posthog.kafka_client.client._KafkaProducer.produce")
    def test_python_library(self, kafka_produce):
        self.client.post(
            "/track/",
            data={
                "data": self._dict_to_b64({"event": "$pageview", "properties": {"distinct_id": "eeee"}}),
                "api_key": self.team.api_token,  # main difference in this test
            },
        )
        arguments = self._to_arguments(kafka_produce)
        self.assertEqual(arguments["token"], self.team.api_token)

    @patch("posthog.kafka_client.client._KafkaProducer.produce")
    def test_base64_decode_variations(self, kafka_produce):
        base64 = "eyJldmVudCI6IiRwYWdldmlldyIsInByb3BlcnRpZXMiOnsiZGlzdGluY3RfaWQiOiJlZWVlZWVlZ8+lZWVlZWUifX0="
        dict = self._dict_from_b64(base64)
        self.assertDictEqual(
            dict,
            {"event": "$pageview", "properties": {"distinct_id": "eeeeeeegϥeeeee"}},
        )

        # POST with "+" in the base64
        self.client.post(
            "/track/",
            data={
                "data": base64,
                "api_key": self.team.api_token,
            },  # main difference in this test
        )
        arguments = self._to_arguments(kafka_produce)
        self.assertEqual(arguments["token"], self.team.api_token)
        self.assertEqual(arguments["distinct_id"], "eeeeeeegϥeeeee")

        # POST with " " in the base64 instead of the "+"
        self.client.post(
            "/track/",
            data={
                "data": base64.replace("+", " "),
                "api_key": self.team.api_token,
            },  # main difference in this test
        )
        arguments = self._to_arguments(kafka_produce)
        self.assertEqual(arguments["token"], self.team.api_token)
        self.assertEqual(arguments["distinct_id"], "eeeeeeegϥeeeee")

    @patch("posthog.kafka_client.client._KafkaProducer.produce")
    def test_js_library_underscore_sent_at(self, kafka_produce):
        now = timezone.now()
        tomorrow = now + timedelta(days=1, hours=2)
        tomorrow_sent_at = now + timedelta(days=1, hours=2, minutes=10)

        data = {
            "event": "movie played",
            "timestamp": tomorrow.isoformat(),
            "properties": {"distinct_id": 2, "token": self.team.api_token},
        }

        self.client.get(
            "/e/?_=%s&data=%s" % (int(tomorrow_sent_at.timestamp()), quote(self._to_json(data))),
            content_type="application/json",
            HTTP_ORIGIN="https://localhost",
        )

        arguments = self._to_arguments(kafka_produce)

        # right time sent as sent_at to process_event

        sent_at = datetime.fromisoformat(arguments["sent_at"])
        self.assertEqual(sent_at.tzinfo, tz.utc)

        timediff = sent_at.timestamp() - tomorrow_sent_at.timestamp()
        self.assertLess(abs(timediff), 1)
        self.assertEqual(arguments["data"]["timestamp"], tomorrow.isoformat())

    @patch("posthog.kafka_client.client._KafkaProducer.produce")
    def test_long_distinct_id(self, kafka_produce):
        now = timezone.now()
        tomorrow = now + timedelta(days=1, hours=2)
        tomorrow_sent_at = now + timedelta(days=1, hours=2, minutes=10)

        data = {
            "event": "movie played",
            "timestamp": tomorrow.isoformat(),
            "properties": {"distinct_id": "a" * 250, "token": self.team.api_token},
        }

        self.client.get(
            "/e/?_=%s&data=%s" % (int(tomorrow_sent_at.timestamp()), quote(self._to_json(data))),
            content_type="application/json",
            HTTP_ORIGIN="https://localhost",
        )
        arguments = self._to_arguments(kafka_produce)
        self.assertEqual(len(arguments["distinct_id"]), 200)

    @patch("posthog.kafka_client.client._KafkaProducer.produce")
    def test_sent_at_field(self, kafka_produce):
        now = timezone.now()
        tomorrow = now + timedelta(days=1, hours=2)
        tomorrow_sent_at = now + timedelta(days=1, hours=2, minutes=10)

        self.client.post(
            "/track",
            data={
                "sent_at": tomorrow_sent_at.isoformat(),
                "data": self._dict_to_b64(
                    {
                        "event": "$pageview",
                        "timestamp": tomorrow.isoformat(),
                        "properties": {"distinct_id": "eeee"},
                    }
                ),
                "api_key": self.team.api_token,  # main difference in this test
            },
        )

        arguments = self._to_arguments(kafka_produce)
        sent_at = datetime.fromisoformat(arguments["sent_at"])
        # right time sent as sent_at to process_event
        timediff = sent_at.timestamp() - tomorrow_sent_at.timestamp()
        self.assertLess(abs(timediff), 1)
        self.assertEqual(arguments["data"]["timestamp"], tomorrow.isoformat())

    def test_incorrect_json(self):
        response = self.client.post(
            "/capture/",
            '{"event": "incorrect json with trailing comma",}',
            content_type="application/json",
        )
        self.assertEqual(response.status_code, status.HTTP_400_BAD_REQUEST)
        self.assertEqual(
            response.json(),
            self.validation_error_response(
                "Malformed request data: Invalid JSON: Expecting property name enclosed in double quotes: line 1 column 48 (char 47)",
                code="invalid_payload",
            ),
        )

        validate_response(openapi_spec, response)

    @patch("statshog.defaults.django.statsd.incr")
    def test_distinct_id_nan(self, statsd_incr):
        response = self.client.post(
            "/track/",
            data={
                "data": json.dumps([{"event": "beep", "properties": {"distinct_id": float("nan")}}]),
                "api_key": self.team.api_token,
            },
        )

        self.assertEqual(response.status_code, status.HTTP_400_BAD_REQUEST)
        self.assertEqual(
            response.json(),
            self.validation_error_response(
                'Invalid payload: Event field "distinct_id" should not be blank!',
                code="invalid_payload",
            ),
        )

        # endpoint success metric + invalid ID metric
        self.assertEqual(statsd_incr.call_count, 2)

        statsd_incr_first_call = statsd_incr.call_args_list[0]
        self.assertEqual(statsd_incr_first_call.args[0], "invalid_event")
        self.assertEqual(statsd_incr_first_call.kwargs, {"tags": {"error": "invalid_distinct_id"}})

    @patch("statshog.defaults.django.statsd.incr")
    def test_distinct_id_set_but_null(self, statsd_incr):
        response = self.client.post(
            "/e/",
            data={
                "api_key": self.team.api_token,
                "type": "capture",
                "event": "user signed up",
                "distinct_id": None,
            },
            content_type="application/json",
        )

        self.assertEqual(response.status_code, status.HTTP_400_BAD_REQUEST)
        self.assertEqual(
            response.json(),
            self.validation_error_response(
                'Invalid payload: Event field "distinct_id" should not be blank!',
                code="invalid_payload",
            ),
        )

        # endpoint success metric + invalid ID metric
        self.assertEqual(statsd_incr.call_count, 2)

        statsd_incr_first_call = statsd_incr.call_args_list[0]
        self.assertEqual(statsd_incr_first_call.args[0], "invalid_event")
        self.assertEqual(statsd_incr_first_call.kwargs, {"tags": {"error": "invalid_distinct_id"}})

    @patch("statshog.defaults.django.statsd.incr")
    def test_event_name_missing(self, statsd_incr):
        response = self.client.post(
            "/e/",
            data={
                "api_key": self.team.api_token,
                "type": "capture",
                "event": "",
                "distinct_id": "a valid id",
            },
            content_type="application/json",
        )

        # An invalid distinct ID will not return an error code, instead we will capture an exception
        # and will not ingest the event
        self.assertEqual(response.status_code, status.HTTP_200_OK)

        # endpoint success metric + invalid ID metric
        self.assertEqual(statsd_incr.call_count, 2)

        statsd_incr_first_call = statsd_incr.call_args_list[0]
        self.assertEqual(statsd_incr_first_call.args[0], "invalid_event")
        self.assertEqual(statsd_incr_first_call.kwargs, {"tags": {"error": "missing_event_name"}})

    @patch("posthog.kafka_client.client._KafkaProducer.produce")
    def test_custom_uuid(self, kafka_produce) -> None:
        uuid = "01823e89-f75d-0000-0d4d-3d43e54f6de5"
        response = self.client.post(
            "/e/",
            data={
                "api_key": self.team.api_token,
                "event": "some_event",
                "distinct_id": "1",
                "uuid": uuid,
            },
            content_type="application/json",
        )

        self.assertEqual(response.status_code, status.HTTP_200_OK)
        arguments = self._to_arguments(kafka_produce)
        self.assertEqual(arguments["uuid"], uuid)
        self.assertEqual(arguments["data"]["uuid"], uuid)

    @patch("statshog.defaults.django.statsd.incr")
    def test_custom_uuid_invalid(self, statsd_incr) -> None:
        response = self.client.post(
            "/e/",
            data={
                "api_key": self.team.api_token,
                "event": "some_event",
                "distinct_id": "1",
                "uuid": "invalid_uuid",
            },
            content_type="application/json",
        )

        self.assertEqual(response.status_code, status.HTTP_400_BAD_REQUEST)
        self.assertEqual(
            response.json(),
            self.validation_error_response(
                'Invalid payload: Event field "uuid" is not a valid UUID!',
                code="invalid_payload",
            ),
        )

        # endpoint success metric + invalid UUID metric
        self.assertEqual(statsd_incr.call_count, 2)

        statsd_incr_first_call = statsd_incr.call_args_list[0]
        self.assertEqual(statsd_incr_first_call.args[0], "invalid_event_uuid")

    def test_handle_lacking_event_name_field(self):
        response = self.client.post(
            "/e/",
            data={
                "distinct_id": "abc",
                "properties": {"cost": 2},
                "api_key": self.team.api_token,
            },
            content_type="application/json",
        )
        self.assertEqual(response.status_code, status.HTTP_400_BAD_REQUEST)
        self.assertEqual(
            response.json(),
            self.validation_error_response(
                'Invalid payload: All events must have the event name field "event"!',
                code="invalid_payload",
            ),
        )

    def test_handle_invalid_snapshot(self):
        response = self.client.post(
            "/e/",
            data={
                "event": "$snapshot",
                "distinct_id": "abc",
                "api_key": self.team.api_token,
            },
            content_type="application/json",
        )
        self.assertEqual(response.status_code, status.HTTP_400_BAD_REQUEST)
        self.assertEqual(
            response.json(),
            self.validation_error_response(
                'Invalid payload: $snapshot events must contain property "$snapshot_data"!',
                code="invalid_payload",
            ),
        )

    @parameterized.expand(
        # zips request paths, and tracing headers. As well as constructing a meaningful name for the test
        (f"{headers[0]} tracing headers to {path[0]}", path[1], headers[1])
        for path in [
            ("events", "/e/?ip=1&_=1651741927805"),
            ("decide", "/decide/"),
            ("recordings", "/s/?ip=1&_=1651741927805"),
        ]
        for headers in [
            (
                "sentry",
                ["traceparent", "request-id", "Sentry-Trace", "Baggage"],
            ),
            (
                "aws",
                ["x-amzn-trace-id"],
            ),
            (
                "azure",
                ["traceparent", "request-id", "request-context"],
            ),
            (
                "gcp",
                ["x-cloud-trace-context"],
            ),
        ]
    )
    def test_cors_allows_tracing_headers(self, _: str, path: str, headers: List[str]) -> None:
        expected_headers = ",".join(["X-Requested-With", "Content-Type"] + headers)
        presented_headers = ",".join(headers + ["someotherrandomheader"])
        response = self.client.options(
            path,
            HTTP_ORIGIN="https://localhost",
            HTTP_ACCESS_CONTROL_REQUEST_HEADERS=presented_headers,
            HTTP_ACCESS_CONTROL_REQUEST_METHOD="POST",
        )
        assert response.status_code == 200
        assert response.headers["Access-Control-Allow-Headers"] == expected_headers

    @patch("posthog.kafka_client.client._KafkaProducer.produce")
    def test_legacy_recording_ingestion_data_sent_to_kafka(self, kafka_produce) -> None:
        session_id = "some_session_id"
        self._send_original_version_session_recording_event(session_id=session_id)
        self.assertEqual(kafka_produce.call_count, 1)
        kafka_topic_used = kafka_produce.call_args_list[0][1]["topic"]
        self.assertEqual(kafka_topic_used, KAFKA_SESSION_RECORDING_SNAPSHOT_ITEM_EVENTS)
        key = kafka_produce.call_args_list[0][1]["key"]
        self.assertEqual(key, session_id)

    @patch("posthog.models.utils.UUIDT", return_value="fake-uuid")
    @patch("posthog.kafka_client.client._KafkaProducer.produce")
    @freeze_time("2021-05-10")
    def test_legacy_recording_ingestion_compression_and_transformation(self, kafka_produce, _) -> None:
        self.maxDiff = None
        timestamp = 1658516991883
        session_id = "fake-session-id"
        distinct_id = "fake-distinct-id"
        window_id = "fake-window-id"
        snapshot_source = 8
        snapshot_type = 8
        event_data = {"foo": "bar"}
        self._send_original_version_session_recording_event(
            timestamp=timestamp,
            snapshot_source=snapshot_source,
            snapshot_type=snapshot_type,
            session_id=session_id,
            distinct_id=distinct_id,
            window_id=window_id,
            event_data=event_data,
        )
        self.assertEqual(kafka_produce.call_count, 1)
        self.assertEqual(
            kafka_produce.call_args_list[0][1]["topic"],
            KAFKA_SESSION_RECORDING_SNAPSHOT_ITEM_EVENTS,
        )
        key = kafka_produce.call_args_list[0][1]["key"]
        self.assertEqual(key, session_id)
        data_sent_to_kafka = json.loads(kafka_produce.call_args_list[0][1]["data"]["data"])

        assert data_sent_to_kafka == {
            "event": "$snapshot_items",
            "properties": {
                "$snapshot_items": [
                    {
                        "type": snapshot_type,
                        "timestamp": timestamp,
                        "data": {"data": event_data, "source": snapshot_source},
                    }
                ],
                "$snapshot_source": "web",
                "$session_id": session_id,
                "$window_id": window_id,
                "distinct_id": distinct_id,
            },
            "offset": 1993,
        }

    @patch("posthog.kafka_client.client._KafkaProducer.produce")
    def test_recording_ingestion_can_write_to_blob_ingestion_topic_with_usual_size_limit(self, kafka_produce) -> None:
        with self.settings(
            SESSION_RECORDING_KAFKA_MAX_REQUEST_SIZE_BYTES=512,
        ):
            self._send_august_2023_version_session_recording_event(event_data=large_data_array)
            topic_counter = Counter([call[1]["topic"] for call in kafka_produce.call_args_list])

            assert topic_counter == Counter({KAFKA_SESSION_RECORDING_SNAPSHOT_ITEM_EVENTS: 1})

    @patch("posthog.kafka_client.client._KafkaProducer.produce")
    def test_recording_ingestion_can_write_to_blob_ingestion_topic(self, kafka_produce) -> None:
        with self.settings(
            SESSION_RECORDING_KAFKA_MAX_REQUEST_SIZE_BYTES=20480,
        ):
            self._send_august_2023_version_session_recording_event(event_data=large_data_array)
            topic_counter = Counter([call[1]["topic"] for call in kafka_produce.call_args_list])

            assert topic_counter == Counter({KAFKA_SESSION_RECORDING_SNAPSHOT_ITEM_EVENTS: 1})

    @patch("posthog.kafka_client.client._KafkaProducer.produce")
    def test_recording_ingestion_can_write_headers_with_the_message(self, kafka_produce: MagicMock) -> None:
        with self.settings(
            SESSION_RECORDING_KAFKA_MAX_REQUEST_SIZE_BYTES=20480,
        ):
            self._send_august_2023_version_session_recording_event()

            assert kafka_produce.mock_calls[0].kwargs["headers"] == [("token", "token123")]

    @patch("posthog.kafka_client.client.SessionRecordingKafkaProducer")
    def test_create_session_recording_kafka_with_expected_hosts(
        self,
        session_recording_producer_singleton_mock: MagicMock,
    ) -> None:
        with self.settings(
            KAFKA_HOSTS=["first.server:9092", "second.server:9092"],
            KAFKA_SECURITY_PROTOCOL="SASL_SSL",
            SESSION_RECORDING_KAFKA_HOSTS=[
                "another-server:9092",
                "a-fourth.server:9092",
            ],
            SESSION_RECORDING_KAFKA_SECURITY_PROTOCOL="SSL",
            SESSION_RECORDING_KAFKA_MAX_REQUEST_SIZE_BYTES=1234,
        ):
            # avoid logs from being printed because the mock is None
            session_recording_producer_singleton_mock.return_value = KafkaProducer()

            self._send_august_2023_version_session_recording_event(event_data=None)

            session_recording_producer_singleton_mock.assert_called_with(
                compression_type=None,
                kafka_hosts=[
                    "another-server:9092",
                    "a-fourth.server:9092",
                ],
                kafka_security_protocol="SSL",
                max_request_size=1234,
            )

    @patch("posthog.api.capture.sessionRecordingKafkaProducer")
    @patch("posthog.api.capture.KafkaProducer")
    @patch("posthog.kafka_client.client._KafkaProducer.produce")
    def test_can_redirect_session_recordings_to_alternative_kafka(
        self,
        kafka_produce: MagicMock,
        default_kafka_producer_mock: MagicMock,
        session_recording_producer_factory_mock: MagicMock,
    ) -> None:
        with self.settings(
            KAFKA_HOSTS=["first.server:9092", "second.server:9092"],
            SESSION_RECORDING_KAFKA_HOSTS=[
                "another-server:9092",
                "a-fourth.server:9092",
            ],
        ):
            default_kafka_producer_mock.return_value = KafkaProducer()
            session_recording_producer_factory_mock.return_value = sessionRecordingKafkaProducer()

            session_id = "test_can_redirect_session_recordings_to_alternative_kafka"
            # just a single thing to send (it should be an rrweb event but capture doesn't validate that)
            self._send_august_2023_version_session_recording_event(event_data={}, session_id=session_id)
            # session events don't get routed through the default kafka producer
            default_kafka_producer_mock.assert_not_called()
            session_recording_producer_factory_mock.assert_called()

            assert len(kafka_produce.call_args_list) == 1

            call_one = kafka_produce.call_args_list[0][1]
            assert call_one["key"] == session_id
            data_sent_to_recording_kafka = json.loads(call_one["data"]["data"])
            assert data_sent_to_recording_kafka["event"] == "$snapshot_items"
            assert len(data_sent_to_recording_kafka["properties"]["$snapshot_items"]) == 1

    def test_get_distinct_id_non_json_properties(self) -> None:
        with self.assertRaises(ValueError):
            get_distinct_id({"properties": "str"})

        with self.assertRaises(ValueError):
            get_distinct_id({"properties": 123})

    @patch("posthog.kafka_client.client._KafkaProducer.produce")
    def test_capture_event_can_override_attributes_important_in_replicator_exports(self, kafka_produce):
        # Check that for the values required to import historical data, we override appropriately.
        response = self.client.post(
            "/track/",
            {
                "data": json.dumps(
                    [
                        {
                            "event": "event1",
                            "uuid": "017d37c1-f285-0000-0e8b-e02d131925dc",
                            "sent_at": "2020-01-01T00:00:00Z",
                            "distinct_id": "id1",
                            "timestamp": "2020-01-01T00:00:00Z",
                            "properties": {"token": self.team.api_token},
                        }
                    ]
                ),
                "api_key": self.team.api_token,
            },
        )

        self.assertEqual(response.status_code, status.HTTP_200_OK)

        kafka_produce_call = kafka_produce.call_args_list[0].kwargs
        event_data = json.loads(kafka_produce_call["data"]["data"])

        self.assertDictContainsSubset(
            {
                "uuid": "017d37c1-f285-0000-0e8b-e02d131925dc",
                "sent_at": "2020-01-01T00:00:00Z",
                "timestamp": "2020-01-01T00:00:00Z",
                "event": "event1",
                "distinct_id": "id1",
            },
            event_data,
        )

    @patch("posthog.kafka_client.client._KafkaProducer.produce")
<<<<<<< HEAD
=======
    @pytest.mark.ee
    def test_quota_limits_ignored_if_disabled(self, kafka_produce) -> None:
        from ee.billing.quota_limiting import QuotaResource, replace_limited_team_tokens

        replace_limited_team_tokens(
            QuotaResource.RECORDINGS,
            {self.team.api_token: timezone.now().timestamp() + 10000},
        )
        replace_limited_team_tokens(
            QuotaResource.EVENTS,
            {self.team.api_token: timezone.now().timestamp() + 10000},
        )
        self._send_august_2023_version_session_recording_event()
        self.assertEqual(kafka_produce.call_count, 1)

    @patch("posthog.kafka_client.client._KafkaProducer.produce")
    @pytest.mark.ee
    def test_quota_limits(self, kafka_produce: MagicMock) -> None:
        from ee.billing.quota_limiting import QuotaResource, replace_limited_team_tokens

        def _produce_events():
            kafka_produce.reset_mock()
            self._send_august_2023_version_session_recording_event()
            self.client.post(
                "/e/",
                data={
                    "data": json.dumps(
                        [
                            {
                                "event": "beep",
                                "properties": {
                                    "distinct_id": "eeee",
                                    "token": self.team.api_token,
                                },
                            },
                            {
                                "event": "boop",
                                "properties": {
                                    "distinct_id": "aaaa",
                                    "token": self.team.api_token,
                                },
                            },
                        ]
                    ),
                    "api_key": self.team.api_token,
                },
            )

        with self.settings(QUOTA_LIMITING_ENABLED=True):
            _produce_events()
            self.assertEqual(
                [c[1]["topic"] for c in kafka_produce.call_args_list],
                [
                    "session_recording_snapshot_item_events_test",
                    "events_plugin_ingestion_test",
                    "events_plugin_ingestion_test",
                ],
            )

            replace_limited_team_tokens(
                QuotaResource.EVENTS,
                {self.team.api_token: timezone.now().timestamp() + 10000},
            )
            _produce_events()
            self.assertEqual(kafka_produce.call_count, 1)  # Only the recording event

            replace_limited_team_tokens(
                QuotaResource.RECORDINGS,
                {self.team.api_token: timezone.now().timestamp() + 10000},
            )
            _produce_events()
            self.assertEqual(kafka_produce.call_count, 0)  # No events

            replace_limited_team_tokens(
                QuotaResource.RECORDINGS,
                {self.team.api_token: timezone.now().timestamp() - 10000},
            )
            replace_limited_team_tokens(
                QuotaResource.EVENTS,
                {self.team.api_token: timezone.now().timestamp() - 10000},
            )
            _produce_events()
            self.assertEqual(kafka_produce.call_count, 3)  # All events as limit-until timestamp is in the past

    @patch("posthog.kafka_client.client._KafkaProducer.produce")
>>>>>>> adb80e7f
    def test_capture_historical_analytics_events(self, kafka_produce) -> None:
        """
        Based on an environment variable, TOKENS_HISTORICAL_DATA, we send data
        to the KAFKA_EVENTS_PLUGIN_INGESTION_HISTORICAL topic.
        """
        with self.settings(TOKENS_HISTORICAL_DATA=[self.team.api_token]):
            self.client.post(
                "/e/",
                data={
                    "data": json.dumps(
                        {
                            "event": "$autocapture",
                            "properties": {
                                "distinct_id": 2,
                                "token": self.team.api_token,
                                "$elements": [
                                    {
                                        "tag_name": "a",
                                        "nth_child": 1,
                                        "nth_of_type": 2,
                                        "attr__class": "btn btn-sm",
                                    },
                                    {
                                        "tag_name": "div",
                                        "nth_child": 1,
                                        "nth_of_type": 2,
                                        "$el_text": "💻",
                                    },
                                ],
                            },
                        }
                    )
                },
            )
            self.assertEqual(kafka_produce.call_count, 1)
            self.assertEqual(
                kafka_produce.call_args_list[0][1]["topic"],
                KAFKA_EVENTS_PLUGIN_INGESTION_HISTORICAL,
            )<|MERGE_RESOLUTION|>--- conflicted
+++ resolved
@@ -13,13 +13,10 @@
 from unittest.mock import ANY, MagicMock, call, patch
 from urllib.parse import quote
 import lzstring
+import pytest
 import structlog
 from django.http import HttpResponse
-<<<<<<< HEAD
-from django.test.client import Client
-=======
 from django.test.client import Client, MULTIPART_CONTENT
->>>>>>> adb80e7f
 from django.utils import timezone
 from freezegun import freeze_time
 from kafka.errors import KafkaError
@@ -193,15 +190,10 @@
         window_id="def456",
         distinct_id="ghi789",
         timestamp=1658516991883,
-<<<<<<< HEAD
         expected_status_code: int = status.HTTP_200_OK,
     ) -> Tuple[dict, HttpResponse]:
-=======
-    ) -> dict:
         if event_data is None:
             event_data = {}
-
->>>>>>> adb80e7f
         event = {
             "event": "$snapshot",
             "properties": {
@@ -217,17 +209,12 @@
             "offset": 1993,
         }
 
-<<<<<<< HEAD
         capture_recording_response = self.client.post(
-            "/s/", data={"data": json.dumps([event for _ in range(number_of_events)]), "api_key": self.team.api_token}
-=======
-        self.client.post(
             "/s/",
             data={
                 "data": json.dumps([event for _ in range(number_of_events)]),
                 "api_key": self.team.api_token,
             },
->>>>>>> adb80e7f
         )
         assert capture_recording_response.status_code == expected_status_code
 
@@ -1728,8 +1715,6 @@
         )
 
     @patch("posthog.kafka_client.client._KafkaProducer.produce")
-<<<<<<< HEAD
-=======
     @pytest.mark.ee
     def test_quota_limits_ignored_if_disabled(self, kafka_produce) -> None:
         from ee.billing.quota_limiting import QuotaResource, replace_limited_team_tokens
@@ -1815,7 +1800,6 @@
             self.assertEqual(kafka_produce.call_count, 3)  # All events as limit-until timestamp is in the past
 
     @patch("posthog.kafka_client.client._KafkaProducer.produce")
->>>>>>> adb80e7f
     def test_capture_historical_analytics_events(self, kafka_produce) -> None:
         """
         Based on an environment variable, TOKENS_HISTORICAL_DATA, we send data
