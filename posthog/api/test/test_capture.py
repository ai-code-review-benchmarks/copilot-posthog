--- conflicted
+++ resolved
@@ -1179,44 +1179,7 @@
         )
 
     @patch("posthog.kafka_client.client._KafkaProducer.produce")
-<<<<<<< HEAD
-    def test_performance_events_go_to_session_recording_events_topic(self, kafka_produce):
-        # `$performance_events` are not normal analytics events but rather
-        # displayed along side session recordings. They are sent to the
-        # `KAFKA_SESSION_RECORDING_EVENTS` topic to isolate them from causing
-        # any issues with normal analytics events.
-        session_id = "abc123"
-        window_id = "def456"
-        distinct_id = "ghi789"
-
-        event = {
-            "event": "$performance_event",
-            "properties": {
-                "$session_id": session_id,
-                "$window_id": window_id,
-                "distinct_id": distinct_id,
-            },
-            "offset": 1993,
-        }
-
-        response = self.client.post(
-            "/e/",
-            data={"batch": [event], "api_key": self.team.api_token},
-            content_type="application/json",
-        )
-
-        self.assertEqual(response.status_code, status.HTTP_200_OK, response.content)
-
-        kafka_topic_used = kafka_produce.call_args_list[0][1]["topic"]
-        self.assertEqual(kafka_topic_used, KAFKA_SESSION_RECORDING_EVENTS)
-        key = kafka_produce.call_args_list[0][1]["key"]
-        self.assertEqual(key, None)
-
-    @patch("posthog.kafka_client.client._KafkaProducer.produce")
     def test_legacy_recording_ingestion_data_sent_to_kafka(self, kafka_produce) -> None:
-=======
-    def test_recording_data_sent_to_kafka(self, kafka_produce) -> None:
->>>>>>> 84d259bd
         session_id = "some_session_id"
         self._send_session_recording_event(session_id=session_id)
         self.assertEqual(kafka_produce.call_count, 1)
@@ -1290,14 +1253,6 @@
         topic_counter = Counter([call[1]["topic"] for call in kafka_produce.call_args_list])
         self.assertGreater(topic_counter[KAFKA_SESSION_RECORDING_EVENTS], 1)
 
-<<<<<<< HEAD
-    def test_get_distinct_id_non_json_properties(self) -> None:
-        with self.assertRaises(ValueError):
-            get_distinct_id({"properties": "str"})
-
-        with self.assertRaises(ValueError):
-            get_distinct_id({"properties": 123})
-=======
     @patch("posthog.kafka_client.client.SessionRecordingKafkaProducer")
     @patch("posthog.kafka_client.client.KafkaProducer")
     @override_settings(SESSION_RECORDING_KAFKA_HOSTS=["kafka://another-server:9092"])
@@ -1321,7 +1276,6 @@
 
             default_kafka_producer_mock.assert_called()
             session_recording_producer_mock.assert_not_called()
->>>>>>> 84d259bd
 
     @patch("posthog.kafka_client.client._KafkaProducer.produce")
     def test_capture_event_can_override_attributes_important_in_replicator_exports(self, kafka_produce):
