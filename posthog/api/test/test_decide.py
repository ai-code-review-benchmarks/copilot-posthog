--- conflicted
+++ resolved
@@ -122,35 +122,9 @@
         response = self._post_decide().json()
         self.assertEqual(
             response["sessionRecording"],
-<<<<<<< HEAD
-=======
             {"endpoint": "/s/", "recorderVersion": "v1", "consoleLogRecordingEnabled": False},
         )
         self.assertEqual(response["supportedCompression"], ["gzip", "gzip-js"])
-
-    def test_user_session_recording_version(self, *args):
-        # :TRICKY: Test for regression around caching
-        response = self._post_decide().json()
-        self.assertEqual(response["sessionRecording"], False)
-
-        # don't access models directly as that doesn't update the cache.
-        self._update_team({"session_recording_opt_in": True})
-
-        response = self._post_decide().json()
-        self.assertEqual(
-            response["sessionRecording"],
-            {"endpoint": "/s/", "recorderVersion": "v1", "consoleLogRecordingEnabled": False},
-        )
-
-        self._update_team({"session_recording_version": "v2"})
-
-        response = self._post_decide().json()
-        self.assertEqual(
-            response["sessionRecording"],
->>>>>>> 44064224
-            {"endpoint": "/s/", "recorderVersion": "v2", "consoleLogRecordingEnabled": False},
-        )
-        self.assertEqual(response["supportedCompression"], ["gzip", "gzip-js", "lz64"])
 
     def test_user_console_log_opt_in(self, *args):
         # :TRICKY: Test for regression around caching
