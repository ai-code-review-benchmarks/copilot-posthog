# name: TestSessionRecordings.test_listing_recordings_is_not_nplus1_for_persons
  '
  SELECT "posthog_user"."id",
         "posthog_user"."password",
         "posthog_user"."last_login",
         "posthog_user"."first_name",
         "posthog_user"."last_name",
         "posthog_user"."is_staff",
         "posthog_user"."is_active",
         "posthog_user"."date_joined",
         "posthog_user"."uuid",
         "posthog_user"."current_organization_id",
         "posthog_user"."current_team_id",
         "posthog_user"."email",
         "posthog_user"."pending_email",
         "posthog_user"."temporary_token",
         "posthog_user"."distinct_id",
         "posthog_user"."is_email_verified",
         "posthog_user"."has_seen_product_intro_for",
         "posthog_user"."email_opt_in",
         "posthog_user"."partial_notification_settings",
         "posthog_user"."anonymize_data",
         "posthog_user"."toolbar_mode",
         "posthog_user"."events_column_config"
  FROM "posthog_user"
  WHERE "posthog_user"."id" = 2
  LIMIT 21 /**/
  '
---
# name: TestSessionRecordings.test_listing_recordings_is_not_nplus1_for_persons.1
  '
  SELECT "posthog_team"."id",
         "posthog_team"."uuid",
         "posthog_team"."organization_id",
         "posthog_team"."api_token",
         "posthog_team"."app_urls",
         "posthog_team"."name",
         "posthog_team"."slack_incoming_webhook",
         "posthog_team"."created_at",
         "posthog_team"."updated_at",
         "posthog_team"."anonymize_ips",
         "posthog_team"."completed_snippet_onboarding",
         "posthog_team"."ingested_event",
         "posthog_team"."autocapture_opt_out",
         "posthog_team"."autocapture_exceptions_opt_in",
         "posthog_team"."autocapture_exceptions_errors_to_ignore",
         "posthog_team"."session_recording_opt_in",
         "posthog_team"."capture_console_log_opt_in",
         "posthog_team"."capture_performance_opt_in",
         "posthog_team"."session_recording_version",
         "posthog_team"."signup_token",
         "posthog_team"."is_demo",
         "posthog_team"."access_control",
         "posthog_team"."week_start_day",
         "posthog_team"."inject_web_apps",
         "posthog_team"."test_account_filters",
         "posthog_team"."test_account_filters_default_checked",
         "posthog_team"."path_cleaning_filters",
         "posthog_team"."timezone",
         "posthog_team"."data_attributes",
         "posthog_team"."person_display_name_properties",
         "posthog_team"."live_events_columns",
         "posthog_team"."recording_domains",
         "posthog_team"."primary_dashboard_id",
         "posthog_team"."extra_settings",
         "posthog_team"."correlation_config",
         "posthog_team"."session_recording_retention_period_days"
  FROM "posthog_team"
  WHERE "posthog_team"."id" = 2
  LIMIT 21 /*controller='project_session_recordings-list',route='api/projects/%28%3FP%3Cparent_lookup_team_id%3E%5B%5E/.%5D%2B%29/session_recordings/%3F%24'*/
  '
---
# name: TestSessionRecordings.test_listing_recordings_is_not_nplus1_for_persons.10
  '
  SELECT "posthog_instancesetting"."id",
         "posthog_instancesetting"."key",
         "posthog_instancesetting"."raw_value"
  FROM "posthog_instancesetting"
  WHERE "posthog_instancesetting"."key" = 'constance:posthog:AGGREGATE_BY_DISTINCT_IDS_TEAMS'
  ORDER BY "posthog_instancesetting"."id" ASC
  LIMIT 1 /*controller='project_session_recordings-list',route='api/projects/%28%3FP%3Cparent_lookup_team_id%3E%5B%5E/.%5D%2B%29/session_recordings/%3F%24'*/
  '
---
# name: TestSessionRecordings.test_listing_recordings_is_not_nplus1_for_persons.100
  '
  SELECT "posthog_instancesetting"."id",
         "posthog_instancesetting"."key",
         "posthog_instancesetting"."raw_value"
  FROM "posthog_instancesetting"
  WHERE "posthog_instancesetting"."key" = 'constance:posthog:PERSON_ON_EVENTS_V2_ENABLED'
  ORDER BY "posthog_instancesetting"."id" ASC
  LIMIT 1 /*controller='project_session_recordings-list',route='api/projects/%28%3FP%3Cparent_lookup_team_id%3E%5B%5E/.%5D%2B%29/session_recordings/%3F%24'*/
  '
---
# name: TestSessionRecordings.test_listing_recordings_is_not_nplus1_for_persons.101
  '
  SELECT "posthog_instancesetting"."id",
         "posthog_instancesetting"."key",
         "posthog_instancesetting"."raw_value"
  FROM "posthog_instancesetting"
  WHERE "posthog_instancesetting"."key" = 'constance:posthog:PERSON_ON_EVENTS_ENABLED'
  ORDER BY "posthog_instancesetting"."id" ASC
  LIMIT 1 /*controller='project_session_recordings-list',route='api/projects/%28%3FP%3Cparent_lookup_team_id%3E%5B%5E/.%5D%2B%29/session_recordings/%3F%24'*/
  '
---
# name: TestSessionRecordings.test_listing_recordings_is_not_nplus1_for_persons.102
  '
  SELECT "posthog_instancesetting"."id",
         "posthog_instancesetting"."key",
         "posthog_instancesetting"."raw_value"
  FROM "posthog_instancesetting"
  WHERE "posthog_instancesetting"."key" = 'constance:posthog:AGGREGATE_BY_DISTINCT_IDS_TEAMS'
  ORDER BY "posthog_instancesetting"."id" ASC
  LIMIT 1 /*controller='project_session_recordings-list',route='api/projects/%28%3FP%3Cparent_lookup_team_id%3E%5B%5E/.%5D%2B%29/session_recordings/%3F%24'*/
  '
---
# name: TestSessionRecordings.test_listing_recordings_is_not_nplus1_for_persons.103
  '
  SELECT "posthog_instancesetting"."id",
         "posthog_instancesetting"."key",
         "posthog_instancesetting"."raw_value"
  FROM "posthog_instancesetting"
  WHERE "posthog_instancesetting"."key" = 'constance:posthog:RECORDINGS_TTL_WEEKS'
  ORDER BY "posthog_instancesetting"."id" ASC
  LIMIT 1 /*controller='project_session_recordings-list',route='api/projects/%28%3FP%3Cparent_lookup_team_id%3E%5B%5E/.%5D%2B%29/session_recordings/%3F%24'*/
  '
---
# name: TestSessionRecordings.test_listing_recordings_is_not_nplus1_for_persons.104
  '
  SELECT "posthog_instancesetting"."id",
         "posthog_instancesetting"."key",
         "posthog_instancesetting"."raw_value"
  FROM "posthog_instancesetting"
  WHERE "posthog_instancesetting"."key" = 'constance:posthog:AGGREGATE_BY_DISTINCT_IDS_TEAMS'
  ORDER BY "posthog_instancesetting"."id" ASC
  LIMIT 1 /*controller='project_session_recordings-list',route='api/projects/%28%3FP%3Cparent_lookup_team_id%3E%5B%5E/.%5D%2B%29/session_recordings/%3F%24'*/
  '
---
# name: TestSessionRecordings.test_listing_recordings_is_not_nplus1_for_persons.105
  '
  SELECT "posthog_instancesetting"."id",
         "posthog_instancesetting"."key",
         "posthog_instancesetting"."raw_value"
  FROM "posthog_instancesetting"
  WHERE "posthog_instancesetting"."key" = 'constance:posthog:RECORDINGS_TTL_WEEKS'
  ORDER BY "posthog_instancesetting"."id" ASC
  LIMIT 1 /*controller='project_session_recordings-list',route='api/projects/%28%3FP%3Cparent_lookup_team_id%3E%5B%5E/.%5D%2B%29/session_recordings/%3F%24'*/
  '
---
# name: TestSessionRecordings.test_listing_recordings_is_not_nplus1_for_persons.106
  '
  SELECT "posthog_instancesetting"."id",
         "posthog_instancesetting"."key",
         "posthog_instancesetting"."raw_value"
  FROM "posthog_instancesetting"
  WHERE "posthog_instancesetting"."key" = 'constance:posthog:AGGREGATE_BY_DISTINCT_IDS_TEAMS'
  ORDER BY "posthog_instancesetting"."id" ASC
  LIMIT 1 /*controller='project_session_recordings-list',route='api/projects/%28%3FP%3Cparent_lookup_team_id%3E%5B%5E/.%5D%2B%29/session_recordings/%3F%24'*/
  '
---
# name: TestSessionRecordings.test_listing_recordings_is_not_nplus1_for_persons.107
  '
  SELECT "posthog_sessionrecording"."id",
         "posthog_sessionrecording"."session_id",
         "posthog_sessionrecording"."team_id",
         "posthog_sessionrecording"."created_at",
         "posthog_sessionrecording"."deleted",
         "posthog_sessionrecording"."object_storage_path",
         "posthog_sessionrecording"."distinct_id",
         "posthog_sessionrecording"."duration",
         "posthog_sessionrecording"."active_seconds",
         "posthog_sessionrecording"."inactive_seconds",
         "posthog_sessionrecording"."start_time",
         "posthog_sessionrecording"."end_time",
         "posthog_sessionrecording"."click_count",
         "posthog_sessionrecording"."keypress_count",
         "posthog_sessionrecording"."mouse_activity_count",
         "posthog_sessionrecording"."console_log_count",
         "posthog_sessionrecording"."console_warn_count",
         "posthog_sessionrecording"."console_error_count",
         "posthog_sessionrecording"."start_url",
         "posthog_sessionrecording"."storage_version",
         COUNT("posthog_sessionrecordingplaylistitem"."id") AS "pinned_count"
  FROM "posthog_sessionrecording"
  LEFT OUTER JOIN "posthog_sessionrecordingplaylistitem" ON ("posthog_sessionrecording"."session_id" = "posthog_sessionrecordingplaylistitem"."recording_id")
  WHERE ("posthog_sessionrecording"."session_id" IN ('5',
                                                     '2',
                                                     '3',
                                                     '4',
                                                     '1')
         AND "posthog_sessionrecording"."team_id" = 2)
  GROUP BY "posthog_sessionrecording"."id" /*controller='project_session_recordings-list',route='api/projects/%28%3FP%3Cparent_lookup_team_id%3E%5B%5E/.%5D%2B%29/session_recordings/%3F%24'*/
  '
---
# name: TestSessionRecordings.test_listing_recordings_is_not_nplus1_for_persons.108
  '
  SELECT "posthog_sessionrecordingviewed"."session_id"
  FROM "posthog_sessionrecordingviewed"
  WHERE ("posthog_sessionrecordingviewed"."team_id" = 2
         AND "posthog_sessionrecordingviewed"."user_id" = 2) /*controller='project_session_recordings-list',route='api/projects/%28%3FP%3Cparent_lookup_team_id%3E%5B%5E/.%5D%2B%29/session_recordings/%3F%24'*/
  '
---
# name: TestSessionRecordings.test_listing_recordings_is_not_nplus1_for_persons.109
  '
  SELECT "posthog_persondistinctid"."id",
         "posthog_persondistinctid"."team_id",
         "posthog_persondistinctid"."person_id",
         "posthog_persondistinctid"."distinct_id",
         "posthog_persondistinctid"."version",
         "posthog_person"."id",
         "posthog_person"."created_at",
         "posthog_person"."properties_last_updated_at",
         "posthog_person"."properties_last_operation",
         "posthog_person"."team_id",
         "posthog_person"."properties",
         "posthog_person"."is_user_id",
         "posthog_person"."is_identified",
         "posthog_person"."uuid",
         "posthog_person"."version"
  FROM "posthog_persondistinctid"
  INNER JOIN "posthog_person" ON ("posthog_persondistinctid"."person_id" = "posthog_person"."id")
  WHERE ("posthog_persondistinctid"."distinct_id" IN ('user1',
                                                      'user2',
                                                      'user3',
                                                      'user4',
                                                      'user5')
         AND "posthog_persondistinctid"."team_id" = 2) /*controller='project_session_recordings-list',route='api/projects/%28%3FP%3Cparent_lookup_team_id%3E%5B%5E/.%5D%2B%29/session_recordings/%3F%24'*/
  '
---
# name: TestSessionRecordings.test_listing_recordings_is_not_nplus1_for_persons.11
  '
  SELECT "posthog_instancesetting"."id",
         "posthog_instancesetting"."key",
         "posthog_instancesetting"."raw_value"
  FROM "posthog_instancesetting"
  WHERE "posthog_instancesetting"."key" = 'constance:posthog:RECORDINGS_TTL_WEEKS'
  ORDER BY "posthog_instancesetting"."id" ASC
  LIMIT 1 /*controller='project_session_recordings-list',route='api/projects/%28%3FP%3Cparent_lookup_team_id%3E%5B%5E/.%5D%2B%29/session_recordings/%3F%24'*/
  '
---
# name: TestSessionRecordings.test_listing_recordings_is_not_nplus1_for_persons.110
  '
  SELECT "posthog_persondistinctid"."id",
         "posthog_persondistinctid"."team_id",
         "posthog_persondistinctid"."person_id",
         "posthog_persondistinctid"."distinct_id",
         "posthog_persondistinctid"."version"
  FROM "posthog_persondistinctid"
  WHERE "posthog_persondistinctid"."person_id" IN (1,
                                                   2,
                                                   3,
                                                   4,
                                                   5 /* ... */) /*controller='project_session_recordings-list',route='api/projects/%28%3FP%3Cparent_lookup_team_id%3E%5B%5E/.%5D%2B%29/session_recordings/%3F%24'*/
  '
---
# name: TestSessionRecordings.test_listing_recordings_is_not_nplus1_for_persons.111
  '
  SELECT "posthog_team"."id",
         "posthog_team"."uuid",
         "posthog_team"."organization_id",
         "posthog_team"."api_token",
         "posthog_team"."app_urls",
         "posthog_team"."name",
         "posthog_team"."slack_incoming_webhook",
         "posthog_team"."created_at",
         "posthog_team"."updated_at",
         "posthog_team"."anonymize_ips",
         "posthog_team"."completed_snippet_onboarding",
         "posthog_team"."ingested_event",
         "posthog_team"."autocapture_opt_out",
         "posthog_team"."autocapture_exceptions_opt_in",
         "posthog_team"."autocapture_exceptions_errors_to_ignore",
         "posthog_team"."session_recording_opt_in",
         "posthog_team"."capture_console_log_opt_in",
         "posthog_team"."capture_performance_opt_in",
         "posthog_team"."session_recording_version",
         "posthog_team"."signup_token",
         "posthog_team"."is_demo",
         "posthog_team"."access_control",
         "posthog_team"."week_start_day",
         "posthog_team"."inject_web_apps",
         "posthog_team"."test_account_filters",
         "posthog_team"."test_account_filters_default_checked",
         "posthog_team"."path_cleaning_filters",
         "posthog_team"."timezone",
         "posthog_team"."data_attributes",
         "posthog_team"."person_display_name_properties",
         "posthog_team"."live_events_columns",
         "posthog_team"."recording_domains",
         "posthog_team"."primary_dashboard_id",
         "posthog_team"."extra_settings",
         "posthog_team"."correlation_config",
         "posthog_team"."session_recording_retention_period_days",
         "posthog_team"."plugins_opt_in",
         "posthog_team"."opt_out_capture",
         "posthog_team"."event_names",
         "posthog_team"."event_names_with_usage",
         "posthog_team"."event_properties",
         "posthog_team"."event_properties_with_usage",
         "posthog_team"."event_properties_numerical"
  FROM "posthog_team"
  WHERE "posthog_team"."id" = 2
  LIMIT 21
  '
---
# name: TestSessionRecordings.test_listing_recordings_is_not_nplus1_for_persons.112
  '
  SELECT "posthog_user"."id",
         "posthog_user"."password",
         "posthog_user"."last_login",
         "posthog_user"."first_name",
         "posthog_user"."last_name",
         "posthog_user"."is_staff",
         "posthog_user"."is_active",
         "posthog_user"."date_joined",
         "posthog_user"."uuid",
         "posthog_user"."current_organization_id",
         "posthog_user"."current_team_id",
         "posthog_user"."email",
         "posthog_user"."pending_email",
         "posthog_user"."temporary_token",
         "posthog_user"."distinct_id",
         "posthog_user"."is_email_verified",
         "posthog_user"."has_seen_product_intro_for",
         "posthog_user"."email_opt_in",
         "posthog_user"."partial_notification_settings",
         "posthog_user"."anonymize_data",
         "posthog_user"."toolbar_mode",
         "posthog_user"."events_column_config"
  FROM "posthog_user"
  WHERE "posthog_user"."id" = 2
  LIMIT 21 /**/
  '
---
# name: TestSessionRecordings.test_listing_recordings_is_not_nplus1_for_persons.113
  '
  SELECT "posthog_team"."id",
         "posthog_team"."uuid",
         "posthog_team"."organization_id",
         "posthog_team"."api_token",
         "posthog_team"."app_urls",
         "posthog_team"."name",
         "posthog_team"."slack_incoming_webhook",
         "posthog_team"."created_at",
         "posthog_team"."updated_at",
         "posthog_team"."anonymize_ips",
         "posthog_team"."completed_snippet_onboarding",
         "posthog_team"."ingested_event",
         "posthog_team"."autocapture_opt_out",
         "posthog_team"."autocapture_exceptions_opt_in",
         "posthog_team"."autocapture_exceptions_errors_to_ignore",
         "posthog_team"."session_recording_opt_in",
         "posthog_team"."capture_console_log_opt_in",
         "posthog_team"."capture_performance_opt_in",
         "posthog_team"."session_recording_version",
         "posthog_team"."signup_token",
         "posthog_team"."is_demo",
         "posthog_team"."access_control",
         "posthog_team"."week_start_day",
         "posthog_team"."inject_web_apps",
         "posthog_team"."test_account_filters",
         "posthog_team"."test_account_filters_default_checked",
         "posthog_team"."path_cleaning_filters",
         "posthog_team"."timezone",
         "posthog_team"."data_attributes",
         "posthog_team"."person_display_name_properties",
         "posthog_team"."live_events_columns",
         "posthog_team"."recording_domains",
         "posthog_team"."primary_dashboard_id",
         "posthog_team"."extra_settings",
         "posthog_team"."correlation_config",
         "posthog_team"."session_recording_retention_period_days"
  FROM "posthog_team"
  WHERE "posthog_team"."id" = 2
  LIMIT 21 /*controller='project_session_recordings-list',route='api/projects/%28%3FP%3Cparent_lookup_team_id%3E%5B%5E/.%5D%2B%29/session_recordings/%3F%24'*/
  '
---
# name: TestSessionRecordings.test_listing_recordings_is_not_nplus1_for_persons.114
  '
  SELECT "posthog_organizationmembership"."id",
         "posthog_organizationmembership"."organization_id",
         "posthog_organizationmembership"."user_id",
         "posthog_organizationmembership"."level",
         "posthog_organizationmembership"."joined_at",
         "posthog_organizationmembership"."updated_at",
         "posthog_organization"."id",
         "posthog_organization"."name",
         "posthog_organization"."slug",
         "posthog_organization"."created_at",
         "posthog_organization"."updated_at",
         "posthog_organization"."plugins_access_level",
         "posthog_organization"."for_internal_metrics",
         "posthog_organization"."is_member_join_email_enabled",
         "posthog_organization"."enforce_2fa",
         "posthog_organization"."customer_id",
         "posthog_organization"."available_features",
         "posthog_organization"."available_product_features",
         "posthog_organization"."usage",
         "posthog_organization"."setup_section_2_completed",
         "posthog_organization"."personalization",
         "posthog_organization"."domain_whitelist"
  FROM "posthog_organizationmembership"
  INNER JOIN "posthog_organization" ON ("posthog_organizationmembership"."organization_id" = "posthog_organization"."id")
  WHERE "posthog_organizationmembership"."user_id" = 2 /*controller='project_session_recordings-list',route='api/projects/%28%3FP%3Cparent_lookup_team_id%3E%5B%5E/.%5D%2B%29/session_recordings/%3F%24'*/
  '
---
# name: TestSessionRecordings.test_listing_recordings_is_not_nplus1_for_persons.115
  '
  SELECT "posthog_instancesetting"."id",
         "posthog_instancesetting"."key",
         "posthog_instancesetting"."raw_value"
  FROM "posthog_instancesetting"
  WHERE "posthog_instancesetting"."key" = 'constance:posthog:PERSON_ON_EVENTS_V2_ENABLED'
  ORDER BY "posthog_instancesetting"."id" ASC
  LIMIT 1 /*controller='project_session_recordings-list',route='api/projects/%28%3FP%3Cparent_lookup_team_id%3E%5B%5E/.%5D%2B%29/session_recordings/%3F%24'*/
  '
---
# name: TestSessionRecordings.test_listing_recordings_is_not_nplus1_for_persons.116
  '
  SELECT "posthog_instancesetting"."id",
         "posthog_instancesetting"."key",
         "posthog_instancesetting"."raw_value"
  FROM "posthog_instancesetting"
  WHERE "posthog_instancesetting"."key" = 'constance:posthog:PERSON_ON_EVENTS_ENABLED'
  ORDER BY "posthog_instancesetting"."id" ASC
  LIMIT 1 /*controller='project_session_recordings-list',route='api/projects/%28%3FP%3Cparent_lookup_team_id%3E%5B%5E/.%5D%2B%29/session_recordings/%3F%24'*/
  '
---
# name: TestSessionRecordings.test_listing_recordings_is_not_nplus1_for_persons.117
  '
  SELECT "posthog_instancesetting"."id",
         "posthog_instancesetting"."key",
         "posthog_instancesetting"."raw_value"
  FROM "posthog_instancesetting"
  WHERE "posthog_instancesetting"."key" = 'constance:posthog:PERSON_ON_EVENTS_V2_ENABLED'
  ORDER BY "posthog_instancesetting"."id" ASC
  LIMIT 1 /*controller='project_session_recordings-list',route='api/projects/%28%3FP%3Cparent_lookup_team_id%3E%5B%5E/.%5D%2B%29/session_recordings/%3F%24'*/
  '
---
# name: TestSessionRecordings.test_listing_recordings_is_not_nplus1_for_persons.118
  '
  SELECT "posthog_instancesetting"."id",
         "posthog_instancesetting"."key",
         "posthog_instancesetting"."raw_value"
  FROM "posthog_instancesetting"
  WHERE "posthog_instancesetting"."key" = 'constance:posthog:PERSON_ON_EVENTS_ENABLED'
  ORDER BY "posthog_instancesetting"."id" ASC
  LIMIT 1 /*controller='project_session_recordings-list',route='api/projects/%28%3FP%3Cparent_lookup_team_id%3E%5B%5E/.%5D%2B%29/session_recordings/%3F%24'*/
  '
---
# name: TestSessionRecordings.test_listing_recordings_is_not_nplus1_for_persons.119
  '
  SELECT "posthog_instancesetting"."id",
         "posthog_instancesetting"."key",
         "posthog_instancesetting"."raw_value"
  FROM "posthog_instancesetting"
  WHERE "posthog_instancesetting"."key" = 'constance:posthog:PERSON_ON_EVENTS_V2_ENABLED'
  ORDER BY "posthog_instancesetting"."id" ASC
  LIMIT 1 /*controller='project_session_recordings-list',route='api/projects/%28%3FP%3Cparent_lookup_team_id%3E%5B%5E/.%5D%2B%29/session_recordings/%3F%24'*/
  '
---
# name: TestSessionRecordings.test_listing_recordings_is_not_nplus1_for_persons.12
  '
  SELECT "posthog_instancesetting"."id",
         "posthog_instancesetting"."key",
         "posthog_instancesetting"."raw_value"
  FROM "posthog_instancesetting"
  WHERE "posthog_instancesetting"."key" = 'constance:posthog:AGGREGATE_BY_DISTINCT_IDS_TEAMS'
  ORDER BY "posthog_instancesetting"."id" ASC
  LIMIT 1 /*controller='project_session_recordings-list',route='api/projects/%28%3FP%3Cparent_lookup_team_id%3E%5B%5E/.%5D%2B%29/session_recordings/%3F%24'*/
  '
---
# name: TestSessionRecordings.test_listing_recordings_is_not_nplus1_for_persons.120
  '
  SELECT "posthog_instancesetting"."id",
         "posthog_instancesetting"."key",
         "posthog_instancesetting"."raw_value"
  FROM "posthog_instancesetting"
  WHERE "posthog_instancesetting"."key" = 'constance:posthog:PERSON_ON_EVENTS_ENABLED'
  ORDER BY "posthog_instancesetting"."id" ASC
  LIMIT 1 /*controller='project_session_recordings-list',route='api/projects/%28%3FP%3Cparent_lookup_team_id%3E%5B%5E/.%5D%2B%29/session_recordings/%3F%24'*/
  '
---
# name: TestSessionRecordings.test_listing_recordings_is_not_nplus1_for_persons.121
  '
  SELECT "posthog_instancesetting"."id",
         "posthog_instancesetting"."key",
         "posthog_instancesetting"."raw_value"
  FROM "posthog_instancesetting"
  WHERE "posthog_instancesetting"."key" = 'constance:posthog:AGGREGATE_BY_DISTINCT_IDS_TEAMS'
  ORDER BY "posthog_instancesetting"."id" ASC
  LIMIT 1 /*controller='project_session_recordings-list',route='api/projects/%28%3FP%3Cparent_lookup_team_id%3E%5B%5E/.%5D%2B%29/session_recordings/%3F%24'*/
  '
---
# name: TestSessionRecordings.test_listing_recordings_is_not_nplus1_for_persons.122
  '
  SELECT "posthog_instancesetting"."id",
         "posthog_instancesetting"."key",
         "posthog_instancesetting"."raw_value"
  FROM "posthog_instancesetting"
  WHERE "posthog_instancesetting"."key" = 'constance:posthog:RECORDINGS_TTL_WEEKS'
  ORDER BY "posthog_instancesetting"."id" ASC
  LIMIT 1 /*controller='project_session_recordings-list',route='api/projects/%28%3FP%3Cparent_lookup_team_id%3E%5B%5E/.%5D%2B%29/session_recordings/%3F%24'*/
  '
---
# name: TestSessionRecordings.test_listing_recordings_is_not_nplus1_for_persons.123
  '
  SELECT "posthog_instancesetting"."id",
         "posthog_instancesetting"."key",
         "posthog_instancesetting"."raw_value"
  FROM "posthog_instancesetting"
  WHERE "posthog_instancesetting"."key" = 'constance:posthog:AGGREGATE_BY_DISTINCT_IDS_TEAMS'
  ORDER BY "posthog_instancesetting"."id" ASC
  LIMIT 1 /*controller='project_session_recordings-list',route='api/projects/%28%3FP%3Cparent_lookup_team_id%3E%5B%5E/.%5D%2B%29/session_recordings/%3F%24'*/
  '
---
# name: TestSessionRecordings.test_listing_recordings_is_not_nplus1_for_persons.124
  '
  SELECT "posthog_instancesetting"."id",
         "posthog_instancesetting"."key",
         "posthog_instancesetting"."raw_value"
  FROM "posthog_instancesetting"
  WHERE "posthog_instancesetting"."key" = 'constance:posthog:RECORDINGS_TTL_WEEKS'
  ORDER BY "posthog_instancesetting"."id" ASC
  LIMIT 1 /*controller='project_session_recordings-list',route='api/projects/%28%3FP%3Cparent_lookup_team_id%3E%5B%5E/.%5D%2B%29/session_recordings/%3F%24'*/
  '
---
# name: TestSessionRecordings.test_listing_recordings_is_not_nplus1_for_persons.125
  '
  SELECT "posthog_instancesetting"."id",
         "posthog_instancesetting"."key",
         "posthog_instancesetting"."raw_value"
  FROM "posthog_instancesetting"
  WHERE "posthog_instancesetting"."key" = 'constance:posthog:AGGREGATE_BY_DISTINCT_IDS_TEAMS'
  ORDER BY "posthog_instancesetting"."id" ASC
  LIMIT 1 /*controller='project_session_recordings-list',route='api/projects/%28%3FP%3Cparent_lookup_team_id%3E%5B%5E/.%5D%2B%29/session_recordings/%3F%24'*/
  '
---
# name: TestSessionRecordings.test_listing_recordings_is_not_nplus1_for_persons.126
  '
  SELECT "posthog_sessionrecording"."id",
         "posthog_sessionrecording"."session_id",
         "posthog_sessionrecording"."team_id",
         "posthog_sessionrecording"."created_at",
         "posthog_sessionrecording"."deleted",
         "posthog_sessionrecording"."object_storage_path",
         "posthog_sessionrecording"."distinct_id",
         "posthog_sessionrecording"."duration",
         "posthog_sessionrecording"."active_seconds",
         "posthog_sessionrecording"."inactive_seconds",
         "posthog_sessionrecording"."start_time",
         "posthog_sessionrecording"."end_time",
         "posthog_sessionrecording"."click_count",
         "posthog_sessionrecording"."keypress_count",
         "posthog_sessionrecording"."mouse_activity_count",
         "posthog_sessionrecording"."console_log_count",
         "posthog_sessionrecording"."console_warn_count",
         "posthog_sessionrecording"."console_error_count",
         "posthog_sessionrecording"."start_url",
         "posthog_sessionrecording"."storage_version",
         COUNT("posthog_sessionrecordingplaylistitem"."id") AS "pinned_count"
  FROM "posthog_sessionrecording"
  LEFT OUTER JOIN "posthog_sessionrecordingplaylistitem" ON ("posthog_sessionrecording"."session_id" = "posthog_sessionrecordingplaylistitem"."recording_id")
  WHERE ("posthog_sessionrecording"."session_id" IN ('5',
                                                     '2',
                                                     '3',
                                                     '4',
                                                     '6',
                                                     '1')
         AND "posthog_sessionrecording"."team_id" = 2)
  GROUP BY "posthog_sessionrecording"."id" /*controller='project_session_recordings-list',route='api/projects/%28%3FP%3Cparent_lookup_team_id%3E%5B%5E/.%5D%2B%29/session_recordings/%3F%24'*/
  '
---
# name: TestSessionRecordings.test_listing_recordings_is_not_nplus1_for_persons.127
  '
  SELECT "posthog_sessionrecordingviewed"."session_id"
  FROM "posthog_sessionrecordingviewed"
  WHERE ("posthog_sessionrecordingviewed"."team_id" = 2
         AND "posthog_sessionrecordingviewed"."user_id" = 2) /*controller='project_session_recordings-list',route='api/projects/%28%3FP%3Cparent_lookup_team_id%3E%5B%5E/.%5D%2B%29/session_recordings/%3F%24'*/
  '
---
# name: TestSessionRecordings.test_listing_recordings_is_not_nplus1_for_persons.128
  '
  SELECT "posthog_persondistinctid"."id",
         "posthog_persondistinctid"."team_id",
         "posthog_persondistinctid"."person_id",
         "posthog_persondistinctid"."distinct_id",
         "posthog_persondistinctid"."version",
         "posthog_person"."id",
         "posthog_person"."created_at",
         "posthog_person"."properties_last_updated_at",
         "posthog_person"."properties_last_operation",
         "posthog_person"."team_id",
         "posthog_person"."properties",
         "posthog_person"."is_user_id",
         "posthog_person"."is_identified",
         "posthog_person"."uuid",
         "posthog_person"."version"
  FROM "posthog_persondistinctid"
  INNER JOIN "posthog_person" ON ("posthog_persondistinctid"."person_id" = "posthog_person"."id")
  WHERE ("posthog_persondistinctid"."distinct_id" IN ('user1',
                                                      'user2',
                                                      'user3',
                                                      'user4',
                                                      'user5',
                                                      'user6')
         AND "posthog_persondistinctid"."team_id" = 2) /*controller='project_session_recordings-list',route='api/projects/%28%3FP%3Cparent_lookup_team_id%3E%5B%5E/.%5D%2B%29/session_recordings/%3F%24'*/
  '
---
# name: TestSessionRecordings.test_listing_recordings_is_not_nplus1_for_persons.129
  '
  SELECT "posthog_persondistinctid"."id",
         "posthog_persondistinctid"."team_id",
         "posthog_persondistinctid"."person_id",
         "posthog_persondistinctid"."distinct_id",
         "posthog_persondistinctid"."version"
  FROM "posthog_persondistinctid"
  WHERE "posthog_persondistinctid"."person_id" IN (1,
                                                   2,
                                                   3,
                                                   4,
                                                   5 /* ... */) /*controller='project_session_recordings-list',route='api/projects/%28%3FP%3Cparent_lookup_team_id%3E%5B%5E/.%5D%2B%29/session_recordings/%3F%24'*/
  '
---
# name: TestSessionRecordings.test_listing_recordings_is_not_nplus1_for_persons.13
  '
  SELECT "posthog_instancesetting"."id",
         "posthog_instancesetting"."key",
         "posthog_instancesetting"."raw_value"
  FROM "posthog_instancesetting"
  WHERE "posthog_instancesetting"."key" = 'constance:posthog:RECORDINGS_TTL_WEEKS'
  ORDER BY "posthog_instancesetting"."id" ASC
  LIMIT 1 /*controller='project_session_recordings-list',route='api/projects/%28%3FP%3Cparent_lookup_team_id%3E%5B%5E/.%5D%2B%29/session_recordings/%3F%24'*/
  '
---
# name: TestSessionRecordings.test_listing_recordings_is_not_nplus1_for_persons.130
  '
  SELECT "posthog_team"."id",
         "posthog_team"."uuid",
         "posthog_team"."organization_id",
         "posthog_team"."api_token",
         "posthog_team"."app_urls",
         "posthog_team"."name",
         "posthog_team"."slack_incoming_webhook",
         "posthog_team"."created_at",
         "posthog_team"."updated_at",
         "posthog_team"."anonymize_ips",
         "posthog_team"."completed_snippet_onboarding",
         "posthog_team"."ingested_event",
         "posthog_team"."autocapture_opt_out",
         "posthog_team"."autocapture_exceptions_opt_in",
         "posthog_team"."autocapture_exceptions_errors_to_ignore",
         "posthog_team"."session_recording_opt_in",
         "posthog_team"."capture_console_log_opt_in",
         "posthog_team"."capture_performance_opt_in",
         "posthog_team"."session_recording_version",
         "posthog_team"."signup_token",
         "posthog_team"."is_demo",
         "posthog_team"."access_control",
         "posthog_team"."week_start_day",
         "posthog_team"."inject_web_apps",
         "posthog_team"."test_account_filters",
         "posthog_team"."test_account_filters_default_checked",
         "posthog_team"."path_cleaning_filters",
         "posthog_team"."timezone",
         "posthog_team"."data_attributes",
         "posthog_team"."person_display_name_properties",
         "posthog_team"."live_events_columns",
         "posthog_team"."recording_domains",
         "posthog_team"."primary_dashboard_id",
         "posthog_team"."extra_settings",
         "posthog_team"."correlation_config",
         "posthog_team"."session_recording_retention_period_days",
         "posthog_team"."plugins_opt_in",
         "posthog_team"."opt_out_capture",
         "posthog_team"."event_names",
         "posthog_team"."event_names_with_usage",
         "posthog_team"."event_properties",
         "posthog_team"."event_properties_with_usage",
         "posthog_team"."event_properties_numerical"
  FROM "posthog_team"
  WHERE "posthog_team"."id" = 2
  LIMIT 21
  '
---
# name: TestSessionRecordings.test_listing_recordings_is_not_nplus1_for_persons.131
  '
  SELECT "posthog_user"."id",
         "posthog_user"."password",
         "posthog_user"."last_login",
         "posthog_user"."first_name",
         "posthog_user"."last_name",
         "posthog_user"."is_staff",
         "posthog_user"."is_active",
         "posthog_user"."date_joined",
         "posthog_user"."uuid",
         "posthog_user"."current_organization_id",
         "posthog_user"."current_team_id",
         "posthog_user"."email",
         "posthog_user"."pending_email",
         "posthog_user"."temporary_token",
         "posthog_user"."distinct_id",
         "posthog_user"."is_email_verified",
         "posthog_user"."has_seen_product_intro_for",
         "posthog_user"."email_opt_in",
         "posthog_user"."partial_notification_settings",
         "posthog_user"."anonymize_data",
         "posthog_user"."toolbar_mode",
         "posthog_user"."events_column_config"
  FROM "posthog_user"
  WHERE "posthog_user"."id" = 2
  LIMIT 21 /**/
  '
---
# name: TestSessionRecordings.test_listing_recordings_is_not_nplus1_for_persons.132
  '
  SELECT "posthog_team"."id",
         "posthog_team"."uuid",
         "posthog_team"."organization_id",
         "posthog_team"."api_token",
         "posthog_team"."app_urls",
         "posthog_team"."name",
         "posthog_team"."slack_incoming_webhook",
         "posthog_team"."created_at",
         "posthog_team"."updated_at",
         "posthog_team"."anonymize_ips",
         "posthog_team"."completed_snippet_onboarding",
         "posthog_team"."ingested_event",
         "posthog_team"."autocapture_opt_out",
         "posthog_team"."autocapture_exceptions_opt_in",
         "posthog_team"."autocapture_exceptions_errors_to_ignore",
         "posthog_team"."session_recording_opt_in",
         "posthog_team"."capture_console_log_opt_in",
         "posthog_team"."capture_performance_opt_in",
         "posthog_team"."session_recording_version",
         "posthog_team"."signup_token",
         "posthog_team"."is_demo",
         "posthog_team"."access_control",
         "posthog_team"."week_start_day",
         "posthog_team"."inject_web_apps",
         "posthog_team"."test_account_filters",
         "posthog_team"."test_account_filters_default_checked",
         "posthog_team"."path_cleaning_filters",
         "posthog_team"."timezone",
         "posthog_team"."data_attributes",
         "posthog_team"."person_display_name_properties",
         "posthog_team"."live_events_columns",
         "posthog_team"."recording_domains",
         "posthog_team"."primary_dashboard_id",
         "posthog_team"."extra_settings",
         "posthog_team"."correlation_config",
         "posthog_team"."session_recording_retention_period_days"
  FROM "posthog_team"
  WHERE "posthog_team"."id" = 2
  LIMIT 21 /*controller='project_session_recordings-list',route='api/projects/%28%3FP%3Cparent_lookup_team_id%3E%5B%5E/.%5D%2B%29/session_recordings/%3F%24'*/
  '
---
# name: TestSessionRecordings.test_listing_recordings_is_not_nplus1_for_persons.133
  '
  SELECT "posthog_organizationmembership"."id",
         "posthog_organizationmembership"."organization_id",
         "posthog_organizationmembership"."user_id",
         "posthog_organizationmembership"."level",
         "posthog_organizationmembership"."joined_at",
         "posthog_organizationmembership"."updated_at",
         "posthog_organization"."id",
         "posthog_organization"."name",
         "posthog_organization"."slug",
         "posthog_organization"."created_at",
         "posthog_organization"."updated_at",
         "posthog_organization"."plugins_access_level",
         "posthog_organization"."for_internal_metrics",
         "posthog_organization"."is_member_join_email_enabled",
         "posthog_organization"."enforce_2fa",
         "posthog_organization"."customer_id",
         "posthog_organization"."available_features",
         "posthog_organization"."available_product_features",
         "posthog_organization"."usage",
         "posthog_organization"."setup_section_2_completed",
         "posthog_organization"."personalization",
         "posthog_organization"."domain_whitelist"
  FROM "posthog_organizationmembership"
  INNER JOIN "posthog_organization" ON ("posthog_organizationmembership"."organization_id" = "posthog_organization"."id")
  WHERE "posthog_organizationmembership"."user_id" = 2 /*controller='project_session_recordings-list',route='api/projects/%28%3FP%3Cparent_lookup_team_id%3E%5B%5E/.%5D%2B%29/session_recordings/%3F%24'*/
  '
---
# name: TestSessionRecordings.test_listing_recordings_is_not_nplus1_for_persons.134
  '
  SELECT "posthog_instancesetting"."id",
         "posthog_instancesetting"."key",
         "posthog_instancesetting"."raw_value"
  FROM "posthog_instancesetting"
  WHERE "posthog_instancesetting"."key" = 'constance:posthog:PERSON_ON_EVENTS_V2_ENABLED'
  ORDER BY "posthog_instancesetting"."id" ASC
  LIMIT 1 /*controller='project_session_recordings-list',route='api/projects/%28%3FP%3Cparent_lookup_team_id%3E%5B%5E/.%5D%2B%29/session_recordings/%3F%24'*/
  '
---
# name: TestSessionRecordings.test_listing_recordings_is_not_nplus1_for_persons.135
  '
  SELECT "posthog_instancesetting"."id",
         "posthog_instancesetting"."key",
         "posthog_instancesetting"."raw_value"
  FROM "posthog_instancesetting"
  WHERE "posthog_instancesetting"."key" = 'constance:posthog:PERSON_ON_EVENTS_ENABLED'
  ORDER BY "posthog_instancesetting"."id" ASC
  LIMIT 1 /*controller='project_session_recordings-list',route='api/projects/%28%3FP%3Cparent_lookup_team_id%3E%5B%5E/.%5D%2B%29/session_recordings/%3F%24'*/
  '
---
# name: TestSessionRecordings.test_listing_recordings_is_not_nplus1_for_persons.136
  '
  SELECT "posthog_instancesetting"."id",
         "posthog_instancesetting"."key",
         "posthog_instancesetting"."raw_value"
  FROM "posthog_instancesetting"
  WHERE "posthog_instancesetting"."key" = 'constance:posthog:PERSON_ON_EVENTS_V2_ENABLED'
  ORDER BY "posthog_instancesetting"."id" ASC
  LIMIT 1 /*controller='project_session_recordings-list',route='api/projects/%28%3FP%3Cparent_lookup_team_id%3E%5B%5E/.%5D%2B%29/session_recordings/%3F%24'*/
  '
---
# name: TestSessionRecordings.test_listing_recordings_is_not_nplus1_for_persons.137
  '
  SELECT "posthog_instancesetting"."id",
         "posthog_instancesetting"."key",
         "posthog_instancesetting"."raw_value"
  FROM "posthog_instancesetting"
  WHERE "posthog_instancesetting"."key" = 'constance:posthog:PERSON_ON_EVENTS_ENABLED'
  ORDER BY "posthog_instancesetting"."id" ASC
  LIMIT 1 /*controller='project_session_recordings-list',route='api/projects/%28%3FP%3Cparent_lookup_team_id%3E%5B%5E/.%5D%2B%29/session_recordings/%3F%24'*/
  '
---
# name: TestSessionRecordings.test_listing_recordings_is_not_nplus1_for_persons.138
  '
  SELECT "posthog_instancesetting"."id",
         "posthog_instancesetting"."key",
         "posthog_instancesetting"."raw_value"
  FROM "posthog_instancesetting"
  WHERE "posthog_instancesetting"."key" = 'constance:posthog:PERSON_ON_EVENTS_V2_ENABLED'
  ORDER BY "posthog_instancesetting"."id" ASC
  LIMIT 1 /*controller='project_session_recordings-list',route='api/projects/%28%3FP%3Cparent_lookup_team_id%3E%5B%5E/.%5D%2B%29/session_recordings/%3F%24'*/
  '
---
# name: TestSessionRecordings.test_listing_recordings_is_not_nplus1_for_persons.139
  '
  SELECT "posthog_instancesetting"."id",
         "posthog_instancesetting"."key",
         "posthog_instancesetting"."raw_value"
  FROM "posthog_instancesetting"
  WHERE "posthog_instancesetting"."key" = 'constance:posthog:PERSON_ON_EVENTS_ENABLED'
  ORDER BY "posthog_instancesetting"."id" ASC
  LIMIT 1 /*controller='project_session_recordings-list',route='api/projects/%28%3FP%3Cparent_lookup_team_id%3E%5B%5E/.%5D%2B%29/session_recordings/%3F%24'*/
  '
---
# name: TestSessionRecordings.test_listing_recordings_is_not_nplus1_for_persons.14
  '
  SELECT "posthog_instancesetting"."id",
         "posthog_instancesetting"."key",
         "posthog_instancesetting"."raw_value"
  FROM "posthog_instancesetting"
  WHERE "posthog_instancesetting"."key" = 'constance:posthog:AGGREGATE_BY_DISTINCT_IDS_TEAMS'
  ORDER BY "posthog_instancesetting"."id" ASC
  LIMIT 1 /*controller='project_session_recordings-list',route='api/projects/%28%3FP%3Cparent_lookup_team_id%3E%5B%5E/.%5D%2B%29/session_recordings/%3F%24'*/
  '
---
# name: TestSessionRecordings.test_listing_recordings_is_not_nplus1_for_persons.140
  '
  SELECT "posthog_instancesetting"."id",
         "posthog_instancesetting"."key",
         "posthog_instancesetting"."raw_value"
  FROM "posthog_instancesetting"
  WHERE "posthog_instancesetting"."key" = 'constance:posthog:AGGREGATE_BY_DISTINCT_IDS_TEAMS'
  ORDER BY "posthog_instancesetting"."id" ASC
  LIMIT 1 /*controller='project_session_recordings-list',route='api/projects/%28%3FP%3Cparent_lookup_team_id%3E%5B%5E/.%5D%2B%29/session_recordings/%3F%24'*/
  '
---
# name: TestSessionRecordings.test_listing_recordings_is_not_nplus1_for_persons.141
  '
  SELECT "posthog_instancesetting"."id",
         "posthog_instancesetting"."key",
         "posthog_instancesetting"."raw_value"
  FROM "posthog_instancesetting"
  WHERE "posthog_instancesetting"."key" = 'constance:posthog:RECORDINGS_TTL_WEEKS'
  ORDER BY "posthog_instancesetting"."id" ASC
  LIMIT 1 /*controller='project_session_recordings-list',route='api/projects/%28%3FP%3Cparent_lookup_team_id%3E%5B%5E/.%5D%2B%29/session_recordings/%3F%24'*/
  '
---
# name: TestSessionRecordings.test_listing_recordings_is_not_nplus1_for_persons.142
  '
  SELECT "posthog_instancesetting"."id",
         "posthog_instancesetting"."key",
         "posthog_instancesetting"."raw_value"
  FROM "posthog_instancesetting"
  WHERE "posthog_instancesetting"."key" = 'constance:posthog:AGGREGATE_BY_DISTINCT_IDS_TEAMS'
  ORDER BY "posthog_instancesetting"."id" ASC
  LIMIT 1 /*controller='project_session_recordings-list',route='api/projects/%28%3FP%3Cparent_lookup_team_id%3E%5B%5E/.%5D%2B%29/session_recordings/%3F%24'*/
  '
---
# name: TestSessionRecordings.test_listing_recordings_is_not_nplus1_for_persons.143
  '
  SELECT "posthog_instancesetting"."id",
         "posthog_instancesetting"."key",
         "posthog_instancesetting"."raw_value"
  FROM "posthog_instancesetting"
  WHERE "posthog_instancesetting"."key" = 'constance:posthog:RECORDINGS_TTL_WEEKS'
  ORDER BY "posthog_instancesetting"."id" ASC
  LIMIT 1 /*controller='project_session_recordings-list',route='api/projects/%28%3FP%3Cparent_lookup_team_id%3E%5B%5E/.%5D%2B%29/session_recordings/%3F%24'*/
  '
---
# name: TestSessionRecordings.test_listing_recordings_is_not_nplus1_for_persons.144
  '
  SELECT "posthog_instancesetting"."id",
         "posthog_instancesetting"."key",
         "posthog_instancesetting"."raw_value"
  FROM "posthog_instancesetting"
  WHERE "posthog_instancesetting"."key" = 'constance:posthog:AGGREGATE_BY_DISTINCT_IDS_TEAMS'
  ORDER BY "posthog_instancesetting"."id" ASC
  LIMIT 1 /*controller='project_session_recordings-list',route='api/projects/%28%3FP%3Cparent_lookup_team_id%3E%5B%5E/.%5D%2B%29/session_recordings/%3F%24'*/
  '
---
# name: TestSessionRecordings.test_listing_recordings_is_not_nplus1_for_persons.145
  '
  SELECT "posthog_sessionrecording"."id",
         "posthog_sessionrecording"."session_id",
         "posthog_sessionrecording"."team_id",
         "posthog_sessionrecording"."created_at",
         "posthog_sessionrecording"."deleted",
         "posthog_sessionrecording"."object_storage_path",
         "posthog_sessionrecording"."distinct_id",
         "posthog_sessionrecording"."duration",
         "posthog_sessionrecording"."active_seconds",
         "posthog_sessionrecording"."inactive_seconds",
         "posthog_sessionrecording"."start_time",
         "posthog_sessionrecording"."end_time",
         "posthog_sessionrecording"."click_count",
         "posthog_sessionrecording"."keypress_count",
         "posthog_sessionrecording"."mouse_activity_count",
         "posthog_sessionrecording"."console_log_count",
         "posthog_sessionrecording"."console_warn_count",
         "posthog_sessionrecording"."console_error_count",
         "posthog_sessionrecording"."start_url",
         "posthog_sessionrecording"."storage_version",
         COUNT("posthog_sessionrecordingplaylistitem"."id") AS "pinned_count"
  FROM "posthog_sessionrecording"
  LEFT OUTER JOIN "posthog_sessionrecordingplaylistitem" ON ("posthog_sessionrecording"."session_id" = "posthog_sessionrecordingplaylistitem"."recording_id")
  WHERE ("posthog_sessionrecording"."session_id" IN ('5',
                                                     '2',
                                                     '3',
                                                     '4',
                                                     '7',
                                                     '6',
                                                     '1')
         AND "posthog_sessionrecording"."team_id" = 2)
  GROUP BY "posthog_sessionrecording"."id" /*controller='project_session_recordings-list',route='api/projects/%28%3FP%3Cparent_lookup_team_id%3E%5B%5E/.%5D%2B%29/session_recordings/%3F%24'*/
  '
---
# name: TestSessionRecordings.test_listing_recordings_is_not_nplus1_for_persons.146
  '
  SELECT "posthog_sessionrecordingviewed"."session_id"
  FROM "posthog_sessionrecordingviewed"
  WHERE ("posthog_sessionrecordingviewed"."team_id" = 2
         AND "posthog_sessionrecordingviewed"."user_id" = 2) /*controller='project_session_recordings-list',route='api/projects/%28%3FP%3Cparent_lookup_team_id%3E%5B%5E/.%5D%2B%29/session_recordings/%3F%24'*/
  '
---
# name: TestSessionRecordings.test_listing_recordings_is_not_nplus1_for_persons.147
  '
  SELECT "posthog_persondistinctid"."id",
         "posthog_persondistinctid"."team_id",
         "posthog_persondistinctid"."person_id",
         "posthog_persondistinctid"."distinct_id",
         "posthog_persondistinctid"."version",
         "posthog_person"."id",
         "posthog_person"."created_at",
         "posthog_person"."properties_last_updated_at",
         "posthog_person"."properties_last_operation",
         "posthog_person"."team_id",
         "posthog_person"."properties",
         "posthog_person"."is_user_id",
         "posthog_person"."is_identified",
         "posthog_person"."uuid",
         "posthog_person"."version"
  FROM "posthog_persondistinctid"
  INNER JOIN "posthog_person" ON ("posthog_persondistinctid"."person_id" = "posthog_person"."id")
  WHERE ("posthog_persondistinctid"."distinct_id" IN ('user1',
                                                      'user2',
                                                      'user3',
                                                      'user4',
                                                      'user5',
                                                      'user6',
                                                      'user7')
         AND "posthog_persondistinctid"."team_id" = 2) /*controller='project_session_recordings-list',route='api/projects/%28%3FP%3Cparent_lookup_team_id%3E%5B%5E/.%5D%2B%29/session_recordings/%3F%24'*/
  '
---
# name: TestSessionRecordings.test_listing_recordings_is_not_nplus1_for_persons.148
  '
  SELECT "posthog_persondistinctid"."id",
         "posthog_persondistinctid"."team_id",
         "posthog_persondistinctid"."person_id",
         "posthog_persondistinctid"."distinct_id",
         "posthog_persondistinctid"."version"
  FROM "posthog_persondistinctid"
  WHERE "posthog_persondistinctid"."person_id" IN (1,
                                                   2,
                                                   3,
                                                   4,
                                                   5 /* ... */) /*controller='project_session_recordings-list',route='api/projects/%28%3FP%3Cparent_lookup_team_id%3E%5B%5E/.%5D%2B%29/session_recordings/%3F%24'*/
  '
---
# name: TestSessionRecordings.test_listing_recordings_is_not_nplus1_for_persons.149
  '
  SELECT "posthog_team"."id",
         "posthog_team"."uuid",
         "posthog_team"."organization_id",
         "posthog_team"."api_token",
         "posthog_team"."app_urls",
         "posthog_team"."name",
         "posthog_team"."slack_incoming_webhook",
         "posthog_team"."created_at",
         "posthog_team"."updated_at",
         "posthog_team"."anonymize_ips",
         "posthog_team"."completed_snippet_onboarding",
         "posthog_team"."ingested_event",
         "posthog_team"."autocapture_opt_out",
         "posthog_team"."autocapture_exceptions_opt_in",
         "posthog_team"."autocapture_exceptions_errors_to_ignore",
         "posthog_team"."session_recording_opt_in",
         "posthog_team"."capture_console_log_opt_in",
         "posthog_team"."capture_performance_opt_in",
         "posthog_team"."session_recording_version",
         "posthog_team"."signup_token",
         "posthog_team"."is_demo",
         "posthog_team"."access_control",
         "posthog_team"."week_start_day",
         "posthog_team"."inject_web_apps",
         "posthog_team"."test_account_filters",
         "posthog_team"."test_account_filters_default_checked",
         "posthog_team"."path_cleaning_filters",
         "posthog_team"."timezone",
         "posthog_team"."data_attributes",
         "posthog_team"."person_display_name_properties",
         "posthog_team"."live_events_columns",
         "posthog_team"."recording_domains",
         "posthog_team"."primary_dashboard_id",
         "posthog_team"."extra_settings",
         "posthog_team"."correlation_config",
         "posthog_team"."session_recording_retention_period_days",
         "posthog_team"."plugins_opt_in",
         "posthog_team"."opt_out_capture",
         "posthog_team"."event_names",
         "posthog_team"."event_names_with_usage",
         "posthog_team"."event_properties",
         "posthog_team"."event_properties_with_usage",
         "posthog_team"."event_properties_numerical"
  FROM "posthog_team"
  WHERE "posthog_team"."id" = 2
  LIMIT 21
  '
---
# name: TestSessionRecordings.test_listing_recordings_is_not_nplus1_for_persons.15
  '
  SELECT "posthog_sessionrecordingviewed"."session_id"
  FROM "posthog_sessionrecordingviewed"
  WHERE ("posthog_sessionrecordingviewed"."team_id" = 2
         AND "posthog_sessionrecordingviewed"."user_id" = 2) /*controller='project_session_recordings-list',route='api/projects/%28%3FP%3Cparent_lookup_team_id%3E%5B%5E/.%5D%2B%29/session_recordings/%3F%24'*/
  '
---
# name: TestSessionRecordings.test_listing_recordings_is_not_nplus1_for_persons.150
  '
  SELECT "posthog_user"."id",
         "posthog_user"."password",
         "posthog_user"."last_login",
         "posthog_user"."first_name",
         "posthog_user"."last_name",
         "posthog_user"."is_staff",
         "posthog_user"."is_active",
         "posthog_user"."date_joined",
         "posthog_user"."uuid",
         "posthog_user"."current_organization_id",
         "posthog_user"."current_team_id",
         "posthog_user"."email",
         "posthog_user"."pending_email",
         "posthog_user"."temporary_token",
         "posthog_user"."distinct_id",
         "posthog_user"."is_email_verified",
         "posthog_user"."has_seen_product_intro_for",
         "posthog_user"."email_opt_in",
         "posthog_user"."partial_notification_settings",
         "posthog_user"."anonymize_data",
         "posthog_user"."toolbar_mode",
         "posthog_user"."events_column_config"
  FROM "posthog_user"
  WHERE "posthog_user"."id" = 2
  LIMIT 21 /**/
  '
---
# name: TestSessionRecordings.test_listing_recordings_is_not_nplus1_for_persons.151
  '
  SELECT "posthog_team"."id",
         "posthog_team"."uuid",
         "posthog_team"."organization_id",
         "posthog_team"."api_token",
         "posthog_team"."app_urls",
         "posthog_team"."name",
         "posthog_team"."slack_incoming_webhook",
         "posthog_team"."created_at",
         "posthog_team"."updated_at",
         "posthog_team"."anonymize_ips",
         "posthog_team"."completed_snippet_onboarding",
         "posthog_team"."ingested_event",
         "posthog_team"."autocapture_opt_out",
         "posthog_team"."autocapture_exceptions_opt_in",
         "posthog_team"."autocapture_exceptions_errors_to_ignore",
         "posthog_team"."session_recording_opt_in",
         "posthog_team"."capture_console_log_opt_in",
         "posthog_team"."capture_performance_opt_in",
         "posthog_team"."session_recording_version",
         "posthog_team"."signup_token",
         "posthog_team"."is_demo",
         "posthog_team"."access_control",
         "posthog_team"."week_start_day",
         "posthog_team"."inject_web_apps",
         "posthog_team"."test_account_filters",
         "posthog_team"."test_account_filters_default_checked",
         "posthog_team"."path_cleaning_filters",
         "posthog_team"."timezone",
         "posthog_team"."data_attributes",
         "posthog_team"."person_display_name_properties",
         "posthog_team"."live_events_columns",
         "posthog_team"."recording_domains",
         "posthog_team"."primary_dashboard_id",
         "posthog_team"."extra_settings",
         "posthog_team"."correlation_config",
         "posthog_team"."session_recording_retention_period_days"
  FROM "posthog_team"
  WHERE "posthog_team"."id" = 2
  LIMIT 21 /*controller='project_session_recordings-list',route='api/projects/%28%3FP%3Cparent_lookup_team_id%3E%5B%5E/.%5D%2B%29/session_recordings/%3F%24'*/
  '
---
# name: TestSessionRecordings.test_listing_recordings_is_not_nplus1_for_persons.152
  '
  SELECT "posthog_organizationmembership"."id",
         "posthog_organizationmembership"."organization_id",
         "posthog_organizationmembership"."user_id",
         "posthog_organizationmembership"."level",
         "posthog_organizationmembership"."joined_at",
         "posthog_organizationmembership"."updated_at",
         "posthog_organization"."id",
         "posthog_organization"."name",
         "posthog_organization"."slug",
         "posthog_organization"."created_at",
         "posthog_organization"."updated_at",
         "posthog_organization"."plugins_access_level",
         "posthog_organization"."for_internal_metrics",
         "posthog_organization"."is_member_join_email_enabled",
         "posthog_organization"."enforce_2fa",
         "posthog_organization"."customer_id",
         "posthog_organization"."available_features",
         "posthog_organization"."available_product_features",
         "posthog_organization"."usage",
         "posthog_organization"."setup_section_2_completed",
         "posthog_organization"."personalization",
         "posthog_organization"."domain_whitelist"
  FROM "posthog_organizationmembership"
  INNER JOIN "posthog_organization" ON ("posthog_organizationmembership"."organization_id" = "posthog_organization"."id")
  WHERE "posthog_organizationmembership"."user_id" = 2 /*controller='project_session_recordings-list',route='api/projects/%28%3FP%3Cparent_lookup_team_id%3E%5B%5E/.%5D%2B%29/session_recordings/%3F%24'*/
  '
---
# name: TestSessionRecordings.test_listing_recordings_is_not_nplus1_for_persons.153
  '
  SELECT "posthog_instancesetting"."id",
         "posthog_instancesetting"."key",
         "posthog_instancesetting"."raw_value"
  FROM "posthog_instancesetting"
  WHERE "posthog_instancesetting"."key" = 'constance:posthog:PERSON_ON_EVENTS_V2_ENABLED'
  ORDER BY "posthog_instancesetting"."id" ASC
  LIMIT 1 /*controller='project_session_recordings-list',route='api/projects/%28%3FP%3Cparent_lookup_team_id%3E%5B%5E/.%5D%2B%29/session_recordings/%3F%24'*/
  '
---
# name: TestSessionRecordings.test_listing_recordings_is_not_nplus1_for_persons.154
  '
  SELECT "posthog_instancesetting"."id",
         "posthog_instancesetting"."key",
         "posthog_instancesetting"."raw_value"
  FROM "posthog_instancesetting"
  WHERE "posthog_instancesetting"."key" = 'constance:posthog:PERSON_ON_EVENTS_ENABLED'
  ORDER BY "posthog_instancesetting"."id" ASC
  LIMIT 1 /*controller='project_session_recordings-list',route='api/projects/%28%3FP%3Cparent_lookup_team_id%3E%5B%5E/.%5D%2B%29/session_recordings/%3F%24'*/
  '
---
# name: TestSessionRecordings.test_listing_recordings_is_not_nplus1_for_persons.155
  '
  SELECT "posthog_instancesetting"."id",
         "posthog_instancesetting"."key",
         "posthog_instancesetting"."raw_value"
  FROM "posthog_instancesetting"
  WHERE "posthog_instancesetting"."key" = 'constance:posthog:PERSON_ON_EVENTS_V2_ENABLED'
  ORDER BY "posthog_instancesetting"."id" ASC
  LIMIT 1 /*controller='project_session_recordings-list',route='api/projects/%28%3FP%3Cparent_lookup_team_id%3E%5B%5E/.%5D%2B%29/session_recordings/%3F%24'*/
  '
---
# name: TestSessionRecordings.test_listing_recordings_is_not_nplus1_for_persons.156
  '
  SELECT "posthog_instancesetting"."id",
         "posthog_instancesetting"."key",
         "posthog_instancesetting"."raw_value"
  FROM "posthog_instancesetting"
  WHERE "posthog_instancesetting"."key" = 'constance:posthog:PERSON_ON_EVENTS_ENABLED'
  ORDER BY "posthog_instancesetting"."id" ASC
  LIMIT 1 /*controller='project_session_recordings-list',route='api/projects/%28%3FP%3Cparent_lookup_team_id%3E%5B%5E/.%5D%2B%29/session_recordings/%3F%24'*/
  '
---
# name: TestSessionRecordings.test_listing_recordings_is_not_nplus1_for_persons.157
  '
  SELECT "posthog_instancesetting"."id",
         "posthog_instancesetting"."key",
         "posthog_instancesetting"."raw_value"
  FROM "posthog_instancesetting"
  WHERE "posthog_instancesetting"."key" = 'constance:posthog:PERSON_ON_EVENTS_V2_ENABLED'
  ORDER BY "posthog_instancesetting"."id" ASC
  LIMIT 1 /*controller='project_session_recordings-list',route='api/projects/%28%3FP%3Cparent_lookup_team_id%3E%5B%5E/.%5D%2B%29/session_recordings/%3F%24'*/
  '
---
# name: TestSessionRecordings.test_listing_recordings_is_not_nplus1_for_persons.158
  '
  SELECT "posthog_instancesetting"."id",
         "posthog_instancesetting"."key",
         "posthog_instancesetting"."raw_value"
  FROM "posthog_instancesetting"
  WHERE "posthog_instancesetting"."key" = 'constance:posthog:PERSON_ON_EVENTS_ENABLED'
  ORDER BY "posthog_instancesetting"."id" ASC
  LIMIT 1 /*controller='project_session_recordings-list',route='api/projects/%28%3FP%3Cparent_lookup_team_id%3E%5B%5E/.%5D%2B%29/session_recordings/%3F%24'*/
  '
---
# name: TestSessionRecordings.test_listing_recordings_is_not_nplus1_for_persons.159
  '
  SELECT "posthog_instancesetting"."id",
         "posthog_instancesetting"."key",
         "posthog_instancesetting"."raw_value"
  FROM "posthog_instancesetting"
  WHERE "posthog_instancesetting"."key" = 'constance:posthog:AGGREGATE_BY_DISTINCT_IDS_TEAMS'
  ORDER BY "posthog_instancesetting"."id" ASC
  LIMIT 1 /*controller='project_session_recordings-list',route='api/projects/%28%3FP%3Cparent_lookup_team_id%3E%5B%5E/.%5D%2B%29/session_recordings/%3F%24'*/
  '
---
# name: TestSessionRecordings.test_listing_recordings_is_not_nplus1_for_persons.16
  '
  SELECT "posthog_team"."id",
         "posthog_team"."uuid",
         "posthog_team"."organization_id",
         "posthog_team"."api_token",
         "posthog_team"."app_urls",
         "posthog_team"."name",
         "posthog_team"."slack_incoming_webhook",
         "posthog_team"."created_at",
         "posthog_team"."updated_at",
         "posthog_team"."anonymize_ips",
         "posthog_team"."completed_snippet_onboarding",
         "posthog_team"."ingested_event",
         "posthog_team"."autocapture_opt_out",
         "posthog_team"."autocapture_exceptions_opt_in",
         "posthog_team"."autocapture_exceptions_errors_to_ignore",
         "posthog_team"."session_recording_opt_in",
         "posthog_team"."capture_console_log_opt_in",
         "posthog_team"."capture_performance_opt_in",
         "posthog_team"."session_recording_version",
         "posthog_team"."signup_token",
         "posthog_team"."is_demo",
         "posthog_team"."access_control",
         "posthog_team"."week_start_day",
         "posthog_team"."inject_web_apps",
         "posthog_team"."test_account_filters",
         "posthog_team"."test_account_filters_default_checked",
         "posthog_team"."path_cleaning_filters",
         "posthog_team"."timezone",
         "posthog_team"."data_attributes",
         "posthog_team"."person_display_name_properties",
         "posthog_team"."live_events_columns",
         "posthog_team"."recording_domains",
         "posthog_team"."primary_dashboard_id",
         "posthog_team"."extra_settings",
         "posthog_team"."correlation_config",
         "posthog_team"."session_recording_retention_period_days",
         "posthog_team"."plugins_opt_in",
         "posthog_team"."opt_out_capture",
         "posthog_team"."event_names",
         "posthog_team"."event_names_with_usage",
         "posthog_team"."event_properties",
         "posthog_team"."event_properties_with_usage",
         "posthog_team"."event_properties_numerical"
  FROM "posthog_team"
  WHERE "posthog_team"."id" = 2
  LIMIT 21
  '
---
# name: TestSessionRecordings.test_listing_recordings_is_not_nplus1_for_persons.160
  '
  SELECT "posthog_instancesetting"."id",
         "posthog_instancesetting"."key",
         "posthog_instancesetting"."raw_value"
  FROM "posthog_instancesetting"
  WHERE "posthog_instancesetting"."key" = 'constance:posthog:RECORDINGS_TTL_WEEKS'
  ORDER BY "posthog_instancesetting"."id" ASC
  LIMIT 1 /*controller='project_session_recordings-list',route='api/projects/%28%3FP%3Cparent_lookup_team_id%3E%5B%5E/.%5D%2B%29/session_recordings/%3F%24'*/
  '
---
# name: TestSessionRecordings.test_listing_recordings_is_not_nplus1_for_persons.161
  '
  SELECT "posthog_instancesetting"."id",
         "posthog_instancesetting"."key",
         "posthog_instancesetting"."raw_value"
  FROM "posthog_instancesetting"
  WHERE "posthog_instancesetting"."key" = 'constance:posthog:AGGREGATE_BY_DISTINCT_IDS_TEAMS'
  ORDER BY "posthog_instancesetting"."id" ASC
  LIMIT 1 /*controller='project_session_recordings-list',route='api/projects/%28%3FP%3Cparent_lookup_team_id%3E%5B%5E/.%5D%2B%29/session_recordings/%3F%24'*/
  '
---
# name: TestSessionRecordings.test_listing_recordings_is_not_nplus1_for_persons.162
  '
  SELECT "posthog_instancesetting"."id",
         "posthog_instancesetting"."key",
         "posthog_instancesetting"."raw_value"
  FROM "posthog_instancesetting"
  WHERE "posthog_instancesetting"."key" = 'constance:posthog:RECORDINGS_TTL_WEEKS'
  ORDER BY "posthog_instancesetting"."id" ASC
  LIMIT 1 /*controller='project_session_recordings-list',route='api/projects/%28%3FP%3Cparent_lookup_team_id%3E%5B%5E/.%5D%2B%29/session_recordings/%3F%24'*/
  '
---
# name: TestSessionRecordings.test_listing_recordings_is_not_nplus1_for_persons.163
  '
  SELECT "posthog_instancesetting"."id",
         "posthog_instancesetting"."key",
         "posthog_instancesetting"."raw_value"
  FROM "posthog_instancesetting"
  WHERE "posthog_instancesetting"."key" = 'constance:posthog:AGGREGATE_BY_DISTINCT_IDS_TEAMS'
  ORDER BY "posthog_instancesetting"."id" ASC
  LIMIT 1 /*controller='project_session_recordings-list',route='api/projects/%28%3FP%3Cparent_lookup_team_id%3E%5B%5E/.%5D%2B%29/session_recordings/%3F%24'*/
  '
---
# name: TestSessionRecordings.test_listing_recordings_is_not_nplus1_for_persons.164
  '
  SELECT "posthog_sessionrecording"."id",
         "posthog_sessionrecording"."session_id",
         "posthog_sessionrecording"."team_id",
         "posthog_sessionrecording"."created_at",
         "posthog_sessionrecording"."deleted",
         "posthog_sessionrecording"."object_storage_path",
         "posthog_sessionrecording"."distinct_id",
         "posthog_sessionrecording"."duration",
         "posthog_sessionrecording"."active_seconds",
         "posthog_sessionrecording"."inactive_seconds",
         "posthog_sessionrecording"."start_time",
         "posthog_sessionrecording"."end_time",
         "posthog_sessionrecording"."click_count",
         "posthog_sessionrecording"."keypress_count",
         "posthog_sessionrecording"."mouse_activity_count",
         "posthog_sessionrecording"."console_log_count",
         "posthog_sessionrecording"."console_warn_count",
         "posthog_sessionrecording"."console_error_count",
         "posthog_sessionrecording"."start_url",
         "posthog_sessionrecording"."storage_version",
         COUNT("posthog_sessionrecordingplaylistitem"."id") AS "pinned_count"
  FROM "posthog_sessionrecording"
  LEFT OUTER JOIN "posthog_sessionrecordingplaylistitem" ON ("posthog_sessionrecording"."session_id" = "posthog_sessionrecordingplaylistitem"."recording_id")
  WHERE ("posthog_sessionrecording"."session_id" IN ('5',
                                                     '2',
                                                     '3',
                                                     '4',
                                                     '7',
                                                     '6',
                                                     '1',
                                                     '8')
         AND "posthog_sessionrecording"."team_id" = 2)
  GROUP BY "posthog_sessionrecording"."id" /*controller='project_session_recordings-list',route='api/projects/%28%3FP%3Cparent_lookup_team_id%3E%5B%5E/.%5D%2B%29/session_recordings/%3F%24'*/
  '
---
# name: TestSessionRecordings.test_listing_recordings_is_not_nplus1_for_persons.165
  '
  SELECT "posthog_sessionrecordingviewed"."session_id"
  FROM "posthog_sessionrecordingviewed"
  WHERE ("posthog_sessionrecordingviewed"."team_id" = 2
         AND "posthog_sessionrecordingviewed"."user_id" = 2) /*controller='project_session_recordings-list',route='api/projects/%28%3FP%3Cparent_lookup_team_id%3E%5B%5E/.%5D%2B%29/session_recordings/%3F%24'*/
  '
---
# name: TestSessionRecordings.test_listing_recordings_is_not_nplus1_for_persons.166
  '
  SELECT "posthog_persondistinctid"."id",
         "posthog_persondistinctid"."team_id",
         "posthog_persondistinctid"."person_id",
         "posthog_persondistinctid"."distinct_id",
         "posthog_persondistinctid"."version",
         "posthog_person"."id",
         "posthog_person"."created_at",
         "posthog_person"."properties_last_updated_at",
         "posthog_person"."properties_last_operation",
         "posthog_person"."team_id",
         "posthog_person"."properties",
         "posthog_person"."is_user_id",
         "posthog_person"."is_identified",
         "posthog_person"."uuid",
         "posthog_person"."version"
  FROM "posthog_persondistinctid"
  INNER JOIN "posthog_person" ON ("posthog_persondistinctid"."person_id" = "posthog_person"."id")
  WHERE ("posthog_persondistinctid"."distinct_id" IN ('user1',
                                                      'user2',
                                                      'user3',
                                                      'user4',
                                                      'user5',
                                                      'user6',
                                                      'user7',
                                                      'user8')
         AND "posthog_persondistinctid"."team_id" = 2) /*controller='project_session_recordings-list',route='api/projects/%28%3FP%3Cparent_lookup_team_id%3E%5B%5E/.%5D%2B%29/session_recordings/%3F%24'*/
  '
---
# name: TestSessionRecordings.test_listing_recordings_is_not_nplus1_for_persons.167
  '
  SELECT "posthog_persondistinctid"."id",
         "posthog_persondistinctid"."team_id",
         "posthog_persondistinctid"."person_id",
         "posthog_persondistinctid"."distinct_id",
         "posthog_persondistinctid"."version"
  FROM "posthog_persondistinctid"
  WHERE "posthog_persondistinctid"."person_id" IN (1,
                                                   2,
                                                   3,
                                                   4,
                                                   5 /* ... */) /*controller='project_session_recordings-list',route='api/projects/%28%3FP%3Cparent_lookup_team_id%3E%5B%5E/.%5D%2B%29/session_recordings/%3F%24'*/
  '
---
# name: TestSessionRecordings.test_listing_recordings_is_not_nplus1_for_persons.168
  '
  SELECT "posthog_team"."id",
         "posthog_team"."uuid",
         "posthog_team"."organization_id",
         "posthog_team"."api_token",
         "posthog_team"."app_urls",
         "posthog_team"."name",
         "posthog_team"."slack_incoming_webhook",
         "posthog_team"."created_at",
         "posthog_team"."updated_at",
         "posthog_team"."anonymize_ips",
         "posthog_team"."completed_snippet_onboarding",
         "posthog_team"."ingested_event",
         "posthog_team"."autocapture_opt_out",
         "posthog_team"."autocapture_exceptions_opt_in",
         "posthog_team"."autocapture_exceptions_errors_to_ignore",
         "posthog_team"."session_recording_opt_in",
         "posthog_team"."capture_console_log_opt_in",
         "posthog_team"."capture_performance_opt_in",
         "posthog_team"."session_recording_version",
         "posthog_team"."signup_token",
         "posthog_team"."is_demo",
         "posthog_team"."access_control",
         "posthog_team"."week_start_day",
         "posthog_team"."inject_web_apps",
         "posthog_team"."test_account_filters",
         "posthog_team"."test_account_filters_default_checked",
         "posthog_team"."path_cleaning_filters",
         "posthog_team"."timezone",
         "posthog_team"."data_attributes",
         "posthog_team"."person_display_name_properties",
         "posthog_team"."live_events_columns",
         "posthog_team"."recording_domains",
         "posthog_team"."primary_dashboard_id",
         "posthog_team"."extra_settings",
         "posthog_team"."correlation_config",
         "posthog_team"."session_recording_retention_period_days",
         "posthog_team"."plugins_opt_in",
         "posthog_team"."opt_out_capture",
         "posthog_team"."event_names",
         "posthog_team"."event_names_with_usage",
         "posthog_team"."event_properties",
         "posthog_team"."event_properties_with_usage",
         "posthog_team"."event_properties_numerical"
  FROM "posthog_team"
  WHERE "posthog_team"."id" = 2
  LIMIT 21
  '
---
# name: TestSessionRecordings.test_listing_recordings_is_not_nplus1_for_persons.169
  '
  SELECT "posthog_user"."id",
         "posthog_user"."password",
         "posthog_user"."last_login",
         "posthog_user"."first_name",
         "posthog_user"."last_name",
         "posthog_user"."is_staff",
         "posthog_user"."is_active",
         "posthog_user"."date_joined",
         "posthog_user"."uuid",
         "posthog_user"."current_organization_id",
         "posthog_user"."current_team_id",
         "posthog_user"."email",
         "posthog_user"."pending_email",
         "posthog_user"."temporary_token",
         "posthog_user"."distinct_id",
         "posthog_user"."is_email_verified",
         "posthog_user"."has_seen_product_intro_for",
         "posthog_user"."email_opt_in",
         "posthog_user"."partial_notification_settings",
         "posthog_user"."anonymize_data",
         "posthog_user"."toolbar_mode",
         "posthog_user"."events_column_config"
  FROM "posthog_user"
  WHERE "posthog_user"."id" = 2
  LIMIT 21 /**/
  '
---
# name: TestSessionRecordings.test_listing_recordings_is_not_nplus1_for_persons.17
  '
  SELECT "posthog_user"."id",
         "posthog_user"."password",
         "posthog_user"."last_login",
         "posthog_user"."first_name",
         "posthog_user"."last_name",
         "posthog_user"."is_staff",
         "posthog_user"."is_active",
         "posthog_user"."date_joined",
         "posthog_user"."uuid",
         "posthog_user"."current_organization_id",
         "posthog_user"."current_team_id",
         "posthog_user"."email",
         "posthog_user"."pending_email",
         "posthog_user"."temporary_token",
         "posthog_user"."distinct_id",
         "posthog_user"."is_email_verified",
         "posthog_user"."has_seen_product_intro_for",
         "posthog_user"."email_opt_in",
         "posthog_user"."partial_notification_settings",
         "posthog_user"."anonymize_data",
         "posthog_user"."toolbar_mode",
         "posthog_user"."events_column_config"
  FROM "posthog_user"
  WHERE "posthog_user"."id" = 2
  LIMIT 21 /**/
  '
---
# name: TestSessionRecordings.test_listing_recordings_is_not_nplus1_for_persons.170
  '
  SELECT "posthog_team"."id",
         "posthog_team"."uuid",
         "posthog_team"."organization_id",
         "posthog_team"."api_token",
         "posthog_team"."app_urls",
         "posthog_team"."name",
         "posthog_team"."slack_incoming_webhook",
         "posthog_team"."created_at",
         "posthog_team"."updated_at",
         "posthog_team"."anonymize_ips",
         "posthog_team"."completed_snippet_onboarding",
         "posthog_team"."ingested_event",
         "posthog_team"."autocapture_opt_out",
         "posthog_team"."autocapture_exceptions_opt_in",
         "posthog_team"."autocapture_exceptions_errors_to_ignore",
         "posthog_team"."session_recording_opt_in",
         "posthog_team"."capture_console_log_opt_in",
         "posthog_team"."capture_performance_opt_in",
         "posthog_team"."session_recording_version",
         "posthog_team"."signup_token",
         "posthog_team"."is_demo",
         "posthog_team"."access_control",
         "posthog_team"."week_start_day",
         "posthog_team"."inject_web_apps",
         "posthog_team"."test_account_filters",
         "posthog_team"."test_account_filters_default_checked",
         "posthog_team"."path_cleaning_filters",
         "posthog_team"."timezone",
         "posthog_team"."data_attributes",
         "posthog_team"."person_display_name_properties",
         "posthog_team"."live_events_columns",
         "posthog_team"."recording_domains",
         "posthog_team"."primary_dashboard_id",
         "posthog_team"."extra_settings",
         "posthog_team"."correlation_config",
         "posthog_team"."session_recording_retention_period_days"
  FROM "posthog_team"
  WHERE "posthog_team"."id" = 2
  LIMIT 21 /*controller='project_session_recordings-list',route='api/projects/%28%3FP%3Cparent_lookup_team_id%3E%5B%5E/.%5D%2B%29/session_recordings/%3F%24'*/
  '
---
# name: TestSessionRecordings.test_listing_recordings_is_not_nplus1_for_persons.171
  '
  SELECT "posthog_organizationmembership"."id",
         "posthog_organizationmembership"."organization_id",
         "posthog_organizationmembership"."user_id",
         "posthog_organizationmembership"."level",
         "posthog_organizationmembership"."joined_at",
         "posthog_organizationmembership"."updated_at",
         "posthog_organization"."id",
         "posthog_organization"."name",
         "posthog_organization"."slug",
         "posthog_organization"."created_at",
         "posthog_organization"."updated_at",
         "posthog_organization"."plugins_access_level",
         "posthog_organization"."for_internal_metrics",
         "posthog_organization"."is_member_join_email_enabled",
         "posthog_organization"."enforce_2fa",
         "posthog_organization"."customer_id",
         "posthog_organization"."available_features",
         "posthog_organization"."available_product_features",
         "posthog_organization"."usage",
         "posthog_organization"."setup_section_2_completed",
         "posthog_organization"."personalization",
         "posthog_organization"."domain_whitelist"
  FROM "posthog_organizationmembership"
  INNER JOIN "posthog_organization" ON ("posthog_organizationmembership"."organization_id" = "posthog_organization"."id")
  WHERE "posthog_organizationmembership"."user_id" = 2 /*controller='project_session_recordings-list',route='api/projects/%28%3FP%3Cparent_lookup_team_id%3E%5B%5E/.%5D%2B%29/session_recordings/%3F%24'*/
  '
---
# name: TestSessionRecordings.test_listing_recordings_is_not_nplus1_for_persons.172
  '
  SELECT "posthog_instancesetting"."id",
         "posthog_instancesetting"."key",
         "posthog_instancesetting"."raw_value"
  FROM "posthog_instancesetting"
  WHERE "posthog_instancesetting"."key" = 'constance:posthog:PERSON_ON_EVENTS_V2_ENABLED'
  ORDER BY "posthog_instancesetting"."id" ASC
  LIMIT 1 /*controller='project_session_recordings-list',route='api/projects/%28%3FP%3Cparent_lookup_team_id%3E%5B%5E/.%5D%2B%29/session_recordings/%3F%24'*/
  '
---
# name: TestSessionRecordings.test_listing_recordings_is_not_nplus1_for_persons.173
  '
  SELECT "posthog_instancesetting"."id",
         "posthog_instancesetting"."key",
         "posthog_instancesetting"."raw_value"
  FROM "posthog_instancesetting"
  WHERE "posthog_instancesetting"."key" = 'constance:posthog:PERSON_ON_EVENTS_ENABLED'
  ORDER BY "posthog_instancesetting"."id" ASC
  LIMIT 1 /*controller='project_session_recordings-list',route='api/projects/%28%3FP%3Cparent_lookup_team_id%3E%5B%5E/.%5D%2B%29/session_recordings/%3F%24'*/
  '
---
# name: TestSessionRecordings.test_listing_recordings_is_not_nplus1_for_persons.174
  '
  SELECT "posthog_instancesetting"."id",
         "posthog_instancesetting"."key",
         "posthog_instancesetting"."raw_value"
  FROM "posthog_instancesetting"
  WHERE "posthog_instancesetting"."key" = 'constance:posthog:PERSON_ON_EVENTS_V2_ENABLED'
  ORDER BY "posthog_instancesetting"."id" ASC
  LIMIT 1 /*controller='project_session_recordings-list',route='api/projects/%28%3FP%3Cparent_lookup_team_id%3E%5B%5E/.%5D%2B%29/session_recordings/%3F%24'*/
  '
---
# name: TestSessionRecordings.test_listing_recordings_is_not_nplus1_for_persons.175
  '
  SELECT "posthog_instancesetting"."id",
         "posthog_instancesetting"."key",
         "posthog_instancesetting"."raw_value"
  FROM "posthog_instancesetting"
  WHERE "posthog_instancesetting"."key" = 'constance:posthog:PERSON_ON_EVENTS_ENABLED'
  ORDER BY "posthog_instancesetting"."id" ASC
  LIMIT 1 /*controller='project_session_recordings-list',route='api/projects/%28%3FP%3Cparent_lookup_team_id%3E%5B%5E/.%5D%2B%29/session_recordings/%3F%24'*/
  '
---
# name: TestSessionRecordings.test_listing_recordings_is_not_nplus1_for_persons.176
  '
  SELECT "posthog_instancesetting"."id",
         "posthog_instancesetting"."key",
         "posthog_instancesetting"."raw_value"
  FROM "posthog_instancesetting"
  WHERE "posthog_instancesetting"."key" = 'constance:posthog:PERSON_ON_EVENTS_V2_ENABLED'
  ORDER BY "posthog_instancesetting"."id" ASC
  LIMIT 1 /*controller='project_session_recordings-list',route='api/projects/%28%3FP%3Cparent_lookup_team_id%3E%5B%5E/.%5D%2B%29/session_recordings/%3F%24'*/
  '
---
# name: TestSessionRecordings.test_listing_recordings_is_not_nplus1_for_persons.177
  '
  SELECT "posthog_instancesetting"."id",
         "posthog_instancesetting"."key",
         "posthog_instancesetting"."raw_value"
  FROM "posthog_instancesetting"
  WHERE "posthog_instancesetting"."key" = 'constance:posthog:PERSON_ON_EVENTS_ENABLED'
  ORDER BY "posthog_instancesetting"."id" ASC
  LIMIT 1 /*controller='project_session_recordings-list',route='api/projects/%28%3FP%3Cparent_lookup_team_id%3E%5B%5E/.%5D%2B%29/session_recordings/%3F%24'*/
  '
---
# name: TestSessionRecordings.test_listing_recordings_is_not_nplus1_for_persons.178
  '
  SELECT "posthog_instancesetting"."id",
         "posthog_instancesetting"."key",
         "posthog_instancesetting"."raw_value"
  FROM "posthog_instancesetting"
  WHERE "posthog_instancesetting"."key" = 'constance:posthog:AGGREGATE_BY_DISTINCT_IDS_TEAMS'
  ORDER BY "posthog_instancesetting"."id" ASC
  LIMIT 1 /*controller='project_session_recordings-list',route='api/projects/%28%3FP%3Cparent_lookup_team_id%3E%5B%5E/.%5D%2B%29/session_recordings/%3F%24'*/
  '
---
# name: TestSessionRecordings.test_listing_recordings_is_not_nplus1_for_persons.179
  '
  SELECT "posthog_instancesetting"."id",
         "posthog_instancesetting"."key",
         "posthog_instancesetting"."raw_value"
  FROM "posthog_instancesetting"
  WHERE "posthog_instancesetting"."key" = 'constance:posthog:RECORDINGS_TTL_WEEKS'
  ORDER BY "posthog_instancesetting"."id" ASC
  LIMIT 1 /*controller='project_session_recordings-list',route='api/projects/%28%3FP%3Cparent_lookup_team_id%3E%5B%5E/.%5D%2B%29/session_recordings/%3F%24'*/
  '
---
# name: TestSessionRecordings.test_listing_recordings_is_not_nplus1_for_persons.18
  '
  SELECT "posthog_team"."id",
         "posthog_team"."uuid",
         "posthog_team"."organization_id",
         "posthog_team"."api_token",
         "posthog_team"."app_urls",
         "posthog_team"."name",
         "posthog_team"."slack_incoming_webhook",
         "posthog_team"."created_at",
         "posthog_team"."updated_at",
         "posthog_team"."anonymize_ips",
         "posthog_team"."completed_snippet_onboarding",
         "posthog_team"."ingested_event",
         "posthog_team"."autocapture_opt_out",
         "posthog_team"."autocapture_exceptions_opt_in",
         "posthog_team"."autocapture_exceptions_errors_to_ignore",
         "posthog_team"."session_recording_opt_in",
         "posthog_team"."capture_console_log_opt_in",
         "posthog_team"."capture_performance_opt_in",
         "posthog_team"."session_recording_version",
         "posthog_team"."signup_token",
         "posthog_team"."is_demo",
         "posthog_team"."access_control",
         "posthog_team"."week_start_day",
         "posthog_team"."inject_web_apps",
         "posthog_team"."test_account_filters",
         "posthog_team"."test_account_filters_default_checked",
         "posthog_team"."path_cleaning_filters",
         "posthog_team"."timezone",
         "posthog_team"."data_attributes",
         "posthog_team"."person_display_name_properties",
         "posthog_team"."live_events_columns",
         "posthog_team"."recording_domains",
         "posthog_team"."primary_dashboard_id",
         "posthog_team"."extra_settings",
         "posthog_team"."correlation_config",
         "posthog_team"."session_recording_retention_period_days"
  FROM "posthog_team"
  WHERE "posthog_team"."id" = 2
  LIMIT 21 /*controller='project_session_recordings-list',route='api/projects/%28%3FP%3Cparent_lookup_team_id%3E%5B%5E/.%5D%2B%29/session_recordings/%3F%24'*/
  '
---
# name: TestSessionRecordings.test_listing_recordings_is_not_nplus1_for_persons.180
  '
  SELECT "posthog_instancesetting"."id",
         "posthog_instancesetting"."key",
         "posthog_instancesetting"."raw_value"
  FROM "posthog_instancesetting"
  WHERE "posthog_instancesetting"."key" = 'constance:posthog:AGGREGATE_BY_DISTINCT_IDS_TEAMS'
  ORDER BY "posthog_instancesetting"."id" ASC
  LIMIT 1 /*controller='project_session_recordings-list',route='api/projects/%28%3FP%3Cparent_lookup_team_id%3E%5B%5E/.%5D%2B%29/session_recordings/%3F%24'*/
  '
---
# name: TestSessionRecordings.test_listing_recordings_is_not_nplus1_for_persons.181
  '
  SELECT "posthog_instancesetting"."id",
         "posthog_instancesetting"."key",
         "posthog_instancesetting"."raw_value"
  FROM "posthog_instancesetting"
  WHERE "posthog_instancesetting"."key" = 'constance:posthog:RECORDINGS_TTL_WEEKS'
  ORDER BY "posthog_instancesetting"."id" ASC
  LIMIT 1 /*controller='project_session_recordings-list',route='api/projects/%28%3FP%3Cparent_lookup_team_id%3E%5B%5E/.%5D%2B%29/session_recordings/%3F%24'*/
  '
---
# name: TestSessionRecordings.test_listing_recordings_is_not_nplus1_for_persons.182
  '
  SELECT "posthog_instancesetting"."id",
         "posthog_instancesetting"."key",
         "posthog_instancesetting"."raw_value"
  FROM "posthog_instancesetting"
  WHERE "posthog_instancesetting"."key" = 'constance:posthog:AGGREGATE_BY_DISTINCT_IDS_TEAMS'
  ORDER BY "posthog_instancesetting"."id" ASC
  LIMIT 1 /*controller='project_session_recordings-list',route='api/projects/%28%3FP%3Cparent_lookup_team_id%3E%5B%5E/.%5D%2B%29/session_recordings/%3F%24'*/
  '
---
# name: TestSessionRecordings.test_listing_recordings_is_not_nplus1_for_persons.183
  '
  SELECT "posthog_sessionrecording"."id",
         "posthog_sessionrecording"."session_id",
         "posthog_sessionrecording"."team_id",
         "posthog_sessionrecording"."created_at",
         "posthog_sessionrecording"."deleted",
         "posthog_sessionrecording"."object_storage_path",
         "posthog_sessionrecording"."distinct_id",
         "posthog_sessionrecording"."duration",
         "posthog_sessionrecording"."active_seconds",
         "posthog_sessionrecording"."inactive_seconds",
         "posthog_sessionrecording"."start_time",
         "posthog_sessionrecording"."end_time",
         "posthog_sessionrecording"."click_count",
         "posthog_sessionrecording"."keypress_count",
         "posthog_sessionrecording"."mouse_activity_count",
         "posthog_sessionrecording"."console_log_count",
         "posthog_sessionrecording"."console_warn_count",
         "posthog_sessionrecording"."console_error_count",
         "posthog_sessionrecording"."start_url",
         "posthog_sessionrecording"."storage_version",
         COUNT("posthog_sessionrecordingplaylistitem"."id") AS "pinned_count"
  FROM "posthog_sessionrecording"
  LEFT OUTER JOIN "posthog_sessionrecordingplaylistitem" ON ("posthog_sessionrecording"."session_id" = "posthog_sessionrecordingplaylistitem"."recording_id")
  WHERE ("posthog_sessionrecording"."session_id" IN ('5',
                                                     '2',
                                                     '3',
                                                     '4',
                                                     '7',
                                                     '6',
                                                     '1',
                                                     '8',
                                                     '9')
         AND "posthog_sessionrecording"."team_id" = 2)
  GROUP BY "posthog_sessionrecording"."id" /*controller='project_session_recordings-list',route='api/projects/%28%3FP%3Cparent_lookup_team_id%3E%5B%5E/.%5D%2B%29/session_recordings/%3F%24'*/
  '
---
# name: TestSessionRecordings.test_listing_recordings_is_not_nplus1_for_persons.184
  '
  SELECT "posthog_sessionrecordingviewed"."session_id"
  FROM "posthog_sessionrecordingviewed"
  WHERE ("posthog_sessionrecordingviewed"."team_id" = 2
         AND "posthog_sessionrecordingviewed"."user_id" = 2) /*controller='project_session_recordings-list',route='api/projects/%28%3FP%3Cparent_lookup_team_id%3E%5B%5E/.%5D%2B%29/session_recordings/%3F%24'*/
  '
---
# name: TestSessionRecordings.test_listing_recordings_is_not_nplus1_for_persons.185
  '
  SELECT "posthog_persondistinctid"."id",
         "posthog_persondistinctid"."team_id",
         "posthog_persondistinctid"."person_id",
         "posthog_persondistinctid"."distinct_id",
         "posthog_persondistinctid"."version",
         "posthog_person"."id",
         "posthog_person"."created_at",
         "posthog_person"."properties_last_updated_at",
         "posthog_person"."properties_last_operation",
         "posthog_person"."team_id",
         "posthog_person"."properties",
         "posthog_person"."is_user_id",
         "posthog_person"."is_identified",
         "posthog_person"."uuid",
         "posthog_person"."version"
  FROM "posthog_persondistinctid"
  INNER JOIN "posthog_person" ON ("posthog_persondistinctid"."person_id" = "posthog_person"."id")
  WHERE ("posthog_persondistinctid"."distinct_id" IN ('user1',
                                                      'user2',
                                                      'user3',
                                                      'user4',
                                                      'user5',
                                                      'user6',
                                                      'user7',
                                                      'user8',
                                                      'user9')
         AND "posthog_persondistinctid"."team_id" = 2) /*controller='project_session_recordings-list',route='api/projects/%28%3FP%3Cparent_lookup_team_id%3E%5B%5E/.%5D%2B%29/session_recordings/%3F%24'*/
  '
---
# name: TestSessionRecordings.test_listing_recordings_is_not_nplus1_for_persons.186
  '
  SELECT "posthog_persondistinctid"."id",
         "posthog_persondistinctid"."team_id",
         "posthog_persondistinctid"."person_id",
         "posthog_persondistinctid"."distinct_id",
         "posthog_persondistinctid"."version"
  FROM "posthog_persondistinctid"
  WHERE "posthog_persondistinctid"."person_id" IN (1,
                                                   2,
                                                   3,
                                                   4,
                                                   5 /* ... */) /*controller='project_session_recordings-list',route='api/projects/%28%3FP%3Cparent_lookup_team_id%3E%5B%5E/.%5D%2B%29/session_recordings/%3F%24'*/
  '
---
# name: TestSessionRecordings.test_listing_recordings_is_not_nplus1_for_persons.187
  '
  SELECT "posthog_team"."id",
         "posthog_team"."uuid",
         "posthog_team"."organization_id",
         "posthog_team"."api_token",
         "posthog_team"."app_urls",
         "posthog_team"."name",
         "posthog_team"."slack_incoming_webhook",
         "posthog_team"."created_at",
         "posthog_team"."updated_at",
         "posthog_team"."anonymize_ips",
         "posthog_team"."completed_snippet_onboarding",
         "posthog_team"."ingested_event",
         "posthog_team"."autocapture_opt_out",
         "posthog_team"."autocapture_exceptions_opt_in",
         "posthog_team"."autocapture_exceptions_errors_to_ignore",
         "posthog_team"."session_recording_opt_in",
         "posthog_team"."capture_console_log_opt_in",
         "posthog_team"."capture_performance_opt_in",
         "posthog_team"."session_recording_version",
         "posthog_team"."signup_token",
         "posthog_team"."is_demo",
         "posthog_team"."access_control",
         "posthog_team"."week_start_day",
         "posthog_team"."inject_web_apps",
         "posthog_team"."test_account_filters",
         "posthog_team"."test_account_filters_default_checked",
         "posthog_team"."path_cleaning_filters",
         "posthog_team"."timezone",
         "posthog_team"."data_attributes",
         "posthog_team"."person_display_name_properties",
         "posthog_team"."live_events_columns",
         "posthog_team"."recording_domains",
         "posthog_team"."primary_dashboard_id",
         "posthog_team"."extra_settings",
         "posthog_team"."correlation_config",
         "posthog_team"."session_recording_retention_period_days",
         "posthog_team"."plugins_opt_in",
         "posthog_team"."opt_out_capture",
         "posthog_team"."event_names",
         "posthog_team"."event_names_with_usage",
         "posthog_team"."event_properties",
         "posthog_team"."event_properties_with_usage",
         "posthog_team"."event_properties_numerical"
  FROM "posthog_team"
  WHERE "posthog_team"."id" = 2
  LIMIT 21
  '
---
# name: TestSessionRecordings.test_listing_recordings_is_not_nplus1_for_persons.188
  '
  SELECT "posthog_user"."id",
         "posthog_user"."password",
         "posthog_user"."last_login",
         "posthog_user"."first_name",
         "posthog_user"."last_name",
         "posthog_user"."is_staff",
         "posthog_user"."is_active",
         "posthog_user"."date_joined",
         "posthog_user"."uuid",
         "posthog_user"."current_organization_id",
         "posthog_user"."current_team_id",
         "posthog_user"."email",
         "posthog_user"."pending_email",
         "posthog_user"."temporary_token",
         "posthog_user"."distinct_id",
         "posthog_user"."is_email_verified",
         "posthog_user"."has_seen_product_intro_for",
         "posthog_user"."email_opt_in",
         "posthog_user"."partial_notification_settings",
         "posthog_user"."anonymize_data",
         "posthog_user"."toolbar_mode",
         "posthog_user"."events_column_config"
  FROM "posthog_user"
  WHERE "posthog_user"."id" = 2
  LIMIT 21 /**/
  '
---
# name: TestSessionRecordings.test_listing_recordings_is_not_nplus1_for_persons.189
  '
  SELECT "posthog_team"."id",
         "posthog_team"."uuid",
         "posthog_team"."organization_id",
         "posthog_team"."api_token",
         "posthog_team"."app_urls",
         "posthog_team"."name",
         "posthog_team"."slack_incoming_webhook",
         "posthog_team"."created_at",
         "posthog_team"."updated_at",
         "posthog_team"."anonymize_ips",
         "posthog_team"."completed_snippet_onboarding",
         "posthog_team"."ingested_event",
         "posthog_team"."autocapture_opt_out",
         "posthog_team"."autocapture_exceptions_opt_in",
         "posthog_team"."autocapture_exceptions_errors_to_ignore",
         "posthog_team"."session_recording_opt_in",
         "posthog_team"."capture_console_log_opt_in",
         "posthog_team"."capture_performance_opt_in",
         "posthog_team"."session_recording_version",
         "posthog_team"."signup_token",
         "posthog_team"."is_demo",
         "posthog_team"."access_control",
         "posthog_team"."week_start_day",
         "posthog_team"."inject_web_apps",
         "posthog_team"."test_account_filters",
         "posthog_team"."test_account_filters_default_checked",
         "posthog_team"."path_cleaning_filters",
         "posthog_team"."timezone",
         "posthog_team"."data_attributes",
         "posthog_team"."person_display_name_properties",
         "posthog_team"."live_events_columns",
         "posthog_team"."recording_domains",
         "posthog_team"."primary_dashboard_id",
         "posthog_team"."extra_settings",
         "posthog_team"."correlation_config",
         "posthog_team"."session_recording_retention_period_days"
  FROM "posthog_team"
  WHERE "posthog_team"."id" = 2
  LIMIT 21 /*controller='project_session_recordings-list',route='api/projects/%28%3FP%3Cparent_lookup_team_id%3E%5B%5E/.%5D%2B%29/session_recordings/%3F%24'*/
  '
---
# name: TestSessionRecordings.test_listing_recordings_is_not_nplus1_for_persons.19
  '
  SELECT "posthog_organizationmembership"."id",
         "posthog_organizationmembership"."organization_id",
         "posthog_organizationmembership"."user_id",
         "posthog_organizationmembership"."level",
         "posthog_organizationmembership"."joined_at",
         "posthog_organizationmembership"."updated_at",
         "posthog_organization"."id",
         "posthog_organization"."name",
         "posthog_organization"."slug",
         "posthog_organization"."created_at",
         "posthog_organization"."updated_at",
         "posthog_organization"."plugins_access_level",
         "posthog_organization"."for_internal_metrics",
         "posthog_organization"."is_member_join_email_enabled",
         "posthog_organization"."enforce_2fa",
         "posthog_organization"."customer_id",
         "posthog_organization"."available_features",
         "posthog_organization"."available_product_features",
         "posthog_organization"."usage",
         "posthog_organization"."setup_section_2_completed",
         "posthog_organization"."personalization",
         "posthog_organization"."domain_whitelist"
  FROM "posthog_organizationmembership"
  INNER JOIN "posthog_organization" ON ("posthog_organizationmembership"."organization_id" = "posthog_organization"."id")
  WHERE "posthog_organizationmembership"."user_id" = 2 /*controller='project_session_recordings-list',route='api/projects/%28%3FP%3Cparent_lookup_team_id%3E%5B%5E/.%5D%2B%29/session_recordings/%3F%24'*/
  '
---
# name: TestSessionRecordings.test_listing_recordings_is_not_nplus1_for_persons.190
  '
  SELECT "posthog_organizationmembership"."id",
         "posthog_organizationmembership"."organization_id",
         "posthog_organizationmembership"."user_id",
         "posthog_organizationmembership"."level",
         "posthog_organizationmembership"."joined_at",
         "posthog_organizationmembership"."updated_at",
         "posthog_organization"."id",
         "posthog_organization"."name",
         "posthog_organization"."slug",
         "posthog_organization"."created_at",
         "posthog_organization"."updated_at",
         "posthog_organization"."plugins_access_level",
         "posthog_organization"."for_internal_metrics",
         "posthog_organization"."is_member_join_email_enabled",
         "posthog_organization"."enforce_2fa",
         "posthog_organization"."customer_id",
         "posthog_organization"."available_features",
         "posthog_organization"."available_product_features",
         "posthog_organization"."usage",
         "posthog_organization"."setup_section_2_completed",
         "posthog_organization"."personalization",
         "posthog_organization"."domain_whitelist"
  FROM "posthog_organizationmembership"
  INNER JOIN "posthog_organization" ON ("posthog_organizationmembership"."organization_id" = "posthog_organization"."id")
  WHERE "posthog_organizationmembership"."user_id" = 2 /*controller='project_session_recordings-list',route='api/projects/%28%3FP%3Cparent_lookup_team_id%3E%5B%5E/.%5D%2B%29/session_recordings/%3F%24'*/
  '
---
# name: TestSessionRecordings.test_listing_recordings_is_not_nplus1_for_persons.191
  '
  SELECT "posthog_instancesetting"."id",
         "posthog_instancesetting"."key",
         "posthog_instancesetting"."raw_value"
  FROM "posthog_instancesetting"
  WHERE "posthog_instancesetting"."key" = 'constance:posthog:PERSON_ON_EVENTS_V2_ENABLED'
  ORDER BY "posthog_instancesetting"."id" ASC
  LIMIT 1 /*controller='project_session_recordings-list',route='api/projects/%28%3FP%3Cparent_lookup_team_id%3E%5B%5E/.%5D%2B%29/session_recordings/%3F%24'*/
  '
---
# name: TestSessionRecordings.test_listing_recordings_is_not_nplus1_for_persons.192
  '
  SELECT "posthog_instancesetting"."id",
         "posthog_instancesetting"."key",
         "posthog_instancesetting"."raw_value"
  FROM "posthog_instancesetting"
  WHERE "posthog_instancesetting"."key" = 'constance:posthog:PERSON_ON_EVENTS_ENABLED'
  ORDER BY "posthog_instancesetting"."id" ASC
  LIMIT 1 /*controller='project_session_recordings-list',route='api/projects/%28%3FP%3Cparent_lookup_team_id%3E%5B%5E/.%5D%2B%29/session_recordings/%3F%24'*/
  '
---
# name: TestSessionRecordings.test_listing_recordings_is_not_nplus1_for_persons.193
  '
  SELECT "posthog_instancesetting"."id",
         "posthog_instancesetting"."key",
         "posthog_instancesetting"."raw_value"
  FROM "posthog_instancesetting"
  WHERE "posthog_instancesetting"."key" = 'constance:posthog:PERSON_ON_EVENTS_V2_ENABLED'
  ORDER BY "posthog_instancesetting"."id" ASC
  LIMIT 1 /*controller='project_session_recordings-list',route='api/projects/%28%3FP%3Cparent_lookup_team_id%3E%5B%5E/.%5D%2B%29/session_recordings/%3F%24'*/
  '
---
# name: TestSessionRecordings.test_listing_recordings_is_not_nplus1_for_persons.194
  '
  SELECT "posthog_instancesetting"."id",
         "posthog_instancesetting"."key",
         "posthog_instancesetting"."raw_value"
  FROM "posthog_instancesetting"
  WHERE "posthog_instancesetting"."key" = 'constance:posthog:PERSON_ON_EVENTS_ENABLED'
  ORDER BY "posthog_instancesetting"."id" ASC
  LIMIT 1 /*controller='project_session_recordings-list',route='api/projects/%28%3FP%3Cparent_lookup_team_id%3E%5B%5E/.%5D%2B%29/session_recordings/%3F%24'*/
  '
---
# name: TestSessionRecordings.test_listing_recordings_is_not_nplus1_for_persons.195
  '
  SELECT "posthog_instancesetting"."id",
         "posthog_instancesetting"."key",
         "posthog_instancesetting"."raw_value"
  FROM "posthog_instancesetting"
  WHERE "posthog_instancesetting"."key" = 'constance:posthog:PERSON_ON_EVENTS_V2_ENABLED'
  ORDER BY "posthog_instancesetting"."id" ASC
  LIMIT 1 /*controller='project_session_recordings-list',route='api/projects/%28%3FP%3Cparent_lookup_team_id%3E%5B%5E/.%5D%2B%29/session_recordings/%3F%24'*/
  '
---
# name: TestSessionRecordings.test_listing_recordings_is_not_nplus1_for_persons.196
  '
  SELECT "posthog_instancesetting"."id",
         "posthog_instancesetting"."key",
         "posthog_instancesetting"."raw_value"
  FROM "posthog_instancesetting"
  WHERE "posthog_instancesetting"."key" = 'constance:posthog:PERSON_ON_EVENTS_ENABLED'
  ORDER BY "posthog_instancesetting"."id" ASC
  LIMIT 1 /*controller='project_session_recordings-list',route='api/projects/%28%3FP%3Cparent_lookup_team_id%3E%5B%5E/.%5D%2B%29/session_recordings/%3F%24'*/
  '
---
# name: TestSessionRecordings.test_listing_recordings_is_not_nplus1_for_persons.197
  '
  SELECT "posthog_instancesetting"."id",
         "posthog_instancesetting"."key",
         "posthog_instancesetting"."raw_value"
  FROM "posthog_instancesetting"
  WHERE "posthog_instancesetting"."key" = 'constance:posthog:AGGREGATE_BY_DISTINCT_IDS_TEAMS'
  ORDER BY "posthog_instancesetting"."id" ASC
  LIMIT 1 /*controller='project_session_recordings-list',route='api/projects/%28%3FP%3Cparent_lookup_team_id%3E%5B%5E/.%5D%2B%29/session_recordings/%3F%24'*/
  '
---
# name: TestSessionRecordings.test_listing_recordings_is_not_nplus1_for_persons.198
  '
  SELECT "posthog_instancesetting"."id",
         "posthog_instancesetting"."key",
         "posthog_instancesetting"."raw_value"
  FROM "posthog_instancesetting"
  WHERE "posthog_instancesetting"."key" = 'constance:posthog:RECORDINGS_TTL_WEEKS'
  ORDER BY "posthog_instancesetting"."id" ASC
  LIMIT 1 /*controller='project_session_recordings-list',route='api/projects/%28%3FP%3Cparent_lookup_team_id%3E%5B%5E/.%5D%2B%29/session_recordings/%3F%24'*/
  '
---
# name: TestSessionRecordings.test_listing_recordings_is_not_nplus1_for_persons.199
  '
  SELECT "posthog_instancesetting"."id",
         "posthog_instancesetting"."key",
         "posthog_instancesetting"."raw_value"
  FROM "posthog_instancesetting"
  WHERE "posthog_instancesetting"."key" = 'constance:posthog:AGGREGATE_BY_DISTINCT_IDS_TEAMS'
  ORDER BY "posthog_instancesetting"."id" ASC
  LIMIT 1 /*controller='project_session_recordings-list',route='api/projects/%28%3FP%3Cparent_lookup_team_id%3E%5B%5E/.%5D%2B%29/session_recordings/%3F%24'*/
  '
---
# name: TestSessionRecordings.test_listing_recordings_is_not_nplus1_for_persons.2
  '
  SELECT "posthog_organizationmembership"."id",
         "posthog_organizationmembership"."organization_id",
         "posthog_organizationmembership"."user_id",
         "posthog_organizationmembership"."level",
         "posthog_organizationmembership"."joined_at",
         "posthog_organizationmembership"."updated_at",
         "posthog_organization"."id",
         "posthog_organization"."name",
         "posthog_organization"."slug",
         "posthog_organization"."created_at",
         "posthog_organization"."updated_at",
         "posthog_organization"."plugins_access_level",
         "posthog_organization"."for_internal_metrics",
         "posthog_organization"."is_member_join_email_enabled",
         "posthog_organization"."enforce_2fa",
         "posthog_organization"."customer_id",
         "posthog_organization"."available_features",
         "posthog_organization"."available_product_features",
         "posthog_organization"."usage",
         "posthog_organization"."setup_section_2_completed",
         "posthog_organization"."personalization",
         "posthog_organization"."domain_whitelist"
  FROM "posthog_organizationmembership"
  INNER JOIN "posthog_organization" ON ("posthog_organizationmembership"."organization_id" = "posthog_organization"."id")
  WHERE "posthog_organizationmembership"."user_id" = 2 /*controller='project_session_recordings-list',route='api/projects/%28%3FP%3Cparent_lookup_team_id%3E%5B%5E/.%5D%2B%29/session_recordings/%3F%24'*/
  '
---
# name: TestSessionRecordings.test_listing_recordings_is_not_nplus1_for_persons.20
  '
  SELECT "posthog_instancesetting"."id",
         "posthog_instancesetting"."key",
         "posthog_instancesetting"."raw_value"
  FROM "posthog_instancesetting"
  WHERE "posthog_instancesetting"."key" = 'constance:posthog:PERSON_ON_EVENTS_V2_ENABLED'
  ORDER BY "posthog_instancesetting"."id" ASC
  LIMIT 1 /*controller='project_session_recordings-list',route='api/projects/%28%3FP%3Cparent_lookup_team_id%3E%5B%5E/.%5D%2B%29/session_recordings/%3F%24'*/
  '
---
# name: TestSessionRecordings.test_listing_recordings_is_not_nplus1_for_persons.200
  '
  SELECT "posthog_instancesetting"."id",
         "posthog_instancesetting"."key",
         "posthog_instancesetting"."raw_value"
  FROM "posthog_instancesetting"
  WHERE "posthog_instancesetting"."key" = 'constance:posthog:RECORDINGS_TTL_WEEKS'
  ORDER BY "posthog_instancesetting"."id" ASC
  LIMIT 1 /*controller='project_session_recordings-list',route='api/projects/%28%3FP%3Cparent_lookup_team_id%3E%5B%5E/.%5D%2B%29/session_recordings/%3F%24'*/
  '
---
# name: TestSessionRecordings.test_listing_recordings_is_not_nplus1_for_persons.201
  '
  SELECT "posthog_instancesetting"."id",
         "posthog_instancesetting"."key",
         "posthog_instancesetting"."raw_value"
  FROM "posthog_instancesetting"
  WHERE "posthog_instancesetting"."key" = 'constance:posthog:AGGREGATE_BY_DISTINCT_IDS_TEAMS'
  ORDER BY "posthog_instancesetting"."id" ASC
  LIMIT 1 /*controller='project_session_recordings-list',route='api/projects/%28%3FP%3Cparent_lookup_team_id%3E%5B%5E/.%5D%2B%29/session_recordings/%3F%24'*/
  '
---
# name: TestSessionRecordings.test_listing_recordings_is_not_nplus1_for_persons.202
  '
  SELECT "posthog_sessionrecording"."id",
         "posthog_sessionrecording"."session_id",
         "posthog_sessionrecording"."team_id",
         "posthog_sessionrecording"."created_at",
         "posthog_sessionrecording"."deleted",
         "posthog_sessionrecording"."object_storage_path",
         "posthog_sessionrecording"."distinct_id",
         "posthog_sessionrecording"."duration",
         "posthog_sessionrecording"."active_seconds",
         "posthog_sessionrecording"."inactive_seconds",
         "posthog_sessionrecording"."start_time",
         "posthog_sessionrecording"."end_time",
         "posthog_sessionrecording"."click_count",
         "posthog_sessionrecording"."keypress_count",
         "posthog_sessionrecording"."mouse_activity_count",
         "posthog_sessionrecording"."console_log_count",
         "posthog_sessionrecording"."console_warn_count",
         "posthog_sessionrecording"."console_error_count",
         "posthog_sessionrecording"."start_url",
         "posthog_sessionrecording"."storage_version",
         COUNT("posthog_sessionrecordingplaylistitem"."id") AS "pinned_count"
  FROM "posthog_sessionrecording"
  LEFT OUTER JOIN "posthog_sessionrecordingplaylistitem" ON ("posthog_sessionrecording"."session_id" = "posthog_sessionrecordingplaylistitem"."recording_id")
  WHERE ("posthog_sessionrecording"."session_id" IN ('5',
                                                     '2',
                                                     '3',
                                                     '4',
                                                     '7',
                                                     '10',
                                                     '6',
                                                     '1',
                                                     '8',
                                                     '9')
         AND "posthog_sessionrecording"."team_id" = 2)
  GROUP BY "posthog_sessionrecording"."id" /*controller='project_session_recordings-list',route='api/projects/%28%3FP%3Cparent_lookup_team_id%3E%5B%5E/.%5D%2B%29/session_recordings/%3F%24'*/
  '
---
# name: TestSessionRecordings.test_listing_recordings_is_not_nplus1_for_persons.203
  '
  SELECT "posthog_sessionrecordingviewed"."session_id"
  FROM "posthog_sessionrecordingviewed"
  WHERE ("posthog_sessionrecordingviewed"."team_id" = 2
         AND "posthog_sessionrecordingviewed"."user_id" = 2) /*controller='project_session_recordings-list',route='api/projects/%28%3FP%3Cparent_lookup_team_id%3E%5B%5E/.%5D%2B%29/session_recordings/%3F%24'*/
  '
---
# name: TestSessionRecordings.test_listing_recordings_is_not_nplus1_for_persons.204
  '
  SELECT "posthog_persondistinctid"."id",
         "posthog_persondistinctid"."team_id",
         "posthog_persondistinctid"."person_id",
         "posthog_persondistinctid"."distinct_id",
         "posthog_persondistinctid"."version",
         "posthog_person"."id",
         "posthog_person"."created_at",
         "posthog_person"."properties_last_updated_at",
         "posthog_person"."properties_last_operation",
         "posthog_person"."team_id",
         "posthog_person"."properties",
         "posthog_person"."is_user_id",
         "posthog_person"."is_identified",
         "posthog_person"."uuid",
         "posthog_person"."version"
  FROM "posthog_persondistinctid"
  INNER JOIN "posthog_person" ON ("posthog_persondistinctid"."person_id" = "posthog_person"."id")
  WHERE ("posthog_persondistinctid"."distinct_id" IN ('user1',
                                                      'user10',
                                                      'user2',
                                                      'user3',
                                                      'user4',
                                                      'user5',
                                                      'user6',
                                                      'user7',
                                                      'user8',
                                                      'user9')
         AND "posthog_persondistinctid"."team_id" = 2) /*controller='project_session_recordings-list',route='api/projects/%28%3FP%3Cparent_lookup_team_id%3E%5B%5E/.%5D%2B%29/session_recordings/%3F%24'*/
  '
---
# name: TestSessionRecordings.test_listing_recordings_is_not_nplus1_for_persons.205
  '
  SELECT "posthog_persondistinctid"."id",
         "posthog_persondistinctid"."team_id",
         "posthog_persondistinctid"."person_id",
         "posthog_persondistinctid"."distinct_id",
         "posthog_persondistinctid"."version"
  FROM "posthog_persondistinctid"
  WHERE "posthog_persondistinctid"."person_id" IN (1,
                                                   2,
                                                   3,
                                                   4,
                                                   5 /* ... */) /*controller='project_session_recordings-list',route='api/projects/%28%3FP%3Cparent_lookup_team_id%3E%5B%5E/.%5D%2B%29/session_recordings/%3F%24'*/
  '
---
# name: TestSessionRecordings.test_listing_recordings_is_not_nplus1_for_persons.21
  '
  SELECT "posthog_instancesetting"."id",
         "posthog_instancesetting"."key",
         "posthog_instancesetting"."raw_value"
  FROM "posthog_instancesetting"
  WHERE "posthog_instancesetting"."key" = 'constance:posthog:PERSON_ON_EVENTS_ENABLED'
  ORDER BY "posthog_instancesetting"."id" ASC
  LIMIT 1 /*controller='project_session_recordings-list',route='api/projects/%28%3FP%3Cparent_lookup_team_id%3E%5B%5E/.%5D%2B%29/session_recordings/%3F%24'*/
  '
---
# name: TestSessionRecordings.test_listing_recordings_is_not_nplus1_for_persons.22
  '
  SELECT "posthog_instancesetting"."id",
         "posthog_instancesetting"."key",
         "posthog_instancesetting"."raw_value"
  FROM "posthog_instancesetting"
  WHERE "posthog_instancesetting"."key" = 'constance:posthog:PERSON_ON_EVENTS_V2_ENABLED'
  ORDER BY "posthog_instancesetting"."id" ASC
  LIMIT 1 /*controller='project_session_recordings-list',route='api/projects/%28%3FP%3Cparent_lookup_team_id%3E%5B%5E/.%5D%2B%29/session_recordings/%3F%24'*/
  '
---
# name: TestSessionRecordings.test_listing_recordings_is_not_nplus1_for_persons.23
  '
  SELECT "posthog_instancesetting"."id",
         "posthog_instancesetting"."key",
         "posthog_instancesetting"."raw_value"
  FROM "posthog_instancesetting"
  WHERE "posthog_instancesetting"."key" = 'constance:posthog:PERSON_ON_EVENTS_ENABLED'
  ORDER BY "posthog_instancesetting"."id" ASC
  LIMIT 1 /*controller='project_session_recordings-list',route='api/projects/%28%3FP%3Cparent_lookup_team_id%3E%5B%5E/.%5D%2B%29/session_recordings/%3F%24'*/
  '
---
# name: TestSessionRecordings.test_listing_recordings_is_not_nplus1_for_persons.24
  '
  SELECT "posthog_instancesetting"."id",
         "posthog_instancesetting"."key",
         "posthog_instancesetting"."raw_value"
  FROM "posthog_instancesetting"
  WHERE "posthog_instancesetting"."key" = 'constance:posthog:PERSON_ON_EVENTS_V2_ENABLED'
  ORDER BY "posthog_instancesetting"."id" ASC
  LIMIT 1 /*controller='project_session_recordings-list',route='api/projects/%28%3FP%3Cparent_lookup_team_id%3E%5B%5E/.%5D%2B%29/session_recordings/%3F%24'*/
  '
---
# name: TestSessionRecordings.test_listing_recordings_is_not_nplus1_for_persons.25
  '
  SELECT "posthog_instancesetting"."id",
         "posthog_instancesetting"."key",
         "posthog_instancesetting"."raw_value"
  FROM "posthog_instancesetting"
  WHERE "posthog_instancesetting"."key" = 'constance:posthog:PERSON_ON_EVENTS_ENABLED'
  ORDER BY "posthog_instancesetting"."id" ASC
  LIMIT 1 /*controller='project_session_recordings-list',route='api/projects/%28%3FP%3Cparent_lookup_team_id%3E%5B%5E/.%5D%2B%29/session_recordings/%3F%24'*/
  '
---
# name: TestSessionRecordings.test_listing_recordings_is_not_nplus1_for_persons.26
  '
  SELECT "posthog_instancesetting"."id",
         "posthog_instancesetting"."key",
         "posthog_instancesetting"."raw_value"
  FROM "posthog_instancesetting"
  WHERE "posthog_instancesetting"."key" = 'constance:posthog:AGGREGATE_BY_DISTINCT_IDS_TEAMS'
  ORDER BY "posthog_instancesetting"."id" ASC
  LIMIT 1 /*controller='project_session_recordings-list',route='api/projects/%28%3FP%3Cparent_lookup_team_id%3E%5B%5E/.%5D%2B%29/session_recordings/%3F%24'*/
  '
---
# name: TestSessionRecordings.test_listing_recordings_is_not_nplus1_for_persons.27
  '
  SELECT "posthog_instancesetting"."id",
         "posthog_instancesetting"."key",
         "posthog_instancesetting"."raw_value"
  FROM "posthog_instancesetting"
  WHERE "posthog_instancesetting"."key" = 'constance:posthog:RECORDINGS_TTL_WEEKS'
  ORDER BY "posthog_instancesetting"."id" ASC
  LIMIT 1 /*controller='project_session_recordings-list',route='api/projects/%28%3FP%3Cparent_lookup_team_id%3E%5B%5E/.%5D%2B%29/session_recordings/%3F%24'*/
  '
---
# name: TestSessionRecordings.test_listing_recordings_is_not_nplus1_for_persons.28
  '
  SELECT "posthog_instancesetting"."id",
         "posthog_instancesetting"."key",
         "posthog_instancesetting"."raw_value"
  FROM "posthog_instancesetting"
  WHERE "posthog_instancesetting"."key" = 'constance:posthog:AGGREGATE_BY_DISTINCT_IDS_TEAMS'
  ORDER BY "posthog_instancesetting"."id" ASC
  LIMIT 1 /*controller='project_session_recordings-list',route='api/projects/%28%3FP%3Cparent_lookup_team_id%3E%5B%5E/.%5D%2B%29/session_recordings/%3F%24'*/
  '
---
# name: TestSessionRecordings.test_listing_recordings_is_not_nplus1_for_persons.29
  '
  SELECT "posthog_instancesetting"."id",
         "posthog_instancesetting"."key",
         "posthog_instancesetting"."raw_value"
  FROM "posthog_instancesetting"
  WHERE "posthog_instancesetting"."key" = 'constance:posthog:RECORDINGS_TTL_WEEKS'
  ORDER BY "posthog_instancesetting"."id" ASC
  LIMIT 1 /*controller='project_session_recordings-list',route='api/projects/%28%3FP%3Cparent_lookup_team_id%3E%5B%5E/.%5D%2B%29/session_recordings/%3F%24'*/
  '
---
# name: TestSessionRecordings.test_listing_recordings_is_not_nplus1_for_persons.3
  '
  SELECT "posthog_instancesetting"."id",
         "posthog_instancesetting"."key",
         "posthog_instancesetting"."raw_value"
  FROM "posthog_instancesetting"
  WHERE "posthog_instancesetting"."key" = 'constance:posthog:RATE_LIMIT_ENABLED'
  ORDER BY "posthog_instancesetting"."id" ASC
  LIMIT 1 /*controller='project_session_recordings-list',route='api/projects/%28%3FP%3Cparent_lookup_team_id%3E%5B%5E/.%5D%2B%29/session_recordings/%3F%24'*/
  '
---
# name: TestSessionRecordings.test_listing_recordings_is_not_nplus1_for_persons.30
  '
  SELECT "posthog_instancesetting"."id",
         "posthog_instancesetting"."key",
         "posthog_instancesetting"."raw_value"
  FROM "posthog_instancesetting"
  WHERE "posthog_instancesetting"."key" = 'constance:posthog:AGGREGATE_BY_DISTINCT_IDS_TEAMS'
  ORDER BY "posthog_instancesetting"."id" ASC
  LIMIT 1 /*controller='project_session_recordings-list',route='api/projects/%28%3FP%3Cparent_lookup_team_id%3E%5B%5E/.%5D%2B%29/session_recordings/%3F%24'*/
  '
---
# name: TestSessionRecordings.test_listing_recordings_is_not_nplus1_for_persons.31
  '
  SELECT "posthog_sessionrecording"."id",
         "posthog_sessionrecording"."session_id",
         "posthog_sessionrecording"."team_id",
         "posthog_sessionrecording"."created_at",
         "posthog_sessionrecording"."deleted",
         "posthog_sessionrecording"."object_storage_path",
         "posthog_sessionrecording"."distinct_id",
         "posthog_sessionrecording"."duration",
         "posthog_sessionrecording"."active_seconds",
         "posthog_sessionrecording"."inactive_seconds",
         "posthog_sessionrecording"."start_time",
         "posthog_sessionrecording"."end_time",
         "posthog_sessionrecording"."click_count",
         "posthog_sessionrecording"."keypress_count",
         "posthog_sessionrecording"."mouse_activity_count",
         "posthog_sessionrecording"."console_log_count",
         "posthog_sessionrecording"."console_warn_count",
         "posthog_sessionrecording"."console_error_count",
         "posthog_sessionrecording"."start_url",
         "posthog_sessionrecording"."storage_version",
         COUNT("posthog_sessionrecordingplaylistitem"."id") AS "pinned_count"
  FROM "posthog_sessionrecording"
  LEFT OUTER JOIN "posthog_sessionrecordingplaylistitem" ON ("posthog_sessionrecording"."session_id" = "posthog_sessionrecordingplaylistitem"."recording_id")
  WHERE ("posthog_sessionrecording"."session_id" IN ('1')
         AND "posthog_sessionrecording"."team_id" = 2)
  GROUP BY "posthog_sessionrecording"."id" /*controller='project_session_recordings-list',route='api/projects/%28%3FP%3Cparent_lookup_team_id%3E%5B%5E/.%5D%2B%29/session_recordings/%3F%24'*/
  '
---
# name: TestSessionRecordings.test_listing_recordings_is_not_nplus1_for_persons.32
  '
  SELECT "posthog_sessionrecordingviewed"."session_id"
  FROM "posthog_sessionrecordingviewed"
  WHERE ("posthog_sessionrecordingviewed"."team_id" = 2
         AND "posthog_sessionrecordingviewed"."user_id" = 2) /*controller='project_session_recordings-list',route='api/projects/%28%3FP%3Cparent_lookup_team_id%3E%5B%5E/.%5D%2B%29/session_recordings/%3F%24'*/
  '
---
# name: TestSessionRecordings.test_listing_recordings_is_not_nplus1_for_persons.33
  '
  SELECT "posthog_persondistinctid"."id",
         "posthog_persondistinctid"."team_id",
         "posthog_persondistinctid"."person_id",
         "posthog_persondistinctid"."distinct_id",
         "posthog_persondistinctid"."version",
         "posthog_person"."id",
         "posthog_person"."created_at",
         "posthog_person"."properties_last_updated_at",
         "posthog_person"."properties_last_operation",
         "posthog_person"."team_id",
         "posthog_person"."properties",
         "posthog_person"."is_user_id",
         "posthog_person"."is_identified",
         "posthog_person"."uuid",
         "posthog_person"."version"
  FROM "posthog_persondistinctid"
  INNER JOIN "posthog_person" ON ("posthog_persondistinctid"."person_id" = "posthog_person"."id")
  WHERE ("posthog_persondistinctid"."distinct_id" IN ('user1')
         AND "posthog_persondistinctid"."team_id" = 2) /*controller='project_session_recordings-list',route='api/projects/%28%3FP%3Cparent_lookup_team_id%3E%5B%5E/.%5D%2B%29/session_recordings/%3F%24'*/
  '
---
# name: TestSessionRecordings.test_listing_recordings_is_not_nplus1_for_persons.34
  '
  SELECT "posthog_persondistinctid"."id",
         "posthog_persondistinctid"."team_id",
         "posthog_persondistinctid"."person_id",
         "posthog_persondistinctid"."distinct_id",
         "posthog_persondistinctid"."version"
  FROM "posthog_persondistinctid"
  WHERE "posthog_persondistinctid"."person_id" IN (1,
                                                   2,
                                                   3,
                                                   4,
                                                   5 /* ... */) /*controller='project_session_recordings-list',route='api/projects/%28%3FP%3Cparent_lookup_team_id%3E%5B%5E/.%5D%2B%29/session_recordings/%3F%24'*/
  '
---
# name: TestSessionRecordings.test_listing_recordings_is_not_nplus1_for_persons.35
  '
  SELECT "posthog_team"."id",
         "posthog_team"."uuid",
         "posthog_team"."organization_id",
         "posthog_team"."api_token",
         "posthog_team"."app_urls",
         "posthog_team"."name",
         "posthog_team"."slack_incoming_webhook",
         "posthog_team"."created_at",
         "posthog_team"."updated_at",
         "posthog_team"."anonymize_ips",
         "posthog_team"."completed_snippet_onboarding",
         "posthog_team"."ingested_event",
         "posthog_team"."autocapture_opt_out",
         "posthog_team"."autocapture_exceptions_opt_in",
         "posthog_team"."autocapture_exceptions_errors_to_ignore",
         "posthog_team"."session_recording_opt_in",
         "posthog_team"."capture_console_log_opt_in",
         "posthog_team"."capture_performance_opt_in",
         "posthog_team"."session_recording_version",
         "posthog_team"."signup_token",
         "posthog_team"."is_demo",
         "posthog_team"."access_control",
         "posthog_team"."week_start_day",
         "posthog_team"."inject_web_apps",
         "posthog_team"."test_account_filters",
         "posthog_team"."test_account_filters_default_checked",
         "posthog_team"."path_cleaning_filters",
         "posthog_team"."timezone",
         "posthog_team"."data_attributes",
         "posthog_team"."person_display_name_properties",
         "posthog_team"."live_events_columns",
         "posthog_team"."recording_domains",
         "posthog_team"."primary_dashboard_id",
         "posthog_team"."extra_settings",
         "posthog_team"."correlation_config",
         "posthog_team"."session_recording_retention_period_days",
         "posthog_team"."plugins_opt_in",
         "posthog_team"."opt_out_capture",
         "posthog_team"."event_names",
         "posthog_team"."event_names_with_usage",
         "posthog_team"."event_properties",
         "posthog_team"."event_properties_with_usage",
         "posthog_team"."event_properties_numerical"
  FROM "posthog_team"
  WHERE "posthog_team"."id" = 2
  LIMIT 21
  '
---
# name: TestSessionRecordings.test_listing_recordings_is_not_nplus1_for_persons.36
  '
  SELECT "posthog_user"."id",
         "posthog_user"."password",
         "posthog_user"."last_login",
         "posthog_user"."first_name",
         "posthog_user"."last_name",
         "posthog_user"."is_staff",
         "posthog_user"."is_active",
         "posthog_user"."date_joined",
         "posthog_user"."uuid",
         "posthog_user"."current_organization_id",
         "posthog_user"."current_team_id",
         "posthog_user"."email",
         "posthog_user"."pending_email",
         "posthog_user"."temporary_token",
         "posthog_user"."distinct_id",
         "posthog_user"."is_email_verified",
         "posthog_user"."has_seen_product_intro_for",
         "posthog_user"."email_opt_in",
         "posthog_user"."partial_notification_settings",
         "posthog_user"."anonymize_data",
         "posthog_user"."toolbar_mode",
         "posthog_user"."events_column_config"
  FROM "posthog_user"
  WHERE "posthog_user"."id" = 2
  LIMIT 21 /**/
  '
---
# name: TestSessionRecordings.test_listing_recordings_is_not_nplus1_for_persons.37
  '
  SELECT "posthog_team"."id",
         "posthog_team"."uuid",
         "posthog_team"."organization_id",
         "posthog_team"."api_token",
         "posthog_team"."app_urls",
         "posthog_team"."name",
         "posthog_team"."slack_incoming_webhook",
         "posthog_team"."created_at",
         "posthog_team"."updated_at",
         "posthog_team"."anonymize_ips",
         "posthog_team"."completed_snippet_onboarding",
         "posthog_team"."ingested_event",
         "posthog_team"."autocapture_opt_out",
         "posthog_team"."autocapture_exceptions_opt_in",
         "posthog_team"."autocapture_exceptions_errors_to_ignore",
         "posthog_team"."session_recording_opt_in",
         "posthog_team"."capture_console_log_opt_in",
         "posthog_team"."capture_performance_opt_in",
         "posthog_team"."session_recording_version",
         "posthog_team"."signup_token",
         "posthog_team"."is_demo",
         "posthog_team"."access_control",
         "posthog_team"."week_start_day",
         "posthog_team"."inject_web_apps",
         "posthog_team"."test_account_filters",
         "posthog_team"."test_account_filters_default_checked",
         "posthog_team"."path_cleaning_filters",
         "posthog_team"."timezone",
         "posthog_team"."data_attributes",
         "posthog_team"."person_display_name_properties",
         "posthog_team"."live_events_columns",
         "posthog_team"."recording_domains",
         "posthog_team"."primary_dashboard_id",
         "posthog_team"."extra_settings",
         "posthog_team"."correlation_config",
         "posthog_team"."session_recording_retention_period_days"
  FROM "posthog_team"
  WHERE "posthog_team"."id" = 2
  LIMIT 21 /*controller='project_session_recordings-list',route='api/projects/%28%3FP%3Cparent_lookup_team_id%3E%5B%5E/.%5D%2B%29/session_recordings/%3F%24'*/
  '
---
# name: TestSessionRecordings.test_listing_recordings_is_not_nplus1_for_persons.38
  '
  SELECT "posthog_organizationmembership"."id",
         "posthog_organizationmembership"."organization_id",
         "posthog_organizationmembership"."user_id",
         "posthog_organizationmembership"."level",
         "posthog_organizationmembership"."joined_at",
         "posthog_organizationmembership"."updated_at",
         "posthog_organization"."id",
         "posthog_organization"."name",
         "posthog_organization"."slug",
         "posthog_organization"."created_at",
         "posthog_organization"."updated_at",
         "posthog_organization"."plugins_access_level",
         "posthog_organization"."for_internal_metrics",
         "posthog_organization"."is_member_join_email_enabled",
         "posthog_organization"."enforce_2fa",
         "posthog_organization"."customer_id",
         "posthog_organization"."available_features",
         "posthog_organization"."available_product_features",
         "posthog_organization"."usage",
         "posthog_organization"."setup_section_2_completed",
         "posthog_organization"."personalization",
         "posthog_organization"."domain_whitelist"
  FROM "posthog_organizationmembership"
  INNER JOIN "posthog_organization" ON ("posthog_organizationmembership"."organization_id" = "posthog_organization"."id")
  WHERE "posthog_organizationmembership"."user_id" = 2 /*controller='project_session_recordings-list',route='api/projects/%28%3FP%3Cparent_lookup_team_id%3E%5B%5E/.%5D%2B%29/session_recordings/%3F%24'*/
  '
---
# name: TestSessionRecordings.test_listing_recordings_is_not_nplus1_for_persons.39
  '
  SELECT "posthog_instancesetting"."id",
         "posthog_instancesetting"."key",
         "posthog_instancesetting"."raw_value"
  FROM "posthog_instancesetting"
  WHERE "posthog_instancesetting"."key" = 'constance:posthog:PERSON_ON_EVENTS_V2_ENABLED'
  ORDER BY "posthog_instancesetting"."id" ASC
  LIMIT 1 /*controller='project_session_recordings-list',route='api/projects/%28%3FP%3Cparent_lookup_team_id%3E%5B%5E/.%5D%2B%29/session_recordings/%3F%24'*/
  '
---
# name: TestSessionRecordings.test_listing_recordings_is_not_nplus1_for_persons.4
  '
  SELECT "posthog_instancesetting"."id",
         "posthog_instancesetting"."key",
         "posthog_instancesetting"."raw_value"
  FROM "posthog_instancesetting"
  WHERE "posthog_instancesetting"."key" = 'constance:posthog:PERSON_ON_EVENTS_V2_ENABLED'
  ORDER BY "posthog_instancesetting"."id" ASC
  LIMIT 1 /*controller='project_session_recordings-list',route='api/projects/%28%3FP%3Cparent_lookup_team_id%3E%5B%5E/.%5D%2B%29/session_recordings/%3F%24'*/
  '
---
# name: TestSessionRecordings.test_listing_recordings_is_not_nplus1_for_persons.40
  '
  SELECT "posthog_instancesetting"."id",
         "posthog_instancesetting"."key",
         "posthog_instancesetting"."raw_value"
  FROM "posthog_instancesetting"
  WHERE "posthog_instancesetting"."key" = 'constance:posthog:PERSON_ON_EVENTS_ENABLED'
  ORDER BY "posthog_instancesetting"."id" ASC
  LIMIT 1 /*controller='project_session_recordings-list',route='api/projects/%28%3FP%3Cparent_lookup_team_id%3E%5B%5E/.%5D%2B%29/session_recordings/%3F%24'*/
  '
---
# name: TestSessionRecordings.test_listing_recordings_is_not_nplus1_for_persons.41
  '
  SELECT "posthog_instancesetting"."id",
         "posthog_instancesetting"."key",
         "posthog_instancesetting"."raw_value"
  FROM "posthog_instancesetting"
  WHERE "posthog_instancesetting"."key" = 'constance:posthog:PERSON_ON_EVENTS_V2_ENABLED'
  ORDER BY "posthog_instancesetting"."id" ASC
  LIMIT 1 /*controller='project_session_recordings-list',route='api/projects/%28%3FP%3Cparent_lookup_team_id%3E%5B%5E/.%5D%2B%29/session_recordings/%3F%24'*/
  '
---
# name: TestSessionRecordings.test_listing_recordings_is_not_nplus1_for_persons.42
  '
  SELECT "posthog_instancesetting"."id",
         "posthog_instancesetting"."key",
         "posthog_instancesetting"."raw_value"
  FROM "posthog_instancesetting"
  WHERE "posthog_instancesetting"."key" = 'constance:posthog:PERSON_ON_EVENTS_ENABLED'
  ORDER BY "posthog_instancesetting"."id" ASC
  LIMIT 1 /*controller='project_session_recordings-list',route='api/projects/%28%3FP%3Cparent_lookup_team_id%3E%5B%5E/.%5D%2B%29/session_recordings/%3F%24'*/
  '
---
# name: TestSessionRecordings.test_listing_recordings_is_not_nplus1_for_persons.43
  '
  SELECT "posthog_instancesetting"."id",
         "posthog_instancesetting"."key",
         "posthog_instancesetting"."raw_value"
  FROM "posthog_instancesetting"
  WHERE "posthog_instancesetting"."key" = 'constance:posthog:PERSON_ON_EVENTS_V2_ENABLED'
  ORDER BY "posthog_instancesetting"."id" ASC
  LIMIT 1 /*controller='project_session_recordings-list',route='api/projects/%28%3FP%3Cparent_lookup_team_id%3E%5B%5E/.%5D%2B%29/session_recordings/%3F%24'*/
  '
---
# name: TestSessionRecordings.test_listing_recordings_is_not_nplus1_for_persons.44
  '
  SELECT "posthog_instancesetting"."id",
         "posthog_instancesetting"."key",
         "posthog_instancesetting"."raw_value"
  FROM "posthog_instancesetting"
  WHERE "posthog_instancesetting"."key" = 'constance:posthog:PERSON_ON_EVENTS_ENABLED'
  ORDER BY "posthog_instancesetting"."id" ASC
  LIMIT 1 /*controller='project_session_recordings-list',route='api/projects/%28%3FP%3Cparent_lookup_team_id%3E%5B%5E/.%5D%2B%29/session_recordings/%3F%24'*/
  '
---
# name: TestSessionRecordings.test_listing_recordings_is_not_nplus1_for_persons.45
  '
  SELECT "posthog_instancesetting"."id",
         "posthog_instancesetting"."key",
         "posthog_instancesetting"."raw_value"
  FROM "posthog_instancesetting"
  WHERE "posthog_instancesetting"."key" = 'constance:posthog:AGGREGATE_BY_DISTINCT_IDS_TEAMS'
  ORDER BY "posthog_instancesetting"."id" ASC
  LIMIT 1 /*controller='project_session_recordings-list',route='api/projects/%28%3FP%3Cparent_lookup_team_id%3E%5B%5E/.%5D%2B%29/session_recordings/%3F%24'*/
  '
---
# name: TestSessionRecordings.test_listing_recordings_is_not_nplus1_for_persons.46
  '
  SELECT "posthog_instancesetting"."id",
         "posthog_instancesetting"."key",
         "posthog_instancesetting"."raw_value"
  FROM "posthog_instancesetting"
  WHERE "posthog_instancesetting"."key" = 'constance:posthog:RECORDINGS_TTL_WEEKS'
  ORDER BY "posthog_instancesetting"."id" ASC
  LIMIT 1 /*controller='project_session_recordings-list',route='api/projects/%28%3FP%3Cparent_lookup_team_id%3E%5B%5E/.%5D%2B%29/session_recordings/%3F%24'*/
  '
---
# name: TestSessionRecordings.test_listing_recordings_is_not_nplus1_for_persons.47
  '
  SELECT "posthog_instancesetting"."id",
         "posthog_instancesetting"."key",
         "posthog_instancesetting"."raw_value"
  FROM "posthog_instancesetting"
  WHERE "posthog_instancesetting"."key" = 'constance:posthog:AGGREGATE_BY_DISTINCT_IDS_TEAMS'
  ORDER BY "posthog_instancesetting"."id" ASC
  LIMIT 1 /*controller='project_session_recordings-list',route='api/projects/%28%3FP%3Cparent_lookup_team_id%3E%5B%5E/.%5D%2B%29/session_recordings/%3F%24'*/
  '
---
# name: TestSessionRecordings.test_listing_recordings_is_not_nplus1_for_persons.48
  '
  SELECT "posthog_instancesetting"."id",
         "posthog_instancesetting"."key",
         "posthog_instancesetting"."raw_value"
  FROM "posthog_instancesetting"
  WHERE "posthog_instancesetting"."key" = 'constance:posthog:RECORDINGS_TTL_WEEKS'
  ORDER BY "posthog_instancesetting"."id" ASC
  LIMIT 1 /*controller='project_session_recordings-list',route='api/projects/%28%3FP%3Cparent_lookup_team_id%3E%5B%5E/.%5D%2B%29/session_recordings/%3F%24'*/
  '
---
# name: TestSessionRecordings.test_listing_recordings_is_not_nplus1_for_persons.49
  '
  SELECT "posthog_instancesetting"."id",
         "posthog_instancesetting"."key",
         "posthog_instancesetting"."raw_value"
  FROM "posthog_instancesetting"
  WHERE "posthog_instancesetting"."key" = 'constance:posthog:AGGREGATE_BY_DISTINCT_IDS_TEAMS'
  ORDER BY "posthog_instancesetting"."id" ASC
  LIMIT 1 /*controller='project_session_recordings-list',route='api/projects/%28%3FP%3Cparent_lookup_team_id%3E%5B%5E/.%5D%2B%29/session_recordings/%3F%24'*/
  '
---
# name: TestSessionRecordings.test_listing_recordings_is_not_nplus1_for_persons.5
  '
  SELECT "posthog_instancesetting"."id",
         "posthog_instancesetting"."key",
         "posthog_instancesetting"."raw_value"
  FROM "posthog_instancesetting"
  WHERE "posthog_instancesetting"."key" = 'constance:posthog:PERSON_ON_EVENTS_ENABLED'
  ORDER BY "posthog_instancesetting"."id" ASC
  LIMIT 1 /*controller='project_session_recordings-list',route='api/projects/%28%3FP%3Cparent_lookup_team_id%3E%5B%5E/.%5D%2B%29/session_recordings/%3F%24'*/
  '
---
# name: TestSessionRecordings.test_listing_recordings_is_not_nplus1_for_persons.50
  '
  SELECT "posthog_sessionrecording"."id",
         "posthog_sessionrecording"."session_id",
         "posthog_sessionrecording"."team_id",
         "posthog_sessionrecording"."created_at",
         "posthog_sessionrecording"."deleted",
         "posthog_sessionrecording"."object_storage_path",
         "posthog_sessionrecording"."distinct_id",
         "posthog_sessionrecording"."duration",
         "posthog_sessionrecording"."active_seconds",
         "posthog_sessionrecording"."inactive_seconds",
         "posthog_sessionrecording"."start_time",
         "posthog_sessionrecording"."end_time",
         "posthog_sessionrecording"."click_count",
         "posthog_sessionrecording"."keypress_count",
         "posthog_sessionrecording"."mouse_activity_count",
         "posthog_sessionrecording"."console_log_count",
         "posthog_sessionrecording"."console_warn_count",
         "posthog_sessionrecording"."console_error_count",
         "posthog_sessionrecording"."start_url",
         "posthog_sessionrecording"."storage_version",
         COUNT("posthog_sessionrecordingplaylistitem"."id") AS "pinned_count"
  FROM "posthog_sessionrecording"
  LEFT OUTER JOIN "posthog_sessionrecordingplaylistitem" ON ("posthog_sessionrecording"."session_id" = "posthog_sessionrecordingplaylistitem"."recording_id")
  WHERE ("posthog_sessionrecording"."session_id" IN ('2',
                                                     '1')
         AND "posthog_sessionrecording"."team_id" = 2)
  GROUP BY "posthog_sessionrecording"."id" /*controller='project_session_recordings-list',route='api/projects/%28%3FP%3Cparent_lookup_team_id%3E%5B%5E/.%5D%2B%29/session_recordings/%3F%24'*/
  '
---
# name: TestSessionRecordings.test_listing_recordings_is_not_nplus1_for_persons.51
  '
  SELECT "posthog_sessionrecordingviewed"."session_id"
  FROM "posthog_sessionrecordingviewed"
  WHERE ("posthog_sessionrecordingviewed"."team_id" = 2
         AND "posthog_sessionrecordingviewed"."user_id" = 2) /*controller='project_session_recordings-list',route='api/projects/%28%3FP%3Cparent_lookup_team_id%3E%5B%5E/.%5D%2B%29/session_recordings/%3F%24'*/
  '
---
# name: TestSessionRecordings.test_listing_recordings_is_not_nplus1_for_persons.52
  '
  SELECT "posthog_persondistinctid"."id",
         "posthog_persondistinctid"."team_id",
         "posthog_persondistinctid"."person_id",
         "posthog_persondistinctid"."distinct_id",
         "posthog_persondistinctid"."version",
         "posthog_person"."id",
         "posthog_person"."created_at",
         "posthog_person"."properties_last_updated_at",
         "posthog_person"."properties_last_operation",
         "posthog_person"."team_id",
         "posthog_person"."properties",
         "posthog_person"."is_user_id",
         "posthog_person"."is_identified",
         "posthog_person"."uuid",
         "posthog_person"."version"
  FROM "posthog_persondistinctid"
  INNER JOIN "posthog_person" ON ("posthog_persondistinctid"."person_id" = "posthog_person"."id")
  WHERE ("posthog_persondistinctid"."distinct_id" IN ('user1',
                                                      'user2')
         AND "posthog_persondistinctid"."team_id" = 2) /*controller='project_session_recordings-list',route='api/projects/%28%3FP%3Cparent_lookup_team_id%3E%5B%5E/.%5D%2B%29/session_recordings/%3F%24'*/
  '
---
# name: TestSessionRecordings.test_listing_recordings_is_not_nplus1_for_persons.53
  '
  SELECT "posthog_persondistinctid"."id",
         "posthog_persondistinctid"."team_id",
         "posthog_persondistinctid"."person_id",
         "posthog_persondistinctid"."distinct_id",
         "posthog_persondistinctid"."version"
  FROM "posthog_persondistinctid"
  WHERE "posthog_persondistinctid"."person_id" IN (1,
                                                   2,
                                                   3,
                                                   4,
                                                   5 /* ... */) /*controller='project_session_recordings-list',route='api/projects/%28%3FP%3Cparent_lookup_team_id%3E%5B%5E/.%5D%2B%29/session_recordings/%3F%24'*/
  '
---
# name: TestSessionRecordings.test_listing_recordings_is_not_nplus1_for_persons.54
  '
  SELECT "posthog_team"."id",
         "posthog_team"."uuid",
         "posthog_team"."organization_id",
         "posthog_team"."api_token",
         "posthog_team"."app_urls",
         "posthog_team"."name",
         "posthog_team"."slack_incoming_webhook",
         "posthog_team"."created_at",
         "posthog_team"."updated_at",
         "posthog_team"."anonymize_ips",
         "posthog_team"."completed_snippet_onboarding",
         "posthog_team"."ingested_event",
         "posthog_team"."autocapture_opt_out",
         "posthog_team"."autocapture_exceptions_opt_in",
         "posthog_team"."autocapture_exceptions_errors_to_ignore",
         "posthog_team"."session_recording_opt_in",
         "posthog_team"."capture_console_log_opt_in",
         "posthog_team"."capture_performance_opt_in",
         "posthog_team"."session_recording_version",
         "posthog_team"."signup_token",
         "posthog_team"."is_demo",
         "posthog_team"."access_control",
         "posthog_team"."week_start_day",
         "posthog_team"."inject_web_apps",
         "posthog_team"."test_account_filters",
         "posthog_team"."test_account_filters_default_checked",
         "posthog_team"."path_cleaning_filters",
         "posthog_team"."timezone",
         "posthog_team"."data_attributes",
         "posthog_team"."person_display_name_properties",
         "posthog_team"."live_events_columns",
         "posthog_team"."recording_domains",
         "posthog_team"."primary_dashboard_id",
         "posthog_team"."extra_settings",
         "posthog_team"."correlation_config",
         "posthog_team"."session_recording_retention_period_days",
         "posthog_team"."plugins_opt_in",
         "posthog_team"."opt_out_capture",
         "posthog_team"."event_names",
         "posthog_team"."event_names_with_usage",
         "posthog_team"."event_properties",
         "posthog_team"."event_properties_with_usage",
         "posthog_team"."event_properties_numerical"
  FROM "posthog_team"
  WHERE "posthog_team"."id" = 2
  LIMIT 21
  '
---
# name: TestSessionRecordings.test_listing_recordings_is_not_nplus1_for_persons.55
  '
  SELECT "posthog_user"."id",
         "posthog_user"."password",
         "posthog_user"."last_login",
         "posthog_user"."first_name",
         "posthog_user"."last_name",
         "posthog_user"."is_staff",
         "posthog_user"."is_active",
         "posthog_user"."date_joined",
         "posthog_user"."uuid",
         "posthog_user"."current_organization_id",
         "posthog_user"."current_team_id",
         "posthog_user"."email",
         "posthog_user"."pending_email",
         "posthog_user"."temporary_token",
         "posthog_user"."distinct_id",
         "posthog_user"."is_email_verified",
         "posthog_user"."has_seen_product_intro_for",
         "posthog_user"."email_opt_in",
         "posthog_user"."partial_notification_settings",
         "posthog_user"."anonymize_data",
         "posthog_user"."toolbar_mode",
         "posthog_user"."events_column_config"
  FROM "posthog_user"
  WHERE "posthog_user"."id" = 2
  LIMIT 21 /**/
  '
---
# name: TestSessionRecordings.test_listing_recordings_is_not_nplus1_for_persons.56
  '
  SELECT "posthog_team"."id",
         "posthog_team"."uuid",
         "posthog_team"."organization_id",
         "posthog_team"."api_token",
         "posthog_team"."app_urls",
         "posthog_team"."name",
         "posthog_team"."slack_incoming_webhook",
         "posthog_team"."created_at",
         "posthog_team"."updated_at",
         "posthog_team"."anonymize_ips",
         "posthog_team"."completed_snippet_onboarding",
         "posthog_team"."ingested_event",
         "posthog_team"."autocapture_opt_out",
         "posthog_team"."autocapture_exceptions_opt_in",
         "posthog_team"."autocapture_exceptions_errors_to_ignore",
         "posthog_team"."session_recording_opt_in",
         "posthog_team"."capture_console_log_opt_in",
         "posthog_team"."capture_performance_opt_in",
         "posthog_team"."session_recording_version",
         "posthog_team"."signup_token",
         "posthog_team"."is_demo",
         "posthog_team"."access_control",
         "posthog_team"."week_start_day",
         "posthog_team"."inject_web_apps",
         "posthog_team"."test_account_filters",
         "posthog_team"."test_account_filters_default_checked",
         "posthog_team"."path_cleaning_filters",
         "posthog_team"."timezone",
         "posthog_team"."data_attributes",
         "posthog_team"."person_display_name_properties",
         "posthog_team"."live_events_columns",
         "posthog_team"."recording_domains",
         "posthog_team"."primary_dashboard_id",
         "posthog_team"."extra_settings",
         "posthog_team"."correlation_config",
         "posthog_team"."session_recording_retention_period_days"
  FROM "posthog_team"
  WHERE "posthog_team"."id" = 2
  LIMIT 21 /*controller='project_session_recordings-list',route='api/projects/%28%3FP%3Cparent_lookup_team_id%3E%5B%5E/.%5D%2B%29/session_recordings/%3F%24'*/
  '
---
# name: TestSessionRecordings.test_listing_recordings_is_not_nplus1_for_persons.57
  '
  SELECT "posthog_organizationmembership"."id",
         "posthog_organizationmembership"."organization_id",
         "posthog_organizationmembership"."user_id",
         "posthog_organizationmembership"."level",
         "posthog_organizationmembership"."joined_at",
         "posthog_organizationmembership"."updated_at",
         "posthog_organization"."id",
         "posthog_organization"."name",
         "posthog_organization"."slug",
         "posthog_organization"."created_at",
         "posthog_organization"."updated_at",
         "posthog_organization"."plugins_access_level",
         "posthog_organization"."for_internal_metrics",
         "posthog_organization"."is_member_join_email_enabled",
         "posthog_organization"."enforce_2fa",
         "posthog_organization"."customer_id",
         "posthog_organization"."available_features",
         "posthog_organization"."available_product_features",
         "posthog_organization"."usage",
         "posthog_organization"."setup_section_2_completed",
         "posthog_organization"."personalization",
         "posthog_organization"."domain_whitelist"
  FROM "posthog_organizationmembership"
  INNER JOIN "posthog_organization" ON ("posthog_organizationmembership"."organization_id" = "posthog_organization"."id")
  WHERE "posthog_organizationmembership"."user_id" = 2 /*controller='project_session_recordings-list',route='api/projects/%28%3FP%3Cparent_lookup_team_id%3E%5B%5E/.%5D%2B%29/session_recordings/%3F%24'*/
  '
---
# name: TestSessionRecordings.test_listing_recordings_is_not_nplus1_for_persons.58
  '
  SELECT "posthog_instancesetting"."id",
         "posthog_instancesetting"."key",
         "posthog_instancesetting"."raw_value"
  FROM "posthog_instancesetting"
  WHERE "posthog_instancesetting"."key" = 'constance:posthog:PERSON_ON_EVENTS_V2_ENABLED'
  ORDER BY "posthog_instancesetting"."id" ASC
  LIMIT 1 /*controller='project_session_recordings-list',route='api/projects/%28%3FP%3Cparent_lookup_team_id%3E%5B%5E/.%5D%2B%29/session_recordings/%3F%24'*/
  '
---
# name: TestSessionRecordings.test_listing_recordings_is_not_nplus1_for_persons.59
  '
  SELECT "posthog_instancesetting"."id",
         "posthog_instancesetting"."key",
         "posthog_instancesetting"."raw_value"
  FROM "posthog_instancesetting"
  WHERE "posthog_instancesetting"."key" = 'constance:posthog:PERSON_ON_EVENTS_ENABLED'
  ORDER BY "posthog_instancesetting"."id" ASC
  LIMIT 1 /*controller='project_session_recordings-list',route='api/projects/%28%3FP%3Cparent_lookup_team_id%3E%5B%5E/.%5D%2B%29/session_recordings/%3F%24'*/
  '
---
# name: TestSessionRecordings.test_listing_recordings_is_not_nplus1_for_persons.6
  '
  SELECT "posthog_instancesetting"."id",
         "posthog_instancesetting"."key",
         "posthog_instancesetting"."raw_value"
  FROM "posthog_instancesetting"
  WHERE "posthog_instancesetting"."key" = 'constance:posthog:PERSON_ON_EVENTS_V2_ENABLED'
  ORDER BY "posthog_instancesetting"."id" ASC
  LIMIT 1 /*controller='project_session_recordings-list',route='api/projects/%28%3FP%3Cparent_lookup_team_id%3E%5B%5E/.%5D%2B%29/session_recordings/%3F%24'*/
  '
---
# name: TestSessionRecordings.test_listing_recordings_is_not_nplus1_for_persons.60
  '
  SELECT "posthog_instancesetting"."id",
         "posthog_instancesetting"."key",
         "posthog_instancesetting"."raw_value"
  FROM "posthog_instancesetting"
  WHERE "posthog_instancesetting"."key" = 'constance:posthog:PERSON_ON_EVENTS_V2_ENABLED'
  ORDER BY "posthog_instancesetting"."id" ASC
  LIMIT 1 /*controller='project_session_recordings-list',route='api/projects/%28%3FP%3Cparent_lookup_team_id%3E%5B%5E/.%5D%2B%29/session_recordings/%3F%24'*/
  '
---
# name: TestSessionRecordings.test_listing_recordings_is_not_nplus1_for_persons.61
  '
  SELECT "posthog_instancesetting"."id",
         "posthog_instancesetting"."key",
         "posthog_instancesetting"."raw_value"
  FROM "posthog_instancesetting"
  WHERE "posthog_instancesetting"."key" = 'constance:posthog:PERSON_ON_EVENTS_ENABLED'
  ORDER BY "posthog_instancesetting"."id" ASC
  LIMIT 1 /*controller='project_session_recordings-list',route='api/projects/%28%3FP%3Cparent_lookup_team_id%3E%5B%5E/.%5D%2B%29/session_recordings/%3F%24'*/
  '
---
# name: TestSessionRecordings.test_listing_recordings_is_not_nplus1_for_persons.62
  '
  SELECT "posthog_instancesetting"."id",
         "posthog_instancesetting"."key",
         "posthog_instancesetting"."raw_value"
  FROM "posthog_instancesetting"
  WHERE "posthog_instancesetting"."key" = 'constance:posthog:PERSON_ON_EVENTS_V2_ENABLED'
  ORDER BY "posthog_instancesetting"."id" ASC
  LIMIT 1 /*controller='project_session_recordings-list',route='api/projects/%28%3FP%3Cparent_lookup_team_id%3E%5B%5E/.%5D%2B%29/session_recordings/%3F%24'*/
  '
---
# name: TestSessionRecordings.test_listing_recordings_is_not_nplus1_for_persons.63
  '
  SELECT "posthog_instancesetting"."id",
         "posthog_instancesetting"."key",
         "posthog_instancesetting"."raw_value"
  FROM "posthog_instancesetting"
  WHERE "posthog_instancesetting"."key" = 'constance:posthog:PERSON_ON_EVENTS_ENABLED'
  ORDER BY "posthog_instancesetting"."id" ASC
  LIMIT 1 /*controller='project_session_recordings-list',route='api/projects/%28%3FP%3Cparent_lookup_team_id%3E%5B%5E/.%5D%2B%29/session_recordings/%3F%24'*/
  '
---
# name: TestSessionRecordings.test_listing_recordings_is_not_nplus1_for_persons.64
  '
  SELECT "posthog_instancesetting"."id",
         "posthog_instancesetting"."key",
         "posthog_instancesetting"."raw_value"
  FROM "posthog_instancesetting"
  WHERE "posthog_instancesetting"."key" = 'constance:posthog:AGGREGATE_BY_DISTINCT_IDS_TEAMS'
  ORDER BY "posthog_instancesetting"."id" ASC
  LIMIT 1 /*controller='project_session_recordings-list',route='api/projects/%28%3FP%3Cparent_lookup_team_id%3E%5B%5E/.%5D%2B%29/session_recordings/%3F%24'*/
  '
---
# name: TestSessionRecordings.test_listing_recordings_is_not_nplus1_for_persons.65
  '
  SELECT "posthog_instancesetting"."id",
         "posthog_instancesetting"."key",
         "posthog_instancesetting"."raw_value"
  FROM "posthog_instancesetting"
  WHERE "posthog_instancesetting"."key" = 'constance:posthog:RECORDINGS_TTL_WEEKS'
  ORDER BY "posthog_instancesetting"."id" ASC
  LIMIT 1 /*controller='project_session_recordings-list',route='api/projects/%28%3FP%3Cparent_lookup_team_id%3E%5B%5E/.%5D%2B%29/session_recordings/%3F%24'*/
  '
---
# name: TestSessionRecordings.test_listing_recordings_is_not_nplus1_for_persons.66
  '
  SELECT "posthog_instancesetting"."id",
         "posthog_instancesetting"."key",
         "posthog_instancesetting"."raw_value"
  FROM "posthog_instancesetting"
  WHERE "posthog_instancesetting"."key" = 'constance:posthog:AGGREGATE_BY_DISTINCT_IDS_TEAMS'
  ORDER BY "posthog_instancesetting"."id" ASC
  LIMIT 1 /*controller='project_session_recordings-list',route='api/projects/%28%3FP%3Cparent_lookup_team_id%3E%5B%5E/.%5D%2B%29/session_recordings/%3F%24'*/
  '
---
# name: TestSessionRecordings.test_listing_recordings_is_not_nplus1_for_persons.67
  '
  SELECT "posthog_instancesetting"."id",
         "posthog_instancesetting"."key",
         "posthog_instancesetting"."raw_value"
  FROM "posthog_instancesetting"
  WHERE "posthog_instancesetting"."key" = 'constance:posthog:RECORDINGS_TTL_WEEKS'
  ORDER BY "posthog_instancesetting"."id" ASC
  LIMIT 1 /*controller='project_session_recordings-list',route='api/projects/%28%3FP%3Cparent_lookup_team_id%3E%5B%5E/.%5D%2B%29/session_recordings/%3F%24'*/
  '
---
# name: TestSessionRecordings.test_listing_recordings_is_not_nplus1_for_persons.68
  '
  SELECT "posthog_instancesetting"."id",
         "posthog_instancesetting"."key",
         "posthog_instancesetting"."raw_value"
  FROM "posthog_instancesetting"
  WHERE "posthog_instancesetting"."key" = 'constance:posthog:AGGREGATE_BY_DISTINCT_IDS_TEAMS'
  ORDER BY "posthog_instancesetting"."id" ASC
  LIMIT 1 /*controller='project_session_recordings-list',route='api/projects/%28%3FP%3Cparent_lookup_team_id%3E%5B%5E/.%5D%2B%29/session_recordings/%3F%24'*/
  '
---
# name: TestSessionRecordings.test_listing_recordings_is_not_nplus1_for_persons.69
  '
  SELECT "posthog_sessionrecording"."id",
         "posthog_sessionrecording"."session_id",
         "posthog_sessionrecording"."team_id",
         "posthog_sessionrecording"."created_at",
         "posthog_sessionrecording"."deleted",
         "posthog_sessionrecording"."object_storage_path",
         "posthog_sessionrecording"."distinct_id",
         "posthog_sessionrecording"."duration",
         "posthog_sessionrecording"."active_seconds",
         "posthog_sessionrecording"."inactive_seconds",
         "posthog_sessionrecording"."start_time",
         "posthog_sessionrecording"."end_time",
         "posthog_sessionrecording"."click_count",
         "posthog_sessionrecording"."keypress_count",
         "posthog_sessionrecording"."mouse_activity_count",
         "posthog_sessionrecording"."console_log_count",
         "posthog_sessionrecording"."console_warn_count",
         "posthog_sessionrecording"."console_error_count",
         "posthog_sessionrecording"."start_url",
         "posthog_sessionrecording"."storage_version",
         COUNT("posthog_sessionrecordingplaylistitem"."id") AS "pinned_count"
  FROM "posthog_sessionrecording"
  LEFT OUTER JOIN "posthog_sessionrecordingplaylistitem" ON ("posthog_sessionrecording"."session_id" = "posthog_sessionrecordingplaylistitem"."recording_id")
  WHERE ("posthog_sessionrecording"."session_id" IN ('2',
                                                     '3',
                                                     '1')
         AND "posthog_sessionrecording"."team_id" = 2)
  GROUP BY "posthog_sessionrecording"."id" /*controller='project_session_recordings-list',route='api/projects/%28%3FP%3Cparent_lookup_team_id%3E%5B%5E/.%5D%2B%29/session_recordings/%3F%24'*/
  '
---
# name: TestSessionRecordings.test_listing_recordings_is_not_nplus1_for_persons.7
  '
  SELECT "posthog_instancesetting"."id",
         "posthog_instancesetting"."key",
         "posthog_instancesetting"."raw_value"
  FROM "posthog_instancesetting"
  WHERE "posthog_instancesetting"."key" = 'constance:posthog:PERSON_ON_EVENTS_ENABLED'
  ORDER BY "posthog_instancesetting"."id" ASC
  LIMIT 1 /*controller='project_session_recordings-list',route='api/projects/%28%3FP%3Cparent_lookup_team_id%3E%5B%5E/.%5D%2B%29/session_recordings/%3F%24'*/
  '
---
# name: TestSessionRecordings.test_listing_recordings_is_not_nplus1_for_persons.70
  '
  SELECT "posthog_sessionrecordingviewed"."session_id"
  FROM "posthog_sessionrecordingviewed"
  WHERE ("posthog_sessionrecordingviewed"."team_id" = 2
         AND "posthog_sessionrecordingviewed"."user_id" = 2) /*controller='project_session_recordings-list',route='api/projects/%28%3FP%3Cparent_lookup_team_id%3E%5B%5E/.%5D%2B%29/session_recordings/%3F%24'*/
  '
---
# name: TestSessionRecordings.test_listing_recordings_is_not_nplus1_for_persons.71
  '
  SELECT "posthog_persondistinctid"."id",
         "posthog_persondistinctid"."team_id",
         "posthog_persondistinctid"."person_id",
         "posthog_persondistinctid"."distinct_id",
         "posthog_persondistinctid"."version",
         "posthog_person"."id",
         "posthog_person"."created_at",
         "posthog_person"."properties_last_updated_at",
         "posthog_person"."properties_last_operation",
         "posthog_person"."team_id",
         "posthog_person"."properties",
         "posthog_person"."is_user_id",
         "posthog_person"."is_identified",
         "posthog_person"."uuid",
         "posthog_person"."version"
  FROM "posthog_persondistinctid"
  INNER JOIN "posthog_person" ON ("posthog_persondistinctid"."person_id" = "posthog_person"."id")
  WHERE ("posthog_persondistinctid"."distinct_id" IN ('user1',
                                                      'user2',
                                                      'user3')
         AND "posthog_persondistinctid"."team_id" = 2) /*controller='project_session_recordings-list',route='api/projects/%28%3FP%3Cparent_lookup_team_id%3E%5B%5E/.%5D%2B%29/session_recordings/%3F%24'*/
  '
---
# name: TestSessionRecordings.test_listing_recordings_is_not_nplus1_for_persons.72
  '
  SELECT "posthog_persondistinctid"."id",
         "posthog_persondistinctid"."team_id",
         "posthog_persondistinctid"."person_id",
         "posthog_persondistinctid"."distinct_id",
         "posthog_persondistinctid"."version"
  FROM "posthog_persondistinctid"
  WHERE "posthog_persondistinctid"."person_id" IN (1,
                                                   2,
                                                   3,
                                                   4,
                                                   5 /* ... */) /*controller='project_session_recordings-list',route='api/projects/%28%3FP%3Cparent_lookup_team_id%3E%5B%5E/.%5D%2B%29/session_recordings/%3F%24'*/
  '
---
# name: TestSessionRecordings.test_listing_recordings_is_not_nplus1_for_persons.73
  '
  SELECT "posthog_team"."id",
         "posthog_team"."uuid",
         "posthog_team"."organization_id",
         "posthog_team"."api_token",
         "posthog_team"."app_urls",
         "posthog_team"."name",
         "posthog_team"."slack_incoming_webhook",
         "posthog_team"."created_at",
         "posthog_team"."updated_at",
         "posthog_team"."anonymize_ips",
         "posthog_team"."completed_snippet_onboarding",
         "posthog_team"."ingested_event",
         "posthog_team"."autocapture_opt_out",
         "posthog_team"."autocapture_exceptions_opt_in",
         "posthog_team"."autocapture_exceptions_errors_to_ignore",
         "posthog_team"."session_recording_opt_in",
         "posthog_team"."capture_console_log_opt_in",
         "posthog_team"."capture_performance_opt_in",
         "posthog_team"."session_recording_version",
         "posthog_team"."signup_token",
         "posthog_team"."is_demo",
         "posthog_team"."access_control",
         "posthog_team"."week_start_day",
         "posthog_team"."inject_web_apps",
         "posthog_team"."test_account_filters",
         "posthog_team"."test_account_filters_default_checked",
         "posthog_team"."path_cleaning_filters",
         "posthog_team"."timezone",
         "posthog_team"."data_attributes",
         "posthog_team"."person_display_name_properties",
         "posthog_team"."live_events_columns",
         "posthog_team"."recording_domains",
         "posthog_team"."primary_dashboard_id",
         "posthog_team"."extra_settings",
         "posthog_team"."correlation_config",
         "posthog_team"."session_recording_retention_period_days",
         "posthog_team"."plugins_opt_in",
         "posthog_team"."opt_out_capture",
         "posthog_team"."event_names",
         "posthog_team"."event_names_with_usage",
         "posthog_team"."event_properties",
         "posthog_team"."event_properties_with_usage",
         "posthog_team"."event_properties_numerical"
  FROM "posthog_team"
  WHERE "posthog_team"."id" = 2
  LIMIT 21
  '
---
# name: TestSessionRecordings.test_listing_recordings_is_not_nplus1_for_persons.74
  '
  SELECT "posthog_user"."id",
         "posthog_user"."password",
         "posthog_user"."last_login",
         "posthog_user"."first_name",
         "posthog_user"."last_name",
         "posthog_user"."is_staff",
         "posthog_user"."is_active",
         "posthog_user"."date_joined",
         "posthog_user"."uuid",
         "posthog_user"."current_organization_id",
         "posthog_user"."current_team_id",
         "posthog_user"."email",
         "posthog_user"."pending_email",
         "posthog_user"."temporary_token",
         "posthog_user"."distinct_id",
         "posthog_user"."is_email_verified",
         "posthog_user"."has_seen_product_intro_for",
         "posthog_user"."email_opt_in",
         "posthog_user"."partial_notification_settings",
         "posthog_user"."anonymize_data",
         "posthog_user"."toolbar_mode",
         "posthog_user"."events_column_config"
  FROM "posthog_user"
  WHERE "posthog_user"."id" = 2
  LIMIT 21 /**/
  '
---
# name: TestSessionRecordings.test_listing_recordings_is_not_nplus1_for_persons.75
  '
  SELECT "posthog_team"."id",
         "posthog_team"."uuid",
         "posthog_team"."organization_id",
         "posthog_team"."api_token",
         "posthog_team"."app_urls",
         "posthog_team"."name",
         "posthog_team"."slack_incoming_webhook",
         "posthog_team"."created_at",
         "posthog_team"."updated_at",
         "posthog_team"."anonymize_ips",
         "posthog_team"."completed_snippet_onboarding",
         "posthog_team"."ingested_event",
         "posthog_team"."autocapture_opt_out",
         "posthog_team"."autocapture_exceptions_opt_in",
         "posthog_team"."autocapture_exceptions_errors_to_ignore",
         "posthog_team"."session_recording_opt_in",
         "posthog_team"."capture_console_log_opt_in",
         "posthog_team"."capture_performance_opt_in",
         "posthog_team"."session_recording_version",
         "posthog_team"."signup_token",
         "posthog_team"."is_demo",
         "posthog_team"."access_control",
         "posthog_team"."week_start_day",
         "posthog_team"."inject_web_apps",
         "posthog_team"."test_account_filters",
         "posthog_team"."test_account_filters_default_checked",
         "posthog_team"."path_cleaning_filters",
         "posthog_team"."timezone",
         "posthog_team"."data_attributes",
         "posthog_team"."person_display_name_properties",
         "posthog_team"."live_events_columns",
         "posthog_team"."recording_domains",
         "posthog_team"."primary_dashboard_id",
         "posthog_team"."extra_settings",
         "posthog_team"."correlation_config",
         "posthog_team"."session_recording_retention_period_days"
  FROM "posthog_team"
  WHERE "posthog_team"."id" = 2
  LIMIT 21 /*controller='project_session_recordings-list',route='api/projects/%28%3FP%3Cparent_lookup_team_id%3E%5B%5E/.%5D%2B%29/session_recordings/%3F%24'*/
  '
---
# name: TestSessionRecordings.test_listing_recordings_is_not_nplus1_for_persons.76
  '
  SELECT "posthog_organizationmembership"."id",
         "posthog_organizationmembership"."organization_id",
         "posthog_organizationmembership"."user_id",
         "posthog_organizationmembership"."level",
         "posthog_organizationmembership"."joined_at",
         "posthog_organizationmembership"."updated_at",
         "posthog_organization"."id",
         "posthog_organization"."name",
         "posthog_organization"."slug",
         "posthog_organization"."created_at",
         "posthog_organization"."updated_at",
         "posthog_organization"."plugins_access_level",
         "posthog_organization"."for_internal_metrics",
         "posthog_organization"."is_member_join_email_enabled",
         "posthog_organization"."enforce_2fa",
         "posthog_organization"."customer_id",
         "posthog_organization"."available_features",
         "posthog_organization"."available_product_features",
         "posthog_organization"."usage",
         "posthog_organization"."setup_section_2_completed",
         "posthog_organization"."personalization",
         "posthog_organization"."domain_whitelist"
  FROM "posthog_organizationmembership"
  INNER JOIN "posthog_organization" ON ("posthog_organizationmembership"."organization_id" = "posthog_organization"."id")
  WHERE "posthog_organizationmembership"."user_id" = 2 /*controller='project_session_recordings-list',route='api/projects/%28%3FP%3Cparent_lookup_team_id%3E%5B%5E/.%5D%2B%29/session_recordings/%3F%24'*/
  '
---
# name: TestSessionRecordings.test_listing_recordings_is_not_nplus1_for_persons.77
  '
  SELECT "posthog_instancesetting"."id",
         "posthog_instancesetting"."key",
         "posthog_instancesetting"."raw_value"
  FROM "posthog_instancesetting"
  WHERE "posthog_instancesetting"."key" = 'constance:posthog:PERSON_ON_EVENTS_V2_ENABLED'
  ORDER BY "posthog_instancesetting"."id" ASC
  LIMIT 1 /*controller='project_session_recordings-list',route='api/projects/%28%3FP%3Cparent_lookup_team_id%3E%5B%5E/.%5D%2B%29/session_recordings/%3F%24'*/
  '
---
# name: TestSessionRecordings.test_listing_recordings_is_not_nplus1_for_persons.78
  '
  SELECT "posthog_instancesetting"."id",
         "posthog_instancesetting"."key",
         "posthog_instancesetting"."raw_value"
  FROM "posthog_instancesetting"
  WHERE "posthog_instancesetting"."key" = 'constance:posthog:PERSON_ON_EVENTS_ENABLED'
  ORDER BY "posthog_instancesetting"."id" ASC
  LIMIT 1 /*controller='project_session_recordings-list',route='api/projects/%28%3FP%3Cparent_lookup_team_id%3E%5B%5E/.%5D%2B%29/session_recordings/%3F%24'*/
  '
---
# name: TestSessionRecordings.test_listing_recordings_is_not_nplus1_for_persons.79
  '
  SELECT "posthog_instancesetting"."id",
         "posthog_instancesetting"."key",
         "posthog_instancesetting"."raw_value"
  FROM "posthog_instancesetting"
  WHERE "posthog_instancesetting"."key" = 'constance:posthog:PERSON_ON_EVENTS_V2_ENABLED'
  ORDER BY "posthog_instancesetting"."id" ASC
  LIMIT 1 /*controller='project_session_recordings-list',route='api/projects/%28%3FP%3Cparent_lookup_team_id%3E%5B%5E/.%5D%2B%29/session_recordings/%3F%24'*/
  '
---
# name: TestSessionRecordings.test_listing_recordings_is_not_nplus1_for_persons.8
  '
  SELECT "posthog_instancesetting"."id",
         "posthog_instancesetting"."key",
         "posthog_instancesetting"."raw_value"
  FROM "posthog_instancesetting"
  WHERE "posthog_instancesetting"."key" = 'constance:posthog:PERSON_ON_EVENTS_V2_ENABLED'
  ORDER BY "posthog_instancesetting"."id" ASC
  LIMIT 1 /*controller='project_session_recordings-list',route='api/projects/%28%3FP%3Cparent_lookup_team_id%3E%5B%5E/.%5D%2B%29/session_recordings/%3F%24'*/
  '
---
# name: TestSessionRecordings.test_listing_recordings_is_not_nplus1_for_persons.80
  '
  SELECT "posthog_instancesetting"."id",
         "posthog_instancesetting"."key",
         "posthog_instancesetting"."raw_value"
  FROM "posthog_instancesetting"
  WHERE "posthog_instancesetting"."key" = 'constance:posthog:PERSON_ON_EVENTS_ENABLED'
  ORDER BY "posthog_instancesetting"."id" ASC
  LIMIT 1 /*controller='project_session_recordings-list',route='api/projects/%28%3FP%3Cparent_lookup_team_id%3E%5B%5E/.%5D%2B%29/session_recordings/%3F%24'*/
  '
---
# name: TestSessionRecordings.test_listing_recordings_is_not_nplus1_for_persons.81
  '
  SELECT "posthog_instancesetting"."id",
         "posthog_instancesetting"."key",
         "posthog_instancesetting"."raw_value"
  FROM "posthog_instancesetting"
  WHERE "posthog_instancesetting"."key" = 'constance:posthog:PERSON_ON_EVENTS_V2_ENABLED'
  ORDER BY "posthog_instancesetting"."id" ASC
  LIMIT 1 /*controller='project_session_recordings-list',route='api/projects/%28%3FP%3Cparent_lookup_team_id%3E%5B%5E/.%5D%2B%29/session_recordings/%3F%24'*/
  '
---
# name: TestSessionRecordings.test_listing_recordings_is_not_nplus1_for_persons.82
  '
  SELECT "posthog_instancesetting"."id",
         "posthog_instancesetting"."key",
         "posthog_instancesetting"."raw_value"
  FROM "posthog_instancesetting"
  WHERE "posthog_instancesetting"."key" = 'constance:posthog:PERSON_ON_EVENTS_ENABLED'
  ORDER BY "posthog_instancesetting"."id" ASC
  LIMIT 1 /*controller='project_session_recordings-list',route='api/projects/%28%3FP%3Cparent_lookup_team_id%3E%5B%5E/.%5D%2B%29/session_recordings/%3F%24'*/
  '
---
# name: TestSessionRecordings.test_listing_recordings_is_not_nplus1_for_persons.83
  '
  SELECT "posthog_instancesetting"."id",
         "posthog_instancesetting"."key",
         "posthog_instancesetting"."raw_value"
  FROM "posthog_instancesetting"
  WHERE "posthog_instancesetting"."key" = 'constance:posthog:AGGREGATE_BY_DISTINCT_IDS_TEAMS'
  ORDER BY "posthog_instancesetting"."id" ASC
  LIMIT 1 /*controller='project_session_recordings-list',route='api/projects/%28%3FP%3Cparent_lookup_team_id%3E%5B%5E/.%5D%2B%29/session_recordings/%3F%24'*/
  '
---
# name: TestSessionRecordings.test_listing_recordings_is_not_nplus1_for_persons.84
  '
  SELECT "posthog_instancesetting"."id",
         "posthog_instancesetting"."key",
         "posthog_instancesetting"."raw_value"
  FROM "posthog_instancesetting"
  WHERE "posthog_instancesetting"."key" = 'constance:posthog:RECORDINGS_TTL_WEEKS'
  ORDER BY "posthog_instancesetting"."id" ASC
  LIMIT 1 /*controller='project_session_recordings-list',route='api/projects/%28%3FP%3Cparent_lookup_team_id%3E%5B%5E/.%5D%2B%29/session_recordings/%3F%24'*/
  '
---
# name: TestSessionRecordings.test_listing_recordings_is_not_nplus1_for_persons.85
  '
  SELECT "posthog_instancesetting"."id",
         "posthog_instancesetting"."key",
         "posthog_instancesetting"."raw_value"
  FROM "posthog_instancesetting"
  WHERE "posthog_instancesetting"."key" = 'constance:posthog:AGGREGATE_BY_DISTINCT_IDS_TEAMS'
  ORDER BY "posthog_instancesetting"."id" ASC
  LIMIT 1 /*controller='project_session_recordings-list',route='api/projects/%28%3FP%3Cparent_lookup_team_id%3E%5B%5E/.%5D%2B%29/session_recordings/%3F%24'*/
  '
---
# name: TestSessionRecordings.test_listing_recordings_is_not_nplus1_for_persons.86
  '
  SELECT "posthog_instancesetting"."id",
         "posthog_instancesetting"."key",
         "posthog_instancesetting"."raw_value"
  FROM "posthog_instancesetting"
  WHERE "posthog_instancesetting"."key" = 'constance:posthog:RECORDINGS_TTL_WEEKS'
  ORDER BY "posthog_instancesetting"."id" ASC
  LIMIT 1 /*controller='project_session_recordings-list',route='api/projects/%28%3FP%3Cparent_lookup_team_id%3E%5B%5E/.%5D%2B%29/session_recordings/%3F%24'*/
  '
---
# name: TestSessionRecordings.test_listing_recordings_is_not_nplus1_for_persons.87
  '
  SELECT "posthog_instancesetting"."id",
         "posthog_instancesetting"."key",
         "posthog_instancesetting"."raw_value"
  FROM "posthog_instancesetting"
  WHERE "posthog_instancesetting"."key" = 'constance:posthog:AGGREGATE_BY_DISTINCT_IDS_TEAMS'
  ORDER BY "posthog_instancesetting"."id" ASC
  LIMIT 1 /*controller='project_session_recordings-list',route='api/projects/%28%3FP%3Cparent_lookup_team_id%3E%5B%5E/.%5D%2B%29/session_recordings/%3F%24'*/
  '
---
# name: TestSessionRecordings.test_listing_recordings_is_not_nplus1_for_persons.88
  '
  SELECT "posthog_sessionrecording"."id",
         "posthog_sessionrecording"."session_id",
         "posthog_sessionrecording"."team_id",
         "posthog_sessionrecording"."created_at",
         "posthog_sessionrecording"."deleted",
         "posthog_sessionrecording"."object_storage_path",
         "posthog_sessionrecording"."distinct_id",
         "posthog_sessionrecording"."duration",
         "posthog_sessionrecording"."active_seconds",
         "posthog_sessionrecording"."inactive_seconds",
         "posthog_sessionrecording"."start_time",
         "posthog_sessionrecording"."end_time",
         "posthog_sessionrecording"."click_count",
         "posthog_sessionrecording"."keypress_count",
         "posthog_sessionrecording"."mouse_activity_count",
         "posthog_sessionrecording"."console_log_count",
         "posthog_sessionrecording"."console_warn_count",
         "posthog_sessionrecording"."console_error_count",
         "posthog_sessionrecording"."start_url",
         "posthog_sessionrecording"."storage_version",
         COUNT("posthog_sessionrecordingplaylistitem"."id") AS "pinned_count"
  FROM "posthog_sessionrecording"
  LEFT OUTER JOIN "posthog_sessionrecordingplaylistitem" ON ("posthog_sessionrecording"."session_id" = "posthog_sessionrecordingplaylistitem"."recording_id")
  WHERE ("posthog_sessionrecording"."session_id" IN ('2',
                                                     '3',
                                                     '4',
                                                     '1')
         AND "posthog_sessionrecording"."team_id" = 2)
  GROUP BY "posthog_sessionrecording"."id" /*controller='project_session_recordings-list',route='api/projects/%28%3FP%3Cparent_lookup_team_id%3E%5B%5E/.%5D%2B%29/session_recordings/%3F%24'*/
  '
---
# name: TestSessionRecordings.test_listing_recordings_is_not_nplus1_for_persons.89
  '
  SELECT "posthog_sessionrecordingviewed"."session_id"
  FROM "posthog_sessionrecordingviewed"
  WHERE ("posthog_sessionrecordingviewed"."team_id" = 2
         AND "posthog_sessionrecordingviewed"."user_id" = 2) /*controller='project_session_recordings-list',route='api/projects/%28%3FP%3Cparent_lookup_team_id%3E%5B%5E/.%5D%2B%29/session_recordings/%3F%24'*/
  '
---
# name: TestSessionRecordings.test_listing_recordings_is_not_nplus1_for_persons.9
  '
  SELECT "posthog_instancesetting"."id",
         "posthog_instancesetting"."key",
         "posthog_instancesetting"."raw_value"
  FROM "posthog_instancesetting"
  WHERE "posthog_instancesetting"."key" = 'constance:posthog:PERSON_ON_EVENTS_ENABLED'
  ORDER BY "posthog_instancesetting"."id" ASC
  LIMIT 1 /*controller='project_session_recordings-list',route='api/projects/%28%3FP%3Cparent_lookup_team_id%3E%5B%5E/.%5D%2B%29/session_recordings/%3F%24'*/
  '
---
# name: TestSessionRecordings.test_listing_recordings_is_not_nplus1_for_persons.90
  '
  SELECT "posthog_persondistinctid"."id",
         "posthog_persondistinctid"."team_id",
         "posthog_persondistinctid"."person_id",
         "posthog_persondistinctid"."distinct_id",
         "posthog_persondistinctid"."version",
         "posthog_person"."id",
         "posthog_person"."created_at",
         "posthog_person"."properties_last_updated_at",
         "posthog_person"."properties_last_operation",
         "posthog_person"."team_id",
         "posthog_person"."properties",
         "posthog_person"."is_user_id",
         "posthog_person"."is_identified",
         "posthog_person"."uuid",
         "posthog_person"."version"
  FROM "posthog_persondistinctid"
  INNER JOIN "posthog_person" ON ("posthog_persondistinctid"."person_id" = "posthog_person"."id")
  WHERE ("posthog_persondistinctid"."distinct_id" IN ('user1',
                                                      'user2',
                                                      'user3',
                                                      'user4')
         AND "posthog_persondistinctid"."team_id" = 2) /*controller='project_session_recordings-list',route='api/projects/%28%3FP%3Cparent_lookup_team_id%3E%5B%5E/.%5D%2B%29/session_recordings/%3F%24'*/
  '
---
# name: TestSessionRecordings.test_listing_recordings_is_not_nplus1_for_persons.91
  '
  SELECT "posthog_persondistinctid"."id",
         "posthog_persondistinctid"."team_id",
         "posthog_persondistinctid"."person_id",
         "posthog_persondistinctid"."distinct_id",
         "posthog_persondistinctid"."version"
  FROM "posthog_persondistinctid"
  WHERE "posthog_persondistinctid"."person_id" IN (1,
                                                   2,
                                                   3,
                                                   4,
                                                   5 /* ... */) /*controller='project_session_recordings-list',route='api/projects/%28%3FP%3Cparent_lookup_team_id%3E%5B%5E/.%5D%2B%29/session_recordings/%3F%24'*/
  '
---
# name: TestSessionRecordings.test_listing_recordings_is_not_nplus1_for_persons.92
  '
  SELECT "posthog_team"."id",
         "posthog_team"."uuid",
         "posthog_team"."organization_id",
         "posthog_team"."api_token",
         "posthog_team"."app_urls",
         "posthog_team"."name",
         "posthog_team"."slack_incoming_webhook",
         "posthog_team"."created_at",
         "posthog_team"."updated_at",
         "posthog_team"."anonymize_ips",
         "posthog_team"."completed_snippet_onboarding",
         "posthog_team"."ingested_event",
         "posthog_team"."autocapture_opt_out",
         "posthog_team"."autocapture_exceptions_opt_in",
         "posthog_team"."autocapture_exceptions_errors_to_ignore",
         "posthog_team"."session_recording_opt_in",
         "posthog_team"."capture_console_log_opt_in",
         "posthog_team"."capture_performance_opt_in",
         "posthog_team"."session_recording_version",
         "posthog_team"."signup_token",
         "posthog_team"."is_demo",
         "posthog_team"."access_control",
         "posthog_team"."week_start_day",
         "posthog_team"."inject_web_apps",
         "posthog_team"."test_account_filters",
         "posthog_team"."test_account_filters_default_checked",
         "posthog_team"."path_cleaning_filters",
         "posthog_team"."timezone",
         "posthog_team"."data_attributes",
         "posthog_team"."person_display_name_properties",
         "posthog_team"."live_events_columns",
         "posthog_team"."recording_domains",
         "posthog_team"."primary_dashboard_id",
         "posthog_team"."extra_settings",
         "posthog_team"."correlation_config",
         "posthog_team"."session_recording_retention_period_days",
         "posthog_team"."plugins_opt_in",
         "posthog_team"."opt_out_capture",
         "posthog_team"."event_names",
         "posthog_team"."event_names_with_usage",
         "posthog_team"."event_properties",
         "posthog_team"."event_properties_with_usage",
         "posthog_team"."event_properties_numerical"
  FROM "posthog_team"
  WHERE "posthog_team"."id" = 2
  LIMIT 21
  '
---
# name: TestSessionRecordings.test_listing_recordings_is_not_nplus1_for_persons.93
  '
  SELECT "posthog_user"."id",
         "posthog_user"."password",
         "posthog_user"."last_login",
         "posthog_user"."first_name",
         "posthog_user"."last_name",
         "posthog_user"."is_staff",
         "posthog_user"."is_active",
         "posthog_user"."date_joined",
         "posthog_user"."uuid",
         "posthog_user"."current_organization_id",
         "posthog_user"."current_team_id",
         "posthog_user"."email",
         "posthog_user"."pending_email",
         "posthog_user"."temporary_token",
         "posthog_user"."distinct_id",
         "posthog_user"."is_email_verified",
         "posthog_user"."has_seen_product_intro_for",
         "posthog_user"."email_opt_in",
         "posthog_user"."partial_notification_settings",
         "posthog_user"."anonymize_data",
         "posthog_user"."toolbar_mode",
         "posthog_user"."events_column_config"
  FROM "posthog_user"
  WHERE "posthog_user"."id" = 2
  LIMIT 21 /**/
  '
---
# name: TestSessionRecordings.test_listing_recordings_is_not_nplus1_for_persons.94
  '
  SELECT "posthog_team"."id",
         "posthog_team"."uuid",
         "posthog_team"."organization_id",
         "posthog_team"."api_token",
         "posthog_team"."app_urls",
         "posthog_team"."name",
         "posthog_team"."slack_incoming_webhook",
         "posthog_team"."created_at",
         "posthog_team"."updated_at",
         "posthog_team"."anonymize_ips",
         "posthog_team"."completed_snippet_onboarding",
         "posthog_team"."ingested_event",
         "posthog_team"."autocapture_opt_out",
         "posthog_team"."autocapture_exceptions_opt_in",
         "posthog_team"."autocapture_exceptions_errors_to_ignore",
         "posthog_team"."session_recording_opt_in",
         "posthog_team"."capture_console_log_opt_in",
         "posthog_team"."capture_performance_opt_in",
         "posthog_team"."session_recording_version",
         "posthog_team"."signup_token",
         "posthog_team"."is_demo",
         "posthog_team"."access_control",
         "posthog_team"."week_start_day",
         "posthog_team"."inject_web_apps",
         "posthog_team"."test_account_filters",
         "posthog_team"."test_account_filters_default_checked",
         "posthog_team"."path_cleaning_filters",
         "posthog_team"."timezone",
         "posthog_team"."data_attributes",
         "posthog_team"."person_display_name_properties",
         "posthog_team"."live_events_columns",
         "posthog_team"."recording_domains",
         "posthog_team"."primary_dashboard_id",
         "posthog_team"."extra_settings",
         "posthog_team"."correlation_config",
         "posthog_team"."session_recording_retention_period_days"
  FROM "posthog_team"
  WHERE "posthog_team"."id" = 2
  LIMIT 21 /*controller='project_session_recordings-list',route='api/projects/%28%3FP%3Cparent_lookup_team_id%3E%5B%5E/.%5D%2B%29/session_recordings/%3F%24'*/
  '
---
# name: TestSessionRecordings.test_listing_recordings_is_not_nplus1_for_persons.95
  '
  SELECT "posthog_organizationmembership"."id",
         "posthog_organizationmembership"."organization_id",
         "posthog_organizationmembership"."user_id",
         "posthog_organizationmembership"."level",
         "posthog_organizationmembership"."joined_at",
         "posthog_organizationmembership"."updated_at",
         "posthog_organization"."id",
         "posthog_organization"."name",
         "posthog_organization"."slug",
         "posthog_organization"."created_at",
         "posthog_organization"."updated_at",
         "posthog_organization"."plugins_access_level",
         "posthog_organization"."for_internal_metrics",
         "posthog_organization"."is_member_join_email_enabled",
         "posthog_organization"."enforce_2fa",
         "posthog_organization"."customer_id",
         "posthog_organization"."available_features",
         "posthog_organization"."available_product_features",
         "posthog_organization"."usage",
         "posthog_organization"."setup_section_2_completed",
         "posthog_organization"."personalization",
         "posthog_organization"."domain_whitelist"
  FROM "posthog_organizationmembership"
  INNER JOIN "posthog_organization" ON ("posthog_organizationmembership"."organization_id" = "posthog_organization"."id")
  WHERE "posthog_organizationmembership"."user_id" = 2 /*controller='project_session_recordings-list',route='api/projects/%28%3FP%3Cparent_lookup_team_id%3E%5B%5E/.%5D%2B%29/session_recordings/%3F%24'*/
  '
---
# name: TestSessionRecordings.test_listing_recordings_is_not_nplus1_for_persons.96
  '
  SELECT "posthog_instancesetting"."id",
         "posthog_instancesetting"."key",
         "posthog_instancesetting"."raw_value"
  FROM "posthog_instancesetting"
  WHERE "posthog_instancesetting"."key" = 'constance:posthog:PERSON_ON_EVENTS_V2_ENABLED'
  ORDER BY "posthog_instancesetting"."id" ASC
  LIMIT 1 /*controller='project_session_recordings-list',route='api/projects/%28%3FP%3Cparent_lookup_team_id%3E%5B%5E/.%5D%2B%29/session_recordings/%3F%24'*/
  '
---
# name: TestSessionRecordings.test_listing_recordings_is_not_nplus1_for_persons.97
  '
  SELECT "posthog_instancesetting"."id",
         "posthog_instancesetting"."key",
         "posthog_instancesetting"."raw_value"
  FROM "posthog_instancesetting"
  WHERE "posthog_instancesetting"."key" = 'constance:posthog:PERSON_ON_EVENTS_ENABLED'
  ORDER BY "posthog_instancesetting"."id" ASC
  LIMIT 1 /*controller='project_session_recordings-list',route='api/projects/%28%3FP%3Cparent_lookup_team_id%3E%5B%5E/.%5D%2B%29/session_recordings/%3F%24'*/
  '
---
# name: TestSessionRecordings.test_listing_recordings_is_not_nplus1_for_persons.98
  '
  SELECT "posthog_instancesetting"."id",
         "posthog_instancesetting"."key",
         "posthog_instancesetting"."raw_value"
  FROM "posthog_instancesetting"
  WHERE "posthog_instancesetting"."key" = 'constance:posthog:PERSON_ON_EVENTS_V2_ENABLED'
  ORDER BY "posthog_instancesetting"."id" ASC
  LIMIT 1 /*controller='project_session_recordings-list',route='api/projects/%28%3FP%3Cparent_lookup_team_id%3E%5B%5E/.%5D%2B%29/session_recordings/%3F%24'*/
  '
---
# name: TestSessionRecordings.test_listing_recordings_is_not_nplus1_for_persons.99
  '
  SELECT "posthog_instancesetting"."id",
         "posthog_instancesetting"."key",
         "posthog_instancesetting"."raw_value"
  FROM "posthog_instancesetting"
  WHERE "posthog_instancesetting"."key" = 'constance:posthog:PERSON_ON_EVENTS_ENABLED'
  ORDER BY "posthog_instancesetting"."id" ASC
  LIMIT 1 /*controller='project_session_recordings-list',route='api/projects/%28%3FP%3Cparent_lookup_team_id%3E%5B%5E/.%5D%2B%29/session_recordings/%3F%24'*/
  '
<<<<<<< HEAD
---
# name: TestSessionRecordings.test_listing_recordings_is_not_nplus1_for_persons_1
  '
  SELECT "posthog_user"."id",
         "posthog_user"."password",
         "posthog_user"."last_login",
         "posthog_user"."first_name",
         "posthog_user"."last_name",
         "posthog_user"."is_staff",
         "posthog_user"."is_active",
         "posthog_user"."date_joined",
         "posthog_user"."uuid",
         "posthog_user"."current_organization_id",
         "posthog_user"."current_team_id",
         "posthog_user"."email",
         "posthog_user"."pending_email",
         "posthog_user"."temporary_token",
         "posthog_user"."distinct_id",
         "posthog_user"."is_email_verified",
         "posthog_user"."has_seen_product_intro_for",
         "posthog_user"."email_opt_in",
         "posthog_user"."partial_notification_settings",
         "posthog_user"."anonymize_data",
         "posthog_user"."toolbar_mode",
         "posthog_user"."events_column_config"
  FROM "posthog_user"
  WHERE "posthog_user"."id" = 2
  LIMIT 21 /**/
  '
---
# name: TestSessionRecordings.test_listing_recordings_is_not_nplus1_for_persons_1.1
  '
  SELECT "posthog_team"."id",
         "posthog_team"."uuid",
         "posthog_team"."organization_id",
         "posthog_team"."api_token",
         "posthog_team"."app_urls",
         "posthog_team"."name",
         "posthog_team"."slack_incoming_webhook",
         "posthog_team"."created_at",
         "posthog_team"."updated_at",
         "posthog_team"."anonymize_ips",
         "posthog_team"."completed_snippet_onboarding",
         "posthog_team"."ingested_event",
         "posthog_team"."autocapture_opt_out",
         "posthog_team"."autocapture_exceptions_opt_in",
         "posthog_team"."autocapture_exceptions_errors_to_ignore",
         "posthog_team"."session_recording_opt_in",
         "posthog_team"."capture_console_log_opt_in",
         "posthog_team"."capture_performance_opt_in",
         "posthog_team"."session_recording_version",
         "posthog_team"."signup_token",
         "posthog_team"."is_demo",
         "posthog_team"."access_control",
         "posthog_team"."week_start_day",
         "posthog_team"."inject_web_apps",
         "posthog_team"."test_account_filters",
         "posthog_team"."test_account_filters_default_checked",
         "posthog_team"."path_cleaning_filters",
         "posthog_team"."timezone",
         "posthog_team"."data_attributes",
         "posthog_team"."person_display_name_properties",
         "posthog_team"."live_events_columns",
         "posthog_team"."recording_domains",
         "posthog_team"."primary_dashboard_id",
         "posthog_team"."extra_settings",
         "posthog_team"."correlation_config",
         "posthog_team"."session_recording_retention_period_days"
  FROM "posthog_team"
  WHERE "posthog_team"."id" = 2
  LIMIT 21 /*controller='project_session_recordings-list',route='api/projects/%28%3FP%3Cparent_lookup_team_id%3E%5B%5E/.%5D%2B%29/session_recordings/%3F%24'*/
  '
---
# name: TestSessionRecordings.test_listing_recordings_is_not_nplus1_for_persons_1.10
  '
  SELECT "posthog_instancesetting"."id",
         "posthog_instancesetting"."key",
         "posthog_instancesetting"."raw_value"
  FROM "posthog_instancesetting"
  WHERE "posthog_instancesetting"."key" = 'constance:posthog:AGGREGATE_BY_DISTINCT_IDS_TEAMS'
  ORDER BY "posthog_instancesetting"."id" ASC
  LIMIT 1 /*controller='project_session_recordings-list',route='api/projects/%28%3FP%3Cparent_lookup_team_id%3E%5B%5E/.%5D%2B%29/session_recordings/%3F%24'*/
  '
---
# name: TestSessionRecordings.test_listing_recordings_is_not_nplus1_for_persons_1.100
  '
  SELECT "posthog_persondistinctid"."id",
         "posthog_persondistinctid"."team_id",
         "posthog_persondistinctid"."person_id",
         "posthog_persondistinctid"."distinct_id",
         "posthog_persondistinctid"."version",
         "posthog_person"."id",
         "posthog_person"."created_at",
         "posthog_person"."properties_last_updated_at",
         "posthog_person"."properties_last_operation",
         "posthog_person"."team_id",
         "posthog_person"."properties",
         "posthog_person"."is_user_id",
         "posthog_person"."is_identified",
         "posthog_person"."uuid",
         "posthog_person"."version"
  FROM "posthog_persondistinctid"
  INNER JOIN "posthog_person" ON ("posthog_persondistinctid"."person_id" = "posthog_person"."id")
  WHERE ("posthog_persondistinctid"."distinct_id" IN ('user1',
                                                      'user2',
                                                      'user3',
                                                      'user4',
                                                      'user5',
                                                      'user6')
         AND "posthog_persondistinctid"."team_id" = 2) /*controller='project_session_recordings-list',route='api/projects/%28%3FP%3Cparent_lookup_team_id%3E%5B%5E/.%5D%2B%29/session_recordings/%3F%24'*/
  '
---
# name: TestSessionRecordings.test_listing_recordings_is_not_nplus1_for_persons_1.101
  '
  SELECT "posthog_persondistinctid"."id",
         "posthog_persondistinctid"."team_id",
         "posthog_persondistinctid"."person_id",
         "posthog_persondistinctid"."distinct_id",
         "posthog_persondistinctid"."version"
  FROM "posthog_persondistinctid"
  WHERE "posthog_persondistinctid"."person_id" IN (1,
                                                   2,
                                                   3,
                                                   4,
                                                   5 /* ... */) /*controller='project_session_recordings-list',route='api/projects/%28%3FP%3Cparent_lookup_team_id%3E%5B%5E/.%5D%2B%29/session_recordings/%3F%24'*/
  '
---
# name: TestSessionRecordings.test_listing_recordings_is_not_nplus1_for_persons_1.102
  '
  SELECT "posthog_team"."id",
         "posthog_team"."uuid",
         "posthog_team"."organization_id",
         "posthog_team"."api_token",
         "posthog_team"."app_urls",
         "posthog_team"."name",
         "posthog_team"."slack_incoming_webhook",
         "posthog_team"."created_at",
         "posthog_team"."updated_at",
         "posthog_team"."anonymize_ips",
         "posthog_team"."completed_snippet_onboarding",
         "posthog_team"."ingested_event",
         "posthog_team"."autocapture_opt_out",
         "posthog_team"."autocapture_exceptions_opt_in",
         "posthog_team"."autocapture_exceptions_errors_to_ignore",
         "posthog_team"."session_recording_opt_in",
         "posthog_team"."capture_console_log_opt_in",
         "posthog_team"."capture_performance_opt_in",
         "posthog_team"."session_recording_version",
         "posthog_team"."signup_token",
         "posthog_team"."is_demo",
         "posthog_team"."access_control",
         "posthog_team"."week_start_day",
         "posthog_team"."inject_web_apps",
         "posthog_team"."test_account_filters",
         "posthog_team"."test_account_filters_default_checked",
         "posthog_team"."path_cleaning_filters",
         "posthog_team"."timezone",
         "posthog_team"."data_attributes",
         "posthog_team"."person_display_name_properties",
         "posthog_team"."live_events_columns",
         "posthog_team"."recording_domains",
         "posthog_team"."primary_dashboard_id",
         "posthog_team"."extra_settings",
         "posthog_team"."correlation_config",
         "posthog_team"."session_recording_retention_period_days",
         "posthog_team"."plugins_opt_in",
         "posthog_team"."opt_out_capture",
         "posthog_team"."event_names",
         "posthog_team"."event_names_with_usage",
         "posthog_team"."event_properties",
         "posthog_team"."event_properties_with_usage",
         "posthog_team"."event_properties_numerical"
  FROM "posthog_team"
  WHERE "posthog_team"."id" = 2
  LIMIT 21
  '
---
# name: TestSessionRecordings.test_listing_recordings_is_not_nplus1_for_persons_1.103
  '
  SELECT "posthog_user"."id",
         "posthog_user"."password",
         "posthog_user"."last_login",
         "posthog_user"."first_name",
         "posthog_user"."last_name",
         "posthog_user"."is_staff",
         "posthog_user"."is_active",
         "posthog_user"."date_joined",
         "posthog_user"."uuid",
         "posthog_user"."current_organization_id",
         "posthog_user"."current_team_id",
         "posthog_user"."email",
         "posthog_user"."pending_email",
         "posthog_user"."temporary_token",
         "posthog_user"."distinct_id",
         "posthog_user"."is_email_verified",
         "posthog_user"."has_seen_product_intro_for",
         "posthog_user"."email_opt_in",
         "posthog_user"."partial_notification_settings",
         "posthog_user"."anonymize_data",
         "posthog_user"."toolbar_mode",
         "posthog_user"."events_column_config"
  FROM "posthog_user"
  WHERE "posthog_user"."id" = 2
  LIMIT 21 /**/
  '
---
# name: TestSessionRecordings.test_listing_recordings_is_not_nplus1_for_persons_1.104
  '
  SELECT "posthog_team"."id",
         "posthog_team"."uuid",
         "posthog_team"."organization_id",
         "posthog_team"."api_token",
         "posthog_team"."app_urls",
         "posthog_team"."name",
         "posthog_team"."slack_incoming_webhook",
         "posthog_team"."created_at",
         "posthog_team"."updated_at",
         "posthog_team"."anonymize_ips",
         "posthog_team"."completed_snippet_onboarding",
         "posthog_team"."ingested_event",
         "posthog_team"."autocapture_opt_out",
         "posthog_team"."autocapture_exceptions_opt_in",
         "posthog_team"."autocapture_exceptions_errors_to_ignore",
         "posthog_team"."session_recording_opt_in",
         "posthog_team"."capture_console_log_opt_in",
         "posthog_team"."capture_performance_opt_in",
         "posthog_team"."session_recording_version",
         "posthog_team"."signup_token",
         "posthog_team"."is_demo",
         "posthog_team"."access_control",
         "posthog_team"."week_start_day",
         "posthog_team"."inject_web_apps",
         "posthog_team"."test_account_filters",
         "posthog_team"."test_account_filters_default_checked",
         "posthog_team"."path_cleaning_filters",
         "posthog_team"."timezone",
         "posthog_team"."data_attributes",
         "posthog_team"."person_display_name_properties",
         "posthog_team"."live_events_columns",
         "posthog_team"."recording_domains",
         "posthog_team"."primary_dashboard_id",
         "posthog_team"."extra_settings",
         "posthog_team"."correlation_config",
         "posthog_team"."session_recording_retention_period_days"
  FROM "posthog_team"
  WHERE "posthog_team"."id" = 2
  LIMIT 21 /*controller='project_session_recordings-list',route='api/projects/%28%3FP%3Cparent_lookup_team_id%3E%5B%5E/.%5D%2B%29/session_recordings/%3F%24'*/
  '
---
# name: TestSessionRecordings.test_listing_recordings_is_not_nplus1_for_persons_1.105
  '
  SELECT "posthog_organizationmembership"."id",
         "posthog_organizationmembership"."organization_id",
         "posthog_organizationmembership"."user_id",
         "posthog_organizationmembership"."level",
         "posthog_organizationmembership"."joined_at",
         "posthog_organizationmembership"."updated_at",
         "posthog_organization"."id",
         "posthog_organization"."name",
         "posthog_organization"."slug",
         "posthog_organization"."created_at",
         "posthog_organization"."updated_at",
         "posthog_organization"."plugins_access_level",
         "posthog_organization"."for_internal_metrics",
         "posthog_organization"."is_member_join_email_enabled",
         "posthog_organization"."enforce_2fa",
         "posthog_organization"."customer_id",
         "posthog_organization"."available_features",
         "posthog_organization"."available_product_features",
         "posthog_organization"."usage",
         "posthog_organization"."setup_section_2_completed",
         "posthog_organization"."personalization",
         "posthog_organization"."domain_whitelist"
  FROM "posthog_organizationmembership"
  INNER JOIN "posthog_organization" ON ("posthog_organizationmembership"."organization_id" = "posthog_organization"."id")
  WHERE "posthog_organizationmembership"."user_id" = 2 /*controller='project_session_recordings-list',route='api/projects/%28%3FP%3Cparent_lookup_team_id%3E%5B%5E/.%5D%2B%29/session_recordings/%3F%24'*/
  '
---
# name: TestSessionRecordings.test_listing_recordings_is_not_nplus1_for_persons_1.106
  '
  SELECT "posthog_instancesetting"."id",
         "posthog_instancesetting"."key",
         "posthog_instancesetting"."raw_value"
  FROM "posthog_instancesetting"
  WHERE "posthog_instancesetting"."key" = 'constance:posthog:PERSON_ON_EVENTS_V2_ENABLED'
  ORDER BY "posthog_instancesetting"."id" ASC
  LIMIT 1 /*controller='project_session_recordings-list',route='api/projects/%28%3FP%3Cparent_lookup_team_id%3E%5B%5E/.%5D%2B%29/session_recordings/%3F%24'*/
  '
---
# name: TestSessionRecordings.test_listing_recordings_is_not_nplus1_for_persons_1.107
  '
  SELECT "posthog_instancesetting"."id",
         "posthog_instancesetting"."key",
         "posthog_instancesetting"."raw_value"
  FROM "posthog_instancesetting"
  WHERE "posthog_instancesetting"."key" = 'constance:posthog:PERSON_ON_EVENTS_ENABLED'
  ORDER BY "posthog_instancesetting"."id" ASC
  LIMIT 1 /*controller='project_session_recordings-list',route='api/projects/%28%3FP%3Cparent_lookup_team_id%3E%5B%5E/.%5D%2B%29/session_recordings/%3F%24'*/
  '
---
# name: TestSessionRecordings.test_listing_recordings_is_not_nplus1_for_persons_1.108
  '
  SELECT "posthog_instancesetting"."id",
         "posthog_instancesetting"."key",
         "posthog_instancesetting"."raw_value"
  FROM "posthog_instancesetting"
  WHERE "posthog_instancesetting"."key" = 'constance:posthog:PERSON_ON_EVENTS_V2_ENABLED'
  ORDER BY "posthog_instancesetting"."id" ASC
  LIMIT 1 /*controller='project_session_recordings-list',route='api/projects/%28%3FP%3Cparent_lookup_team_id%3E%5B%5E/.%5D%2B%29/session_recordings/%3F%24'*/
  '
---
# name: TestSessionRecordings.test_listing_recordings_is_not_nplus1_for_persons_1.109
  '
  SELECT "posthog_instancesetting"."id",
         "posthog_instancesetting"."key",
         "posthog_instancesetting"."raw_value"
  FROM "posthog_instancesetting"
  WHERE "posthog_instancesetting"."key" = 'constance:posthog:PERSON_ON_EVENTS_ENABLED'
  ORDER BY "posthog_instancesetting"."id" ASC
  LIMIT 1 /*controller='project_session_recordings-list',route='api/projects/%28%3FP%3Cparent_lookup_team_id%3E%5B%5E/.%5D%2B%29/session_recordings/%3F%24'*/
  '
---
# name: TestSessionRecordings.test_listing_recordings_is_not_nplus1_for_persons_1.11
  '
  SELECT "posthog_sessionrecordingviewed"."session_id"
  FROM "posthog_sessionrecordingviewed"
  WHERE ("posthog_sessionrecordingviewed"."team_id" = 2
         AND "posthog_sessionrecordingviewed"."user_id" = 2) /*controller='project_session_recordings-list',route='api/projects/%28%3FP%3Cparent_lookup_team_id%3E%5B%5E/.%5D%2B%29/session_recordings/%3F%24'*/
  '
---
# name: TestSessionRecordings.test_listing_recordings_is_not_nplus1_for_persons_1.110
  '
  SELECT "posthog_instancesetting"."id",
         "posthog_instancesetting"."key",
         "posthog_instancesetting"."raw_value"
  FROM "posthog_instancesetting"
  WHERE "posthog_instancesetting"."key" = 'constance:posthog:PERSON_ON_EVENTS_V2_ENABLED'
  ORDER BY "posthog_instancesetting"."id" ASC
  LIMIT 1 /*controller='project_session_recordings-list',route='api/projects/%28%3FP%3Cparent_lookup_team_id%3E%5B%5E/.%5D%2B%29/session_recordings/%3F%24'*/
  '
---
# name: TestSessionRecordings.test_listing_recordings_is_not_nplus1_for_persons_1.111
  '
  SELECT "posthog_instancesetting"."id",
         "posthog_instancesetting"."key",
         "posthog_instancesetting"."raw_value"
  FROM "posthog_instancesetting"
  WHERE "posthog_instancesetting"."key" = 'constance:posthog:PERSON_ON_EVENTS_ENABLED'
  ORDER BY "posthog_instancesetting"."id" ASC
  LIMIT 1 /*controller='project_session_recordings-list',route='api/projects/%28%3FP%3Cparent_lookup_team_id%3E%5B%5E/.%5D%2B%29/session_recordings/%3F%24'*/
  '
---
# name: TestSessionRecordings.test_listing_recordings_is_not_nplus1_for_persons_1.112
  '
  SELECT "posthog_instancesetting"."id",
         "posthog_instancesetting"."key",
         "posthog_instancesetting"."raw_value"
  FROM "posthog_instancesetting"
  WHERE "posthog_instancesetting"."key" = 'constance:posthog:AGGREGATE_BY_DISTINCT_IDS_TEAMS'
  ORDER BY "posthog_instancesetting"."id" ASC
  LIMIT 1 /*controller='project_session_recordings-list',route='api/projects/%28%3FP%3Cparent_lookup_team_id%3E%5B%5E/.%5D%2B%29/session_recordings/%3F%24'*/
  '
---
# name: TestSessionRecordings.test_listing_recordings_is_not_nplus1_for_persons_1.113
  '
  SELECT "posthog_sessionrecording"."id",
         "posthog_sessionrecording"."session_id",
         "posthog_sessionrecording"."team_id",
         "posthog_sessionrecording"."created_at",
         "posthog_sessionrecording"."deleted",
         "posthog_sessionrecording"."object_storage_path",
         "posthog_sessionrecording"."distinct_id",
         "posthog_sessionrecording"."duration",
         "posthog_sessionrecording"."active_seconds",
         "posthog_sessionrecording"."inactive_seconds",
         "posthog_sessionrecording"."start_time",
         "posthog_sessionrecording"."end_time",
         "posthog_sessionrecording"."click_count",
         "posthog_sessionrecording"."keypress_count",
         "posthog_sessionrecording"."mouse_activity_count",
         "posthog_sessionrecording"."console_log_count",
         "posthog_sessionrecording"."console_warn_count",
         "posthog_sessionrecording"."console_error_count",
         "posthog_sessionrecording"."start_url",
         COUNT("posthog_sessionrecordingplaylistitem"."id") AS "pinned_count"
  FROM "posthog_sessionrecording"
  LEFT OUTER JOIN "posthog_sessionrecordingplaylistitem" ON ("posthog_sessionrecording"."session_id" = "posthog_sessionrecordingplaylistitem"."recording_id")
  WHERE ("posthog_sessionrecording"."session_id" IN ('5',
                                                     '2',
                                                     '3',
                                                     '4',
                                                     '7',
                                                     '6',
                                                     '1')
         AND "posthog_sessionrecording"."team_id" = 2)
  GROUP BY "posthog_sessionrecording"."id" /*controller='project_session_recordings-list',route='api/projects/%28%3FP%3Cparent_lookup_team_id%3E%5B%5E/.%5D%2B%29/session_recordings/%3F%24'*/
  '
---
# name: TestSessionRecordings.test_listing_recordings_is_not_nplus1_for_persons_1.114
  '
  SELECT "posthog_sessionrecordingviewed"."session_id"
  FROM "posthog_sessionrecordingviewed"
  WHERE ("posthog_sessionrecordingviewed"."team_id" = 2
         AND "posthog_sessionrecordingviewed"."user_id" = 2) /*controller='project_session_recordings-list',route='api/projects/%28%3FP%3Cparent_lookup_team_id%3E%5B%5E/.%5D%2B%29/session_recordings/%3F%24'*/
  '
---
# name: TestSessionRecordings.test_listing_recordings_is_not_nplus1_for_persons_1.115
  '
  SELECT "posthog_persondistinctid"."id",
         "posthog_persondistinctid"."team_id",
         "posthog_persondistinctid"."person_id",
         "posthog_persondistinctid"."distinct_id",
         "posthog_persondistinctid"."version",
         "posthog_person"."id",
         "posthog_person"."created_at",
         "posthog_person"."properties_last_updated_at",
         "posthog_person"."properties_last_operation",
         "posthog_person"."team_id",
         "posthog_person"."properties",
         "posthog_person"."is_user_id",
         "posthog_person"."is_identified",
         "posthog_person"."uuid",
         "posthog_person"."version"
  FROM "posthog_persondistinctid"
  INNER JOIN "posthog_person" ON ("posthog_persondistinctid"."person_id" = "posthog_person"."id")
  WHERE ("posthog_persondistinctid"."distinct_id" IN ('user1',
                                                      'user2',
                                                      'user3',
                                                      'user4',
                                                      'user5',
                                                      'user6',
                                                      'user7')
         AND "posthog_persondistinctid"."team_id" = 2) /*controller='project_session_recordings-list',route='api/projects/%28%3FP%3Cparent_lookup_team_id%3E%5B%5E/.%5D%2B%29/session_recordings/%3F%24'*/
  '
---
# name: TestSessionRecordings.test_listing_recordings_is_not_nplus1_for_persons_1.116
  '
  SELECT "posthog_persondistinctid"."id",
         "posthog_persondistinctid"."team_id",
         "posthog_persondistinctid"."person_id",
         "posthog_persondistinctid"."distinct_id",
         "posthog_persondistinctid"."version"
  FROM "posthog_persondistinctid"
  WHERE "posthog_persondistinctid"."person_id" IN (1,
                                                   2,
                                                   3,
                                                   4,
                                                   5 /* ... */) /*controller='project_session_recordings-list',route='api/projects/%28%3FP%3Cparent_lookup_team_id%3E%5B%5E/.%5D%2B%29/session_recordings/%3F%24'*/
  '
---
# name: TestSessionRecordings.test_listing_recordings_is_not_nplus1_for_persons_1.117
  '
  SELECT "posthog_team"."id",
         "posthog_team"."uuid",
         "posthog_team"."organization_id",
         "posthog_team"."api_token",
         "posthog_team"."app_urls",
         "posthog_team"."name",
         "posthog_team"."slack_incoming_webhook",
         "posthog_team"."created_at",
         "posthog_team"."updated_at",
         "posthog_team"."anonymize_ips",
         "posthog_team"."completed_snippet_onboarding",
         "posthog_team"."ingested_event",
         "posthog_team"."autocapture_opt_out",
         "posthog_team"."autocapture_exceptions_opt_in",
         "posthog_team"."autocapture_exceptions_errors_to_ignore",
         "posthog_team"."session_recording_opt_in",
         "posthog_team"."capture_console_log_opt_in",
         "posthog_team"."capture_performance_opt_in",
         "posthog_team"."session_recording_version",
         "posthog_team"."signup_token",
         "posthog_team"."is_demo",
         "posthog_team"."access_control",
         "posthog_team"."week_start_day",
         "posthog_team"."inject_web_apps",
         "posthog_team"."test_account_filters",
         "posthog_team"."test_account_filters_default_checked",
         "posthog_team"."path_cleaning_filters",
         "posthog_team"."timezone",
         "posthog_team"."data_attributes",
         "posthog_team"."person_display_name_properties",
         "posthog_team"."live_events_columns",
         "posthog_team"."recording_domains",
         "posthog_team"."primary_dashboard_id",
         "posthog_team"."extra_settings",
         "posthog_team"."correlation_config",
         "posthog_team"."session_recording_retention_period_days",
         "posthog_team"."plugins_opt_in",
         "posthog_team"."opt_out_capture",
         "posthog_team"."event_names",
         "posthog_team"."event_names_with_usage",
         "posthog_team"."event_properties",
         "posthog_team"."event_properties_with_usage",
         "posthog_team"."event_properties_numerical"
  FROM "posthog_team"
  WHERE "posthog_team"."id" = 2
  LIMIT 21
  '
---
# name: TestSessionRecordings.test_listing_recordings_is_not_nplus1_for_persons_1.118
  '
  SELECT "posthog_user"."id",
         "posthog_user"."password",
         "posthog_user"."last_login",
         "posthog_user"."first_name",
         "posthog_user"."last_name",
         "posthog_user"."is_staff",
         "posthog_user"."is_active",
         "posthog_user"."date_joined",
         "posthog_user"."uuid",
         "posthog_user"."current_organization_id",
         "posthog_user"."current_team_id",
         "posthog_user"."email",
         "posthog_user"."pending_email",
         "posthog_user"."temporary_token",
         "posthog_user"."distinct_id",
         "posthog_user"."is_email_verified",
         "posthog_user"."has_seen_product_intro_for",
         "posthog_user"."email_opt_in",
         "posthog_user"."partial_notification_settings",
         "posthog_user"."anonymize_data",
         "posthog_user"."toolbar_mode",
         "posthog_user"."events_column_config"
  FROM "posthog_user"
  WHERE "posthog_user"."id" = 2
  LIMIT 21 /**/
  '
---
# name: TestSessionRecordings.test_listing_recordings_is_not_nplus1_for_persons_1.119
  '
  SELECT "posthog_team"."id",
         "posthog_team"."uuid",
         "posthog_team"."organization_id",
         "posthog_team"."api_token",
         "posthog_team"."app_urls",
         "posthog_team"."name",
         "posthog_team"."slack_incoming_webhook",
         "posthog_team"."created_at",
         "posthog_team"."updated_at",
         "posthog_team"."anonymize_ips",
         "posthog_team"."completed_snippet_onboarding",
         "posthog_team"."ingested_event",
         "posthog_team"."autocapture_opt_out",
         "posthog_team"."autocapture_exceptions_opt_in",
         "posthog_team"."autocapture_exceptions_errors_to_ignore",
         "posthog_team"."session_recording_opt_in",
         "posthog_team"."capture_console_log_opt_in",
         "posthog_team"."capture_performance_opt_in",
         "posthog_team"."session_recording_version",
         "posthog_team"."signup_token",
         "posthog_team"."is_demo",
         "posthog_team"."access_control",
         "posthog_team"."week_start_day",
         "posthog_team"."inject_web_apps",
         "posthog_team"."test_account_filters",
         "posthog_team"."test_account_filters_default_checked",
         "posthog_team"."path_cleaning_filters",
         "posthog_team"."timezone",
         "posthog_team"."data_attributes",
         "posthog_team"."person_display_name_properties",
         "posthog_team"."live_events_columns",
         "posthog_team"."recording_domains",
         "posthog_team"."primary_dashboard_id",
         "posthog_team"."extra_settings",
         "posthog_team"."correlation_config",
         "posthog_team"."session_recording_retention_period_days"
  FROM "posthog_team"
  WHERE "posthog_team"."id" = 2
  LIMIT 21 /*controller='project_session_recordings-list',route='api/projects/%28%3FP%3Cparent_lookup_team_id%3E%5B%5E/.%5D%2B%29/session_recordings/%3F%24'*/
  '
---
# name: TestSessionRecordings.test_listing_recordings_is_not_nplus1_for_persons_1.12
  '
  SELECT "posthog_team"."id",
         "posthog_team"."uuid",
         "posthog_team"."organization_id",
         "posthog_team"."api_token",
         "posthog_team"."app_urls",
         "posthog_team"."name",
         "posthog_team"."slack_incoming_webhook",
         "posthog_team"."created_at",
         "posthog_team"."updated_at",
         "posthog_team"."anonymize_ips",
         "posthog_team"."completed_snippet_onboarding",
         "posthog_team"."ingested_event",
         "posthog_team"."autocapture_opt_out",
         "posthog_team"."autocapture_exceptions_opt_in",
         "posthog_team"."autocapture_exceptions_errors_to_ignore",
         "posthog_team"."session_recording_opt_in",
         "posthog_team"."capture_console_log_opt_in",
         "posthog_team"."capture_performance_opt_in",
         "posthog_team"."session_recording_version",
         "posthog_team"."signup_token",
         "posthog_team"."is_demo",
         "posthog_team"."access_control",
         "posthog_team"."week_start_day",
         "posthog_team"."inject_web_apps",
         "posthog_team"."test_account_filters",
         "posthog_team"."test_account_filters_default_checked",
         "posthog_team"."path_cleaning_filters",
         "posthog_team"."timezone",
         "posthog_team"."data_attributes",
         "posthog_team"."person_display_name_properties",
         "posthog_team"."live_events_columns",
         "posthog_team"."recording_domains",
         "posthog_team"."primary_dashboard_id",
         "posthog_team"."extra_settings",
         "posthog_team"."correlation_config",
         "posthog_team"."session_recording_retention_period_days",
         "posthog_team"."plugins_opt_in",
         "posthog_team"."opt_out_capture",
         "posthog_team"."event_names",
         "posthog_team"."event_names_with_usage",
         "posthog_team"."event_properties",
         "posthog_team"."event_properties_with_usage",
         "posthog_team"."event_properties_numerical"
  FROM "posthog_team"
  WHERE "posthog_team"."id" = 2
  LIMIT 21
  '
---
# name: TestSessionRecordings.test_listing_recordings_is_not_nplus1_for_persons_1.120
  '
  SELECT "posthog_organizationmembership"."id",
         "posthog_organizationmembership"."organization_id",
         "posthog_organizationmembership"."user_id",
         "posthog_organizationmembership"."level",
         "posthog_organizationmembership"."joined_at",
         "posthog_organizationmembership"."updated_at",
         "posthog_organization"."id",
         "posthog_organization"."name",
         "posthog_organization"."slug",
         "posthog_organization"."created_at",
         "posthog_organization"."updated_at",
         "posthog_organization"."plugins_access_level",
         "posthog_organization"."for_internal_metrics",
         "posthog_organization"."is_member_join_email_enabled",
         "posthog_organization"."enforce_2fa",
         "posthog_organization"."customer_id",
         "posthog_organization"."available_features",
         "posthog_organization"."available_product_features",
         "posthog_organization"."usage",
         "posthog_organization"."setup_section_2_completed",
         "posthog_organization"."personalization",
         "posthog_organization"."domain_whitelist"
  FROM "posthog_organizationmembership"
  INNER JOIN "posthog_organization" ON ("posthog_organizationmembership"."organization_id" = "posthog_organization"."id")
  WHERE "posthog_organizationmembership"."user_id" = 2 /*controller='project_session_recordings-list',route='api/projects/%28%3FP%3Cparent_lookup_team_id%3E%5B%5E/.%5D%2B%29/session_recordings/%3F%24'*/
  '
---
# name: TestSessionRecordings.test_listing_recordings_is_not_nplus1_for_persons_1.121
  '
  SELECT "posthog_instancesetting"."id",
         "posthog_instancesetting"."key",
         "posthog_instancesetting"."raw_value"
  FROM "posthog_instancesetting"
  WHERE "posthog_instancesetting"."key" = 'constance:posthog:PERSON_ON_EVENTS_V2_ENABLED'
  ORDER BY "posthog_instancesetting"."id" ASC
  LIMIT 1 /*controller='project_session_recordings-list',route='api/projects/%28%3FP%3Cparent_lookup_team_id%3E%5B%5E/.%5D%2B%29/session_recordings/%3F%24'*/
  '
---
# name: TestSessionRecordings.test_listing_recordings_is_not_nplus1_for_persons_1.122
  '
  SELECT "posthog_instancesetting"."id",
         "posthog_instancesetting"."key",
         "posthog_instancesetting"."raw_value"
  FROM "posthog_instancesetting"
  WHERE "posthog_instancesetting"."key" = 'constance:posthog:PERSON_ON_EVENTS_ENABLED'
  ORDER BY "posthog_instancesetting"."id" ASC
  LIMIT 1 /*controller='project_session_recordings-list',route='api/projects/%28%3FP%3Cparent_lookup_team_id%3E%5B%5E/.%5D%2B%29/session_recordings/%3F%24'*/
  '
---
# name: TestSessionRecordings.test_listing_recordings_is_not_nplus1_for_persons_1.123
  '
  SELECT "posthog_instancesetting"."id",
         "posthog_instancesetting"."key",
         "posthog_instancesetting"."raw_value"
  FROM "posthog_instancesetting"
  WHERE "posthog_instancesetting"."key" = 'constance:posthog:PERSON_ON_EVENTS_V2_ENABLED'
  ORDER BY "posthog_instancesetting"."id" ASC
  LIMIT 1 /*controller='project_session_recordings-list',route='api/projects/%28%3FP%3Cparent_lookup_team_id%3E%5B%5E/.%5D%2B%29/session_recordings/%3F%24'*/
  '
---
# name: TestSessionRecordings.test_listing_recordings_is_not_nplus1_for_persons_1.124
  '
  SELECT "posthog_instancesetting"."id",
         "posthog_instancesetting"."key",
         "posthog_instancesetting"."raw_value"
  FROM "posthog_instancesetting"
  WHERE "posthog_instancesetting"."key" = 'constance:posthog:PERSON_ON_EVENTS_ENABLED'
  ORDER BY "posthog_instancesetting"."id" ASC
  LIMIT 1 /*controller='project_session_recordings-list',route='api/projects/%28%3FP%3Cparent_lookup_team_id%3E%5B%5E/.%5D%2B%29/session_recordings/%3F%24'*/
  '
---
# name: TestSessionRecordings.test_listing_recordings_is_not_nplus1_for_persons_1.125
  '
  SELECT "posthog_instancesetting"."id",
         "posthog_instancesetting"."key",
         "posthog_instancesetting"."raw_value"
  FROM "posthog_instancesetting"
  WHERE "posthog_instancesetting"."key" = 'constance:posthog:PERSON_ON_EVENTS_V2_ENABLED'
  ORDER BY "posthog_instancesetting"."id" ASC
  LIMIT 1 /*controller='project_session_recordings-list',route='api/projects/%28%3FP%3Cparent_lookup_team_id%3E%5B%5E/.%5D%2B%29/session_recordings/%3F%24'*/
  '
---
# name: TestSessionRecordings.test_listing_recordings_is_not_nplus1_for_persons_1.126
  '
  SELECT "posthog_instancesetting"."id",
         "posthog_instancesetting"."key",
         "posthog_instancesetting"."raw_value"
  FROM "posthog_instancesetting"
  WHERE "posthog_instancesetting"."key" = 'constance:posthog:PERSON_ON_EVENTS_ENABLED'
  ORDER BY "posthog_instancesetting"."id" ASC
  LIMIT 1 /*controller='project_session_recordings-list',route='api/projects/%28%3FP%3Cparent_lookup_team_id%3E%5B%5E/.%5D%2B%29/session_recordings/%3F%24'*/
  '
---
# name: TestSessionRecordings.test_listing_recordings_is_not_nplus1_for_persons_1.127
  '
  SELECT "posthog_instancesetting"."id",
         "posthog_instancesetting"."key",
         "posthog_instancesetting"."raw_value"
  FROM "posthog_instancesetting"
  WHERE "posthog_instancesetting"."key" = 'constance:posthog:AGGREGATE_BY_DISTINCT_IDS_TEAMS'
  ORDER BY "posthog_instancesetting"."id" ASC
  LIMIT 1 /*controller='project_session_recordings-list',route='api/projects/%28%3FP%3Cparent_lookup_team_id%3E%5B%5E/.%5D%2B%29/session_recordings/%3F%24'*/
  '
---
# name: TestSessionRecordings.test_listing_recordings_is_not_nplus1_for_persons_1.128
  '
  SELECT "posthog_sessionrecording"."id",
         "posthog_sessionrecording"."session_id",
         "posthog_sessionrecording"."team_id",
         "posthog_sessionrecording"."created_at",
         "posthog_sessionrecording"."deleted",
         "posthog_sessionrecording"."object_storage_path",
         "posthog_sessionrecording"."distinct_id",
         "posthog_sessionrecording"."duration",
         "posthog_sessionrecording"."active_seconds",
         "posthog_sessionrecording"."inactive_seconds",
         "posthog_sessionrecording"."start_time",
         "posthog_sessionrecording"."end_time",
         "posthog_sessionrecording"."click_count",
         "posthog_sessionrecording"."keypress_count",
         "posthog_sessionrecording"."mouse_activity_count",
         "posthog_sessionrecording"."console_log_count",
         "posthog_sessionrecording"."console_warn_count",
         "posthog_sessionrecording"."console_error_count",
         "posthog_sessionrecording"."start_url",
         COUNT("posthog_sessionrecordingplaylistitem"."id") AS "pinned_count"
  FROM "posthog_sessionrecording"
  LEFT OUTER JOIN "posthog_sessionrecordingplaylistitem" ON ("posthog_sessionrecording"."session_id" = "posthog_sessionrecordingplaylistitem"."recording_id")
  WHERE ("posthog_sessionrecording"."session_id" IN ('5',
                                                     '2',
                                                     '3',
                                                     '4',
                                                     '7',
                                                     '6',
                                                     '1',
                                                     '8')
         AND "posthog_sessionrecording"."team_id" = 2)
  GROUP BY "posthog_sessionrecording"."id" /*controller='project_session_recordings-list',route='api/projects/%28%3FP%3Cparent_lookup_team_id%3E%5B%5E/.%5D%2B%29/session_recordings/%3F%24'*/
  '
---
# name: TestSessionRecordings.test_listing_recordings_is_not_nplus1_for_persons_1.129
  '
  SELECT "posthog_sessionrecordingviewed"."session_id"
  FROM "posthog_sessionrecordingviewed"
  WHERE ("posthog_sessionrecordingviewed"."team_id" = 2
         AND "posthog_sessionrecordingviewed"."user_id" = 2) /*controller='project_session_recordings-list',route='api/projects/%28%3FP%3Cparent_lookup_team_id%3E%5B%5E/.%5D%2B%29/session_recordings/%3F%24'*/
  '
---
# name: TestSessionRecordings.test_listing_recordings_is_not_nplus1_for_persons_1.13
  '
  SELECT "posthog_user"."id",
         "posthog_user"."password",
         "posthog_user"."last_login",
         "posthog_user"."first_name",
         "posthog_user"."last_name",
         "posthog_user"."is_staff",
         "posthog_user"."is_active",
         "posthog_user"."date_joined",
         "posthog_user"."uuid",
         "posthog_user"."current_organization_id",
         "posthog_user"."current_team_id",
         "posthog_user"."email",
         "posthog_user"."pending_email",
         "posthog_user"."temporary_token",
         "posthog_user"."distinct_id",
         "posthog_user"."is_email_verified",
         "posthog_user"."has_seen_product_intro_for",
         "posthog_user"."email_opt_in",
         "posthog_user"."partial_notification_settings",
         "posthog_user"."anonymize_data",
         "posthog_user"."toolbar_mode",
         "posthog_user"."events_column_config"
  FROM "posthog_user"
  WHERE "posthog_user"."id" = 2
  LIMIT 21 /**/
  '
---
# name: TestSessionRecordings.test_listing_recordings_is_not_nplus1_for_persons_1.130
  '
  SELECT "posthog_persondistinctid"."id",
         "posthog_persondistinctid"."team_id",
         "posthog_persondistinctid"."person_id",
         "posthog_persondistinctid"."distinct_id",
         "posthog_persondistinctid"."version",
         "posthog_person"."id",
         "posthog_person"."created_at",
         "posthog_person"."properties_last_updated_at",
         "posthog_person"."properties_last_operation",
         "posthog_person"."team_id",
         "posthog_person"."properties",
         "posthog_person"."is_user_id",
         "posthog_person"."is_identified",
         "posthog_person"."uuid",
         "posthog_person"."version"
  FROM "posthog_persondistinctid"
  INNER JOIN "posthog_person" ON ("posthog_persondistinctid"."person_id" = "posthog_person"."id")
  WHERE ("posthog_persondistinctid"."distinct_id" IN ('user1',
                                                      'user2',
                                                      'user3',
                                                      'user4',
                                                      'user5',
                                                      'user6',
                                                      'user7',
                                                      'user8')
         AND "posthog_persondistinctid"."team_id" = 2) /*controller='project_session_recordings-list',route='api/projects/%28%3FP%3Cparent_lookup_team_id%3E%5B%5E/.%5D%2B%29/session_recordings/%3F%24'*/
  '
---
# name: TestSessionRecordings.test_listing_recordings_is_not_nplus1_for_persons_1.131
  '
  SELECT "posthog_persondistinctid"."id",
         "posthog_persondistinctid"."team_id",
         "posthog_persondistinctid"."person_id",
         "posthog_persondistinctid"."distinct_id",
         "posthog_persondistinctid"."version"
  FROM "posthog_persondistinctid"
  WHERE "posthog_persondistinctid"."person_id" IN (1,
                                                   2,
                                                   3,
                                                   4,
                                                   5 /* ... */) /*controller='project_session_recordings-list',route='api/projects/%28%3FP%3Cparent_lookup_team_id%3E%5B%5E/.%5D%2B%29/session_recordings/%3F%24'*/
  '
---
# name: TestSessionRecordings.test_listing_recordings_is_not_nplus1_for_persons_1.132
  '
  SELECT "posthog_team"."id",
         "posthog_team"."uuid",
         "posthog_team"."organization_id",
         "posthog_team"."api_token",
         "posthog_team"."app_urls",
         "posthog_team"."name",
         "posthog_team"."slack_incoming_webhook",
         "posthog_team"."created_at",
         "posthog_team"."updated_at",
         "posthog_team"."anonymize_ips",
         "posthog_team"."completed_snippet_onboarding",
         "posthog_team"."ingested_event",
         "posthog_team"."autocapture_opt_out",
         "posthog_team"."autocapture_exceptions_opt_in",
         "posthog_team"."autocapture_exceptions_errors_to_ignore",
         "posthog_team"."session_recording_opt_in",
         "posthog_team"."capture_console_log_opt_in",
         "posthog_team"."capture_performance_opt_in",
         "posthog_team"."session_recording_version",
         "posthog_team"."signup_token",
         "posthog_team"."is_demo",
         "posthog_team"."access_control",
         "posthog_team"."week_start_day",
         "posthog_team"."inject_web_apps",
         "posthog_team"."test_account_filters",
         "posthog_team"."test_account_filters_default_checked",
         "posthog_team"."path_cleaning_filters",
         "posthog_team"."timezone",
         "posthog_team"."data_attributes",
         "posthog_team"."person_display_name_properties",
         "posthog_team"."live_events_columns",
         "posthog_team"."recording_domains",
         "posthog_team"."primary_dashboard_id",
         "posthog_team"."extra_settings",
         "posthog_team"."correlation_config",
         "posthog_team"."session_recording_retention_period_days",
         "posthog_team"."plugins_opt_in",
         "posthog_team"."opt_out_capture",
         "posthog_team"."event_names",
         "posthog_team"."event_names_with_usage",
         "posthog_team"."event_properties",
         "posthog_team"."event_properties_with_usage",
         "posthog_team"."event_properties_numerical"
  FROM "posthog_team"
  WHERE "posthog_team"."id" = 2
  LIMIT 21
  '
---
# name: TestSessionRecordings.test_listing_recordings_is_not_nplus1_for_persons_1.133
  '
  SELECT "posthog_user"."id",
         "posthog_user"."password",
         "posthog_user"."last_login",
         "posthog_user"."first_name",
         "posthog_user"."last_name",
         "posthog_user"."is_staff",
         "posthog_user"."is_active",
         "posthog_user"."date_joined",
         "posthog_user"."uuid",
         "posthog_user"."current_organization_id",
         "posthog_user"."current_team_id",
         "posthog_user"."email",
         "posthog_user"."pending_email",
         "posthog_user"."temporary_token",
         "posthog_user"."distinct_id",
         "posthog_user"."is_email_verified",
         "posthog_user"."has_seen_product_intro_for",
         "posthog_user"."email_opt_in",
         "posthog_user"."partial_notification_settings",
         "posthog_user"."anonymize_data",
         "posthog_user"."toolbar_mode",
         "posthog_user"."events_column_config"
  FROM "posthog_user"
  WHERE "posthog_user"."id" = 2
  LIMIT 21 /**/
  '
---
# name: TestSessionRecordings.test_listing_recordings_is_not_nplus1_for_persons_1.134
  '
  SELECT "posthog_team"."id",
         "posthog_team"."uuid",
         "posthog_team"."organization_id",
         "posthog_team"."api_token",
         "posthog_team"."app_urls",
         "posthog_team"."name",
         "posthog_team"."slack_incoming_webhook",
         "posthog_team"."created_at",
         "posthog_team"."updated_at",
         "posthog_team"."anonymize_ips",
         "posthog_team"."completed_snippet_onboarding",
         "posthog_team"."ingested_event",
         "posthog_team"."autocapture_opt_out",
         "posthog_team"."autocapture_exceptions_opt_in",
         "posthog_team"."autocapture_exceptions_errors_to_ignore",
         "posthog_team"."session_recording_opt_in",
         "posthog_team"."capture_console_log_opt_in",
         "posthog_team"."capture_performance_opt_in",
         "posthog_team"."session_recording_version",
         "posthog_team"."signup_token",
         "posthog_team"."is_demo",
         "posthog_team"."access_control",
         "posthog_team"."week_start_day",
         "posthog_team"."inject_web_apps",
         "posthog_team"."test_account_filters",
         "posthog_team"."test_account_filters_default_checked",
         "posthog_team"."path_cleaning_filters",
         "posthog_team"."timezone",
         "posthog_team"."data_attributes",
         "posthog_team"."person_display_name_properties",
         "posthog_team"."live_events_columns",
         "posthog_team"."recording_domains",
         "posthog_team"."primary_dashboard_id",
         "posthog_team"."extra_settings",
         "posthog_team"."correlation_config",
         "posthog_team"."session_recording_retention_period_days"
  FROM "posthog_team"
  WHERE "posthog_team"."id" = 2
  LIMIT 21 /*controller='project_session_recordings-list',route='api/projects/%28%3FP%3Cparent_lookup_team_id%3E%5B%5E/.%5D%2B%29/session_recordings/%3F%24'*/
  '
---
# name: TestSessionRecordings.test_listing_recordings_is_not_nplus1_for_persons_1.135
  '
  SELECT "posthog_organizationmembership"."id",
         "posthog_organizationmembership"."organization_id",
         "posthog_organizationmembership"."user_id",
         "posthog_organizationmembership"."level",
         "posthog_organizationmembership"."joined_at",
         "posthog_organizationmembership"."updated_at",
         "posthog_organization"."id",
         "posthog_organization"."name",
         "posthog_organization"."slug",
         "posthog_organization"."created_at",
         "posthog_organization"."updated_at",
         "posthog_organization"."plugins_access_level",
         "posthog_organization"."for_internal_metrics",
         "posthog_organization"."is_member_join_email_enabled",
         "posthog_organization"."enforce_2fa",
         "posthog_organization"."customer_id",
         "posthog_organization"."available_features",
         "posthog_organization"."available_product_features",
         "posthog_organization"."usage",
         "posthog_organization"."setup_section_2_completed",
         "posthog_organization"."personalization",
         "posthog_organization"."domain_whitelist"
  FROM "posthog_organizationmembership"
  INNER JOIN "posthog_organization" ON ("posthog_organizationmembership"."organization_id" = "posthog_organization"."id")
  WHERE "posthog_organizationmembership"."user_id" = 2 /*controller='project_session_recordings-list',route='api/projects/%28%3FP%3Cparent_lookup_team_id%3E%5B%5E/.%5D%2B%29/session_recordings/%3F%24'*/
  '
---
# name: TestSessionRecordings.test_listing_recordings_is_not_nplus1_for_persons_1.136
  '
  SELECT "posthog_instancesetting"."id",
         "posthog_instancesetting"."key",
         "posthog_instancesetting"."raw_value"
  FROM "posthog_instancesetting"
  WHERE "posthog_instancesetting"."key" = 'constance:posthog:PERSON_ON_EVENTS_V2_ENABLED'
  ORDER BY "posthog_instancesetting"."id" ASC
  LIMIT 1 /*controller='project_session_recordings-list',route='api/projects/%28%3FP%3Cparent_lookup_team_id%3E%5B%5E/.%5D%2B%29/session_recordings/%3F%24'*/
  '
---
# name: TestSessionRecordings.test_listing_recordings_is_not_nplus1_for_persons_1.137
  '
  SELECT "posthog_instancesetting"."id",
         "posthog_instancesetting"."key",
         "posthog_instancesetting"."raw_value"
  FROM "posthog_instancesetting"
  WHERE "posthog_instancesetting"."key" = 'constance:posthog:PERSON_ON_EVENTS_ENABLED'
  ORDER BY "posthog_instancesetting"."id" ASC
  LIMIT 1 /*controller='project_session_recordings-list',route='api/projects/%28%3FP%3Cparent_lookup_team_id%3E%5B%5E/.%5D%2B%29/session_recordings/%3F%24'*/
  '
---
# name: TestSessionRecordings.test_listing_recordings_is_not_nplus1_for_persons_1.138
  '
  SELECT "posthog_instancesetting"."id",
         "posthog_instancesetting"."key",
         "posthog_instancesetting"."raw_value"
  FROM "posthog_instancesetting"
  WHERE "posthog_instancesetting"."key" = 'constance:posthog:PERSON_ON_EVENTS_V2_ENABLED'
  ORDER BY "posthog_instancesetting"."id" ASC
  LIMIT 1 /*controller='project_session_recordings-list',route='api/projects/%28%3FP%3Cparent_lookup_team_id%3E%5B%5E/.%5D%2B%29/session_recordings/%3F%24'*/
  '
---
# name: TestSessionRecordings.test_listing_recordings_is_not_nplus1_for_persons_1.139
  '
  SELECT "posthog_instancesetting"."id",
         "posthog_instancesetting"."key",
         "posthog_instancesetting"."raw_value"
  FROM "posthog_instancesetting"
  WHERE "posthog_instancesetting"."key" = 'constance:posthog:PERSON_ON_EVENTS_ENABLED'
  ORDER BY "posthog_instancesetting"."id" ASC
  LIMIT 1 /*controller='project_session_recordings-list',route='api/projects/%28%3FP%3Cparent_lookup_team_id%3E%5B%5E/.%5D%2B%29/session_recordings/%3F%24'*/
  '
---
# name: TestSessionRecordings.test_listing_recordings_is_not_nplus1_for_persons_1.14
  '
  SELECT "posthog_team"."id",
         "posthog_team"."uuid",
         "posthog_team"."organization_id",
         "posthog_team"."api_token",
         "posthog_team"."app_urls",
         "posthog_team"."name",
         "posthog_team"."slack_incoming_webhook",
         "posthog_team"."created_at",
         "posthog_team"."updated_at",
         "posthog_team"."anonymize_ips",
         "posthog_team"."completed_snippet_onboarding",
         "posthog_team"."ingested_event",
         "posthog_team"."autocapture_opt_out",
         "posthog_team"."autocapture_exceptions_opt_in",
         "posthog_team"."autocapture_exceptions_errors_to_ignore",
         "posthog_team"."session_recording_opt_in",
         "posthog_team"."capture_console_log_opt_in",
         "posthog_team"."capture_performance_opt_in",
         "posthog_team"."session_recording_version",
         "posthog_team"."signup_token",
         "posthog_team"."is_demo",
         "posthog_team"."access_control",
         "posthog_team"."week_start_day",
         "posthog_team"."inject_web_apps",
         "posthog_team"."test_account_filters",
         "posthog_team"."test_account_filters_default_checked",
         "posthog_team"."path_cleaning_filters",
         "posthog_team"."timezone",
         "posthog_team"."data_attributes",
         "posthog_team"."person_display_name_properties",
         "posthog_team"."live_events_columns",
         "posthog_team"."recording_domains",
         "posthog_team"."primary_dashboard_id",
         "posthog_team"."extra_settings",
         "posthog_team"."correlation_config",
         "posthog_team"."session_recording_retention_period_days"
  FROM "posthog_team"
  WHERE "posthog_team"."id" = 2
  LIMIT 21 /*controller='project_session_recordings-list',route='api/projects/%28%3FP%3Cparent_lookup_team_id%3E%5B%5E/.%5D%2B%29/session_recordings/%3F%24'*/
  '
---
# name: TestSessionRecordings.test_listing_recordings_is_not_nplus1_for_persons_1.140
  '
  SELECT "posthog_instancesetting"."id",
         "posthog_instancesetting"."key",
         "posthog_instancesetting"."raw_value"
  FROM "posthog_instancesetting"
  WHERE "posthog_instancesetting"."key" = 'constance:posthog:PERSON_ON_EVENTS_V2_ENABLED'
  ORDER BY "posthog_instancesetting"."id" ASC
  LIMIT 1 /*controller='project_session_recordings-list',route='api/projects/%28%3FP%3Cparent_lookup_team_id%3E%5B%5E/.%5D%2B%29/session_recordings/%3F%24'*/
  '
---
# name: TestSessionRecordings.test_listing_recordings_is_not_nplus1_for_persons_1.141
  '
  SELECT "posthog_instancesetting"."id",
         "posthog_instancesetting"."key",
         "posthog_instancesetting"."raw_value"
  FROM "posthog_instancesetting"
  WHERE "posthog_instancesetting"."key" = 'constance:posthog:PERSON_ON_EVENTS_ENABLED'
  ORDER BY "posthog_instancesetting"."id" ASC
  LIMIT 1 /*controller='project_session_recordings-list',route='api/projects/%28%3FP%3Cparent_lookup_team_id%3E%5B%5E/.%5D%2B%29/session_recordings/%3F%24'*/
  '
---
# name: TestSessionRecordings.test_listing_recordings_is_not_nplus1_for_persons_1.142
  '
  SELECT "posthog_instancesetting"."id",
         "posthog_instancesetting"."key",
         "posthog_instancesetting"."raw_value"
  FROM "posthog_instancesetting"
  WHERE "posthog_instancesetting"."key" = 'constance:posthog:AGGREGATE_BY_DISTINCT_IDS_TEAMS'
  ORDER BY "posthog_instancesetting"."id" ASC
  LIMIT 1 /*controller='project_session_recordings-list',route='api/projects/%28%3FP%3Cparent_lookup_team_id%3E%5B%5E/.%5D%2B%29/session_recordings/%3F%24'*/
  '
---
# name: TestSessionRecordings.test_listing_recordings_is_not_nplus1_for_persons_1.143
  '
  SELECT "posthog_sessionrecording"."id",
         "posthog_sessionrecording"."session_id",
         "posthog_sessionrecording"."team_id",
         "posthog_sessionrecording"."created_at",
         "posthog_sessionrecording"."deleted",
         "posthog_sessionrecording"."object_storage_path",
         "posthog_sessionrecording"."distinct_id",
         "posthog_sessionrecording"."duration",
         "posthog_sessionrecording"."active_seconds",
         "posthog_sessionrecording"."inactive_seconds",
         "posthog_sessionrecording"."start_time",
         "posthog_sessionrecording"."end_time",
         "posthog_sessionrecording"."click_count",
         "posthog_sessionrecording"."keypress_count",
         "posthog_sessionrecording"."mouse_activity_count",
         "posthog_sessionrecording"."console_log_count",
         "posthog_sessionrecording"."console_warn_count",
         "posthog_sessionrecording"."console_error_count",
         "posthog_sessionrecording"."start_url",
         COUNT("posthog_sessionrecordingplaylistitem"."id") AS "pinned_count"
  FROM "posthog_sessionrecording"
  LEFT OUTER JOIN "posthog_sessionrecordingplaylistitem" ON ("posthog_sessionrecording"."session_id" = "posthog_sessionrecordingplaylistitem"."recording_id")
  WHERE ("posthog_sessionrecording"."session_id" IN ('5',
                                                     '2',
                                                     '3',
                                                     '4',
                                                     '7',
                                                     '6',
                                                     '1',
                                                     '8',
                                                     '9')
         AND "posthog_sessionrecording"."team_id" = 2)
  GROUP BY "posthog_sessionrecording"."id" /*controller='project_session_recordings-list',route='api/projects/%28%3FP%3Cparent_lookup_team_id%3E%5B%5E/.%5D%2B%29/session_recordings/%3F%24'*/
  '
---
# name: TestSessionRecordings.test_listing_recordings_is_not_nplus1_for_persons_1.144
  '
  SELECT "posthog_sessionrecordingviewed"."session_id"
  FROM "posthog_sessionrecordingviewed"
  WHERE ("posthog_sessionrecordingviewed"."team_id" = 2
         AND "posthog_sessionrecordingviewed"."user_id" = 2) /*controller='project_session_recordings-list',route='api/projects/%28%3FP%3Cparent_lookup_team_id%3E%5B%5E/.%5D%2B%29/session_recordings/%3F%24'*/
  '
---
# name: TestSessionRecordings.test_listing_recordings_is_not_nplus1_for_persons_1.145
  '
  SELECT "posthog_persondistinctid"."id",
         "posthog_persondistinctid"."team_id",
         "posthog_persondistinctid"."person_id",
         "posthog_persondistinctid"."distinct_id",
         "posthog_persondistinctid"."version",
         "posthog_person"."id",
         "posthog_person"."created_at",
         "posthog_person"."properties_last_updated_at",
         "posthog_person"."properties_last_operation",
         "posthog_person"."team_id",
         "posthog_person"."properties",
         "posthog_person"."is_user_id",
         "posthog_person"."is_identified",
         "posthog_person"."uuid",
         "posthog_person"."version"
  FROM "posthog_persondistinctid"
  INNER JOIN "posthog_person" ON ("posthog_persondistinctid"."person_id" = "posthog_person"."id")
  WHERE ("posthog_persondistinctid"."distinct_id" IN ('user1',
                                                      'user2',
                                                      'user3',
                                                      'user4',
                                                      'user5',
                                                      'user6',
                                                      'user7',
                                                      'user8',
                                                      'user9')
         AND "posthog_persondistinctid"."team_id" = 2) /*controller='project_session_recordings-list',route='api/projects/%28%3FP%3Cparent_lookup_team_id%3E%5B%5E/.%5D%2B%29/session_recordings/%3F%24'*/
  '
---
# name: TestSessionRecordings.test_listing_recordings_is_not_nplus1_for_persons_1.146
  '
  SELECT "posthog_persondistinctid"."id",
         "posthog_persondistinctid"."team_id",
         "posthog_persondistinctid"."person_id",
         "posthog_persondistinctid"."distinct_id",
         "posthog_persondistinctid"."version"
  FROM "posthog_persondistinctid"
  WHERE "posthog_persondistinctid"."person_id" IN (1,
                                                   2,
                                                   3,
                                                   4,
                                                   5 /* ... */) /*controller='project_session_recordings-list',route='api/projects/%28%3FP%3Cparent_lookup_team_id%3E%5B%5E/.%5D%2B%29/session_recordings/%3F%24'*/
  '
---
# name: TestSessionRecordings.test_listing_recordings_is_not_nplus1_for_persons_1.147
  '
  SELECT "posthog_team"."id",
         "posthog_team"."uuid",
         "posthog_team"."organization_id",
         "posthog_team"."api_token",
         "posthog_team"."app_urls",
         "posthog_team"."name",
         "posthog_team"."slack_incoming_webhook",
         "posthog_team"."created_at",
         "posthog_team"."updated_at",
         "posthog_team"."anonymize_ips",
         "posthog_team"."completed_snippet_onboarding",
         "posthog_team"."ingested_event",
         "posthog_team"."autocapture_opt_out",
         "posthog_team"."autocapture_exceptions_opt_in",
         "posthog_team"."autocapture_exceptions_errors_to_ignore",
         "posthog_team"."session_recording_opt_in",
         "posthog_team"."capture_console_log_opt_in",
         "posthog_team"."capture_performance_opt_in",
         "posthog_team"."session_recording_version",
         "posthog_team"."signup_token",
         "posthog_team"."is_demo",
         "posthog_team"."access_control",
         "posthog_team"."week_start_day",
         "posthog_team"."inject_web_apps",
         "posthog_team"."test_account_filters",
         "posthog_team"."test_account_filters_default_checked",
         "posthog_team"."path_cleaning_filters",
         "posthog_team"."timezone",
         "posthog_team"."data_attributes",
         "posthog_team"."person_display_name_properties",
         "posthog_team"."live_events_columns",
         "posthog_team"."recording_domains",
         "posthog_team"."primary_dashboard_id",
         "posthog_team"."extra_settings",
         "posthog_team"."correlation_config",
         "posthog_team"."session_recording_retention_period_days",
         "posthog_team"."plugins_opt_in",
         "posthog_team"."opt_out_capture",
         "posthog_team"."event_names",
         "posthog_team"."event_names_with_usage",
         "posthog_team"."event_properties",
         "posthog_team"."event_properties_with_usage",
         "posthog_team"."event_properties_numerical"
  FROM "posthog_team"
  WHERE "posthog_team"."id" = 2
  LIMIT 21
  '
---
# name: TestSessionRecordings.test_listing_recordings_is_not_nplus1_for_persons_1.148
  '
  SELECT "posthog_user"."id",
         "posthog_user"."password",
         "posthog_user"."last_login",
         "posthog_user"."first_name",
         "posthog_user"."last_name",
         "posthog_user"."is_staff",
         "posthog_user"."is_active",
         "posthog_user"."date_joined",
         "posthog_user"."uuid",
         "posthog_user"."current_organization_id",
         "posthog_user"."current_team_id",
         "posthog_user"."email",
         "posthog_user"."pending_email",
         "posthog_user"."temporary_token",
         "posthog_user"."distinct_id",
         "posthog_user"."is_email_verified",
         "posthog_user"."has_seen_product_intro_for",
         "posthog_user"."email_opt_in",
         "posthog_user"."partial_notification_settings",
         "posthog_user"."anonymize_data",
         "posthog_user"."toolbar_mode",
         "posthog_user"."events_column_config"
  FROM "posthog_user"
  WHERE "posthog_user"."id" = 2
  LIMIT 21 /**/
  '
---
# name: TestSessionRecordings.test_listing_recordings_is_not_nplus1_for_persons_1.149
  '
  SELECT "posthog_team"."id",
         "posthog_team"."uuid",
         "posthog_team"."organization_id",
         "posthog_team"."api_token",
         "posthog_team"."app_urls",
         "posthog_team"."name",
         "posthog_team"."slack_incoming_webhook",
         "posthog_team"."created_at",
         "posthog_team"."updated_at",
         "posthog_team"."anonymize_ips",
         "posthog_team"."completed_snippet_onboarding",
         "posthog_team"."ingested_event",
         "posthog_team"."autocapture_opt_out",
         "posthog_team"."autocapture_exceptions_opt_in",
         "posthog_team"."autocapture_exceptions_errors_to_ignore",
         "posthog_team"."session_recording_opt_in",
         "posthog_team"."capture_console_log_opt_in",
         "posthog_team"."capture_performance_opt_in",
         "posthog_team"."session_recording_version",
         "posthog_team"."signup_token",
         "posthog_team"."is_demo",
         "posthog_team"."access_control",
         "posthog_team"."week_start_day",
         "posthog_team"."inject_web_apps",
         "posthog_team"."test_account_filters",
         "posthog_team"."test_account_filters_default_checked",
         "posthog_team"."path_cleaning_filters",
         "posthog_team"."timezone",
         "posthog_team"."data_attributes",
         "posthog_team"."person_display_name_properties",
         "posthog_team"."live_events_columns",
         "posthog_team"."recording_domains",
         "posthog_team"."primary_dashboard_id",
         "posthog_team"."extra_settings",
         "posthog_team"."correlation_config",
         "posthog_team"."session_recording_retention_period_days"
  FROM "posthog_team"
  WHERE "posthog_team"."id" = 2
  LIMIT 21 /*controller='project_session_recordings-list',route='api/projects/%28%3FP%3Cparent_lookup_team_id%3E%5B%5E/.%5D%2B%29/session_recordings/%3F%24'*/
  '
---
# name: TestSessionRecordings.test_listing_recordings_is_not_nplus1_for_persons_1.15
  '
  SELECT "posthog_organizationmembership"."id",
         "posthog_organizationmembership"."organization_id",
         "posthog_organizationmembership"."user_id",
         "posthog_organizationmembership"."level",
         "posthog_organizationmembership"."joined_at",
         "posthog_organizationmembership"."updated_at",
         "posthog_organization"."id",
         "posthog_organization"."name",
         "posthog_organization"."slug",
         "posthog_organization"."created_at",
         "posthog_organization"."updated_at",
         "posthog_organization"."plugins_access_level",
         "posthog_organization"."for_internal_metrics",
         "posthog_organization"."is_member_join_email_enabled",
         "posthog_organization"."enforce_2fa",
         "posthog_organization"."customer_id",
         "posthog_organization"."available_features",
         "posthog_organization"."available_product_features",
         "posthog_organization"."usage",
         "posthog_organization"."setup_section_2_completed",
         "posthog_organization"."personalization",
         "posthog_organization"."domain_whitelist"
  FROM "posthog_organizationmembership"
  INNER JOIN "posthog_organization" ON ("posthog_organizationmembership"."organization_id" = "posthog_organization"."id")
  WHERE "posthog_organizationmembership"."user_id" = 2 /*controller='project_session_recordings-list',route='api/projects/%28%3FP%3Cparent_lookup_team_id%3E%5B%5E/.%5D%2B%29/session_recordings/%3F%24'*/
  '
---
# name: TestSessionRecordings.test_listing_recordings_is_not_nplus1_for_persons_1.150
  '
  SELECT "posthog_organizationmembership"."id",
         "posthog_organizationmembership"."organization_id",
         "posthog_organizationmembership"."user_id",
         "posthog_organizationmembership"."level",
         "posthog_organizationmembership"."joined_at",
         "posthog_organizationmembership"."updated_at",
         "posthog_organization"."id",
         "posthog_organization"."name",
         "posthog_organization"."slug",
         "posthog_organization"."created_at",
         "posthog_organization"."updated_at",
         "posthog_organization"."plugins_access_level",
         "posthog_organization"."for_internal_metrics",
         "posthog_organization"."is_member_join_email_enabled",
         "posthog_organization"."enforce_2fa",
         "posthog_organization"."customer_id",
         "posthog_organization"."available_features",
         "posthog_organization"."available_product_features",
         "posthog_organization"."usage",
         "posthog_organization"."setup_section_2_completed",
         "posthog_organization"."personalization",
         "posthog_organization"."domain_whitelist"
  FROM "posthog_organizationmembership"
  INNER JOIN "posthog_organization" ON ("posthog_organizationmembership"."organization_id" = "posthog_organization"."id")
  WHERE "posthog_organizationmembership"."user_id" = 2 /*controller='project_session_recordings-list',route='api/projects/%28%3FP%3Cparent_lookup_team_id%3E%5B%5E/.%5D%2B%29/session_recordings/%3F%24'*/
  '
---
# name: TestSessionRecordings.test_listing_recordings_is_not_nplus1_for_persons_1.151
  '
  SELECT "posthog_instancesetting"."id",
         "posthog_instancesetting"."key",
         "posthog_instancesetting"."raw_value"
  FROM "posthog_instancesetting"
  WHERE "posthog_instancesetting"."key" = 'constance:posthog:PERSON_ON_EVENTS_V2_ENABLED'
  ORDER BY "posthog_instancesetting"."id" ASC
  LIMIT 1 /*controller='project_session_recordings-list',route='api/projects/%28%3FP%3Cparent_lookup_team_id%3E%5B%5E/.%5D%2B%29/session_recordings/%3F%24'*/
  '
---
# name: TestSessionRecordings.test_listing_recordings_is_not_nplus1_for_persons_1.152
  '
  SELECT "posthog_instancesetting"."id",
         "posthog_instancesetting"."key",
         "posthog_instancesetting"."raw_value"
  FROM "posthog_instancesetting"
  WHERE "posthog_instancesetting"."key" = 'constance:posthog:PERSON_ON_EVENTS_ENABLED'
  ORDER BY "posthog_instancesetting"."id" ASC
  LIMIT 1 /*controller='project_session_recordings-list',route='api/projects/%28%3FP%3Cparent_lookup_team_id%3E%5B%5E/.%5D%2B%29/session_recordings/%3F%24'*/
  '
---
# name: TestSessionRecordings.test_listing_recordings_is_not_nplus1_for_persons_1.153
  '
  SELECT "posthog_instancesetting"."id",
         "posthog_instancesetting"."key",
         "posthog_instancesetting"."raw_value"
  FROM "posthog_instancesetting"
  WHERE "posthog_instancesetting"."key" = 'constance:posthog:PERSON_ON_EVENTS_V2_ENABLED'
  ORDER BY "posthog_instancesetting"."id" ASC
  LIMIT 1 /*controller='project_session_recordings-list',route='api/projects/%28%3FP%3Cparent_lookup_team_id%3E%5B%5E/.%5D%2B%29/session_recordings/%3F%24'*/
  '
---
# name: TestSessionRecordings.test_listing_recordings_is_not_nplus1_for_persons_1.154
  '
  SELECT "posthog_instancesetting"."id",
         "posthog_instancesetting"."key",
         "posthog_instancesetting"."raw_value"
  FROM "posthog_instancesetting"
  WHERE "posthog_instancesetting"."key" = 'constance:posthog:PERSON_ON_EVENTS_ENABLED'
  ORDER BY "posthog_instancesetting"."id" ASC
  LIMIT 1 /*controller='project_session_recordings-list',route='api/projects/%28%3FP%3Cparent_lookup_team_id%3E%5B%5E/.%5D%2B%29/session_recordings/%3F%24'*/
  '
---
# name: TestSessionRecordings.test_listing_recordings_is_not_nplus1_for_persons_1.155
  '
  SELECT "posthog_instancesetting"."id",
         "posthog_instancesetting"."key",
         "posthog_instancesetting"."raw_value"
  FROM "posthog_instancesetting"
  WHERE "posthog_instancesetting"."key" = 'constance:posthog:PERSON_ON_EVENTS_V2_ENABLED'
  ORDER BY "posthog_instancesetting"."id" ASC
  LIMIT 1 /*controller='project_session_recordings-list',route='api/projects/%28%3FP%3Cparent_lookup_team_id%3E%5B%5E/.%5D%2B%29/session_recordings/%3F%24'*/
  '
---
# name: TestSessionRecordings.test_listing_recordings_is_not_nplus1_for_persons_1.156
  '
  SELECT "posthog_instancesetting"."id",
         "posthog_instancesetting"."key",
         "posthog_instancesetting"."raw_value"
  FROM "posthog_instancesetting"
  WHERE "posthog_instancesetting"."key" = 'constance:posthog:PERSON_ON_EVENTS_ENABLED'
  ORDER BY "posthog_instancesetting"."id" ASC
  LIMIT 1 /*controller='project_session_recordings-list',route='api/projects/%28%3FP%3Cparent_lookup_team_id%3E%5B%5E/.%5D%2B%29/session_recordings/%3F%24'*/
  '
---
# name: TestSessionRecordings.test_listing_recordings_is_not_nplus1_for_persons_1.157
  '
  SELECT "posthog_instancesetting"."id",
         "posthog_instancesetting"."key",
         "posthog_instancesetting"."raw_value"
  FROM "posthog_instancesetting"
  WHERE "posthog_instancesetting"."key" = 'constance:posthog:AGGREGATE_BY_DISTINCT_IDS_TEAMS'
  ORDER BY "posthog_instancesetting"."id" ASC
  LIMIT 1 /*controller='project_session_recordings-list',route='api/projects/%28%3FP%3Cparent_lookup_team_id%3E%5B%5E/.%5D%2B%29/session_recordings/%3F%24'*/
  '
---
# name: TestSessionRecordings.test_listing_recordings_is_not_nplus1_for_persons_1.158
  '
  SELECT "posthog_sessionrecording"."id",
         "posthog_sessionrecording"."session_id",
         "posthog_sessionrecording"."team_id",
         "posthog_sessionrecording"."created_at",
         "posthog_sessionrecording"."deleted",
         "posthog_sessionrecording"."object_storage_path",
         "posthog_sessionrecording"."distinct_id",
         "posthog_sessionrecording"."duration",
         "posthog_sessionrecording"."active_seconds",
         "posthog_sessionrecording"."inactive_seconds",
         "posthog_sessionrecording"."start_time",
         "posthog_sessionrecording"."end_time",
         "posthog_sessionrecording"."click_count",
         "posthog_sessionrecording"."keypress_count",
         "posthog_sessionrecording"."mouse_activity_count",
         "posthog_sessionrecording"."console_log_count",
         "posthog_sessionrecording"."console_warn_count",
         "posthog_sessionrecording"."console_error_count",
         "posthog_sessionrecording"."start_url",
         COUNT("posthog_sessionrecordingplaylistitem"."id") AS "pinned_count"
  FROM "posthog_sessionrecording"
  LEFT OUTER JOIN "posthog_sessionrecordingplaylistitem" ON ("posthog_sessionrecording"."session_id" = "posthog_sessionrecordingplaylistitem"."recording_id")
  WHERE ("posthog_sessionrecording"."session_id" IN ('5',
                                                     '2',
                                                     '3',
                                                     '4',
                                                     '7',
                                                     '10',
                                                     '6',
                                                     '1',
                                                     '8',
                                                     '9')
         AND "posthog_sessionrecording"."team_id" = 2)
  GROUP BY "posthog_sessionrecording"."id" /*controller='project_session_recordings-list',route='api/projects/%28%3FP%3Cparent_lookup_team_id%3E%5B%5E/.%5D%2B%29/session_recordings/%3F%24'*/
  '
---
# name: TestSessionRecordings.test_listing_recordings_is_not_nplus1_for_persons_1.159
  '
  SELECT "posthog_sessionrecordingviewed"."session_id"
  FROM "posthog_sessionrecordingviewed"
  WHERE ("posthog_sessionrecordingviewed"."team_id" = 2
         AND "posthog_sessionrecordingviewed"."user_id" = 2) /*controller='project_session_recordings-list',route='api/projects/%28%3FP%3Cparent_lookup_team_id%3E%5B%5E/.%5D%2B%29/session_recordings/%3F%24'*/
  '
---
# name: TestSessionRecordings.test_listing_recordings_is_not_nplus1_for_persons_1.16
  '
  SELECT "posthog_instancesetting"."id",
         "posthog_instancesetting"."key",
         "posthog_instancesetting"."raw_value"
  FROM "posthog_instancesetting"
  WHERE "posthog_instancesetting"."key" = 'constance:posthog:PERSON_ON_EVENTS_V2_ENABLED'
  ORDER BY "posthog_instancesetting"."id" ASC
  LIMIT 1 /*controller='project_session_recordings-list',route='api/projects/%28%3FP%3Cparent_lookup_team_id%3E%5B%5E/.%5D%2B%29/session_recordings/%3F%24'*/
  '
---
# name: TestSessionRecordings.test_listing_recordings_is_not_nplus1_for_persons_1.160
  '
  SELECT "posthog_persondistinctid"."id",
         "posthog_persondistinctid"."team_id",
         "posthog_persondistinctid"."person_id",
         "posthog_persondistinctid"."distinct_id",
         "posthog_persondistinctid"."version",
         "posthog_person"."id",
         "posthog_person"."created_at",
         "posthog_person"."properties_last_updated_at",
         "posthog_person"."properties_last_operation",
         "posthog_person"."team_id",
         "posthog_person"."properties",
         "posthog_person"."is_user_id",
         "posthog_person"."is_identified",
         "posthog_person"."uuid",
         "posthog_person"."version"
  FROM "posthog_persondistinctid"
  INNER JOIN "posthog_person" ON ("posthog_persondistinctid"."person_id" = "posthog_person"."id")
  WHERE ("posthog_persondistinctid"."distinct_id" IN ('user1',
                                                      'user10',
                                                      'user2',
                                                      'user3',
                                                      'user4',
                                                      'user5',
                                                      'user6',
                                                      'user7',
                                                      'user8',
                                                      'user9')
         AND "posthog_persondistinctid"."team_id" = 2) /*controller='project_session_recordings-list',route='api/projects/%28%3FP%3Cparent_lookup_team_id%3E%5B%5E/.%5D%2B%29/session_recordings/%3F%24'*/
  '
---
# name: TestSessionRecordings.test_listing_recordings_is_not_nplus1_for_persons_1.161
  '
  SELECT "posthog_persondistinctid"."id",
         "posthog_persondistinctid"."team_id",
         "posthog_persondistinctid"."person_id",
         "posthog_persondistinctid"."distinct_id",
         "posthog_persondistinctid"."version"
  FROM "posthog_persondistinctid"
  WHERE "posthog_persondistinctid"."person_id" IN (1,
                                                   2,
                                                   3,
                                                   4,
                                                   5 /* ... */) /*controller='project_session_recordings-list',route='api/projects/%28%3FP%3Cparent_lookup_team_id%3E%5B%5E/.%5D%2B%29/session_recordings/%3F%24'*/
  '
---
# name: TestSessionRecordings.test_listing_recordings_is_not_nplus1_for_persons_1.17
  '
  SELECT "posthog_instancesetting"."id",
         "posthog_instancesetting"."key",
         "posthog_instancesetting"."raw_value"
  FROM "posthog_instancesetting"
  WHERE "posthog_instancesetting"."key" = 'constance:posthog:PERSON_ON_EVENTS_ENABLED'
  ORDER BY "posthog_instancesetting"."id" ASC
  LIMIT 1 /*controller='project_session_recordings-list',route='api/projects/%28%3FP%3Cparent_lookup_team_id%3E%5B%5E/.%5D%2B%29/session_recordings/%3F%24'*/
  '
---
# name: TestSessionRecordings.test_listing_recordings_is_not_nplus1_for_persons_1.18
  '
  SELECT "posthog_instancesetting"."id",
         "posthog_instancesetting"."key",
         "posthog_instancesetting"."raw_value"
  FROM "posthog_instancesetting"
  WHERE "posthog_instancesetting"."key" = 'constance:posthog:PERSON_ON_EVENTS_V2_ENABLED'
  ORDER BY "posthog_instancesetting"."id" ASC
  LIMIT 1 /*controller='project_session_recordings-list',route='api/projects/%28%3FP%3Cparent_lookup_team_id%3E%5B%5E/.%5D%2B%29/session_recordings/%3F%24'*/
  '
---
# name: TestSessionRecordings.test_listing_recordings_is_not_nplus1_for_persons_1.19
  '
  SELECT "posthog_instancesetting"."id",
         "posthog_instancesetting"."key",
         "posthog_instancesetting"."raw_value"
  FROM "posthog_instancesetting"
  WHERE "posthog_instancesetting"."key" = 'constance:posthog:PERSON_ON_EVENTS_ENABLED'
  ORDER BY "posthog_instancesetting"."id" ASC
  LIMIT 1 /*controller='project_session_recordings-list',route='api/projects/%28%3FP%3Cparent_lookup_team_id%3E%5B%5E/.%5D%2B%29/session_recordings/%3F%24'*/
  '
---
# name: TestSessionRecordings.test_listing_recordings_is_not_nplus1_for_persons_1.2
  '
  SELECT "posthog_organizationmembership"."id",
         "posthog_organizationmembership"."organization_id",
         "posthog_organizationmembership"."user_id",
         "posthog_organizationmembership"."level",
         "posthog_organizationmembership"."joined_at",
         "posthog_organizationmembership"."updated_at",
         "posthog_organization"."id",
         "posthog_organization"."name",
         "posthog_organization"."slug",
         "posthog_organization"."created_at",
         "posthog_organization"."updated_at",
         "posthog_organization"."plugins_access_level",
         "posthog_organization"."for_internal_metrics",
         "posthog_organization"."is_member_join_email_enabled",
         "posthog_organization"."enforce_2fa",
         "posthog_organization"."customer_id",
         "posthog_organization"."available_features",
         "posthog_organization"."available_product_features",
         "posthog_organization"."usage",
         "posthog_organization"."setup_section_2_completed",
         "posthog_organization"."personalization",
         "posthog_organization"."domain_whitelist"
  FROM "posthog_organizationmembership"
  INNER JOIN "posthog_organization" ON ("posthog_organizationmembership"."organization_id" = "posthog_organization"."id")
  WHERE "posthog_organizationmembership"."user_id" = 2 /*controller='project_session_recordings-list',route='api/projects/%28%3FP%3Cparent_lookup_team_id%3E%5B%5E/.%5D%2B%29/session_recordings/%3F%24'*/
  '
---
# name: TestSessionRecordings.test_listing_recordings_is_not_nplus1_for_persons_1.20
  '
  SELECT "posthog_instancesetting"."id",
         "posthog_instancesetting"."key",
         "posthog_instancesetting"."raw_value"
  FROM "posthog_instancesetting"
  WHERE "posthog_instancesetting"."key" = 'constance:posthog:PERSON_ON_EVENTS_V2_ENABLED'
  ORDER BY "posthog_instancesetting"."id" ASC
  LIMIT 1 /*controller='project_session_recordings-list',route='api/projects/%28%3FP%3Cparent_lookup_team_id%3E%5B%5E/.%5D%2B%29/session_recordings/%3F%24'*/
  '
---
# name: TestSessionRecordings.test_listing_recordings_is_not_nplus1_for_persons_1.21
  '
  SELECT "posthog_instancesetting"."id",
         "posthog_instancesetting"."key",
         "posthog_instancesetting"."raw_value"
  FROM "posthog_instancesetting"
  WHERE "posthog_instancesetting"."key" = 'constance:posthog:PERSON_ON_EVENTS_ENABLED'
  ORDER BY "posthog_instancesetting"."id" ASC
  LIMIT 1 /*controller='project_session_recordings-list',route='api/projects/%28%3FP%3Cparent_lookup_team_id%3E%5B%5E/.%5D%2B%29/session_recordings/%3F%24'*/
  '
---
# name: TestSessionRecordings.test_listing_recordings_is_not_nplus1_for_persons_1.22
  '
  SELECT "posthog_instancesetting"."id",
         "posthog_instancesetting"."key",
         "posthog_instancesetting"."raw_value"
  FROM "posthog_instancesetting"
  WHERE "posthog_instancesetting"."key" = 'constance:posthog:AGGREGATE_BY_DISTINCT_IDS_TEAMS'
  ORDER BY "posthog_instancesetting"."id" ASC
  LIMIT 1 /*controller='project_session_recordings-list',route='api/projects/%28%3FP%3Cparent_lookup_team_id%3E%5B%5E/.%5D%2B%29/session_recordings/%3F%24'*/
  '
---
# name: TestSessionRecordings.test_listing_recordings_is_not_nplus1_for_persons_1.23
  '
  SELECT "posthog_sessionrecording"."id",
         "posthog_sessionrecording"."session_id",
         "posthog_sessionrecording"."team_id",
         "posthog_sessionrecording"."created_at",
         "posthog_sessionrecording"."deleted",
         "posthog_sessionrecording"."object_storage_path",
         "posthog_sessionrecording"."distinct_id",
         "posthog_sessionrecording"."duration",
         "posthog_sessionrecording"."active_seconds",
         "posthog_sessionrecording"."inactive_seconds",
         "posthog_sessionrecording"."start_time",
         "posthog_sessionrecording"."end_time",
         "posthog_sessionrecording"."click_count",
         "posthog_sessionrecording"."keypress_count",
         "posthog_sessionrecording"."mouse_activity_count",
         "posthog_sessionrecording"."console_log_count",
         "posthog_sessionrecording"."console_warn_count",
         "posthog_sessionrecording"."console_error_count",
         "posthog_sessionrecording"."start_url",
         COUNT("posthog_sessionrecordingplaylistitem"."id") AS "pinned_count"
  FROM "posthog_sessionrecording"
  LEFT OUTER JOIN "posthog_sessionrecordingplaylistitem" ON ("posthog_sessionrecording"."session_id" = "posthog_sessionrecordingplaylistitem"."recording_id")
  WHERE ("posthog_sessionrecording"."session_id" IN ('1')
         AND "posthog_sessionrecording"."team_id" = 2)
  GROUP BY "posthog_sessionrecording"."id" /*controller='project_session_recordings-list',route='api/projects/%28%3FP%3Cparent_lookup_team_id%3E%5B%5E/.%5D%2B%29/session_recordings/%3F%24'*/
  '
---
# name: TestSessionRecordings.test_listing_recordings_is_not_nplus1_for_persons_1.24
  '
  SELECT "posthog_sessionrecordingviewed"."session_id"
  FROM "posthog_sessionrecordingviewed"
  WHERE ("posthog_sessionrecordingviewed"."team_id" = 2
         AND "posthog_sessionrecordingviewed"."user_id" = 2) /*controller='project_session_recordings-list',route='api/projects/%28%3FP%3Cparent_lookup_team_id%3E%5B%5E/.%5D%2B%29/session_recordings/%3F%24'*/
  '
---
# name: TestSessionRecordings.test_listing_recordings_is_not_nplus1_for_persons_1.25
  '
  SELECT "posthog_persondistinctid"."id",
         "posthog_persondistinctid"."team_id",
         "posthog_persondistinctid"."person_id",
         "posthog_persondistinctid"."distinct_id",
         "posthog_persondistinctid"."version",
         "posthog_person"."id",
         "posthog_person"."created_at",
         "posthog_person"."properties_last_updated_at",
         "posthog_person"."properties_last_operation",
         "posthog_person"."team_id",
         "posthog_person"."properties",
         "posthog_person"."is_user_id",
         "posthog_person"."is_identified",
         "posthog_person"."uuid",
         "posthog_person"."version"
  FROM "posthog_persondistinctid"
  INNER JOIN "posthog_person" ON ("posthog_persondistinctid"."person_id" = "posthog_person"."id")
  WHERE ("posthog_persondistinctid"."distinct_id" IN ('user1')
         AND "posthog_persondistinctid"."team_id" = 2) /*controller='project_session_recordings-list',route='api/projects/%28%3FP%3Cparent_lookup_team_id%3E%5B%5E/.%5D%2B%29/session_recordings/%3F%24'*/
  '
---
# name: TestSessionRecordings.test_listing_recordings_is_not_nplus1_for_persons_1.26
  '
  SELECT "posthog_persondistinctid"."id",
         "posthog_persondistinctid"."team_id",
         "posthog_persondistinctid"."person_id",
         "posthog_persondistinctid"."distinct_id",
         "posthog_persondistinctid"."version"
  FROM "posthog_persondistinctid"
  WHERE "posthog_persondistinctid"."person_id" IN (1,
                                                   2,
                                                   3,
                                                   4,
                                                   5 /* ... */) /*controller='project_session_recordings-list',route='api/projects/%28%3FP%3Cparent_lookup_team_id%3E%5B%5E/.%5D%2B%29/session_recordings/%3F%24'*/
  '
---
# name: TestSessionRecordings.test_listing_recordings_is_not_nplus1_for_persons_1.27
  '
  SELECT "posthog_team"."id",
         "posthog_team"."uuid",
         "posthog_team"."organization_id",
         "posthog_team"."api_token",
         "posthog_team"."app_urls",
         "posthog_team"."name",
         "posthog_team"."slack_incoming_webhook",
         "posthog_team"."created_at",
         "posthog_team"."updated_at",
         "posthog_team"."anonymize_ips",
         "posthog_team"."completed_snippet_onboarding",
         "posthog_team"."ingested_event",
         "posthog_team"."autocapture_opt_out",
         "posthog_team"."autocapture_exceptions_opt_in",
         "posthog_team"."autocapture_exceptions_errors_to_ignore",
         "posthog_team"."session_recording_opt_in",
         "posthog_team"."capture_console_log_opt_in",
         "posthog_team"."capture_performance_opt_in",
         "posthog_team"."session_recording_version",
         "posthog_team"."signup_token",
         "posthog_team"."is_demo",
         "posthog_team"."access_control",
         "posthog_team"."week_start_day",
         "posthog_team"."inject_web_apps",
         "posthog_team"."test_account_filters",
         "posthog_team"."test_account_filters_default_checked",
         "posthog_team"."path_cleaning_filters",
         "posthog_team"."timezone",
         "posthog_team"."data_attributes",
         "posthog_team"."person_display_name_properties",
         "posthog_team"."live_events_columns",
         "posthog_team"."recording_domains",
         "posthog_team"."primary_dashboard_id",
         "posthog_team"."extra_settings",
         "posthog_team"."correlation_config",
         "posthog_team"."session_recording_retention_period_days",
         "posthog_team"."plugins_opt_in",
         "posthog_team"."opt_out_capture",
         "posthog_team"."event_names",
         "posthog_team"."event_names_with_usage",
         "posthog_team"."event_properties",
         "posthog_team"."event_properties_with_usage",
         "posthog_team"."event_properties_numerical"
  FROM "posthog_team"
  WHERE "posthog_team"."id" = 2
  LIMIT 21
  '
---
# name: TestSessionRecordings.test_listing_recordings_is_not_nplus1_for_persons_1.28
  '
  SELECT "posthog_user"."id",
         "posthog_user"."password",
         "posthog_user"."last_login",
         "posthog_user"."first_name",
         "posthog_user"."last_name",
         "posthog_user"."is_staff",
         "posthog_user"."is_active",
         "posthog_user"."date_joined",
         "posthog_user"."uuid",
         "posthog_user"."current_organization_id",
         "posthog_user"."current_team_id",
         "posthog_user"."email",
         "posthog_user"."pending_email",
         "posthog_user"."temporary_token",
         "posthog_user"."distinct_id",
         "posthog_user"."is_email_verified",
         "posthog_user"."has_seen_product_intro_for",
         "posthog_user"."email_opt_in",
         "posthog_user"."partial_notification_settings",
         "posthog_user"."anonymize_data",
         "posthog_user"."toolbar_mode",
         "posthog_user"."events_column_config"
  FROM "posthog_user"
  WHERE "posthog_user"."id" = 2
  LIMIT 21 /**/
  '
---
# name: TestSessionRecordings.test_listing_recordings_is_not_nplus1_for_persons_1.29
  '
  SELECT "posthog_team"."id",
         "posthog_team"."uuid",
         "posthog_team"."organization_id",
         "posthog_team"."api_token",
         "posthog_team"."app_urls",
         "posthog_team"."name",
         "posthog_team"."slack_incoming_webhook",
         "posthog_team"."created_at",
         "posthog_team"."updated_at",
         "posthog_team"."anonymize_ips",
         "posthog_team"."completed_snippet_onboarding",
         "posthog_team"."ingested_event",
         "posthog_team"."autocapture_opt_out",
         "posthog_team"."autocapture_exceptions_opt_in",
         "posthog_team"."autocapture_exceptions_errors_to_ignore",
         "posthog_team"."session_recording_opt_in",
         "posthog_team"."capture_console_log_opt_in",
         "posthog_team"."capture_performance_opt_in",
         "posthog_team"."session_recording_version",
         "posthog_team"."signup_token",
         "posthog_team"."is_demo",
         "posthog_team"."access_control",
         "posthog_team"."week_start_day",
         "posthog_team"."inject_web_apps",
         "posthog_team"."test_account_filters",
         "posthog_team"."test_account_filters_default_checked",
         "posthog_team"."path_cleaning_filters",
         "posthog_team"."timezone",
         "posthog_team"."data_attributes",
         "posthog_team"."person_display_name_properties",
         "posthog_team"."live_events_columns",
         "posthog_team"."recording_domains",
         "posthog_team"."primary_dashboard_id",
         "posthog_team"."extra_settings",
         "posthog_team"."correlation_config",
         "posthog_team"."session_recording_retention_period_days"
  FROM "posthog_team"
  WHERE "posthog_team"."id" = 2
  LIMIT 21 /*controller='project_session_recordings-list',route='api/projects/%28%3FP%3Cparent_lookup_team_id%3E%5B%5E/.%5D%2B%29/session_recordings/%3F%24'*/
  '
---
# name: TestSessionRecordings.test_listing_recordings_is_not_nplus1_for_persons_1.3
  '
  SELECT "posthog_instancesetting"."id",
         "posthog_instancesetting"."key",
         "posthog_instancesetting"."raw_value"
  FROM "posthog_instancesetting"
  WHERE "posthog_instancesetting"."key" = 'constance:posthog:RATE_LIMIT_ENABLED'
  ORDER BY "posthog_instancesetting"."id" ASC
  LIMIT 1 /*controller='project_session_recordings-list',route='api/projects/%28%3FP%3Cparent_lookup_team_id%3E%5B%5E/.%5D%2B%29/session_recordings/%3F%24'*/
  '
---
# name: TestSessionRecordings.test_listing_recordings_is_not_nplus1_for_persons_1.30
  '
  SELECT "posthog_organizationmembership"."id",
         "posthog_organizationmembership"."organization_id",
         "posthog_organizationmembership"."user_id",
         "posthog_organizationmembership"."level",
         "posthog_organizationmembership"."joined_at",
         "posthog_organizationmembership"."updated_at",
         "posthog_organization"."id",
         "posthog_organization"."name",
         "posthog_organization"."slug",
         "posthog_organization"."created_at",
         "posthog_organization"."updated_at",
         "posthog_organization"."plugins_access_level",
         "posthog_organization"."for_internal_metrics",
         "posthog_organization"."is_member_join_email_enabled",
         "posthog_organization"."enforce_2fa",
         "posthog_organization"."customer_id",
         "posthog_organization"."available_features",
         "posthog_organization"."available_product_features",
         "posthog_organization"."usage",
         "posthog_organization"."setup_section_2_completed",
         "posthog_organization"."personalization",
         "posthog_organization"."domain_whitelist"
  FROM "posthog_organizationmembership"
  INNER JOIN "posthog_organization" ON ("posthog_organizationmembership"."organization_id" = "posthog_organization"."id")
  WHERE "posthog_organizationmembership"."user_id" = 2 /*controller='project_session_recordings-list',route='api/projects/%28%3FP%3Cparent_lookup_team_id%3E%5B%5E/.%5D%2B%29/session_recordings/%3F%24'*/
  '
---
# name: TestSessionRecordings.test_listing_recordings_is_not_nplus1_for_persons_1.31
  '
  SELECT "posthog_instancesetting"."id",
         "posthog_instancesetting"."key",
         "posthog_instancesetting"."raw_value"
  FROM "posthog_instancesetting"
  WHERE "posthog_instancesetting"."key" = 'constance:posthog:PERSON_ON_EVENTS_V2_ENABLED'
  ORDER BY "posthog_instancesetting"."id" ASC
  LIMIT 1 /*controller='project_session_recordings-list',route='api/projects/%28%3FP%3Cparent_lookup_team_id%3E%5B%5E/.%5D%2B%29/session_recordings/%3F%24'*/
  '
---
# name: TestSessionRecordings.test_listing_recordings_is_not_nplus1_for_persons_1.32
  '
  SELECT "posthog_instancesetting"."id",
         "posthog_instancesetting"."key",
         "posthog_instancesetting"."raw_value"
  FROM "posthog_instancesetting"
  WHERE "posthog_instancesetting"."key" = 'constance:posthog:PERSON_ON_EVENTS_ENABLED'
  ORDER BY "posthog_instancesetting"."id" ASC
  LIMIT 1 /*controller='project_session_recordings-list',route='api/projects/%28%3FP%3Cparent_lookup_team_id%3E%5B%5E/.%5D%2B%29/session_recordings/%3F%24'*/
  '
---
# name: TestSessionRecordings.test_listing_recordings_is_not_nplus1_for_persons_1.33
  '
  SELECT "posthog_instancesetting"."id",
         "posthog_instancesetting"."key",
         "posthog_instancesetting"."raw_value"
  FROM "posthog_instancesetting"
  WHERE "posthog_instancesetting"."key" = 'constance:posthog:PERSON_ON_EVENTS_V2_ENABLED'
  ORDER BY "posthog_instancesetting"."id" ASC
  LIMIT 1 /*controller='project_session_recordings-list',route='api/projects/%28%3FP%3Cparent_lookup_team_id%3E%5B%5E/.%5D%2B%29/session_recordings/%3F%24'*/
  '
---
# name: TestSessionRecordings.test_listing_recordings_is_not_nplus1_for_persons_1.34
  '
  SELECT "posthog_instancesetting"."id",
         "posthog_instancesetting"."key",
         "posthog_instancesetting"."raw_value"
  FROM "posthog_instancesetting"
  WHERE "posthog_instancesetting"."key" = 'constance:posthog:PERSON_ON_EVENTS_ENABLED'
  ORDER BY "posthog_instancesetting"."id" ASC
  LIMIT 1 /*controller='project_session_recordings-list',route='api/projects/%28%3FP%3Cparent_lookup_team_id%3E%5B%5E/.%5D%2B%29/session_recordings/%3F%24'*/
  '
---
# name: TestSessionRecordings.test_listing_recordings_is_not_nplus1_for_persons_1.35
  '
  SELECT "posthog_instancesetting"."id",
         "posthog_instancesetting"."key",
         "posthog_instancesetting"."raw_value"
  FROM "posthog_instancesetting"
  WHERE "posthog_instancesetting"."key" = 'constance:posthog:PERSON_ON_EVENTS_V2_ENABLED'
  ORDER BY "posthog_instancesetting"."id" ASC
  LIMIT 1 /*controller='project_session_recordings-list',route='api/projects/%28%3FP%3Cparent_lookup_team_id%3E%5B%5E/.%5D%2B%29/session_recordings/%3F%24'*/
  '
---
# name: TestSessionRecordings.test_listing_recordings_is_not_nplus1_for_persons_1.36
  '
  SELECT "posthog_instancesetting"."id",
         "posthog_instancesetting"."key",
         "posthog_instancesetting"."raw_value"
  FROM "posthog_instancesetting"
  WHERE "posthog_instancesetting"."key" = 'constance:posthog:PERSON_ON_EVENTS_ENABLED'
  ORDER BY "posthog_instancesetting"."id" ASC
  LIMIT 1 /*controller='project_session_recordings-list',route='api/projects/%28%3FP%3Cparent_lookup_team_id%3E%5B%5E/.%5D%2B%29/session_recordings/%3F%24'*/
  '
---
# name: TestSessionRecordings.test_listing_recordings_is_not_nplus1_for_persons_1.37
  '
  SELECT "posthog_instancesetting"."id",
         "posthog_instancesetting"."key",
         "posthog_instancesetting"."raw_value"
  FROM "posthog_instancesetting"
  WHERE "posthog_instancesetting"."key" = 'constance:posthog:AGGREGATE_BY_DISTINCT_IDS_TEAMS'
  ORDER BY "posthog_instancesetting"."id" ASC
  LIMIT 1 /*controller='project_session_recordings-list',route='api/projects/%28%3FP%3Cparent_lookup_team_id%3E%5B%5E/.%5D%2B%29/session_recordings/%3F%24'*/
  '
---
# name: TestSessionRecordings.test_listing_recordings_is_not_nplus1_for_persons_1.38
  '
  SELECT "posthog_sessionrecording"."id",
         "posthog_sessionrecording"."session_id",
         "posthog_sessionrecording"."team_id",
         "posthog_sessionrecording"."created_at",
         "posthog_sessionrecording"."deleted",
         "posthog_sessionrecording"."object_storage_path",
         "posthog_sessionrecording"."distinct_id",
         "posthog_sessionrecording"."duration",
         "posthog_sessionrecording"."active_seconds",
         "posthog_sessionrecording"."inactive_seconds",
         "posthog_sessionrecording"."start_time",
         "posthog_sessionrecording"."end_time",
         "posthog_sessionrecording"."click_count",
         "posthog_sessionrecording"."keypress_count",
         "posthog_sessionrecording"."mouse_activity_count",
         "posthog_sessionrecording"."console_log_count",
         "posthog_sessionrecording"."console_warn_count",
         "posthog_sessionrecording"."console_error_count",
         "posthog_sessionrecording"."start_url",
         COUNT("posthog_sessionrecordingplaylistitem"."id") AS "pinned_count"
  FROM "posthog_sessionrecording"
  LEFT OUTER JOIN "posthog_sessionrecordingplaylistitem" ON ("posthog_sessionrecording"."session_id" = "posthog_sessionrecordingplaylistitem"."recording_id")
  WHERE ("posthog_sessionrecording"."session_id" IN ('2',
                                                     '1')
         AND "posthog_sessionrecording"."team_id" = 2)
  GROUP BY "posthog_sessionrecording"."id" /*controller='project_session_recordings-list',route='api/projects/%28%3FP%3Cparent_lookup_team_id%3E%5B%5E/.%5D%2B%29/session_recordings/%3F%24'*/
  '
---
# name: TestSessionRecordings.test_listing_recordings_is_not_nplus1_for_persons_1.39
  '
  SELECT "posthog_sessionrecordingviewed"."session_id"
  FROM "posthog_sessionrecordingviewed"
  WHERE ("posthog_sessionrecordingviewed"."team_id" = 2
         AND "posthog_sessionrecordingviewed"."user_id" = 2) /*controller='project_session_recordings-list',route='api/projects/%28%3FP%3Cparent_lookup_team_id%3E%5B%5E/.%5D%2B%29/session_recordings/%3F%24'*/
  '
---
# name: TestSessionRecordings.test_listing_recordings_is_not_nplus1_for_persons_1.4
  '
  SELECT "posthog_instancesetting"."id",
         "posthog_instancesetting"."key",
         "posthog_instancesetting"."raw_value"
  FROM "posthog_instancesetting"
  WHERE "posthog_instancesetting"."key" = 'constance:posthog:PERSON_ON_EVENTS_V2_ENABLED'
  ORDER BY "posthog_instancesetting"."id" ASC
  LIMIT 1 /*controller='project_session_recordings-list',route='api/projects/%28%3FP%3Cparent_lookup_team_id%3E%5B%5E/.%5D%2B%29/session_recordings/%3F%24'*/
  '
---
# name: TestSessionRecordings.test_listing_recordings_is_not_nplus1_for_persons_1.40
  '
  SELECT "posthog_persondistinctid"."id",
         "posthog_persondistinctid"."team_id",
         "posthog_persondistinctid"."person_id",
         "posthog_persondistinctid"."distinct_id",
         "posthog_persondistinctid"."version",
         "posthog_person"."id",
         "posthog_person"."created_at",
         "posthog_person"."properties_last_updated_at",
         "posthog_person"."properties_last_operation",
         "posthog_person"."team_id",
         "posthog_person"."properties",
         "posthog_person"."is_user_id",
         "posthog_person"."is_identified",
         "posthog_person"."uuid",
         "posthog_person"."version"
  FROM "posthog_persondistinctid"
  INNER JOIN "posthog_person" ON ("posthog_persondistinctid"."person_id" = "posthog_person"."id")
  WHERE ("posthog_persondistinctid"."distinct_id" IN ('user1',
                                                      'user2')
         AND "posthog_persondistinctid"."team_id" = 2) /*controller='project_session_recordings-list',route='api/projects/%28%3FP%3Cparent_lookup_team_id%3E%5B%5E/.%5D%2B%29/session_recordings/%3F%24'*/
  '
---
# name: TestSessionRecordings.test_listing_recordings_is_not_nplus1_for_persons_1.41
  '
  SELECT "posthog_persondistinctid"."id",
         "posthog_persondistinctid"."team_id",
         "posthog_persondistinctid"."person_id",
         "posthog_persondistinctid"."distinct_id",
         "posthog_persondistinctid"."version"
  FROM "posthog_persondistinctid"
  WHERE "posthog_persondistinctid"."person_id" IN (1,
                                                   2,
                                                   3,
                                                   4,
                                                   5 /* ... */) /*controller='project_session_recordings-list',route='api/projects/%28%3FP%3Cparent_lookup_team_id%3E%5B%5E/.%5D%2B%29/session_recordings/%3F%24'*/
  '
---
# name: TestSessionRecordings.test_listing_recordings_is_not_nplus1_for_persons_1.42
  '
  SELECT "posthog_team"."id",
         "posthog_team"."uuid",
         "posthog_team"."organization_id",
         "posthog_team"."api_token",
         "posthog_team"."app_urls",
         "posthog_team"."name",
         "posthog_team"."slack_incoming_webhook",
         "posthog_team"."created_at",
         "posthog_team"."updated_at",
         "posthog_team"."anonymize_ips",
         "posthog_team"."completed_snippet_onboarding",
         "posthog_team"."ingested_event",
         "posthog_team"."autocapture_opt_out",
         "posthog_team"."autocapture_exceptions_opt_in",
         "posthog_team"."autocapture_exceptions_errors_to_ignore",
         "posthog_team"."session_recording_opt_in",
         "posthog_team"."capture_console_log_opt_in",
         "posthog_team"."capture_performance_opt_in",
         "posthog_team"."session_recording_version",
         "posthog_team"."signup_token",
         "posthog_team"."is_demo",
         "posthog_team"."access_control",
         "posthog_team"."week_start_day",
         "posthog_team"."inject_web_apps",
         "posthog_team"."test_account_filters",
         "posthog_team"."test_account_filters_default_checked",
         "posthog_team"."path_cleaning_filters",
         "posthog_team"."timezone",
         "posthog_team"."data_attributes",
         "posthog_team"."person_display_name_properties",
         "posthog_team"."live_events_columns",
         "posthog_team"."recording_domains",
         "posthog_team"."primary_dashboard_id",
         "posthog_team"."extra_settings",
         "posthog_team"."correlation_config",
         "posthog_team"."session_recording_retention_period_days",
         "posthog_team"."plugins_opt_in",
         "posthog_team"."opt_out_capture",
         "posthog_team"."event_names",
         "posthog_team"."event_names_with_usage",
         "posthog_team"."event_properties",
         "posthog_team"."event_properties_with_usage",
         "posthog_team"."event_properties_numerical"
  FROM "posthog_team"
  WHERE "posthog_team"."id" = 2
  LIMIT 21
  '
---
# name: TestSessionRecordings.test_listing_recordings_is_not_nplus1_for_persons_1.43
  '
  SELECT "posthog_user"."id",
         "posthog_user"."password",
         "posthog_user"."last_login",
         "posthog_user"."first_name",
         "posthog_user"."last_name",
         "posthog_user"."is_staff",
         "posthog_user"."is_active",
         "posthog_user"."date_joined",
         "posthog_user"."uuid",
         "posthog_user"."current_organization_id",
         "posthog_user"."current_team_id",
         "posthog_user"."email",
         "posthog_user"."pending_email",
         "posthog_user"."temporary_token",
         "posthog_user"."distinct_id",
         "posthog_user"."is_email_verified",
         "posthog_user"."has_seen_product_intro_for",
         "posthog_user"."email_opt_in",
         "posthog_user"."partial_notification_settings",
         "posthog_user"."anonymize_data",
         "posthog_user"."toolbar_mode",
         "posthog_user"."events_column_config"
  FROM "posthog_user"
  WHERE "posthog_user"."id" = 2
  LIMIT 21 /**/
  '
---
# name: TestSessionRecordings.test_listing_recordings_is_not_nplus1_for_persons_1.44
  '
  SELECT "posthog_team"."id",
         "posthog_team"."uuid",
         "posthog_team"."organization_id",
         "posthog_team"."api_token",
         "posthog_team"."app_urls",
         "posthog_team"."name",
         "posthog_team"."slack_incoming_webhook",
         "posthog_team"."created_at",
         "posthog_team"."updated_at",
         "posthog_team"."anonymize_ips",
         "posthog_team"."completed_snippet_onboarding",
         "posthog_team"."ingested_event",
         "posthog_team"."autocapture_opt_out",
         "posthog_team"."autocapture_exceptions_opt_in",
         "posthog_team"."autocapture_exceptions_errors_to_ignore",
         "posthog_team"."session_recording_opt_in",
         "posthog_team"."capture_console_log_opt_in",
         "posthog_team"."capture_performance_opt_in",
         "posthog_team"."session_recording_version",
         "posthog_team"."signup_token",
         "posthog_team"."is_demo",
         "posthog_team"."access_control",
         "posthog_team"."week_start_day",
         "posthog_team"."inject_web_apps",
         "posthog_team"."test_account_filters",
         "posthog_team"."test_account_filters_default_checked",
         "posthog_team"."path_cleaning_filters",
         "posthog_team"."timezone",
         "posthog_team"."data_attributes",
         "posthog_team"."person_display_name_properties",
         "posthog_team"."live_events_columns",
         "posthog_team"."recording_domains",
         "posthog_team"."primary_dashboard_id",
         "posthog_team"."extra_settings",
         "posthog_team"."correlation_config",
         "posthog_team"."session_recording_retention_period_days"
  FROM "posthog_team"
  WHERE "posthog_team"."id" = 2
  LIMIT 21 /*controller='project_session_recordings-list',route='api/projects/%28%3FP%3Cparent_lookup_team_id%3E%5B%5E/.%5D%2B%29/session_recordings/%3F%24'*/
  '
---
# name: TestSessionRecordings.test_listing_recordings_is_not_nplus1_for_persons_1.45
  '
  SELECT "posthog_organizationmembership"."id",
         "posthog_organizationmembership"."organization_id",
         "posthog_organizationmembership"."user_id",
         "posthog_organizationmembership"."level",
         "posthog_organizationmembership"."joined_at",
         "posthog_organizationmembership"."updated_at",
         "posthog_organization"."id",
         "posthog_organization"."name",
         "posthog_organization"."slug",
         "posthog_organization"."created_at",
         "posthog_organization"."updated_at",
         "posthog_organization"."plugins_access_level",
         "posthog_organization"."for_internal_metrics",
         "posthog_organization"."is_member_join_email_enabled",
         "posthog_organization"."enforce_2fa",
         "posthog_organization"."customer_id",
         "posthog_organization"."available_features",
         "posthog_organization"."available_product_features",
         "posthog_organization"."usage",
         "posthog_organization"."setup_section_2_completed",
         "posthog_organization"."personalization",
         "posthog_organization"."domain_whitelist"
  FROM "posthog_organizationmembership"
  INNER JOIN "posthog_organization" ON ("posthog_organizationmembership"."organization_id" = "posthog_organization"."id")
  WHERE "posthog_organizationmembership"."user_id" = 2 /*controller='project_session_recordings-list',route='api/projects/%28%3FP%3Cparent_lookup_team_id%3E%5B%5E/.%5D%2B%29/session_recordings/%3F%24'*/
  '
---
# name: TestSessionRecordings.test_listing_recordings_is_not_nplus1_for_persons_1.46
  '
  SELECT "posthog_instancesetting"."id",
         "posthog_instancesetting"."key",
         "posthog_instancesetting"."raw_value"
  FROM "posthog_instancesetting"
  WHERE "posthog_instancesetting"."key" = 'constance:posthog:PERSON_ON_EVENTS_V2_ENABLED'
  ORDER BY "posthog_instancesetting"."id" ASC
  LIMIT 1 /*controller='project_session_recordings-list',route='api/projects/%28%3FP%3Cparent_lookup_team_id%3E%5B%5E/.%5D%2B%29/session_recordings/%3F%24'*/
  '
---
# name: TestSessionRecordings.test_listing_recordings_is_not_nplus1_for_persons_1.47
  '
  SELECT "posthog_instancesetting"."id",
         "posthog_instancesetting"."key",
         "posthog_instancesetting"."raw_value"
  FROM "posthog_instancesetting"
  WHERE "posthog_instancesetting"."key" = 'constance:posthog:PERSON_ON_EVENTS_ENABLED'
  ORDER BY "posthog_instancesetting"."id" ASC
  LIMIT 1 /*controller='project_session_recordings-list',route='api/projects/%28%3FP%3Cparent_lookup_team_id%3E%5B%5E/.%5D%2B%29/session_recordings/%3F%24'*/
  '
---
# name: TestSessionRecordings.test_listing_recordings_is_not_nplus1_for_persons_1.48
  '
  SELECT "posthog_instancesetting"."id",
         "posthog_instancesetting"."key",
         "posthog_instancesetting"."raw_value"
  FROM "posthog_instancesetting"
  WHERE "posthog_instancesetting"."key" = 'constance:posthog:PERSON_ON_EVENTS_V2_ENABLED'
  ORDER BY "posthog_instancesetting"."id" ASC
  LIMIT 1 /*controller='project_session_recordings-list',route='api/projects/%28%3FP%3Cparent_lookup_team_id%3E%5B%5E/.%5D%2B%29/session_recordings/%3F%24'*/
  '
---
# name: TestSessionRecordings.test_listing_recordings_is_not_nplus1_for_persons_1.49
  '
  SELECT "posthog_instancesetting"."id",
         "posthog_instancesetting"."key",
         "posthog_instancesetting"."raw_value"
  FROM "posthog_instancesetting"
  WHERE "posthog_instancesetting"."key" = 'constance:posthog:PERSON_ON_EVENTS_ENABLED'
  ORDER BY "posthog_instancesetting"."id" ASC
  LIMIT 1 /*controller='project_session_recordings-list',route='api/projects/%28%3FP%3Cparent_lookup_team_id%3E%5B%5E/.%5D%2B%29/session_recordings/%3F%24'*/
  '
---
# name: TestSessionRecordings.test_listing_recordings_is_not_nplus1_for_persons_1.5
  '
  SELECT "posthog_instancesetting"."id",
         "posthog_instancesetting"."key",
         "posthog_instancesetting"."raw_value"
  FROM "posthog_instancesetting"
  WHERE "posthog_instancesetting"."key" = 'constance:posthog:PERSON_ON_EVENTS_ENABLED'
  ORDER BY "posthog_instancesetting"."id" ASC
  LIMIT 1 /*controller='project_session_recordings-list',route='api/projects/%28%3FP%3Cparent_lookup_team_id%3E%5B%5E/.%5D%2B%29/session_recordings/%3F%24'*/
  '
---
# name: TestSessionRecordings.test_listing_recordings_is_not_nplus1_for_persons_1.50
  '
  SELECT "posthog_instancesetting"."id",
         "posthog_instancesetting"."key",
         "posthog_instancesetting"."raw_value"
  FROM "posthog_instancesetting"
  WHERE "posthog_instancesetting"."key" = 'constance:posthog:PERSON_ON_EVENTS_V2_ENABLED'
  ORDER BY "posthog_instancesetting"."id" ASC
  LIMIT 1 /*controller='project_session_recordings-list',route='api/projects/%28%3FP%3Cparent_lookup_team_id%3E%5B%5E/.%5D%2B%29/session_recordings/%3F%24'*/
  '
---
# name: TestSessionRecordings.test_listing_recordings_is_not_nplus1_for_persons_1.51
  '
  SELECT "posthog_instancesetting"."id",
         "posthog_instancesetting"."key",
         "posthog_instancesetting"."raw_value"
  FROM "posthog_instancesetting"
  WHERE "posthog_instancesetting"."key" = 'constance:posthog:PERSON_ON_EVENTS_ENABLED'
  ORDER BY "posthog_instancesetting"."id" ASC
  LIMIT 1 /*controller='project_session_recordings-list',route='api/projects/%28%3FP%3Cparent_lookup_team_id%3E%5B%5E/.%5D%2B%29/session_recordings/%3F%24'*/
  '
---
# name: TestSessionRecordings.test_listing_recordings_is_not_nplus1_for_persons_1.52
  '
  SELECT "posthog_instancesetting"."id",
         "posthog_instancesetting"."key",
         "posthog_instancesetting"."raw_value"
  FROM "posthog_instancesetting"
  WHERE "posthog_instancesetting"."key" = 'constance:posthog:AGGREGATE_BY_DISTINCT_IDS_TEAMS'
  ORDER BY "posthog_instancesetting"."id" ASC
  LIMIT 1 /*controller='project_session_recordings-list',route='api/projects/%28%3FP%3Cparent_lookup_team_id%3E%5B%5E/.%5D%2B%29/session_recordings/%3F%24'*/
  '
---
# name: TestSessionRecordings.test_listing_recordings_is_not_nplus1_for_persons_1.53
  '
  SELECT "posthog_sessionrecording"."id",
         "posthog_sessionrecording"."session_id",
         "posthog_sessionrecording"."team_id",
         "posthog_sessionrecording"."created_at",
         "posthog_sessionrecording"."deleted",
         "posthog_sessionrecording"."object_storage_path",
         "posthog_sessionrecording"."distinct_id",
         "posthog_sessionrecording"."duration",
         "posthog_sessionrecording"."active_seconds",
         "posthog_sessionrecording"."inactive_seconds",
         "posthog_sessionrecording"."start_time",
         "posthog_sessionrecording"."end_time",
         "posthog_sessionrecording"."click_count",
         "posthog_sessionrecording"."keypress_count",
         "posthog_sessionrecording"."mouse_activity_count",
         "posthog_sessionrecording"."console_log_count",
         "posthog_sessionrecording"."console_warn_count",
         "posthog_sessionrecording"."console_error_count",
         "posthog_sessionrecording"."start_url",
         COUNT("posthog_sessionrecordingplaylistitem"."id") AS "pinned_count"
  FROM "posthog_sessionrecording"
  LEFT OUTER JOIN "posthog_sessionrecordingplaylistitem" ON ("posthog_sessionrecording"."session_id" = "posthog_sessionrecordingplaylistitem"."recording_id")
  WHERE ("posthog_sessionrecording"."session_id" IN ('2',
                                                     '3',
                                                     '1')
         AND "posthog_sessionrecording"."team_id" = 2)
  GROUP BY "posthog_sessionrecording"."id" /*controller='project_session_recordings-list',route='api/projects/%28%3FP%3Cparent_lookup_team_id%3E%5B%5E/.%5D%2B%29/session_recordings/%3F%24'*/
  '
---
# name: TestSessionRecordings.test_listing_recordings_is_not_nplus1_for_persons_1.54
  '
  SELECT "posthog_sessionrecordingviewed"."session_id"
  FROM "posthog_sessionrecordingviewed"
  WHERE ("posthog_sessionrecordingviewed"."team_id" = 2
         AND "posthog_sessionrecordingviewed"."user_id" = 2) /*controller='project_session_recordings-list',route='api/projects/%28%3FP%3Cparent_lookup_team_id%3E%5B%5E/.%5D%2B%29/session_recordings/%3F%24'*/
  '
---
# name: TestSessionRecordings.test_listing_recordings_is_not_nplus1_for_persons_1.55
  '
  SELECT "posthog_persondistinctid"."id",
         "posthog_persondistinctid"."team_id",
         "posthog_persondistinctid"."person_id",
         "posthog_persondistinctid"."distinct_id",
         "posthog_persondistinctid"."version",
         "posthog_person"."id",
         "posthog_person"."created_at",
         "posthog_person"."properties_last_updated_at",
         "posthog_person"."properties_last_operation",
         "posthog_person"."team_id",
         "posthog_person"."properties",
         "posthog_person"."is_user_id",
         "posthog_person"."is_identified",
         "posthog_person"."uuid",
         "posthog_person"."version"
  FROM "posthog_persondistinctid"
  INNER JOIN "posthog_person" ON ("posthog_persondistinctid"."person_id" = "posthog_person"."id")
  WHERE ("posthog_persondistinctid"."distinct_id" IN ('user1',
                                                      'user2',
                                                      'user3')
         AND "posthog_persondistinctid"."team_id" = 2) /*controller='project_session_recordings-list',route='api/projects/%28%3FP%3Cparent_lookup_team_id%3E%5B%5E/.%5D%2B%29/session_recordings/%3F%24'*/
  '
---
# name: TestSessionRecordings.test_listing_recordings_is_not_nplus1_for_persons_1.56
  '
  SELECT "posthog_persondistinctid"."id",
         "posthog_persondistinctid"."team_id",
         "posthog_persondistinctid"."person_id",
         "posthog_persondistinctid"."distinct_id",
         "posthog_persondistinctid"."version"
  FROM "posthog_persondistinctid"
  WHERE "posthog_persondistinctid"."person_id" IN (1,
                                                   2,
                                                   3,
                                                   4,
                                                   5 /* ... */) /*controller='project_session_recordings-list',route='api/projects/%28%3FP%3Cparent_lookup_team_id%3E%5B%5E/.%5D%2B%29/session_recordings/%3F%24'*/
  '
---
# name: TestSessionRecordings.test_listing_recordings_is_not_nplus1_for_persons_1.57
  '
  SELECT "posthog_team"."id",
         "posthog_team"."uuid",
         "posthog_team"."organization_id",
         "posthog_team"."api_token",
         "posthog_team"."app_urls",
         "posthog_team"."name",
         "posthog_team"."slack_incoming_webhook",
         "posthog_team"."created_at",
         "posthog_team"."updated_at",
         "posthog_team"."anonymize_ips",
         "posthog_team"."completed_snippet_onboarding",
         "posthog_team"."ingested_event",
         "posthog_team"."autocapture_opt_out",
         "posthog_team"."autocapture_exceptions_opt_in",
         "posthog_team"."autocapture_exceptions_errors_to_ignore",
         "posthog_team"."session_recording_opt_in",
         "posthog_team"."capture_console_log_opt_in",
         "posthog_team"."capture_performance_opt_in",
         "posthog_team"."session_recording_version",
         "posthog_team"."signup_token",
         "posthog_team"."is_demo",
         "posthog_team"."access_control",
         "posthog_team"."week_start_day",
         "posthog_team"."inject_web_apps",
         "posthog_team"."test_account_filters",
         "posthog_team"."test_account_filters_default_checked",
         "posthog_team"."path_cleaning_filters",
         "posthog_team"."timezone",
         "posthog_team"."data_attributes",
         "posthog_team"."person_display_name_properties",
         "posthog_team"."live_events_columns",
         "posthog_team"."recording_domains",
         "posthog_team"."primary_dashboard_id",
         "posthog_team"."extra_settings",
         "posthog_team"."correlation_config",
         "posthog_team"."session_recording_retention_period_days",
         "posthog_team"."plugins_opt_in",
         "posthog_team"."opt_out_capture",
         "posthog_team"."event_names",
         "posthog_team"."event_names_with_usage",
         "posthog_team"."event_properties",
         "posthog_team"."event_properties_with_usage",
         "posthog_team"."event_properties_numerical"
  FROM "posthog_team"
  WHERE "posthog_team"."id" = 2
  LIMIT 21
  '
---
# name: TestSessionRecordings.test_listing_recordings_is_not_nplus1_for_persons_1.58
  '
  SELECT "posthog_user"."id",
         "posthog_user"."password",
         "posthog_user"."last_login",
         "posthog_user"."first_name",
         "posthog_user"."last_name",
         "posthog_user"."is_staff",
         "posthog_user"."is_active",
         "posthog_user"."date_joined",
         "posthog_user"."uuid",
         "posthog_user"."current_organization_id",
         "posthog_user"."current_team_id",
         "posthog_user"."email",
         "posthog_user"."pending_email",
         "posthog_user"."temporary_token",
         "posthog_user"."distinct_id",
         "posthog_user"."is_email_verified",
         "posthog_user"."has_seen_product_intro_for",
         "posthog_user"."email_opt_in",
         "posthog_user"."partial_notification_settings",
         "posthog_user"."anonymize_data",
         "posthog_user"."toolbar_mode",
         "posthog_user"."events_column_config"
  FROM "posthog_user"
  WHERE "posthog_user"."id" = 2
  LIMIT 21 /**/
  '
---
# name: TestSessionRecordings.test_listing_recordings_is_not_nplus1_for_persons_1.59
  '
  SELECT "posthog_team"."id",
         "posthog_team"."uuid",
         "posthog_team"."organization_id",
         "posthog_team"."api_token",
         "posthog_team"."app_urls",
         "posthog_team"."name",
         "posthog_team"."slack_incoming_webhook",
         "posthog_team"."created_at",
         "posthog_team"."updated_at",
         "posthog_team"."anonymize_ips",
         "posthog_team"."completed_snippet_onboarding",
         "posthog_team"."ingested_event",
         "posthog_team"."autocapture_opt_out",
         "posthog_team"."autocapture_exceptions_opt_in",
         "posthog_team"."autocapture_exceptions_errors_to_ignore",
         "posthog_team"."session_recording_opt_in",
         "posthog_team"."capture_console_log_opt_in",
         "posthog_team"."capture_performance_opt_in",
         "posthog_team"."session_recording_version",
         "posthog_team"."signup_token",
         "posthog_team"."is_demo",
         "posthog_team"."access_control",
         "posthog_team"."week_start_day",
         "posthog_team"."inject_web_apps",
         "posthog_team"."test_account_filters",
         "posthog_team"."test_account_filters_default_checked",
         "posthog_team"."path_cleaning_filters",
         "posthog_team"."timezone",
         "posthog_team"."data_attributes",
         "posthog_team"."person_display_name_properties",
         "posthog_team"."live_events_columns",
         "posthog_team"."recording_domains",
         "posthog_team"."primary_dashboard_id",
         "posthog_team"."extra_settings",
         "posthog_team"."correlation_config",
         "posthog_team"."session_recording_retention_period_days"
  FROM "posthog_team"
  WHERE "posthog_team"."id" = 2
  LIMIT 21 /*controller='project_session_recordings-list',route='api/projects/%28%3FP%3Cparent_lookup_team_id%3E%5B%5E/.%5D%2B%29/session_recordings/%3F%24'*/
  '
---
# name: TestSessionRecordings.test_listing_recordings_is_not_nplus1_for_persons_1.6
  '
  SELECT "posthog_instancesetting"."id",
         "posthog_instancesetting"."key",
         "posthog_instancesetting"."raw_value"
  FROM "posthog_instancesetting"
  WHERE "posthog_instancesetting"."key" = 'constance:posthog:PERSON_ON_EVENTS_V2_ENABLED'
  ORDER BY "posthog_instancesetting"."id" ASC
  LIMIT 1 /*controller='project_session_recordings-list',route='api/projects/%28%3FP%3Cparent_lookup_team_id%3E%5B%5E/.%5D%2B%29/session_recordings/%3F%24'*/
  '
---
# name: TestSessionRecordings.test_listing_recordings_is_not_nplus1_for_persons_1.60
  '
  SELECT "posthog_organizationmembership"."id",
         "posthog_organizationmembership"."organization_id",
         "posthog_organizationmembership"."user_id",
         "posthog_organizationmembership"."level",
         "posthog_organizationmembership"."joined_at",
         "posthog_organizationmembership"."updated_at",
         "posthog_organization"."id",
         "posthog_organization"."name",
         "posthog_organization"."slug",
         "posthog_organization"."created_at",
         "posthog_organization"."updated_at",
         "posthog_organization"."plugins_access_level",
         "posthog_organization"."for_internal_metrics",
         "posthog_organization"."is_member_join_email_enabled",
         "posthog_organization"."enforce_2fa",
         "posthog_organization"."customer_id",
         "posthog_organization"."available_features",
         "posthog_organization"."available_product_features",
         "posthog_organization"."usage",
         "posthog_organization"."setup_section_2_completed",
         "posthog_organization"."personalization",
         "posthog_organization"."domain_whitelist"
  FROM "posthog_organizationmembership"
  INNER JOIN "posthog_organization" ON ("posthog_organizationmembership"."organization_id" = "posthog_organization"."id")
  WHERE "posthog_organizationmembership"."user_id" = 2 /*controller='project_session_recordings-list',route='api/projects/%28%3FP%3Cparent_lookup_team_id%3E%5B%5E/.%5D%2B%29/session_recordings/%3F%24'*/
  '
---
# name: TestSessionRecordings.test_listing_recordings_is_not_nplus1_for_persons_1.61
  '
  SELECT "posthog_instancesetting"."id",
         "posthog_instancesetting"."key",
         "posthog_instancesetting"."raw_value"
  FROM "posthog_instancesetting"
  WHERE "posthog_instancesetting"."key" = 'constance:posthog:PERSON_ON_EVENTS_V2_ENABLED'
  ORDER BY "posthog_instancesetting"."id" ASC
  LIMIT 1 /*controller='project_session_recordings-list',route='api/projects/%28%3FP%3Cparent_lookup_team_id%3E%5B%5E/.%5D%2B%29/session_recordings/%3F%24'*/
  '
---
# name: TestSessionRecordings.test_listing_recordings_is_not_nplus1_for_persons_1.62
  '
  SELECT "posthog_instancesetting"."id",
         "posthog_instancesetting"."key",
         "posthog_instancesetting"."raw_value"
  FROM "posthog_instancesetting"
  WHERE "posthog_instancesetting"."key" = 'constance:posthog:PERSON_ON_EVENTS_ENABLED'
  ORDER BY "posthog_instancesetting"."id" ASC
  LIMIT 1 /*controller='project_session_recordings-list',route='api/projects/%28%3FP%3Cparent_lookup_team_id%3E%5B%5E/.%5D%2B%29/session_recordings/%3F%24'*/
  '
---
# name: TestSessionRecordings.test_listing_recordings_is_not_nplus1_for_persons_1.63
  '
  SELECT "posthog_instancesetting"."id",
         "posthog_instancesetting"."key",
         "posthog_instancesetting"."raw_value"
  FROM "posthog_instancesetting"
  WHERE "posthog_instancesetting"."key" = 'constance:posthog:PERSON_ON_EVENTS_V2_ENABLED'
  ORDER BY "posthog_instancesetting"."id" ASC
  LIMIT 1 /*controller='project_session_recordings-list',route='api/projects/%28%3FP%3Cparent_lookup_team_id%3E%5B%5E/.%5D%2B%29/session_recordings/%3F%24'*/
  '
---
# name: TestSessionRecordings.test_listing_recordings_is_not_nplus1_for_persons_1.64
  '
  SELECT "posthog_instancesetting"."id",
         "posthog_instancesetting"."key",
         "posthog_instancesetting"."raw_value"
  FROM "posthog_instancesetting"
  WHERE "posthog_instancesetting"."key" = 'constance:posthog:PERSON_ON_EVENTS_ENABLED'
  ORDER BY "posthog_instancesetting"."id" ASC
  LIMIT 1 /*controller='project_session_recordings-list',route='api/projects/%28%3FP%3Cparent_lookup_team_id%3E%5B%5E/.%5D%2B%29/session_recordings/%3F%24'*/
  '
---
# name: TestSessionRecordings.test_listing_recordings_is_not_nplus1_for_persons_1.65
  '
  SELECT "posthog_instancesetting"."id",
         "posthog_instancesetting"."key",
         "posthog_instancesetting"."raw_value"
  FROM "posthog_instancesetting"
  WHERE "posthog_instancesetting"."key" = 'constance:posthog:PERSON_ON_EVENTS_V2_ENABLED'
  ORDER BY "posthog_instancesetting"."id" ASC
  LIMIT 1 /*controller='project_session_recordings-list',route='api/projects/%28%3FP%3Cparent_lookup_team_id%3E%5B%5E/.%5D%2B%29/session_recordings/%3F%24'*/
  '
---
# name: TestSessionRecordings.test_listing_recordings_is_not_nplus1_for_persons_1.66
  '
  SELECT "posthog_instancesetting"."id",
         "posthog_instancesetting"."key",
         "posthog_instancesetting"."raw_value"
  FROM "posthog_instancesetting"
  WHERE "posthog_instancesetting"."key" = 'constance:posthog:PERSON_ON_EVENTS_ENABLED'
  ORDER BY "posthog_instancesetting"."id" ASC
  LIMIT 1 /*controller='project_session_recordings-list',route='api/projects/%28%3FP%3Cparent_lookup_team_id%3E%5B%5E/.%5D%2B%29/session_recordings/%3F%24'*/
  '
---
# name: TestSessionRecordings.test_listing_recordings_is_not_nplus1_for_persons_1.67
  '
  SELECT "posthog_instancesetting"."id",
         "posthog_instancesetting"."key",
         "posthog_instancesetting"."raw_value"
  FROM "posthog_instancesetting"
  WHERE "posthog_instancesetting"."key" = 'constance:posthog:AGGREGATE_BY_DISTINCT_IDS_TEAMS'
  ORDER BY "posthog_instancesetting"."id" ASC
  LIMIT 1 /*controller='project_session_recordings-list',route='api/projects/%28%3FP%3Cparent_lookup_team_id%3E%5B%5E/.%5D%2B%29/session_recordings/%3F%24'*/
  '
---
# name: TestSessionRecordings.test_listing_recordings_is_not_nplus1_for_persons_1.68
  '
  SELECT "posthog_sessionrecording"."id",
         "posthog_sessionrecording"."session_id",
         "posthog_sessionrecording"."team_id",
         "posthog_sessionrecording"."created_at",
         "posthog_sessionrecording"."deleted",
         "posthog_sessionrecording"."object_storage_path",
         "posthog_sessionrecording"."distinct_id",
         "posthog_sessionrecording"."duration",
         "posthog_sessionrecording"."active_seconds",
         "posthog_sessionrecording"."inactive_seconds",
         "posthog_sessionrecording"."start_time",
         "posthog_sessionrecording"."end_time",
         "posthog_sessionrecording"."click_count",
         "posthog_sessionrecording"."keypress_count",
         "posthog_sessionrecording"."mouse_activity_count",
         "posthog_sessionrecording"."console_log_count",
         "posthog_sessionrecording"."console_warn_count",
         "posthog_sessionrecording"."console_error_count",
         "posthog_sessionrecording"."start_url",
         COUNT("posthog_sessionrecordingplaylistitem"."id") AS "pinned_count"
  FROM "posthog_sessionrecording"
  LEFT OUTER JOIN "posthog_sessionrecordingplaylistitem" ON ("posthog_sessionrecording"."session_id" = "posthog_sessionrecordingplaylistitem"."recording_id")
  WHERE ("posthog_sessionrecording"."session_id" IN ('2',
                                                     '3',
                                                     '4',
                                                     '1')
         AND "posthog_sessionrecording"."team_id" = 2)
  GROUP BY "posthog_sessionrecording"."id" /*controller='project_session_recordings-list',route='api/projects/%28%3FP%3Cparent_lookup_team_id%3E%5B%5E/.%5D%2B%29/session_recordings/%3F%24'*/
  '
---
# name: TestSessionRecordings.test_listing_recordings_is_not_nplus1_for_persons_1.69
  '
  SELECT "posthog_sessionrecordingviewed"."session_id"
  FROM "posthog_sessionrecordingviewed"
  WHERE ("posthog_sessionrecordingviewed"."team_id" = 2
         AND "posthog_sessionrecordingviewed"."user_id" = 2) /*controller='project_session_recordings-list',route='api/projects/%28%3FP%3Cparent_lookup_team_id%3E%5B%5E/.%5D%2B%29/session_recordings/%3F%24'*/
  '
---
# name: TestSessionRecordings.test_listing_recordings_is_not_nplus1_for_persons_1.7
  '
  SELECT "posthog_instancesetting"."id",
         "posthog_instancesetting"."key",
         "posthog_instancesetting"."raw_value"
  FROM "posthog_instancesetting"
  WHERE "posthog_instancesetting"."key" = 'constance:posthog:PERSON_ON_EVENTS_ENABLED'
  ORDER BY "posthog_instancesetting"."id" ASC
  LIMIT 1 /*controller='project_session_recordings-list',route='api/projects/%28%3FP%3Cparent_lookup_team_id%3E%5B%5E/.%5D%2B%29/session_recordings/%3F%24'*/
  '
---
# name: TestSessionRecordings.test_listing_recordings_is_not_nplus1_for_persons_1.70
  '
  SELECT "posthog_persondistinctid"."id",
         "posthog_persondistinctid"."team_id",
         "posthog_persondistinctid"."person_id",
         "posthog_persondistinctid"."distinct_id",
         "posthog_persondistinctid"."version",
         "posthog_person"."id",
         "posthog_person"."created_at",
         "posthog_person"."properties_last_updated_at",
         "posthog_person"."properties_last_operation",
         "posthog_person"."team_id",
         "posthog_person"."properties",
         "posthog_person"."is_user_id",
         "posthog_person"."is_identified",
         "posthog_person"."uuid",
         "posthog_person"."version"
  FROM "posthog_persondistinctid"
  INNER JOIN "posthog_person" ON ("posthog_persondistinctid"."person_id" = "posthog_person"."id")
  WHERE ("posthog_persondistinctid"."distinct_id" IN ('user1',
                                                      'user2',
                                                      'user3',
                                                      'user4')
         AND "posthog_persondistinctid"."team_id" = 2) /*controller='project_session_recordings-list',route='api/projects/%28%3FP%3Cparent_lookup_team_id%3E%5B%5E/.%5D%2B%29/session_recordings/%3F%24'*/
  '
---
# name: TestSessionRecordings.test_listing_recordings_is_not_nplus1_for_persons_1.71
  '
  SELECT "posthog_persondistinctid"."id",
         "posthog_persondistinctid"."team_id",
         "posthog_persondistinctid"."person_id",
         "posthog_persondistinctid"."distinct_id",
         "posthog_persondistinctid"."version"
  FROM "posthog_persondistinctid"
  WHERE "posthog_persondistinctid"."person_id" IN (1,
                                                   2,
                                                   3,
                                                   4,
                                                   5 /* ... */) /*controller='project_session_recordings-list',route='api/projects/%28%3FP%3Cparent_lookup_team_id%3E%5B%5E/.%5D%2B%29/session_recordings/%3F%24'*/
  '
---
# name: TestSessionRecordings.test_listing_recordings_is_not_nplus1_for_persons_1.72
  '
  SELECT "posthog_team"."id",
         "posthog_team"."uuid",
         "posthog_team"."organization_id",
         "posthog_team"."api_token",
         "posthog_team"."app_urls",
         "posthog_team"."name",
         "posthog_team"."slack_incoming_webhook",
         "posthog_team"."created_at",
         "posthog_team"."updated_at",
         "posthog_team"."anonymize_ips",
         "posthog_team"."completed_snippet_onboarding",
         "posthog_team"."ingested_event",
         "posthog_team"."autocapture_opt_out",
         "posthog_team"."autocapture_exceptions_opt_in",
         "posthog_team"."autocapture_exceptions_errors_to_ignore",
         "posthog_team"."session_recording_opt_in",
         "posthog_team"."capture_console_log_opt_in",
         "posthog_team"."capture_performance_opt_in",
         "posthog_team"."session_recording_version",
         "posthog_team"."signup_token",
         "posthog_team"."is_demo",
         "posthog_team"."access_control",
         "posthog_team"."week_start_day",
         "posthog_team"."inject_web_apps",
         "posthog_team"."test_account_filters",
         "posthog_team"."test_account_filters_default_checked",
         "posthog_team"."path_cleaning_filters",
         "posthog_team"."timezone",
         "posthog_team"."data_attributes",
         "posthog_team"."person_display_name_properties",
         "posthog_team"."live_events_columns",
         "posthog_team"."recording_domains",
         "posthog_team"."primary_dashboard_id",
         "posthog_team"."extra_settings",
         "posthog_team"."correlation_config",
         "posthog_team"."session_recording_retention_period_days",
         "posthog_team"."plugins_opt_in",
         "posthog_team"."opt_out_capture",
         "posthog_team"."event_names",
         "posthog_team"."event_names_with_usage",
         "posthog_team"."event_properties",
         "posthog_team"."event_properties_with_usage",
         "posthog_team"."event_properties_numerical"
  FROM "posthog_team"
  WHERE "posthog_team"."id" = 2
  LIMIT 21
  '
---
# name: TestSessionRecordings.test_listing_recordings_is_not_nplus1_for_persons_1.73
  '
  SELECT "posthog_user"."id",
         "posthog_user"."password",
         "posthog_user"."last_login",
         "posthog_user"."first_name",
         "posthog_user"."last_name",
         "posthog_user"."is_staff",
         "posthog_user"."is_active",
         "posthog_user"."date_joined",
         "posthog_user"."uuid",
         "posthog_user"."current_organization_id",
         "posthog_user"."current_team_id",
         "posthog_user"."email",
         "posthog_user"."pending_email",
         "posthog_user"."temporary_token",
         "posthog_user"."distinct_id",
         "posthog_user"."is_email_verified",
         "posthog_user"."has_seen_product_intro_for",
         "posthog_user"."email_opt_in",
         "posthog_user"."partial_notification_settings",
         "posthog_user"."anonymize_data",
         "posthog_user"."toolbar_mode",
         "posthog_user"."events_column_config"
  FROM "posthog_user"
  WHERE "posthog_user"."id" = 2
  LIMIT 21 /**/
  '
---
# name: TestSessionRecordings.test_listing_recordings_is_not_nplus1_for_persons_1.74
  '
  SELECT "posthog_team"."id",
         "posthog_team"."uuid",
         "posthog_team"."organization_id",
         "posthog_team"."api_token",
         "posthog_team"."app_urls",
         "posthog_team"."name",
         "posthog_team"."slack_incoming_webhook",
         "posthog_team"."created_at",
         "posthog_team"."updated_at",
         "posthog_team"."anonymize_ips",
         "posthog_team"."completed_snippet_onboarding",
         "posthog_team"."ingested_event",
         "posthog_team"."autocapture_opt_out",
         "posthog_team"."autocapture_exceptions_opt_in",
         "posthog_team"."autocapture_exceptions_errors_to_ignore",
         "posthog_team"."session_recording_opt_in",
         "posthog_team"."capture_console_log_opt_in",
         "posthog_team"."capture_performance_opt_in",
         "posthog_team"."session_recording_version",
         "posthog_team"."signup_token",
         "posthog_team"."is_demo",
         "posthog_team"."access_control",
         "posthog_team"."week_start_day",
         "posthog_team"."inject_web_apps",
         "posthog_team"."test_account_filters",
         "posthog_team"."test_account_filters_default_checked",
         "posthog_team"."path_cleaning_filters",
         "posthog_team"."timezone",
         "posthog_team"."data_attributes",
         "posthog_team"."person_display_name_properties",
         "posthog_team"."live_events_columns",
         "posthog_team"."recording_domains",
         "posthog_team"."primary_dashboard_id",
         "posthog_team"."extra_settings",
         "posthog_team"."correlation_config",
         "posthog_team"."session_recording_retention_period_days"
  FROM "posthog_team"
  WHERE "posthog_team"."id" = 2
  LIMIT 21 /*controller='project_session_recordings-list',route='api/projects/%28%3FP%3Cparent_lookup_team_id%3E%5B%5E/.%5D%2B%29/session_recordings/%3F%24'*/
  '
---
# name: TestSessionRecordings.test_listing_recordings_is_not_nplus1_for_persons_1.75
  '
  SELECT "posthog_organizationmembership"."id",
         "posthog_organizationmembership"."organization_id",
         "posthog_organizationmembership"."user_id",
         "posthog_organizationmembership"."level",
         "posthog_organizationmembership"."joined_at",
         "posthog_organizationmembership"."updated_at",
         "posthog_organization"."id",
         "posthog_organization"."name",
         "posthog_organization"."slug",
         "posthog_organization"."created_at",
         "posthog_organization"."updated_at",
         "posthog_organization"."plugins_access_level",
         "posthog_organization"."for_internal_metrics",
         "posthog_organization"."is_member_join_email_enabled",
         "posthog_organization"."enforce_2fa",
         "posthog_organization"."customer_id",
         "posthog_organization"."available_features",
         "posthog_organization"."available_product_features",
         "posthog_organization"."usage",
         "posthog_organization"."setup_section_2_completed",
         "posthog_organization"."personalization",
         "posthog_organization"."domain_whitelist"
  FROM "posthog_organizationmembership"
  INNER JOIN "posthog_organization" ON ("posthog_organizationmembership"."organization_id" = "posthog_organization"."id")
  WHERE "posthog_organizationmembership"."user_id" = 2 /*controller='project_session_recordings-list',route='api/projects/%28%3FP%3Cparent_lookup_team_id%3E%5B%5E/.%5D%2B%29/session_recordings/%3F%24'*/
  '
---
# name: TestSessionRecordings.test_listing_recordings_is_not_nplus1_for_persons_1.76
  '
  SELECT "posthog_instancesetting"."id",
         "posthog_instancesetting"."key",
         "posthog_instancesetting"."raw_value"
  FROM "posthog_instancesetting"
  WHERE "posthog_instancesetting"."key" = 'constance:posthog:PERSON_ON_EVENTS_V2_ENABLED'
  ORDER BY "posthog_instancesetting"."id" ASC
  LIMIT 1 /*controller='project_session_recordings-list',route='api/projects/%28%3FP%3Cparent_lookup_team_id%3E%5B%5E/.%5D%2B%29/session_recordings/%3F%24'*/
  '
---
# name: TestSessionRecordings.test_listing_recordings_is_not_nplus1_for_persons_1.77
  '
  SELECT "posthog_instancesetting"."id",
         "posthog_instancesetting"."key",
         "posthog_instancesetting"."raw_value"
  FROM "posthog_instancesetting"
  WHERE "posthog_instancesetting"."key" = 'constance:posthog:PERSON_ON_EVENTS_ENABLED'
  ORDER BY "posthog_instancesetting"."id" ASC
  LIMIT 1 /*controller='project_session_recordings-list',route='api/projects/%28%3FP%3Cparent_lookup_team_id%3E%5B%5E/.%5D%2B%29/session_recordings/%3F%24'*/
  '
---
# name: TestSessionRecordings.test_listing_recordings_is_not_nplus1_for_persons_1.78
  '
  SELECT "posthog_instancesetting"."id",
         "posthog_instancesetting"."key",
         "posthog_instancesetting"."raw_value"
  FROM "posthog_instancesetting"
  WHERE "posthog_instancesetting"."key" = 'constance:posthog:PERSON_ON_EVENTS_V2_ENABLED'
  ORDER BY "posthog_instancesetting"."id" ASC
  LIMIT 1 /*controller='project_session_recordings-list',route='api/projects/%28%3FP%3Cparent_lookup_team_id%3E%5B%5E/.%5D%2B%29/session_recordings/%3F%24'*/
  '
---
# name: TestSessionRecordings.test_listing_recordings_is_not_nplus1_for_persons_1.79
  '
  SELECT "posthog_instancesetting"."id",
         "posthog_instancesetting"."key",
         "posthog_instancesetting"."raw_value"
  FROM "posthog_instancesetting"
  WHERE "posthog_instancesetting"."key" = 'constance:posthog:PERSON_ON_EVENTS_ENABLED'
  ORDER BY "posthog_instancesetting"."id" ASC
  LIMIT 1 /*controller='project_session_recordings-list',route='api/projects/%28%3FP%3Cparent_lookup_team_id%3E%5B%5E/.%5D%2B%29/session_recordings/%3F%24'*/
  '
---
# name: TestSessionRecordings.test_listing_recordings_is_not_nplus1_for_persons_1.8
  '
  SELECT "posthog_instancesetting"."id",
         "posthog_instancesetting"."key",
         "posthog_instancesetting"."raw_value"
  FROM "posthog_instancesetting"
  WHERE "posthog_instancesetting"."key" = 'constance:posthog:PERSON_ON_EVENTS_V2_ENABLED'
  ORDER BY "posthog_instancesetting"."id" ASC
  LIMIT 1 /*controller='project_session_recordings-list',route='api/projects/%28%3FP%3Cparent_lookup_team_id%3E%5B%5E/.%5D%2B%29/session_recordings/%3F%24'*/
  '
---
# name: TestSessionRecordings.test_listing_recordings_is_not_nplus1_for_persons_1.80
  '
  SELECT "posthog_instancesetting"."id",
         "posthog_instancesetting"."key",
         "posthog_instancesetting"."raw_value"
  FROM "posthog_instancesetting"
  WHERE "posthog_instancesetting"."key" = 'constance:posthog:PERSON_ON_EVENTS_V2_ENABLED'
  ORDER BY "posthog_instancesetting"."id" ASC
  LIMIT 1 /*controller='project_session_recordings-list',route='api/projects/%28%3FP%3Cparent_lookup_team_id%3E%5B%5E/.%5D%2B%29/session_recordings/%3F%24'*/
  '
---
# name: TestSessionRecordings.test_listing_recordings_is_not_nplus1_for_persons_1.81
  '
  SELECT "posthog_instancesetting"."id",
         "posthog_instancesetting"."key",
         "posthog_instancesetting"."raw_value"
  FROM "posthog_instancesetting"
  WHERE "posthog_instancesetting"."key" = 'constance:posthog:PERSON_ON_EVENTS_ENABLED'
  ORDER BY "posthog_instancesetting"."id" ASC
  LIMIT 1 /*controller='project_session_recordings-list',route='api/projects/%28%3FP%3Cparent_lookup_team_id%3E%5B%5E/.%5D%2B%29/session_recordings/%3F%24'*/
  '
---
# name: TestSessionRecordings.test_listing_recordings_is_not_nplus1_for_persons_1.82
  '
  SELECT "posthog_instancesetting"."id",
         "posthog_instancesetting"."key",
         "posthog_instancesetting"."raw_value"
  FROM "posthog_instancesetting"
  WHERE "posthog_instancesetting"."key" = 'constance:posthog:AGGREGATE_BY_DISTINCT_IDS_TEAMS'
  ORDER BY "posthog_instancesetting"."id" ASC
  LIMIT 1 /*controller='project_session_recordings-list',route='api/projects/%28%3FP%3Cparent_lookup_team_id%3E%5B%5E/.%5D%2B%29/session_recordings/%3F%24'*/
  '
---
# name: TestSessionRecordings.test_listing_recordings_is_not_nplus1_for_persons_1.83
  '
  SELECT "posthog_sessionrecording"."id",
         "posthog_sessionrecording"."session_id",
         "posthog_sessionrecording"."team_id",
         "posthog_sessionrecording"."created_at",
         "posthog_sessionrecording"."deleted",
         "posthog_sessionrecording"."object_storage_path",
         "posthog_sessionrecording"."distinct_id",
         "posthog_sessionrecording"."duration",
         "posthog_sessionrecording"."active_seconds",
         "posthog_sessionrecording"."inactive_seconds",
         "posthog_sessionrecording"."start_time",
         "posthog_sessionrecording"."end_time",
         "posthog_sessionrecording"."click_count",
         "posthog_sessionrecording"."keypress_count",
         "posthog_sessionrecording"."mouse_activity_count",
         "posthog_sessionrecording"."console_log_count",
         "posthog_sessionrecording"."console_warn_count",
         "posthog_sessionrecording"."console_error_count",
         "posthog_sessionrecording"."start_url",
         COUNT("posthog_sessionrecordingplaylistitem"."id") AS "pinned_count"
  FROM "posthog_sessionrecording"
  LEFT OUTER JOIN "posthog_sessionrecordingplaylistitem" ON ("posthog_sessionrecording"."session_id" = "posthog_sessionrecordingplaylistitem"."recording_id")
  WHERE ("posthog_sessionrecording"."session_id" IN ('5',
                                                     '2',
                                                     '3',
                                                     '4',
                                                     '1')
         AND "posthog_sessionrecording"."team_id" = 2)
  GROUP BY "posthog_sessionrecording"."id" /*controller='project_session_recordings-list',route='api/projects/%28%3FP%3Cparent_lookup_team_id%3E%5B%5E/.%5D%2B%29/session_recordings/%3F%24'*/
  '
---
# name: TestSessionRecordings.test_listing_recordings_is_not_nplus1_for_persons_1.84
  '
  SELECT "posthog_sessionrecordingviewed"."session_id"
  FROM "posthog_sessionrecordingviewed"
  WHERE ("posthog_sessionrecordingviewed"."team_id" = 2
         AND "posthog_sessionrecordingviewed"."user_id" = 2) /*controller='project_session_recordings-list',route='api/projects/%28%3FP%3Cparent_lookup_team_id%3E%5B%5E/.%5D%2B%29/session_recordings/%3F%24'*/
  '
---
# name: TestSessionRecordings.test_listing_recordings_is_not_nplus1_for_persons_1.85
  '
  SELECT "posthog_persondistinctid"."id",
         "posthog_persondistinctid"."team_id",
         "posthog_persondistinctid"."person_id",
         "posthog_persondistinctid"."distinct_id",
         "posthog_persondistinctid"."version",
         "posthog_person"."id",
         "posthog_person"."created_at",
         "posthog_person"."properties_last_updated_at",
         "posthog_person"."properties_last_operation",
         "posthog_person"."team_id",
         "posthog_person"."properties",
         "posthog_person"."is_user_id",
         "posthog_person"."is_identified",
         "posthog_person"."uuid",
         "posthog_person"."version"
  FROM "posthog_persondistinctid"
  INNER JOIN "posthog_person" ON ("posthog_persondistinctid"."person_id" = "posthog_person"."id")
  WHERE ("posthog_persondistinctid"."distinct_id" IN ('user1',
                                                      'user2',
                                                      'user3',
                                                      'user4',
                                                      'user5')
         AND "posthog_persondistinctid"."team_id" = 2) /*controller='project_session_recordings-list',route='api/projects/%28%3FP%3Cparent_lookup_team_id%3E%5B%5E/.%5D%2B%29/session_recordings/%3F%24'*/
  '
---
# name: TestSessionRecordings.test_listing_recordings_is_not_nplus1_for_persons_1.86
  '
  SELECT "posthog_persondistinctid"."id",
         "posthog_persondistinctid"."team_id",
         "posthog_persondistinctid"."person_id",
         "posthog_persondistinctid"."distinct_id",
         "posthog_persondistinctid"."version"
  FROM "posthog_persondistinctid"
  WHERE "posthog_persondistinctid"."person_id" IN (1,
                                                   2,
                                                   3,
                                                   4,
                                                   5 /* ... */) /*controller='project_session_recordings-list',route='api/projects/%28%3FP%3Cparent_lookup_team_id%3E%5B%5E/.%5D%2B%29/session_recordings/%3F%24'*/
  '
---
# name: TestSessionRecordings.test_listing_recordings_is_not_nplus1_for_persons_1.87
  '
  SELECT "posthog_team"."id",
         "posthog_team"."uuid",
         "posthog_team"."organization_id",
         "posthog_team"."api_token",
         "posthog_team"."app_urls",
         "posthog_team"."name",
         "posthog_team"."slack_incoming_webhook",
         "posthog_team"."created_at",
         "posthog_team"."updated_at",
         "posthog_team"."anonymize_ips",
         "posthog_team"."completed_snippet_onboarding",
         "posthog_team"."ingested_event",
         "posthog_team"."autocapture_opt_out",
         "posthog_team"."autocapture_exceptions_opt_in",
         "posthog_team"."autocapture_exceptions_errors_to_ignore",
         "posthog_team"."session_recording_opt_in",
         "posthog_team"."capture_console_log_opt_in",
         "posthog_team"."capture_performance_opt_in",
         "posthog_team"."session_recording_version",
         "posthog_team"."signup_token",
         "posthog_team"."is_demo",
         "posthog_team"."access_control",
         "posthog_team"."week_start_day",
         "posthog_team"."inject_web_apps",
         "posthog_team"."test_account_filters",
         "posthog_team"."test_account_filters_default_checked",
         "posthog_team"."path_cleaning_filters",
         "posthog_team"."timezone",
         "posthog_team"."data_attributes",
         "posthog_team"."person_display_name_properties",
         "posthog_team"."live_events_columns",
         "posthog_team"."recording_domains",
         "posthog_team"."primary_dashboard_id",
         "posthog_team"."extra_settings",
         "posthog_team"."correlation_config",
         "posthog_team"."session_recording_retention_period_days",
         "posthog_team"."plugins_opt_in",
         "posthog_team"."opt_out_capture",
         "posthog_team"."event_names",
         "posthog_team"."event_names_with_usage",
         "posthog_team"."event_properties",
         "posthog_team"."event_properties_with_usage",
         "posthog_team"."event_properties_numerical"
  FROM "posthog_team"
  WHERE "posthog_team"."id" = 2
  LIMIT 21
  '
---
# name: TestSessionRecordings.test_listing_recordings_is_not_nplus1_for_persons_1.88
  '
  SELECT "posthog_user"."id",
         "posthog_user"."password",
         "posthog_user"."last_login",
         "posthog_user"."first_name",
         "posthog_user"."last_name",
         "posthog_user"."is_staff",
         "posthog_user"."is_active",
         "posthog_user"."date_joined",
         "posthog_user"."uuid",
         "posthog_user"."current_organization_id",
         "posthog_user"."current_team_id",
         "posthog_user"."email",
         "posthog_user"."pending_email",
         "posthog_user"."temporary_token",
         "posthog_user"."distinct_id",
         "posthog_user"."is_email_verified",
         "posthog_user"."has_seen_product_intro_for",
         "posthog_user"."email_opt_in",
         "posthog_user"."partial_notification_settings",
         "posthog_user"."anonymize_data",
         "posthog_user"."toolbar_mode",
         "posthog_user"."events_column_config"
  FROM "posthog_user"
  WHERE "posthog_user"."id" = 2
  LIMIT 21 /**/
  '
---
# name: TestSessionRecordings.test_listing_recordings_is_not_nplus1_for_persons_1.89
  '
  SELECT "posthog_team"."id",
         "posthog_team"."uuid",
         "posthog_team"."organization_id",
         "posthog_team"."api_token",
         "posthog_team"."app_urls",
         "posthog_team"."name",
         "posthog_team"."slack_incoming_webhook",
         "posthog_team"."created_at",
         "posthog_team"."updated_at",
         "posthog_team"."anonymize_ips",
         "posthog_team"."completed_snippet_onboarding",
         "posthog_team"."ingested_event",
         "posthog_team"."autocapture_opt_out",
         "posthog_team"."autocapture_exceptions_opt_in",
         "posthog_team"."autocapture_exceptions_errors_to_ignore",
         "posthog_team"."session_recording_opt_in",
         "posthog_team"."capture_console_log_opt_in",
         "posthog_team"."capture_performance_opt_in",
         "posthog_team"."session_recording_version",
         "posthog_team"."signup_token",
         "posthog_team"."is_demo",
         "posthog_team"."access_control",
         "posthog_team"."week_start_day",
         "posthog_team"."inject_web_apps",
         "posthog_team"."test_account_filters",
         "posthog_team"."test_account_filters_default_checked",
         "posthog_team"."path_cleaning_filters",
         "posthog_team"."timezone",
         "posthog_team"."data_attributes",
         "posthog_team"."person_display_name_properties",
         "posthog_team"."live_events_columns",
         "posthog_team"."recording_domains",
         "posthog_team"."primary_dashboard_id",
         "posthog_team"."extra_settings",
         "posthog_team"."correlation_config",
         "posthog_team"."session_recording_retention_period_days"
  FROM "posthog_team"
  WHERE "posthog_team"."id" = 2
  LIMIT 21 /*controller='project_session_recordings-list',route='api/projects/%28%3FP%3Cparent_lookup_team_id%3E%5B%5E/.%5D%2B%29/session_recordings/%3F%24'*/
  '
---
# name: TestSessionRecordings.test_listing_recordings_is_not_nplus1_for_persons_1.9
  '
  SELECT "posthog_instancesetting"."id",
         "posthog_instancesetting"."key",
         "posthog_instancesetting"."raw_value"
  FROM "posthog_instancesetting"
  WHERE "posthog_instancesetting"."key" = 'constance:posthog:PERSON_ON_EVENTS_ENABLED'
  ORDER BY "posthog_instancesetting"."id" ASC
  LIMIT 1 /*controller='project_session_recordings-list',route='api/projects/%28%3FP%3Cparent_lookup_team_id%3E%5B%5E/.%5D%2B%29/session_recordings/%3F%24'*/
  '
---
# name: TestSessionRecordings.test_listing_recordings_is_not_nplus1_for_persons_1.90
  '
  SELECT "posthog_organizationmembership"."id",
         "posthog_organizationmembership"."organization_id",
         "posthog_organizationmembership"."user_id",
         "posthog_organizationmembership"."level",
         "posthog_organizationmembership"."joined_at",
         "posthog_organizationmembership"."updated_at",
         "posthog_organization"."id",
         "posthog_organization"."name",
         "posthog_organization"."slug",
         "posthog_organization"."created_at",
         "posthog_organization"."updated_at",
         "posthog_organization"."plugins_access_level",
         "posthog_organization"."for_internal_metrics",
         "posthog_organization"."is_member_join_email_enabled",
         "posthog_organization"."enforce_2fa",
         "posthog_organization"."customer_id",
         "posthog_organization"."available_features",
         "posthog_organization"."available_product_features",
         "posthog_organization"."usage",
         "posthog_organization"."setup_section_2_completed",
         "posthog_organization"."personalization",
         "posthog_organization"."domain_whitelist"
  FROM "posthog_organizationmembership"
  INNER JOIN "posthog_organization" ON ("posthog_organizationmembership"."organization_id" = "posthog_organization"."id")
  WHERE "posthog_organizationmembership"."user_id" = 2 /*controller='project_session_recordings-list',route='api/projects/%28%3FP%3Cparent_lookup_team_id%3E%5B%5E/.%5D%2B%29/session_recordings/%3F%24'*/
  '
---
# name: TestSessionRecordings.test_listing_recordings_is_not_nplus1_for_persons_1.91
  '
  SELECT "posthog_instancesetting"."id",
         "posthog_instancesetting"."key",
         "posthog_instancesetting"."raw_value"
  FROM "posthog_instancesetting"
  WHERE "posthog_instancesetting"."key" = 'constance:posthog:PERSON_ON_EVENTS_V2_ENABLED'
  ORDER BY "posthog_instancesetting"."id" ASC
  LIMIT 1 /*controller='project_session_recordings-list',route='api/projects/%28%3FP%3Cparent_lookup_team_id%3E%5B%5E/.%5D%2B%29/session_recordings/%3F%24'*/
  '
---
# name: TestSessionRecordings.test_listing_recordings_is_not_nplus1_for_persons_1.92
  '
  SELECT "posthog_instancesetting"."id",
         "posthog_instancesetting"."key",
         "posthog_instancesetting"."raw_value"
  FROM "posthog_instancesetting"
  WHERE "posthog_instancesetting"."key" = 'constance:posthog:PERSON_ON_EVENTS_ENABLED'
  ORDER BY "posthog_instancesetting"."id" ASC
  LIMIT 1 /*controller='project_session_recordings-list',route='api/projects/%28%3FP%3Cparent_lookup_team_id%3E%5B%5E/.%5D%2B%29/session_recordings/%3F%24'*/
  '
---
# name: TestSessionRecordings.test_listing_recordings_is_not_nplus1_for_persons_1.93
  '
  SELECT "posthog_instancesetting"."id",
         "posthog_instancesetting"."key",
         "posthog_instancesetting"."raw_value"
  FROM "posthog_instancesetting"
  WHERE "posthog_instancesetting"."key" = 'constance:posthog:PERSON_ON_EVENTS_V2_ENABLED'
  ORDER BY "posthog_instancesetting"."id" ASC
  LIMIT 1 /*controller='project_session_recordings-list',route='api/projects/%28%3FP%3Cparent_lookup_team_id%3E%5B%5E/.%5D%2B%29/session_recordings/%3F%24'*/
  '
---
# name: TestSessionRecordings.test_listing_recordings_is_not_nplus1_for_persons_1.94
  '
  SELECT "posthog_instancesetting"."id",
         "posthog_instancesetting"."key",
         "posthog_instancesetting"."raw_value"
  FROM "posthog_instancesetting"
  WHERE "posthog_instancesetting"."key" = 'constance:posthog:PERSON_ON_EVENTS_ENABLED'
  ORDER BY "posthog_instancesetting"."id" ASC
  LIMIT 1 /*controller='project_session_recordings-list',route='api/projects/%28%3FP%3Cparent_lookup_team_id%3E%5B%5E/.%5D%2B%29/session_recordings/%3F%24'*/
  '
---
# name: TestSessionRecordings.test_listing_recordings_is_not_nplus1_for_persons_1.95
  '
  SELECT "posthog_instancesetting"."id",
         "posthog_instancesetting"."key",
         "posthog_instancesetting"."raw_value"
  FROM "posthog_instancesetting"
  WHERE "posthog_instancesetting"."key" = 'constance:posthog:PERSON_ON_EVENTS_V2_ENABLED'
  ORDER BY "posthog_instancesetting"."id" ASC
  LIMIT 1 /*controller='project_session_recordings-list',route='api/projects/%28%3FP%3Cparent_lookup_team_id%3E%5B%5E/.%5D%2B%29/session_recordings/%3F%24'*/
  '
---
# name: TestSessionRecordings.test_listing_recordings_is_not_nplus1_for_persons_1.96
  '
  SELECT "posthog_instancesetting"."id",
         "posthog_instancesetting"."key",
         "posthog_instancesetting"."raw_value"
  FROM "posthog_instancesetting"
  WHERE "posthog_instancesetting"."key" = 'constance:posthog:PERSON_ON_EVENTS_ENABLED'
  ORDER BY "posthog_instancesetting"."id" ASC
  LIMIT 1 /*controller='project_session_recordings-list',route='api/projects/%28%3FP%3Cparent_lookup_team_id%3E%5B%5E/.%5D%2B%29/session_recordings/%3F%24'*/
  '
---
# name: TestSessionRecordings.test_listing_recordings_is_not_nplus1_for_persons_1.97
  '
  SELECT "posthog_instancesetting"."id",
         "posthog_instancesetting"."key",
         "posthog_instancesetting"."raw_value"
  FROM "posthog_instancesetting"
  WHERE "posthog_instancesetting"."key" = 'constance:posthog:AGGREGATE_BY_DISTINCT_IDS_TEAMS'
  ORDER BY "posthog_instancesetting"."id" ASC
  LIMIT 1 /*controller='project_session_recordings-list',route='api/projects/%28%3FP%3Cparent_lookup_team_id%3E%5B%5E/.%5D%2B%29/session_recordings/%3F%24'*/
  '
---
# name: TestSessionRecordings.test_listing_recordings_is_not_nplus1_for_persons_1.98
  '
  SELECT "posthog_sessionrecording"."id",
         "posthog_sessionrecording"."session_id",
         "posthog_sessionrecording"."team_id",
         "posthog_sessionrecording"."created_at",
         "posthog_sessionrecording"."deleted",
         "posthog_sessionrecording"."object_storage_path",
         "posthog_sessionrecording"."distinct_id",
         "posthog_sessionrecording"."duration",
         "posthog_sessionrecording"."active_seconds",
         "posthog_sessionrecording"."inactive_seconds",
         "posthog_sessionrecording"."start_time",
         "posthog_sessionrecording"."end_time",
         "posthog_sessionrecording"."click_count",
         "posthog_sessionrecording"."keypress_count",
         "posthog_sessionrecording"."mouse_activity_count",
         "posthog_sessionrecording"."console_log_count",
         "posthog_sessionrecording"."console_warn_count",
         "posthog_sessionrecording"."console_error_count",
         "posthog_sessionrecording"."start_url",
         COUNT("posthog_sessionrecordingplaylistitem"."id") AS "pinned_count"
  FROM "posthog_sessionrecording"
  LEFT OUTER JOIN "posthog_sessionrecordingplaylistitem" ON ("posthog_sessionrecording"."session_id" = "posthog_sessionrecordingplaylistitem"."recording_id")
  WHERE ("posthog_sessionrecording"."session_id" IN ('5',
                                                     '2',
                                                     '3',
                                                     '4',
                                                     '6',
                                                     '1')
         AND "posthog_sessionrecording"."team_id" = 2)
  GROUP BY "posthog_sessionrecording"."id" /*controller='project_session_recordings-list',route='api/projects/%28%3FP%3Cparent_lookup_team_id%3E%5B%5E/.%5D%2B%29/session_recordings/%3F%24'*/
  '
---
# name: TestSessionRecordings.test_listing_recordings_is_not_nplus1_for_persons_1.99
  '
  SELECT "posthog_sessionrecordingviewed"."session_id"
  FROM "posthog_sessionrecordingviewed"
  WHERE ("posthog_sessionrecordingviewed"."team_id" = 2
         AND "posthog_sessionrecordingviewed"."user_id" = 2) /*controller='project_session_recordings-list',route='api/projects/%28%3FP%3Cparent_lookup_team_id%3E%5B%5E/.%5D%2B%29/session_recordings/%3F%24'*/
  '
=======
>>>>>>> d83cce99
---<|MERGE_RESOLUTION|>--- conflicted
+++ resolved
@@ -51,7 +51,6 @@
          "posthog_team"."signup_token",
          "posthog_team"."is_demo",
          "posthog_team"."access_control",
-         "posthog_team"."week_start_day",
          "posthog_team"."inject_web_apps",
          "posthog_team"."test_account_filters",
          "posthog_team"."test_account_filters_default_checked",
@@ -277,7 +276,6 @@
          "posthog_team"."signup_token",
          "posthog_team"."is_demo",
          "posthog_team"."access_control",
-         "posthog_team"."week_start_day",
          "posthog_team"."inject_web_apps",
          "posthog_team"."test_account_filters",
          "posthog_team"."test_account_filters_default_checked",
@@ -356,7 +354,6 @@
          "posthog_team"."signup_token",
          "posthog_team"."is_demo",
          "posthog_team"."access_control",
-         "posthog_team"."week_start_day",
          "posthog_team"."inject_web_apps",
          "posthog_team"."test_account_filters",
          "posthog_team"."test_account_filters_default_checked",
@@ -657,7 +654,6 @@
          "posthog_team"."signup_token",
          "posthog_team"."is_demo",
          "posthog_team"."access_control",
-         "posthog_team"."week_start_day",
          "posthog_team"."inject_web_apps",
          "posthog_team"."test_account_filters",
          "posthog_team"."test_account_filters_default_checked",
@@ -736,7 +732,6 @@
          "posthog_team"."signup_token",
          "posthog_team"."is_demo",
          "posthog_team"."access_control",
-         "posthog_team"."week_start_day",
          "posthog_team"."inject_web_apps",
          "posthog_team"."test_account_filters",
          "posthog_team"."test_account_filters_default_checked",
@@ -1028,7 +1023,6 @@
          "posthog_team"."signup_token",
          "posthog_team"."is_demo",
          "posthog_team"."access_control",
-         "posthog_team"."week_start_day",
          "posthog_team"."inject_web_apps",
          "posthog_team"."test_account_filters",
          "posthog_team"."test_account_filters_default_checked",
@@ -1115,7 +1109,6 @@
          "posthog_team"."signup_token",
          "posthog_team"."is_demo",
          "posthog_team"."access_control",
-         "posthog_team"."week_start_day",
          "posthog_team"."inject_web_apps",
          "posthog_team"."test_account_filters",
          "posthog_team"."test_account_filters_default_checked",
@@ -1264,7 +1257,6 @@
          "posthog_team"."signup_token",
          "posthog_team"."is_demo",
          "posthog_team"."access_control",
-         "posthog_team"."week_start_day",
          "posthog_team"."inject_web_apps",
          "posthog_team"."test_account_filters",
          "posthog_team"."test_account_filters_default_checked",
@@ -1448,7 +1440,6 @@
          "posthog_team"."signup_token",
          "posthog_team"."is_demo",
          "posthog_team"."access_control",
-         "posthog_team"."week_start_day",
          "posthog_team"."inject_web_apps",
          "posthog_team"."test_account_filters",
          "posthog_team"."test_account_filters_default_checked",
@@ -1556,7 +1547,6 @@
          "posthog_team"."signup_token",
          "posthog_team"."is_demo",
          "posthog_team"."access_control",
-         "posthog_team"."week_start_day",
          "posthog_team"."inject_web_apps",
          "posthog_team"."test_account_filters",
          "posthog_team"."test_account_filters_default_checked",
@@ -1716,7 +1706,6 @@
          "posthog_team"."signup_token",
          "posthog_team"."is_demo",
          "posthog_team"."access_control",
-         "posthog_team"."week_start_day",
          "posthog_team"."inject_web_apps",
          "posthog_team"."test_account_filters",
          "posthog_team"."test_account_filters_default_checked",
@@ -1884,7 +1873,6 @@
          "posthog_team"."signup_token",
          "posthog_team"."is_demo",
          "posthog_team"."access_control",
-         "posthog_team"."week_start_day",
          "posthog_team"."inject_web_apps",
          "posthog_team"."test_account_filters",
          "posthog_team"."test_account_filters_default_checked",
@@ -1963,7 +1951,6 @@
          "posthog_team"."signup_token",
          "posthog_team"."is_demo",
          "posthog_team"."access_control",
-         "posthog_team"."week_start_day",
          "posthog_team"."inject_web_apps",
          "posthog_team"."test_account_filters",
          "posthog_team"."test_account_filters_default_checked",
@@ -2516,7 +2503,6 @@
          "posthog_team"."signup_token",
          "posthog_team"."is_demo",
          "posthog_team"."access_control",
-         "posthog_team"."week_start_day",
          "posthog_team"."inject_web_apps",
          "posthog_team"."test_account_filters",
          "posthog_team"."test_account_filters_default_checked",
@@ -2595,7 +2581,6 @@
          "posthog_team"."signup_token",
          "posthog_team"."is_demo",
          "posthog_team"."access_control",
-         "posthog_team"."week_start_day",
          "posthog_team"."inject_web_apps",
          "posthog_team"."test_account_filters",
          "posthog_team"."test_account_filters_default_checked",
@@ -2888,7 +2873,6 @@
          "posthog_team"."signup_token",
          "posthog_team"."is_demo",
          "posthog_team"."access_control",
-         "posthog_team"."week_start_day",
          "posthog_team"."inject_web_apps",
          "posthog_team"."test_account_filters",
          "posthog_team"."test_account_filters_default_checked",
@@ -2967,7 +2951,6 @@
          "posthog_team"."signup_token",
          "posthog_team"."is_demo",
          "posthog_team"."access_control",
-         "posthog_team"."week_start_day",
          "posthog_team"."inject_web_apps",
          "posthog_team"."test_account_filters",
          "posthog_team"."test_account_filters_default_checked",
@@ -3262,7 +3245,6 @@
          "posthog_team"."signup_token",
          "posthog_team"."is_demo",
          "posthog_team"."access_control",
-         "posthog_team"."week_start_day",
          "posthog_team"."inject_web_apps",
          "posthog_team"."test_account_filters",
          "posthog_team"."test_account_filters_default_checked",
@@ -3341,7 +3323,6 @@
          "posthog_team"."signup_token",
          "posthog_team"."is_demo",
          "posthog_team"."access_control",
-         "posthog_team"."week_start_day",
          "posthog_team"."inject_web_apps",
          "posthog_team"."test_account_filters",
          "posthog_team"."test_account_filters_default_checked",
@@ -3638,7 +3619,6 @@
          "posthog_team"."signup_token",
          "posthog_team"."is_demo",
          "posthog_team"."access_control",
-         "posthog_team"."week_start_day",
          "posthog_team"."inject_web_apps",
          "posthog_team"."test_account_filters",
          "posthog_team"."test_account_filters_default_checked",
@@ -3717,7 +3697,6 @@
          "posthog_team"."signup_token",
          "posthog_team"."is_demo",
          "posthog_team"."access_control",
-         "posthog_team"."week_start_day",
          "posthog_team"."inject_web_apps",
          "posthog_team"."test_account_filters",
          "posthog_team"."test_account_filters_default_checked",
@@ -3808,3324 +3787,4 @@
   ORDER BY "posthog_instancesetting"."id" ASC
   LIMIT 1 /*controller='project_session_recordings-list',route='api/projects/%28%3FP%3Cparent_lookup_team_id%3E%5B%5E/.%5D%2B%29/session_recordings/%3F%24'*/
   '
-<<<<<<< HEAD
----
-# name: TestSessionRecordings.test_listing_recordings_is_not_nplus1_for_persons_1
-  '
-  SELECT "posthog_user"."id",
-         "posthog_user"."password",
-         "posthog_user"."last_login",
-         "posthog_user"."first_name",
-         "posthog_user"."last_name",
-         "posthog_user"."is_staff",
-         "posthog_user"."is_active",
-         "posthog_user"."date_joined",
-         "posthog_user"."uuid",
-         "posthog_user"."current_organization_id",
-         "posthog_user"."current_team_id",
-         "posthog_user"."email",
-         "posthog_user"."pending_email",
-         "posthog_user"."temporary_token",
-         "posthog_user"."distinct_id",
-         "posthog_user"."is_email_verified",
-         "posthog_user"."has_seen_product_intro_for",
-         "posthog_user"."email_opt_in",
-         "posthog_user"."partial_notification_settings",
-         "posthog_user"."anonymize_data",
-         "posthog_user"."toolbar_mode",
-         "posthog_user"."events_column_config"
-  FROM "posthog_user"
-  WHERE "posthog_user"."id" = 2
-  LIMIT 21 /**/
-  '
----
-# name: TestSessionRecordings.test_listing_recordings_is_not_nplus1_for_persons_1.1
-  '
-  SELECT "posthog_team"."id",
-         "posthog_team"."uuid",
-         "posthog_team"."organization_id",
-         "posthog_team"."api_token",
-         "posthog_team"."app_urls",
-         "posthog_team"."name",
-         "posthog_team"."slack_incoming_webhook",
-         "posthog_team"."created_at",
-         "posthog_team"."updated_at",
-         "posthog_team"."anonymize_ips",
-         "posthog_team"."completed_snippet_onboarding",
-         "posthog_team"."ingested_event",
-         "posthog_team"."autocapture_opt_out",
-         "posthog_team"."autocapture_exceptions_opt_in",
-         "posthog_team"."autocapture_exceptions_errors_to_ignore",
-         "posthog_team"."session_recording_opt_in",
-         "posthog_team"."capture_console_log_opt_in",
-         "posthog_team"."capture_performance_opt_in",
-         "posthog_team"."session_recording_version",
-         "posthog_team"."signup_token",
-         "posthog_team"."is_demo",
-         "posthog_team"."access_control",
-         "posthog_team"."week_start_day",
-         "posthog_team"."inject_web_apps",
-         "posthog_team"."test_account_filters",
-         "posthog_team"."test_account_filters_default_checked",
-         "posthog_team"."path_cleaning_filters",
-         "posthog_team"."timezone",
-         "posthog_team"."data_attributes",
-         "posthog_team"."person_display_name_properties",
-         "posthog_team"."live_events_columns",
-         "posthog_team"."recording_domains",
-         "posthog_team"."primary_dashboard_id",
-         "posthog_team"."extra_settings",
-         "posthog_team"."correlation_config",
-         "posthog_team"."session_recording_retention_period_days"
-  FROM "posthog_team"
-  WHERE "posthog_team"."id" = 2
-  LIMIT 21 /*controller='project_session_recordings-list',route='api/projects/%28%3FP%3Cparent_lookup_team_id%3E%5B%5E/.%5D%2B%29/session_recordings/%3F%24'*/
-  '
----
-# name: TestSessionRecordings.test_listing_recordings_is_not_nplus1_for_persons_1.10
-  '
-  SELECT "posthog_instancesetting"."id",
-         "posthog_instancesetting"."key",
-         "posthog_instancesetting"."raw_value"
-  FROM "posthog_instancesetting"
-  WHERE "posthog_instancesetting"."key" = 'constance:posthog:AGGREGATE_BY_DISTINCT_IDS_TEAMS'
-  ORDER BY "posthog_instancesetting"."id" ASC
-  LIMIT 1 /*controller='project_session_recordings-list',route='api/projects/%28%3FP%3Cparent_lookup_team_id%3E%5B%5E/.%5D%2B%29/session_recordings/%3F%24'*/
-  '
----
-# name: TestSessionRecordings.test_listing_recordings_is_not_nplus1_for_persons_1.100
-  '
-  SELECT "posthog_persondistinctid"."id",
-         "posthog_persondistinctid"."team_id",
-         "posthog_persondistinctid"."person_id",
-         "posthog_persondistinctid"."distinct_id",
-         "posthog_persondistinctid"."version",
-         "posthog_person"."id",
-         "posthog_person"."created_at",
-         "posthog_person"."properties_last_updated_at",
-         "posthog_person"."properties_last_operation",
-         "posthog_person"."team_id",
-         "posthog_person"."properties",
-         "posthog_person"."is_user_id",
-         "posthog_person"."is_identified",
-         "posthog_person"."uuid",
-         "posthog_person"."version"
-  FROM "posthog_persondistinctid"
-  INNER JOIN "posthog_person" ON ("posthog_persondistinctid"."person_id" = "posthog_person"."id")
-  WHERE ("posthog_persondistinctid"."distinct_id" IN ('user1',
-                                                      'user2',
-                                                      'user3',
-                                                      'user4',
-                                                      'user5',
-                                                      'user6')
-         AND "posthog_persondistinctid"."team_id" = 2) /*controller='project_session_recordings-list',route='api/projects/%28%3FP%3Cparent_lookup_team_id%3E%5B%5E/.%5D%2B%29/session_recordings/%3F%24'*/
-  '
----
-# name: TestSessionRecordings.test_listing_recordings_is_not_nplus1_for_persons_1.101
-  '
-  SELECT "posthog_persondistinctid"."id",
-         "posthog_persondistinctid"."team_id",
-         "posthog_persondistinctid"."person_id",
-         "posthog_persondistinctid"."distinct_id",
-         "posthog_persondistinctid"."version"
-  FROM "posthog_persondistinctid"
-  WHERE "posthog_persondistinctid"."person_id" IN (1,
-                                                   2,
-                                                   3,
-                                                   4,
-                                                   5 /* ... */) /*controller='project_session_recordings-list',route='api/projects/%28%3FP%3Cparent_lookup_team_id%3E%5B%5E/.%5D%2B%29/session_recordings/%3F%24'*/
-  '
----
-# name: TestSessionRecordings.test_listing_recordings_is_not_nplus1_for_persons_1.102
-  '
-  SELECT "posthog_team"."id",
-         "posthog_team"."uuid",
-         "posthog_team"."organization_id",
-         "posthog_team"."api_token",
-         "posthog_team"."app_urls",
-         "posthog_team"."name",
-         "posthog_team"."slack_incoming_webhook",
-         "posthog_team"."created_at",
-         "posthog_team"."updated_at",
-         "posthog_team"."anonymize_ips",
-         "posthog_team"."completed_snippet_onboarding",
-         "posthog_team"."ingested_event",
-         "posthog_team"."autocapture_opt_out",
-         "posthog_team"."autocapture_exceptions_opt_in",
-         "posthog_team"."autocapture_exceptions_errors_to_ignore",
-         "posthog_team"."session_recording_opt_in",
-         "posthog_team"."capture_console_log_opt_in",
-         "posthog_team"."capture_performance_opt_in",
-         "posthog_team"."session_recording_version",
-         "posthog_team"."signup_token",
-         "posthog_team"."is_demo",
-         "posthog_team"."access_control",
-         "posthog_team"."week_start_day",
-         "posthog_team"."inject_web_apps",
-         "posthog_team"."test_account_filters",
-         "posthog_team"."test_account_filters_default_checked",
-         "posthog_team"."path_cleaning_filters",
-         "posthog_team"."timezone",
-         "posthog_team"."data_attributes",
-         "posthog_team"."person_display_name_properties",
-         "posthog_team"."live_events_columns",
-         "posthog_team"."recording_domains",
-         "posthog_team"."primary_dashboard_id",
-         "posthog_team"."extra_settings",
-         "posthog_team"."correlation_config",
-         "posthog_team"."session_recording_retention_period_days",
-         "posthog_team"."plugins_opt_in",
-         "posthog_team"."opt_out_capture",
-         "posthog_team"."event_names",
-         "posthog_team"."event_names_with_usage",
-         "posthog_team"."event_properties",
-         "posthog_team"."event_properties_with_usage",
-         "posthog_team"."event_properties_numerical"
-  FROM "posthog_team"
-  WHERE "posthog_team"."id" = 2
-  LIMIT 21
-  '
----
-# name: TestSessionRecordings.test_listing_recordings_is_not_nplus1_for_persons_1.103
-  '
-  SELECT "posthog_user"."id",
-         "posthog_user"."password",
-         "posthog_user"."last_login",
-         "posthog_user"."first_name",
-         "posthog_user"."last_name",
-         "posthog_user"."is_staff",
-         "posthog_user"."is_active",
-         "posthog_user"."date_joined",
-         "posthog_user"."uuid",
-         "posthog_user"."current_organization_id",
-         "posthog_user"."current_team_id",
-         "posthog_user"."email",
-         "posthog_user"."pending_email",
-         "posthog_user"."temporary_token",
-         "posthog_user"."distinct_id",
-         "posthog_user"."is_email_verified",
-         "posthog_user"."has_seen_product_intro_for",
-         "posthog_user"."email_opt_in",
-         "posthog_user"."partial_notification_settings",
-         "posthog_user"."anonymize_data",
-         "posthog_user"."toolbar_mode",
-         "posthog_user"."events_column_config"
-  FROM "posthog_user"
-  WHERE "posthog_user"."id" = 2
-  LIMIT 21 /**/
-  '
----
-# name: TestSessionRecordings.test_listing_recordings_is_not_nplus1_for_persons_1.104
-  '
-  SELECT "posthog_team"."id",
-         "posthog_team"."uuid",
-         "posthog_team"."organization_id",
-         "posthog_team"."api_token",
-         "posthog_team"."app_urls",
-         "posthog_team"."name",
-         "posthog_team"."slack_incoming_webhook",
-         "posthog_team"."created_at",
-         "posthog_team"."updated_at",
-         "posthog_team"."anonymize_ips",
-         "posthog_team"."completed_snippet_onboarding",
-         "posthog_team"."ingested_event",
-         "posthog_team"."autocapture_opt_out",
-         "posthog_team"."autocapture_exceptions_opt_in",
-         "posthog_team"."autocapture_exceptions_errors_to_ignore",
-         "posthog_team"."session_recording_opt_in",
-         "posthog_team"."capture_console_log_opt_in",
-         "posthog_team"."capture_performance_opt_in",
-         "posthog_team"."session_recording_version",
-         "posthog_team"."signup_token",
-         "posthog_team"."is_demo",
-         "posthog_team"."access_control",
-         "posthog_team"."week_start_day",
-         "posthog_team"."inject_web_apps",
-         "posthog_team"."test_account_filters",
-         "posthog_team"."test_account_filters_default_checked",
-         "posthog_team"."path_cleaning_filters",
-         "posthog_team"."timezone",
-         "posthog_team"."data_attributes",
-         "posthog_team"."person_display_name_properties",
-         "posthog_team"."live_events_columns",
-         "posthog_team"."recording_domains",
-         "posthog_team"."primary_dashboard_id",
-         "posthog_team"."extra_settings",
-         "posthog_team"."correlation_config",
-         "posthog_team"."session_recording_retention_period_days"
-  FROM "posthog_team"
-  WHERE "posthog_team"."id" = 2
-  LIMIT 21 /*controller='project_session_recordings-list',route='api/projects/%28%3FP%3Cparent_lookup_team_id%3E%5B%5E/.%5D%2B%29/session_recordings/%3F%24'*/
-  '
----
-# name: TestSessionRecordings.test_listing_recordings_is_not_nplus1_for_persons_1.105
-  '
-  SELECT "posthog_organizationmembership"."id",
-         "posthog_organizationmembership"."organization_id",
-         "posthog_organizationmembership"."user_id",
-         "posthog_organizationmembership"."level",
-         "posthog_organizationmembership"."joined_at",
-         "posthog_organizationmembership"."updated_at",
-         "posthog_organization"."id",
-         "posthog_organization"."name",
-         "posthog_organization"."slug",
-         "posthog_organization"."created_at",
-         "posthog_organization"."updated_at",
-         "posthog_organization"."plugins_access_level",
-         "posthog_organization"."for_internal_metrics",
-         "posthog_organization"."is_member_join_email_enabled",
-         "posthog_organization"."enforce_2fa",
-         "posthog_organization"."customer_id",
-         "posthog_organization"."available_features",
-         "posthog_organization"."available_product_features",
-         "posthog_organization"."usage",
-         "posthog_organization"."setup_section_2_completed",
-         "posthog_organization"."personalization",
-         "posthog_organization"."domain_whitelist"
-  FROM "posthog_organizationmembership"
-  INNER JOIN "posthog_organization" ON ("posthog_organizationmembership"."organization_id" = "posthog_organization"."id")
-  WHERE "posthog_organizationmembership"."user_id" = 2 /*controller='project_session_recordings-list',route='api/projects/%28%3FP%3Cparent_lookup_team_id%3E%5B%5E/.%5D%2B%29/session_recordings/%3F%24'*/
-  '
----
-# name: TestSessionRecordings.test_listing_recordings_is_not_nplus1_for_persons_1.106
-  '
-  SELECT "posthog_instancesetting"."id",
-         "posthog_instancesetting"."key",
-         "posthog_instancesetting"."raw_value"
-  FROM "posthog_instancesetting"
-  WHERE "posthog_instancesetting"."key" = 'constance:posthog:PERSON_ON_EVENTS_V2_ENABLED'
-  ORDER BY "posthog_instancesetting"."id" ASC
-  LIMIT 1 /*controller='project_session_recordings-list',route='api/projects/%28%3FP%3Cparent_lookup_team_id%3E%5B%5E/.%5D%2B%29/session_recordings/%3F%24'*/
-  '
----
-# name: TestSessionRecordings.test_listing_recordings_is_not_nplus1_for_persons_1.107
-  '
-  SELECT "posthog_instancesetting"."id",
-         "posthog_instancesetting"."key",
-         "posthog_instancesetting"."raw_value"
-  FROM "posthog_instancesetting"
-  WHERE "posthog_instancesetting"."key" = 'constance:posthog:PERSON_ON_EVENTS_ENABLED'
-  ORDER BY "posthog_instancesetting"."id" ASC
-  LIMIT 1 /*controller='project_session_recordings-list',route='api/projects/%28%3FP%3Cparent_lookup_team_id%3E%5B%5E/.%5D%2B%29/session_recordings/%3F%24'*/
-  '
----
-# name: TestSessionRecordings.test_listing_recordings_is_not_nplus1_for_persons_1.108
-  '
-  SELECT "posthog_instancesetting"."id",
-         "posthog_instancesetting"."key",
-         "posthog_instancesetting"."raw_value"
-  FROM "posthog_instancesetting"
-  WHERE "posthog_instancesetting"."key" = 'constance:posthog:PERSON_ON_EVENTS_V2_ENABLED'
-  ORDER BY "posthog_instancesetting"."id" ASC
-  LIMIT 1 /*controller='project_session_recordings-list',route='api/projects/%28%3FP%3Cparent_lookup_team_id%3E%5B%5E/.%5D%2B%29/session_recordings/%3F%24'*/
-  '
----
-# name: TestSessionRecordings.test_listing_recordings_is_not_nplus1_for_persons_1.109
-  '
-  SELECT "posthog_instancesetting"."id",
-         "posthog_instancesetting"."key",
-         "posthog_instancesetting"."raw_value"
-  FROM "posthog_instancesetting"
-  WHERE "posthog_instancesetting"."key" = 'constance:posthog:PERSON_ON_EVENTS_ENABLED'
-  ORDER BY "posthog_instancesetting"."id" ASC
-  LIMIT 1 /*controller='project_session_recordings-list',route='api/projects/%28%3FP%3Cparent_lookup_team_id%3E%5B%5E/.%5D%2B%29/session_recordings/%3F%24'*/
-  '
----
-# name: TestSessionRecordings.test_listing_recordings_is_not_nplus1_for_persons_1.11
-  '
-  SELECT "posthog_sessionrecordingviewed"."session_id"
-  FROM "posthog_sessionrecordingviewed"
-  WHERE ("posthog_sessionrecordingviewed"."team_id" = 2
-         AND "posthog_sessionrecordingviewed"."user_id" = 2) /*controller='project_session_recordings-list',route='api/projects/%28%3FP%3Cparent_lookup_team_id%3E%5B%5E/.%5D%2B%29/session_recordings/%3F%24'*/
-  '
----
-# name: TestSessionRecordings.test_listing_recordings_is_not_nplus1_for_persons_1.110
-  '
-  SELECT "posthog_instancesetting"."id",
-         "posthog_instancesetting"."key",
-         "posthog_instancesetting"."raw_value"
-  FROM "posthog_instancesetting"
-  WHERE "posthog_instancesetting"."key" = 'constance:posthog:PERSON_ON_EVENTS_V2_ENABLED'
-  ORDER BY "posthog_instancesetting"."id" ASC
-  LIMIT 1 /*controller='project_session_recordings-list',route='api/projects/%28%3FP%3Cparent_lookup_team_id%3E%5B%5E/.%5D%2B%29/session_recordings/%3F%24'*/
-  '
----
-# name: TestSessionRecordings.test_listing_recordings_is_not_nplus1_for_persons_1.111
-  '
-  SELECT "posthog_instancesetting"."id",
-         "posthog_instancesetting"."key",
-         "posthog_instancesetting"."raw_value"
-  FROM "posthog_instancesetting"
-  WHERE "posthog_instancesetting"."key" = 'constance:posthog:PERSON_ON_EVENTS_ENABLED'
-  ORDER BY "posthog_instancesetting"."id" ASC
-  LIMIT 1 /*controller='project_session_recordings-list',route='api/projects/%28%3FP%3Cparent_lookup_team_id%3E%5B%5E/.%5D%2B%29/session_recordings/%3F%24'*/
-  '
----
-# name: TestSessionRecordings.test_listing_recordings_is_not_nplus1_for_persons_1.112
-  '
-  SELECT "posthog_instancesetting"."id",
-         "posthog_instancesetting"."key",
-         "posthog_instancesetting"."raw_value"
-  FROM "posthog_instancesetting"
-  WHERE "posthog_instancesetting"."key" = 'constance:posthog:AGGREGATE_BY_DISTINCT_IDS_TEAMS'
-  ORDER BY "posthog_instancesetting"."id" ASC
-  LIMIT 1 /*controller='project_session_recordings-list',route='api/projects/%28%3FP%3Cparent_lookup_team_id%3E%5B%5E/.%5D%2B%29/session_recordings/%3F%24'*/
-  '
----
-# name: TestSessionRecordings.test_listing_recordings_is_not_nplus1_for_persons_1.113
-  '
-  SELECT "posthog_sessionrecording"."id",
-         "posthog_sessionrecording"."session_id",
-         "posthog_sessionrecording"."team_id",
-         "posthog_sessionrecording"."created_at",
-         "posthog_sessionrecording"."deleted",
-         "posthog_sessionrecording"."object_storage_path",
-         "posthog_sessionrecording"."distinct_id",
-         "posthog_sessionrecording"."duration",
-         "posthog_sessionrecording"."active_seconds",
-         "posthog_sessionrecording"."inactive_seconds",
-         "posthog_sessionrecording"."start_time",
-         "posthog_sessionrecording"."end_time",
-         "posthog_sessionrecording"."click_count",
-         "posthog_sessionrecording"."keypress_count",
-         "posthog_sessionrecording"."mouse_activity_count",
-         "posthog_sessionrecording"."console_log_count",
-         "posthog_sessionrecording"."console_warn_count",
-         "posthog_sessionrecording"."console_error_count",
-         "posthog_sessionrecording"."start_url",
-         COUNT("posthog_sessionrecordingplaylistitem"."id") AS "pinned_count"
-  FROM "posthog_sessionrecording"
-  LEFT OUTER JOIN "posthog_sessionrecordingplaylistitem" ON ("posthog_sessionrecording"."session_id" = "posthog_sessionrecordingplaylistitem"."recording_id")
-  WHERE ("posthog_sessionrecording"."session_id" IN ('5',
-                                                     '2',
-                                                     '3',
-                                                     '4',
-                                                     '7',
-                                                     '6',
-                                                     '1')
-         AND "posthog_sessionrecording"."team_id" = 2)
-  GROUP BY "posthog_sessionrecording"."id" /*controller='project_session_recordings-list',route='api/projects/%28%3FP%3Cparent_lookup_team_id%3E%5B%5E/.%5D%2B%29/session_recordings/%3F%24'*/
-  '
----
-# name: TestSessionRecordings.test_listing_recordings_is_not_nplus1_for_persons_1.114
-  '
-  SELECT "posthog_sessionrecordingviewed"."session_id"
-  FROM "posthog_sessionrecordingviewed"
-  WHERE ("posthog_sessionrecordingviewed"."team_id" = 2
-         AND "posthog_sessionrecordingviewed"."user_id" = 2) /*controller='project_session_recordings-list',route='api/projects/%28%3FP%3Cparent_lookup_team_id%3E%5B%5E/.%5D%2B%29/session_recordings/%3F%24'*/
-  '
----
-# name: TestSessionRecordings.test_listing_recordings_is_not_nplus1_for_persons_1.115
-  '
-  SELECT "posthog_persondistinctid"."id",
-         "posthog_persondistinctid"."team_id",
-         "posthog_persondistinctid"."person_id",
-         "posthog_persondistinctid"."distinct_id",
-         "posthog_persondistinctid"."version",
-         "posthog_person"."id",
-         "posthog_person"."created_at",
-         "posthog_person"."properties_last_updated_at",
-         "posthog_person"."properties_last_operation",
-         "posthog_person"."team_id",
-         "posthog_person"."properties",
-         "posthog_person"."is_user_id",
-         "posthog_person"."is_identified",
-         "posthog_person"."uuid",
-         "posthog_person"."version"
-  FROM "posthog_persondistinctid"
-  INNER JOIN "posthog_person" ON ("posthog_persondistinctid"."person_id" = "posthog_person"."id")
-  WHERE ("posthog_persondistinctid"."distinct_id" IN ('user1',
-                                                      'user2',
-                                                      'user3',
-                                                      'user4',
-                                                      'user5',
-                                                      'user6',
-                                                      'user7')
-         AND "posthog_persondistinctid"."team_id" = 2) /*controller='project_session_recordings-list',route='api/projects/%28%3FP%3Cparent_lookup_team_id%3E%5B%5E/.%5D%2B%29/session_recordings/%3F%24'*/
-  '
----
-# name: TestSessionRecordings.test_listing_recordings_is_not_nplus1_for_persons_1.116
-  '
-  SELECT "posthog_persondistinctid"."id",
-         "posthog_persondistinctid"."team_id",
-         "posthog_persondistinctid"."person_id",
-         "posthog_persondistinctid"."distinct_id",
-         "posthog_persondistinctid"."version"
-  FROM "posthog_persondistinctid"
-  WHERE "posthog_persondistinctid"."person_id" IN (1,
-                                                   2,
-                                                   3,
-                                                   4,
-                                                   5 /* ... */) /*controller='project_session_recordings-list',route='api/projects/%28%3FP%3Cparent_lookup_team_id%3E%5B%5E/.%5D%2B%29/session_recordings/%3F%24'*/
-  '
----
-# name: TestSessionRecordings.test_listing_recordings_is_not_nplus1_for_persons_1.117
-  '
-  SELECT "posthog_team"."id",
-         "posthog_team"."uuid",
-         "posthog_team"."organization_id",
-         "posthog_team"."api_token",
-         "posthog_team"."app_urls",
-         "posthog_team"."name",
-         "posthog_team"."slack_incoming_webhook",
-         "posthog_team"."created_at",
-         "posthog_team"."updated_at",
-         "posthog_team"."anonymize_ips",
-         "posthog_team"."completed_snippet_onboarding",
-         "posthog_team"."ingested_event",
-         "posthog_team"."autocapture_opt_out",
-         "posthog_team"."autocapture_exceptions_opt_in",
-         "posthog_team"."autocapture_exceptions_errors_to_ignore",
-         "posthog_team"."session_recording_opt_in",
-         "posthog_team"."capture_console_log_opt_in",
-         "posthog_team"."capture_performance_opt_in",
-         "posthog_team"."session_recording_version",
-         "posthog_team"."signup_token",
-         "posthog_team"."is_demo",
-         "posthog_team"."access_control",
-         "posthog_team"."week_start_day",
-         "posthog_team"."inject_web_apps",
-         "posthog_team"."test_account_filters",
-         "posthog_team"."test_account_filters_default_checked",
-         "posthog_team"."path_cleaning_filters",
-         "posthog_team"."timezone",
-         "posthog_team"."data_attributes",
-         "posthog_team"."person_display_name_properties",
-         "posthog_team"."live_events_columns",
-         "posthog_team"."recording_domains",
-         "posthog_team"."primary_dashboard_id",
-         "posthog_team"."extra_settings",
-         "posthog_team"."correlation_config",
-         "posthog_team"."session_recording_retention_period_days",
-         "posthog_team"."plugins_opt_in",
-         "posthog_team"."opt_out_capture",
-         "posthog_team"."event_names",
-         "posthog_team"."event_names_with_usage",
-         "posthog_team"."event_properties",
-         "posthog_team"."event_properties_with_usage",
-         "posthog_team"."event_properties_numerical"
-  FROM "posthog_team"
-  WHERE "posthog_team"."id" = 2
-  LIMIT 21
-  '
----
-# name: TestSessionRecordings.test_listing_recordings_is_not_nplus1_for_persons_1.118
-  '
-  SELECT "posthog_user"."id",
-         "posthog_user"."password",
-         "posthog_user"."last_login",
-         "posthog_user"."first_name",
-         "posthog_user"."last_name",
-         "posthog_user"."is_staff",
-         "posthog_user"."is_active",
-         "posthog_user"."date_joined",
-         "posthog_user"."uuid",
-         "posthog_user"."current_organization_id",
-         "posthog_user"."current_team_id",
-         "posthog_user"."email",
-         "posthog_user"."pending_email",
-         "posthog_user"."temporary_token",
-         "posthog_user"."distinct_id",
-         "posthog_user"."is_email_verified",
-         "posthog_user"."has_seen_product_intro_for",
-         "posthog_user"."email_opt_in",
-         "posthog_user"."partial_notification_settings",
-         "posthog_user"."anonymize_data",
-         "posthog_user"."toolbar_mode",
-         "posthog_user"."events_column_config"
-  FROM "posthog_user"
-  WHERE "posthog_user"."id" = 2
-  LIMIT 21 /**/
-  '
----
-# name: TestSessionRecordings.test_listing_recordings_is_not_nplus1_for_persons_1.119
-  '
-  SELECT "posthog_team"."id",
-         "posthog_team"."uuid",
-         "posthog_team"."organization_id",
-         "posthog_team"."api_token",
-         "posthog_team"."app_urls",
-         "posthog_team"."name",
-         "posthog_team"."slack_incoming_webhook",
-         "posthog_team"."created_at",
-         "posthog_team"."updated_at",
-         "posthog_team"."anonymize_ips",
-         "posthog_team"."completed_snippet_onboarding",
-         "posthog_team"."ingested_event",
-         "posthog_team"."autocapture_opt_out",
-         "posthog_team"."autocapture_exceptions_opt_in",
-         "posthog_team"."autocapture_exceptions_errors_to_ignore",
-         "posthog_team"."session_recording_opt_in",
-         "posthog_team"."capture_console_log_opt_in",
-         "posthog_team"."capture_performance_opt_in",
-         "posthog_team"."session_recording_version",
-         "posthog_team"."signup_token",
-         "posthog_team"."is_demo",
-         "posthog_team"."access_control",
-         "posthog_team"."week_start_day",
-         "posthog_team"."inject_web_apps",
-         "posthog_team"."test_account_filters",
-         "posthog_team"."test_account_filters_default_checked",
-         "posthog_team"."path_cleaning_filters",
-         "posthog_team"."timezone",
-         "posthog_team"."data_attributes",
-         "posthog_team"."person_display_name_properties",
-         "posthog_team"."live_events_columns",
-         "posthog_team"."recording_domains",
-         "posthog_team"."primary_dashboard_id",
-         "posthog_team"."extra_settings",
-         "posthog_team"."correlation_config",
-         "posthog_team"."session_recording_retention_period_days"
-  FROM "posthog_team"
-  WHERE "posthog_team"."id" = 2
-  LIMIT 21 /*controller='project_session_recordings-list',route='api/projects/%28%3FP%3Cparent_lookup_team_id%3E%5B%5E/.%5D%2B%29/session_recordings/%3F%24'*/
-  '
----
-# name: TestSessionRecordings.test_listing_recordings_is_not_nplus1_for_persons_1.12
-  '
-  SELECT "posthog_team"."id",
-         "posthog_team"."uuid",
-         "posthog_team"."organization_id",
-         "posthog_team"."api_token",
-         "posthog_team"."app_urls",
-         "posthog_team"."name",
-         "posthog_team"."slack_incoming_webhook",
-         "posthog_team"."created_at",
-         "posthog_team"."updated_at",
-         "posthog_team"."anonymize_ips",
-         "posthog_team"."completed_snippet_onboarding",
-         "posthog_team"."ingested_event",
-         "posthog_team"."autocapture_opt_out",
-         "posthog_team"."autocapture_exceptions_opt_in",
-         "posthog_team"."autocapture_exceptions_errors_to_ignore",
-         "posthog_team"."session_recording_opt_in",
-         "posthog_team"."capture_console_log_opt_in",
-         "posthog_team"."capture_performance_opt_in",
-         "posthog_team"."session_recording_version",
-         "posthog_team"."signup_token",
-         "posthog_team"."is_demo",
-         "posthog_team"."access_control",
-         "posthog_team"."week_start_day",
-         "posthog_team"."inject_web_apps",
-         "posthog_team"."test_account_filters",
-         "posthog_team"."test_account_filters_default_checked",
-         "posthog_team"."path_cleaning_filters",
-         "posthog_team"."timezone",
-         "posthog_team"."data_attributes",
-         "posthog_team"."person_display_name_properties",
-         "posthog_team"."live_events_columns",
-         "posthog_team"."recording_domains",
-         "posthog_team"."primary_dashboard_id",
-         "posthog_team"."extra_settings",
-         "posthog_team"."correlation_config",
-         "posthog_team"."session_recording_retention_period_days",
-         "posthog_team"."plugins_opt_in",
-         "posthog_team"."opt_out_capture",
-         "posthog_team"."event_names",
-         "posthog_team"."event_names_with_usage",
-         "posthog_team"."event_properties",
-         "posthog_team"."event_properties_with_usage",
-         "posthog_team"."event_properties_numerical"
-  FROM "posthog_team"
-  WHERE "posthog_team"."id" = 2
-  LIMIT 21
-  '
----
-# name: TestSessionRecordings.test_listing_recordings_is_not_nplus1_for_persons_1.120
-  '
-  SELECT "posthog_organizationmembership"."id",
-         "posthog_organizationmembership"."organization_id",
-         "posthog_organizationmembership"."user_id",
-         "posthog_organizationmembership"."level",
-         "posthog_organizationmembership"."joined_at",
-         "posthog_organizationmembership"."updated_at",
-         "posthog_organization"."id",
-         "posthog_organization"."name",
-         "posthog_organization"."slug",
-         "posthog_organization"."created_at",
-         "posthog_organization"."updated_at",
-         "posthog_organization"."plugins_access_level",
-         "posthog_organization"."for_internal_metrics",
-         "posthog_organization"."is_member_join_email_enabled",
-         "posthog_organization"."enforce_2fa",
-         "posthog_organization"."customer_id",
-         "posthog_organization"."available_features",
-         "posthog_organization"."available_product_features",
-         "posthog_organization"."usage",
-         "posthog_organization"."setup_section_2_completed",
-         "posthog_organization"."personalization",
-         "posthog_organization"."domain_whitelist"
-  FROM "posthog_organizationmembership"
-  INNER JOIN "posthog_organization" ON ("posthog_organizationmembership"."organization_id" = "posthog_organization"."id")
-  WHERE "posthog_organizationmembership"."user_id" = 2 /*controller='project_session_recordings-list',route='api/projects/%28%3FP%3Cparent_lookup_team_id%3E%5B%5E/.%5D%2B%29/session_recordings/%3F%24'*/
-  '
----
-# name: TestSessionRecordings.test_listing_recordings_is_not_nplus1_for_persons_1.121
-  '
-  SELECT "posthog_instancesetting"."id",
-         "posthog_instancesetting"."key",
-         "posthog_instancesetting"."raw_value"
-  FROM "posthog_instancesetting"
-  WHERE "posthog_instancesetting"."key" = 'constance:posthog:PERSON_ON_EVENTS_V2_ENABLED'
-  ORDER BY "posthog_instancesetting"."id" ASC
-  LIMIT 1 /*controller='project_session_recordings-list',route='api/projects/%28%3FP%3Cparent_lookup_team_id%3E%5B%5E/.%5D%2B%29/session_recordings/%3F%24'*/
-  '
----
-# name: TestSessionRecordings.test_listing_recordings_is_not_nplus1_for_persons_1.122
-  '
-  SELECT "posthog_instancesetting"."id",
-         "posthog_instancesetting"."key",
-         "posthog_instancesetting"."raw_value"
-  FROM "posthog_instancesetting"
-  WHERE "posthog_instancesetting"."key" = 'constance:posthog:PERSON_ON_EVENTS_ENABLED'
-  ORDER BY "posthog_instancesetting"."id" ASC
-  LIMIT 1 /*controller='project_session_recordings-list',route='api/projects/%28%3FP%3Cparent_lookup_team_id%3E%5B%5E/.%5D%2B%29/session_recordings/%3F%24'*/
-  '
----
-# name: TestSessionRecordings.test_listing_recordings_is_not_nplus1_for_persons_1.123
-  '
-  SELECT "posthog_instancesetting"."id",
-         "posthog_instancesetting"."key",
-         "posthog_instancesetting"."raw_value"
-  FROM "posthog_instancesetting"
-  WHERE "posthog_instancesetting"."key" = 'constance:posthog:PERSON_ON_EVENTS_V2_ENABLED'
-  ORDER BY "posthog_instancesetting"."id" ASC
-  LIMIT 1 /*controller='project_session_recordings-list',route='api/projects/%28%3FP%3Cparent_lookup_team_id%3E%5B%5E/.%5D%2B%29/session_recordings/%3F%24'*/
-  '
----
-# name: TestSessionRecordings.test_listing_recordings_is_not_nplus1_for_persons_1.124
-  '
-  SELECT "posthog_instancesetting"."id",
-         "posthog_instancesetting"."key",
-         "posthog_instancesetting"."raw_value"
-  FROM "posthog_instancesetting"
-  WHERE "posthog_instancesetting"."key" = 'constance:posthog:PERSON_ON_EVENTS_ENABLED'
-  ORDER BY "posthog_instancesetting"."id" ASC
-  LIMIT 1 /*controller='project_session_recordings-list',route='api/projects/%28%3FP%3Cparent_lookup_team_id%3E%5B%5E/.%5D%2B%29/session_recordings/%3F%24'*/
-  '
----
-# name: TestSessionRecordings.test_listing_recordings_is_not_nplus1_for_persons_1.125
-  '
-  SELECT "posthog_instancesetting"."id",
-         "posthog_instancesetting"."key",
-         "posthog_instancesetting"."raw_value"
-  FROM "posthog_instancesetting"
-  WHERE "posthog_instancesetting"."key" = 'constance:posthog:PERSON_ON_EVENTS_V2_ENABLED'
-  ORDER BY "posthog_instancesetting"."id" ASC
-  LIMIT 1 /*controller='project_session_recordings-list',route='api/projects/%28%3FP%3Cparent_lookup_team_id%3E%5B%5E/.%5D%2B%29/session_recordings/%3F%24'*/
-  '
----
-# name: TestSessionRecordings.test_listing_recordings_is_not_nplus1_for_persons_1.126
-  '
-  SELECT "posthog_instancesetting"."id",
-         "posthog_instancesetting"."key",
-         "posthog_instancesetting"."raw_value"
-  FROM "posthog_instancesetting"
-  WHERE "posthog_instancesetting"."key" = 'constance:posthog:PERSON_ON_EVENTS_ENABLED'
-  ORDER BY "posthog_instancesetting"."id" ASC
-  LIMIT 1 /*controller='project_session_recordings-list',route='api/projects/%28%3FP%3Cparent_lookup_team_id%3E%5B%5E/.%5D%2B%29/session_recordings/%3F%24'*/
-  '
----
-# name: TestSessionRecordings.test_listing_recordings_is_not_nplus1_for_persons_1.127
-  '
-  SELECT "posthog_instancesetting"."id",
-         "posthog_instancesetting"."key",
-         "posthog_instancesetting"."raw_value"
-  FROM "posthog_instancesetting"
-  WHERE "posthog_instancesetting"."key" = 'constance:posthog:AGGREGATE_BY_DISTINCT_IDS_TEAMS'
-  ORDER BY "posthog_instancesetting"."id" ASC
-  LIMIT 1 /*controller='project_session_recordings-list',route='api/projects/%28%3FP%3Cparent_lookup_team_id%3E%5B%5E/.%5D%2B%29/session_recordings/%3F%24'*/
-  '
----
-# name: TestSessionRecordings.test_listing_recordings_is_not_nplus1_for_persons_1.128
-  '
-  SELECT "posthog_sessionrecording"."id",
-         "posthog_sessionrecording"."session_id",
-         "posthog_sessionrecording"."team_id",
-         "posthog_sessionrecording"."created_at",
-         "posthog_sessionrecording"."deleted",
-         "posthog_sessionrecording"."object_storage_path",
-         "posthog_sessionrecording"."distinct_id",
-         "posthog_sessionrecording"."duration",
-         "posthog_sessionrecording"."active_seconds",
-         "posthog_sessionrecording"."inactive_seconds",
-         "posthog_sessionrecording"."start_time",
-         "posthog_sessionrecording"."end_time",
-         "posthog_sessionrecording"."click_count",
-         "posthog_sessionrecording"."keypress_count",
-         "posthog_sessionrecording"."mouse_activity_count",
-         "posthog_sessionrecording"."console_log_count",
-         "posthog_sessionrecording"."console_warn_count",
-         "posthog_sessionrecording"."console_error_count",
-         "posthog_sessionrecording"."start_url",
-         COUNT("posthog_sessionrecordingplaylistitem"."id") AS "pinned_count"
-  FROM "posthog_sessionrecording"
-  LEFT OUTER JOIN "posthog_sessionrecordingplaylistitem" ON ("posthog_sessionrecording"."session_id" = "posthog_sessionrecordingplaylistitem"."recording_id")
-  WHERE ("posthog_sessionrecording"."session_id" IN ('5',
-                                                     '2',
-                                                     '3',
-                                                     '4',
-                                                     '7',
-                                                     '6',
-                                                     '1',
-                                                     '8')
-         AND "posthog_sessionrecording"."team_id" = 2)
-  GROUP BY "posthog_sessionrecording"."id" /*controller='project_session_recordings-list',route='api/projects/%28%3FP%3Cparent_lookup_team_id%3E%5B%5E/.%5D%2B%29/session_recordings/%3F%24'*/
-  '
----
-# name: TestSessionRecordings.test_listing_recordings_is_not_nplus1_for_persons_1.129
-  '
-  SELECT "posthog_sessionrecordingviewed"."session_id"
-  FROM "posthog_sessionrecordingviewed"
-  WHERE ("posthog_sessionrecordingviewed"."team_id" = 2
-         AND "posthog_sessionrecordingviewed"."user_id" = 2) /*controller='project_session_recordings-list',route='api/projects/%28%3FP%3Cparent_lookup_team_id%3E%5B%5E/.%5D%2B%29/session_recordings/%3F%24'*/
-  '
----
-# name: TestSessionRecordings.test_listing_recordings_is_not_nplus1_for_persons_1.13
-  '
-  SELECT "posthog_user"."id",
-         "posthog_user"."password",
-         "posthog_user"."last_login",
-         "posthog_user"."first_name",
-         "posthog_user"."last_name",
-         "posthog_user"."is_staff",
-         "posthog_user"."is_active",
-         "posthog_user"."date_joined",
-         "posthog_user"."uuid",
-         "posthog_user"."current_organization_id",
-         "posthog_user"."current_team_id",
-         "posthog_user"."email",
-         "posthog_user"."pending_email",
-         "posthog_user"."temporary_token",
-         "posthog_user"."distinct_id",
-         "posthog_user"."is_email_verified",
-         "posthog_user"."has_seen_product_intro_for",
-         "posthog_user"."email_opt_in",
-         "posthog_user"."partial_notification_settings",
-         "posthog_user"."anonymize_data",
-         "posthog_user"."toolbar_mode",
-         "posthog_user"."events_column_config"
-  FROM "posthog_user"
-  WHERE "posthog_user"."id" = 2
-  LIMIT 21 /**/
-  '
----
-# name: TestSessionRecordings.test_listing_recordings_is_not_nplus1_for_persons_1.130
-  '
-  SELECT "posthog_persondistinctid"."id",
-         "posthog_persondistinctid"."team_id",
-         "posthog_persondistinctid"."person_id",
-         "posthog_persondistinctid"."distinct_id",
-         "posthog_persondistinctid"."version",
-         "posthog_person"."id",
-         "posthog_person"."created_at",
-         "posthog_person"."properties_last_updated_at",
-         "posthog_person"."properties_last_operation",
-         "posthog_person"."team_id",
-         "posthog_person"."properties",
-         "posthog_person"."is_user_id",
-         "posthog_person"."is_identified",
-         "posthog_person"."uuid",
-         "posthog_person"."version"
-  FROM "posthog_persondistinctid"
-  INNER JOIN "posthog_person" ON ("posthog_persondistinctid"."person_id" = "posthog_person"."id")
-  WHERE ("posthog_persondistinctid"."distinct_id" IN ('user1',
-                                                      'user2',
-                                                      'user3',
-                                                      'user4',
-                                                      'user5',
-                                                      'user6',
-                                                      'user7',
-                                                      'user8')
-         AND "posthog_persondistinctid"."team_id" = 2) /*controller='project_session_recordings-list',route='api/projects/%28%3FP%3Cparent_lookup_team_id%3E%5B%5E/.%5D%2B%29/session_recordings/%3F%24'*/
-  '
----
-# name: TestSessionRecordings.test_listing_recordings_is_not_nplus1_for_persons_1.131
-  '
-  SELECT "posthog_persondistinctid"."id",
-         "posthog_persondistinctid"."team_id",
-         "posthog_persondistinctid"."person_id",
-         "posthog_persondistinctid"."distinct_id",
-         "posthog_persondistinctid"."version"
-  FROM "posthog_persondistinctid"
-  WHERE "posthog_persondistinctid"."person_id" IN (1,
-                                                   2,
-                                                   3,
-                                                   4,
-                                                   5 /* ... */) /*controller='project_session_recordings-list',route='api/projects/%28%3FP%3Cparent_lookup_team_id%3E%5B%5E/.%5D%2B%29/session_recordings/%3F%24'*/
-  '
----
-# name: TestSessionRecordings.test_listing_recordings_is_not_nplus1_for_persons_1.132
-  '
-  SELECT "posthog_team"."id",
-         "posthog_team"."uuid",
-         "posthog_team"."organization_id",
-         "posthog_team"."api_token",
-         "posthog_team"."app_urls",
-         "posthog_team"."name",
-         "posthog_team"."slack_incoming_webhook",
-         "posthog_team"."created_at",
-         "posthog_team"."updated_at",
-         "posthog_team"."anonymize_ips",
-         "posthog_team"."completed_snippet_onboarding",
-         "posthog_team"."ingested_event",
-         "posthog_team"."autocapture_opt_out",
-         "posthog_team"."autocapture_exceptions_opt_in",
-         "posthog_team"."autocapture_exceptions_errors_to_ignore",
-         "posthog_team"."session_recording_opt_in",
-         "posthog_team"."capture_console_log_opt_in",
-         "posthog_team"."capture_performance_opt_in",
-         "posthog_team"."session_recording_version",
-         "posthog_team"."signup_token",
-         "posthog_team"."is_demo",
-         "posthog_team"."access_control",
-         "posthog_team"."week_start_day",
-         "posthog_team"."inject_web_apps",
-         "posthog_team"."test_account_filters",
-         "posthog_team"."test_account_filters_default_checked",
-         "posthog_team"."path_cleaning_filters",
-         "posthog_team"."timezone",
-         "posthog_team"."data_attributes",
-         "posthog_team"."person_display_name_properties",
-         "posthog_team"."live_events_columns",
-         "posthog_team"."recording_domains",
-         "posthog_team"."primary_dashboard_id",
-         "posthog_team"."extra_settings",
-         "posthog_team"."correlation_config",
-         "posthog_team"."session_recording_retention_period_days",
-         "posthog_team"."plugins_opt_in",
-         "posthog_team"."opt_out_capture",
-         "posthog_team"."event_names",
-         "posthog_team"."event_names_with_usage",
-         "posthog_team"."event_properties",
-         "posthog_team"."event_properties_with_usage",
-         "posthog_team"."event_properties_numerical"
-  FROM "posthog_team"
-  WHERE "posthog_team"."id" = 2
-  LIMIT 21
-  '
----
-# name: TestSessionRecordings.test_listing_recordings_is_not_nplus1_for_persons_1.133
-  '
-  SELECT "posthog_user"."id",
-         "posthog_user"."password",
-         "posthog_user"."last_login",
-         "posthog_user"."first_name",
-         "posthog_user"."last_name",
-         "posthog_user"."is_staff",
-         "posthog_user"."is_active",
-         "posthog_user"."date_joined",
-         "posthog_user"."uuid",
-         "posthog_user"."current_organization_id",
-         "posthog_user"."current_team_id",
-         "posthog_user"."email",
-         "posthog_user"."pending_email",
-         "posthog_user"."temporary_token",
-         "posthog_user"."distinct_id",
-         "posthog_user"."is_email_verified",
-         "posthog_user"."has_seen_product_intro_for",
-         "posthog_user"."email_opt_in",
-         "posthog_user"."partial_notification_settings",
-         "posthog_user"."anonymize_data",
-         "posthog_user"."toolbar_mode",
-         "posthog_user"."events_column_config"
-  FROM "posthog_user"
-  WHERE "posthog_user"."id" = 2
-  LIMIT 21 /**/
-  '
----
-# name: TestSessionRecordings.test_listing_recordings_is_not_nplus1_for_persons_1.134
-  '
-  SELECT "posthog_team"."id",
-         "posthog_team"."uuid",
-         "posthog_team"."organization_id",
-         "posthog_team"."api_token",
-         "posthog_team"."app_urls",
-         "posthog_team"."name",
-         "posthog_team"."slack_incoming_webhook",
-         "posthog_team"."created_at",
-         "posthog_team"."updated_at",
-         "posthog_team"."anonymize_ips",
-         "posthog_team"."completed_snippet_onboarding",
-         "posthog_team"."ingested_event",
-         "posthog_team"."autocapture_opt_out",
-         "posthog_team"."autocapture_exceptions_opt_in",
-         "posthog_team"."autocapture_exceptions_errors_to_ignore",
-         "posthog_team"."session_recording_opt_in",
-         "posthog_team"."capture_console_log_opt_in",
-         "posthog_team"."capture_performance_opt_in",
-         "posthog_team"."session_recording_version",
-         "posthog_team"."signup_token",
-         "posthog_team"."is_demo",
-         "posthog_team"."access_control",
-         "posthog_team"."week_start_day",
-         "posthog_team"."inject_web_apps",
-         "posthog_team"."test_account_filters",
-         "posthog_team"."test_account_filters_default_checked",
-         "posthog_team"."path_cleaning_filters",
-         "posthog_team"."timezone",
-         "posthog_team"."data_attributes",
-         "posthog_team"."person_display_name_properties",
-         "posthog_team"."live_events_columns",
-         "posthog_team"."recording_domains",
-         "posthog_team"."primary_dashboard_id",
-         "posthog_team"."extra_settings",
-         "posthog_team"."correlation_config",
-         "posthog_team"."session_recording_retention_period_days"
-  FROM "posthog_team"
-  WHERE "posthog_team"."id" = 2
-  LIMIT 21 /*controller='project_session_recordings-list',route='api/projects/%28%3FP%3Cparent_lookup_team_id%3E%5B%5E/.%5D%2B%29/session_recordings/%3F%24'*/
-  '
----
-# name: TestSessionRecordings.test_listing_recordings_is_not_nplus1_for_persons_1.135
-  '
-  SELECT "posthog_organizationmembership"."id",
-         "posthog_organizationmembership"."organization_id",
-         "posthog_organizationmembership"."user_id",
-         "posthog_organizationmembership"."level",
-         "posthog_organizationmembership"."joined_at",
-         "posthog_organizationmembership"."updated_at",
-         "posthog_organization"."id",
-         "posthog_organization"."name",
-         "posthog_organization"."slug",
-         "posthog_organization"."created_at",
-         "posthog_organization"."updated_at",
-         "posthog_organization"."plugins_access_level",
-         "posthog_organization"."for_internal_metrics",
-         "posthog_organization"."is_member_join_email_enabled",
-         "posthog_organization"."enforce_2fa",
-         "posthog_organization"."customer_id",
-         "posthog_organization"."available_features",
-         "posthog_organization"."available_product_features",
-         "posthog_organization"."usage",
-         "posthog_organization"."setup_section_2_completed",
-         "posthog_organization"."personalization",
-         "posthog_organization"."domain_whitelist"
-  FROM "posthog_organizationmembership"
-  INNER JOIN "posthog_organization" ON ("posthog_organizationmembership"."organization_id" = "posthog_organization"."id")
-  WHERE "posthog_organizationmembership"."user_id" = 2 /*controller='project_session_recordings-list',route='api/projects/%28%3FP%3Cparent_lookup_team_id%3E%5B%5E/.%5D%2B%29/session_recordings/%3F%24'*/
-  '
----
-# name: TestSessionRecordings.test_listing_recordings_is_not_nplus1_for_persons_1.136
-  '
-  SELECT "posthog_instancesetting"."id",
-         "posthog_instancesetting"."key",
-         "posthog_instancesetting"."raw_value"
-  FROM "posthog_instancesetting"
-  WHERE "posthog_instancesetting"."key" = 'constance:posthog:PERSON_ON_EVENTS_V2_ENABLED'
-  ORDER BY "posthog_instancesetting"."id" ASC
-  LIMIT 1 /*controller='project_session_recordings-list',route='api/projects/%28%3FP%3Cparent_lookup_team_id%3E%5B%5E/.%5D%2B%29/session_recordings/%3F%24'*/
-  '
----
-# name: TestSessionRecordings.test_listing_recordings_is_not_nplus1_for_persons_1.137
-  '
-  SELECT "posthog_instancesetting"."id",
-         "posthog_instancesetting"."key",
-         "posthog_instancesetting"."raw_value"
-  FROM "posthog_instancesetting"
-  WHERE "posthog_instancesetting"."key" = 'constance:posthog:PERSON_ON_EVENTS_ENABLED'
-  ORDER BY "posthog_instancesetting"."id" ASC
-  LIMIT 1 /*controller='project_session_recordings-list',route='api/projects/%28%3FP%3Cparent_lookup_team_id%3E%5B%5E/.%5D%2B%29/session_recordings/%3F%24'*/
-  '
----
-# name: TestSessionRecordings.test_listing_recordings_is_not_nplus1_for_persons_1.138
-  '
-  SELECT "posthog_instancesetting"."id",
-         "posthog_instancesetting"."key",
-         "posthog_instancesetting"."raw_value"
-  FROM "posthog_instancesetting"
-  WHERE "posthog_instancesetting"."key" = 'constance:posthog:PERSON_ON_EVENTS_V2_ENABLED'
-  ORDER BY "posthog_instancesetting"."id" ASC
-  LIMIT 1 /*controller='project_session_recordings-list',route='api/projects/%28%3FP%3Cparent_lookup_team_id%3E%5B%5E/.%5D%2B%29/session_recordings/%3F%24'*/
-  '
----
-# name: TestSessionRecordings.test_listing_recordings_is_not_nplus1_for_persons_1.139
-  '
-  SELECT "posthog_instancesetting"."id",
-         "posthog_instancesetting"."key",
-         "posthog_instancesetting"."raw_value"
-  FROM "posthog_instancesetting"
-  WHERE "posthog_instancesetting"."key" = 'constance:posthog:PERSON_ON_EVENTS_ENABLED'
-  ORDER BY "posthog_instancesetting"."id" ASC
-  LIMIT 1 /*controller='project_session_recordings-list',route='api/projects/%28%3FP%3Cparent_lookup_team_id%3E%5B%5E/.%5D%2B%29/session_recordings/%3F%24'*/
-  '
----
-# name: TestSessionRecordings.test_listing_recordings_is_not_nplus1_for_persons_1.14
-  '
-  SELECT "posthog_team"."id",
-         "posthog_team"."uuid",
-         "posthog_team"."organization_id",
-         "posthog_team"."api_token",
-         "posthog_team"."app_urls",
-         "posthog_team"."name",
-         "posthog_team"."slack_incoming_webhook",
-         "posthog_team"."created_at",
-         "posthog_team"."updated_at",
-         "posthog_team"."anonymize_ips",
-         "posthog_team"."completed_snippet_onboarding",
-         "posthog_team"."ingested_event",
-         "posthog_team"."autocapture_opt_out",
-         "posthog_team"."autocapture_exceptions_opt_in",
-         "posthog_team"."autocapture_exceptions_errors_to_ignore",
-         "posthog_team"."session_recording_opt_in",
-         "posthog_team"."capture_console_log_opt_in",
-         "posthog_team"."capture_performance_opt_in",
-         "posthog_team"."session_recording_version",
-         "posthog_team"."signup_token",
-         "posthog_team"."is_demo",
-         "posthog_team"."access_control",
-         "posthog_team"."week_start_day",
-         "posthog_team"."inject_web_apps",
-         "posthog_team"."test_account_filters",
-         "posthog_team"."test_account_filters_default_checked",
-         "posthog_team"."path_cleaning_filters",
-         "posthog_team"."timezone",
-         "posthog_team"."data_attributes",
-         "posthog_team"."person_display_name_properties",
-         "posthog_team"."live_events_columns",
-         "posthog_team"."recording_domains",
-         "posthog_team"."primary_dashboard_id",
-         "posthog_team"."extra_settings",
-         "posthog_team"."correlation_config",
-         "posthog_team"."session_recording_retention_period_days"
-  FROM "posthog_team"
-  WHERE "posthog_team"."id" = 2
-  LIMIT 21 /*controller='project_session_recordings-list',route='api/projects/%28%3FP%3Cparent_lookup_team_id%3E%5B%5E/.%5D%2B%29/session_recordings/%3F%24'*/
-  '
----
-# name: TestSessionRecordings.test_listing_recordings_is_not_nplus1_for_persons_1.140
-  '
-  SELECT "posthog_instancesetting"."id",
-         "posthog_instancesetting"."key",
-         "posthog_instancesetting"."raw_value"
-  FROM "posthog_instancesetting"
-  WHERE "posthog_instancesetting"."key" = 'constance:posthog:PERSON_ON_EVENTS_V2_ENABLED'
-  ORDER BY "posthog_instancesetting"."id" ASC
-  LIMIT 1 /*controller='project_session_recordings-list',route='api/projects/%28%3FP%3Cparent_lookup_team_id%3E%5B%5E/.%5D%2B%29/session_recordings/%3F%24'*/
-  '
----
-# name: TestSessionRecordings.test_listing_recordings_is_not_nplus1_for_persons_1.141
-  '
-  SELECT "posthog_instancesetting"."id",
-         "posthog_instancesetting"."key",
-         "posthog_instancesetting"."raw_value"
-  FROM "posthog_instancesetting"
-  WHERE "posthog_instancesetting"."key" = 'constance:posthog:PERSON_ON_EVENTS_ENABLED'
-  ORDER BY "posthog_instancesetting"."id" ASC
-  LIMIT 1 /*controller='project_session_recordings-list',route='api/projects/%28%3FP%3Cparent_lookup_team_id%3E%5B%5E/.%5D%2B%29/session_recordings/%3F%24'*/
-  '
----
-# name: TestSessionRecordings.test_listing_recordings_is_not_nplus1_for_persons_1.142
-  '
-  SELECT "posthog_instancesetting"."id",
-         "posthog_instancesetting"."key",
-         "posthog_instancesetting"."raw_value"
-  FROM "posthog_instancesetting"
-  WHERE "posthog_instancesetting"."key" = 'constance:posthog:AGGREGATE_BY_DISTINCT_IDS_TEAMS'
-  ORDER BY "posthog_instancesetting"."id" ASC
-  LIMIT 1 /*controller='project_session_recordings-list',route='api/projects/%28%3FP%3Cparent_lookup_team_id%3E%5B%5E/.%5D%2B%29/session_recordings/%3F%24'*/
-  '
----
-# name: TestSessionRecordings.test_listing_recordings_is_not_nplus1_for_persons_1.143
-  '
-  SELECT "posthog_sessionrecording"."id",
-         "posthog_sessionrecording"."session_id",
-         "posthog_sessionrecording"."team_id",
-         "posthog_sessionrecording"."created_at",
-         "posthog_sessionrecording"."deleted",
-         "posthog_sessionrecording"."object_storage_path",
-         "posthog_sessionrecording"."distinct_id",
-         "posthog_sessionrecording"."duration",
-         "posthog_sessionrecording"."active_seconds",
-         "posthog_sessionrecording"."inactive_seconds",
-         "posthog_sessionrecording"."start_time",
-         "posthog_sessionrecording"."end_time",
-         "posthog_sessionrecording"."click_count",
-         "posthog_sessionrecording"."keypress_count",
-         "posthog_sessionrecording"."mouse_activity_count",
-         "posthog_sessionrecording"."console_log_count",
-         "posthog_sessionrecording"."console_warn_count",
-         "posthog_sessionrecording"."console_error_count",
-         "posthog_sessionrecording"."start_url",
-         COUNT("posthog_sessionrecordingplaylistitem"."id") AS "pinned_count"
-  FROM "posthog_sessionrecording"
-  LEFT OUTER JOIN "posthog_sessionrecordingplaylistitem" ON ("posthog_sessionrecording"."session_id" = "posthog_sessionrecordingplaylistitem"."recording_id")
-  WHERE ("posthog_sessionrecording"."session_id" IN ('5',
-                                                     '2',
-                                                     '3',
-                                                     '4',
-                                                     '7',
-                                                     '6',
-                                                     '1',
-                                                     '8',
-                                                     '9')
-         AND "posthog_sessionrecording"."team_id" = 2)
-  GROUP BY "posthog_sessionrecording"."id" /*controller='project_session_recordings-list',route='api/projects/%28%3FP%3Cparent_lookup_team_id%3E%5B%5E/.%5D%2B%29/session_recordings/%3F%24'*/
-  '
----
-# name: TestSessionRecordings.test_listing_recordings_is_not_nplus1_for_persons_1.144
-  '
-  SELECT "posthog_sessionrecordingviewed"."session_id"
-  FROM "posthog_sessionrecordingviewed"
-  WHERE ("posthog_sessionrecordingviewed"."team_id" = 2
-         AND "posthog_sessionrecordingviewed"."user_id" = 2) /*controller='project_session_recordings-list',route='api/projects/%28%3FP%3Cparent_lookup_team_id%3E%5B%5E/.%5D%2B%29/session_recordings/%3F%24'*/
-  '
----
-# name: TestSessionRecordings.test_listing_recordings_is_not_nplus1_for_persons_1.145
-  '
-  SELECT "posthog_persondistinctid"."id",
-         "posthog_persondistinctid"."team_id",
-         "posthog_persondistinctid"."person_id",
-         "posthog_persondistinctid"."distinct_id",
-         "posthog_persondistinctid"."version",
-         "posthog_person"."id",
-         "posthog_person"."created_at",
-         "posthog_person"."properties_last_updated_at",
-         "posthog_person"."properties_last_operation",
-         "posthog_person"."team_id",
-         "posthog_person"."properties",
-         "posthog_person"."is_user_id",
-         "posthog_person"."is_identified",
-         "posthog_person"."uuid",
-         "posthog_person"."version"
-  FROM "posthog_persondistinctid"
-  INNER JOIN "posthog_person" ON ("posthog_persondistinctid"."person_id" = "posthog_person"."id")
-  WHERE ("posthog_persondistinctid"."distinct_id" IN ('user1',
-                                                      'user2',
-                                                      'user3',
-                                                      'user4',
-                                                      'user5',
-                                                      'user6',
-                                                      'user7',
-                                                      'user8',
-                                                      'user9')
-         AND "posthog_persondistinctid"."team_id" = 2) /*controller='project_session_recordings-list',route='api/projects/%28%3FP%3Cparent_lookup_team_id%3E%5B%5E/.%5D%2B%29/session_recordings/%3F%24'*/
-  '
----
-# name: TestSessionRecordings.test_listing_recordings_is_not_nplus1_for_persons_1.146
-  '
-  SELECT "posthog_persondistinctid"."id",
-         "posthog_persondistinctid"."team_id",
-         "posthog_persondistinctid"."person_id",
-         "posthog_persondistinctid"."distinct_id",
-         "posthog_persondistinctid"."version"
-  FROM "posthog_persondistinctid"
-  WHERE "posthog_persondistinctid"."person_id" IN (1,
-                                                   2,
-                                                   3,
-                                                   4,
-                                                   5 /* ... */) /*controller='project_session_recordings-list',route='api/projects/%28%3FP%3Cparent_lookup_team_id%3E%5B%5E/.%5D%2B%29/session_recordings/%3F%24'*/
-  '
----
-# name: TestSessionRecordings.test_listing_recordings_is_not_nplus1_for_persons_1.147
-  '
-  SELECT "posthog_team"."id",
-         "posthog_team"."uuid",
-         "posthog_team"."organization_id",
-         "posthog_team"."api_token",
-         "posthog_team"."app_urls",
-         "posthog_team"."name",
-         "posthog_team"."slack_incoming_webhook",
-         "posthog_team"."created_at",
-         "posthog_team"."updated_at",
-         "posthog_team"."anonymize_ips",
-         "posthog_team"."completed_snippet_onboarding",
-         "posthog_team"."ingested_event",
-         "posthog_team"."autocapture_opt_out",
-         "posthog_team"."autocapture_exceptions_opt_in",
-         "posthog_team"."autocapture_exceptions_errors_to_ignore",
-         "posthog_team"."session_recording_opt_in",
-         "posthog_team"."capture_console_log_opt_in",
-         "posthog_team"."capture_performance_opt_in",
-         "posthog_team"."session_recording_version",
-         "posthog_team"."signup_token",
-         "posthog_team"."is_demo",
-         "posthog_team"."access_control",
-         "posthog_team"."week_start_day",
-         "posthog_team"."inject_web_apps",
-         "posthog_team"."test_account_filters",
-         "posthog_team"."test_account_filters_default_checked",
-         "posthog_team"."path_cleaning_filters",
-         "posthog_team"."timezone",
-         "posthog_team"."data_attributes",
-         "posthog_team"."person_display_name_properties",
-         "posthog_team"."live_events_columns",
-         "posthog_team"."recording_domains",
-         "posthog_team"."primary_dashboard_id",
-         "posthog_team"."extra_settings",
-         "posthog_team"."correlation_config",
-         "posthog_team"."session_recording_retention_period_days",
-         "posthog_team"."plugins_opt_in",
-         "posthog_team"."opt_out_capture",
-         "posthog_team"."event_names",
-         "posthog_team"."event_names_with_usage",
-         "posthog_team"."event_properties",
-         "posthog_team"."event_properties_with_usage",
-         "posthog_team"."event_properties_numerical"
-  FROM "posthog_team"
-  WHERE "posthog_team"."id" = 2
-  LIMIT 21
-  '
----
-# name: TestSessionRecordings.test_listing_recordings_is_not_nplus1_for_persons_1.148
-  '
-  SELECT "posthog_user"."id",
-         "posthog_user"."password",
-         "posthog_user"."last_login",
-         "posthog_user"."first_name",
-         "posthog_user"."last_name",
-         "posthog_user"."is_staff",
-         "posthog_user"."is_active",
-         "posthog_user"."date_joined",
-         "posthog_user"."uuid",
-         "posthog_user"."current_organization_id",
-         "posthog_user"."current_team_id",
-         "posthog_user"."email",
-         "posthog_user"."pending_email",
-         "posthog_user"."temporary_token",
-         "posthog_user"."distinct_id",
-         "posthog_user"."is_email_verified",
-         "posthog_user"."has_seen_product_intro_for",
-         "posthog_user"."email_opt_in",
-         "posthog_user"."partial_notification_settings",
-         "posthog_user"."anonymize_data",
-         "posthog_user"."toolbar_mode",
-         "posthog_user"."events_column_config"
-  FROM "posthog_user"
-  WHERE "posthog_user"."id" = 2
-  LIMIT 21 /**/
-  '
----
-# name: TestSessionRecordings.test_listing_recordings_is_not_nplus1_for_persons_1.149
-  '
-  SELECT "posthog_team"."id",
-         "posthog_team"."uuid",
-         "posthog_team"."organization_id",
-         "posthog_team"."api_token",
-         "posthog_team"."app_urls",
-         "posthog_team"."name",
-         "posthog_team"."slack_incoming_webhook",
-         "posthog_team"."created_at",
-         "posthog_team"."updated_at",
-         "posthog_team"."anonymize_ips",
-         "posthog_team"."completed_snippet_onboarding",
-         "posthog_team"."ingested_event",
-         "posthog_team"."autocapture_opt_out",
-         "posthog_team"."autocapture_exceptions_opt_in",
-         "posthog_team"."autocapture_exceptions_errors_to_ignore",
-         "posthog_team"."session_recording_opt_in",
-         "posthog_team"."capture_console_log_opt_in",
-         "posthog_team"."capture_performance_opt_in",
-         "posthog_team"."session_recording_version",
-         "posthog_team"."signup_token",
-         "posthog_team"."is_demo",
-         "posthog_team"."access_control",
-         "posthog_team"."week_start_day",
-         "posthog_team"."inject_web_apps",
-         "posthog_team"."test_account_filters",
-         "posthog_team"."test_account_filters_default_checked",
-         "posthog_team"."path_cleaning_filters",
-         "posthog_team"."timezone",
-         "posthog_team"."data_attributes",
-         "posthog_team"."person_display_name_properties",
-         "posthog_team"."live_events_columns",
-         "posthog_team"."recording_domains",
-         "posthog_team"."primary_dashboard_id",
-         "posthog_team"."extra_settings",
-         "posthog_team"."correlation_config",
-         "posthog_team"."session_recording_retention_period_days"
-  FROM "posthog_team"
-  WHERE "posthog_team"."id" = 2
-  LIMIT 21 /*controller='project_session_recordings-list',route='api/projects/%28%3FP%3Cparent_lookup_team_id%3E%5B%5E/.%5D%2B%29/session_recordings/%3F%24'*/
-  '
----
-# name: TestSessionRecordings.test_listing_recordings_is_not_nplus1_for_persons_1.15
-  '
-  SELECT "posthog_organizationmembership"."id",
-         "posthog_organizationmembership"."organization_id",
-         "posthog_organizationmembership"."user_id",
-         "posthog_organizationmembership"."level",
-         "posthog_organizationmembership"."joined_at",
-         "posthog_organizationmembership"."updated_at",
-         "posthog_organization"."id",
-         "posthog_organization"."name",
-         "posthog_organization"."slug",
-         "posthog_organization"."created_at",
-         "posthog_organization"."updated_at",
-         "posthog_organization"."plugins_access_level",
-         "posthog_organization"."for_internal_metrics",
-         "posthog_organization"."is_member_join_email_enabled",
-         "posthog_organization"."enforce_2fa",
-         "posthog_organization"."customer_id",
-         "posthog_organization"."available_features",
-         "posthog_organization"."available_product_features",
-         "posthog_organization"."usage",
-         "posthog_organization"."setup_section_2_completed",
-         "posthog_organization"."personalization",
-         "posthog_organization"."domain_whitelist"
-  FROM "posthog_organizationmembership"
-  INNER JOIN "posthog_organization" ON ("posthog_organizationmembership"."organization_id" = "posthog_organization"."id")
-  WHERE "posthog_organizationmembership"."user_id" = 2 /*controller='project_session_recordings-list',route='api/projects/%28%3FP%3Cparent_lookup_team_id%3E%5B%5E/.%5D%2B%29/session_recordings/%3F%24'*/
-  '
----
-# name: TestSessionRecordings.test_listing_recordings_is_not_nplus1_for_persons_1.150
-  '
-  SELECT "posthog_organizationmembership"."id",
-         "posthog_organizationmembership"."organization_id",
-         "posthog_organizationmembership"."user_id",
-         "posthog_organizationmembership"."level",
-         "posthog_organizationmembership"."joined_at",
-         "posthog_organizationmembership"."updated_at",
-         "posthog_organization"."id",
-         "posthog_organization"."name",
-         "posthog_organization"."slug",
-         "posthog_organization"."created_at",
-         "posthog_organization"."updated_at",
-         "posthog_organization"."plugins_access_level",
-         "posthog_organization"."for_internal_metrics",
-         "posthog_organization"."is_member_join_email_enabled",
-         "posthog_organization"."enforce_2fa",
-         "posthog_organization"."customer_id",
-         "posthog_organization"."available_features",
-         "posthog_organization"."available_product_features",
-         "posthog_organization"."usage",
-         "posthog_organization"."setup_section_2_completed",
-         "posthog_organization"."personalization",
-         "posthog_organization"."domain_whitelist"
-  FROM "posthog_organizationmembership"
-  INNER JOIN "posthog_organization" ON ("posthog_organizationmembership"."organization_id" = "posthog_organization"."id")
-  WHERE "posthog_organizationmembership"."user_id" = 2 /*controller='project_session_recordings-list',route='api/projects/%28%3FP%3Cparent_lookup_team_id%3E%5B%5E/.%5D%2B%29/session_recordings/%3F%24'*/
-  '
----
-# name: TestSessionRecordings.test_listing_recordings_is_not_nplus1_for_persons_1.151
-  '
-  SELECT "posthog_instancesetting"."id",
-         "posthog_instancesetting"."key",
-         "posthog_instancesetting"."raw_value"
-  FROM "posthog_instancesetting"
-  WHERE "posthog_instancesetting"."key" = 'constance:posthog:PERSON_ON_EVENTS_V2_ENABLED'
-  ORDER BY "posthog_instancesetting"."id" ASC
-  LIMIT 1 /*controller='project_session_recordings-list',route='api/projects/%28%3FP%3Cparent_lookup_team_id%3E%5B%5E/.%5D%2B%29/session_recordings/%3F%24'*/
-  '
----
-# name: TestSessionRecordings.test_listing_recordings_is_not_nplus1_for_persons_1.152
-  '
-  SELECT "posthog_instancesetting"."id",
-         "posthog_instancesetting"."key",
-         "posthog_instancesetting"."raw_value"
-  FROM "posthog_instancesetting"
-  WHERE "posthog_instancesetting"."key" = 'constance:posthog:PERSON_ON_EVENTS_ENABLED'
-  ORDER BY "posthog_instancesetting"."id" ASC
-  LIMIT 1 /*controller='project_session_recordings-list',route='api/projects/%28%3FP%3Cparent_lookup_team_id%3E%5B%5E/.%5D%2B%29/session_recordings/%3F%24'*/
-  '
----
-# name: TestSessionRecordings.test_listing_recordings_is_not_nplus1_for_persons_1.153
-  '
-  SELECT "posthog_instancesetting"."id",
-         "posthog_instancesetting"."key",
-         "posthog_instancesetting"."raw_value"
-  FROM "posthog_instancesetting"
-  WHERE "posthog_instancesetting"."key" = 'constance:posthog:PERSON_ON_EVENTS_V2_ENABLED'
-  ORDER BY "posthog_instancesetting"."id" ASC
-  LIMIT 1 /*controller='project_session_recordings-list',route='api/projects/%28%3FP%3Cparent_lookup_team_id%3E%5B%5E/.%5D%2B%29/session_recordings/%3F%24'*/
-  '
----
-# name: TestSessionRecordings.test_listing_recordings_is_not_nplus1_for_persons_1.154
-  '
-  SELECT "posthog_instancesetting"."id",
-         "posthog_instancesetting"."key",
-         "posthog_instancesetting"."raw_value"
-  FROM "posthog_instancesetting"
-  WHERE "posthog_instancesetting"."key" = 'constance:posthog:PERSON_ON_EVENTS_ENABLED'
-  ORDER BY "posthog_instancesetting"."id" ASC
-  LIMIT 1 /*controller='project_session_recordings-list',route='api/projects/%28%3FP%3Cparent_lookup_team_id%3E%5B%5E/.%5D%2B%29/session_recordings/%3F%24'*/
-  '
----
-# name: TestSessionRecordings.test_listing_recordings_is_not_nplus1_for_persons_1.155
-  '
-  SELECT "posthog_instancesetting"."id",
-         "posthog_instancesetting"."key",
-         "posthog_instancesetting"."raw_value"
-  FROM "posthog_instancesetting"
-  WHERE "posthog_instancesetting"."key" = 'constance:posthog:PERSON_ON_EVENTS_V2_ENABLED'
-  ORDER BY "posthog_instancesetting"."id" ASC
-  LIMIT 1 /*controller='project_session_recordings-list',route='api/projects/%28%3FP%3Cparent_lookup_team_id%3E%5B%5E/.%5D%2B%29/session_recordings/%3F%24'*/
-  '
----
-# name: TestSessionRecordings.test_listing_recordings_is_not_nplus1_for_persons_1.156
-  '
-  SELECT "posthog_instancesetting"."id",
-         "posthog_instancesetting"."key",
-         "posthog_instancesetting"."raw_value"
-  FROM "posthog_instancesetting"
-  WHERE "posthog_instancesetting"."key" = 'constance:posthog:PERSON_ON_EVENTS_ENABLED'
-  ORDER BY "posthog_instancesetting"."id" ASC
-  LIMIT 1 /*controller='project_session_recordings-list',route='api/projects/%28%3FP%3Cparent_lookup_team_id%3E%5B%5E/.%5D%2B%29/session_recordings/%3F%24'*/
-  '
----
-# name: TestSessionRecordings.test_listing_recordings_is_not_nplus1_for_persons_1.157
-  '
-  SELECT "posthog_instancesetting"."id",
-         "posthog_instancesetting"."key",
-         "posthog_instancesetting"."raw_value"
-  FROM "posthog_instancesetting"
-  WHERE "posthog_instancesetting"."key" = 'constance:posthog:AGGREGATE_BY_DISTINCT_IDS_TEAMS'
-  ORDER BY "posthog_instancesetting"."id" ASC
-  LIMIT 1 /*controller='project_session_recordings-list',route='api/projects/%28%3FP%3Cparent_lookup_team_id%3E%5B%5E/.%5D%2B%29/session_recordings/%3F%24'*/
-  '
----
-# name: TestSessionRecordings.test_listing_recordings_is_not_nplus1_for_persons_1.158
-  '
-  SELECT "posthog_sessionrecording"."id",
-         "posthog_sessionrecording"."session_id",
-         "posthog_sessionrecording"."team_id",
-         "posthog_sessionrecording"."created_at",
-         "posthog_sessionrecording"."deleted",
-         "posthog_sessionrecording"."object_storage_path",
-         "posthog_sessionrecording"."distinct_id",
-         "posthog_sessionrecording"."duration",
-         "posthog_sessionrecording"."active_seconds",
-         "posthog_sessionrecording"."inactive_seconds",
-         "posthog_sessionrecording"."start_time",
-         "posthog_sessionrecording"."end_time",
-         "posthog_sessionrecording"."click_count",
-         "posthog_sessionrecording"."keypress_count",
-         "posthog_sessionrecording"."mouse_activity_count",
-         "posthog_sessionrecording"."console_log_count",
-         "posthog_sessionrecording"."console_warn_count",
-         "posthog_sessionrecording"."console_error_count",
-         "posthog_sessionrecording"."start_url",
-         COUNT("posthog_sessionrecordingplaylistitem"."id") AS "pinned_count"
-  FROM "posthog_sessionrecording"
-  LEFT OUTER JOIN "posthog_sessionrecordingplaylistitem" ON ("posthog_sessionrecording"."session_id" = "posthog_sessionrecordingplaylistitem"."recording_id")
-  WHERE ("posthog_sessionrecording"."session_id" IN ('5',
-                                                     '2',
-                                                     '3',
-                                                     '4',
-                                                     '7',
-                                                     '10',
-                                                     '6',
-                                                     '1',
-                                                     '8',
-                                                     '9')
-         AND "posthog_sessionrecording"."team_id" = 2)
-  GROUP BY "posthog_sessionrecording"."id" /*controller='project_session_recordings-list',route='api/projects/%28%3FP%3Cparent_lookup_team_id%3E%5B%5E/.%5D%2B%29/session_recordings/%3F%24'*/
-  '
----
-# name: TestSessionRecordings.test_listing_recordings_is_not_nplus1_for_persons_1.159
-  '
-  SELECT "posthog_sessionrecordingviewed"."session_id"
-  FROM "posthog_sessionrecordingviewed"
-  WHERE ("posthog_sessionrecordingviewed"."team_id" = 2
-         AND "posthog_sessionrecordingviewed"."user_id" = 2) /*controller='project_session_recordings-list',route='api/projects/%28%3FP%3Cparent_lookup_team_id%3E%5B%5E/.%5D%2B%29/session_recordings/%3F%24'*/
-  '
----
-# name: TestSessionRecordings.test_listing_recordings_is_not_nplus1_for_persons_1.16
-  '
-  SELECT "posthog_instancesetting"."id",
-         "posthog_instancesetting"."key",
-         "posthog_instancesetting"."raw_value"
-  FROM "posthog_instancesetting"
-  WHERE "posthog_instancesetting"."key" = 'constance:posthog:PERSON_ON_EVENTS_V2_ENABLED'
-  ORDER BY "posthog_instancesetting"."id" ASC
-  LIMIT 1 /*controller='project_session_recordings-list',route='api/projects/%28%3FP%3Cparent_lookup_team_id%3E%5B%5E/.%5D%2B%29/session_recordings/%3F%24'*/
-  '
----
-# name: TestSessionRecordings.test_listing_recordings_is_not_nplus1_for_persons_1.160
-  '
-  SELECT "posthog_persondistinctid"."id",
-         "posthog_persondistinctid"."team_id",
-         "posthog_persondistinctid"."person_id",
-         "posthog_persondistinctid"."distinct_id",
-         "posthog_persondistinctid"."version",
-         "posthog_person"."id",
-         "posthog_person"."created_at",
-         "posthog_person"."properties_last_updated_at",
-         "posthog_person"."properties_last_operation",
-         "posthog_person"."team_id",
-         "posthog_person"."properties",
-         "posthog_person"."is_user_id",
-         "posthog_person"."is_identified",
-         "posthog_person"."uuid",
-         "posthog_person"."version"
-  FROM "posthog_persondistinctid"
-  INNER JOIN "posthog_person" ON ("posthog_persondistinctid"."person_id" = "posthog_person"."id")
-  WHERE ("posthog_persondistinctid"."distinct_id" IN ('user1',
-                                                      'user10',
-                                                      'user2',
-                                                      'user3',
-                                                      'user4',
-                                                      'user5',
-                                                      'user6',
-                                                      'user7',
-                                                      'user8',
-                                                      'user9')
-         AND "posthog_persondistinctid"."team_id" = 2) /*controller='project_session_recordings-list',route='api/projects/%28%3FP%3Cparent_lookup_team_id%3E%5B%5E/.%5D%2B%29/session_recordings/%3F%24'*/
-  '
----
-# name: TestSessionRecordings.test_listing_recordings_is_not_nplus1_for_persons_1.161
-  '
-  SELECT "posthog_persondistinctid"."id",
-         "posthog_persondistinctid"."team_id",
-         "posthog_persondistinctid"."person_id",
-         "posthog_persondistinctid"."distinct_id",
-         "posthog_persondistinctid"."version"
-  FROM "posthog_persondistinctid"
-  WHERE "posthog_persondistinctid"."person_id" IN (1,
-                                                   2,
-                                                   3,
-                                                   4,
-                                                   5 /* ... */) /*controller='project_session_recordings-list',route='api/projects/%28%3FP%3Cparent_lookup_team_id%3E%5B%5E/.%5D%2B%29/session_recordings/%3F%24'*/
-  '
----
-# name: TestSessionRecordings.test_listing_recordings_is_not_nplus1_for_persons_1.17
-  '
-  SELECT "posthog_instancesetting"."id",
-         "posthog_instancesetting"."key",
-         "posthog_instancesetting"."raw_value"
-  FROM "posthog_instancesetting"
-  WHERE "posthog_instancesetting"."key" = 'constance:posthog:PERSON_ON_EVENTS_ENABLED'
-  ORDER BY "posthog_instancesetting"."id" ASC
-  LIMIT 1 /*controller='project_session_recordings-list',route='api/projects/%28%3FP%3Cparent_lookup_team_id%3E%5B%5E/.%5D%2B%29/session_recordings/%3F%24'*/
-  '
----
-# name: TestSessionRecordings.test_listing_recordings_is_not_nplus1_for_persons_1.18
-  '
-  SELECT "posthog_instancesetting"."id",
-         "posthog_instancesetting"."key",
-         "posthog_instancesetting"."raw_value"
-  FROM "posthog_instancesetting"
-  WHERE "posthog_instancesetting"."key" = 'constance:posthog:PERSON_ON_EVENTS_V2_ENABLED'
-  ORDER BY "posthog_instancesetting"."id" ASC
-  LIMIT 1 /*controller='project_session_recordings-list',route='api/projects/%28%3FP%3Cparent_lookup_team_id%3E%5B%5E/.%5D%2B%29/session_recordings/%3F%24'*/
-  '
----
-# name: TestSessionRecordings.test_listing_recordings_is_not_nplus1_for_persons_1.19
-  '
-  SELECT "posthog_instancesetting"."id",
-         "posthog_instancesetting"."key",
-         "posthog_instancesetting"."raw_value"
-  FROM "posthog_instancesetting"
-  WHERE "posthog_instancesetting"."key" = 'constance:posthog:PERSON_ON_EVENTS_ENABLED'
-  ORDER BY "posthog_instancesetting"."id" ASC
-  LIMIT 1 /*controller='project_session_recordings-list',route='api/projects/%28%3FP%3Cparent_lookup_team_id%3E%5B%5E/.%5D%2B%29/session_recordings/%3F%24'*/
-  '
----
-# name: TestSessionRecordings.test_listing_recordings_is_not_nplus1_for_persons_1.2
-  '
-  SELECT "posthog_organizationmembership"."id",
-         "posthog_organizationmembership"."organization_id",
-         "posthog_organizationmembership"."user_id",
-         "posthog_organizationmembership"."level",
-         "posthog_organizationmembership"."joined_at",
-         "posthog_organizationmembership"."updated_at",
-         "posthog_organization"."id",
-         "posthog_organization"."name",
-         "posthog_organization"."slug",
-         "posthog_organization"."created_at",
-         "posthog_organization"."updated_at",
-         "posthog_organization"."plugins_access_level",
-         "posthog_organization"."for_internal_metrics",
-         "posthog_organization"."is_member_join_email_enabled",
-         "posthog_organization"."enforce_2fa",
-         "posthog_organization"."customer_id",
-         "posthog_organization"."available_features",
-         "posthog_organization"."available_product_features",
-         "posthog_organization"."usage",
-         "posthog_organization"."setup_section_2_completed",
-         "posthog_organization"."personalization",
-         "posthog_organization"."domain_whitelist"
-  FROM "posthog_organizationmembership"
-  INNER JOIN "posthog_organization" ON ("posthog_organizationmembership"."organization_id" = "posthog_organization"."id")
-  WHERE "posthog_organizationmembership"."user_id" = 2 /*controller='project_session_recordings-list',route='api/projects/%28%3FP%3Cparent_lookup_team_id%3E%5B%5E/.%5D%2B%29/session_recordings/%3F%24'*/
-  '
----
-# name: TestSessionRecordings.test_listing_recordings_is_not_nplus1_for_persons_1.20
-  '
-  SELECT "posthog_instancesetting"."id",
-         "posthog_instancesetting"."key",
-         "posthog_instancesetting"."raw_value"
-  FROM "posthog_instancesetting"
-  WHERE "posthog_instancesetting"."key" = 'constance:posthog:PERSON_ON_EVENTS_V2_ENABLED'
-  ORDER BY "posthog_instancesetting"."id" ASC
-  LIMIT 1 /*controller='project_session_recordings-list',route='api/projects/%28%3FP%3Cparent_lookup_team_id%3E%5B%5E/.%5D%2B%29/session_recordings/%3F%24'*/
-  '
----
-# name: TestSessionRecordings.test_listing_recordings_is_not_nplus1_for_persons_1.21
-  '
-  SELECT "posthog_instancesetting"."id",
-         "posthog_instancesetting"."key",
-         "posthog_instancesetting"."raw_value"
-  FROM "posthog_instancesetting"
-  WHERE "posthog_instancesetting"."key" = 'constance:posthog:PERSON_ON_EVENTS_ENABLED'
-  ORDER BY "posthog_instancesetting"."id" ASC
-  LIMIT 1 /*controller='project_session_recordings-list',route='api/projects/%28%3FP%3Cparent_lookup_team_id%3E%5B%5E/.%5D%2B%29/session_recordings/%3F%24'*/
-  '
----
-# name: TestSessionRecordings.test_listing_recordings_is_not_nplus1_for_persons_1.22
-  '
-  SELECT "posthog_instancesetting"."id",
-         "posthog_instancesetting"."key",
-         "posthog_instancesetting"."raw_value"
-  FROM "posthog_instancesetting"
-  WHERE "posthog_instancesetting"."key" = 'constance:posthog:AGGREGATE_BY_DISTINCT_IDS_TEAMS'
-  ORDER BY "posthog_instancesetting"."id" ASC
-  LIMIT 1 /*controller='project_session_recordings-list',route='api/projects/%28%3FP%3Cparent_lookup_team_id%3E%5B%5E/.%5D%2B%29/session_recordings/%3F%24'*/
-  '
----
-# name: TestSessionRecordings.test_listing_recordings_is_not_nplus1_for_persons_1.23
-  '
-  SELECT "posthog_sessionrecording"."id",
-         "posthog_sessionrecording"."session_id",
-         "posthog_sessionrecording"."team_id",
-         "posthog_sessionrecording"."created_at",
-         "posthog_sessionrecording"."deleted",
-         "posthog_sessionrecording"."object_storage_path",
-         "posthog_sessionrecording"."distinct_id",
-         "posthog_sessionrecording"."duration",
-         "posthog_sessionrecording"."active_seconds",
-         "posthog_sessionrecording"."inactive_seconds",
-         "posthog_sessionrecording"."start_time",
-         "posthog_sessionrecording"."end_time",
-         "posthog_sessionrecording"."click_count",
-         "posthog_sessionrecording"."keypress_count",
-         "posthog_sessionrecording"."mouse_activity_count",
-         "posthog_sessionrecording"."console_log_count",
-         "posthog_sessionrecording"."console_warn_count",
-         "posthog_sessionrecording"."console_error_count",
-         "posthog_sessionrecording"."start_url",
-         COUNT("posthog_sessionrecordingplaylistitem"."id") AS "pinned_count"
-  FROM "posthog_sessionrecording"
-  LEFT OUTER JOIN "posthog_sessionrecordingplaylistitem" ON ("posthog_sessionrecording"."session_id" = "posthog_sessionrecordingplaylistitem"."recording_id")
-  WHERE ("posthog_sessionrecording"."session_id" IN ('1')
-         AND "posthog_sessionrecording"."team_id" = 2)
-  GROUP BY "posthog_sessionrecording"."id" /*controller='project_session_recordings-list',route='api/projects/%28%3FP%3Cparent_lookup_team_id%3E%5B%5E/.%5D%2B%29/session_recordings/%3F%24'*/
-  '
----
-# name: TestSessionRecordings.test_listing_recordings_is_not_nplus1_for_persons_1.24
-  '
-  SELECT "posthog_sessionrecordingviewed"."session_id"
-  FROM "posthog_sessionrecordingviewed"
-  WHERE ("posthog_sessionrecordingviewed"."team_id" = 2
-         AND "posthog_sessionrecordingviewed"."user_id" = 2) /*controller='project_session_recordings-list',route='api/projects/%28%3FP%3Cparent_lookup_team_id%3E%5B%5E/.%5D%2B%29/session_recordings/%3F%24'*/
-  '
----
-# name: TestSessionRecordings.test_listing_recordings_is_not_nplus1_for_persons_1.25
-  '
-  SELECT "posthog_persondistinctid"."id",
-         "posthog_persondistinctid"."team_id",
-         "posthog_persondistinctid"."person_id",
-         "posthog_persondistinctid"."distinct_id",
-         "posthog_persondistinctid"."version",
-         "posthog_person"."id",
-         "posthog_person"."created_at",
-         "posthog_person"."properties_last_updated_at",
-         "posthog_person"."properties_last_operation",
-         "posthog_person"."team_id",
-         "posthog_person"."properties",
-         "posthog_person"."is_user_id",
-         "posthog_person"."is_identified",
-         "posthog_person"."uuid",
-         "posthog_person"."version"
-  FROM "posthog_persondistinctid"
-  INNER JOIN "posthog_person" ON ("posthog_persondistinctid"."person_id" = "posthog_person"."id")
-  WHERE ("posthog_persondistinctid"."distinct_id" IN ('user1')
-         AND "posthog_persondistinctid"."team_id" = 2) /*controller='project_session_recordings-list',route='api/projects/%28%3FP%3Cparent_lookup_team_id%3E%5B%5E/.%5D%2B%29/session_recordings/%3F%24'*/
-  '
----
-# name: TestSessionRecordings.test_listing_recordings_is_not_nplus1_for_persons_1.26
-  '
-  SELECT "posthog_persondistinctid"."id",
-         "posthog_persondistinctid"."team_id",
-         "posthog_persondistinctid"."person_id",
-         "posthog_persondistinctid"."distinct_id",
-         "posthog_persondistinctid"."version"
-  FROM "posthog_persondistinctid"
-  WHERE "posthog_persondistinctid"."person_id" IN (1,
-                                                   2,
-                                                   3,
-                                                   4,
-                                                   5 /* ... */) /*controller='project_session_recordings-list',route='api/projects/%28%3FP%3Cparent_lookup_team_id%3E%5B%5E/.%5D%2B%29/session_recordings/%3F%24'*/
-  '
----
-# name: TestSessionRecordings.test_listing_recordings_is_not_nplus1_for_persons_1.27
-  '
-  SELECT "posthog_team"."id",
-         "posthog_team"."uuid",
-         "posthog_team"."organization_id",
-         "posthog_team"."api_token",
-         "posthog_team"."app_urls",
-         "posthog_team"."name",
-         "posthog_team"."slack_incoming_webhook",
-         "posthog_team"."created_at",
-         "posthog_team"."updated_at",
-         "posthog_team"."anonymize_ips",
-         "posthog_team"."completed_snippet_onboarding",
-         "posthog_team"."ingested_event",
-         "posthog_team"."autocapture_opt_out",
-         "posthog_team"."autocapture_exceptions_opt_in",
-         "posthog_team"."autocapture_exceptions_errors_to_ignore",
-         "posthog_team"."session_recording_opt_in",
-         "posthog_team"."capture_console_log_opt_in",
-         "posthog_team"."capture_performance_opt_in",
-         "posthog_team"."session_recording_version",
-         "posthog_team"."signup_token",
-         "posthog_team"."is_demo",
-         "posthog_team"."access_control",
-         "posthog_team"."week_start_day",
-         "posthog_team"."inject_web_apps",
-         "posthog_team"."test_account_filters",
-         "posthog_team"."test_account_filters_default_checked",
-         "posthog_team"."path_cleaning_filters",
-         "posthog_team"."timezone",
-         "posthog_team"."data_attributes",
-         "posthog_team"."person_display_name_properties",
-         "posthog_team"."live_events_columns",
-         "posthog_team"."recording_domains",
-         "posthog_team"."primary_dashboard_id",
-         "posthog_team"."extra_settings",
-         "posthog_team"."correlation_config",
-         "posthog_team"."session_recording_retention_period_days",
-         "posthog_team"."plugins_opt_in",
-         "posthog_team"."opt_out_capture",
-         "posthog_team"."event_names",
-         "posthog_team"."event_names_with_usage",
-         "posthog_team"."event_properties",
-         "posthog_team"."event_properties_with_usage",
-         "posthog_team"."event_properties_numerical"
-  FROM "posthog_team"
-  WHERE "posthog_team"."id" = 2
-  LIMIT 21
-  '
----
-# name: TestSessionRecordings.test_listing_recordings_is_not_nplus1_for_persons_1.28
-  '
-  SELECT "posthog_user"."id",
-         "posthog_user"."password",
-         "posthog_user"."last_login",
-         "posthog_user"."first_name",
-         "posthog_user"."last_name",
-         "posthog_user"."is_staff",
-         "posthog_user"."is_active",
-         "posthog_user"."date_joined",
-         "posthog_user"."uuid",
-         "posthog_user"."current_organization_id",
-         "posthog_user"."current_team_id",
-         "posthog_user"."email",
-         "posthog_user"."pending_email",
-         "posthog_user"."temporary_token",
-         "posthog_user"."distinct_id",
-         "posthog_user"."is_email_verified",
-         "posthog_user"."has_seen_product_intro_for",
-         "posthog_user"."email_opt_in",
-         "posthog_user"."partial_notification_settings",
-         "posthog_user"."anonymize_data",
-         "posthog_user"."toolbar_mode",
-         "posthog_user"."events_column_config"
-  FROM "posthog_user"
-  WHERE "posthog_user"."id" = 2
-  LIMIT 21 /**/
-  '
----
-# name: TestSessionRecordings.test_listing_recordings_is_not_nplus1_for_persons_1.29
-  '
-  SELECT "posthog_team"."id",
-         "posthog_team"."uuid",
-         "posthog_team"."organization_id",
-         "posthog_team"."api_token",
-         "posthog_team"."app_urls",
-         "posthog_team"."name",
-         "posthog_team"."slack_incoming_webhook",
-         "posthog_team"."created_at",
-         "posthog_team"."updated_at",
-         "posthog_team"."anonymize_ips",
-         "posthog_team"."completed_snippet_onboarding",
-         "posthog_team"."ingested_event",
-         "posthog_team"."autocapture_opt_out",
-         "posthog_team"."autocapture_exceptions_opt_in",
-         "posthog_team"."autocapture_exceptions_errors_to_ignore",
-         "posthog_team"."session_recording_opt_in",
-         "posthog_team"."capture_console_log_opt_in",
-         "posthog_team"."capture_performance_opt_in",
-         "posthog_team"."session_recording_version",
-         "posthog_team"."signup_token",
-         "posthog_team"."is_demo",
-         "posthog_team"."access_control",
-         "posthog_team"."week_start_day",
-         "posthog_team"."inject_web_apps",
-         "posthog_team"."test_account_filters",
-         "posthog_team"."test_account_filters_default_checked",
-         "posthog_team"."path_cleaning_filters",
-         "posthog_team"."timezone",
-         "posthog_team"."data_attributes",
-         "posthog_team"."person_display_name_properties",
-         "posthog_team"."live_events_columns",
-         "posthog_team"."recording_domains",
-         "posthog_team"."primary_dashboard_id",
-         "posthog_team"."extra_settings",
-         "posthog_team"."correlation_config",
-         "posthog_team"."session_recording_retention_period_days"
-  FROM "posthog_team"
-  WHERE "posthog_team"."id" = 2
-  LIMIT 21 /*controller='project_session_recordings-list',route='api/projects/%28%3FP%3Cparent_lookup_team_id%3E%5B%5E/.%5D%2B%29/session_recordings/%3F%24'*/
-  '
----
-# name: TestSessionRecordings.test_listing_recordings_is_not_nplus1_for_persons_1.3
-  '
-  SELECT "posthog_instancesetting"."id",
-         "posthog_instancesetting"."key",
-         "posthog_instancesetting"."raw_value"
-  FROM "posthog_instancesetting"
-  WHERE "posthog_instancesetting"."key" = 'constance:posthog:RATE_LIMIT_ENABLED'
-  ORDER BY "posthog_instancesetting"."id" ASC
-  LIMIT 1 /*controller='project_session_recordings-list',route='api/projects/%28%3FP%3Cparent_lookup_team_id%3E%5B%5E/.%5D%2B%29/session_recordings/%3F%24'*/
-  '
----
-# name: TestSessionRecordings.test_listing_recordings_is_not_nplus1_for_persons_1.30
-  '
-  SELECT "posthog_organizationmembership"."id",
-         "posthog_organizationmembership"."organization_id",
-         "posthog_organizationmembership"."user_id",
-         "posthog_organizationmembership"."level",
-         "posthog_organizationmembership"."joined_at",
-         "posthog_organizationmembership"."updated_at",
-         "posthog_organization"."id",
-         "posthog_organization"."name",
-         "posthog_organization"."slug",
-         "posthog_organization"."created_at",
-         "posthog_organization"."updated_at",
-         "posthog_organization"."plugins_access_level",
-         "posthog_organization"."for_internal_metrics",
-         "posthog_organization"."is_member_join_email_enabled",
-         "posthog_organization"."enforce_2fa",
-         "posthog_organization"."customer_id",
-         "posthog_organization"."available_features",
-         "posthog_organization"."available_product_features",
-         "posthog_organization"."usage",
-         "posthog_organization"."setup_section_2_completed",
-         "posthog_organization"."personalization",
-         "posthog_organization"."domain_whitelist"
-  FROM "posthog_organizationmembership"
-  INNER JOIN "posthog_organization" ON ("posthog_organizationmembership"."organization_id" = "posthog_organization"."id")
-  WHERE "posthog_organizationmembership"."user_id" = 2 /*controller='project_session_recordings-list',route='api/projects/%28%3FP%3Cparent_lookup_team_id%3E%5B%5E/.%5D%2B%29/session_recordings/%3F%24'*/
-  '
----
-# name: TestSessionRecordings.test_listing_recordings_is_not_nplus1_for_persons_1.31
-  '
-  SELECT "posthog_instancesetting"."id",
-         "posthog_instancesetting"."key",
-         "posthog_instancesetting"."raw_value"
-  FROM "posthog_instancesetting"
-  WHERE "posthog_instancesetting"."key" = 'constance:posthog:PERSON_ON_EVENTS_V2_ENABLED'
-  ORDER BY "posthog_instancesetting"."id" ASC
-  LIMIT 1 /*controller='project_session_recordings-list',route='api/projects/%28%3FP%3Cparent_lookup_team_id%3E%5B%5E/.%5D%2B%29/session_recordings/%3F%24'*/
-  '
----
-# name: TestSessionRecordings.test_listing_recordings_is_not_nplus1_for_persons_1.32
-  '
-  SELECT "posthog_instancesetting"."id",
-         "posthog_instancesetting"."key",
-         "posthog_instancesetting"."raw_value"
-  FROM "posthog_instancesetting"
-  WHERE "posthog_instancesetting"."key" = 'constance:posthog:PERSON_ON_EVENTS_ENABLED'
-  ORDER BY "posthog_instancesetting"."id" ASC
-  LIMIT 1 /*controller='project_session_recordings-list',route='api/projects/%28%3FP%3Cparent_lookup_team_id%3E%5B%5E/.%5D%2B%29/session_recordings/%3F%24'*/
-  '
----
-# name: TestSessionRecordings.test_listing_recordings_is_not_nplus1_for_persons_1.33
-  '
-  SELECT "posthog_instancesetting"."id",
-         "posthog_instancesetting"."key",
-         "posthog_instancesetting"."raw_value"
-  FROM "posthog_instancesetting"
-  WHERE "posthog_instancesetting"."key" = 'constance:posthog:PERSON_ON_EVENTS_V2_ENABLED'
-  ORDER BY "posthog_instancesetting"."id" ASC
-  LIMIT 1 /*controller='project_session_recordings-list',route='api/projects/%28%3FP%3Cparent_lookup_team_id%3E%5B%5E/.%5D%2B%29/session_recordings/%3F%24'*/
-  '
----
-# name: TestSessionRecordings.test_listing_recordings_is_not_nplus1_for_persons_1.34
-  '
-  SELECT "posthog_instancesetting"."id",
-         "posthog_instancesetting"."key",
-         "posthog_instancesetting"."raw_value"
-  FROM "posthog_instancesetting"
-  WHERE "posthog_instancesetting"."key" = 'constance:posthog:PERSON_ON_EVENTS_ENABLED'
-  ORDER BY "posthog_instancesetting"."id" ASC
-  LIMIT 1 /*controller='project_session_recordings-list',route='api/projects/%28%3FP%3Cparent_lookup_team_id%3E%5B%5E/.%5D%2B%29/session_recordings/%3F%24'*/
-  '
----
-# name: TestSessionRecordings.test_listing_recordings_is_not_nplus1_for_persons_1.35
-  '
-  SELECT "posthog_instancesetting"."id",
-         "posthog_instancesetting"."key",
-         "posthog_instancesetting"."raw_value"
-  FROM "posthog_instancesetting"
-  WHERE "posthog_instancesetting"."key" = 'constance:posthog:PERSON_ON_EVENTS_V2_ENABLED'
-  ORDER BY "posthog_instancesetting"."id" ASC
-  LIMIT 1 /*controller='project_session_recordings-list',route='api/projects/%28%3FP%3Cparent_lookup_team_id%3E%5B%5E/.%5D%2B%29/session_recordings/%3F%24'*/
-  '
----
-# name: TestSessionRecordings.test_listing_recordings_is_not_nplus1_for_persons_1.36
-  '
-  SELECT "posthog_instancesetting"."id",
-         "posthog_instancesetting"."key",
-         "posthog_instancesetting"."raw_value"
-  FROM "posthog_instancesetting"
-  WHERE "posthog_instancesetting"."key" = 'constance:posthog:PERSON_ON_EVENTS_ENABLED'
-  ORDER BY "posthog_instancesetting"."id" ASC
-  LIMIT 1 /*controller='project_session_recordings-list',route='api/projects/%28%3FP%3Cparent_lookup_team_id%3E%5B%5E/.%5D%2B%29/session_recordings/%3F%24'*/
-  '
----
-# name: TestSessionRecordings.test_listing_recordings_is_not_nplus1_for_persons_1.37
-  '
-  SELECT "posthog_instancesetting"."id",
-         "posthog_instancesetting"."key",
-         "posthog_instancesetting"."raw_value"
-  FROM "posthog_instancesetting"
-  WHERE "posthog_instancesetting"."key" = 'constance:posthog:AGGREGATE_BY_DISTINCT_IDS_TEAMS'
-  ORDER BY "posthog_instancesetting"."id" ASC
-  LIMIT 1 /*controller='project_session_recordings-list',route='api/projects/%28%3FP%3Cparent_lookup_team_id%3E%5B%5E/.%5D%2B%29/session_recordings/%3F%24'*/
-  '
----
-# name: TestSessionRecordings.test_listing_recordings_is_not_nplus1_for_persons_1.38
-  '
-  SELECT "posthog_sessionrecording"."id",
-         "posthog_sessionrecording"."session_id",
-         "posthog_sessionrecording"."team_id",
-         "posthog_sessionrecording"."created_at",
-         "posthog_sessionrecording"."deleted",
-         "posthog_sessionrecording"."object_storage_path",
-         "posthog_sessionrecording"."distinct_id",
-         "posthog_sessionrecording"."duration",
-         "posthog_sessionrecording"."active_seconds",
-         "posthog_sessionrecording"."inactive_seconds",
-         "posthog_sessionrecording"."start_time",
-         "posthog_sessionrecording"."end_time",
-         "posthog_sessionrecording"."click_count",
-         "posthog_sessionrecording"."keypress_count",
-         "posthog_sessionrecording"."mouse_activity_count",
-         "posthog_sessionrecording"."console_log_count",
-         "posthog_sessionrecording"."console_warn_count",
-         "posthog_sessionrecording"."console_error_count",
-         "posthog_sessionrecording"."start_url",
-         COUNT("posthog_sessionrecordingplaylistitem"."id") AS "pinned_count"
-  FROM "posthog_sessionrecording"
-  LEFT OUTER JOIN "posthog_sessionrecordingplaylistitem" ON ("posthog_sessionrecording"."session_id" = "posthog_sessionrecordingplaylistitem"."recording_id")
-  WHERE ("posthog_sessionrecording"."session_id" IN ('2',
-                                                     '1')
-         AND "posthog_sessionrecording"."team_id" = 2)
-  GROUP BY "posthog_sessionrecording"."id" /*controller='project_session_recordings-list',route='api/projects/%28%3FP%3Cparent_lookup_team_id%3E%5B%5E/.%5D%2B%29/session_recordings/%3F%24'*/
-  '
----
-# name: TestSessionRecordings.test_listing_recordings_is_not_nplus1_for_persons_1.39
-  '
-  SELECT "posthog_sessionrecordingviewed"."session_id"
-  FROM "posthog_sessionrecordingviewed"
-  WHERE ("posthog_sessionrecordingviewed"."team_id" = 2
-         AND "posthog_sessionrecordingviewed"."user_id" = 2) /*controller='project_session_recordings-list',route='api/projects/%28%3FP%3Cparent_lookup_team_id%3E%5B%5E/.%5D%2B%29/session_recordings/%3F%24'*/
-  '
----
-# name: TestSessionRecordings.test_listing_recordings_is_not_nplus1_for_persons_1.4
-  '
-  SELECT "posthog_instancesetting"."id",
-         "posthog_instancesetting"."key",
-         "posthog_instancesetting"."raw_value"
-  FROM "posthog_instancesetting"
-  WHERE "posthog_instancesetting"."key" = 'constance:posthog:PERSON_ON_EVENTS_V2_ENABLED'
-  ORDER BY "posthog_instancesetting"."id" ASC
-  LIMIT 1 /*controller='project_session_recordings-list',route='api/projects/%28%3FP%3Cparent_lookup_team_id%3E%5B%5E/.%5D%2B%29/session_recordings/%3F%24'*/
-  '
----
-# name: TestSessionRecordings.test_listing_recordings_is_not_nplus1_for_persons_1.40
-  '
-  SELECT "posthog_persondistinctid"."id",
-         "posthog_persondistinctid"."team_id",
-         "posthog_persondistinctid"."person_id",
-         "posthog_persondistinctid"."distinct_id",
-         "posthog_persondistinctid"."version",
-         "posthog_person"."id",
-         "posthog_person"."created_at",
-         "posthog_person"."properties_last_updated_at",
-         "posthog_person"."properties_last_operation",
-         "posthog_person"."team_id",
-         "posthog_person"."properties",
-         "posthog_person"."is_user_id",
-         "posthog_person"."is_identified",
-         "posthog_person"."uuid",
-         "posthog_person"."version"
-  FROM "posthog_persondistinctid"
-  INNER JOIN "posthog_person" ON ("posthog_persondistinctid"."person_id" = "posthog_person"."id")
-  WHERE ("posthog_persondistinctid"."distinct_id" IN ('user1',
-                                                      'user2')
-         AND "posthog_persondistinctid"."team_id" = 2) /*controller='project_session_recordings-list',route='api/projects/%28%3FP%3Cparent_lookup_team_id%3E%5B%5E/.%5D%2B%29/session_recordings/%3F%24'*/
-  '
----
-# name: TestSessionRecordings.test_listing_recordings_is_not_nplus1_for_persons_1.41
-  '
-  SELECT "posthog_persondistinctid"."id",
-         "posthog_persondistinctid"."team_id",
-         "posthog_persondistinctid"."person_id",
-         "posthog_persondistinctid"."distinct_id",
-         "posthog_persondistinctid"."version"
-  FROM "posthog_persondistinctid"
-  WHERE "posthog_persondistinctid"."person_id" IN (1,
-                                                   2,
-                                                   3,
-                                                   4,
-                                                   5 /* ... */) /*controller='project_session_recordings-list',route='api/projects/%28%3FP%3Cparent_lookup_team_id%3E%5B%5E/.%5D%2B%29/session_recordings/%3F%24'*/
-  '
----
-# name: TestSessionRecordings.test_listing_recordings_is_not_nplus1_for_persons_1.42
-  '
-  SELECT "posthog_team"."id",
-         "posthog_team"."uuid",
-         "posthog_team"."organization_id",
-         "posthog_team"."api_token",
-         "posthog_team"."app_urls",
-         "posthog_team"."name",
-         "posthog_team"."slack_incoming_webhook",
-         "posthog_team"."created_at",
-         "posthog_team"."updated_at",
-         "posthog_team"."anonymize_ips",
-         "posthog_team"."completed_snippet_onboarding",
-         "posthog_team"."ingested_event",
-         "posthog_team"."autocapture_opt_out",
-         "posthog_team"."autocapture_exceptions_opt_in",
-         "posthog_team"."autocapture_exceptions_errors_to_ignore",
-         "posthog_team"."session_recording_opt_in",
-         "posthog_team"."capture_console_log_opt_in",
-         "posthog_team"."capture_performance_opt_in",
-         "posthog_team"."session_recording_version",
-         "posthog_team"."signup_token",
-         "posthog_team"."is_demo",
-         "posthog_team"."access_control",
-         "posthog_team"."week_start_day",
-         "posthog_team"."inject_web_apps",
-         "posthog_team"."test_account_filters",
-         "posthog_team"."test_account_filters_default_checked",
-         "posthog_team"."path_cleaning_filters",
-         "posthog_team"."timezone",
-         "posthog_team"."data_attributes",
-         "posthog_team"."person_display_name_properties",
-         "posthog_team"."live_events_columns",
-         "posthog_team"."recording_domains",
-         "posthog_team"."primary_dashboard_id",
-         "posthog_team"."extra_settings",
-         "posthog_team"."correlation_config",
-         "posthog_team"."session_recording_retention_period_days",
-         "posthog_team"."plugins_opt_in",
-         "posthog_team"."opt_out_capture",
-         "posthog_team"."event_names",
-         "posthog_team"."event_names_with_usage",
-         "posthog_team"."event_properties",
-         "posthog_team"."event_properties_with_usage",
-         "posthog_team"."event_properties_numerical"
-  FROM "posthog_team"
-  WHERE "posthog_team"."id" = 2
-  LIMIT 21
-  '
----
-# name: TestSessionRecordings.test_listing_recordings_is_not_nplus1_for_persons_1.43
-  '
-  SELECT "posthog_user"."id",
-         "posthog_user"."password",
-         "posthog_user"."last_login",
-         "posthog_user"."first_name",
-         "posthog_user"."last_name",
-         "posthog_user"."is_staff",
-         "posthog_user"."is_active",
-         "posthog_user"."date_joined",
-         "posthog_user"."uuid",
-         "posthog_user"."current_organization_id",
-         "posthog_user"."current_team_id",
-         "posthog_user"."email",
-         "posthog_user"."pending_email",
-         "posthog_user"."temporary_token",
-         "posthog_user"."distinct_id",
-         "posthog_user"."is_email_verified",
-         "posthog_user"."has_seen_product_intro_for",
-         "posthog_user"."email_opt_in",
-         "posthog_user"."partial_notification_settings",
-         "posthog_user"."anonymize_data",
-         "posthog_user"."toolbar_mode",
-         "posthog_user"."events_column_config"
-  FROM "posthog_user"
-  WHERE "posthog_user"."id" = 2
-  LIMIT 21 /**/
-  '
----
-# name: TestSessionRecordings.test_listing_recordings_is_not_nplus1_for_persons_1.44
-  '
-  SELECT "posthog_team"."id",
-         "posthog_team"."uuid",
-         "posthog_team"."organization_id",
-         "posthog_team"."api_token",
-         "posthog_team"."app_urls",
-         "posthog_team"."name",
-         "posthog_team"."slack_incoming_webhook",
-         "posthog_team"."created_at",
-         "posthog_team"."updated_at",
-         "posthog_team"."anonymize_ips",
-         "posthog_team"."completed_snippet_onboarding",
-         "posthog_team"."ingested_event",
-         "posthog_team"."autocapture_opt_out",
-         "posthog_team"."autocapture_exceptions_opt_in",
-         "posthog_team"."autocapture_exceptions_errors_to_ignore",
-         "posthog_team"."session_recording_opt_in",
-         "posthog_team"."capture_console_log_opt_in",
-         "posthog_team"."capture_performance_opt_in",
-         "posthog_team"."session_recording_version",
-         "posthog_team"."signup_token",
-         "posthog_team"."is_demo",
-         "posthog_team"."access_control",
-         "posthog_team"."week_start_day",
-         "posthog_team"."inject_web_apps",
-         "posthog_team"."test_account_filters",
-         "posthog_team"."test_account_filters_default_checked",
-         "posthog_team"."path_cleaning_filters",
-         "posthog_team"."timezone",
-         "posthog_team"."data_attributes",
-         "posthog_team"."person_display_name_properties",
-         "posthog_team"."live_events_columns",
-         "posthog_team"."recording_domains",
-         "posthog_team"."primary_dashboard_id",
-         "posthog_team"."extra_settings",
-         "posthog_team"."correlation_config",
-         "posthog_team"."session_recording_retention_period_days"
-  FROM "posthog_team"
-  WHERE "posthog_team"."id" = 2
-  LIMIT 21 /*controller='project_session_recordings-list',route='api/projects/%28%3FP%3Cparent_lookup_team_id%3E%5B%5E/.%5D%2B%29/session_recordings/%3F%24'*/
-  '
----
-# name: TestSessionRecordings.test_listing_recordings_is_not_nplus1_for_persons_1.45
-  '
-  SELECT "posthog_organizationmembership"."id",
-         "posthog_organizationmembership"."organization_id",
-         "posthog_organizationmembership"."user_id",
-         "posthog_organizationmembership"."level",
-         "posthog_organizationmembership"."joined_at",
-         "posthog_organizationmembership"."updated_at",
-         "posthog_organization"."id",
-         "posthog_organization"."name",
-         "posthog_organization"."slug",
-         "posthog_organization"."created_at",
-         "posthog_organization"."updated_at",
-         "posthog_organization"."plugins_access_level",
-         "posthog_organization"."for_internal_metrics",
-         "posthog_organization"."is_member_join_email_enabled",
-         "posthog_organization"."enforce_2fa",
-         "posthog_organization"."customer_id",
-         "posthog_organization"."available_features",
-         "posthog_organization"."available_product_features",
-         "posthog_organization"."usage",
-         "posthog_organization"."setup_section_2_completed",
-         "posthog_organization"."personalization",
-         "posthog_organization"."domain_whitelist"
-  FROM "posthog_organizationmembership"
-  INNER JOIN "posthog_organization" ON ("posthog_organizationmembership"."organization_id" = "posthog_organization"."id")
-  WHERE "posthog_organizationmembership"."user_id" = 2 /*controller='project_session_recordings-list',route='api/projects/%28%3FP%3Cparent_lookup_team_id%3E%5B%5E/.%5D%2B%29/session_recordings/%3F%24'*/
-  '
----
-# name: TestSessionRecordings.test_listing_recordings_is_not_nplus1_for_persons_1.46
-  '
-  SELECT "posthog_instancesetting"."id",
-         "posthog_instancesetting"."key",
-         "posthog_instancesetting"."raw_value"
-  FROM "posthog_instancesetting"
-  WHERE "posthog_instancesetting"."key" = 'constance:posthog:PERSON_ON_EVENTS_V2_ENABLED'
-  ORDER BY "posthog_instancesetting"."id" ASC
-  LIMIT 1 /*controller='project_session_recordings-list',route='api/projects/%28%3FP%3Cparent_lookup_team_id%3E%5B%5E/.%5D%2B%29/session_recordings/%3F%24'*/
-  '
----
-# name: TestSessionRecordings.test_listing_recordings_is_not_nplus1_for_persons_1.47
-  '
-  SELECT "posthog_instancesetting"."id",
-         "posthog_instancesetting"."key",
-         "posthog_instancesetting"."raw_value"
-  FROM "posthog_instancesetting"
-  WHERE "posthog_instancesetting"."key" = 'constance:posthog:PERSON_ON_EVENTS_ENABLED'
-  ORDER BY "posthog_instancesetting"."id" ASC
-  LIMIT 1 /*controller='project_session_recordings-list',route='api/projects/%28%3FP%3Cparent_lookup_team_id%3E%5B%5E/.%5D%2B%29/session_recordings/%3F%24'*/
-  '
----
-# name: TestSessionRecordings.test_listing_recordings_is_not_nplus1_for_persons_1.48
-  '
-  SELECT "posthog_instancesetting"."id",
-         "posthog_instancesetting"."key",
-         "posthog_instancesetting"."raw_value"
-  FROM "posthog_instancesetting"
-  WHERE "posthog_instancesetting"."key" = 'constance:posthog:PERSON_ON_EVENTS_V2_ENABLED'
-  ORDER BY "posthog_instancesetting"."id" ASC
-  LIMIT 1 /*controller='project_session_recordings-list',route='api/projects/%28%3FP%3Cparent_lookup_team_id%3E%5B%5E/.%5D%2B%29/session_recordings/%3F%24'*/
-  '
----
-# name: TestSessionRecordings.test_listing_recordings_is_not_nplus1_for_persons_1.49
-  '
-  SELECT "posthog_instancesetting"."id",
-         "posthog_instancesetting"."key",
-         "posthog_instancesetting"."raw_value"
-  FROM "posthog_instancesetting"
-  WHERE "posthog_instancesetting"."key" = 'constance:posthog:PERSON_ON_EVENTS_ENABLED'
-  ORDER BY "posthog_instancesetting"."id" ASC
-  LIMIT 1 /*controller='project_session_recordings-list',route='api/projects/%28%3FP%3Cparent_lookup_team_id%3E%5B%5E/.%5D%2B%29/session_recordings/%3F%24'*/
-  '
----
-# name: TestSessionRecordings.test_listing_recordings_is_not_nplus1_for_persons_1.5
-  '
-  SELECT "posthog_instancesetting"."id",
-         "posthog_instancesetting"."key",
-         "posthog_instancesetting"."raw_value"
-  FROM "posthog_instancesetting"
-  WHERE "posthog_instancesetting"."key" = 'constance:posthog:PERSON_ON_EVENTS_ENABLED'
-  ORDER BY "posthog_instancesetting"."id" ASC
-  LIMIT 1 /*controller='project_session_recordings-list',route='api/projects/%28%3FP%3Cparent_lookup_team_id%3E%5B%5E/.%5D%2B%29/session_recordings/%3F%24'*/
-  '
----
-# name: TestSessionRecordings.test_listing_recordings_is_not_nplus1_for_persons_1.50
-  '
-  SELECT "posthog_instancesetting"."id",
-         "posthog_instancesetting"."key",
-         "posthog_instancesetting"."raw_value"
-  FROM "posthog_instancesetting"
-  WHERE "posthog_instancesetting"."key" = 'constance:posthog:PERSON_ON_EVENTS_V2_ENABLED'
-  ORDER BY "posthog_instancesetting"."id" ASC
-  LIMIT 1 /*controller='project_session_recordings-list',route='api/projects/%28%3FP%3Cparent_lookup_team_id%3E%5B%5E/.%5D%2B%29/session_recordings/%3F%24'*/
-  '
----
-# name: TestSessionRecordings.test_listing_recordings_is_not_nplus1_for_persons_1.51
-  '
-  SELECT "posthog_instancesetting"."id",
-         "posthog_instancesetting"."key",
-         "posthog_instancesetting"."raw_value"
-  FROM "posthog_instancesetting"
-  WHERE "posthog_instancesetting"."key" = 'constance:posthog:PERSON_ON_EVENTS_ENABLED'
-  ORDER BY "posthog_instancesetting"."id" ASC
-  LIMIT 1 /*controller='project_session_recordings-list',route='api/projects/%28%3FP%3Cparent_lookup_team_id%3E%5B%5E/.%5D%2B%29/session_recordings/%3F%24'*/
-  '
----
-# name: TestSessionRecordings.test_listing_recordings_is_not_nplus1_for_persons_1.52
-  '
-  SELECT "posthog_instancesetting"."id",
-         "posthog_instancesetting"."key",
-         "posthog_instancesetting"."raw_value"
-  FROM "posthog_instancesetting"
-  WHERE "posthog_instancesetting"."key" = 'constance:posthog:AGGREGATE_BY_DISTINCT_IDS_TEAMS'
-  ORDER BY "posthog_instancesetting"."id" ASC
-  LIMIT 1 /*controller='project_session_recordings-list',route='api/projects/%28%3FP%3Cparent_lookup_team_id%3E%5B%5E/.%5D%2B%29/session_recordings/%3F%24'*/
-  '
----
-# name: TestSessionRecordings.test_listing_recordings_is_not_nplus1_for_persons_1.53
-  '
-  SELECT "posthog_sessionrecording"."id",
-         "posthog_sessionrecording"."session_id",
-         "posthog_sessionrecording"."team_id",
-         "posthog_sessionrecording"."created_at",
-         "posthog_sessionrecording"."deleted",
-         "posthog_sessionrecording"."object_storage_path",
-         "posthog_sessionrecording"."distinct_id",
-         "posthog_sessionrecording"."duration",
-         "posthog_sessionrecording"."active_seconds",
-         "posthog_sessionrecording"."inactive_seconds",
-         "posthog_sessionrecording"."start_time",
-         "posthog_sessionrecording"."end_time",
-         "posthog_sessionrecording"."click_count",
-         "posthog_sessionrecording"."keypress_count",
-         "posthog_sessionrecording"."mouse_activity_count",
-         "posthog_sessionrecording"."console_log_count",
-         "posthog_sessionrecording"."console_warn_count",
-         "posthog_sessionrecording"."console_error_count",
-         "posthog_sessionrecording"."start_url",
-         COUNT("posthog_sessionrecordingplaylistitem"."id") AS "pinned_count"
-  FROM "posthog_sessionrecording"
-  LEFT OUTER JOIN "posthog_sessionrecordingplaylistitem" ON ("posthog_sessionrecording"."session_id" = "posthog_sessionrecordingplaylistitem"."recording_id")
-  WHERE ("posthog_sessionrecording"."session_id" IN ('2',
-                                                     '3',
-                                                     '1')
-         AND "posthog_sessionrecording"."team_id" = 2)
-  GROUP BY "posthog_sessionrecording"."id" /*controller='project_session_recordings-list',route='api/projects/%28%3FP%3Cparent_lookup_team_id%3E%5B%5E/.%5D%2B%29/session_recordings/%3F%24'*/
-  '
----
-# name: TestSessionRecordings.test_listing_recordings_is_not_nplus1_for_persons_1.54
-  '
-  SELECT "posthog_sessionrecordingviewed"."session_id"
-  FROM "posthog_sessionrecordingviewed"
-  WHERE ("posthog_sessionrecordingviewed"."team_id" = 2
-         AND "posthog_sessionrecordingviewed"."user_id" = 2) /*controller='project_session_recordings-list',route='api/projects/%28%3FP%3Cparent_lookup_team_id%3E%5B%5E/.%5D%2B%29/session_recordings/%3F%24'*/
-  '
----
-# name: TestSessionRecordings.test_listing_recordings_is_not_nplus1_for_persons_1.55
-  '
-  SELECT "posthog_persondistinctid"."id",
-         "posthog_persondistinctid"."team_id",
-         "posthog_persondistinctid"."person_id",
-         "posthog_persondistinctid"."distinct_id",
-         "posthog_persondistinctid"."version",
-         "posthog_person"."id",
-         "posthog_person"."created_at",
-         "posthog_person"."properties_last_updated_at",
-         "posthog_person"."properties_last_operation",
-         "posthog_person"."team_id",
-         "posthog_person"."properties",
-         "posthog_person"."is_user_id",
-         "posthog_person"."is_identified",
-         "posthog_person"."uuid",
-         "posthog_person"."version"
-  FROM "posthog_persondistinctid"
-  INNER JOIN "posthog_person" ON ("posthog_persondistinctid"."person_id" = "posthog_person"."id")
-  WHERE ("posthog_persondistinctid"."distinct_id" IN ('user1',
-                                                      'user2',
-                                                      'user3')
-         AND "posthog_persondistinctid"."team_id" = 2) /*controller='project_session_recordings-list',route='api/projects/%28%3FP%3Cparent_lookup_team_id%3E%5B%5E/.%5D%2B%29/session_recordings/%3F%24'*/
-  '
----
-# name: TestSessionRecordings.test_listing_recordings_is_not_nplus1_for_persons_1.56
-  '
-  SELECT "posthog_persondistinctid"."id",
-         "posthog_persondistinctid"."team_id",
-         "posthog_persondistinctid"."person_id",
-         "posthog_persondistinctid"."distinct_id",
-         "posthog_persondistinctid"."version"
-  FROM "posthog_persondistinctid"
-  WHERE "posthog_persondistinctid"."person_id" IN (1,
-                                                   2,
-                                                   3,
-                                                   4,
-                                                   5 /* ... */) /*controller='project_session_recordings-list',route='api/projects/%28%3FP%3Cparent_lookup_team_id%3E%5B%5E/.%5D%2B%29/session_recordings/%3F%24'*/
-  '
----
-# name: TestSessionRecordings.test_listing_recordings_is_not_nplus1_for_persons_1.57
-  '
-  SELECT "posthog_team"."id",
-         "posthog_team"."uuid",
-         "posthog_team"."organization_id",
-         "posthog_team"."api_token",
-         "posthog_team"."app_urls",
-         "posthog_team"."name",
-         "posthog_team"."slack_incoming_webhook",
-         "posthog_team"."created_at",
-         "posthog_team"."updated_at",
-         "posthog_team"."anonymize_ips",
-         "posthog_team"."completed_snippet_onboarding",
-         "posthog_team"."ingested_event",
-         "posthog_team"."autocapture_opt_out",
-         "posthog_team"."autocapture_exceptions_opt_in",
-         "posthog_team"."autocapture_exceptions_errors_to_ignore",
-         "posthog_team"."session_recording_opt_in",
-         "posthog_team"."capture_console_log_opt_in",
-         "posthog_team"."capture_performance_opt_in",
-         "posthog_team"."session_recording_version",
-         "posthog_team"."signup_token",
-         "posthog_team"."is_demo",
-         "posthog_team"."access_control",
-         "posthog_team"."week_start_day",
-         "posthog_team"."inject_web_apps",
-         "posthog_team"."test_account_filters",
-         "posthog_team"."test_account_filters_default_checked",
-         "posthog_team"."path_cleaning_filters",
-         "posthog_team"."timezone",
-         "posthog_team"."data_attributes",
-         "posthog_team"."person_display_name_properties",
-         "posthog_team"."live_events_columns",
-         "posthog_team"."recording_domains",
-         "posthog_team"."primary_dashboard_id",
-         "posthog_team"."extra_settings",
-         "posthog_team"."correlation_config",
-         "posthog_team"."session_recording_retention_period_days",
-         "posthog_team"."plugins_opt_in",
-         "posthog_team"."opt_out_capture",
-         "posthog_team"."event_names",
-         "posthog_team"."event_names_with_usage",
-         "posthog_team"."event_properties",
-         "posthog_team"."event_properties_with_usage",
-         "posthog_team"."event_properties_numerical"
-  FROM "posthog_team"
-  WHERE "posthog_team"."id" = 2
-  LIMIT 21
-  '
----
-# name: TestSessionRecordings.test_listing_recordings_is_not_nplus1_for_persons_1.58
-  '
-  SELECT "posthog_user"."id",
-         "posthog_user"."password",
-         "posthog_user"."last_login",
-         "posthog_user"."first_name",
-         "posthog_user"."last_name",
-         "posthog_user"."is_staff",
-         "posthog_user"."is_active",
-         "posthog_user"."date_joined",
-         "posthog_user"."uuid",
-         "posthog_user"."current_organization_id",
-         "posthog_user"."current_team_id",
-         "posthog_user"."email",
-         "posthog_user"."pending_email",
-         "posthog_user"."temporary_token",
-         "posthog_user"."distinct_id",
-         "posthog_user"."is_email_verified",
-         "posthog_user"."has_seen_product_intro_for",
-         "posthog_user"."email_opt_in",
-         "posthog_user"."partial_notification_settings",
-         "posthog_user"."anonymize_data",
-         "posthog_user"."toolbar_mode",
-         "posthog_user"."events_column_config"
-  FROM "posthog_user"
-  WHERE "posthog_user"."id" = 2
-  LIMIT 21 /**/
-  '
----
-# name: TestSessionRecordings.test_listing_recordings_is_not_nplus1_for_persons_1.59
-  '
-  SELECT "posthog_team"."id",
-         "posthog_team"."uuid",
-         "posthog_team"."organization_id",
-         "posthog_team"."api_token",
-         "posthog_team"."app_urls",
-         "posthog_team"."name",
-         "posthog_team"."slack_incoming_webhook",
-         "posthog_team"."created_at",
-         "posthog_team"."updated_at",
-         "posthog_team"."anonymize_ips",
-         "posthog_team"."completed_snippet_onboarding",
-         "posthog_team"."ingested_event",
-         "posthog_team"."autocapture_opt_out",
-         "posthog_team"."autocapture_exceptions_opt_in",
-         "posthog_team"."autocapture_exceptions_errors_to_ignore",
-         "posthog_team"."session_recording_opt_in",
-         "posthog_team"."capture_console_log_opt_in",
-         "posthog_team"."capture_performance_opt_in",
-         "posthog_team"."session_recording_version",
-         "posthog_team"."signup_token",
-         "posthog_team"."is_demo",
-         "posthog_team"."access_control",
-         "posthog_team"."week_start_day",
-         "posthog_team"."inject_web_apps",
-         "posthog_team"."test_account_filters",
-         "posthog_team"."test_account_filters_default_checked",
-         "posthog_team"."path_cleaning_filters",
-         "posthog_team"."timezone",
-         "posthog_team"."data_attributes",
-         "posthog_team"."person_display_name_properties",
-         "posthog_team"."live_events_columns",
-         "posthog_team"."recording_domains",
-         "posthog_team"."primary_dashboard_id",
-         "posthog_team"."extra_settings",
-         "posthog_team"."correlation_config",
-         "posthog_team"."session_recording_retention_period_days"
-  FROM "posthog_team"
-  WHERE "posthog_team"."id" = 2
-  LIMIT 21 /*controller='project_session_recordings-list',route='api/projects/%28%3FP%3Cparent_lookup_team_id%3E%5B%5E/.%5D%2B%29/session_recordings/%3F%24'*/
-  '
----
-# name: TestSessionRecordings.test_listing_recordings_is_not_nplus1_for_persons_1.6
-  '
-  SELECT "posthog_instancesetting"."id",
-         "posthog_instancesetting"."key",
-         "posthog_instancesetting"."raw_value"
-  FROM "posthog_instancesetting"
-  WHERE "posthog_instancesetting"."key" = 'constance:posthog:PERSON_ON_EVENTS_V2_ENABLED'
-  ORDER BY "posthog_instancesetting"."id" ASC
-  LIMIT 1 /*controller='project_session_recordings-list',route='api/projects/%28%3FP%3Cparent_lookup_team_id%3E%5B%5E/.%5D%2B%29/session_recordings/%3F%24'*/
-  '
----
-# name: TestSessionRecordings.test_listing_recordings_is_not_nplus1_for_persons_1.60
-  '
-  SELECT "posthog_organizationmembership"."id",
-         "posthog_organizationmembership"."organization_id",
-         "posthog_organizationmembership"."user_id",
-         "posthog_organizationmembership"."level",
-         "posthog_organizationmembership"."joined_at",
-         "posthog_organizationmembership"."updated_at",
-         "posthog_organization"."id",
-         "posthog_organization"."name",
-         "posthog_organization"."slug",
-         "posthog_organization"."created_at",
-         "posthog_organization"."updated_at",
-         "posthog_organization"."plugins_access_level",
-         "posthog_organization"."for_internal_metrics",
-         "posthog_organization"."is_member_join_email_enabled",
-         "posthog_organization"."enforce_2fa",
-         "posthog_organization"."customer_id",
-         "posthog_organization"."available_features",
-         "posthog_organization"."available_product_features",
-         "posthog_organization"."usage",
-         "posthog_organization"."setup_section_2_completed",
-         "posthog_organization"."personalization",
-         "posthog_organization"."domain_whitelist"
-  FROM "posthog_organizationmembership"
-  INNER JOIN "posthog_organization" ON ("posthog_organizationmembership"."organization_id" = "posthog_organization"."id")
-  WHERE "posthog_organizationmembership"."user_id" = 2 /*controller='project_session_recordings-list',route='api/projects/%28%3FP%3Cparent_lookup_team_id%3E%5B%5E/.%5D%2B%29/session_recordings/%3F%24'*/
-  '
----
-# name: TestSessionRecordings.test_listing_recordings_is_not_nplus1_for_persons_1.61
-  '
-  SELECT "posthog_instancesetting"."id",
-         "posthog_instancesetting"."key",
-         "posthog_instancesetting"."raw_value"
-  FROM "posthog_instancesetting"
-  WHERE "posthog_instancesetting"."key" = 'constance:posthog:PERSON_ON_EVENTS_V2_ENABLED'
-  ORDER BY "posthog_instancesetting"."id" ASC
-  LIMIT 1 /*controller='project_session_recordings-list',route='api/projects/%28%3FP%3Cparent_lookup_team_id%3E%5B%5E/.%5D%2B%29/session_recordings/%3F%24'*/
-  '
----
-# name: TestSessionRecordings.test_listing_recordings_is_not_nplus1_for_persons_1.62
-  '
-  SELECT "posthog_instancesetting"."id",
-         "posthog_instancesetting"."key",
-         "posthog_instancesetting"."raw_value"
-  FROM "posthog_instancesetting"
-  WHERE "posthog_instancesetting"."key" = 'constance:posthog:PERSON_ON_EVENTS_ENABLED'
-  ORDER BY "posthog_instancesetting"."id" ASC
-  LIMIT 1 /*controller='project_session_recordings-list',route='api/projects/%28%3FP%3Cparent_lookup_team_id%3E%5B%5E/.%5D%2B%29/session_recordings/%3F%24'*/
-  '
----
-# name: TestSessionRecordings.test_listing_recordings_is_not_nplus1_for_persons_1.63
-  '
-  SELECT "posthog_instancesetting"."id",
-         "posthog_instancesetting"."key",
-         "posthog_instancesetting"."raw_value"
-  FROM "posthog_instancesetting"
-  WHERE "posthog_instancesetting"."key" = 'constance:posthog:PERSON_ON_EVENTS_V2_ENABLED'
-  ORDER BY "posthog_instancesetting"."id" ASC
-  LIMIT 1 /*controller='project_session_recordings-list',route='api/projects/%28%3FP%3Cparent_lookup_team_id%3E%5B%5E/.%5D%2B%29/session_recordings/%3F%24'*/
-  '
----
-# name: TestSessionRecordings.test_listing_recordings_is_not_nplus1_for_persons_1.64
-  '
-  SELECT "posthog_instancesetting"."id",
-         "posthog_instancesetting"."key",
-         "posthog_instancesetting"."raw_value"
-  FROM "posthog_instancesetting"
-  WHERE "posthog_instancesetting"."key" = 'constance:posthog:PERSON_ON_EVENTS_ENABLED'
-  ORDER BY "posthog_instancesetting"."id" ASC
-  LIMIT 1 /*controller='project_session_recordings-list',route='api/projects/%28%3FP%3Cparent_lookup_team_id%3E%5B%5E/.%5D%2B%29/session_recordings/%3F%24'*/
-  '
----
-# name: TestSessionRecordings.test_listing_recordings_is_not_nplus1_for_persons_1.65
-  '
-  SELECT "posthog_instancesetting"."id",
-         "posthog_instancesetting"."key",
-         "posthog_instancesetting"."raw_value"
-  FROM "posthog_instancesetting"
-  WHERE "posthog_instancesetting"."key" = 'constance:posthog:PERSON_ON_EVENTS_V2_ENABLED'
-  ORDER BY "posthog_instancesetting"."id" ASC
-  LIMIT 1 /*controller='project_session_recordings-list',route='api/projects/%28%3FP%3Cparent_lookup_team_id%3E%5B%5E/.%5D%2B%29/session_recordings/%3F%24'*/
-  '
----
-# name: TestSessionRecordings.test_listing_recordings_is_not_nplus1_for_persons_1.66
-  '
-  SELECT "posthog_instancesetting"."id",
-         "posthog_instancesetting"."key",
-         "posthog_instancesetting"."raw_value"
-  FROM "posthog_instancesetting"
-  WHERE "posthog_instancesetting"."key" = 'constance:posthog:PERSON_ON_EVENTS_ENABLED'
-  ORDER BY "posthog_instancesetting"."id" ASC
-  LIMIT 1 /*controller='project_session_recordings-list',route='api/projects/%28%3FP%3Cparent_lookup_team_id%3E%5B%5E/.%5D%2B%29/session_recordings/%3F%24'*/
-  '
----
-# name: TestSessionRecordings.test_listing_recordings_is_not_nplus1_for_persons_1.67
-  '
-  SELECT "posthog_instancesetting"."id",
-         "posthog_instancesetting"."key",
-         "posthog_instancesetting"."raw_value"
-  FROM "posthog_instancesetting"
-  WHERE "posthog_instancesetting"."key" = 'constance:posthog:AGGREGATE_BY_DISTINCT_IDS_TEAMS'
-  ORDER BY "posthog_instancesetting"."id" ASC
-  LIMIT 1 /*controller='project_session_recordings-list',route='api/projects/%28%3FP%3Cparent_lookup_team_id%3E%5B%5E/.%5D%2B%29/session_recordings/%3F%24'*/
-  '
----
-# name: TestSessionRecordings.test_listing_recordings_is_not_nplus1_for_persons_1.68
-  '
-  SELECT "posthog_sessionrecording"."id",
-         "posthog_sessionrecording"."session_id",
-         "posthog_sessionrecording"."team_id",
-         "posthog_sessionrecording"."created_at",
-         "posthog_sessionrecording"."deleted",
-         "posthog_sessionrecording"."object_storage_path",
-         "posthog_sessionrecording"."distinct_id",
-         "posthog_sessionrecording"."duration",
-         "posthog_sessionrecording"."active_seconds",
-         "posthog_sessionrecording"."inactive_seconds",
-         "posthog_sessionrecording"."start_time",
-         "posthog_sessionrecording"."end_time",
-         "posthog_sessionrecording"."click_count",
-         "posthog_sessionrecording"."keypress_count",
-         "posthog_sessionrecording"."mouse_activity_count",
-         "posthog_sessionrecording"."console_log_count",
-         "posthog_sessionrecording"."console_warn_count",
-         "posthog_sessionrecording"."console_error_count",
-         "posthog_sessionrecording"."start_url",
-         COUNT("posthog_sessionrecordingplaylistitem"."id") AS "pinned_count"
-  FROM "posthog_sessionrecording"
-  LEFT OUTER JOIN "posthog_sessionrecordingplaylistitem" ON ("posthog_sessionrecording"."session_id" = "posthog_sessionrecordingplaylistitem"."recording_id")
-  WHERE ("posthog_sessionrecording"."session_id" IN ('2',
-                                                     '3',
-                                                     '4',
-                                                     '1')
-         AND "posthog_sessionrecording"."team_id" = 2)
-  GROUP BY "posthog_sessionrecording"."id" /*controller='project_session_recordings-list',route='api/projects/%28%3FP%3Cparent_lookup_team_id%3E%5B%5E/.%5D%2B%29/session_recordings/%3F%24'*/
-  '
----
-# name: TestSessionRecordings.test_listing_recordings_is_not_nplus1_for_persons_1.69
-  '
-  SELECT "posthog_sessionrecordingviewed"."session_id"
-  FROM "posthog_sessionrecordingviewed"
-  WHERE ("posthog_sessionrecordingviewed"."team_id" = 2
-         AND "posthog_sessionrecordingviewed"."user_id" = 2) /*controller='project_session_recordings-list',route='api/projects/%28%3FP%3Cparent_lookup_team_id%3E%5B%5E/.%5D%2B%29/session_recordings/%3F%24'*/
-  '
----
-# name: TestSessionRecordings.test_listing_recordings_is_not_nplus1_for_persons_1.7
-  '
-  SELECT "posthog_instancesetting"."id",
-         "posthog_instancesetting"."key",
-         "posthog_instancesetting"."raw_value"
-  FROM "posthog_instancesetting"
-  WHERE "posthog_instancesetting"."key" = 'constance:posthog:PERSON_ON_EVENTS_ENABLED'
-  ORDER BY "posthog_instancesetting"."id" ASC
-  LIMIT 1 /*controller='project_session_recordings-list',route='api/projects/%28%3FP%3Cparent_lookup_team_id%3E%5B%5E/.%5D%2B%29/session_recordings/%3F%24'*/
-  '
----
-# name: TestSessionRecordings.test_listing_recordings_is_not_nplus1_for_persons_1.70
-  '
-  SELECT "posthog_persondistinctid"."id",
-         "posthog_persondistinctid"."team_id",
-         "posthog_persondistinctid"."person_id",
-         "posthog_persondistinctid"."distinct_id",
-         "posthog_persondistinctid"."version",
-         "posthog_person"."id",
-         "posthog_person"."created_at",
-         "posthog_person"."properties_last_updated_at",
-         "posthog_person"."properties_last_operation",
-         "posthog_person"."team_id",
-         "posthog_person"."properties",
-         "posthog_person"."is_user_id",
-         "posthog_person"."is_identified",
-         "posthog_person"."uuid",
-         "posthog_person"."version"
-  FROM "posthog_persondistinctid"
-  INNER JOIN "posthog_person" ON ("posthog_persondistinctid"."person_id" = "posthog_person"."id")
-  WHERE ("posthog_persondistinctid"."distinct_id" IN ('user1',
-                                                      'user2',
-                                                      'user3',
-                                                      'user4')
-         AND "posthog_persondistinctid"."team_id" = 2) /*controller='project_session_recordings-list',route='api/projects/%28%3FP%3Cparent_lookup_team_id%3E%5B%5E/.%5D%2B%29/session_recordings/%3F%24'*/
-  '
----
-# name: TestSessionRecordings.test_listing_recordings_is_not_nplus1_for_persons_1.71
-  '
-  SELECT "posthog_persondistinctid"."id",
-         "posthog_persondistinctid"."team_id",
-         "posthog_persondistinctid"."person_id",
-         "posthog_persondistinctid"."distinct_id",
-         "posthog_persondistinctid"."version"
-  FROM "posthog_persondistinctid"
-  WHERE "posthog_persondistinctid"."person_id" IN (1,
-                                                   2,
-                                                   3,
-                                                   4,
-                                                   5 /* ... */) /*controller='project_session_recordings-list',route='api/projects/%28%3FP%3Cparent_lookup_team_id%3E%5B%5E/.%5D%2B%29/session_recordings/%3F%24'*/
-  '
----
-# name: TestSessionRecordings.test_listing_recordings_is_not_nplus1_for_persons_1.72
-  '
-  SELECT "posthog_team"."id",
-         "posthog_team"."uuid",
-         "posthog_team"."organization_id",
-         "posthog_team"."api_token",
-         "posthog_team"."app_urls",
-         "posthog_team"."name",
-         "posthog_team"."slack_incoming_webhook",
-         "posthog_team"."created_at",
-         "posthog_team"."updated_at",
-         "posthog_team"."anonymize_ips",
-         "posthog_team"."completed_snippet_onboarding",
-         "posthog_team"."ingested_event",
-         "posthog_team"."autocapture_opt_out",
-         "posthog_team"."autocapture_exceptions_opt_in",
-         "posthog_team"."autocapture_exceptions_errors_to_ignore",
-         "posthog_team"."session_recording_opt_in",
-         "posthog_team"."capture_console_log_opt_in",
-         "posthog_team"."capture_performance_opt_in",
-         "posthog_team"."session_recording_version",
-         "posthog_team"."signup_token",
-         "posthog_team"."is_demo",
-         "posthog_team"."access_control",
-         "posthog_team"."week_start_day",
-         "posthog_team"."inject_web_apps",
-         "posthog_team"."test_account_filters",
-         "posthog_team"."test_account_filters_default_checked",
-         "posthog_team"."path_cleaning_filters",
-         "posthog_team"."timezone",
-         "posthog_team"."data_attributes",
-         "posthog_team"."person_display_name_properties",
-         "posthog_team"."live_events_columns",
-         "posthog_team"."recording_domains",
-         "posthog_team"."primary_dashboard_id",
-         "posthog_team"."extra_settings",
-         "posthog_team"."correlation_config",
-         "posthog_team"."session_recording_retention_period_days",
-         "posthog_team"."plugins_opt_in",
-         "posthog_team"."opt_out_capture",
-         "posthog_team"."event_names",
-         "posthog_team"."event_names_with_usage",
-         "posthog_team"."event_properties",
-         "posthog_team"."event_properties_with_usage",
-         "posthog_team"."event_properties_numerical"
-  FROM "posthog_team"
-  WHERE "posthog_team"."id" = 2
-  LIMIT 21
-  '
----
-# name: TestSessionRecordings.test_listing_recordings_is_not_nplus1_for_persons_1.73
-  '
-  SELECT "posthog_user"."id",
-         "posthog_user"."password",
-         "posthog_user"."last_login",
-         "posthog_user"."first_name",
-         "posthog_user"."last_name",
-         "posthog_user"."is_staff",
-         "posthog_user"."is_active",
-         "posthog_user"."date_joined",
-         "posthog_user"."uuid",
-         "posthog_user"."current_organization_id",
-         "posthog_user"."current_team_id",
-         "posthog_user"."email",
-         "posthog_user"."pending_email",
-         "posthog_user"."temporary_token",
-         "posthog_user"."distinct_id",
-         "posthog_user"."is_email_verified",
-         "posthog_user"."has_seen_product_intro_for",
-         "posthog_user"."email_opt_in",
-         "posthog_user"."partial_notification_settings",
-         "posthog_user"."anonymize_data",
-         "posthog_user"."toolbar_mode",
-         "posthog_user"."events_column_config"
-  FROM "posthog_user"
-  WHERE "posthog_user"."id" = 2
-  LIMIT 21 /**/
-  '
----
-# name: TestSessionRecordings.test_listing_recordings_is_not_nplus1_for_persons_1.74
-  '
-  SELECT "posthog_team"."id",
-         "posthog_team"."uuid",
-         "posthog_team"."organization_id",
-         "posthog_team"."api_token",
-         "posthog_team"."app_urls",
-         "posthog_team"."name",
-         "posthog_team"."slack_incoming_webhook",
-         "posthog_team"."created_at",
-         "posthog_team"."updated_at",
-         "posthog_team"."anonymize_ips",
-         "posthog_team"."completed_snippet_onboarding",
-         "posthog_team"."ingested_event",
-         "posthog_team"."autocapture_opt_out",
-         "posthog_team"."autocapture_exceptions_opt_in",
-         "posthog_team"."autocapture_exceptions_errors_to_ignore",
-         "posthog_team"."session_recording_opt_in",
-         "posthog_team"."capture_console_log_opt_in",
-         "posthog_team"."capture_performance_opt_in",
-         "posthog_team"."session_recording_version",
-         "posthog_team"."signup_token",
-         "posthog_team"."is_demo",
-         "posthog_team"."access_control",
-         "posthog_team"."week_start_day",
-         "posthog_team"."inject_web_apps",
-         "posthog_team"."test_account_filters",
-         "posthog_team"."test_account_filters_default_checked",
-         "posthog_team"."path_cleaning_filters",
-         "posthog_team"."timezone",
-         "posthog_team"."data_attributes",
-         "posthog_team"."person_display_name_properties",
-         "posthog_team"."live_events_columns",
-         "posthog_team"."recording_domains",
-         "posthog_team"."primary_dashboard_id",
-         "posthog_team"."extra_settings",
-         "posthog_team"."correlation_config",
-         "posthog_team"."session_recording_retention_period_days"
-  FROM "posthog_team"
-  WHERE "posthog_team"."id" = 2
-  LIMIT 21 /*controller='project_session_recordings-list',route='api/projects/%28%3FP%3Cparent_lookup_team_id%3E%5B%5E/.%5D%2B%29/session_recordings/%3F%24'*/
-  '
----
-# name: TestSessionRecordings.test_listing_recordings_is_not_nplus1_for_persons_1.75
-  '
-  SELECT "posthog_organizationmembership"."id",
-         "posthog_organizationmembership"."organization_id",
-         "posthog_organizationmembership"."user_id",
-         "posthog_organizationmembership"."level",
-         "posthog_organizationmembership"."joined_at",
-         "posthog_organizationmembership"."updated_at",
-         "posthog_organization"."id",
-         "posthog_organization"."name",
-         "posthog_organization"."slug",
-         "posthog_organization"."created_at",
-         "posthog_organization"."updated_at",
-         "posthog_organization"."plugins_access_level",
-         "posthog_organization"."for_internal_metrics",
-         "posthog_organization"."is_member_join_email_enabled",
-         "posthog_organization"."enforce_2fa",
-         "posthog_organization"."customer_id",
-         "posthog_organization"."available_features",
-         "posthog_organization"."available_product_features",
-         "posthog_organization"."usage",
-         "posthog_organization"."setup_section_2_completed",
-         "posthog_organization"."personalization",
-         "posthog_organization"."domain_whitelist"
-  FROM "posthog_organizationmembership"
-  INNER JOIN "posthog_organization" ON ("posthog_organizationmembership"."organization_id" = "posthog_organization"."id")
-  WHERE "posthog_organizationmembership"."user_id" = 2 /*controller='project_session_recordings-list',route='api/projects/%28%3FP%3Cparent_lookup_team_id%3E%5B%5E/.%5D%2B%29/session_recordings/%3F%24'*/
-  '
----
-# name: TestSessionRecordings.test_listing_recordings_is_not_nplus1_for_persons_1.76
-  '
-  SELECT "posthog_instancesetting"."id",
-         "posthog_instancesetting"."key",
-         "posthog_instancesetting"."raw_value"
-  FROM "posthog_instancesetting"
-  WHERE "posthog_instancesetting"."key" = 'constance:posthog:PERSON_ON_EVENTS_V2_ENABLED'
-  ORDER BY "posthog_instancesetting"."id" ASC
-  LIMIT 1 /*controller='project_session_recordings-list',route='api/projects/%28%3FP%3Cparent_lookup_team_id%3E%5B%5E/.%5D%2B%29/session_recordings/%3F%24'*/
-  '
----
-# name: TestSessionRecordings.test_listing_recordings_is_not_nplus1_for_persons_1.77
-  '
-  SELECT "posthog_instancesetting"."id",
-         "posthog_instancesetting"."key",
-         "posthog_instancesetting"."raw_value"
-  FROM "posthog_instancesetting"
-  WHERE "posthog_instancesetting"."key" = 'constance:posthog:PERSON_ON_EVENTS_ENABLED'
-  ORDER BY "posthog_instancesetting"."id" ASC
-  LIMIT 1 /*controller='project_session_recordings-list',route='api/projects/%28%3FP%3Cparent_lookup_team_id%3E%5B%5E/.%5D%2B%29/session_recordings/%3F%24'*/
-  '
----
-# name: TestSessionRecordings.test_listing_recordings_is_not_nplus1_for_persons_1.78
-  '
-  SELECT "posthog_instancesetting"."id",
-         "posthog_instancesetting"."key",
-         "posthog_instancesetting"."raw_value"
-  FROM "posthog_instancesetting"
-  WHERE "posthog_instancesetting"."key" = 'constance:posthog:PERSON_ON_EVENTS_V2_ENABLED'
-  ORDER BY "posthog_instancesetting"."id" ASC
-  LIMIT 1 /*controller='project_session_recordings-list',route='api/projects/%28%3FP%3Cparent_lookup_team_id%3E%5B%5E/.%5D%2B%29/session_recordings/%3F%24'*/
-  '
----
-# name: TestSessionRecordings.test_listing_recordings_is_not_nplus1_for_persons_1.79
-  '
-  SELECT "posthog_instancesetting"."id",
-         "posthog_instancesetting"."key",
-         "posthog_instancesetting"."raw_value"
-  FROM "posthog_instancesetting"
-  WHERE "posthog_instancesetting"."key" = 'constance:posthog:PERSON_ON_EVENTS_ENABLED'
-  ORDER BY "posthog_instancesetting"."id" ASC
-  LIMIT 1 /*controller='project_session_recordings-list',route='api/projects/%28%3FP%3Cparent_lookup_team_id%3E%5B%5E/.%5D%2B%29/session_recordings/%3F%24'*/
-  '
----
-# name: TestSessionRecordings.test_listing_recordings_is_not_nplus1_for_persons_1.8
-  '
-  SELECT "posthog_instancesetting"."id",
-         "posthog_instancesetting"."key",
-         "posthog_instancesetting"."raw_value"
-  FROM "posthog_instancesetting"
-  WHERE "posthog_instancesetting"."key" = 'constance:posthog:PERSON_ON_EVENTS_V2_ENABLED'
-  ORDER BY "posthog_instancesetting"."id" ASC
-  LIMIT 1 /*controller='project_session_recordings-list',route='api/projects/%28%3FP%3Cparent_lookup_team_id%3E%5B%5E/.%5D%2B%29/session_recordings/%3F%24'*/
-  '
----
-# name: TestSessionRecordings.test_listing_recordings_is_not_nplus1_for_persons_1.80
-  '
-  SELECT "posthog_instancesetting"."id",
-         "posthog_instancesetting"."key",
-         "posthog_instancesetting"."raw_value"
-  FROM "posthog_instancesetting"
-  WHERE "posthog_instancesetting"."key" = 'constance:posthog:PERSON_ON_EVENTS_V2_ENABLED'
-  ORDER BY "posthog_instancesetting"."id" ASC
-  LIMIT 1 /*controller='project_session_recordings-list',route='api/projects/%28%3FP%3Cparent_lookup_team_id%3E%5B%5E/.%5D%2B%29/session_recordings/%3F%24'*/
-  '
----
-# name: TestSessionRecordings.test_listing_recordings_is_not_nplus1_for_persons_1.81
-  '
-  SELECT "posthog_instancesetting"."id",
-         "posthog_instancesetting"."key",
-         "posthog_instancesetting"."raw_value"
-  FROM "posthog_instancesetting"
-  WHERE "posthog_instancesetting"."key" = 'constance:posthog:PERSON_ON_EVENTS_ENABLED'
-  ORDER BY "posthog_instancesetting"."id" ASC
-  LIMIT 1 /*controller='project_session_recordings-list',route='api/projects/%28%3FP%3Cparent_lookup_team_id%3E%5B%5E/.%5D%2B%29/session_recordings/%3F%24'*/
-  '
----
-# name: TestSessionRecordings.test_listing_recordings_is_not_nplus1_for_persons_1.82
-  '
-  SELECT "posthog_instancesetting"."id",
-         "posthog_instancesetting"."key",
-         "posthog_instancesetting"."raw_value"
-  FROM "posthog_instancesetting"
-  WHERE "posthog_instancesetting"."key" = 'constance:posthog:AGGREGATE_BY_DISTINCT_IDS_TEAMS'
-  ORDER BY "posthog_instancesetting"."id" ASC
-  LIMIT 1 /*controller='project_session_recordings-list',route='api/projects/%28%3FP%3Cparent_lookup_team_id%3E%5B%5E/.%5D%2B%29/session_recordings/%3F%24'*/
-  '
----
-# name: TestSessionRecordings.test_listing_recordings_is_not_nplus1_for_persons_1.83
-  '
-  SELECT "posthog_sessionrecording"."id",
-         "posthog_sessionrecording"."session_id",
-         "posthog_sessionrecording"."team_id",
-         "posthog_sessionrecording"."created_at",
-         "posthog_sessionrecording"."deleted",
-         "posthog_sessionrecording"."object_storage_path",
-         "posthog_sessionrecording"."distinct_id",
-         "posthog_sessionrecording"."duration",
-         "posthog_sessionrecording"."active_seconds",
-         "posthog_sessionrecording"."inactive_seconds",
-         "posthog_sessionrecording"."start_time",
-         "posthog_sessionrecording"."end_time",
-         "posthog_sessionrecording"."click_count",
-         "posthog_sessionrecording"."keypress_count",
-         "posthog_sessionrecording"."mouse_activity_count",
-         "posthog_sessionrecording"."console_log_count",
-         "posthog_sessionrecording"."console_warn_count",
-         "posthog_sessionrecording"."console_error_count",
-         "posthog_sessionrecording"."start_url",
-         COUNT("posthog_sessionrecordingplaylistitem"."id") AS "pinned_count"
-  FROM "posthog_sessionrecording"
-  LEFT OUTER JOIN "posthog_sessionrecordingplaylistitem" ON ("posthog_sessionrecording"."session_id" = "posthog_sessionrecordingplaylistitem"."recording_id")
-  WHERE ("posthog_sessionrecording"."session_id" IN ('5',
-                                                     '2',
-                                                     '3',
-                                                     '4',
-                                                     '1')
-         AND "posthog_sessionrecording"."team_id" = 2)
-  GROUP BY "posthog_sessionrecording"."id" /*controller='project_session_recordings-list',route='api/projects/%28%3FP%3Cparent_lookup_team_id%3E%5B%5E/.%5D%2B%29/session_recordings/%3F%24'*/
-  '
----
-# name: TestSessionRecordings.test_listing_recordings_is_not_nplus1_for_persons_1.84
-  '
-  SELECT "posthog_sessionrecordingviewed"."session_id"
-  FROM "posthog_sessionrecordingviewed"
-  WHERE ("posthog_sessionrecordingviewed"."team_id" = 2
-         AND "posthog_sessionrecordingviewed"."user_id" = 2) /*controller='project_session_recordings-list',route='api/projects/%28%3FP%3Cparent_lookup_team_id%3E%5B%5E/.%5D%2B%29/session_recordings/%3F%24'*/
-  '
----
-# name: TestSessionRecordings.test_listing_recordings_is_not_nplus1_for_persons_1.85
-  '
-  SELECT "posthog_persondistinctid"."id",
-         "posthog_persondistinctid"."team_id",
-         "posthog_persondistinctid"."person_id",
-         "posthog_persondistinctid"."distinct_id",
-         "posthog_persondistinctid"."version",
-         "posthog_person"."id",
-         "posthog_person"."created_at",
-         "posthog_person"."properties_last_updated_at",
-         "posthog_person"."properties_last_operation",
-         "posthog_person"."team_id",
-         "posthog_person"."properties",
-         "posthog_person"."is_user_id",
-         "posthog_person"."is_identified",
-         "posthog_person"."uuid",
-         "posthog_person"."version"
-  FROM "posthog_persondistinctid"
-  INNER JOIN "posthog_person" ON ("posthog_persondistinctid"."person_id" = "posthog_person"."id")
-  WHERE ("posthog_persondistinctid"."distinct_id" IN ('user1',
-                                                      'user2',
-                                                      'user3',
-                                                      'user4',
-                                                      'user5')
-         AND "posthog_persondistinctid"."team_id" = 2) /*controller='project_session_recordings-list',route='api/projects/%28%3FP%3Cparent_lookup_team_id%3E%5B%5E/.%5D%2B%29/session_recordings/%3F%24'*/
-  '
----
-# name: TestSessionRecordings.test_listing_recordings_is_not_nplus1_for_persons_1.86
-  '
-  SELECT "posthog_persondistinctid"."id",
-         "posthog_persondistinctid"."team_id",
-         "posthog_persondistinctid"."person_id",
-         "posthog_persondistinctid"."distinct_id",
-         "posthog_persondistinctid"."version"
-  FROM "posthog_persondistinctid"
-  WHERE "posthog_persondistinctid"."person_id" IN (1,
-                                                   2,
-                                                   3,
-                                                   4,
-                                                   5 /* ... */) /*controller='project_session_recordings-list',route='api/projects/%28%3FP%3Cparent_lookup_team_id%3E%5B%5E/.%5D%2B%29/session_recordings/%3F%24'*/
-  '
----
-# name: TestSessionRecordings.test_listing_recordings_is_not_nplus1_for_persons_1.87
-  '
-  SELECT "posthog_team"."id",
-         "posthog_team"."uuid",
-         "posthog_team"."organization_id",
-         "posthog_team"."api_token",
-         "posthog_team"."app_urls",
-         "posthog_team"."name",
-         "posthog_team"."slack_incoming_webhook",
-         "posthog_team"."created_at",
-         "posthog_team"."updated_at",
-         "posthog_team"."anonymize_ips",
-         "posthog_team"."completed_snippet_onboarding",
-         "posthog_team"."ingested_event",
-         "posthog_team"."autocapture_opt_out",
-         "posthog_team"."autocapture_exceptions_opt_in",
-         "posthog_team"."autocapture_exceptions_errors_to_ignore",
-         "posthog_team"."session_recording_opt_in",
-         "posthog_team"."capture_console_log_opt_in",
-         "posthog_team"."capture_performance_opt_in",
-         "posthog_team"."session_recording_version",
-         "posthog_team"."signup_token",
-         "posthog_team"."is_demo",
-         "posthog_team"."access_control",
-         "posthog_team"."week_start_day",
-         "posthog_team"."inject_web_apps",
-         "posthog_team"."test_account_filters",
-         "posthog_team"."test_account_filters_default_checked",
-         "posthog_team"."path_cleaning_filters",
-         "posthog_team"."timezone",
-         "posthog_team"."data_attributes",
-         "posthog_team"."person_display_name_properties",
-         "posthog_team"."live_events_columns",
-         "posthog_team"."recording_domains",
-         "posthog_team"."primary_dashboard_id",
-         "posthog_team"."extra_settings",
-         "posthog_team"."correlation_config",
-         "posthog_team"."session_recording_retention_period_days",
-         "posthog_team"."plugins_opt_in",
-         "posthog_team"."opt_out_capture",
-         "posthog_team"."event_names",
-         "posthog_team"."event_names_with_usage",
-         "posthog_team"."event_properties",
-         "posthog_team"."event_properties_with_usage",
-         "posthog_team"."event_properties_numerical"
-  FROM "posthog_team"
-  WHERE "posthog_team"."id" = 2
-  LIMIT 21
-  '
----
-# name: TestSessionRecordings.test_listing_recordings_is_not_nplus1_for_persons_1.88
-  '
-  SELECT "posthog_user"."id",
-         "posthog_user"."password",
-         "posthog_user"."last_login",
-         "posthog_user"."first_name",
-         "posthog_user"."last_name",
-         "posthog_user"."is_staff",
-         "posthog_user"."is_active",
-         "posthog_user"."date_joined",
-         "posthog_user"."uuid",
-         "posthog_user"."current_organization_id",
-         "posthog_user"."current_team_id",
-         "posthog_user"."email",
-         "posthog_user"."pending_email",
-         "posthog_user"."temporary_token",
-         "posthog_user"."distinct_id",
-         "posthog_user"."is_email_verified",
-         "posthog_user"."has_seen_product_intro_for",
-         "posthog_user"."email_opt_in",
-         "posthog_user"."partial_notification_settings",
-         "posthog_user"."anonymize_data",
-         "posthog_user"."toolbar_mode",
-         "posthog_user"."events_column_config"
-  FROM "posthog_user"
-  WHERE "posthog_user"."id" = 2
-  LIMIT 21 /**/
-  '
----
-# name: TestSessionRecordings.test_listing_recordings_is_not_nplus1_for_persons_1.89
-  '
-  SELECT "posthog_team"."id",
-         "posthog_team"."uuid",
-         "posthog_team"."organization_id",
-         "posthog_team"."api_token",
-         "posthog_team"."app_urls",
-         "posthog_team"."name",
-         "posthog_team"."slack_incoming_webhook",
-         "posthog_team"."created_at",
-         "posthog_team"."updated_at",
-         "posthog_team"."anonymize_ips",
-         "posthog_team"."completed_snippet_onboarding",
-         "posthog_team"."ingested_event",
-         "posthog_team"."autocapture_opt_out",
-         "posthog_team"."autocapture_exceptions_opt_in",
-         "posthog_team"."autocapture_exceptions_errors_to_ignore",
-         "posthog_team"."session_recording_opt_in",
-         "posthog_team"."capture_console_log_opt_in",
-         "posthog_team"."capture_performance_opt_in",
-         "posthog_team"."session_recording_version",
-         "posthog_team"."signup_token",
-         "posthog_team"."is_demo",
-         "posthog_team"."access_control",
-         "posthog_team"."week_start_day",
-         "posthog_team"."inject_web_apps",
-         "posthog_team"."test_account_filters",
-         "posthog_team"."test_account_filters_default_checked",
-         "posthog_team"."path_cleaning_filters",
-         "posthog_team"."timezone",
-         "posthog_team"."data_attributes",
-         "posthog_team"."person_display_name_properties",
-         "posthog_team"."live_events_columns",
-         "posthog_team"."recording_domains",
-         "posthog_team"."primary_dashboard_id",
-         "posthog_team"."extra_settings",
-         "posthog_team"."correlation_config",
-         "posthog_team"."session_recording_retention_period_days"
-  FROM "posthog_team"
-  WHERE "posthog_team"."id" = 2
-  LIMIT 21 /*controller='project_session_recordings-list',route='api/projects/%28%3FP%3Cparent_lookup_team_id%3E%5B%5E/.%5D%2B%29/session_recordings/%3F%24'*/
-  '
----
-# name: TestSessionRecordings.test_listing_recordings_is_not_nplus1_for_persons_1.9
-  '
-  SELECT "posthog_instancesetting"."id",
-         "posthog_instancesetting"."key",
-         "posthog_instancesetting"."raw_value"
-  FROM "posthog_instancesetting"
-  WHERE "posthog_instancesetting"."key" = 'constance:posthog:PERSON_ON_EVENTS_ENABLED'
-  ORDER BY "posthog_instancesetting"."id" ASC
-  LIMIT 1 /*controller='project_session_recordings-list',route='api/projects/%28%3FP%3Cparent_lookup_team_id%3E%5B%5E/.%5D%2B%29/session_recordings/%3F%24'*/
-  '
----
-# name: TestSessionRecordings.test_listing_recordings_is_not_nplus1_for_persons_1.90
-  '
-  SELECT "posthog_organizationmembership"."id",
-         "posthog_organizationmembership"."organization_id",
-         "posthog_organizationmembership"."user_id",
-         "posthog_organizationmembership"."level",
-         "posthog_organizationmembership"."joined_at",
-         "posthog_organizationmembership"."updated_at",
-         "posthog_organization"."id",
-         "posthog_organization"."name",
-         "posthog_organization"."slug",
-         "posthog_organization"."created_at",
-         "posthog_organization"."updated_at",
-         "posthog_organization"."plugins_access_level",
-         "posthog_organization"."for_internal_metrics",
-         "posthog_organization"."is_member_join_email_enabled",
-         "posthog_organization"."enforce_2fa",
-         "posthog_organization"."customer_id",
-         "posthog_organization"."available_features",
-         "posthog_organization"."available_product_features",
-         "posthog_organization"."usage",
-         "posthog_organization"."setup_section_2_completed",
-         "posthog_organization"."personalization",
-         "posthog_organization"."domain_whitelist"
-  FROM "posthog_organizationmembership"
-  INNER JOIN "posthog_organization" ON ("posthog_organizationmembership"."organization_id" = "posthog_organization"."id")
-  WHERE "posthog_organizationmembership"."user_id" = 2 /*controller='project_session_recordings-list',route='api/projects/%28%3FP%3Cparent_lookup_team_id%3E%5B%5E/.%5D%2B%29/session_recordings/%3F%24'*/
-  '
----
-# name: TestSessionRecordings.test_listing_recordings_is_not_nplus1_for_persons_1.91
-  '
-  SELECT "posthog_instancesetting"."id",
-         "posthog_instancesetting"."key",
-         "posthog_instancesetting"."raw_value"
-  FROM "posthog_instancesetting"
-  WHERE "posthog_instancesetting"."key" = 'constance:posthog:PERSON_ON_EVENTS_V2_ENABLED'
-  ORDER BY "posthog_instancesetting"."id" ASC
-  LIMIT 1 /*controller='project_session_recordings-list',route='api/projects/%28%3FP%3Cparent_lookup_team_id%3E%5B%5E/.%5D%2B%29/session_recordings/%3F%24'*/
-  '
----
-# name: TestSessionRecordings.test_listing_recordings_is_not_nplus1_for_persons_1.92
-  '
-  SELECT "posthog_instancesetting"."id",
-         "posthog_instancesetting"."key",
-         "posthog_instancesetting"."raw_value"
-  FROM "posthog_instancesetting"
-  WHERE "posthog_instancesetting"."key" = 'constance:posthog:PERSON_ON_EVENTS_ENABLED'
-  ORDER BY "posthog_instancesetting"."id" ASC
-  LIMIT 1 /*controller='project_session_recordings-list',route='api/projects/%28%3FP%3Cparent_lookup_team_id%3E%5B%5E/.%5D%2B%29/session_recordings/%3F%24'*/
-  '
----
-# name: TestSessionRecordings.test_listing_recordings_is_not_nplus1_for_persons_1.93
-  '
-  SELECT "posthog_instancesetting"."id",
-         "posthog_instancesetting"."key",
-         "posthog_instancesetting"."raw_value"
-  FROM "posthog_instancesetting"
-  WHERE "posthog_instancesetting"."key" = 'constance:posthog:PERSON_ON_EVENTS_V2_ENABLED'
-  ORDER BY "posthog_instancesetting"."id" ASC
-  LIMIT 1 /*controller='project_session_recordings-list',route='api/projects/%28%3FP%3Cparent_lookup_team_id%3E%5B%5E/.%5D%2B%29/session_recordings/%3F%24'*/
-  '
----
-# name: TestSessionRecordings.test_listing_recordings_is_not_nplus1_for_persons_1.94
-  '
-  SELECT "posthog_instancesetting"."id",
-         "posthog_instancesetting"."key",
-         "posthog_instancesetting"."raw_value"
-  FROM "posthog_instancesetting"
-  WHERE "posthog_instancesetting"."key" = 'constance:posthog:PERSON_ON_EVENTS_ENABLED'
-  ORDER BY "posthog_instancesetting"."id" ASC
-  LIMIT 1 /*controller='project_session_recordings-list',route='api/projects/%28%3FP%3Cparent_lookup_team_id%3E%5B%5E/.%5D%2B%29/session_recordings/%3F%24'*/
-  '
----
-# name: TestSessionRecordings.test_listing_recordings_is_not_nplus1_for_persons_1.95
-  '
-  SELECT "posthog_instancesetting"."id",
-         "posthog_instancesetting"."key",
-         "posthog_instancesetting"."raw_value"
-  FROM "posthog_instancesetting"
-  WHERE "posthog_instancesetting"."key" = 'constance:posthog:PERSON_ON_EVENTS_V2_ENABLED'
-  ORDER BY "posthog_instancesetting"."id" ASC
-  LIMIT 1 /*controller='project_session_recordings-list',route='api/projects/%28%3FP%3Cparent_lookup_team_id%3E%5B%5E/.%5D%2B%29/session_recordings/%3F%24'*/
-  '
----
-# name: TestSessionRecordings.test_listing_recordings_is_not_nplus1_for_persons_1.96
-  '
-  SELECT "posthog_instancesetting"."id",
-         "posthog_instancesetting"."key",
-         "posthog_instancesetting"."raw_value"
-  FROM "posthog_instancesetting"
-  WHERE "posthog_instancesetting"."key" = 'constance:posthog:PERSON_ON_EVENTS_ENABLED'
-  ORDER BY "posthog_instancesetting"."id" ASC
-  LIMIT 1 /*controller='project_session_recordings-list',route='api/projects/%28%3FP%3Cparent_lookup_team_id%3E%5B%5E/.%5D%2B%29/session_recordings/%3F%24'*/
-  '
----
-# name: TestSessionRecordings.test_listing_recordings_is_not_nplus1_for_persons_1.97
-  '
-  SELECT "posthog_instancesetting"."id",
-         "posthog_instancesetting"."key",
-         "posthog_instancesetting"."raw_value"
-  FROM "posthog_instancesetting"
-  WHERE "posthog_instancesetting"."key" = 'constance:posthog:AGGREGATE_BY_DISTINCT_IDS_TEAMS'
-  ORDER BY "posthog_instancesetting"."id" ASC
-  LIMIT 1 /*controller='project_session_recordings-list',route='api/projects/%28%3FP%3Cparent_lookup_team_id%3E%5B%5E/.%5D%2B%29/session_recordings/%3F%24'*/
-  '
----
-# name: TestSessionRecordings.test_listing_recordings_is_not_nplus1_for_persons_1.98
-  '
-  SELECT "posthog_sessionrecording"."id",
-         "posthog_sessionrecording"."session_id",
-         "posthog_sessionrecording"."team_id",
-         "posthog_sessionrecording"."created_at",
-         "posthog_sessionrecording"."deleted",
-         "posthog_sessionrecording"."object_storage_path",
-         "posthog_sessionrecording"."distinct_id",
-         "posthog_sessionrecording"."duration",
-         "posthog_sessionrecording"."active_seconds",
-         "posthog_sessionrecording"."inactive_seconds",
-         "posthog_sessionrecording"."start_time",
-         "posthog_sessionrecording"."end_time",
-         "posthog_sessionrecording"."click_count",
-         "posthog_sessionrecording"."keypress_count",
-         "posthog_sessionrecording"."mouse_activity_count",
-         "posthog_sessionrecording"."console_log_count",
-         "posthog_sessionrecording"."console_warn_count",
-         "posthog_sessionrecording"."console_error_count",
-         "posthog_sessionrecording"."start_url",
-         COUNT("posthog_sessionrecordingplaylistitem"."id") AS "pinned_count"
-  FROM "posthog_sessionrecording"
-  LEFT OUTER JOIN "posthog_sessionrecordingplaylistitem" ON ("posthog_sessionrecording"."session_id" = "posthog_sessionrecordingplaylistitem"."recording_id")
-  WHERE ("posthog_sessionrecording"."session_id" IN ('5',
-                                                     '2',
-                                                     '3',
-                                                     '4',
-                                                     '6',
-                                                     '1')
-         AND "posthog_sessionrecording"."team_id" = 2)
-  GROUP BY "posthog_sessionrecording"."id" /*controller='project_session_recordings-list',route='api/projects/%28%3FP%3Cparent_lookup_team_id%3E%5B%5E/.%5D%2B%29/session_recordings/%3F%24'*/
-  '
----
-# name: TestSessionRecordings.test_listing_recordings_is_not_nplus1_for_persons_1.99
-  '
-  SELECT "posthog_sessionrecordingviewed"."session_id"
-  FROM "posthog_sessionrecordingviewed"
-  WHERE ("posthog_sessionrecordingviewed"."team_id" = 2
-         AND "posthog_sessionrecordingviewed"."user_id" = 2) /*controller='project_session_recordings-list',route='api/projects/%28%3FP%3Cparent_lookup_team_id%3E%5B%5E/.%5D%2B%29/session_recordings/%3F%24'*/
-  '
-=======
->>>>>>> d83cce99
 ---