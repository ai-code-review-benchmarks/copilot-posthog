--- conflicted
+++ resolved
@@ -1993,11 +1993,7 @@
   LIMIT 21
   '''
 # ---
-<<<<<<< HEAD
-# name: TestInsight.test_listing_insights_does_not_nplus1.6
-=======
 # name: TestInsight.test_listing_insights_does_not_nplus1.4
->>>>>>> 77b2f9dd
   '''
   SELECT "posthog_team"."id",
          "posthog_team"."uuid",
