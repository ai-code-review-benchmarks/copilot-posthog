--- conflicted
+++ resolved
@@ -90,13 +90,6 @@
     '/home/runner/work/posthog/posthog/ee/api/subscription.py: Warning [SubscriptionViewSet > SubscriptionSerializer]: unable to resolve type hint for function "summary". Consider using a type hint or @extend_schema_field. Defaulting to string.',
     '/home/runner/work/posthog/posthog/posthog/api/survey.py: Warning [SurveyViewSet]: could not derive type of path parameter "project_id" because model "posthog.models.feedback.survey.Survey" contained no such field. Consider annotating parameter with @extend_schema. Defaulting to "string".',
     'Warning: encountered multiple names for the same choice set (HrefMatchingEnum). This may be unwanted even though the generated schema is technically correct. Add an entry to ENUM_NAME_OVERRIDES to fix the naming.',
-<<<<<<< HEAD
-    'Warning: enum naming encountered a non-optimally resolvable collision for fields named "type". The same name has been used for multiple choice sets in multiple components. The collision was resolved with "Type7baEnum". add an entry to ENUM_NAME_OVERRIDES to fix the naming.',
-    'Warning: enum naming encountered a non-optimally resolvable collision for fields named "level". The same name has been used for multiple choice sets in multiple components. The collision was resolved with "Level998Enum". add an entry to ENUM_NAME_OVERRIDES to fix the naming.',
-    'Warning: enum naming encountered a non-optimally resolvable collision for fields named "level". The same name has been used for multiple choice sets in multiple components. The collision was resolved with "LevelD7eEnum". add an entry to ENUM_NAME_OVERRIDES to fix the naming.',
-    'Warning: encountered multiple names for the same choice set (RestrictionLevelEnum). This may be unwanted even though the generated schema is technically correct. Add an entry to ENUM_NAME_OVERRIDES to fix the naming.',
-=======
->>>>>>> 16d0cfe8
     'Warning: encountered multiple names for the same choice set (EffectivePrivilegeLevelEnum). This may be unwanted even though the generated schema is technically correct. Add an entry to ENUM_NAME_OVERRIDES to fix the naming.',
     'Warning: encountered multiple names for the same choice set (MembershipLevelEnum). This may be unwanted even though the generated schema is technically correct. Add an entry to ENUM_NAME_OVERRIDES to fix the naming.',
     'Warning: operationId "list" has collisions [(\'/api/organizations/\', \'get\'), (\'/api/organizations/{organization_id}/projects/\', \'get\')]. resolving with numeral suffixes.',
