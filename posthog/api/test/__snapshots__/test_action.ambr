# name: TestActionApi.test_listing_actions_is_not_nplus1
  '
  SELECT "posthog_user"."id",
         "posthog_user"."password",
         "posthog_user"."last_login",
         "posthog_user"."first_name",
         "posthog_user"."last_name",
         "posthog_user"."is_staff",
         "posthog_user"."is_active",
         "posthog_user"."date_joined",
         "posthog_user"."uuid",
         "posthog_user"."current_organization_id",
         "posthog_user"."current_team_id",
         "posthog_user"."email",
         "posthog_user"."temporary_token",
         "posthog_user"."distinct_id",
         "posthog_user"."email_opt_in",
         "posthog_user"."partial_notification_settings",
         "posthog_user"."anonymize_data",
         "posthog_user"."toolbar_mode",
         "posthog_user"."events_column_config"
  FROM "posthog_user"
  WHERE "posthog_user"."id" = 2
  LIMIT 21 /**/
  '
---
# name: TestActionApi.test_listing_actions_is_not_nplus1.1
  '
  SELECT "posthog_team"."id",
         "posthog_team"."uuid",
         "posthog_team"."organization_id",
         "posthog_team"."api_token",
         "posthog_team"."app_urls",
         "posthog_team"."name",
         "posthog_team"."slack_incoming_webhook",
         "posthog_team"."created_at",
         "posthog_team"."updated_at",
         "posthog_team"."anonymize_ips",
         "posthog_team"."completed_snippet_onboarding",
         "posthog_team"."ingested_event",
         "posthog_team"."session_recording_opt_in",
         "posthog_team"."capture_console_log_opt_in",
         "posthog_team"."capture_performance_opt_in",
         "posthog_team"."signup_token",
         "posthog_team"."is_demo",
         "posthog_team"."access_control",
         "posthog_team"."inject_web_apps",
         "posthog_team"."test_account_filters",
         "posthog_team"."test_account_filters_default_checked",
         "posthog_team"."path_cleaning_filters",
         "posthog_team"."timezone",
         "posthog_team"."data_attributes",
         "posthog_team"."person_display_name_properties",
         "posthog_team"."live_events_columns",
         "posthog_team"."recording_domains",
         "posthog_team"."primary_dashboard_id",
         "posthog_team"."correlation_config",
         "posthog_team"."session_recording_retention_period_days"
  FROM "posthog_team"
  WHERE "posthog_team"."id" = 2
  LIMIT 21 /*controller='project_actions-list',route='api/projects/%28%3FP%3Cparent_lookup_team_id%3E%5B%5E/.%5D%2B%29/actions/%3F%24'*/
  '
---
# name: TestActionApi.test_listing_actions_is_not_nplus1.10
  '
  SELECT "posthog_action"."id",
         "posthog_action"."name",
         "posthog_action"."team_id",
         "posthog_action"."description",
         "posthog_action"."created_at",
         "posthog_action"."created_by_id",
         "posthog_action"."deleted",
         "posthog_action"."post_to_slack",
         "posthog_action"."slack_message_format",
         "posthog_action"."is_calculating",
         "posthog_action"."updated_at",
         "posthog_action"."last_calculated_at",
         COUNT("posthog_action_events"."event_id") AS "count",
         "posthog_user"."id",
         "posthog_user"."password",
         "posthog_user"."last_login",
         "posthog_user"."first_name",
         "posthog_user"."last_name",
         "posthog_user"."is_staff",
         "posthog_user"."is_active",
         "posthog_user"."date_joined",
         "posthog_user"."uuid",
         "posthog_user"."current_organization_id",
         "posthog_user"."current_team_id",
         "posthog_user"."email",
         "posthog_user"."temporary_token",
         "posthog_user"."distinct_id",
         "posthog_user"."email_opt_in",
         "posthog_user"."partial_notification_settings",
         "posthog_user"."anonymize_data",
         "posthog_user"."toolbar_mode",
         "posthog_user"."events_column_config"
  FROM "posthog_action"
  LEFT OUTER JOIN "posthog_action_events" ON ("posthog_action"."id" = "posthog_action_events"."action_id")
  LEFT OUTER JOIN "posthog_user" ON ("posthog_action"."created_by_id" = "posthog_user"."id")
  WHERE ("posthog_action"."team_id" = 2
         AND NOT "posthog_action"."deleted"
         AND "posthog_action"."team_id" = 2)
  GROUP BY "posthog_action"."id",
           "posthog_user"."id"
  ORDER BY "posthog_action"."last_calculated_at" DESC,
           "posthog_action"."name" ASC /*controller='project_actions-list',route='api/projects/%28%3FP%3Cparent_lookup_team_id%3E%5B%5E/.%5D%2B%29/actions/%3F%24'*/
  '
---
# name: TestActionApi.test_listing_actions_is_not_nplus1.11
  '
  SELECT "posthog_actionstep"."id",
         "posthog_actionstep"."action_id",
         "posthog_actionstep"."tag_name",
         "posthog_actionstep"."text",
         "posthog_actionstep"."href",
         "posthog_actionstep"."selector",
         "posthog_actionstep"."url",
         "posthog_actionstep"."url_matching",
         "posthog_actionstep"."event",
         "posthog_actionstep"."properties",
         "posthog_actionstep"."name"
  FROM "posthog_actionstep"
  WHERE "posthog_actionstep"."action_id" IN (1,
                                             2,
                                             3,
                                             4,
                                             5 /* ... */)
  ORDER BY "posthog_actionstep"."id" ASC /*controller='project_actions-list',route='api/projects/%28%3FP%3Cparent_lookup_team_id%3E%5B%5E/.%5D%2B%29/actions/%3F%24'*/
  '
---
# name: TestActionApi.test_listing_actions_is_not_nplus1.12
  '
  SELECT "posthog_user"."id",
         "posthog_user"."password",
         "posthog_user"."last_login",
         "posthog_user"."first_name",
         "posthog_user"."last_name",
         "posthog_user"."is_staff",
         "posthog_user"."is_active",
         "posthog_user"."date_joined",
         "posthog_user"."uuid",
         "posthog_user"."current_organization_id",
         "posthog_user"."current_team_id",
         "posthog_user"."email",
         "posthog_user"."temporary_token",
         "posthog_user"."distinct_id",
         "posthog_user"."email_opt_in",
         "posthog_user"."partial_notification_settings",
         "posthog_user"."anonymize_data",
         "posthog_user"."toolbar_mode",
         "posthog_user"."events_column_config"
  FROM "posthog_user"
  WHERE "posthog_user"."id" = 2
  LIMIT 21 /**/
  '
---
# name: TestActionApi.test_listing_actions_is_not_nplus1.13
  '
  SELECT "posthog_team"."id",
         "posthog_team"."uuid",
         "posthog_team"."organization_id",
         "posthog_team"."api_token",
         "posthog_team"."app_urls",
         "posthog_team"."name",
         "posthog_team"."slack_incoming_webhook",
         "posthog_team"."created_at",
         "posthog_team"."updated_at",
         "posthog_team"."anonymize_ips",
         "posthog_team"."completed_snippet_onboarding",
         "posthog_team"."ingested_event",
         "posthog_team"."session_recording_opt_in",
         "posthog_team"."capture_console_log_opt_in",
         "posthog_team"."capture_performance_opt_in",
         "posthog_team"."signup_token",
         "posthog_team"."is_demo",
         "posthog_team"."access_control",
         "posthog_team"."inject_web_apps",
         "posthog_team"."test_account_filters",
         "posthog_team"."test_account_filters_default_checked",
         "posthog_team"."path_cleaning_filters",
         "posthog_team"."timezone",
         "posthog_team"."data_attributes",
         "posthog_team"."person_display_name_properties",
         "posthog_team"."live_events_columns",
         "posthog_team"."recording_domains",
         "posthog_team"."primary_dashboard_id",
         "posthog_team"."correlation_config",
         "posthog_team"."session_recording_retention_period_days"
  FROM "posthog_team"
  WHERE "posthog_team"."id" = 2
  LIMIT 21 /*controller='project_actions-list',route='api/projects/%28%3FP%3Cparent_lookup_team_id%3E%5B%5E/.%5D%2B%29/actions/%3F%24'*/
  '
---
# name: TestActionApi.test_listing_actions_is_not_nplus1.14
  '
  SELECT "posthog_organizationmembership"."id",
         "posthog_organizationmembership"."organization_id",
         "posthog_organizationmembership"."user_id",
         "posthog_organizationmembership"."level",
         "posthog_organizationmembership"."joined_at",
         "posthog_organizationmembership"."updated_at",
         "posthog_organization"."id",
         "posthog_organization"."name",
         "posthog_organization"."slug",
         "posthog_organization"."created_at",
         "posthog_organization"."updated_at",
         "posthog_organization"."plugins_access_level",
         "posthog_organization"."for_internal_metrics",
         "posthog_organization"."is_member_join_email_enabled",
         "posthog_organization"."customer_id",
         "posthog_organization"."available_features",
         "posthog_organization"."usage",
         "posthog_organization"."setup_section_2_completed",
         "posthog_organization"."personalization",
         "posthog_organization"."domain_whitelist"
  FROM "posthog_organizationmembership"
  INNER JOIN "posthog_organization" ON ("posthog_organizationmembership"."organization_id" = "posthog_organization"."id")
  WHERE "posthog_organizationmembership"."user_id" = 2 /*controller='project_actions-list',route='api/projects/%28%3FP%3Cparent_lookup_team_id%3E%5B%5E/.%5D%2B%29/actions/%3F%24'*/
  '
---
# name: TestActionApi.test_listing_actions_is_not_nplus1.15
  '
  SELECT "posthog_organization"."id",
         "posthog_organization"."name",
         "posthog_organization"."slug",
         "posthog_organization"."created_at",
         "posthog_organization"."updated_at",
         "posthog_organization"."plugins_access_level",
         "posthog_organization"."for_internal_metrics",
         "posthog_organization"."is_member_join_email_enabled",
         "posthog_organization"."customer_id",
         "posthog_organization"."available_features",
         "posthog_organization"."usage",
         "posthog_organization"."setup_section_2_completed",
         "posthog_organization"."personalization",
         "posthog_organization"."domain_whitelist"
  FROM "posthog_organization"
  WHERE "posthog_organization"."id" = '00000000-0000-0000-0000-000000000000'::uuid
  LIMIT 21 /*controller='project_actions-list',route='api/projects/%28%3FP%3Cparent_lookup_team_id%3E%5B%5E/.%5D%2B%29/actions/%3F%24'*/
  '
---
# name: TestActionApi.test_listing_actions_is_not_nplus1.16
  '
  SELECT "posthog_action"."id",
         "posthog_action"."name",
         "posthog_action"."team_id",
         "posthog_action"."description",
         "posthog_action"."created_at",
         "posthog_action"."created_by_id",
         "posthog_action"."deleted",
         "posthog_action"."post_to_slack",
         "posthog_action"."slack_message_format",
         "posthog_action"."is_calculating",
         "posthog_action"."updated_at",
         "posthog_action"."last_calculated_at",
         COUNT("posthog_action_events"."event_id") AS "count",
         "posthog_user"."id",
         "posthog_user"."password",
         "posthog_user"."last_login",
         "posthog_user"."first_name",
         "posthog_user"."last_name",
         "posthog_user"."is_staff",
         "posthog_user"."is_active",
         "posthog_user"."date_joined",
         "posthog_user"."uuid",
         "posthog_user"."current_organization_id",
         "posthog_user"."current_team_id",
         "posthog_user"."email",
         "posthog_user"."temporary_token",
         "posthog_user"."distinct_id",
         "posthog_user"."email_opt_in",
         "posthog_user"."partial_notification_settings",
         "posthog_user"."anonymize_data",
         "posthog_user"."toolbar_mode",
         "posthog_user"."events_column_config"
  FROM "posthog_action"
  LEFT OUTER JOIN "posthog_action_events" ON ("posthog_action"."id" = "posthog_action_events"."action_id")
  LEFT OUTER JOIN "posthog_user" ON ("posthog_action"."created_by_id" = "posthog_user"."id")
  WHERE ("posthog_action"."team_id" = 2
         AND NOT "posthog_action"."deleted"
         AND "posthog_action"."team_id" = 2)
  GROUP BY "posthog_action"."id",
           "posthog_user"."id"
  ORDER BY "posthog_action"."last_calculated_at" DESC,
           "posthog_action"."name" ASC /*controller='project_actions-list',route='api/projects/%28%3FP%3Cparent_lookup_team_id%3E%5B%5E/.%5D%2B%29/actions/%3F%24'*/
  '
---
# name: TestActionApi.test_listing_actions_is_not_nplus1.17
  '
  SELECT "posthog_actionstep"."id",
         "posthog_actionstep"."action_id",
         "posthog_actionstep"."tag_name",
         "posthog_actionstep"."text",
         "posthog_actionstep"."href",
         "posthog_actionstep"."selector",
         "posthog_actionstep"."url",
         "posthog_actionstep"."url_matching",
         "posthog_actionstep"."event",
         "posthog_actionstep"."properties",
         "posthog_actionstep"."name"
  FROM "posthog_actionstep"
  WHERE "posthog_actionstep"."action_id" IN (1,
                                             2,
                                             3,
                                             4,
                                             5 /* ... */)
  ORDER BY "posthog_actionstep"."id" ASC /*controller='project_actions-list',route='api/projects/%28%3FP%3Cparent_lookup_team_id%3E%5B%5E/.%5D%2B%29/actions/%3F%24'*/
  '
---
<<<<<<< HEAD
=======
# name: TestActionApi.test_listing_actions_is_not_nplus1.18
  '
  SELECT "posthog_actionstep"."id",
         "posthog_actionstep"."action_id",
         "posthog_actionstep"."tag_name",
         "posthog_actionstep"."text",
         "posthog_actionstep"."href",
         "posthog_actionstep"."selector",
         "posthog_actionstep"."url",
         "posthog_actionstep"."url_matching",
         "posthog_actionstep"."event",
         "posthog_actionstep"."properties",
         "posthog_actionstep"."name"
  FROM "posthog_actionstep"
  WHERE "posthog_actionstep"."action_id" IN (1,
                                             2,
                                             3,
                                             4,
                                             5 /* ... */)
  ORDER BY "posthog_actionstep"."id" ASC /*controller='project_actions-list',route='api/projects/%28%3FP%3Cparent_lookup_team_id%3E%5B%5E/.%5D%2B%29/actions/%3F%24'*/
  '
---
>>>>>>> e468802b
# name: TestActionApi.test_listing_actions_is_not_nplus1.2
  '
  SELECT "posthog_organizationmembership"."id",
         "posthog_organizationmembership"."organization_id",
         "posthog_organizationmembership"."user_id",
         "posthog_organizationmembership"."level",
         "posthog_organizationmembership"."joined_at",
         "posthog_organizationmembership"."updated_at",
         "posthog_organization"."id",
         "posthog_organization"."name",
         "posthog_organization"."slug",
         "posthog_organization"."created_at",
         "posthog_organization"."updated_at",
         "posthog_organization"."plugins_access_level",
         "posthog_organization"."for_internal_metrics",
         "posthog_organization"."is_member_join_email_enabled",
         "posthog_organization"."customer_id",
         "posthog_organization"."available_features",
         "posthog_organization"."usage",
         "posthog_organization"."setup_section_2_completed",
         "posthog_organization"."personalization",
         "posthog_organization"."domain_whitelist"
  FROM "posthog_organizationmembership"
  INNER JOIN "posthog_organization" ON ("posthog_organizationmembership"."organization_id" = "posthog_organization"."id")
  WHERE "posthog_organizationmembership"."user_id" = 2 /*controller='project_actions-list',route='api/projects/%28%3FP%3Cparent_lookup_team_id%3E%5B%5E/.%5D%2B%29/actions/%3F%24'*/
  '
---
# name: TestActionApi.test_listing_actions_is_not_nplus1.3
  '
  SELECT "posthog_instancesetting"."id",
         "posthog_instancesetting"."key",
         "posthog_instancesetting"."raw_value"
  FROM "posthog_instancesetting"
  WHERE "posthog_instancesetting"."key" = 'constance:posthog:RATE_LIMIT_ENABLED'
  ORDER BY "posthog_instancesetting"."id" ASC
  LIMIT 1 /*controller='project_actions-list',route='api/projects/%28%3FP%3Cparent_lookup_team_id%3E%5B%5E/.%5D%2B%29/actions/%3F%24'*/
  '
---
# name: TestActionApi.test_listing_actions_is_not_nplus1.4
  '
  SELECT "posthog_organization"."id",
         "posthog_organization"."name",
         "posthog_organization"."slug",
         "posthog_organization"."created_at",
         "posthog_organization"."updated_at",
         "posthog_organization"."plugins_access_level",
         "posthog_organization"."for_internal_metrics",
         "posthog_organization"."is_member_join_email_enabled",
         "posthog_organization"."customer_id",
         "posthog_organization"."available_features",
         "posthog_organization"."usage",
         "posthog_organization"."setup_section_2_completed",
         "posthog_organization"."personalization",
         "posthog_organization"."domain_whitelist"
  FROM "posthog_organization"
  WHERE "posthog_organization"."id" = '00000000-0000-0000-0000-000000000000'::uuid
  LIMIT 21 /*controller='project_actions-list',route='api/projects/%28%3FP%3Cparent_lookup_team_id%3E%5B%5E/.%5D%2B%29/actions/%3F%24'*/
  '
---
# name: TestActionApi.test_listing_actions_is_not_nplus1.5
  '
  SELECT "posthog_action"."id",
         "posthog_action"."name",
         "posthog_action"."team_id",
         "posthog_action"."description",
         "posthog_action"."created_at",
         "posthog_action"."created_by_id",
         "posthog_action"."deleted",
         "posthog_action"."post_to_slack",
         "posthog_action"."slack_message_format",
         "posthog_action"."is_calculating",
         "posthog_action"."updated_at",
         "posthog_action"."last_calculated_at",
         COUNT("posthog_action_events"."event_id") AS "count",
         "posthog_user"."id",
         "posthog_user"."password",
         "posthog_user"."last_login",
         "posthog_user"."first_name",
         "posthog_user"."last_name",
         "posthog_user"."is_staff",
         "posthog_user"."is_active",
         "posthog_user"."date_joined",
         "posthog_user"."uuid",
         "posthog_user"."current_organization_id",
         "posthog_user"."current_team_id",
         "posthog_user"."email",
         "posthog_user"."temporary_token",
         "posthog_user"."distinct_id",
         "posthog_user"."email_opt_in",
         "posthog_user"."partial_notification_settings",
         "posthog_user"."anonymize_data",
         "posthog_user"."toolbar_mode",
         "posthog_user"."events_column_config"
  FROM "posthog_action"
  LEFT OUTER JOIN "posthog_action_events" ON ("posthog_action"."id" = "posthog_action_events"."action_id")
  LEFT OUTER JOIN "posthog_user" ON ("posthog_action"."created_by_id" = "posthog_user"."id")
  WHERE ("posthog_action"."team_id" = 2
         AND NOT "posthog_action"."deleted"
         AND "posthog_action"."team_id" = 2)
  GROUP BY "posthog_action"."id",
           "posthog_user"."id"
  ORDER BY "posthog_action"."last_calculated_at" DESC,
           "posthog_action"."name" ASC /*controller='project_actions-list',route='api/projects/%28%3FP%3Cparent_lookup_team_id%3E%5B%5E/.%5D%2B%29/actions/%3F%24'*/
  '
---
# name: TestActionApi.test_listing_actions_is_not_nplus1.6
  '
  SELECT "posthog_user"."id",
         "posthog_user"."password",
         "posthog_user"."last_login",
         "posthog_user"."first_name",
         "posthog_user"."last_name",
         "posthog_user"."is_staff",
         "posthog_user"."is_active",
         "posthog_user"."date_joined",
         "posthog_user"."uuid",
         "posthog_user"."current_organization_id",
         "posthog_user"."current_team_id",
         "posthog_user"."email",
         "posthog_user"."temporary_token",
         "posthog_user"."distinct_id",
         "posthog_user"."email_opt_in",
         "posthog_user"."partial_notification_settings",
         "posthog_user"."anonymize_data",
         "posthog_user"."toolbar_mode",
         "posthog_user"."events_column_config"
  FROM "posthog_user"
  WHERE "posthog_user"."id" = 2
  LIMIT 21 /**/
  '
---
# name: TestActionApi.test_listing_actions_is_not_nplus1.7
  '
  SELECT "posthog_team"."id",
         "posthog_team"."uuid",
         "posthog_team"."organization_id",
         "posthog_team"."api_token",
         "posthog_team"."app_urls",
         "posthog_team"."name",
         "posthog_team"."slack_incoming_webhook",
         "posthog_team"."created_at",
         "posthog_team"."updated_at",
         "posthog_team"."anonymize_ips",
         "posthog_team"."completed_snippet_onboarding",
         "posthog_team"."ingested_event",
         "posthog_team"."session_recording_opt_in",
         "posthog_team"."capture_console_log_opt_in",
         "posthog_team"."capture_performance_opt_in",
         "posthog_team"."signup_token",
         "posthog_team"."is_demo",
         "posthog_team"."access_control",
         "posthog_team"."inject_web_apps",
         "posthog_team"."test_account_filters",
         "posthog_team"."test_account_filters_default_checked",
         "posthog_team"."path_cleaning_filters",
         "posthog_team"."timezone",
         "posthog_team"."data_attributes",
         "posthog_team"."person_display_name_properties",
         "posthog_team"."live_events_columns",
         "posthog_team"."recording_domains",
         "posthog_team"."primary_dashboard_id",
         "posthog_team"."correlation_config",
         "posthog_team"."session_recording_retention_period_days"
  FROM "posthog_team"
  WHERE "posthog_team"."id" = 2
  LIMIT 21 /*controller='project_actions-list',route='api/projects/%28%3FP%3Cparent_lookup_team_id%3E%5B%5E/.%5D%2B%29/actions/%3F%24'*/
  '
---
# name: TestActionApi.test_listing_actions_is_not_nplus1.8
  '
  SELECT "posthog_organizationmembership"."id",
         "posthog_organizationmembership"."organization_id",
         "posthog_organizationmembership"."user_id",
         "posthog_organizationmembership"."level",
         "posthog_organizationmembership"."joined_at",
         "posthog_organizationmembership"."updated_at",
         "posthog_organization"."id",
         "posthog_organization"."name",
         "posthog_organization"."slug",
         "posthog_organization"."created_at",
         "posthog_organization"."updated_at",
         "posthog_organization"."plugins_access_level",
         "posthog_organization"."for_internal_metrics",
         "posthog_organization"."is_member_join_email_enabled",
         "posthog_organization"."customer_id",
         "posthog_organization"."available_features",
         "posthog_organization"."usage",
         "posthog_organization"."setup_section_2_completed",
         "posthog_organization"."personalization",
         "posthog_organization"."domain_whitelist"
  FROM "posthog_organizationmembership"
  INNER JOIN "posthog_organization" ON ("posthog_organizationmembership"."organization_id" = "posthog_organization"."id")
  WHERE "posthog_organizationmembership"."user_id" = 2 /*controller='project_actions-list',route='api/projects/%28%3FP%3Cparent_lookup_team_id%3E%5B%5E/.%5D%2B%29/actions/%3F%24'*/
  '
---
# name: TestActionApi.test_listing_actions_is_not_nplus1.9
  '
  SELECT "posthog_organization"."id",
         "posthog_organization"."name",
         "posthog_organization"."slug",
         "posthog_organization"."created_at",
         "posthog_organization"."updated_at",
         "posthog_organization"."plugins_access_level",
         "posthog_organization"."for_internal_metrics",
         "posthog_organization"."is_member_join_email_enabled",
         "posthog_organization"."customer_id",
         "posthog_organization"."available_features",
         "posthog_organization"."usage",
         "posthog_organization"."setup_section_2_completed",
         "posthog_organization"."personalization",
         "posthog_organization"."domain_whitelist"
  FROM "posthog_organization"
  WHERE "posthog_organization"."id" = '00000000-0000-0000-0000-000000000000'::uuid
  LIMIT 21 /*controller='project_actions-list',route='api/projects/%28%3FP%3Cparent_lookup_team_id%3E%5B%5E/.%5D%2B%29/actions/%3F%24'*/
  '
---<|MERGE_RESOLUTION|>--- conflicted
+++ resolved
@@ -308,31 +308,6 @@
   ORDER BY "posthog_actionstep"."id" ASC /*controller='project_actions-list',route='api/projects/%28%3FP%3Cparent_lookup_team_id%3E%5B%5E/.%5D%2B%29/actions/%3F%24'*/
   '
 ---
-<<<<<<< HEAD
-=======
-# name: TestActionApi.test_listing_actions_is_not_nplus1.18
-  '
-  SELECT "posthog_actionstep"."id",
-         "posthog_actionstep"."action_id",
-         "posthog_actionstep"."tag_name",
-         "posthog_actionstep"."text",
-         "posthog_actionstep"."href",
-         "posthog_actionstep"."selector",
-         "posthog_actionstep"."url",
-         "posthog_actionstep"."url_matching",
-         "posthog_actionstep"."event",
-         "posthog_actionstep"."properties",
-         "posthog_actionstep"."name"
-  FROM "posthog_actionstep"
-  WHERE "posthog_actionstep"."action_id" IN (1,
-                                             2,
-                                             3,
-                                             4,
-                                             5 /* ... */)
-  ORDER BY "posthog_actionstep"."id" ASC /*controller='project_actions-list',route='api/projects/%28%3FP%3Cparent_lookup_team_id%3E%5B%5E/.%5D%2B%29/actions/%3F%24'*/
-  '
----
->>>>>>> e468802b
 # name: TestActionApi.test_listing_actions_is_not_nplus1.2
   '
   SELECT "posthog_organizationmembership"."id",
