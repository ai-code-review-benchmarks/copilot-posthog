# name: TestQuery.test_event_property_filter
  '
  /* user_id:0 request:_snapshot_ */
  SELECT events.event,
         events.distinct_id,
         replaceRegexpAll(JSONExtractRaw(events.properties, 'key'), '^"|"$', ''),
         'a%sd',
         concat(events.event, ' ', replaceRegexpAll(JSONExtractRaw(events.properties, 'key'), '^"|"$', ''))
  FROM events
<<<<<<< HEAD
  WHERE and(equals(events.team_id, 72), less(toTimezone(events.timestamp, 'UTC'), toDateTime('2020-01-10 12:14:05', 'UTC')), greater(toTimezone(events.timestamp, 'UTC'), toDateTime('2020-01-09 12:00:00', 'UTC')))
=======
  WHERE and(equals(events.team_id, 68), less(toTimeZone(events.timestamp, 'UTC'), toDateTime('2020-01-10 12:14:05', 'UTC')), greater(toTimeZone(events.timestamp, 'UTC'), toDateTime('2020-01-09 12:00:00', 'UTC')))
>>>>>>> 687963d2
  ORDER BY events.event ASC
  LIMIT 101
  OFFSET 0 SETTINGS readonly=1,
                    max_execution_time=60
  '
---
# name: TestQuery.test_event_property_filter.1
  '
  /* user_id:0 request:_snapshot_ */
  SELECT events.event,
         events.distinct_id,
         replaceRegexpAll(JSONExtractRaw(events.properties, 'key'), '^"|"$', ''),
         'a%sd',
         concat(events.event, ' ', replaceRegexpAll(JSONExtractRaw(events.properties, 'key'), '^"|"$', ''))
  FROM events
<<<<<<< HEAD
  WHERE and(equals(events.team_id, 72), equals(replaceRegexpAll(JSONExtractRaw(events.properties, 'key'), '^"|"$', ''), 'test_val3'), less(toTimezone(events.timestamp, 'UTC'), toDateTime('2020-01-10 12:14:05', 'UTC')), greater(toTimezone(events.timestamp, 'UTC'), toDateTime('2020-01-09 12:00:00', 'UTC')))
=======
  WHERE and(equals(events.team_id, 68), equals(replaceRegexpAll(JSONExtractRaw(events.properties, 'key'), '^"|"$', ''), 'test_val3'), less(toTimeZone(events.timestamp, 'UTC'), toDateTime('2020-01-10 12:14:05', 'UTC')), greater(toTimeZone(events.timestamp, 'UTC'), toDateTime('2020-01-09 12:00:00', 'UTC')))
>>>>>>> 687963d2
  ORDER BY events.event ASC
  LIMIT 101
  OFFSET 0 SETTINGS readonly=1,
                    max_execution_time=60
  '
---
# name: TestQuery.test_event_property_filter.2
  '
  /* user_id:0 request:_snapshot_ */
  SELECT events.event,
         events.distinct_id,
         replaceRegexpAll(JSONExtractRaw(events.properties, 'key'), '^"|"$', ''),
         'a%sd',
         concat(events.event, ' ', replaceRegexpAll(JSONExtractRaw(events.properties, 'key'), '^"|"$', ''))
  FROM events
<<<<<<< HEAD
  WHERE and(equals(events.team_id, 72), ilike(replaceRegexpAll(JSONExtractRaw(events.properties, 'path'), '^"|"$', ''), '%/%'), less(toTimezone(events.timestamp, 'UTC'), toDateTime('2020-01-10 12:14:05', 'UTC')), greater(toTimezone(events.timestamp, 'UTC'), toDateTime('2020-01-09 12:00:00', 'UTC')))
=======
  WHERE and(equals(events.team_id, 68), ilike(replaceRegexpAll(JSONExtractRaw(events.properties, 'path'), '^"|"$', ''), '%/%'), less(toTimeZone(events.timestamp, 'UTC'), toDateTime('2020-01-10 12:14:05', 'UTC')), greater(toTimeZone(events.timestamp, 'UTC'), toDateTime('2020-01-09 12:00:00', 'UTC')))
>>>>>>> 687963d2
  ORDER BY events.event ASC
  LIMIT 101
  OFFSET 0 SETTINGS readonly=1,
                    max_execution_time=60
  '
---
# name: TestQuery.test_event_property_filter_materialized
  '
  /* user_id:0 request:_snapshot_ */
  SELECT events.event,
         events.distinct_id,
         events.mat_key,
         'a%sd',
         concat(events.event, ' ', events.mat_key)
  FROM events
<<<<<<< HEAD
  WHERE and(equals(events.team_id, 73), less(toTimezone(events.timestamp, 'UTC'), toDateTime('2020-01-10 12:14:05', 'UTC')), greater(toTimezone(events.timestamp, 'UTC'), toDateTime('2020-01-09 12:00:00', 'UTC')))
=======
  WHERE and(equals(events.team_id, 69), less(toTimeZone(events.timestamp, 'UTC'), toDateTime('2020-01-10 12:14:05', 'UTC')), greater(toTimeZone(events.timestamp, 'UTC'), toDateTime('2020-01-09 12:00:00', 'UTC')))
>>>>>>> 687963d2
  ORDER BY events.event ASC
  LIMIT 101
  OFFSET 0 SETTINGS readonly=1,
                    max_execution_time=60
  '
---
# name: TestQuery.test_event_property_filter_materialized.1
  '
  /* user_id:0 request:_snapshot_ */
  SELECT events.event,
         events.distinct_id,
         events.mat_key,
         'a%sd',
         concat(events.event, ' ', events.mat_key)
  FROM events
<<<<<<< HEAD
  WHERE and(equals(events.team_id, 73), equals(events.mat_key, 'test_val3'), less(toTimezone(events.timestamp, 'UTC'), toDateTime('2020-01-10 12:14:05', 'UTC')), greater(toTimezone(events.timestamp, 'UTC'), toDateTime('2020-01-09 12:00:00', 'UTC')))
=======
  WHERE and(equals(events.team_id, 69), equals(events.mat_key, 'test_val3'), less(toTimeZone(events.timestamp, 'UTC'), toDateTime('2020-01-10 12:14:05', 'UTC')), greater(toTimeZone(events.timestamp, 'UTC'), toDateTime('2020-01-09 12:00:00', 'UTC')))
>>>>>>> 687963d2
  ORDER BY events.event ASC
  LIMIT 101
  OFFSET 0 SETTINGS readonly=1,
                    max_execution_time=60
  '
---
# name: TestQuery.test_event_property_filter_materialized.2
  '
  /* user_id:0 request:_snapshot_ */
  SELECT events.event,
         events.distinct_id,
         events.mat_key,
         'a%sd',
         concat(events.event, ' ', events.mat_key)
  FROM events
<<<<<<< HEAD
  WHERE and(equals(events.team_id, 73), ilike(events.mat_path, '%/%'), less(toTimezone(events.timestamp, 'UTC'), toDateTime('2020-01-10 12:14:05', 'UTC')), greater(toTimezone(events.timestamp, 'UTC'), toDateTime('2020-01-09 12:00:00', 'UTC')))
=======
  WHERE and(equals(events.team_id, 69), ilike(events.mat_path, '%/%'), less(toTimeZone(events.timestamp, 'UTC'), toDateTime('2020-01-10 12:14:05', 'UTC')), greater(toTimeZone(events.timestamp, 'UTC'), toDateTime('2020-01-09 12:00:00', 'UTC')))
>>>>>>> 687963d2
  ORDER BY events.event ASC
  LIMIT 101
  OFFSET 0 SETTINGS readonly=1,
                    max_execution_time=60
  '
---
# name: TestQuery.test_full_hogql_query
  '
  /* user_id:0 request:_snapshot_ */
  SELECT events.event,
         events.distinct_id,
         replaceRegexpAll(JSONExtractRaw(events.properties, 'key'), '^"|"$', '')
  FROM events
<<<<<<< HEAD
  WHERE equals(events.team_id, 74)
  ORDER BY toTimezone(events.timestamp, 'UTC') ASC
=======
  WHERE equals(events.team_id, 70)
  ORDER BY toTimeZone(events.timestamp, 'UTC') ASC
>>>>>>> 687963d2
  LIMIT 100 SETTINGS readonly=1,
                     max_execution_time=60
  '
---
# name: TestQuery.test_full_hogql_query_materialized
  '
  /* user_id:0 request:_snapshot_ */
  SELECT events.event,
         events.distinct_id,
         events.mat_key
  FROM events
<<<<<<< HEAD
  WHERE equals(events.team_id, 75)
  ORDER BY toTimezone(events.timestamp, 'UTC') ASC
=======
  WHERE equals(events.team_id, 71)
  ORDER BY toTimeZone(events.timestamp, 'UTC') ASC
>>>>>>> 687963d2
  LIMIT 100 SETTINGS readonly=1,
                     max_execution_time=60
  '
---
# name: TestQuery.test_hogql_property_filter
  '
  /* user_id:0 request:_snapshot_ */
  SELECT events.event,
         events.distinct_id,
         replaceRegexpAll(JSONExtractRaw(events.properties, 'key'), '^"|"$', ''),
         'a%sd',
         concat(events.event, ' ', replaceRegexpAll(JSONExtractRaw(events.properties, 'key'), '^"|"$', ''))
  FROM events
<<<<<<< HEAD
  WHERE and(equals(events.team_id, 76), less(toTimezone(events.timestamp, 'UTC'), toDateTime('2020-01-10 12:14:05', 'UTC')), greater(toTimezone(events.timestamp, 'UTC'), toDateTime('2020-01-09 12:00:00', 'UTC')))
=======
  WHERE and(equals(events.team_id, 72), less(toTimeZone(events.timestamp, 'UTC'), toDateTime('2020-01-10 12:14:05', 'UTC')), greater(toTimeZone(events.timestamp, 'UTC'), toDateTime('2020-01-09 12:00:00', 'UTC')))
>>>>>>> 687963d2
  ORDER BY events.event ASC
  LIMIT 101
  OFFSET 0 SETTINGS readonly=1,
                    max_execution_time=60
  '
---
# name: TestQuery.test_hogql_property_filter.1
  '
  /* user_id:0 request:_snapshot_ */
  SELECT events.event,
         events.distinct_id,
         replaceRegexpAll(JSONExtractRaw(events.properties, 'key'), '^"|"$', ''),
         'a%sd',
         concat(events.event, ' ', replaceRegexpAll(JSONExtractRaw(events.properties, 'key'), '^"|"$', ''))
  FROM events
<<<<<<< HEAD
  WHERE and(equals(events.team_id, 76), equals('a%sd', 'foo'), less(toTimezone(events.timestamp, 'UTC'), toDateTime('2020-01-10 12:14:05', 'UTC')), greater(toTimezone(events.timestamp, 'UTC'), toDateTime('2020-01-09 12:00:00', 'UTC')))
=======
  WHERE and(equals(events.team_id, 72), equals('a%sd', 'foo'), less(toTimeZone(events.timestamp, 'UTC'), toDateTime('2020-01-10 12:14:05', 'UTC')), greater(toTimeZone(events.timestamp, 'UTC'), toDateTime('2020-01-09 12:00:00', 'UTC')))
>>>>>>> 687963d2
  ORDER BY events.event ASC
  LIMIT 101
  OFFSET 0 SETTINGS readonly=1,
                    max_execution_time=60
  '
---
# name: TestQuery.test_hogql_property_filter.2
  '
  /* user_id:0 request:_snapshot_ */
  SELECT events.event,
         events.distinct_id,
         replaceRegexpAll(JSONExtractRaw(events.properties, 'key'), '^"|"$', ''),
         'a%sd',
         concat(events.event, ' ', replaceRegexpAll(JSONExtractRaw(events.properties, 'key'), '^"|"$', ''))
  FROM events
<<<<<<< HEAD
  WHERE and(equals(events.team_id, 76), equals('a%sd', 'a%sd'), less(toTimezone(events.timestamp, 'UTC'), toDateTime('2020-01-10 12:14:05', 'UTC')), greater(toTimezone(events.timestamp, 'UTC'), toDateTime('2020-01-09 12:00:00', 'UTC')))
=======
  WHERE and(equals(events.team_id, 72), equals('a%sd', 'a%sd'), less(toTimeZone(events.timestamp, 'UTC'), toDateTime('2020-01-10 12:14:05', 'UTC')), greater(toTimeZone(events.timestamp, 'UTC'), toDateTime('2020-01-09 12:00:00', 'UTC')))
>>>>>>> 687963d2
  ORDER BY events.event ASC
  LIMIT 101
  OFFSET 0 SETTINGS readonly=1,
                    max_execution_time=60
  '
---
# name: TestQuery.test_hogql_property_filter.3
  '
  /* user_id:0 request:_snapshot_ */
  SELECT events.event,
         events.distinct_id,
         replaceRegexpAll(JSONExtractRaw(events.properties, 'key'), '^"|"$', ''),
         'a%sd',
         concat(events.event, ' ', replaceRegexpAll(JSONExtractRaw(events.properties, 'key'), '^"|"$', ''))
  FROM events
<<<<<<< HEAD
  WHERE and(equals(events.team_id, 76), equals(replaceRegexpAll(JSONExtractRaw(events.properties, 'key'), '^"|"$', ''), 'test_val2'), less(toTimezone(events.timestamp, 'UTC'), toDateTime('2020-01-10 12:14:05', 'UTC')), greater(toTimezone(events.timestamp, 'UTC'), toDateTime('2020-01-09 12:00:00', 'UTC')))
=======
  WHERE and(equals(events.team_id, 72), equals(replaceRegexpAll(JSONExtractRaw(events.properties, 'key'), '^"|"$', ''), 'test_val2'), less(toTimeZone(events.timestamp, 'UTC'), toDateTime('2020-01-10 12:14:05', 'UTC')), greater(toTimeZone(events.timestamp, 'UTC'), toDateTime('2020-01-09 12:00:00', 'UTC')))
>>>>>>> 687963d2
  ORDER BY events.event ASC
  LIMIT 101
  OFFSET 0 SETTINGS readonly=1,
                    max_execution_time=60
  '
---
# name: TestQuery.test_hogql_property_filter_materialized
  '
  /* user_id:0 request:_snapshot_ */
  SELECT events.event,
         events.distinct_id,
         events.mat_key,
         'a%sd',
         concat(events.event, ' ', events.mat_key)
  FROM events
<<<<<<< HEAD
  WHERE and(equals(events.team_id, 77), less(toTimezone(events.timestamp, 'UTC'), toDateTime('2020-01-10 12:14:05', 'UTC')), greater(toTimezone(events.timestamp, 'UTC'), toDateTime('2020-01-09 12:00:00', 'UTC')))
=======
  WHERE and(equals(events.team_id, 73), less(toTimeZone(events.timestamp, 'UTC'), toDateTime('2020-01-10 12:14:05', 'UTC')), greater(toTimeZone(events.timestamp, 'UTC'), toDateTime('2020-01-09 12:00:00', 'UTC')))
>>>>>>> 687963d2
  ORDER BY events.event ASC
  LIMIT 101
  OFFSET 0 SETTINGS readonly=1,
                    max_execution_time=60
  '
---
# name: TestQuery.test_hogql_property_filter_materialized.1
  '
  /* user_id:0 request:_snapshot_ */
  SELECT events.event,
         events.distinct_id,
         events.mat_key,
         'a%sd',
         concat(events.event, ' ', events.mat_key)
  FROM events
<<<<<<< HEAD
  WHERE and(equals(events.team_id, 77), equals('a%sd', 'foo'), less(toTimezone(events.timestamp, 'UTC'), toDateTime('2020-01-10 12:14:05', 'UTC')), greater(toTimezone(events.timestamp, 'UTC'), toDateTime('2020-01-09 12:00:00', 'UTC')))
=======
  WHERE and(equals(events.team_id, 73), equals('a%sd', 'foo'), less(toTimeZone(events.timestamp, 'UTC'), toDateTime('2020-01-10 12:14:05', 'UTC')), greater(toTimeZone(events.timestamp, 'UTC'), toDateTime('2020-01-09 12:00:00', 'UTC')))
>>>>>>> 687963d2
  ORDER BY events.event ASC
  LIMIT 101
  OFFSET 0 SETTINGS readonly=1,
                    max_execution_time=60
  '
---
# name: TestQuery.test_hogql_property_filter_materialized.2
  '
  /* user_id:0 request:_snapshot_ */
  SELECT events.event,
         events.distinct_id,
         events.mat_key,
         'a%sd',
         concat(events.event, ' ', events.mat_key)
  FROM events
<<<<<<< HEAD
  WHERE and(equals(events.team_id, 77), equals('a%sd', 'a%sd'), less(toTimezone(events.timestamp, 'UTC'), toDateTime('2020-01-10 12:14:05', 'UTC')), greater(toTimezone(events.timestamp, 'UTC'), toDateTime('2020-01-09 12:00:00', 'UTC')))
=======
  WHERE and(equals(events.team_id, 73), equals('a%sd', 'a%sd'), less(toTimeZone(events.timestamp, 'UTC'), toDateTime('2020-01-10 12:14:05', 'UTC')), greater(toTimeZone(events.timestamp, 'UTC'), toDateTime('2020-01-09 12:00:00', 'UTC')))
>>>>>>> 687963d2
  ORDER BY events.event ASC
  LIMIT 101
  OFFSET 0 SETTINGS readonly=1,
                    max_execution_time=60
  '
---
# name: TestQuery.test_hogql_property_filter_materialized.3
  '
  /* user_id:0 request:_snapshot_ */
  SELECT events.event,
         events.distinct_id,
         events.mat_key,
         'a%sd',
         concat(events.event, ' ', events.mat_key)
  FROM events
<<<<<<< HEAD
  WHERE and(equals(events.team_id, 77), equals(events.mat_key, 'test_val2'), less(toTimezone(events.timestamp, 'UTC'), toDateTime('2020-01-10 12:14:05', 'UTC')), greater(toTimezone(events.timestamp, 'UTC'), toDateTime('2020-01-09 12:00:00', 'UTC')))
=======
  WHERE and(equals(events.team_id, 73), equals(events.mat_key, 'test_val2'), less(toTimeZone(events.timestamp, 'UTC'), toDateTime('2020-01-10 12:14:05', 'UTC')), greater(toTimeZone(events.timestamp, 'UTC'), toDateTime('2020-01-09 12:00:00', 'UTC')))
>>>>>>> 687963d2
  ORDER BY events.event ASC
  LIMIT 101
  OFFSET 0 SETTINGS readonly=1,
                    max_execution_time=60
  '
---
# name: TestQuery.test_person_property_filter
  '
  /* user_id:0 request:_snapshot_ */
  SELECT events.event,
         events.distinct_id,
         replaceRegexpAll(JSONExtractRaw(events.properties, 'key'), '^"|"$', ''),
         'a%sd',
         concat(events.event, ' ', replaceRegexpAll(JSONExtractRaw(events.properties, 'key'), '^"|"$', ''))
  FROM events
  INNER JOIN
    (SELECT argMax(person_distinct_id2.person_id, person_distinct_id2.version) AS person_id,
            person_distinct_id2.distinct_id
     FROM person_distinct_id2
<<<<<<< HEAD
     WHERE equals(person_distinct_id2.team_id, 81)
=======
     WHERE equals(person_distinct_id2.team_id, 77)
>>>>>>> 687963d2
     GROUP BY person_distinct_id2.distinct_id
     HAVING equals(argMax(person_distinct_id2.is_deleted, person_distinct_id2.version), 0)) AS events__pdi ON equals(events.distinct_id, events__pdi.distinct_id)
  INNER JOIN
    (SELECT argMax(replaceRegexpAll(JSONExtractRaw(person.properties, 'email'), '^"|"$', ''), person.version) AS properties___email,
            person.id
     FROM person
<<<<<<< HEAD
     WHERE equals(person.team_id, 81)
     GROUP BY person.id
     HAVING equals(argMax(person.is_deleted, person.version), 0)) AS events__pdi__person ON equals(events__pdi.person_id, events__pdi__person.id)
  WHERE and(equals(events.team_id, 81), equals(events__pdi__person.properties___email, 'tom@posthog.com'), less(toTimezone(events.timestamp, 'UTC'), toDateTime('2020-01-10 12:14:05', 'UTC')), greater(toTimezone(events.timestamp, 'UTC'), toDateTime('2020-01-09 12:00:00', 'UTC')))
=======
     WHERE equals(person.team_id, 77)
     GROUP BY person.id
     HAVING equals(argMax(person.is_deleted, person.version), 0)) AS events__pdi__person ON equals(events__pdi.person_id, events__pdi__person.id)
  WHERE and(equals(events.team_id, 77), equals(events__pdi__person.properties___email, 'tom@posthog.com'), less(toTimeZone(events.timestamp, 'UTC'), toDateTime('2020-01-10 12:14:05', 'UTC')), greater(toTimeZone(events.timestamp, 'UTC'), toDateTime('2020-01-09 12:00:00', 'UTC')))
>>>>>>> 687963d2
  ORDER BY events.event ASC
  LIMIT 101
  OFFSET 0 SETTINGS readonly=1,
                    max_execution_time=60
  '
---
# name: TestQuery.test_person_property_filter_materialized
  '
  /* user_id:0 request:_snapshot_ */
  SELECT events.event,
         events.distinct_id,
         events.mat_key,
         'a%sd',
         concat(events.event, ' ', events.mat_key)
  FROM events
  INNER JOIN
    (SELECT argMax(person_distinct_id2.person_id, person_distinct_id2.version) AS person_id,
            person_distinct_id2.distinct_id
     FROM person_distinct_id2
<<<<<<< HEAD
     WHERE equals(person_distinct_id2.team_id, 82)
=======
     WHERE equals(person_distinct_id2.team_id, 78)
>>>>>>> 687963d2
     GROUP BY person_distinct_id2.distinct_id
     HAVING equals(argMax(person_distinct_id2.is_deleted, person_distinct_id2.version), 0)) AS events__pdi ON equals(events.distinct_id, events__pdi.distinct_id)
  INNER JOIN
    (SELECT argMax(person.pmat_email, person.version) AS properties___email,
            person.id
     FROM person
<<<<<<< HEAD
     WHERE equals(person.team_id, 82)
     GROUP BY person.id
     HAVING equals(argMax(person.is_deleted, person.version), 0)) AS events__pdi__person ON equals(events__pdi.person_id, events__pdi__person.id)
  WHERE and(equals(events.team_id, 82), equals(events__pdi__person.properties___email, 'tom@posthog.com'), less(toTimezone(events.timestamp, 'UTC'), toDateTime('2020-01-10 12:14:05', 'UTC')), greater(toTimezone(events.timestamp, 'UTC'), toDateTime('2020-01-09 12:00:00', 'UTC')))
=======
     WHERE equals(person.team_id, 78)
     GROUP BY person.id
     HAVING equals(argMax(person.is_deleted, person.version), 0)) AS events__pdi__person ON equals(events__pdi.person_id, events__pdi__person.id)
  WHERE and(equals(events.team_id, 78), equals(events__pdi__person.properties___email, 'tom@posthog.com'), less(toTimeZone(events.timestamp, 'UTC'), toDateTime('2020-01-10 12:14:05', 'UTC')), greater(toTimeZone(events.timestamp, 'UTC'), toDateTime('2020-01-09 12:00:00', 'UTC')))
>>>>>>> 687963d2
  ORDER BY events.event ASC
  LIMIT 101
  OFFSET 0 SETTINGS readonly=1,
                    max_execution_time=60
  '
---
# name: TestQuery.test_property_filter_aggregations
  '
  /* user_id:0 request:_snapshot_ */
  SELECT replaceRegexpAll(JSONExtractRaw(events.properties, 'key'), '^"|"$', ''),
         count()
  FROM events
<<<<<<< HEAD
  WHERE and(equals(events.team_id, 83), less(toTimezone(events.timestamp, 'UTC'), toDateTime('2020-01-10 12:14:05', 'UTC')), greater(toTimezone(events.timestamp, 'UTC'), toDateTime('2020-01-09 12:00:00', 'UTC')))
=======
  WHERE and(equals(events.team_id, 79), less(toTimeZone(events.timestamp, 'UTC'), toDateTime('2020-01-10 12:14:05', 'UTC')), greater(toTimeZone(events.timestamp, 'UTC'), toDateTime('2020-01-09 12:00:00', 'UTC')))
>>>>>>> 687963d2
  GROUP BY replaceRegexpAll(JSONExtractRaw(events.properties, 'key'), '^"|"$', '')
  ORDER BY count() DESC
  LIMIT 101
  OFFSET 0 SETTINGS readonly=1,
                    max_execution_time=60
  '
---
# name: TestQuery.test_property_filter_aggregations.1
  '
  /* user_id:0 request:_snapshot_ */
  SELECT replaceRegexpAll(JSONExtractRaw(events.properties, 'key'), '^"|"$', ''),
         count()
  FROM events
<<<<<<< HEAD
  WHERE and(equals(events.team_id, 83), less(toTimezone(events.timestamp, 'UTC'), toDateTime('2020-01-10 12:14:05', 'UTC')), greater(toTimezone(events.timestamp, 'UTC'), toDateTime('2020-01-09 12:00:00', 'UTC')))
=======
  WHERE and(equals(events.team_id, 79), less(toTimeZone(events.timestamp, 'UTC'), toDateTime('2020-01-10 12:14:05', 'UTC')), greater(toTimeZone(events.timestamp, 'UTC'), toDateTime('2020-01-09 12:00:00', 'UTC')))
>>>>>>> 687963d2
  GROUP BY replaceRegexpAll(JSONExtractRaw(events.properties, 'key'), '^"|"$', '')
  HAVING and(greater(count(), 1))
  ORDER BY count() DESC
  LIMIT 101
  OFFSET 0 SETTINGS readonly=1,
                    max_execution_time=60
  '
---
# name: TestQuery.test_property_filter_aggregations_materialized
  '
  /* user_id:0 request:_snapshot_ */
  SELECT events.mat_key,
         count()
  FROM events
<<<<<<< HEAD
  WHERE and(equals(events.team_id, 84), less(toTimezone(events.timestamp, 'UTC'), toDateTime('2020-01-10 12:14:05', 'UTC')), greater(toTimezone(events.timestamp, 'UTC'), toDateTime('2020-01-09 12:00:00', 'UTC')))
=======
  WHERE and(equals(events.team_id, 80), less(toTimeZone(events.timestamp, 'UTC'), toDateTime('2020-01-10 12:14:05', 'UTC')), greater(toTimeZone(events.timestamp, 'UTC'), toDateTime('2020-01-09 12:00:00', 'UTC')))
>>>>>>> 687963d2
  GROUP BY events.mat_key
  ORDER BY count() DESC
  LIMIT 101
  OFFSET 0 SETTINGS readonly=1,
                    max_execution_time=60
  '
---
# name: TestQuery.test_property_filter_aggregations_materialized.1
  '
  /* user_id:0 request:_snapshot_ */
  SELECT events.mat_key,
         count()
  FROM events
<<<<<<< HEAD
  WHERE and(equals(events.team_id, 84), less(toTimezone(events.timestamp, 'UTC'), toDateTime('2020-01-10 12:14:05', 'UTC')), greater(toTimezone(events.timestamp, 'UTC'), toDateTime('2020-01-09 12:00:00', 'UTC')))
=======
  WHERE and(equals(events.team_id, 80), less(toTimeZone(events.timestamp, 'UTC'), toDateTime('2020-01-10 12:14:05', 'UTC')), greater(toTimeZone(events.timestamp, 'UTC'), toDateTime('2020-01-09 12:00:00', 'UTC')))
>>>>>>> 687963d2
  GROUP BY events.mat_key
  HAVING and(greater(count(), 1))
  ORDER BY count() DESC
  LIMIT 101
  OFFSET 0 SETTINGS readonly=1,
                    max_execution_time=60
  '
---
# name: TestQuery.test_select_event_person
  '
  /* user_id:0 request:_snapshot_ */
  SELECT events.event,
         events.distinct_id,
         events.distinct_id
  FROM events
<<<<<<< HEAD
  WHERE and(equals(events.team_id, 85), less(toTimezone(events.timestamp, 'UTC'), toDateTime('2020-01-10 12:14:05', 'UTC')), greater(toTimezone(events.timestamp, 'UTC'), toDateTime('2020-01-09 12:00:00', 'UTC')))
=======
  WHERE and(equals(events.team_id, 81), less(toTimeZone(events.timestamp, 'UTC'), toDateTime('2020-01-10 12:14:05', 'UTC')), greater(toTimeZone(events.timestamp, 'UTC'), toDateTime('2020-01-09 12:00:00', 'UTC')))
>>>>>>> 687963d2
  ORDER BY events.event ASC
  LIMIT 101
  OFFSET 0 SETTINGS readonly=1,
                    max_execution_time=60
  '
---
# name: TestQuery.test_select_hogql_expressions
  '
  /* user_id:0 request:_snapshot_ */
  SELECT replaceRegexpAll(JSONExtractRaw(events.properties, 'key'), '^"|"$', ''),
         events.event,
         events.distinct_id,
         concat(events.event, ' ', replaceRegexpAll(JSONExtractRaw(events.properties, 'key'), '^"|"$', ''))
  FROM events
<<<<<<< HEAD
  WHERE and(equals(events.team_id, 86), less(toTimezone(events.timestamp, 'UTC'), toDateTime('2020-01-10 12:14:05', 'UTC')), greater(toTimezone(events.timestamp, 'UTC'), toDateTime('2020-01-09 12:00:00', 'UTC')))
=======
  WHERE and(equals(events.team_id, 82), less(toTimeZone(events.timestamp, 'UTC'), toDateTime('2020-01-10 12:14:05', 'UTC')), greater(toTimeZone(events.timestamp, 'UTC'), toDateTime('2020-01-09 12:00:00', 'UTC')))
>>>>>>> 687963d2
  ORDER BY replaceRegexpAll(JSONExtractRaw(events.properties, 'key'), '^"|"$', '') ASC
  LIMIT 101
  OFFSET 0 SETTINGS readonly=1,
                    max_execution_time=60
  '
---
# name: TestQuery.test_select_hogql_expressions.1
  '
  /* user_id:0 request:_snapshot_ */
  SELECT tuple(events.uuid, events.event, events.properties, toTimeZone(events.timestamp, 'UTC'), events.team_id, events.distinct_id, events.elements_chain, toTimeZone(events.created_at, 'UTC')),
         events.event
  FROM events
<<<<<<< HEAD
  WHERE and(equals(events.team_id, 86), less(toTimezone(events.timestamp, 'UTC'), toDateTime('2020-01-10 12:14:05', 'UTC')), greater(toTimezone(events.timestamp, 'UTC'), toDateTime('2020-01-09 12:00:00', 'UTC')))
  ORDER BY tuple(events.uuid, events.event, events.properties, toTimezone(events.timestamp, 'UTC'), events.team_id, events.distinct_id, events.elements_chain, toTimezone(events.created_at, 'UTC')) ASC
=======
  WHERE and(equals(events.team_id, 82), less(toTimeZone(events.timestamp, 'UTC'), toDateTime('2020-01-10 12:14:05', 'UTC')), greater(toTimeZone(events.timestamp, 'UTC'), toDateTime('2020-01-09 12:00:00', 'UTC')))
  ORDER BY tuple(events.uuid, events.event, events.properties, toTimeZone(events.timestamp, 'UTC'), events.team_id, events.distinct_id, events.elements_chain, toTimeZone(events.created_at, 'UTC')) ASC
>>>>>>> 687963d2
  LIMIT 101
  OFFSET 0 SETTINGS readonly=1,
                    max_execution_time=60
  '
---
# name: TestQuery.test_select_hogql_expressions.2
  '
  /* user_id:0 request:_snapshot_ */
  SELECT count(),
         events.event
  FROM events
<<<<<<< HEAD
  WHERE and(equals(events.team_id, 86), less(toTimezone(events.timestamp, 'UTC'), toDateTime('2020-01-10 12:14:05', 'UTC')), greater(toTimezone(events.timestamp, 'UTC'), toDateTime('2020-01-09 12:00:00', 'UTC')))
=======
  WHERE and(equals(events.team_id, 82), less(toTimeZone(events.timestamp, 'UTC'), toDateTime('2020-01-10 12:14:05', 'UTC')), greater(toTimeZone(events.timestamp, 'UTC'), toDateTime('2020-01-09 12:00:00', 'UTC')))
>>>>>>> 687963d2
  GROUP BY events.event
  ORDER BY count() DESC
  LIMIT 101
  OFFSET 0 SETTINGS readonly=1,
                    max_execution_time=60
  '
---
# name: TestQuery.test_select_hogql_expressions.3
  '
  /* user_id:0 request:_snapshot_ */
  SELECT count(),
         events.event
  FROM events
<<<<<<< HEAD
  WHERE and(equals(events.team_id, 86), or(equals(events.event, 'sign up'), like(replaceRegexpAll(JSONExtractRaw(events.properties, 'key'), '^"|"$', ''), '%val2')), less(toTimezone(events.timestamp, 'UTC'), toDateTime('2020-01-10 12:14:05', 'UTC')), greater(toTimezone(events.timestamp, 'UTC'), toDateTime('2020-01-09 12:00:00', 'UTC')))
=======
  WHERE and(equals(events.team_id, 82), or(equals(events.event, 'sign up'), like(replaceRegexpAll(JSONExtractRaw(events.properties, 'key'), '^"|"$', ''), '%val2')), less(toTimeZone(events.timestamp, 'UTC'), toDateTime('2020-01-10 12:14:05', 'UTC')), greater(toTimeZone(events.timestamp, 'UTC'), toDateTime('2020-01-09 12:00:00', 'UTC')))
>>>>>>> 687963d2
  GROUP BY events.event
  ORDER BY count() DESC, events.event ASC
  LIMIT 101
  OFFSET 0 SETTINGS readonly=1,
                    max_execution_time=60
  '
---<|MERGE_RESOLUTION|>--- conflicted
+++ resolved
@@ -7,11 +7,7 @@
          'a%sd',
          concat(events.event, ' ', replaceRegexpAll(JSONExtractRaw(events.properties, 'key'), '^"|"$', ''))
   FROM events
-<<<<<<< HEAD
-  WHERE and(equals(events.team_id, 72), less(toTimezone(events.timestamp, 'UTC'), toDateTime('2020-01-10 12:14:05', 'UTC')), greater(toTimezone(events.timestamp, 'UTC'), toDateTime('2020-01-09 12:00:00', 'UTC')))
-=======
   WHERE and(equals(events.team_id, 68), less(toTimeZone(events.timestamp, 'UTC'), toDateTime('2020-01-10 12:14:05', 'UTC')), greater(toTimeZone(events.timestamp, 'UTC'), toDateTime('2020-01-09 12:00:00', 'UTC')))
->>>>>>> 687963d2
   ORDER BY events.event ASC
   LIMIT 101
   OFFSET 0 SETTINGS readonly=1,
@@ -27,11 +23,7 @@
          'a%sd',
          concat(events.event, ' ', replaceRegexpAll(JSONExtractRaw(events.properties, 'key'), '^"|"$', ''))
   FROM events
-<<<<<<< HEAD
-  WHERE and(equals(events.team_id, 72), equals(replaceRegexpAll(JSONExtractRaw(events.properties, 'key'), '^"|"$', ''), 'test_val3'), less(toTimezone(events.timestamp, 'UTC'), toDateTime('2020-01-10 12:14:05', 'UTC')), greater(toTimezone(events.timestamp, 'UTC'), toDateTime('2020-01-09 12:00:00', 'UTC')))
-=======
   WHERE and(equals(events.team_id, 68), equals(replaceRegexpAll(JSONExtractRaw(events.properties, 'key'), '^"|"$', ''), 'test_val3'), less(toTimeZone(events.timestamp, 'UTC'), toDateTime('2020-01-10 12:14:05', 'UTC')), greater(toTimeZone(events.timestamp, 'UTC'), toDateTime('2020-01-09 12:00:00', 'UTC')))
->>>>>>> 687963d2
   ORDER BY events.event ASC
   LIMIT 101
   OFFSET 0 SETTINGS readonly=1,
@@ -47,11 +39,7 @@
          'a%sd',
          concat(events.event, ' ', replaceRegexpAll(JSONExtractRaw(events.properties, 'key'), '^"|"$', ''))
   FROM events
-<<<<<<< HEAD
-  WHERE and(equals(events.team_id, 72), ilike(replaceRegexpAll(JSONExtractRaw(events.properties, 'path'), '^"|"$', ''), '%/%'), less(toTimezone(events.timestamp, 'UTC'), toDateTime('2020-01-10 12:14:05', 'UTC')), greater(toTimezone(events.timestamp, 'UTC'), toDateTime('2020-01-09 12:00:00', 'UTC')))
-=======
   WHERE and(equals(events.team_id, 68), ilike(replaceRegexpAll(JSONExtractRaw(events.properties, 'path'), '^"|"$', ''), '%/%'), less(toTimeZone(events.timestamp, 'UTC'), toDateTime('2020-01-10 12:14:05', 'UTC')), greater(toTimeZone(events.timestamp, 'UTC'), toDateTime('2020-01-09 12:00:00', 'UTC')))
->>>>>>> 687963d2
   ORDER BY events.event ASC
   LIMIT 101
   OFFSET 0 SETTINGS readonly=1,
@@ -67,11 +55,7 @@
          'a%sd',
          concat(events.event, ' ', events.mat_key)
   FROM events
-<<<<<<< HEAD
-  WHERE and(equals(events.team_id, 73), less(toTimezone(events.timestamp, 'UTC'), toDateTime('2020-01-10 12:14:05', 'UTC')), greater(toTimezone(events.timestamp, 'UTC'), toDateTime('2020-01-09 12:00:00', 'UTC')))
-=======
   WHERE and(equals(events.team_id, 69), less(toTimeZone(events.timestamp, 'UTC'), toDateTime('2020-01-10 12:14:05', 'UTC')), greater(toTimeZone(events.timestamp, 'UTC'), toDateTime('2020-01-09 12:00:00', 'UTC')))
->>>>>>> 687963d2
   ORDER BY events.event ASC
   LIMIT 101
   OFFSET 0 SETTINGS readonly=1,
@@ -87,11 +71,7 @@
          'a%sd',
          concat(events.event, ' ', events.mat_key)
   FROM events
-<<<<<<< HEAD
-  WHERE and(equals(events.team_id, 73), equals(events.mat_key, 'test_val3'), less(toTimezone(events.timestamp, 'UTC'), toDateTime('2020-01-10 12:14:05', 'UTC')), greater(toTimezone(events.timestamp, 'UTC'), toDateTime('2020-01-09 12:00:00', 'UTC')))
-=======
   WHERE and(equals(events.team_id, 69), equals(events.mat_key, 'test_val3'), less(toTimeZone(events.timestamp, 'UTC'), toDateTime('2020-01-10 12:14:05', 'UTC')), greater(toTimeZone(events.timestamp, 'UTC'), toDateTime('2020-01-09 12:00:00', 'UTC')))
->>>>>>> 687963d2
   ORDER BY events.event ASC
   LIMIT 101
   OFFSET 0 SETTINGS readonly=1,
@@ -107,11 +87,7 @@
          'a%sd',
          concat(events.event, ' ', events.mat_key)
   FROM events
-<<<<<<< HEAD
-  WHERE and(equals(events.team_id, 73), ilike(events.mat_path, '%/%'), less(toTimezone(events.timestamp, 'UTC'), toDateTime('2020-01-10 12:14:05', 'UTC')), greater(toTimezone(events.timestamp, 'UTC'), toDateTime('2020-01-09 12:00:00', 'UTC')))
-=======
   WHERE and(equals(events.team_id, 69), ilike(events.mat_path, '%/%'), less(toTimeZone(events.timestamp, 'UTC'), toDateTime('2020-01-10 12:14:05', 'UTC')), greater(toTimeZone(events.timestamp, 'UTC'), toDateTime('2020-01-09 12:00:00', 'UTC')))
->>>>>>> 687963d2
   ORDER BY events.event ASC
   LIMIT 101
   OFFSET 0 SETTINGS readonly=1,
@@ -125,13 +101,8 @@
          events.distinct_id,
          replaceRegexpAll(JSONExtractRaw(events.properties, 'key'), '^"|"$', '')
   FROM events
-<<<<<<< HEAD
-  WHERE equals(events.team_id, 74)
-  ORDER BY toTimezone(events.timestamp, 'UTC') ASC
-=======
   WHERE equals(events.team_id, 70)
   ORDER BY toTimeZone(events.timestamp, 'UTC') ASC
->>>>>>> 687963d2
   LIMIT 100 SETTINGS readonly=1,
                      max_execution_time=60
   '
@@ -143,13 +114,8 @@
          events.distinct_id,
          events.mat_key
   FROM events
-<<<<<<< HEAD
-  WHERE equals(events.team_id, 75)
-  ORDER BY toTimezone(events.timestamp, 'UTC') ASC
-=======
   WHERE equals(events.team_id, 71)
   ORDER BY toTimeZone(events.timestamp, 'UTC') ASC
->>>>>>> 687963d2
   LIMIT 100 SETTINGS readonly=1,
                      max_execution_time=60
   '
@@ -163,11 +129,7 @@
          'a%sd',
          concat(events.event, ' ', replaceRegexpAll(JSONExtractRaw(events.properties, 'key'), '^"|"$', ''))
   FROM events
-<<<<<<< HEAD
-  WHERE and(equals(events.team_id, 76), less(toTimezone(events.timestamp, 'UTC'), toDateTime('2020-01-10 12:14:05', 'UTC')), greater(toTimezone(events.timestamp, 'UTC'), toDateTime('2020-01-09 12:00:00', 'UTC')))
-=======
   WHERE and(equals(events.team_id, 72), less(toTimeZone(events.timestamp, 'UTC'), toDateTime('2020-01-10 12:14:05', 'UTC')), greater(toTimeZone(events.timestamp, 'UTC'), toDateTime('2020-01-09 12:00:00', 'UTC')))
->>>>>>> 687963d2
   ORDER BY events.event ASC
   LIMIT 101
   OFFSET 0 SETTINGS readonly=1,
@@ -183,11 +145,7 @@
          'a%sd',
          concat(events.event, ' ', replaceRegexpAll(JSONExtractRaw(events.properties, 'key'), '^"|"$', ''))
   FROM events
-<<<<<<< HEAD
-  WHERE and(equals(events.team_id, 76), equals('a%sd', 'foo'), less(toTimezone(events.timestamp, 'UTC'), toDateTime('2020-01-10 12:14:05', 'UTC')), greater(toTimezone(events.timestamp, 'UTC'), toDateTime('2020-01-09 12:00:00', 'UTC')))
-=======
   WHERE and(equals(events.team_id, 72), equals('a%sd', 'foo'), less(toTimeZone(events.timestamp, 'UTC'), toDateTime('2020-01-10 12:14:05', 'UTC')), greater(toTimeZone(events.timestamp, 'UTC'), toDateTime('2020-01-09 12:00:00', 'UTC')))
->>>>>>> 687963d2
   ORDER BY events.event ASC
   LIMIT 101
   OFFSET 0 SETTINGS readonly=1,
@@ -203,11 +161,7 @@
          'a%sd',
          concat(events.event, ' ', replaceRegexpAll(JSONExtractRaw(events.properties, 'key'), '^"|"$', ''))
   FROM events
-<<<<<<< HEAD
-  WHERE and(equals(events.team_id, 76), equals('a%sd', 'a%sd'), less(toTimezone(events.timestamp, 'UTC'), toDateTime('2020-01-10 12:14:05', 'UTC')), greater(toTimezone(events.timestamp, 'UTC'), toDateTime('2020-01-09 12:00:00', 'UTC')))
-=======
   WHERE and(equals(events.team_id, 72), equals('a%sd', 'a%sd'), less(toTimeZone(events.timestamp, 'UTC'), toDateTime('2020-01-10 12:14:05', 'UTC')), greater(toTimeZone(events.timestamp, 'UTC'), toDateTime('2020-01-09 12:00:00', 'UTC')))
->>>>>>> 687963d2
   ORDER BY events.event ASC
   LIMIT 101
   OFFSET 0 SETTINGS readonly=1,
@@ -223,11 +177,7 @@
          'a%sd',
          concat(events.event, ' ', replaceRegexpAll(JSONExtractRaw(events.properties, 'key'), '^"|"$', ''))
   FROM events
-<<<<<<< HEAD
-  WHERE and(equals(events.team_id, 76), equals(replaceRegexpAll(JSONExtractRaw(events.properties, 'key'), '^"|"$', ''), 'test_val2'), less(toTimezone(events.timestamp, 'UTC'), toDateTime('2020-01-10 12:14:05', 'UTC')), greater(toTimezone(events.timestamp, 'UTC'), toDateTime('2020-01-09 12:00:00', 'UTC')))
-=======
   WHERE and(equals(events.team_id, 72), equals(replaceRegexpAll(JSONExtractRaw(events.properties, 'key'), '^"|"$', ''), 'test_val2'), less(toTimeZone(events.timestamp, 'UTC'), toDateTime('2020-01-10 12:14:05', 'UTC')), greater(toTimeZone(events.timestamp, 'UTC'), toDateTime('2020-01-09 12:00:00', 'UTC')))
->>>>>>> 687963d2
   ORDER BY events.event ASC
   LIMIT 101
   OFFSET 0 SETTINGS readonly=1,
@@ -243,11 +193,7 @@
          'a%sd',
          concat(events.event, ' ', events.mat_key)
   FROM events
-<<<<<<< HEAD
-  WHERE and(equals(events.team_id, 77), less(toTimezone(events.timestamp, 'UTC'), toDateTime('2020-01-10 12:14:05', 'UTC')), greater(toTimezone(events.timestamp, 'UTC'), toDateTime('2020-01-09 12:00:00', 'UTC')))
-=======
   WHERE and(equals(events.team_id, 73), less(toTimeZone(events.timestamp, 'UTC'), toDateTime('2020-01-10 12:14:05', 'UTC')), greater(toTimeZone(events.timestamp, 'UTC'), toDateTime('2020-01-09 12:00:00', 'UTC')))
->>>>>>> 687963d2
   ORDER BY events.event ASC
   LIMIT 101
   OFFSET 0 SETTINGS readonly=1,
@@ -263,11 +209,7 @@
          'a%sd',
          concat(events.event, ' ', events.mat_key)
   FROM events
-<<<<<<< HEAD
-  WHERE and(equals(events.team_id, 77), equals('a%sd', 'foo'), less(toTimezone(events.timestamp, 'UTC'), toDateTime('2020-01-10 12:14:05', 'UTC')), greater(toTimezone(events.timestamp, 'UTC'), toDateTime('2020-01-09 12:00:00', 'UTC')))
-=======
   WHERE and(equals(events.team_id, 73), equals('a%sd', 'foo'), less(toTimeZone(events.timestamp, 'UTC'), toDateTime('2020-01-10 12:14:05', 'UTC')), greater(toTimeZone(events.timestamp, 'UTC'), toDateTime('2020-01-09 12:00:00', 'UTC')))
->>>>>>> 687963d2
   ORDER BY events.event ASC
   LIMIT 101
   OFFSET 0 SETTINGS readonly=1,
@@ -283,11 +225,7 @@
          'a%sd',
          concat(events.event, ' ', events.mat_key)
   FROM events
-<<<<<<< HEAD
-  WHERE and(equals(events.team_id, 77), equals('a%sd', 'a%sd'), less(toTimezone(events.timestamp, 'UTC'), toDateTime('2020-01-10 12:14:05', 'UTC')), greater(toTimezone(events.timestamp, 'UTC'), toDateTime('2020-01-09 12:00:00', 'UTC')))
-=======
   WHERE and(equals(events.team_id, 73), equals('a%sd', 'a%sd'), less(toTimeZone(events.timestamp, 'UTC'), toDateTime('2020-01-10 12:14:05', 'UTC')), greater(toTimeZone(events.timestamp, 'UTC'), toDateTime('2020-01-09 12:00:00', 'UTC')))
->>>>>>> 687963d2
   ORDER BY events.event ASC
   LIMIT 101
   OFFSET 0 SETTINGS readonly=1,
@@ -303,11 +241,7 @@
          'a%sd',
          concat(events.event, ' ', events.mat_key)
   FROM events
-<<<<<<< HEAD
-  WHERE and(equals(events.team_id, 77), equals(events.mat_key, 'test_val2'), less(toTimezone(events.timestamp, 'UTC'), toDateTime('2020-01-10 12:14:05', 'UTC')), greater(toTimezone(events.timestamp, 'UTC'), toDateTime('2020-01-09 12:00:00', 'UTC')))
-=======
   WHERE and(equals(events.team_id, 73), equals(events.mat_key, 'test_val2'), less(toTimeZone(events.timestamp, 'UTC'), toDateTime('2020-01-10 12:14:05', 'UTC')), greater(toTimeZone(events.timestamp, 'UTC'), toDateTime('2020-01-09 12:00:00', 'UTC')))
->>>>>>> 687963d2
   ORDER BY events.event ASC
   LIMIT 101
   OFFSET 0 SETTINGS readonly=1,
@@ -327,28 +261,17 @@
     (SELECT argMax(person_distinct_id2.person_id, person_distinct_id2.version) AS person_id,
             person_distinct_id2.distinct_id
      FROM person_distinct_id2
-<<<<<<< HEAD
-     WHERE equals(person_distinct_id2.team_id, 81)
-=======
      WHERE equals(person_distinct_id2.team_id, 77)
->>>>>>> 687963d2
      GROUP BY person_distinct_id2.distinct_id
      HAVING equals(argMax(person_distinct_id2.is_deleted, person_distinct_id2.version), 0)) AS events__pdi ON equals(events.distinct_id, events__pdi.distinct_id)
   INNER JOIN
     (SELECT argMax(replaceRegexpAll(JSONExtractRaw(person.properties, 'email'), '^"|"$', ''), person.version) AS properties___email,
             person.id
      FROM person
-<<<<<<< HEAD
-     WHERE equals(person.team_id, 81)
-     GROUP BY person.id
-     HAVING equals(argMax(person.is_deleted, person.version), 0)) AS events__pdi__person ON equals(events__pdi.person_id, events__pdi__person.id)
-  WHERE and(equals(events.team_id, 81), equals(events__pdi__person.properties___email, 'tom@posthog.com'), less(toTimezone(events.timestamp, 'UTC'), toDateTime('2020-01-10 12:14:05', 'UTC')), greater(toTimezone(events.timestamp, 'UTC'), toDateTime('2020-01-09 12:00:00', 'UTC')))
-=======
      WHERE equals(person.team_id, 77)
      GROUP BY person.id
      HAVING equals(argMax(person.is_deleted, person.version), 0)) AS events__pdi__person ON equals(events__pdi.person_id, events__pdi__person.id)
   WHERE and(equals(events.team_id, 77), equals(events__pdi__person.properties___email, 'tom@posthog.com'), less(toTimeZone(events.timestamp, 'UTC'), toDateTime('2020-01-10 12:14:05', 'UTC')), greater(toTimeZone(events.timestamp, 'UTC'), toDateTime('2020-01-09 12:00:00', 'UTC')))
->>>>>>> 687963d2
   ORDER BY events.event ASC
   LIMIT 101
   OFFSET 0 SETTINGS readonly=1,
@@ -368,28 +291,17 @@
     (SELECT argMax(person_distinct_id2.person_id, person_distinct_id2.version) AS person_id,
             person_distinct_id2.distinct_id
      FROM person_distinct_id2
-<<<<<<< HEAD
-     WHERE equals(person_distinct_id2.team_id, 82)
-=======
      WHERE equals(person_distinct_id2.team_id, 78)
->>>>>>> 687963d2
      GROUP BY person_distinct_id2.distinct_id
      HAVING equals(argMax(person_distinct_id2.is_deleted, person_distinct_id2.version), 0)) AS events__pdi ON equals(events.distinct_id, events__pdi.distinct_id)
   INNER JOIN
     (SELECT argMax(person.pmat_email, person.version) AS properties___email,
             person.id
      FROM person
-<<<<<<< HEAD
-     WHERE equals(person.team_id, 82)
-     GROUP BY person.id
-     HAVING equals(argMax(person.is_deleted, person.version), 0)) AS events__pdi__person ON equals(events__pdi.person_id, events__pdi__person.id)
-  WHERE and(equals(events.team_id, 82), equals(events__pdi__person.properties___email, 'tom@posthog.com'), less(toTimezone(events.timestamp, 'UTC'), toDateTime('2020-01-10 12:14:05', 'UTC')), greater(toTimezone(events.timestamp, 'UTC'), toDateTime('2020-01-09 12:00:00', 'UTC')))
-=======
      WHERE equals(person.team_id, 78)
      GROUP BY person.id
      HAVING equals(argMax(person.is_deleted, person.version), 0)) AS events__pdi__person ON equals(events__pdi.person_id, events__pdi__person.id)
   WHERE and(equals(events.team_id, 78), equals(events__pdi__person.properties___email, 'tom@posthog.com'), less(toTimeZone(events.timestamp, 'UTC'), toDateTime('2020-01-10 12:14:05', 'UTC')), greater(toTimeZone(events.timestamp, 'UTC'), toDateTime('2020-01-09 12:00:00', 'UTC')))
->>>>>>> 687963d2
   ORDER BY events.event ASC
   LIMIT 101
   OFFSET 0 SETTINGS readonly=1,
@@ -402,11 +314,7 @@
   SELECT replaceRegexpAll(JSONExtractRaw(events.properties, 'key'), '^"|"$', ''),
          count()
   FROM events
-<<<<<<< HEAD
-  WHERE and(equals(events.team_id, 83), less(toTimezone(events.timestamp, 'UTC'), toDateTime('2020-01-10 12:14:05', 'UTC')), greater(toTimezone(events.timestamp, 'UTC'), toDateTime('2020-01-09 12:00:00', 'UTC')))
-=======
   WHERE and(equals(events.team_id, 79), less(toTimeZone(events.timestamp, 'UTC'), toDateTime('2020-01-10 12:14:05', 'UTC')), greater(toTimeZone(events.timestamp, 'UTC'), toDateTime('2020-01-09 12:00:00', 'UTC')))
->>>>>>> 687963d2
   GROUP BY replaceRegexpAll(JSONExtractRaw(events.properties, 'key'), '^"|"$', '')
   ORDER BY count() DESC
   LIMIT 101
@@ -420,11 +328,7 @@
   SELECT replaceRegexpAll(JSONExtractRaw(events.properties, 'key'), '^"|"$', ''),
          count()
   FROM events
-<<<<<<< HEAD
-  WHERE and(equals(events.team_id, 83), less(toTimezone(events.timestamp, 'UTC'), toDateTime('2020-01-10 12:14:05', 'UTC')), greater(toTimezone(events.timestamp, 'UTC'), toDateTime('2020-01-09 12:00:00', 'UTC')))
-=======
   WHERE and(equals(events.team_id, 79), less(toTimeZone(events.timestamp, 'UTC'), toDateTime('2020-01-10 12:14:05', 'UTC')), greater(toTimeZone(events.timestamp, 'UTC'), toDateTime('2020-01-09 12:00:00', 'UTC')))
->>>>>>> 687963d2
   GROUP BY replaceRegexpAll(JSONExtractRaw(events.properties, 'key'), '^"|"$', '')
   HAVING and(greater(count(), 1))
   ORDER BY count() DESC
@@ -439,11 +343,7 @@
   SELECT events.mat_key,
          count()
   FROM events
-<<<<<<< HEAD
-  WHERE and(equals(events.team_id, 84), less(toTimezone(events.timestamp, 'UTC'), toDateTime('2020-01-10 12:14:05', 'UTC')), greater(toTimezone(events.timestamp, 'UTC'), toDateTime('2020-01-09 12:00:00', 'UTC')))
-=======
   WHERE and(equals(events.team_id, 80), less(toTimeZone(events.timestamp, 'UTC'), toDateTime('2020-01-10 12:14:05', 'UTC')), greater(toTimeZone(events.timestamp, 'UTC'), toDateTime('2020-01-09 12:00:00', 'UTC')))
->>>>>>> 687963d2
   GROUP BY events.mat_key
   ORDER BY count() DESC
   LIMIT 101
@@ -457,11 +357,7 @@
   SELECT events.mat_key,
          count()
   FROM events
-<<<<<<< HEAD
-  WHERE and(equals(events.team_id, 84), less(toTimezone(events.timestamp, 'UTC'), toDateTime('2020-01-10 12:14:05', 'UTC')), greater(toTimezone(events.timestamp, 'UTC'), toDateTime('2020-01-09 12:00:00', 'UTC')))
-=======
   WHERE and(equals(events.team_id, 80), less(toTimeZone(events.timestamp, 'UTC'), toDateTime('2020-01-10 12:14:05', 'UTC')), greater(toTimeZone(events.timestamp, 'UTC'), toDateTime('2020-01-09 12:00:00', 'UTC')))
->>>>>>> 687963d2
   GROUP BY events.mat_key
   HAVING and(greater(count(), 1))
   ORDER BY count() DESC
@@ -477,11 +373,7 @@
          events.distinct_id,
          events.distinct_id
   FROM events
-<<<<<<< HEAD
-  WHERE and(equals(events.team_id, 85), less(toTimezone(events.timestamp, 'UTC'), toDateTime('2020-01-10 12:14:05', 'UTC')), greater(toTimezone(events.timestamp, 'UTC'), toDateTime('2020-01-09 12:00:00', 'UTC')))
-=======
   WHERE and(equals(events.team_id, 81), less(toTimeZone(events.timestamp, 'UTC'), toDateTime('2020-01-10 12:14:05', 'UTC')), greater(toTimeZone(events.timestamp, 'UTC'), toDateTime('2020-01-09 12:00:00', 'UTC')))
->>>>>>> 687963d2
   ORDER BY events.event ASC
   LIMIT 101
   OFFSET 0 SETTINGS readonly=1,
@@ -496,11 +388,7 @@
          events.distinct_id,
          concat(events.event, ' ', replaceRegexpAll(JSONExtractRaw(events.properties, 'key'), '^"|"$', ''))
   FROM events
-<<<<<<< HEAD
-  WHERE and(equals(events.team_id, 86), less(toTimezone(events.timestamp, 'UTC'), toDateTime('2020-01-10 12:14:05', 'UTC')), greater(toTimezone(events.timestamp, 'UTC'), toDateTime('2020-01-09 12:00:00', 'UTC')))
-=======
   WHERE and(equals(events.team_id, 82), less(toTimeZone(events.timestamp, 'UTC'), toDateTime('2020-01-10 12:14:05', 'UTC')), greater(toTimeZone(events.timestamp, 'UTC'), toDateTime('2020-01-09 12:00:00', 'UTC')))
->>>>>>> 687963d2
   ORDER BY replaceRegexpAll(JSONExtractRaw(events.properties, 'key'), '^"|"$', '') ASC
   LIMIT 101
   OFFSET 0 SETTINGS readonly=1,
@@ -513,13 +401,8 @@
   SELECT tuple(events.uuid, events.event, events.properties, toTimeZone(events.timestamp, 'UTC'), events.team_id, events.distinct_id, events.elements_chain, toTimeZone(events.created_at, 'UTC')),
          events.event
   FROM events
-<<<<<<< HEAD
-  WHERE and(equals(events.team_id, 86), less(toTimezone(events.timestamp, 'UTC'), toDateTime('2020-01-10 12:14:05', 'UTC')), greater(toTimezone(events.timestamp, 'UTC'), toDateTime('2020-01-09 12:00:00', 'UTC')))
-  ORDER BY tuple(events.uuid, events.event, events.properties, toTimezone(events.timestamp, 'UTC'), events.team_id, events.distinct_id, events.elements_chain, toTimezone(events.created_at, 'UTC')) ASC
-=======
   WHERE and(equals(events.team_id, 82), less(toTimeZone(events.timestamp, 'UTC'), toDateTime('2020-01-10 12:14:05', 'UTC')), greater(toTimeZone(events.timestamp, 'UTC'), toDateTime('2020-01-09 12:00:00', 'UTC')))
   ORDER BY tuple(events.uuid, events.event, events.properties, toTimeZone(events.timestamp, 'UTC'), events.team_id, events.distinct_id, events.elements_chain, toTimeZone(events.created_at, 'UTC')) ASC
->>>>>>> 687963d2
   LIMIT 101
   OFFSET 0 SETTINGS readonly=1,
                     max_execution_time=60
@@ -531,11 +414,7 @@
   SELECT count(),
          events.event
   FROM events
-<<<<<<< HEAD
-  WHERE and(equals(events.team_id, 86), less(toTimezone(events.timestamp, 'UTC'), toDateTime('2020-01-10 12:14:05', 'UTC')), greater(toTimezone(events.timestamp, 'UTC'), toDateTime('2020-01-09 12:00:00', 'UTC')))
-=======
   WHERE and(equals(events.team_id, 82), less(toTimeZone(events.timestamp, 'UTC'), toDateTime('2020-01-10 12:14:05', 'UTC')), greater(toTimeZone(events.timestamp, 'UTC'), toDateTime('2020-01-09 12:00:00', 'UTC')))
->>>>>>> 687963d2
   GROUP BY events.event
   ORDER BY count() DESC
   LIMIT 101
@@ -549,11 +428,7 @@
   SELECT count(),
          events.event
   FROM events
-<<<<<<< HEAD
-  WHERE and(equals(events.team_id, 86), or(equals(events.event, 'sign up'), like(replaceRegexpAll(JSONExtractRaw(events.properties, 'key'), '^"|"$', ''), '%val2')), less(toTimezone(events.timestamp, 'UTC'), toDateTime('2020-01-10 12:14:05', 'UTC')), greater(toTimezone(events.timestamp, 'UTC'), toDateTime('2020-01-09 12:00:00', 'UTC')))
-=======
   WHERE and(equals(events.team_id, 82), or(equals(events.event, 'sign up'), like(replaceRegexpAll(JSONExtractRaw(events.properties, 'key'), '^"|"$', ''), '%val2')), less(toTimeZone(events.timestamp, 'UTC'), toDateTime('2020-01-10 12:14:05', 'UTC')), greater(toTimeZone(events.timestamp, 'UTC'), toDateTime('2020-01-09 12:00:00', 'UTC')))
->>>>>>> 687963d2
   GROUP BY events.event
   ORDER BY count() DESC, events.event ASC
   LIMIT 101
