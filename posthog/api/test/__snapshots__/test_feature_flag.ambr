# serializer version: 1
# name: TestBlastRadius.test_user_blast_radius
  '''
  /* user_id:0 request:_snapshot_ */
  SELECT count(1)
  FROM
    (SELECT id
     FROM person
     WHERE team_id = 2
       AND id IN
         (SELECT id
          FROM person
          WHERE team_id = 2
            AND (has(['0', '1', '2', '3'], replaceRegexpAll(JSONExtractRaw(properties, 'group'), '^"|"$', ''))) )
     GROUP BY id
     HAVING max(is_deleted) = 0
     AND (has(['0', '1', '2', '3'], replaceRegexpAll(JSONExtractRaw(argMax(person.properties, version), 'group'), '^"|"$', ''))) SETTINGS optimize_aggregation_in_order = 1)
  '''
# ---
# name: TestBlastRadius.test_user_blast_radius.1
  '''
  /* user_id:0 request:_snapshot_ */
  SELECT count(1)
  FROM
    (SELECT id
     FROM person
     WHERE team_id = 2
     GROUP BY id
     HAVING max(is_deleted) = 0 SETTINGS optimize_aggregation_in_order = 1)
  '''
# ---
# name: TestBlastRadius.test_user_blast_radius_with_groups
  '''
  /* user_id:0 request:_snapshot_ */
  SELECT count(1)
  FROM
    (SELECT group_key,
            argMax(group_properties, _timestamp) AS group_properties_0
     FROM groups
     WHERE team_id = 2
       AND group_type_index = 0
     GROUP BY group_key
     HAVING 1=1
     AND (has(['0', '1', '2', '3'], replaceRegexpAll(JSONExtractRaw(group_properties_0, 'industry'), '^"|"$', ''))))
  '''
# ---
# name: TestBlastRadius.test_user_blast_radius_with_groups.1
  '''
  /* user_id:0 request:_snapshot_ */
  SELECT count(DISTINCT group_key)
  FROM groups
  WHERE team_id = 2
    AND group_type_index = 0
  '''
# ---
# name: TestBlastRadius.test_user_blast_radius_with_groups_multiple_queries
  '''
  /* user_id:0 request:_snapshot_ */
  SELECT count(1)
  FROM
    (SELECT group_key,
            argMax(group_properties, _timestamp) AS group_properties_0
     FROM groups
     WHERE team_id = 2
       AND group_type_index = 0
     GROUP BY group_key
     HAVING 1=1
     AND ((has(['0', '1', '2', '3', '4'], replaceRegexpAll(JSONExtractRaw(group_properties_0, 'industry'), '^"|"$', '')))
          AND (has(['2', '3', '4', '5', '6'], replaceRegexpAll(JSONExtractRaw(group_properties_0, 'industry'), '^"|"$', '')))))
  '''
# ---
# name: TestBlastRadius.test_user_blast_radius_with_groups_multiple_queries.1
  '''
  /* user_id:0 request:_snapshot_ */
  SELECT count(DISTINCT group_key)
  FROM groups
  WHERE team_id = 2
    AND group_type_index = 0
  '''
# ---
# name: TestBlastRadius.test_user_blast_radius_with_multiple_precalculated_cohorts
  '''
  
  SELECT count(DISTINCT person_id)
  FROM cohortpeople
  WHERE team_id = 2
    AND cohort_id = 2
    AND version = NULL
  '''
# ---
# name: TestBlastRadius.test_user_blast_radius_with_multiple_precalculated_cohorts.1
  '''
  
  SELECT count(DISTINCT person_id)
  FROM cohortpeople
  WHERE team_id = 2
    AND cohort_id = 2
    AND version = 0
  '''
# ---
# name: TestBlastRadius.test_user_blast_radius_with_multiple_precalculated_cohorts.2
  '''
  
  SELECT count(DISTINCT person_id)
  FROM cohortpeople
  WHERE team_id = 2
    AND cohort_id = 2
    AND version = NULL
  '''
# ---
# name: TestBlastRadius.test_user_blast_radius_with_multiple_precalculated_cohorts.3
  '''
  
  SELECT count(DISTINCT person_id)
  FROM cohortpeople
  WHERE team_id = 2
    AND cohort_id = 2
    AND version = 0
  '''
# ---
# name: TestBlastRadius.test_user_blast_radius_with_multiple_precalculated_cohorts.4
  '''
  /* user_id:0 request:_snapshot_ */
  SELECT count(1)
  FROM
    (SELECT id
     FROM person
     WHERE team_id = 2
       AND id in
         (SELECT DISTINCT person_id
          FROM cohortpeople
          WHERE team_id = 2
            AND cohort_id = 2
            AND version = 0 )
       AND id in
         (SELECT DISTINCT person_id
          FROM cohortpeople
          WHERE team_id = 2
            AND cohort_id = 2
            AND version = 0 )
     GROUP BY id
     HAVING max(is_deleted) = 0 SETTINGS optimize_aggregation_in_order = 1)
  '''
# ---
# name: TestBlastRadius.test_user_blast_radius_with_multiple_precalculated_cohorts.5
  '''
  /* user_id:0 request:_snapshot_ */
  SELECT count(1)
  FROM
    (SELECT id
     FROM person
     WHERE team_id = 2
     GROUP BY id
     HAVING max(is_deleted) = 0 SETTINGS optimize_aggregation_in_order = 1)
  '''
# ---
# name: TestBlastRadius.test_user_blast_radius_with_multiple_static_cohorts
  '''
  
  SELECT count(DISTINCT person_id)
  FROM person_static_cohort
  WHERE team_id = 2
    AND cohort_id = 2
  '''
# ---
# name: TestBlastRadius.test_user_blast_radius_with_multiple_static_cohorts.1
  '''
  /* user_id:0 request:_snapshot_ */
  SELECT count(1)
  FROM
    (SELECT id
     FROM person
     WHERE team_id = 2
       AND id IN
         (SELECT id
          FROM person
          INNER JOIN
            (SELECT person_id
             FROM person_static_cohort
             WHERE team_id = 2
               AND cohort_id = 2
             GROUP BY person_id,
                      cohort_id,
                      team_id) cohort_persons ON cohort_persons.person_id = person.id
          WHERE team_id = 2
            AND ((has(['1', '2', '4', '5', '6'], replaceRegexpAll(JSONExtractRaw(properties, 'group'), '^"|"$', '')))) )
     GROUP BY id
     HAVING max(is_deleted) = 0
     AND ((has(['1', '2', '4', '5', '6'], replaceRegexpAll(JSONExtractRaw(argMax(person.properties, version), 'group'), '^"|"$', '')))) SETTINGS optimize_aggregation_in_order = 1)
  '''
# ---
# name: TestBlastRadius.test_user_blast_radius_with_multiple_static_cohorts.2
  '''
  /* user_id:0 request:_snapshot_ */
  SELECT count(1)
  FROM
    (SELECT id
     FROM person
     WHERE team_id = 2
     GROUP BY id
     HAVING max(is_deleted) = 0 SETTINGS optimize_aggregation_in_order = 1)
  '''
# ---
# name: TestBlastRadius.test_user_blast_radius_with_multiple_static_cohorts.3
  '''
  
  SELECT count(DISTINCT person_id)
  FROM cohortpeople
  WHERE team_id = 2
    AND cohort_id = 2
    AND version = NULL
  '''
# ---
# name: TestBlastRadius.test_user_blast_radius_with_multiple_static_cohorts.4
  '''
  
  SELECT count(DISTINCT person_id)
  FROM cohortpeople
  WHERE team_id = 2
    AND cohort_id = 2
    AND version = 0
  '''
# ---
# name: TestBlastRadius.test_user_blast_radius_with_multiple_static_cohorts.5
  '''
  
  SELECT count(DISTINCT person_id)
  FROM cohortpeople
  WHERE team_id = 2
    AND cohort_id = 2
    AND version = NULL
  '''
# ---
# name: TestBlastRadius.test_user_blast_radius_with_multiple_static_cohorts.6
  '''
  
  SELECT count(DISTINCT person_id)
  FROM cohortpeople
  WHERE team_id = 2
    AND cohort_id = 2
    AND version = 0
  '''
# ---
# name: TestBlastRadius.test_user_blast_radius_with_multiple_static_cohorts.7
  '''
  /* user_id:0 request:_snapshot_ */
  SELECT count(1)
  FROM
    (SELECT id
     FROM person
     WHERE team_id = 2
       AND id in
         (SELECT person_id as id
          FROM person_static_cohort
          WHERE cohort_id = 2
            AND team_id = 2)
       AND id in
         (SELECT DISTINCT person_id
          FROM cohortpeople
          WHERE team_id = 2
            AND cohort_id = 2
            AND version = 0 )
     GROUP BY id
     HAVING max(is_deleted) = 0 SETTINGS optimize_aggregation_in_order = 1)
  '''
# ---
# name: TestBlastRadius.test_user_blast_radius_with_single_cohort
  '''
  /* user_id:0 request:_snapshot_ */
  SELECT count(1)
  FROM
    (SELECT id
     FROM person
     WHERE team_id = 2
       AND id IN
         (SELECT id
          FROM person
          WHERE team_id = 2
            AND (((has(['none'], replaceRegexpAll(JSONExtractRaw(properties, 'group'), '^"|"$', '')))
                  OR (has(['1', '2', '3'], replaceRegexpAll(JSONExtractRaw(properties, 'group'), '^"|"$', ''))))) )
     GROUP BY id
     HAVING max(is_deleted) = 0
     AND (((has(['none'], replaceRegexpAll(JSONExtractRaw(argMax(person.properties, version), 'group'), '^"|"$', '')))
           OR (has(['1', '2', '3'], replaceRegexpAll(JSONExtractRaw(argMax(person.properties, version), 'group'), '^"|"$', ''))))) SETTINGS optimize_aggregation_in_order = 1)
  '''
# ---
# name: TestBlastRadius.test_user_blast_radius_with_single_cohort.1
  '''
  /* user_id:0 request:_snapshot_ */
  SELECT count(1)
  FROM
    (SELECT id
     FROM person
     WHERE team_id = 2
     GROUP BY id
     HAVING max(is_deleted) = 0 SETTINGS optimize_aggregation_in_order = 1)
  '''
# ---
# name: TestBlastRadius.test_user_blast_radius_with_single_cohort.2
  '''
  
  SELECT count(DISTINCT person_id)
  FROM cohortpeople
  WHERE team_id = 2
    AND cohort_id = 2
    AND version = NULL
  '''
# ---
# name: TestBlastRadius.test_user_blast_radius_with_single_cohort.3
  '''
  
  SELECT count(DISTINCT person_id)
  FROM cohortpeople
  WHERE team_id = 2
    AND cohort_id = 2
    AND version = 0
  '''
# ---
# name: TestBlastRadius.test_user_blast_radius_with_single_cohort.4
  '''
  /* user_id:0 request:_snapshot_ */
  SELECT count(1)
  FROM
    (SELECT id
     FROM person
     INNER JOIN
       (SELECT DISTINCT person_id
        FROM cohortpeople
        WHERE team_id = 2
          AND cohort_id = 2
          AND version = 0
        ORDER BY person_id) cohort_persons ON cohort_persons.person_id = person.id
     WHERE team_id = 2
     GROUP BY id
     HAVING max(is_deleted) = 0 SETTINGS optimize_aggregation_in_order = 1)
  '''
# ---
# name: TestCohortGenerationForFeatureFlag.test_creating_static_cohort_iterator
  '''
  SELECT "posthog_featureflag"."id",
         "posthog_featureflag"."key",
         "posthog_featureflag"."name",
         "posthog_featureflag"."filters",
         "posthog_featureflag"."rollout_percentage",
         "posthog_featureflag"."team_id",
         "posthog_featureflag"."created_by_id",
         "posthog_featureflag"."created_at",
         "posthog_featureflag"."deleted",
         "posthog_featureflag"."active",
         "posthog_featureflag"."rollback_conditions",
         "posthog_featureflag"."performed_rollback",
         "posthog_featureflag"."ensure_experience_continuity",
         "posthog_featureflag"."usage_dashboard_id",
         "posthog_featureflag"."has_enriched_analytics"
  FROM "posthog_featureflag"
  WHERE ("posthog_featureflag"."key" = 'some-feature2'
         AND "posthog_featureflag"."team_id" = 2)
  LIMIT 21
  '''
# ---
# name: TestCohortGenerationForFeatureFlag.test_creating_static_cohort_iterator.1
  '''
  SELECT "posthog_cohort"."id",
         "posthog_cohort"."name",
         "posthog_cohort"."description",
         "posthog_cohort"."team_id",
         "posthog_cohort"."deleted",
         "posthog_cohort"."filters",
         "posthog_cohort"."query",
         "posthog_cohort"."version",
         "posthog_cohort"."pending_version",
         "posthog_cohort"."count",
         "posthog_cohort"."created_by_id",
         "posthog_cohort"."created_at",
         "posthog_cohort"."is_calculating",
         "posthog_cohort"."last_calculation",
         "posthog_cohort"."errors_calculating",
         "posthog_cohort"."is_static",
         "posthog_cohort"."groups"
  FROM "posthog_cohort"
  WHERE ("posthog_cohort"."id" = 2
         AND "posthog_cohort"."team_id" = 2)
  LIMIT 21
  '''
# ---
# name: TestCohortGenerationForFeatureFlag.test_creating_static_cohort_iterator.2
  '''
  SELECT "posthog_person"."id",
         "posthog_person"."created_at",
         "posthog_person"."properties_last_updated_at",
         "posthog_person"."properties_last_operation",
         "posthog_person"."team_id",
         "posthog_person"."properties",
         "posthog_person"."is_user_id",
         "posthog_person"."is_identified",
         "posthog_person"."uuid",
         "posthog_person"."version"
  FROM "posthog_person"
  WHERE ("posthog_person"."team_id" = 2
         AND ("posthog_person"."properties" -> 'key') = '"value"'
         AND "posthog_person"."properties" ? 'key'
         AND NOT (("posthog_person"."properties" -> 'key') = 'null'))
  ORDER BY "posthog_person"."id" ASC
  LIMIT 2
  '''
# ---
# name: TestCohortGenerationForFeatureFlag.test_creating_static_cohort_iterator.3
  '''
  SELECT "posthog_persondistinctid"."id",
         "posthog_persondistinctid"."team_id",
         "posthog_persondistinctid"."distinct_id",
         "posthog_persondistinctid"."person_id",
         "posthog_persondistinctid"."version"
  FROM "posthog_persondistinctid"
  WHERE ("posthog_persondistinctid"."id" IN
           (SELECT U0."id"
            FROM "posthog_persondistinctid" U0
            WHERE U0."person_id" = ("posthog_persondistinctid"."person_id")
            LIMIT 3)
         AND "posthog_persondistinctid"."person_id" IN (1,
                                                        2,
                                                        3,
                                                        4,
                                                        5 /* ... */))
  '''
# ---
# name: TestCohortGenerationForFeatureFlag.test_creating_static_cohort_iterator.4
  '''
  SELECT "posthog_person"."uuid"
  FROM "posthog_person"
  WHERE ("posthog_person"."team_id" = 2
         AND "posthog_person"."uuid" IN ('00000000-0000-0000-0000-000000000000'::uuid,
                                         '00000000-0000-0000-0000-000000000001'::uuid /* ... */)
         AND NOT (EXISTS
                    (SELECT 1 AS "a"
                     FROM "posthog_cohortpeople" U1
                     WHERE (U1."cohort_id" = 2
                            AND U1."person_id" = ("posthog_person"."id"))
                     LIMIT 1)))
  '''
# ---
# name: TestCohortGenerationForFeatureFlag.test_creating_static_cohort_iterator.5
  '''
  SELECT "posthog_team"."id",
         "posthog_team"."uuid",
         "posthog_team"."organization_id",
         "posthog_team"."api_token",
         "posthog_team"."app_urls",
         "posthog_team"."name",
         "posthog_team"."slack_incoming_webhook",
         "posthog_team"."created_at",
         "posthog_team"."updated_at",
         "posthog_team"."anonymize_ips",
         "posthog_team"."completed_snippet_onboarding",
         "posthog_team"."has_completed_onboarding_for",
         "posthog_team"."ingested_event",
         "posthog_team"."autocapture_opt_out",
         "posthog_team"."autocapture_exceptions_opt_in",
         "posthog_team"."autocapture_exceptions_errors_to_ignore",
         "posthog_team"."session_recording_opt_in",
         "posthog_team"."session_recording_sample_rate",
         "posthog_team"."session_recording_minimum_duration_milliseconds",
         "posthog_team"."session_recording_linked_flag",
         "posthog_team"."session_recording_network_payload_capture_config",
         "posthog_team"."session_replay_config",
         "posthog_team"."capture_console_log_opt_in",
         "posthog_team"."capture_performance_opt_in",
         "posthog_team"."surveys_opt_in",
         "posthog_team"."session_recording_version",
         "posthog_team"."signup_token",
         "posthog_team"."is_demo",
         "posthog_team"."access_control",
         "posthog_team"."week_start_day",
         "posthog_team"."inject_web_apps",
         "posthog_team"."test_account_filters",
         "posthog_team"."test_account_filters_default_checked",
         "posthog_team"."path_cleaning_filters",
         "posthog_team"."timezone",
         "posthog_team"."data_attributes",
         "posthog_team"."person_display_name_properties",
         "posthog_team"."live_events_columns",
         "posthog_team"."recording_domains",
         "posthog_team"."primary_dashboard_id",
         "posthog_team"."extra_settings",
         "posthog_team"."correlation_config",
         "posthog_team"."session_recording_retention_period_days",
         "posthog_team"."plugins_opt_in",
         "posthog_team"."opt_out_capture",
         "posthog_team"."event_names",
         "posthog_team"."event_names_with_usage",
         "posthog_team"."event_properties",
         "posthog_team"."event_properties_with_usage",
         "posthog_team"."event_properties_numerical",
         "posthog_team"."external_data_workspace_id",
         "posthog_team"."external_data_workspace_last_synced_at"
  FROM "posthog_team"
  WHERE "posthog_team"."id" = 2
  LIMIT 21
  '''
# ---
# name: TestCohortGenerationForFeatureFlag.test_creating_static_cohort_iterator.6
  '''
  SELECT "posthog_person"."id",
         "posthog_person"."created_at",
         "posthog_person"."properties_last_updated_at",
         "posthog_person"."properties_last_operation",
         "posthog_person"."team_id",
         "posthog_person"."properties",
         "posthog_person"."is_user_id",
         "posthog_person"."is_identified",
         "posthog_person"."uuid",
         "posthog_person"."version"
  FROM "posthog_person"
  WHERE ("posthog_person"."team_id" = 2
         AND ("posthog_person"."properties" -> 'key') = '"value"'
         AND "posthog_person"."properties" ? 'key'
         AND NOT (("posthog_person"."properties" -> 'key') = 'null'))
  ORDER BY "posthog_person"."id" ASC
  LIMIT 2
  OFFSET 2
  '''
# ---
# name: TestCohortGenerationForFeatureFlag.test_creating_static_cohort_iterator.7
  '''
  SELECT "posthog_persondistinctid"."id",
         "posthog_persondistinctid"."team_id",
         "posthog_persondistinctid"."distinct_id",
         "posthog_persondistinctid"."person_id",
         "posthog_persondistinctid"."version"
  FROM "posthog_persondistinctid"
  WHERE ("posthog_persondistinctid"."id" IN
           (SELECT U0."id"
            FROM "posthog_persondistinctid" U0
            WHERE U0."person_id" = ("posthog_persondistinctid"."person_id")
            LIMIT 3)
         AND "posthog_persondistinctid"."person_id" IN (1,
                                                        2,
                                                        3,
                                                        4,
                                                        5 /* ... */))
  '''
# ---
# name: TestCohortGenerationForFeatureFlag.test_creating_static_cohort_iterator.8
  '''
  SELECT "posthog_person"."id",
         "posthog_person"."created_at",
         "posthog_person"."properties_last_updated_at",
         "posthog_person"."properties_last_operation",
         "posthog_person"."team_id",
         "posthog_person"."properties",
         "posthog_person"."is_user_id",
         "posthog_person"."is_identified",
         "posthog_person"."uuid",
         "posthog_person"."version"
  FROM "posthog_person"
  WHERE ("posthog_person"."team_id" = 2
         AND ("posthog_person"."properties" -> 'key') = '"value"'
         AND "posthog_person"."properties" ? 'key'
         AND NOT (("posthog_person"."properties" -> 'key') = 'null'))
  ORDER BY "posthog_person"."id" ASC
  LIMIT 2
  OFFSET 4
  '''
# ---
# name: TestCohortGenerationForFeatureFlag.test_creating_static_cohort_iterator.9
  '''
  SELECT "posthog_person"."uuid"
  FROM "posthog_person"
  WHERE ("posthog_person"."team_id" = 2
         AND "posthog_person"."uuid" IN ('00000000-0000-0000-0000-000000000000'::uuid,
                                         '00000000-0000-0000-0000-000000000001'::uuid /* ... */)
         AND NOT (EXISTS
                    (SELECT 1 AS "a"
                     FROM "posthog_cohortpeople" U1
                     WHERE (U1."cohort_id" = 2
                            AND U1."person_id" = ("posthog_person"."id"))
                     LIMIT 1)))
  '''
# ---
# name: TestCohortGenerationForFeatureFlag.test_creating_static_cohort_with_cohort_flag_adds_cohort_props_as_default_too
  '''
  SELECT "posthog_featureflag"."id",
         "posthog_featureflag"."key",
         "posthog_featureflag"."name",
         "posthog_featureflag"."filters",
         "posthog_featureflag"."rollout_percentage",
         "posthog_featureflag"."team_id",
         "posthog_featureflag"."created_by_id",
         "posthog_featureflag"."created_at",
         "posthog_featureflag"."deleted",
         "posthog_featureflag"."active",
         "posthog_featureflag"."rollback_conditions",
         "posthog_featureflag"."performed_rollback",
         "posthog_featureflag"."ensure_experience_continuity",
         "posthog_featureflag"."usage_dashboard_id",
         "posthog_featureflag"."has_enriched_analytics"
  FROM "posthog_featureflag"
  WHERE ("posthog_featureflag"."key" = 'some-feature-new'
         AND "posthog_featureflag"."team_id" = 2)
  LIMIT 21
  '''
# ---
# name: TestCohortGenerationForFeatureFlag.test_creating_static_cohort_with_cohort_flag_adds_cohort_props_as_default_too.1
  '''
  SELECT "posthog_cohort"."id",
         "posthog_cohort"."name",
         "posthog_cohort"."description",
         "posthog_cohort"."team_id",
         "posthog_cohort"."deleted",
         "posthog_cohort"."filters",
         "posthog_cohort"."query",
         "posthog_cohort"."version",
         "posthog_cohort"."pending_version",
         "posthog_cohort"."count",
         "posthog_cohort"."created_by_id",
         "posthog_cohort"."created_at",
         "posthog_cohort"."is_calculating",
         "posthog_cohort"."last_calculation",
         "posthog_cohort"."errors_calculating",
         "posthog_cohort"."is_static",
         "posthog_cohort"."groups"
  FROM "posthog_cohort"
  WHERE ("posthog_cohort"."id" = 2
         AND "posthog_cohort"."team_id" = 2)
  LIMIT 21
  '''
# ---
# name: TestCohortGenerationForFeatureFlag.test_creating_static_cohort_with_cohort_flag_adds_cohort_props_as_default_too.10
  '''
  SELECT "posthog_person"."uuid"
  FROM "posthog_person"
  WHERE ("posthog_person"."team_id" = 2
         AND "posthog_person"."uuid" IN ('00000000-0000-0000-0000-000000000000'::uuid,
                                         '00000000-0000-0000-0000-000000000001'::uuid /* ... */)
         AND NOT (EXISTS
                    (SELECT 1 AS "a"
                     FROM "posthog_cohortpeople" U1
                     WHERE (U1."cohort_id" = 2
                            AND U1."person_id" = ("posthog_person"."id"))
                     LIMIT 1)))
  '''
# ---
# name: TestCohortGenerationForFeatureFlag.test_creating_static_cohort_with_cohort_flag_adds_cohort_props_as_default_too.11
  '''
  SELECT "posthog_team"."id",
         "posthog_team"."uuid",
         "posthog_team"."organization_id",
         "posthog_team"."api_token",
         "posthog_team"."app_urls",
         "posthog_team"."name",
         "posthog_team"."slack_incoming_webhook",
         "posthog_team"."created_at",
         "posthog_team"."updated_at",
         "posthog_team"."anonymize_ips",
         "posthog_team"."completed_snippet_onboarding",
         "posthog_team"."has_completed_onboarding_for",
         "posthog_team"."ingested_event",
         "posthog_team"."autocapture_opt_out",
         "posthog_team"."autocapture_exceptions_opt_in",
         "posthog_team"."autocapture_exceptions_errors_to_ignore",
         "posthog_team"."session_recording_opt_in",
         "posthog_team"."session_recording_sample_rate",
         "posthog_team"."session_recording_minimum_duration_milliseconds",
         "posthog_team"."session_recording_linked_flag",
         "posthog_team"."session_recording_network_payload_capture_config",
         "posthog_team"."session_replay_config",
         "posthog_team"."capture_console_log_opt_in",
         "posthog_team"."capture_performance_opt_in",
         "posthog_team"."surveys_opt_in",
         "posthog_team"."session_recording_version",
         "posthog_team"."signup_token",
         "posthog_team"."is_demo",
         "posthog_team"."access_control",
         "posthog_team"."week_start_day",
         "posthog_team"."inject_web_apps",
         "posthog_team"."test_account_filters",
         "posthog_team"."test_account_filters_default_checked",
         "posthog_team"."path_cleaning_filters",
         "posthog_team"."timezone",
         "posthog_team"."data_attributes",
         "posthog_team"."person_display_name_properties",
         "posthog_team"."live_events_columns",
         "posthog_team"."recording_domains",
         "posthog_team"."primary_dashboard_id",
         "posthog_team"."extra_settings",
         "posthog_team"."correlation_config",
         "posthog_team"."session_recording_retention_period_days",
         "posthog_team"."plugins_opt_in",
         "posthog_team"."opt_out_capture",
         "posthog_team"."event_names",
         "posthog_team"."event_names_with_usage",
         "posthog_team"."event_properties",
         "posthog_team"."event_properties_with_usage",
         "posthog_team"."event_properties_numerical",
         "posthog_team"."external_data_workspace_id",
         "posthog_team"."external_data_workspace_last_synced_at"
  FROM "posthog_team"
  WHERE "posthog_team"."id" = 2
  LIMIT 21
  '''
# ---
# name: TestCohortGenerationForFeatureFlag.test_creating_static_cohort_with_cohort_flag_adds_cohort_props_as_default_too.2
  '''
  SELECT "posthog_cohort"."id",
         "posthog_cohort"."name",
         "posthog_cohort"."description",
         "posthog_cohort"."team_id",
         "posthog_cohort"."deleted",
         "posthog_cohort"."filters",
         "posthog_cohort"."query",
         "posthog_cohort"."version",
         "posthog_cohort"."pending_version",
         "posthog_cohort"."count",
         "posthog_cohort"."created_by_id",
         "posthog_cohort"."created_at",
         "posthog_cohort"."is_calculating",
         "posthog_cohort"."last_calculation",
         "posthog_cohort"."errors_calculating",
         "posthog_cohort"."is_static",
         "posthog_cohort"."groups"
  FROM "posthog_cohort"
  WHERE (NOT "posthog_cohort"."deleted"
         AND "posthog_cohort"."team_id" = 2)
  '''
# ---
# name: TestCohortGenerationForFeatureFlag.test_creating_static_cohort_with_cohort_flag_adds_cohort_props_as_default_too.3
  '''
  SELECT "posthog_person"."id",
         "posthog_person"."created_at",
         "posthog_person"."properties_last_updated_at",
         "posthog_person"."properties_last_operation",
         "posthog_person"."team_id",
         "posthog_person"."properties",
         "posthog_person"."is_user_id",
         "posthog_person"."is_identified",
         "posthog_person"."uuid",
         "posthog_person"."version"
  FROM "posthog_person"
  WHERE ("posthog_person"."team_id" = 2
         AND ((("posthog_person"."properties" -> 'group') = '"none"'
               AND "posthog_person"."properties" ? 'group'
               AND NOT (("posthog_person"."properties" -> 'group') = 'null'))
              OR (("posthog_person"."properties" -> 'group2') IN ('1',
                                                                  '2',
                                                                  '3')
                  AND "posthog_person"."properties" ? 'group2'
                  AND NOT (("posthog_person"."properties" -> 'group2') = 'null'))
              OR EXISTS
                (SELECT 1 AS "a"
                 FROM "posthog_cohortpeople" U0
                 WHERE (U0."cohort_id" = 2
                        AND U0."cohort_id" = 2
                        AND U0."person_id" = ("posthog_person"."id"))
                 LIMIT 1)
              OR (("posthog_person"."properties" -> 'does-not-exist') = '"none"'
                  AND "posthog_person"."properties" ? 'does-not-exist'
                  AND NOT (("posthog_person"."properties" -> 'does-not-exist') = 'null'))
              OR (("posthog_person"."properties" -> 'key') = '"value"'
                  AND "posthog_person"."properties" ? 'key'
                  AND NOT (("posthog_person"."properties" -> 'key') = 'null'))))
  ORDER BY "posthog_person"."id" ASC
  LIMIT 1000
  '''
# ---
# name: TestCohortGenerationForFeatureFlag.test_creating_static_cohort_with_cohort_flag_adds_cohort_props_as_default_too.4
  '''
  SELECT "posthog_persondistinctid"."id",
         "posthog_persondistinctid"."team_id",
         "posthog_persondistinctid"."distinct_id",
         "posthog_persondistinctid"."person_id",
         "posthog_persondistinctid"."version"
  FROM "posthog_persondistinctid"
  WHERE ("posthog_persondistinctid"."id" IN
           (SELECT U0."id"
            FROM "posthog_persondistinctid" U0
            WHERE U0."person_id" = ("posthog_persondistinctid"."person_id")
            LIMIT 3)
         AND "posthog_persondistinctid"."person_id" IN (1,
                                                        2,
                                                        3,
                                                        4,
                                                        5 /* ... */))
  '''
# ---
# name: TestCohortGenerationForFeatureFlag.test_creating_static_cohort_with_cohort_flag_adds_cohort_props_as_default_too.5
  '''
  SELECT ("posthog_person"."id" IS NULL
          OR "posthog_person"."id" IS NULL
          OR EXISTS
            (SELECT 1 AS "a"
             FROM "posthog_cohortpeople" U0
             WHERE (U0."cohort_id" = 2
                    AND U0."cohort_id" = 2
                    AND U0."person_id" = ("posthog_person"."id"))
             LIMIT 1)
          OR "posthog_person"."id" IS NULL) AS "flag_X_condition_0"
  FROM "posthog_person"
  INNER JOIN "posthog_persondistinctid" ON ("posthog_person"."id" = "posthog_persondistinctid"."person_id")
  WHERE ("posthog_persondistinctid"."distinct_id" = 'person1'
         AND "posthog_persondistinctid"."team_id" = 2
         AND "posthog_person"."team_id" = 2)
  '''
# ---
# name: TestCohortGenerationForFeatureFlag.test_creating_static_cohort_with_cohort_flag_adds_cohort_props_as_default_too.6
  '''
  SELECT ("posthog_person"."id" IS NOT NULL
          OR "posthog_person"."id" IS NULL
          OR EXISTS
            (SELECT 1 AS "a"
             FROM "posthog_cohortpeople" U0
             WHERE (U0."cohort_id" = 2
                    AND U0."cohort_id" = 2
                    AND U0."person_id" = ("posthog_person"."id"))
             LIMIT 1)
          OR "posthog_person"."id" IS NULL) AS "flag_X_condition_0"
  FROM "posthog_person"
  INNER JOIN "posthog_persondistinctid" ON ("posthog_person"."id" = "posthog_persondistinctid"."person_id")
  WHERE ("posthog_persondistinctid"."distinct_id" = 'person2'
         AND "posthog_persondistinctid"."team_id" = 2
         AND "posthog_person"."team_id" = 2)
  '''
# ---
# name: TestCohortGenerationForFeatureFlag.test_creating_static_cohort_with_cohort_flag_adds_cohort_props_as_default_too.7
  '''
  SELECT ("posthog_person"."id" IS NULL
          OR "posthog_person"."id" IS NOT NULL
          OR EXISTS
            (SELECT 1 AS "a"
             FROM "posthog_cohortpeople" U0
             WHERE (U0."cohort_id" = 2
                    AND U0."cohort_id" = 2
                    AND U0."person_id" = ("posthog_person"."id"))
             LIMIT 1)
          OR "posthog_person"."id" IS NULL) AS "flag_X_condition_0"
  FROM "posthog_person"
  INNER JOIN "posthog_persondistinctid" ON ("posthog_person"."id" = "posthog_persondistinctid"."person_id")
  WHERE ("posthog_persondistinctid"."distinct_id" = 'person3'
         AND "posthog_persondistinctid"."team_id" = 2
         AND "posthog_person"."team_id" = 2)
  '''
# ---
# name: TestCohortGenerationForFeatureFlag.test_creating_static_cohort_with_cohort_flag_adds_cohort_props_as_default_too.8
  '''
  SELECT ("posthog_person"."id" IS NULL
          OR "posthog_person"."id" IS NULL
          OR EXISTS
            (SELECT 1 AS "a"
             FROM "posthog_cohortpeople" U0
             WHERE (U0."cohort_id" = 2
                    AND U0."cohort_id" = 2
                    AND U0."person_id" = ("posthog_person"."id"))
             LIMIT 1)
          OR "posthog_person"."id" IS NULL) AS "flag_X_condition_0"
  FROM "posthog_person"
  INNER JOIN "posthog_persondistinctid" ON ("posthog_person"."id" = "posthog_persondistinctid"."person_id")
  WHERE ("posthog_persondistinctid"."distinct_id" = 'person4'
         AND "posthog_persondistinctid"."team_id" = 2
         AND "posthog_person"."team_id" = 2)
  '''
# ---
# name: TestCohortGenerationForFeatureFlag.test_creating_static_cohort_with_cohort_flag_adds_cohort_props_as_default_too.9
  '''
  SELECT "posthog_person"."id",
         "posthog_person"."created_at",
         "posthog_person"."properties_last_updated_at",
         "posthog_person"."properties_last_operation",
         "posthog_person"."team_id",
         "posthog_person"."properties",
         "posthog_person"."is_user_id",
         "posthog_person"."is_identified",
         "posthog_person"."uuid",
         "posthog_person"."version"
  FROM "posthog_person"
  WHERE ("posthog_person"."team_id" = 2
         AND ((("posthog_person"."properties" -> 'group') = '"none"'
               AND "posthog_person"."properties" ? 'group'
               AND NOT (("posthog_person"."properties" -> 'group') = 'null'))
              OR (("posthog_person"."properties" -> 'group2') IN ('1',
                                                                  '2',
                                                                  '3')
                  AND "posthog_person"."properties" ? 'group2'
                  AND NOT (("posthog_person"."properties" -> 'group2') = 'null'))
              OR EXISTS
                (SELECT 1 AS "a"
                 FROM "posthog_cohortpeople" U0
                 WHERE (U0."cohort_id" = 2
                        AND U0."cohort_id" = 2
                        AND U0."person_id" = ("posthog_person"."id"))
                 LIMIT 1)
              OR (("posthog_person"."properties" -> 'does-not-exist') = '"none"'
                  AND "posthog_person"."properties" ? 'does-not-exist'
                  AND NOT (("posthog_person"."properties" -> 'does-not-exist') = 'null'))
              OR (("posthog_person"."properties" -> 'key') = '"value"'
                  AND "posthog_person"."properties" ? 'key'
                  AND NOT (("posthog_person"."properties" -> 'key') = 'null'))))
  ORDER BY "posthog_person"."id" ASC
  LIMIT 1000
  OFFSET 1000
  '''
# ---
# name: TestCohortGenerationForFeatureFlag.test_creating_static_cohort_with_default_person_properties_adjustment
  '''
  SELECT "posthog_featureflag"."id",
         "posthog_featureflag"."key",
         "posthog_featureflag"."name",
         "posthog_featureflag"."filters",
         "posthog_featureflag"."rollout_percentage",
         "posthog_featureflag"."team_id",
         "posthog_featureflag"."created_by_id",
         "posthog_featureflag"."created_at",
         "posthog_featureflag"."deleted",
         "posthog_featureflag"."active",
         "posthog_featureflag"."rollback_conditions",
         "posthog_featureflag"."performed_rollback",
         "posthog_featureflag"."ensure_experience_continuity",
         "posthog_featureflag"."usage_dashboard_id",
         "posthog_featureflag"."has_enriched_analytics"
  FROM "posthog_featureflag"
  WHERE ("posthog_featureflag"."key" = 'some-feature2'
         AND "posthog_featureflag"."team_id" = 2)
  LIMIT 21
  '''
# ---
# name: TestCohortGenerationForFeatureFlag.test_creating_static_cohort_with_default_person_properties_adjustment.1
  '''
  SELECT "posthog_cohort"."id",
         "posthog_cohort"."name",
         "posthog_cohort"."description",
         "posthog_cohort"."team_id",
         "posthog_cohort"."deleted",
         "posthog_cohort"."filters",
         "posthog_cohort"."query",
         "posthog_cohort"."version",
         "posthog_cohort"."pending_version",
         "posthog_cohort"."count",
         "posthog_cohort"."created_by_id",
         "posthog_cohort"."created_at",
         "posthog_cohort"."is_calculating",
         "posthog_cohort"."last_calculation",
         "posthog_cohort"."errors_calculating",
         "posthog_cohort"."is_static",
         "posthog_cohort"."groups"
  FROM "posthog_cohort"
  WHERE ("posthog_cohort"."id" = 2
         AND "posthog_cohort"."team_id" = 2)
  LIMIT 21
  '''
# ---
# name: TestCohortGenerationForFeatureFlag.test_creating_static_cohort_with_default_person_properties_adjustment.10
  '''
  SELECT "posthog_persondistinctid"."id",
         "posthog_persondistinctid"."team_id",
         "posthog_persondistinctid"."distinct_id",
         "posthog_persondistinctid"."person_id",
         "posthog_persondistinctid"."version"
  FROM "posthog_persondistinctid"
  WHERE ("posthog_persondistinctid"."id" IN
           (SELECT U0."id"
            FROM "posthog_persondistinctid" U0
            WHERE U0."person_id" = ("posthog_persondistinctid"."person_id")
            LIMIT 3)
         AND "posthog_persondistinctid"."person_id" IN (1,
                                                        2,
                                                        3,
                                                        4,
                                                        5 /* ... */))
  '''
# ---
# name: TestCohortGenerationForFeatureFlag.test_creating_static_cohort_with_default_person_properties_adjustment.11
  '''
  SELECT "posthog_person"."id",
         "posthog_person"."created_at",
         "posthog_person"."properties_last_updated_at",
         "posthog_person"."properties_last_operation",
         "posthog_person"."team_id",
         "posthog_person"."properties",
         "posthog_person"."is_user_id",
         "posthog_person"."is_identified",
         "posthog_person"."uuid",
         "posthog_person"."version"
  FROM "posthog_person"
  WHERE ("posthog_person"."team_id" = 2
         AND ("posthog_person"."properties" -> 'key') IS NOT NULL)
  ORDER BY "posthog_person"."id" ASC
  LIMIT 1000
  OFFSET 1000
  '''
# ---
# name: TestCohortGenerationForFeatureFlag.test_creating_static_cohort_with_default_person_properties_adjustment.12
  '''
  SELECT "posthog_person"."uuid"
  FROM "posthog_person"
  WHERE ("posthog_person"."team_id" = 2
         AND "posthog_person"."uuid" IN ('00000000-0000-0000-0000-000000000000'::uuid,
                                         '00000000-0000-0000-0000-000000000001'::uuid /* ... */)
         AND NOT (EXISTS
                    (SELECT 1 AS "a"
                     FROM "posthog_cohortpeople" U1
                     WHERE (U1."cohort_id" = 2
                            AND U1."person_id" = ("posthog_person"."id"))
                     LIMIT 1)))
  '''
# ---
# name: TestCohortGenerationForFeatureFlag.test_creating_static_cohort_with_default_person_properties_adjustment.13
  '''
  SELECT "posthog_team"."id",
         "posthog_team"."uuid",
         "posthog_team"."organization_id",
         "posthog_team"."api_token",
         "posthog_team"."app_urls",
         "posthog_team"."name",
         "posthog_team"."slack_incoming_webhook",
         "posthog_team"."created_at",
         "posthog_team"."updated_at",
         "posthog_team"."anonymize_ips",
         "posthog_team"."completed_snippet_onboarding",
         "posthog_team"."has_completed_onboarding_for",
         "posthog_team"."ingested_event",
         "posthog_team"."autocapture_opt_out",
         "posthog_team"."autocapture_exceptions_opt_in",
         "posthog_team"."autocapture_exceptions_errors_to_ignore",
         "posthog_team"."session_recording_opt_in",
         "posthog_team"."session_recording_sample_rate",
         "posthog_team"."session_recording_minimum_duration_milliseconds",
         "posthog_team"."session_recording_linked_flag",
         "posthog_team"."session_recording_network_payload_capture_config",
         "posthog_team"."session_replay_config",
         "posthog_team"."capture_console_log_opt_in",
         "posthog_team"."capture_performance_opt_in",
         "posthog_team"."surveys_opt_in",
         "posthog_team"."session_recording_version",
         "posthog_team"."signup_token",
         "posthog_team"."is_demo",
         "posthog_team"."access_control",
         "posthog_team"."week_start_day",
         "posthog_team"."inject_web_apps",
         "posthog_team"."test_account_filters",
         "posthog_team"."test_account_filters_default_checked",
         "posthog_team"."path_cleaning_filters",
         "posthog_team"."timezone",
         "posthog_team"."data_attributes",
         "posthog_team"."person_display_name_properties",
         "posthog_team"."live_events_columns",
         "posthog_team"."recording_domains",
         "posthog_team"."primary_dashboard_id",
         "posthog_team"."extra_settings",
         "posthog_team"."correlation_config",
         "posthog_team"."session_recording_retention_period_days",
         "posthog_team"."plugins_opt_in",
         "posthog_team"."opt_out_capture",
         "posthog_team"."event_names",
         "posthog_team"."event_names_with_usage",
         "posthog_team"."event_properties",
         "posthog_team"."event_properties_with_usage",
         "posthog_team"."event_properties_numerical",
         "posthog_team"."external_data_workspace_id",
         "posthog_team"."external_data_workspace_last_synced_at"
  FROM "posthog_team"
  WHERE "posthog_team"."id" = 2
  LIMIT 21
  '''
# ---
# name: TestCohortGenerationForFeatureFlag.test_creating_static_cohort_with_default_person_properties_adjustment.2
  '''
  SELECT "posthog_person"."id",
         "posthog_person"."created_at",
         "posthog_person"."properties_last_updated_at",
         "posthog_person"."properties_last_operation",
         "posthog_person"."team_id",
         "posthog_person"."properties",
         "posthog_person"."is_user_id",
         "posthog_person"."is_identified",
         "posthog_person"."uuid",
         "posthog_person"."version"
  FROM "posthog_person"
  WHERE ("posthog_person"."team_id" = 2
         AND UPPER(("posthog_person"."properties" ->> 'key')::text) LIKE UPPER('%value%')
         AND "posthog_person"."properties" ? 'key'
         AND NOT (("posthog_person"."properties" -> 'key') = 'null'))
  ORDER BY "posthog_person"."id" ASC
  LIMIT 1000
  '''
# ---
# name: TestCohortGenerationForFeatureFlag.test_creating_static_cohort_with_default_person_properties_adjustment.3
  '''
  SELECT "posthog_persondistinctid"."id",
         "posthog_persondistinctid"."team_id",
         "posthog_persondistinctid"."distinct_id",
         "posthog_persondistinctid"."person_id",
         "posthog_persondistinctid"."version"
  FROM "posthog_persondistinctid"
  WHERE ("posthog_persondistinctid"."id" IN
           (SELECT U0."id"
            FROM "posthog_persondistinctid" U0
            WHERE U0."person_id" = ("posthog_persondistinctid"."person_id")
            LIMIT 3)
         AND "posthog_persondistinctid"."person_id" IN (1,
                                                        2,
                                                        3,
                                                        4,
                                                        5 /* ... */))
  '''
# ---
# name: TestCohortGenerationForFeatureFlag.test_creating_static_cohort_with_default_person_properties_adjustment.4
  '''
  SELECT "posthog_person"."id",
         "posthog_person"."created_at",
         "posthog_person"."properties_last_updated_at",
         "posthog_person"."properties_last_operation",
         "posthog_person"."team_id",
         "posthog_person"."properties",
         "posthog_person"."is_user_id",
         "posthog_person"."is_identified",
         "posthog_person"."uuid",
         "posthog_person"."version"
  FROM "posthog_person"
  WHERE ("posthog_person"."team_id" = 2
         AND UPPER(("posthog_person"."properties" ->> 'key')::text) LIKE UPPER('%value%')
         AND "posthog_person"."properties" ? 'key'
         AND NOT (("posthog_person"."properties" -> 'key') = 'null'))
  ORDER BY "posthog_person"."id" ASC
  LIMIT 1000
  OFFSET 1000
  '''
# ---
# name: TestCohortGenerationForFeatureFlag.test_creating_static_cohort_with_default_person_properties_adjustment.5
  '''
  SELECT "posthog_person"."uuid"
  FROM "posthog_person"
  WHERE ("posthog_person"."team_id" = 2
         AND "posthog_person"."uuid" IN ('00000000-0000-0000-0000-000000000000'::uuid,
                                         '00000000-0000-0000-0000-000000000001'::uuid /* ... */)
         AND NOT (EXISTS
                    (SELECT 1 AS "a"
                     FROM "posthog_cohortpeople" U1
                     WHERE (U1."cohort_id" = 2
                            AND U1."person_id" = ("posthog_person"."id"))
                     LIMIT 1)))
  '''
# ---
# name: TestCohortGenerationForFeatureFlag.test_creating_static_cohort_with_default_person_properties_adjustment.6
  '''
  SELECT "posthog_team"."id",
         "posthog_team"."uuid",
         "posthog_team"."organization_id",
         "posthog_team"."api_token",
         "posthog_team"."app_urls",
         "posthog_team"."name",
         "posthog_team"."slack_incoming_webhook",
         "posthog_team"."created_at",
         "posthog_team"."updated_at",
         "posthog_team"."anonymize_ips",
         "posthog_team"."completed_snippet_onboarding",
         "posthog_team"."has_completed_onboarding_for",
         "posthog_team"."ingested_event",
         "posthog_team"."autocapture_opt_out",
         "posthog_team"."autocapture_exceptions_opt_in",
         "posthog_team"."autocapture_exceptions_errors_to_ignore",
         "posthog_team"."session_recording_opt_in",
         "posthog_team"."session_recording_sample_rate",
         "posthog_team"."session_recording_minimum_duration_milliseconds",
         "posthog_team"."session_recording_linked_flag",
         "posthog_team"."session_recording_network_payload_capture_config",
         "posthog_team"."session_replay_config",
         "posthog_team"."capture_console_log_opt_in",
         "posthog_team"."capture_performance_opt_in",
         "posthog_team"."surveys_opt_in",
         "posthog_team"."session_recording_version",
         "posthog_team"."signup_token",
         "posthog_team"."is_demo",
         "posthog_team"."access_control",
         "posthog_team"."week_start_day",
         "posthog_team"."inject_web_apps",
         "posthog_team"."test_account_filters",
         "posthog_team"."test_account_filters_default_checked",
         "posthog_team"."path_cleaning_filters",
         "posthog_team"."timezone",
         "posthog_team"."data_attributes",
         "posthog_team"."person_display_name_properties",
         "posthog_team"."live_events_columns",
         "posthog_team"."recording_domains",
         "posthog_team"."primary_dashboard_id",
         "posthog_team"."extra_settings",
         "posthog_team"."correlation_config",
         "posthog_team"."session_recording_retention_period_days",
         "posthog_team"."plugins_opt_in",
         "posthog_team"."opt_out_capture",
         "posthog_team"."event_names",
         "posthog_team"."event_names_with_usage",
         "posthog_team"."event_properties",
         "posthog_team"."event_properties_with_usage",
         "posthog_team"."event_properties_numerical",
         "posthog_team"."external_data_workspace_id",
         "posthog_team"."external_data_workspace_last_synced_at"
  FROM "posthog_team"
  WHERE "posthog_team"."id" = 2
  LIMIT 21
  '''
# ---
# name: TestCohortGenerationForFeatureFlag.test_creating_static_cohort_with_default_person_properties_adjustment.7
  '''
  SELECT "posthog_featureflag"."id",
         "posthog_featureflag"."key",
         "posthog_featureflag"."name",
         "posthog_featureflag"."filters",
         "posthog_featureflag"."rollout_percentage",
         "posthog_featureflag"."team_id",
         "posthog_featureflag"."created_by_id",
         "posthog_featureflag"."created_at",
         "posthog_featureflag"."deleted",
         "posthog_featureflag"."active",
         "posthog_featureflag"."rollback_conditions",
         "posthog_featureflag"."performed_rollback",
         "posthog_featureflag"."ensure_experience_continuity",
         "posthog_featureflag"."usage_dashboard_id",
         "posthog_featureflag"."has_enriched_analytics"
  FROM "posthog_featureflag"
  WHERE ("posthog_featureflag"."key" = 'some-feature-new'
         AND "posthog_featureflag"."team_id" = 2)
  LIMIT 21
  '''
# ---
# name: TestCohortGenerationForFeatureFlag.test_creating_static_cohort_with_default_person_properties_adjustment.8
  '''
  SELECT "posthog_cohort"."id",
         "posthog_cohort"."name",
         "posthog_cohort"."description",
         "posthog_cohort"."team_id",
         "posthog_cohort"."deleted",
         "posthog_cohort"."filters",
         "posthog_cohort"."query",
         "posthog_cohort"."version",
         "posthog_cohort"."pending_version",
         "posthog_cohort"."count",
         "posthog_cohort"."created_by_id",
         "posthog_cohort"."created_at",
         "posthog_cohort"."is_calculating",
         "posthog_cohort"."last_calculation",
         "posthog_cohort"."errors_calculating",
         "posthog_cohort"."is_static",
         "posthog_cohort"."groups"
  FROM "posthog_cohort"
  WHERE ("posthog_cohort"."id" = 2
         AND "posthog_cohort"."team_id" = 2)
  LIMIT 21
  '''
# ---
# name: TestCohortGenerationForFeatureFlag.test_creating_static_cohort_with_default_person_properties_adjustment.9
  '''
  SELECT "posthog_person"."id",
         "posthog_person"."created_at",
         "posthog_person"."properties_last_updated_at",
         "posthog_person"."properties_last_operation",
         "posthog_person"."team_id",
         "posthog_person"."properties",
         "posthog_person"."is_user_id",
         "posthog_person"."is_identified",
         "posthog_person"."uuid",
         "posthog_person"."version"
  FROM "posthog_person"
  WHERE ("posthog_person"."team_id" = 2
         AND ("posthog_person"."properties" -> 'key') IS NOT NULL)
  ORDER BY "posthog_person"."id" ASC
  LIMIT 1000
  '''
# ---
# name: TestCohortGenerationForFeatureFlag.test_creating_static_cohort_with_experience_continuity_flag
  '''
  SELECT "posthog_featureflag"."id",
         "posthog_featureflag"."key",
         "posthog_featureflag"."name",
         "posthog_featureflag"."filters",
         "posthog_featureflag"."rollout_percentage",
         "posthog_featureflag"."team_id",
         "posthog_featureflag"."created_by_id",
         "posthog_featureflag"."created_at",
         "posthog_featureflag"."deleted",
         "posthog_featureflag"."active",
         "posthog_featureflag"."rollback_conditions",
         "posthog_featureflag"."performed_rollback",
         "posthog_featureflag"."ensure_experience_continuity",
         "posthog_featureflag"."usage_dashboard_id",
         "posthog_featureflag"."has_enriched_analytics"
  FROM "posthog_featureflag"
  WHERE ("posthog_featureflag"."key" = 'some-feature2'
         AND "posthog_featureflag"."team_id" = 2)
  LIMIT 21
  '''
# ---
# name: TestCohortGenerationForFeatureFlag.test_creating_static_cohort_with_experience_continuity_flag.1
  '''
  SELECT "posthog_cohort"."id",
         "posthog_cohort"."name",
         "posthog_cohort"."description",
         "posthog_cohort"."team_id",
         "posthog_cohort"."deleted",
         "posthog_cohort"."filters",
         "posthog_cohort"."query",
         "posthog_cohort"."version",
         "posthog_cohort"."pending_version",
         "posthog_cohort"."count",
         "posthog_cohort"."created_by_id",
         "posthog_cohort"."created_at",
         "posthog_cohort"."is_calculating",
         "posthog_cohort"."last_calculation",
         "posthog_cohort"."errors_calculating",
         "posthog_cohort"."is_static",
         "posthog_cohort"."groups"
  FROM "posthog_cohort"
  WHERE ("posthog_cohort"."id" = 2
         AND "posthog_cohort"."team_id" = 2)
  LIMIT 21
  '''
# ---
# name: TestCohortGenerationForFeatureFlag.test_creating_static_cohort_with_experience_continuity_flag.2
  '''
  SELECT "posthog_person"."id",
         "posthog_person"."created_at",
         "posthog_person"."properties_last_updated_at",
         "posthog_person"."properties_last_operation",
         "posthog_person"."team_id",
         "posthog_person"."properties",
         "posthog_person"."is_user_id",
         "posthog_person"."is_identified",
         "posthog_person"."uuid",
         "posthog_person"."version"
  FROM "posthog_person"
  WHERE ("posthog_person"."team_id" = 2
         AND ("posthog_person"."properties" -> 'key') = '"value"'
         AND "posthog_person"."properties" ? 'key'
         AND NOT (("posthog_person"."properties" -> 'key') = 'null'))
  ORDER BY "posthog_person"."id" ASC
  LIMIT 1000
  '''
# ---
# name: TestCohortGenerationForFeatureFlag.test_creating_static_cohort_with_experience_continuity_flag.3
  '''
  SELECT "posthog_persondistinctid"."id",
         "posthog_persondistinctid"."team_id",
         "posthog_persondistinctid"."distinct_id",
         "posthog_persondistinctid"."person_id",
         "posthog_persondistinctid"."version"
  FROM "posthog_persondistinctid"
  WHERE ("posthog_persondistinctid"."id" IN
           (SELECT U0."id"
            FROM "posthog_persondistinctid" U0
            WHERE U0."person_id" = ("posthog_persondistinctid"."person_id")
            LIMIT 3)
         AND "posthog_persondistinctid"."person_id" IN (1,
                                                        2,
                                                        3,
                                                        4,
                                                        5 /* ... */))
  '''
# ---
# name: TestCohortGenerationForFeatureFlag.test_creating_static_cohort_with_experience_continuity_flag.4
  '''
  SELECT "posthog_featureflaghashkeyoverride"."feature_flag_key",
         "posthog_featureflaghashkeyoverride"."hash_key",
         "posthog_featureflaghashkeyoverride"."person_id"
  FROM "posthog_featureflaghashkeyoverride"
  WHERE ("posthog_featureflaghashkeyoverride"."person_id" IN (1,
                                                              2,
                                                              3,
                                                              4,
                                                              5 /* ... */)
         AND "posthog_featureflaghashkeyoverride"."team_id" = 2)
  '''
# ---
# name: TestCohortGenerationForFeatureFlag.test_creating_static_cohort_with_experience_continuity_flag.5
  '''
  SELECT "posthog_featureflaghashkeyoverride"."feature_flag_key",
         "posthog_featureflaghashkeyoverride"."hash_key",
         "posthog_featureflaghashkeyoverride"."person_id"
  FROM "posthog_featureflaghashkeyoverride"
  WHERE ("posthog_featureflaghashkeyoverride"."person_id" IN (1,
                                                              2,
                                                              3,
                                                              4,
                                                              5 /* ... */)
         AND "posthog_featureflaghashkeyoverride"."team_id" = 2)
  '''
# ---
# name: TestCohortGenerationForFeatureFlag.test_creating_static_cohort_with_experience_continuity_flag.6
  '''
  SELECT "posthog_featureflaghashkeyoverride"."feature_flag_key",
         "posthog_featureflaghashkeyoverride"."hash_key",
         "posthog_featureflaghashkeyoverride"."person_id"
  FROM "posthog_featureflaghashkeyoverride"
  WHERE ("posthog_featureflaghashkeyoverride"."person_id" IN (1,
                                                              2,
                                                              3,
                                                              4,
                                                              5 /* ... */)
         AND "posthog_featureflaghashkeyoverride"."team_id" = 2)
  '''
# ---
# name: TestCohortGenerationForFeatureFlag.test_creating_static_cohort_with_experience_continuity_flag.7
  '''
  SELECT "posthog_person"."id",
         "posthog_person"."created_at",
         "posthog_person"."properties_last_updated_at",
         "posthog_person"."properties_last_operation",
         "posthog_person"."team_id",
         "posthog_person"."properties",
         "posthog_person"."is_user_id",
         "posthog_person"."is_identified",
         "posthog_person"."uuid",
         "posthog_person"."version"
  FROM "posthog_person"
  WHERE ("posthog_person"."team_id" = 2
         AND ("posthog_person"."properties" -> 'key') = '"value"'
         AND "posthog_person"."properties" ? 'key'
         AND NOT (("posthog_person"."properties" -> 'key') = 'null'))
  ORDER BY "posthog_person"."id" ASC
  LIMIT 1000
  OFFSET 1000
  '''
# ---
# name: TestCohortGenerationForFeatureFlag.test_creating_static_cohort_with_experience_continuity_flag.8
  '''
  SELECT "posthog_person"."uuid"
  FROM "posthog_person"
  WHERE ("posthog_person"."team_id" = 2
         AND "posthog_person"."uuid" IN ('00000000-0000-0000-0000-000000000000'::uuid,
                                         '00000000-0000-0000-0000-000000000001'::uuid /* ... */)
         AND NOT (EXISTS
                    (SELECT 1 AS "a"
                     FROM "posthog_cohortpeople" U1
                     WHERE (U1."cohort_id" = 2
                            AND U1."person_id" = ("posthog_person"."id"))
                     LIMIT 1)))
  '''
# ---
# name: TestCohortGenerationForFeatureFlag.test_creating_static_cohort_with_experience_continuity_flag.9
  '''
  SELECT "posthog_team"."id",
         "posthog_team"."uuid",
         "posthog_team"."organization_id",
         "posthog_team"."api_token",
         "posthog_team"."app_urls",
         "posthog_team"."name",
         "posthog_team"."slack_incoming_webhook",
         "posthog_team"."created_at",
         "posthog_team"."updated_at",
         "posthog_team"."anonymize_ips",
         "posthog_team"."completed_snippet_onboarding",
         "posthog_team"."has_completed_onboarding_for",
         "posthog_team"."ingested_event",
         "posthog_team"."autocapture_opt_out",
         "posthog_team"."autocapture_exceptions_opt_in",
         "posthog_team"."autocapture_exceptions_errors_to_ignore",
         "posthog_team"."session_recording_opt_in",
         "posthog_team"."session_recording_sample_rate",
         "posthog_team"."session_recording_minimum_duration_milliseconds",
         "posthog_team"."session_recording_linked_flag",
         "posthog_team"."session_recording_network_payload_capture_config",
         "posthog_team"."session_replay_config",
         "posthog_team"."capture_console_log_opt_in",
         "posthog_team"."capture_performance_opt_in",
         "posthog_team"."surveys_opt_in",
         "posthog_team"."session_recording_version",
         "posthog_team"."signup_token",
         "posthog_team"."is_demo",
         "posthog_team"."access_control",
         "posthog_team"."week_start_day",
         "posthog_team"."inject_web_apps",
         "posthog_team"."test_account_filters",
         "posthog_team"."test_account_filters_default_checked",
         "posthog_team"."path_cleaning_filters",
         "posthog_team"."timezone",
         "posthog_team"."data_attributes",
         "posthog_team"."person_display_name_properties",
         "posthog_team"."live_events_columns",
         "posthog_team"."recording_domains",
         "posthog_team"."primary_dashboard_id",
         "posthog_team"."extra_settings",
         "posthog_team"."correlation_config",
         "posthog_team"."session_recording_retention_period_days",
         "posthog_team"."plugins_opt_in",
         "posthog_team"."opt_out_capture",
         "posthog_team"."event_names",
         "posthog_team"."event_names_with_usage",
         "posthog_team"."event_properties",
         "posthog_team"."event_properties_with_usage",
         "posthog_team"."event_properties_numerical",
         "posthog_team"."external_data_workspace_id",
         "posthog_team"."external_data_workspace_last_synced_at"
  FROM "posthog_team"
  WHERE "posthog_team"."id" = 2
  LIMIT 21
  '''
# ---
# name: TestFeatureFlag.test_creating_static_cohort
  '''
  SELECT "posthog_user"."id",
         "posthog_user"."password",
         "posthog_user"."last_login",
         "posthog_user"."first_name",
         "posthog_user"."last_name",
         "posthog_user"."is_staff",
         "posthog_user"."is_active",
         "posthog_user"."date_joined",
         "posthog_user"."uuid",
         "posthog_user"."current_organization_id",
         "posthog_user"."current_team_id",
         "posthog_user"."email",
         "posthog_user"."pending_email",
         "posthog_user"."temporary_token",
         "posthog_user"."distinct_id",
         "posthog_user"."is_email_verified",
         "posthog_user"."has_seen_product_intro_for",
         "posthog_user"."strapi_id",
         "posthog_user"."email_opt_in",
         "posthog_user"."theme_mode",
         "posthog_user"."partial_notification_settings",
         "posthog_user"."anonymize_data",
         "posthog_user"."toolbar_mode",
         "posthog_user"."events_column_config"
  FROM "posthog_user"
  WHERE "posthog_user"."id" = 2
  LIMIT 21 /**/
  '''
# ---
# name: TestFeatureFlag.test_creating_static_cohort.1
  '''
  SELECT "posthog_team"."id",
         "posthog_team"."uuid",
         "posthog_team"."organization_id",
         "posthog_team"."api_token",
         "posthog_team"."app_urls",
         "posthog_team"."name",
         "posthog_team"."slack_incoming_webhook",
         "posthog_team"."created_at",
         "posthog_team"."updated_at",
         "posthog_team"."anonymize_ips",
         "posthog_team"."completed_snippet_onboarding",
         "posthog_team"."has_completed_onboarding_for",
         "posthog_team"."ingested_event",
         "posthog_team"."autocapture_opt_out",
         "posthog_team"."autocapture_exceptions_opt_in",
         "posthog_team"."autocapture_exceptions_errors_to_ignore",
         "posthog_team"."session_recording_opt_in",
         "posthog_team"."session_recording_sample_rate",
         "posthog_team"."session_recording_minimum_duration_milliseconds",
         "posthog_team"."session_recording_linked_flag",
         "posthog_team"."session_recording_network_payload_capture_config",
         "posthog_team"."session_replay_config",
         "posthog_team"."capture_console_log_opt_in",
         "posthog_team"."capture_performance_opt_in",
         "posthog_team"."surveys_opt_in",
         "posthog_team"."session_recording_version",
         "posthog_team"."signup_token",
         "posthog_team"."is_demo",
         "posthog_team"."access_control",
         "posthog_team"."week_start_day",
         "posthog_team"."inject_web_apps",
         "posthog_team"."test_account_filters",
         "posthog_team"."test_account_filters_default_checked",
         "posthog_team"."path_cleaning_filters",
         "posthog_team"."timezone",
         "posthog_team"."data_attributes",
         "posthog_team"."person_display_name_properties",
         "posthog_team"."live_events_columns",
         "posthog_team"."recording_domains",
         "posthog_team"."primary_dashboard_id",
         "posthog_team"."extra_settings",
         "posthog_team"."correlation_config",
         "posthog_team"."session_recording_retention_period_days",
         "posthog_team"."external_data_workspace_id",
         "posthog_team"."external_data_workspace_last_synced_at"
  FROM "posthog_team"
  WHERE "posthog_team"."id" = 2
  LIMIT 21 /*controller='project_feature_flags-create-static-cohort-for-flag',route='api/projects/%28%3FP%3Cparent_lookup_team_id%3E%5B%5E/.%5D%2B%29/feature_flags/%28%3FP%3Cpk%3E%5B%5E/.%5D%2B%29/create_static_cohort_for_flag/%3F%24'*/
  '''
# ---
# name: TestFeatureFlag.test_creating_static_cohort.10
  '''
<<<<<<< HEAD
  SELECT "posthog_persondistinctid"."id",
         "posthog_persondistinctid"."team_id",
         "posthog_persondistinctid"."distinct_id",
         "posthog_persondistinctid"."person_id",
         "posthog_persondistinctid"."version"
  FROM "posthog_persondistinctid"
  WHERE ("posthog_persondistinctid"."id" IN
           (SELECT U0."id"
            FROM "posthog_persondistinctid" U0
            WHERE U0."person_id" = "posthog_persondistinctid"."person_id"
            LIMIT 3)
         AND "posthog_persondistinctid"."person_id" IN (1,
                                                        2,
                                                        3,
                                                        4,
                                                        5 /* ... */)) /*controller='project_feature_flags-create-static-cohort-for-flag',route='api/projects/%28%3FP%3Cparent_lookup_team_id%3E%5B%5E/.%5D%2B%29/feature_flags/%28%3FP%3Cpk%3E%5B%5E/.%5D%2B%29/create_static_cohort_for_flag/%3F%24'*/
  '''
# ---
# name: TestFeatureFlag.test_creating_static_cohort.11
  '''
=======
>>>>>>> 29fec8d0
  SELECT "posthog_person"."id",
         "posthog_person"."created_at",
         "posthog_person"."properties_last_updated_at",
         "posthog_person"."properties_last_operation",
         "posthog_person"."team_id",
         "posthog_person"."properties",
         "posthog_person"."is_user_id",
         "posthog_person"."is_identified",
         "posthog_person"."uuid",
         "posthog_person"."version"
  FROM "posthog_person"
  WHERE ("posthog_person"."team_id" = 2
         AND ("posthog_person"."properties" -> 'key') = '"value"'
         AND "posthog_person"."properties" ? 'key'
         AND NOT (("posthog_person"."properties" -> 'key') = 'null'))
  ORDER BY "posthog_person"."id" ASC
  LIMIT 10000
  OFFSET 10000 /*controller='project_feature_flags-create-static-cohort-for-flag',route='api/projects/%28%3FP%3Cparent_lookup_team_id%3E%5B%5E/.%5D%2B%29/feature_flags/%28%3FP%3Cpk%3E%5B%5E/.%5D%2B%29/create_static_cohort_for_flag/%3F%24'*/
  '''
# ---
# name: TestFeatureFlag.test_creating_static_cohort.11
  '''
  SELECT "posthog_person"."uuid"
  FROM "posthog_person"
  WHERE ("posthog_person"."team_id" = 2
         AND "posthog_person"."uuid" IN ('00000000-0000-0000-0000-000000000000'::uuid,
                                         '00000000-0000-0000-0000-000000000001'::uuid /* ... */)
         AND NOT (EXISTS
                    (SELECT 1 AS "a"
                     FROM "posthog_cohortpeople" U1
                     WHERE (U1."cohort_id" = 2
                            AND U1."person_id" = ("posthog_person"."id"))
                     LIMIT 1))) /*controller='project_feature_flags-create-static-cohort-for-flag',route='api/projects/%28%3FP%3Cparent_lookup_team_id%3E%5B%5E/.%5D%2B%29/feature_flags/%28%3FP%3Cpk%3E%5B%5E/.%5D%2B%29/create_static_cohort_for_flag/%3F%24'*/
  '''
# ---
# name: TestFeatureFlag.test_creating_static_cohort.12
  '''
  SELECT "posthog_team"."id",
         "posthog_team"."uuid",
         "posthog_team"."organization_id",
         "posthog_team"."api_token",
         "posthog_team"."app_urls",
         "posthog_team"."name",
         "posthog_team"."slack_incoming_webhook",
         "posthog_team"."created_at",
         "posthog_team"."updated_at",
         "posthog_team"."anonymize_ips",
         "posthog_team"."completed_snippet_onboarding",
         "posthog_team"."has_completed_onboarding_for",
         "posthog_team"."ingested_event",
         "posthog_team"."autocapture_opt_out",
         "posthog_team"."autocapture_exceptions_opt_in",
         "posthog_team"."autocapture_exceptions_errors_to_ignore",
         "posthog_team"."session_recording_opt_in",
         "posthog_team"."session_recording_sample_rate",
         "posthog_team"."session_recording_minimum_duration_milliseconds",
         "posthog_team"."session_recording_linked_flag",
         "posthog_team"."session_recording_network_payload_capture_config",
         "posthog_team"."session_replay_config",
         "posthog_team"."capture_console_log_opt_in",
         "posthog_team"."capture_performance_opt_in",
         "posthog_team"."surveys_opt_in",
         "posthog_team"."session_recording_version",
         "posthog_team"."signup_token",
         "posthog_team"."is_demo",
         "posthog_team"."access_control",
         "posthog_team"."week_start_day",
         "posthog_team"."inject_web_apps",
         "posthog_team"."test_account_filters",
         "posthog_team"."test_account_filters_default_checked",
         "posthog_team"."path_cleaning_filters",
         "posthog_team"."timezone",
         "posthog_team"."data_attributes",
         "posthog_team"."person_display_name_properties",
         "posthog_team"."live_events_columns",
         "posthog_team"."recording_domains",
         "posthog_team"."primary_dashboard_id",
         "posthog_team"."extra_settings",
         "posthog_team"."correlation_config",
         "posthog_team"."session_recording_retention_period_days",
         "posthog_team"."plugins_opt_in",
         "posthog_team"."opt_out_capture",
         "posthog_team"."event_names",
         "posthog_team"."event_names_with_usage",
         "posthog_team"."event_properties",
         "posthog_team"."event_properties_with_usage",
         "posthog_team"."event_properties_numerical",
         "posthog_team"."external_data_workspace_id",
         "posthog_team"."external_data_workspace_last_synced_at"
  FROM "posthog_team"
  WHERE "posthog_team"."id" = 2
  LIMIT 21 /*controller='project_feature_flags-create-static-cohort-for-flag',route='api/projects/%28%3FP%3Cparent_lookup_team_id%3E%5B%5E/.%5D%2B%29/feature_flags/%28%3FP%3Cpk%3E%5B%5E/.%5D%2B%29/create_static_cohort_for_flag/%3F%24'*/
  '''
# ---
# name: TestFeatureFlag.test_creating_static_cohort.13
  '''
  SELECT "posthog_team"."id",
         "posthog_team"."uuid",
         "posthog_team"."organization_id",
         "posthog_team"."api_token",
         "posthog_team"."app_urls",
         "posthog_team"."name",
         "posthog_team"."slack_incoming_webhook",
         "posthog_team"."created_at",
         "posthog_team"."updated_at",
         "posthog_team"."anonymize_ips",
         "posthog_team"."completed_snippet_onboarding",
         "posthog_team"."has_completed_onboarding_for",
         "posthog_team"."ingested_event",
         "posthog_team"."autocapture_opt_out",
         "posthog_team"."autocapture_exceptions_opt_in",
         "posthog_team"."autocapture_exceptions_errors_to_ignore",
         "posthog_team"."session_recording_opt_in",
         "posthog_team"."session_recording_sample_rate",
         "posthog_team"."session_recording_minimum_duration_milliseconds",
         "posthog_team"."session_recording_linked_flag",
         "posthog_team"."session_recording_network_payload_capture_config",
         "posthog_team"."session_replay_config",
         "posthog_team"."capture_console_log_opt_in",
         "posthog_team"."capture_performance_opt_in",
         "posthog_team"."surveys_opt_in",
         "posthog_team"."session_recording_version",
         "posthog_team"."signup_token",
         "posthog_team"."is_demo",
         "posthog_team"."access_control",
         "posthog_team"."week_start_day",
         "posthog_team"."inject_web_apps",
         "posthog_team"."test_account_filters",
         "posthog_team"."test_account_filters_default_checked",
         "posthog_team"."path_cleaning_filters",
         "posthog_team"."timezone",
         "posthog_team"."data_attributes",
         "posthog_team"."person_display_name_properties",
         "posthog_team"."live_events_columns",
         "posthog_team"."recording_domains",
         "posthog_team"."primary_dashboard_id",
         "posthog_team"."extra_settings",
         "posthog_team"."correlation_config",
         "posthog_team"."session_recording_retention_period_days",
         "posthog_team"."plugins_opt_in",
         "posthog_team"."opt_out_capture",
         "posthog_team"."event_names",
         "posthog_team"."event_names_with_usage",
         "posthog_team"."event_properties",
         "posthog_team"."event_properties_with_usage",
         "posthog_team"."event_properties_numerical",
         "posthog_team"."external_data_workspace_id",
         "posthog_team"."external_data_workspace_last_synced_at"
  FROM "posthog_team"
  WHERE "posthog_team"."id" = 2
  LIMIT 21 /*controller='project_feature_flags-create-static-cohort-for-flag',route='api/projects/%28%3FP%3Cparent_lookup_team_id%3E%5B%5E/.%5D%2B%29/feature_flags/%28%3FP%3Cpk%3E%5B%5E/.%5D%2B%29/create_static_cohort_for_flag/%3F%24'*/
  '''
# ---
# name: TestFeatureFlag.test_creating_static_cohort.14
  '''
  /* user_id:195 celery:posthog.tasks.calculate_cohort.insert_cohort_from_feature_flag */
  SELECT count(DISTINCT person_id)
  FROM person_static_cohort
  WHERE team_id = 2
    AND cohort_id = 2
  '''
# ---
# name: TestFeatureFlag.test_creating_static_cohort.15
  '''
  /* user_id:0 request:_snapshot_ */
  SELECT id
  FROM person
  INNER JOIN
    (SELECT person_id
     FROM person_static_cohort
     WHERE team_id = 2
       AND cohort_id = 2
     GROUP BY person_id,
              cohort_id,
              team_id) cohort_persons ON cohort_persons.person_id = person.id
  WHERE team_id = 2
  GROUP BY id
  HAVING max(is_deleted) = 0
  ORDER BY argMax(person.created_at, version) DESC, id DESC
  LIMIT 100 SETTINGS optimize_aggregation_in_order = 1
  '''
# ---
# name: TestFeatureFlag.test_creating_static_cohort.2
  '''
  SELECT "posthog_organizationmembership"."id",
         "posthog_organizationmembership"."organization_id",
         "posthog_organizationmembership"."user_id",
         "posthog_organizationmembership"."level",
         "posthog_organizationmembership"."joined_at",
         "posthog_organizationmembership"."updated_at",
         "posthog_organization"."id",
         "posthog_organization"."name",
         "posthog_organization"."slug",
         "posthog_organization"."created_at",
         "posthog_organization"."updated_at",
         "posthog_organization"."plugins_access_level",
         "posthog_organization"."for_internal_metrics",
         "posthog_organization"."is_member_join_email_enabled",
         "posthog_organization"."enforce_2fa",
         "posthog_organization"."customer_id",
         "posthog_organization"."available_product_features",
         "posthog_organization"."usage",
         "posthog_organization"."never_drop_data",
         "posthog_organization"."setup_section_2_completed",
         "posthog_organization"."personalization",
         "posthog_organization"."domain_whitelist",
         "posthog_organization"."available_features"
  FROM "posthog_organizationmembership"
  INNER JOIN "posthog_organization" ON ("posthog_organizationmembership"."organization_id" = "posthog_organization"."id")
  WHERE "posthog_organizationmembership"."user_id" = 2 /*controller='project_feature_flags-create-static-cohort-for-flag',route='api/projects/%28%3FP%3Cparent_lookup_team_id%3E%5B%5E/.%5D%2B%29/feature_flags/%28%3FP%3Cpk%3E%5B%5E/.%5D%2B%29/create_static_cohort_for_flag/%3F%24'*/
  '''
# ---
# name: TestFeatureFlag.test_creating_static_cohort.3
  '''
  SELECT "posthog_instancesetting"."id",
         "posthog_instancesetting"."key",
         "posthog_instancesetting"."raw_value"
  FROM "posthog_instancesetting"
  WHERE "posthog_instancesetting"."key" = 'constance:posthog:RATE_LIMIT_ENABLED'
  ORDER BY "posthog_instancesetting"."id" ASC
  LIMIT 1 /*controller='project_feature_flags-create-static-cohort-for-flag',route='api/projects/%28%3FP%3Cparent_lookup_team_id%3E%5B%5E/.%5D%2B%29/feature_flags/%28%3FP%3Cpk%3E%5B%5E/.%5D%2B%29/create_static_cohort_for_flag/%3F%24'*/
  '''
# ---
# name: TestFeatureFlag.test_creating_static_cohort.4
  '''
  SELECT "posthog_organization"."id",
         "posthog_organization"."name",
         "posthog_organization"."slug",
         "posthog_organization"."created_at",
         "posthog_organization"."updated_at",
         "posthog_organization"."plugins_access_level",
         "posthog_organization"."for_internal_metrics",
         "posthog_organization"."is_member_join_email_enabled",
         "posthog_organization"."enforce_2fa",
         "posthog_organization"."customer_id",
         "posthog_organization"."available_product_features",
         "posthog_organization"."usage",
         "posthog_organization"."never_drop_data",
         "posthog_organization"."setup_section_2_completed",
         "posthog_organization"."personalization",
         "posthog_organization"."domain_whitelist",
         "posthog_organization"."available_features"
  FROM "posthog_organization"
  WHERE "posthog_organization"."id" = '00000000-0000-0000-0000-000000000000'::uuid
  LIMIT 21 /*controller='project_feature_flags-create-static-cohort-for-flag',route='api/projects/%28%3FP%3Cparent_lookup_team_id%3E%5B%5E/.%5D%2B%29/feature_flags/%28%3FP%3Cpk%3E%5B%5E/.%5D%2B%29/create_static_cohort_for_flag/%3F%24'*/
  '''
# ---
# name: TestFeatureFlag.test_creating_static_cohort.5
  '''
  SELECT "posthog_featureflag"."id",
         "posthog_featureflag"."key",
         "posthog_featureflag"."name",
         "posthog_featureflag"."filters",
         "posthog_featureflag"."rollout_percentage",
         "posthog_featureflag"."team_id",
         "posthog_featureflag"."created_by_id",
         "posthog_featureflag"."created_at",
         "posthog_featureflag"."deleted",
         "posthog_featureflag"."active",
         "posthog_featureflag"."rollback_conditions",
         "posthog_featureflag"."performed_rollback",
         "posthog_featureflag"."ensure_experience_continuity",
         "posthog_featureflag"."usage_dashboard_id",
         "posthog_featureflag"."has_enriched_analytics",
         "posthog_user"."id",
         "posthog_user"."password",
         "posthog_user"."last_login",
         "posthog_user"."first_name",
         "posthog_user"."last_name",
         "posthog_user"."is_staff",
         "posthog_user"."is_active",
         "posthog_user"."date_joined",
         "posthog_user"."uuid",
         "posthog_user"."current_organization_id",
         "posthog_user"."current_team_id",
         "posthog_user"."email",
         "posthog_user"."pending_email",
         "posthog_user"."temporary_token",
         "posthog_user"."distinct_id",
         "posthog_user"."is_email_verified",
         "posthog_user"."requested_password_reset_at",
         "posthog_user"."has_seen_product_intro_for",
         "posthog_user"."strapi_id",
         "posthog_user"."email_opt_in",
         "posthog_user"."theme_mode",
         "posthog_user"."partial_notification_settings",
         "posthog_user"."anonymize_data",
         "posthog_user"."toolbar_mode",
         "posthog_user"."events_column_config"
  FROM "posthog_featureflag"
  LEFT OUTER JOIN "posthog_user" ON ("posthog_featureflag"."created_by_id" = "posthog_user"."id")
  WHERE ("posthog_featureflag"."team_id" = 2
         AND "posthog_featureflag"."id" = 2)
  LIMIT 21 /*controller='project_feature_flags-create-static-cohort-for-flag',route='api/projects/%28%3FP%3Cparent_lookup_team_id%3E%5B%5E/.%5D%2B%29/feature_flags/%28%3FP%3Cpk%3E%5B%5E/.%5D%2B%29/create_static_cohort_for_flag/%3F%24'*/
  '''
# ---
# name: TestFeatureFlag.test_creating_static_cohort.6
  '''
  SELECT "posthog_featureflag"."id",
         "posthog_featureflag"."key",
         "posthog_featureflag"."name",
         "posthog_featureflag"."filters",
         "posthog_featureflag"."rollout_percentage",
         "posthog_featureflag"."team_id",
         "posthog_featureflag"."created_by_id",
         "posthog_featureflag"."created_at",
         "posthog_featureflag"."deleted",
         "posthog_featureflag"."active",
         "posthog_featureflag"."rollback_conditions",
         "posthog_featureflag"."performed_rollback",
         "posthog_featureflag"."ensure_experience_continuity",
         "posthog_featureflag"."usage_dashboard_id",
         "posthog_featureflag"."has_enriched_analytics"
  FROM "posthog_featureflag"
  WHERE ("posthog_featureflag"."key" = 'some-feature'
         AND "posthog_featureflag"."team_id" = 2)
  LIMIT 21 /*controller='project_feature_flags-create-static-cohort-for-flag',route='api/projects/%28%3FP%3Cparent_lookup_team_id%3E%5B%5E/.%5D%2B%29/feature_flags/%28%3FP%3Cpk%3E%5B%5E/.%5D%2B%29/create_static_cohort_for_flag/%3F%24'*/
  '''
# ---
# name: TestFeatureFlag.test_creating_static_cohort.7
  '''
  SELECT "posthog_cohort"."id",
         "posthog_cohort"."name",
         "posthog_cohort"."description",
         "posthog_cohort"."team_id",
         "posthog_cohort"."deleted",
         "posthog_cohort"."filters",
         "posthog_cohort"."query",
         "posthog_cohort"."version",
         "posthog_cohort"."pending_version",
         "posthog_cohort"."count",
         "posthog_cohort"."created_by_id",
         "posthog_cohort"."created_at",
         "posthog_cohort"."is_calculating",
         "posthog_cohort"."last_calculation",
         "posthog_cohort"."errors_calculating",
         "posthog_cohort"."is_static",
         "posthog_cohort"."groups"
  FROM "posthog_cohort"
  WHERE ("posthog_cohort"."id" = 2
         AND "posthog_cohort"."team_id" = 2)
  LIMIT 21 /*controller='project_feature_flags-create-static-cohort-for-flag',route='api/projects/%28%3FP%3Cparent_lookup_team_id%3E%5B%5E/.%5D%2B%29/feature_flags/%28%3FP%3Cpk%3E%5B%5E/.%5D%2B%29/create_static_cohort_for_flag/%3F%24'*/
  '''
# ---
# name: TestFeatureFlag.test_creating_static_cohort.8
  '''
  SELECT "posthog_person"."id",
         "posthog_person"."created_at",
         "posthog_person"."properties_last_updated_at",
         "posthog_person"."properties_last_operation",
         "posthog_person"."team_id",
         "posthog_person"."properties",
         "posthog_person"."is_user_id",
         "posthog_person"."is_identified",
         "posthog_person"."uuid",
         "posthog_person"."version"
  FROM "posthog_person"
  WHERE ("posthog_person"."team_id" = 2
         AND ("posthog_person"."properties" -> 'key') = '"value"'
         AND "posthog_person"."properties" ? 'key'
         AND NOT (("posthog_person"."properties" -> 'key') = 'null'))
  ORDER BY "posthog_person"."id" ASC
  LIMIT 10000 /*controller='project_feature_flags-create-static-cohort-for-flag',route='api/projects/%28%3FP%3Cparent_lookup_team_id%3E%5B%5E/.%5D%2B%29/feature_flags/%28%3FP%3Cpk%3E%5B%5E/.%5D%2B%29/create_static_cohort_for_flag/%3F%24'*/
  '''
# ---
# name: TestFeatureFlag.test_creating_static_cohort.9
  '''
  SELECT "posthog_persondistinctid"."id",
         "posthog_persondistinctid"."team_id",
         "posthog_persondistinctid"."person_id",
         "posthog_persondistinctid"."distinct_id",
         "posthog_persondistinctid"."version"
  FROM "posthog_persondistinctid"
  WHERE ("posthog_persondistinctid"."id" IN
           (SELECT U0."id"
            FROM "posthog_persondistinctid" U0
            WHERE U0."person_id" = ("posthog_persondistinctid"."person_id")
            LIMIT 3)
         AND "posthog_persondistinctid"."person_id" IN (1,
                                                        2,
                                                        3,
                                                        4,
                                                        5 /* ... */)) /*controller='project_feature_flags-create-static-cohort-for-flag',route='api/projects/%28%3FP%3Cparent_lookup_team_id%3E%5B%5E/.%5D%2B%29/feature_flags/%28%3FP%3Cpk%3E%5B%5E/.%5D%2B%29/create_static_cohort_for_flag/%3F%24'*/
  '''
# ---
# name: TestResiliency.test_feature_flags_v3_with_experience_continuity_working_slow_db
  '''
  WITH target_person_ids AS
    (SELECT team_id,
            person_id
     FROM posthog_persondistinctid
     WHERE team_id = 2
       AND distinct_id IN ('example_id',
                           'random')
       AND person_id IS NOT NULL ),
       existing_overrides AS
    (SELECT team_id,
            person_id,
            feature_flag_key,
            hash_key
     FROM posthog_featureflaghashkeyoverride
     WHERE team_id = 2
       AND person_id IN
         (SELECT person_id
          FROM target_person_ids) )
  SELECT key
  FROM posthog_featureflag
  WHERE team_id = 2
    AND ensure_experience_continuity = TRUE
    AND active = TRUE
    AND deleted = FALSE
    AND key NOT IN
      (SELECT feature_flag_key
       FROM existing_overrides)
  '''
# ---
# name: TestResiliency.test_feature_flags_v3_with_experience_continuity_working_slow_db.1
  '''
  WITH target_person_ids AS
    (SELECT team_id,
            person_id
     FROM posthog_persondistinctid
     WHERE team_id = 2
       AND distinct_id IN ('example_id',
                           'random')
       AND person_id IS NOT NULL ),
       existing_overrides AS
    (SELECT team_id,
            person_id,
            feature_flag_key,
            hash_key
     FROM posthog_featureflaghashkeyoverride
     WHERE team_id = 2
       AND person_id IN
         (SELECT person_id
          FROM target_person_ids) ),
       flags_to_override AS
    (SELECT key
     FROM posthog_featureflag
     WHERE team_id = 2
       AND ensure_experience_continuity = TRUE
       AND active = TRUE
       AND deleted = FALSE
       AND key NOT IN
         (SELECT feature_flag_key
          FROM existing_overrides) )
  INSERT INTO posthog_featureflaghashkeyoverride (team_id, person_id, feature_flag_key, hash_key)
  SELECT team_id,
         person_id,
         key,
         'random'
  FROM flags_to_override,
       target_person_ids
  WHERE EXISTS
      (SELECT 1
       FROM posthog_person
       WHERE id = person_id
         AND team_id = 2) ON CONFLICT DO NOTHING
  '''
# ---
# name: TestResiliency.test_feature_flags_v3_with_experience_continuity_working_slow_db.2
  '''
  SELECT "posthog_persondistinctid"."person_id",
         "posthog_persondistinctid"."distinct_id"
  FROM "posthog_persondistinctid"
  WHERE ("posthog_persondistinctid"."distinct_id" IN ('example_id',
                                                      'random')
         AND "posthog_persondistinctid"."person_id" IS NOT NULL
         AND "posthog_persondistinctid"."team_id" = 2)
  '''
# ---
# name: TestResiliency.test_feature_flags_v3_with_experience_continuity_working_slow_db.3
  '''
  SELECT "posthog_featureflaghashkeyoverride"."feature_flag_key",
         "posthog_featureflaghashkeyoverride"."hash_key",
         "posthog_featureflaghashkeyoverride"."person_id"
  FROM "posthog_featureflaghashkeyoverride"
  WHERE ("posthog_featureflaghashkeyoverride"."person_id" IN (1,
                                                              2,
                                                              3,
                                                              4,
                                                              5 /* ... */)
         AND "posthog_featureflaghashkeyoverride"."team_id" = 2)
  '''
# ---
# name: TestResiliency.test_feature_flags_v3_with_experience_continuity_working_slow_db.4
  '''
  SELECT (("posthog_person"."properties" -> 'email') = '"tim@posthog.com"'
          AND "posthog_person"."properties" ? 'email'
          AND NOT (("posthog_person"."properties" -> 'email') = 'null')) AS "flag_X_condition_0",
         (true) AS "flag_X_condition_0"
  FROM "posthog_person"
  INNER JOIN "posthog_persondistinctid" ON ("posthog_person"."id" = "posthog_persondistinctid"."person_id")
  WHERE ("posthog_persondistinctid"."distinct_id" = 'example_id'
         AND "posthog_persondistinctid"."team_id" = 2
         AND "posthog_person"."team_id" = 2)
  '''
# ---
# name: TestResiliency.test_feature_flags_v3_with_experience_continuity_working_slow_db.5
  '''
  SELECT pg_sleep(1);
  
  WITH target_person_ids AS
    (SELECT team_id,
            person_id
     FROM posthog_persondistinctid
     WHERE team_id = 2
       AND distinct_id IN ('example_id',
                           'random')
       AND person_id IS NOT NULL ),
       existing_overrides AS
    (SELECT team_id,
            person_id,
            feature_flag_key,
            hash_key
     FROM posthog_featureflaghashkeyoverride
     WHERE team_id = 2
       AND person_id IN
         (SELECT person_id
          FROM target_person_ids) )
  SELECT key
  FROM posthog_featureflag
  WHERE team_id = 2
    AND ensure_experience_continuity = TRUE
    AND active = TRUE
    AND deleted = FALSE
    AND key NOT IN
      (SELECT feature_flag_key
       FROM existing_overrides)
  '''
# ---
# name: TestResiliency.test_feature_flags_v3_with_experience_continuity_working_slow_db.6
  '''
  SELECT pg_sleep(1);
  
  SELECT "posthog_persondistinctid"."person_id",
         "posthog_persondistinctid"."distinct_id"
  FROM "posthog_persondistinctid"
  WHERE ("posthog_persondistinctid"."distinct_id" IN ('example_id',
                                                      'random')
         AND "posthog_persondistinctid"."person_id" IS NOT NULL
         AND "posthog_persondistinctid"."team_id" = 2)
  '''
# ---
# name: TestResiliency.test_feature_flags_v3_with_experience_continuity_working_slow_db.7
  '''
  SELECT pg_sleep(1);
  
  SELECT "posthog_persondistinctid"."person_id",
         "posthog_persondistinctid"."distinct_id"
  FROM "posthog_persondistinctid"
  WHERE ("posthog_persondistinctid"."distinct_id" IN ('random')
         AND "posthog_persondistinctid"."person_id" IS NOT NULL
         AND "posthog_persondistinctid"."team_id" = 2)
  '''
# ---
# name: TestResiliency.test_feature_flags_v3_with_group_properties_and_slow_db
  '''
  SELECT pg_sleep(1);
  
  SELECT "posthog_grouptypemapping"."id",
         "posthog_grouptypemapping"."team_id",
         "posthog_grouptypemapping"."group_type",
         "posthog_grouptypemapping"."group_type_index",
         "posthog_grouptypemapping"."name_singular",
         "posthog_grouptypemapping"."name_plural"
  FROM "posthog_grouptypemapping"
  WHERE "posthog_grouptypemapping"."team_id" = 2
  '''
# ---
# name: TestResiliency.test_feature_flags_v3_with_group_properties_and_slow_db.1
  '''
  SELECT pg_sleep(1);
  
  SELECT "posthog_grouptypemapping"."id",
         "posthog_grouptypemapping"."team_id",
         "posthog_grouptypemapping"."group_type",
         "posthog_grouptypemapping"."group_type_index",
         "posthog_grouptypemapping"."name_singular",
         "posthog_grouptypemapping"."name_plural"
  FROM "posthog_grouptypemapping"
  WHERE "posthog_grouptypemapping"."team_id" = 2
  '''
# ---
# name: TestResiliency.test_feature_flags_v3_with_group_properties_and_slow_db.2
  '''
  SELECT pg_sleep(1);
  
  SELECT "posthog_grouptypemapping"."id",
         "posthog_grouptypemapping"."team_id",
         "posthog_grouptypemapping"."group_type",
         "posthog_grouptypemapping"."group_type_index",
         "posthog_grouptypemapping"."name_singular",
         "posthog_grouptypemapping"."name_plural"
  FROM "posthog_grouptypemapping"
  WHERE "posthog_grouptypemapping"."team_id" = 2
  '''
# ---
# name: TestResiliency.test_feature_flags_v3_with_slow_db_doesnt_try_to_compute_conditions_again
  '''
  SELECT pg_sleep(1);
  
  SELECT (("posthog_person"."properties" -> 'email') = '"tim@posthog.com"'
          AND "posthog_person"."properties" ? 'email'
          AND NOT (("posthog_person"."properties" -> 'email') = 'null')) AS "flag_X_condition_0",
         (("posthog_person"."properties" -> 'email') = '"tim@posthog.com"'
          AND "posthog_person"."properties" ? 'email'
          AND NOT (("posthog_person"."properties" -> 'email') = 'null')) AS "flag_X_condition_0",
         (true) AS "flag_X_condition_0"
  FROM "posthog_person"
  INNER JOIN "posthog_persondistinctid" ON ("posthog_person"."id" = "posthog_persondistinctid"."person_id")
  WHERE ("posthog_persondistinctid"."distinct_id" = 'example_id'
         AND "posthog_persondistinctid"."team_id" = 2
         AND "posthog_person"."team_id" = 2)
  '''
# ---<|MERGE_RESOLUTION|>--- conflicted
+++ resolved
@@ -415,7 +415,7 @@
   WHERE ("posthog_persondistinctid"."id" IN
            (SELECT U0."id"
             FROM "posthog_persondistinctid" U0
-            WHERE U0."person_id" = ("posthog_persondistinctid"."person_id")
+            WHERE U0."person_id" = "posthog_persondistinctid"."person_id"
             LIMIT 3)
          AND "posthog_persondistinctid"."person_id" IN (1,
                                                         2,
@@ -432,10 +432,10 @@
          AND "posthog_person"."uuid" IN ('00000000-0000-0000-0000-000000000000'::uuid,
                                          '00000000-0000-0000-0000-000000000001'::uuid /* ... */)
          AND NOT (EXISTS
-                    (SELECT 1 AS "a"
+                    (SELECT (1) AS "a"
                      FROM "posthog_cohortpeople" U1
                      WHERE (U1."cohort_id" = 2
-                            AND U1."person_id" = ("posthog_person"."id"))
+                            AND U1."person_id" = "posthog_person"."id")
                      LIMIT 1)))
   '''
 # ---
@@ -531,7 +531,7 @@
   WHERE ("posthog_persondistinctid"."id" IN
            (SELECT U0."id"
             FROM "posthog_persondistinctid" U0
-            WHERE U0."person_id" = ("posthog_persondistinctid"."person_id")
+            WHERE U0."person_id" = "posthog_persondistinctid"."person_id"
             LIMIT 3)
          AND "posthog_persondistinctid"."person_id" IN (1,
                                                         2,
@@ -570,10 +570,10 @@
          AND "posthog_person"."uuid" IN ('00000000-0000-0000-0000-000000000000'::uuid,
                                          '00000000-0000-0000-0000-000000000001'::uuid /* ... */)
          AND NOT (EXISTS
-                    (SELECT 1 AS "a"
+                    (SELECT (1) AS "a"
                      FROM "posthog_cohortpeople" U1
                      WHERE (U1."cohort_id" = 2
-                            AND U1."person_id" = ("posthog_person"."id"))
+                            AND U1."person_id" = "posthog_person"."id")
                      LIMIT 1)))
   '''
 # ---
@@ -633,10 +633,10 @@
          AND "posthog_person"."uuid" IN ('00000000-0000-0000-0000-000000000000'::uuid,
                                          '00000000-0000-0000-0000-000000000001'::uuid /* ... */)
          AND NOT (EXISTS
-                    (SELECT 1 AS "a"
+                    (SELECT (1) AS "a"
                      FROM "posthog_cohortpeople" U1
                      WHERE (U1."cohort_id" = 2
-                            AND U1."person_id" = ("posthog_person"."id"))
+                            AND U1."person_id" = "posthog_person"."id")
                      LIMIT 1)))
   '''
 # ---
@@ -746,11 +746,11 @@
                   AND "posthog_person"."properties" ? 'group2'
                   AND NOT (("posthog_person"."properties" -> 'group2') = 'null'))
               OR EXISTS
-                (SELECT 1 AS "a"
+                (SELECT (1) AS "a"
                  FROM "posthog_cohortpeople" U0
                  WHERE (U0."cohort_id" = 2
                         AND U0."cohort_id" = 2
-                        AND U0."person_id" = ("posthog_person"."id"))
+                        AND U0."person_id" = "posthog_person"."id")
                  LIMIT 1)
               OR (("posthog_person"."properties" -> 'does-not-exist') = '"none"'
                   AND "posthog_person"."properties" ? 'does-not-exist'
@@ -773,7 +773,7 @@
   WHERE ("posthog_persondistinctid"."id" IN
            (SELECT U0."id"
             FROM "posthog_persondistinctid" U0
-            WHERE U0."person_id" = ("posthog_persondistinctid"."person_id")
+            WHERE U0."person_id" = "posthog_persondistinctid"."person_id"
             LIMIT 3)
          AND "posthog_persondistinctid"."person_id" IN (1,
                                                         2,
@@ -787,11 +787,11 @@
   SELECT ("posthog_person"."id" IS NULL
           OR "posthog_person"."id" IS NULL
           OR EXISTS
-            (SELECT 1 AS "a"
+            (SELECT (1) AS "a"
              FROM "posthog_cohortpeople" U0
              WHERE (U0."cohort_id" = 2
                     AND U0."cohort_id" = 2
-                    AND U0."person_id" = ("posthog_person"."id"))
+                    AND U0."person_id" = "posthog_person"."id")
              LIMIT 1)
           OR "posthog_person"."id" IS NULL) AS "flag_X_condition_0"
   FROM "posthog_person"
@@ -806,11 +806,11 @@
   SELECT ("posthog_person"."id" IS NOT NULL
           OR "posthog_person"."id" IS NULL
           OR EXISTS
-            (SELECT 1 AS "a"
+            (SELECT (1) AS "a"
              FROM "posthog_cohortpeople" U0
              WHERE (U0."cohort_id" = 2
                     AND U0."cohort_id" = 2
-                    AND U0."person_id" = ("posthog_person"."id"))
+                    AND U0."person_id" = "posthog_person"."id")
              LIMIT 1)
           OR "posthog_person"."id" IS NULL) AS "flag_X_condition_0"
   FROM "posthog_person"
@@ -825,11 +825,11 @@
   SELECT ("posthog_person"."id" IS NULL
           OR "posthog_person"."id" IS NOT NULL
           OR EXISTS
-            (SELECT 1 AS "a"
+            (SELECT (1) AS "a"
              FROM "posthog_cohortpeople" U0
              WHERE (U0."cohort_id" = 2
                     AND U0."cohort_id" = 2
-                    AND U0."person_id" = ("posthog_person"."id"))
+                    AND U0."person_id" = "posthog_person"."id")
              LIMIT 1)
           OR "posthog_person"."id" IS NULL) AS "flag_X_condition_0"
   FROM "posthog_person"
@@ -844,11 +844,11 @@
   SELECT ("posthog_person"."id" IS NULL
           OR "posthog_person"."id" IS NULL
           OR EXISTS
-            (SELECT 1 AS "a"
+            (SELECT (1) AS "a"
              FROM "posthog_cohortpeople" U0
              WHERE (U0."cohort_id" = 2
                     AND U0."cohort_id" = 2
-                    AND U0."person_id" = ("posthog_person"."id"))
+                    AND U0."person_id" = "posthog_person"."id")
              LIMIT 1)
           OR "posthog_person"."id" IS NULL) AS "flag_X_condition_0"
   FROM "posthog_person"
@@ -881,11 +881,11 @@
                   AND "posthog_person"."properties" ? 'group2'
                   AND NOT (("posthog_person"."properties" -> 'group2') = 'null'))
               OR EXISTS
-                (SELECT 1 AS "a"
+                (SELECT (1) AS "a"
                  FROM "posthog_cohortpeople" U0
                  WHERE (U0."cohort_id" = 2
                         AND U0."cohort_id" = 2
-                        AND U0."person_id" = ("posthog_person"."id"))
+                        AND U0."person_id" = "posthog_person"."id")
                  LIMIT 1)
               OR (("posthog_person"."properties" -> 'does-not-exist') = '"none"'
                   AND "posthog_person"."properties" ? 'does-not-exist'
@@ -957,7 +957,7 @@
   WHERE ("posthog_persondistinctid"."id" IN
            (SELECT U0."id"
             FROM "posthog_persondistinctid" U0
-            WHERE U0."person_id" = ("posthog_persondistinctid"."person_id")
+            WHERE U0."person_id" = "posthog_persondistinctid"."person_id"
             LIMIT 3)
          AND "posthog_persondistinctid"."person_id" IN (1,
                                                         2,
@@ -994,10 +994,10 @@
          AND "posthog_person"."uuid" IN ('00000000-0000-0000-0000-000000000000'::uuid,
                                          '00000000-0000-0000-0000-000000000001'::uuid /* ... */)
          AND NOT (EXISTS
-                    (SELECT 1 AS "a"
+                    (SELECT (1) AS "a"
                      FROM "posthog_cohortpeople" U1
                      WHERE (U1."cohort_id" = 2
-                            AND U1."person_id" = ("posthog_person"."id"))
+                            AND U1."person_id" = "posthog_person"."id")
                      LIMIT 1)))
   '''
 # ---
@@ -1092,7 +1092,7 @@
   WHERE ("posthog_persondistinctid"."id" IN
            (SELECT U0."id"
             FROM "posthog_persondistinctid" U0
-            WHERE U0."person_id" = ("posthog_persondistinctid"."person_id")
+            WHERE U0."person_id" = "posthog_persondistinctid"."person_id"
             LIMIT 3)
          AND "posthog_persondistinctid"."person_id" IN (1,
                                                         2,
@@ -1131,10 +1131,10 @@
          AND "posthog_person"."uuid" IN ('00000000-0000-0000-0000-000000000000'::uuid,
                                          '00000000-0000-0000-0000-000000000001'::uuid /* ... */)
          AND NOT (EXISTS
-                    (SELECT 1 AS "a"
+                    (SELECT (1) AS "a"
                      FROM "posthog_cohortpeople" U1
                      WHERE (U1."cohort_id" = 2
-                            AND U1."person_id" = ("posthog_person"."id"))
+                            AND U1."person_id" = "posthog_person"."id")
                      LIMIT 1)))
   '''
 # ---
@@ -1344,7 +1344,7 @@
   WHERE ("posthog_persondistinctid"."id" IN
            (SELECT U0."id"
             FROM "posthog_persondistinctid" U0
-            WHERE U0."person_id" = ("posthog_persondistinctid"."person_id")
+            WHERE U0."person_id" = "posthog_persondistinctid"."person_id"
             LIMIT 3)
          AND "posthog_persondistinctid"."person_id" IN (1,
                                                         2,
@@ -1425,10 +1425,10 @@
          AND "posthog_person"."uuid" IN ('00000000-0000-0000-0000-000000000000'::uuid,
                                          '00000000-0000-0000-0000-000000000001'::uuid /* ... */)
          AND NOT (EXISTS
-                    (SELECT 1 AS "a"
+                    (SELECT (1) AS "a"
                      FROM "posthog_cohortpeople" U1
                      WHERE (U1."cohort_id" = 2
-                            AND U1."person_id" = ("posthog_person"."id"))
+                            AND U1."person_id" = "posthog_person"."id")
                      LIMIT 1)))
   '''
 # ---
@@ -1576,29 +1576,6 @@
 # ---
 # name: TestFeatureFlag.test_creating_static_cohort.10
   '''
-<<<<<<< HEAD
-  SELECT "posthog_persondistinctid"."id",
-         "posthog_persondistinctid"."team_id",
-         "posthog_persondistinctid"."distinct_id",
-         "posthog_persondistinctid"."person_id",
-         "posthog_persondistinctid"."version"
-  FROM "posthog_persondistinctid"
-  WHERE ("posthog_persondistinctid"."id" IN
-           (SELECT U0."id"
-            FROM "posthog_persondistinctid" U0
-            WHERE U0."person_id" = "posthog_persondistinctid"."person_id"
-            LIMIT 3)
-         AND "posthog_persondistinctid"."person_id" IN (1,
-                                                        2,
-                                                        3,
-                                                        4,
-                                                        5 /* ... */)) /*controller='project_feature_flags-create-static-cohort-for-flag',route='api/projects/%28%3FP%3Cparent_lookup_team_id%3E%5B%5E/.%5D%2B%29/feature_flags/%28%3FP%3Cpk%3E%5B%5E/.%5D%2B%29/create_static_cohort_for_flag/%3F%24'*/
-  '''
-# ---
-# name: TestFeatureFlag.test_creating_static_cohort.11
-  '''
-=======
->>>>>>> 29fec8d0
   SELECT "posthog_person"."id",
          "posthog_person"."created_at",
          "posthog_person"."properties_last_updated_at",
@@ -1627,10 +1604,10 @@
          AND "posthog_person"."uuid" IN ('00000000-0000-0000-0000-000000000000'::uuid,
                                          '00000000-0000-0000-0000-000000000001'::uuid /* ... */)
          AND NOT (EXISTS
-                    (SELECT 1 AS "a"
+                    (SELECT (1) AS "a"
                      FROM "posthog_cohortpeople" U1
                      WHERE (U1."cohort_id" = 2
-                            AND U1."person_id" = ("posthog_person"."id"))
+                            AND U1."person_id" = "posthog_person"."id")
                      LIMIT 1))) /*controller='project_feature_flags-create-static-cohort-for-flag',route='api/projects/%28%3FP%3Cparent_lookup_team_id%3E%5B%5E/.%5D%2B%29/feature_flags/%28%3FP%3Cpk%3E%5B%5E/.%5D%2B%29/create_static_cohort_for_flag/%3F%24'*/
   '''
 # ---
@@ -1754,7 +1731,7 @@
 # ---
 # name: TestFeatureFlag.test_creating_static_cohort.14
   '''
-  /* user_id:195 celery:posthog.tasks.calculate_cohort.insert_cohort_from_feature_flag */
+  /* user_id:2487 celery:posthog.tasks.calculate_cohort.insert_cohort_from_feature_flag */
   SELECT count(DISTINCT person_id)
   FROM person_static_cohort
   WHERE team_id = 2
@@ -1968,14 +1945,14 @@
   '''
   SELECT "posthog_persondistinctid"."id",
          "posthog_persondistinctid"."team_id",
+         "posthog_persondistinctid"."distinct_id",
          "posthog_persondistinctid"."person_id",
-         "posthog_persondistinctid"."distinct_id",
          "posthog_persondistinctid"."version"
   FROM "posthog_persondistinctid"
   WHERE ("posthog_persondistinctid"."id" IN
            (SELECT U0."id"
             FROM "posthog_persondistinctid" U0
-            WHERE U0."person_id" = ("posthog_persondistinctid"."person_id")
+            WHERE U0."person_id" = "posthog_persondistinctid"."person_id"
             LIMIT 3)
          AND "posthog_persondistinctid"."person_id" IN (1,
                                                         2,
