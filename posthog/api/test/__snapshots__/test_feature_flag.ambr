# serializer version: 1
# name: TestBlastRadius.test_user_blast_radius
  '''
  /* user_id:0 request:_snapshot_ */
  SELECT count(1)
  FROM
    (SELECT id
     FROM person
     WHERE team_id = 2
       AND id IN
         (SELECT id
          FROM person
          WHERE team_id = 2
            AND (has(['0', '1', '2', '3'], replaceRegexpAll(JSONExtractRaw(properties, 'group'), '^"|"$', ''))) )
     GROUP BY id
     HAVING max(is_deleted) = 0
     AND (has(['0', '1', '2', '3'], replaceRegexpAll(JSONExtractRaw(argMax(person.properties, version), 'group'), '^"|"$', ''))) SETTINGS optimize_aggregation_in_order = 1)
  '''
# ---
# name: TestBlastRadius.test_user_blast_radius.1
  '''
  /* user_id:0 request:_snapshot_ */
  SELECT count(1)
  FROM
    (SELECT id
     FROM person
     WHERE team_id = 2
     GROUP BY id
     HAVING max(is_deleted) = 0 SETTINGS optimize_aggregation_in_order = 1)
  '''
# ---
# name: TestBlastRadius.test_user_blast_radius_with_groups
  '''
  /* user_id:0 request:_snapshot_ */
  SELECT count(1)
  FROM
    (SELECT group_key,
            argMax(group_properties, _timestamp) AS group_properties_0
     FROM groups
     WHERE team_id = 2
       AND group_type_index = 0
     GROUP BY group_key
     HAVING 1=1
     AND (has(['0', '1', '2', '3'], replaceRegexpAll(JSONExtractRaw(group_properties_0, 'industry'), '^"|"$', ''))))
  '''
# ---
# name: TestBlastRadius.test_user_blast_radius_with_groups.1
  '''
  /* user_id:0 request:_snapshot_ */
  SELECT count(DISTINCT group_key)
  FROM groups
  WHERE team_id = 2
    AND group_type_index = 0
  '''
# ---
# name: TestBlastRadius.test_user_blast_radius_with_groups_multiple_queries
  '''
  /* user_id:0 request:_snapshot_ */
  SELECT count(1)
  FROM
    (SELECT group_key,
            argMax(group_properties, _timestamp) AS group_properties_0
     FROM groups
     WHERE team_id = 2
       AND group_type_index = 0
     GROUP BY group_key
     HAVING 1=1
     AND ((has(['0', '1', '2', '3', '4'], replaceRegexpAll(JSONExtractRaw(group_properties_0, 'industry'), '^"|"$', '')))
          AND (has(['2', '3', '4', '5', '6'], replaceRegexpAll(JSONExtractRaw(group_properties_0, 'industry'), '^"|"$', '')))))
  '''
# ---
# name: TestBlastRadius.test_user_blast_radius_with_groups_multiple_queries.1
  '''
  /* user_id:0 request:_snapshot_ */
  SELECT count(DISTINCT group_key)
  FROM groups
  WHERE team_id = 2
    AND group_type_index = 0
  '''
# ---
# name: TestBlastRadius.test_user_blast_radius_with_multiple_precalculated_cohorts
  '''
  
  SELECT count(DISTINCT person_id)
  FROM cohortpeople
  WHERE team_id = 2
    AND cohort_id = 2
    AND version = NULL
  '''
# ---
# name: TestBlastRadius.test_user_blast_radius_with_multiple_precalculated_cohorts.1
  '''
  
  SELECT count(DISTINCT person_id)
  FROM cohortpeople
  WHERE team_id = 2
    AND cohort_id = 2
    AND version = 0
  '''
# ---
# name: TestBlastRadius.test_user_blast_radius_with_multiple_precalculated_cohorts.2
  '''
  
  SELECT count(DISTINCT person_id)
  FROM cohortpeople
  WHERE team_id = 2
    AND cohort_id = 2
    AND version = NULL
  '''
# ---
# name: TestBlastRadius.test_user_blast_radius_with_multiple_precalculated_cohorts.3
  '''
  
  SELECT count(DISTINCT person_id)
  FROM cohortpeople
  WHERE team_id = 2
    AND cohort_id = 2
    AND version = 0
  '''
# ---
# name: TestBlastRadius.test_user_blast_radius_with_multiple_precalculated_cohorts.4
  '''
  /* user_id:0 request:_snapshot_ */
  SELECT count(1)
  FROM
    (SELECT id
     FROM person
     WHERE team_id = 2
       AND id in
         (SELECT DISTINCT person_id
          FROM cohortpeople
          WHERE team_id = 2
            AND cohort_id = 2
            AND version = 0 )
       AND id in
         (SELECT DISTINCT person_id
          FROM cohortpeople
          WHERE team_id = 2
            AND cohort_id = 2
            AND version = 0 )
     GROUP BY id
     HAVING max(is_deleted) = 0 SETTINGS optimize_aggregation_in_order = 1)
  '''
# ---
# name: TestBlastRadius.test_user_blast_radius_with_multiple_precalculated_cohorts.5
  '''
  /* user_id:0 request:_snapshot_ */
  SELECT count(1)
  FROM
    (SELECT id
     FROM person
     WHERE team_id = 2
     GROUP BY id
     HAVING max(is_deleted) = 0 SETTINGS optimize_aggregation_in_order = 1)
  '''
# ---
# name: TestBlastRadius.test_user_blast_radius_with_multiple_static_cohorts
  '''
  
  SELECT count(DISTINCT person_id)
  FROM person_static_cohort
  WHERE team_id = 2
    AND cohort_id = 2
  '''
# ---
# name: TestBlastRadius.test_user_blast_radius_with_multiple_static_cohorts.1
  '''
  /* user_id:0 request:_snapshot_ */
  SELECT count(1)
  FROM
    (SELECT id
     FROM person
     WHERE team_id = 2
       AND id IN
         (SELECT id
          FROM person
          INNER JOIN
            (SELECT person_id
             FROM person_static_cohort
             WHERE team_id = 2
               AND cohort_id = 2
             GROUP BY person_id,
                      cohort_id,
                      team_id) cohort_persons ON cohort_persons.person_id = person.id
          WHERE team_id = 2
            AND ((has(['1', '2', '4', '5', '6'], replaceRegexpAll(JSONExtractRaw(properties, 'group'), '^"|"$', '')))) )
     GROUP BY id
     HAVING max(is_deleted) = 0
     AND ((has(['1', '2', '4', '5', '6'], replaceRegexpAll(JSONExtractRaw(argMax(person.properties, version), 'group'), '^"|"$', '')))) SETTINGS optimize_aggregation_in_order = 1)
  '''
# ---
# name: TestBlastRadius.test_user_blast_radius_with_multiple_static_cohorts.2
  '''
  /* user_id:0 request:_snapshot_ */
  SELECT count(1)
  FROM
    (SELECT id
     FROM person
     WHERE team_id = 2
     GROUP BY id
     HAVING max(is_deleted) = 0 SETTINGS optimize_aggregation_in_order = 1)
  '''
# ---
# name: TestBlastRadius.test_user_blast_radius_with_multiple_static_cohorts.3
  '''
  
  SELECT count(DISTINCT person_id)
  FROM cohortpeople
  WHERE team_id = 2
    AND cohort_id = 2
    AND version = NULL
  '''
# ---
# name: TestBlastRadius.test_user_blast_radius_with_multiple_static_cohorts.4
  '''
  
  SELECT count(DISTINCT person_id)
  FROM cohortpeople
  WHERE team_id = 2
    AND cohort_id = 2
    AND version = 0
  '''
# ---
# name: TestBlastRadius.test_user_blast_radius_with_multiple_static_cohorts.5
  '''
  
  SELECT count(DISTINCT person_id)
  FROM cohortpeople
  WHERE team_id = 2
    AND cohort_id = 2
    AND version = NULL
  '''
# ---
# name: TestBlastRadius.test_user_blast_radius_with_multiple_static_cohorts.6
  '''
  
  SELECT count(DISTINCT person_id)
  FROM cohortpeople
  WHERE team_id = 2
    AND cohort_id = 2
    AND version = 0
  '''
# ---
# name: TestBlastRadius.test_user_blast_radius_with_multiple_static_cohorts.7
  '''
  /* user_id:0 request:_snapshot_ */
  SELECT count(1)
  FROM
    (SELECT id
     FROM person
     WHERE team_id = 2
       AND id in
         (SELECT person_id as id
          FROM person_static_cohort
          WHERE cohort_id = 2
            AND team_id = 2)
       AND id in
         (SELECT DISTINCT person_id
          FROM cohortpeople
          WHERE team_id = 2
            AND cohort_id = 2
            AND version = 0 )
     GROUP BY id
     HAVING max(is_deleted) = 0 SETTINGS optimize_aggregation_in_order = 1)
  '''
# ---
# name: TestBlastRadius.test_user_blast_radius_with_single_cohort
  '''
  /* user_id:0 request:_snapshot_ */
  SELECT count(1)
  FROM
    (SELECT id
     FROM person
     WHERE team_id = 2
       AND id IN
         (SELECT id
          FROM person
          WHERE team_id = 2
            AND (((has(['none'], replaceRegexpAll(JSONExtractRaw(properties, 'group'), '^"|"$', '')))
                  OR (has(['1', '2', '3'], replaceRegexpAll(JSONExtractRaw(properties, 'group'), '^"|"$', ''))))) )
     GROUP BY id
     HAVING max(is_deleted) = 0
     AND (((has(['none'], replaceRegexpAll(JSONExtractRaw(argMax(person.properties, version), 'group'), '^"|"$', '')))
           OR (has(['1', '2', '3'], replaceRegexpAll(JSONExtractRaw(argMax(person.properties, version), 'group'), '^"|"$', ''))))) SETTINGS optimize_aggregation_in_order = 1)
  '''
# ---
# name: TestBlastRadius.test_user_blast_radius_with_single_cohort.1
  '''
  /* user_id:0 request:_snapshot_ */
  SELECT count(1)
  FROM
    (SELECT id
     FROM person
     WHERE team_id = 2
     GROUP BY id
     HAVING max(is_deleted) = 0 SETTINGS optimize_aggregation_in_order = 1)
  '''
# ---
# name: TestBlastRadius.test_user_blast_radius_with_single_cohort.2
  '''
  
  SELECT count(DISTINCT person_id)
  FROM cohortpeople
  WHERE team_id = 2
    AND cohort_id = 2
    AND version = NULL
  '''
# ---
# name: TestBlastRadius.test_user_blast_radius_with_single_cohort.3
  '''
  
  SELECT count(DISTINCT person_id)
  FROM cohortpeople
  WHERE team_id = 2
    AND cohort_id = 2
    AND version = 0
  '''
# ---
# name: TestBlastRadius.test_user_blast_radius_with_single_cohort.4
  '''
  /* user_id:0 request:_snapshot_ */
  SELECT count(1)
  FROM
    (SELECT id
     FROM person
     INNER JOIN
       (SELECT DISTINCT person_id
        FROM cohortpeople
        WHERE team_id = 2
          AND cohort_id = 2
          AND version = 0
        ORDER BY person_id) cohort_persons ON cohort_persons.person_id = person.id
     WHERE team_id = 2
     GROUP BY id
     HAVING max(is_deleted) = 0 SETTINGS optimize_aggregation_in_order = 1)
  '''
# ---
# name: TestCohortGenerationForFeatureFlag.test_creating_static_cohort_iterator
  '''
  SELECT "posthog_featureflag"."id",
         "posthog_featureflag"."key",
         "posthog_featureflag"."name",
         "posthog_featureflag"."filters",
         "posthog_featureflag"."rollout_percentage",
         "posthog_featureflag"."team_id",
         "posthog_featureflag"."created_by_id",
         "posthog_featureflag"."created_at",
         "posthog_featureflag"."deleted",
         "posthog_featureflag"."active",
         "posthog_featureflag"."rollback_conditions",
         "posthog_featureflag"."performed_rollback",
         "posthog_featureflag"."ensure_experience_continuity",
         "posthog_featureflag"."usage_dashboard_id",
         "posthog_featureflag"."has_enriched_analytics"
  FROM "posthog_featureflag"
  WHERE ("posthog_featureflag"."key" = 'some-feature2'
         AND "posthog_featureflag"."team_id" = 2)
  LIMIT 21
  '''
# ---
# name: TestCohortGenerationForFeatureFlag.test_creating_static_cohort_iterator.1
  '''
  SELECT "posthog_cohort"."id",
         "posthog_cohort"."name",
         "posthog_cohort"."description",
         "posthog_cohort"."team_id",
         "posthog_cohort"."deleted",
         "posthog_cohort"."filters",
         "posthog_cohort"."query",
         "posthog_cohort"."version",
         "posthog_cohort"."pending_version",
         "posthog_cohort"."count",
         "posthog_cohort"."created_by_id",
         "posthog_cohort"."created_at",
         "posthog_cohort"."is_calculating",
         "posthog_cohort"."last_calculation",
         "posthog_cohort"."errors_calculating",
         "posthog_cohort"."is_static",
         "posthog_cohort"."groups"
  FROM "posthog_cohort"
  WHERE ("posthog_cohort"."id" = 2
         AND "posthog_cohort"."team_id" = 2)
  LIMIT 21
  '''
# ---
# name: TestCohortGenerationForFeatureFlag.test_creating_static_cohort_iterator.2
  '''
  SELECT "posthog_person"."id",
         "posthog_person"."created_at",
         "posthog_person"."properties_last_updated_at",
         "posthog_person"."properties_last_operation",
         "posthog_person"."team_id",
         "posthog_person"."properties",
         "posthog_person"."is_user_id",
         "posthog_person"."is_identified",
         "posthog_person"."uuid",
         "posthog_person"."version"
  FROM "posthog_person"
  WHERE ("posthog_person"."team_id" = 2
         AND ("posthog_person"."properties" -> 'key') = '"value"'
         AND "posthog_person"."properties" ? 'key'
         AND NOT (("posthog_person"."properties" -> 'key') = 'null'))
  ORDER BY "posthog_person"."id" ASC
  LIMIT 2
  '''
# ---
# name: TestCohortGenerationForFeatureFlag.test_creating_static_cohort_iterator.3
  '''
  SELECT "posthog_persondistinctid"."id",
         "posthog_persondistinctid"."team_id",
         "posthog_persondistinctid"."person_id",
         "posthog_persondistinctid"."distinct_id",
         "posthog_persondistinctid"."version"
  FROM "posthog_persondistinctid"
  WHERE ("posthog_persondistinctid"."id" IN
           (SELECT U0."id"
            FROM "posthog_persondistinctid" U0
            WHERE U0."person_id" = ("posthog_persondistinctid"."person_id")
            LIMIT 3)
         AND "posthog_persondistinctid"."person_id" IN (1,
                                                        2,
                                                        3,
                                                        4,
                                                        5 /* ... */))
  '''
# ---
# name: TestCohortGenerationForFeatureFlag.test_creating_static_cohort_iterator.4
  '''
  SELECT "posthog_person"."uuid"
  FROM "posthog_person"
  WHERE ("posthog_person"."team_id" = 2
         AND "posthog_person"."uuid" IN ('00000000-0000-0000-0000-000000000000'::uuid,
                                         '00000000-0000-0000-0000-000000000001'::uuid /* ... */)
         AND NOT (EXISTS
                    (SELECT 1 AS "a"
                     FROM "posthog_cohortpeople" U1
                     WHERE (U1."cohort_id" = 2
                            AND U1."person_id" = ("posthog_person"."id"))
                     LIMIT 1)))
  '''
# ---
# name: TestCohortGenerationForFeatureFlag.test_creating_static_cohort_iterator.5
  '''
  SELECT "posthog_team"."id",
         "posthog_team"."uuid",
         "posthog_team"."organization_id",
         "posthog_team"."api_token",
         "posthog_team"."app_urls",
         "posthog_team"."name",
         "posthog_team"."slack_incoming_webhook",
         "posthog_team"."created_at",
         "posthog_team"."updated_at",
         "posthog_team"."anonymize_ips",
         "posthog_team"."completed_snippet_onboarding",
         "posthog_team"."has_completed_onboarding_for",
         "posthog_team"."ingested_event",
         "posthog_team"."autocapture_opt_out",
         "posthog_team"."autocapture_exceptions_opt_in",
         "posthog_team"."autocapture_exceptions_errors_to_ignore",
         "posthog_team"."session_recording_opt_in",
         "posthog_team"."session_recording_sample_rate",
         "posthog_team"."session_recording_minimum_duration_milliseconds",
         "posthog_team"."session_recording_linked_flag",
         "posthog_team"."session_recording_network_payload_capture_config",
         "posthog_team"."session_replay_config",
         "posthog_team"."capture_console_log_opt_in",
         "posthog_team"."capture_performance_opt_in",
         "posthog_team"."surveys_opt_in",
         "posthog_team"."session_recording_version",
         "posthog_team"."signup_token",
         "posthog_team"."is_demo",
         "posthog_team"."access_control",
         "posthog_team"."week_start_day",
         "posthog_team"."inject_web_apps",
         "posthog_team"."test_account_filters",
         "posthog_team"."test_account_filters_default_checked",
         "posthog_team"."path_cleaning_filters",
         "posthog_team"."timezone",
         "posthog_team"."data_attributes",
         "posthog_team"."person_display_name_properties",
         "posthog_team"."live_events_columns",
         "posthog_team"."recording_domains",
         "posthog_team"."primary_dashboard_id",
         "posthog_team"."extra_settings",
         "posthog_team"."correlation_config",
         "posthog_team"."session_recording_retention_period_days",
         "posthog_team"."plugins_opt_in",
         "posthog_team"."opt_out_capture",
         "posthog_team"."event_names",
         "posthog_team"."event_names_with_usage",
         "posthog_team"."event_properties",
         "posthog_team"."event_properties_with_usage",
         "posthog_team"."event_properties_numerical",
         "posthog_team"."external_data_workspace_id",
         "posthog_team"."external_data_workspace_last_synced_at"
  FROM "posthog_team"
  WHERE "posthog_team"."id" = 2
  LIMIT 21
  '''
# ---
# name: TestCohortGenerationForFeatureFlag.test_creating_static_cohort_iterator.6
  '''
  SELECT "posthog_person"."id",
         "posthog_person"."created_at",
         "posthog_person"."properties_last_updated_at",
         "posthog_person"."properties_last_operation",
         "posthog_person"."team_id",
         "posthog_person"."properties",
         "posthog_person"."is_user_id",
         "posthog_person"."is_identified",
         "posthog_person"."uuid",
         "posthog_person"."version"
  FROM "posthog_person"
  WHERE ("posthog_person"."team_id" = 2
         AND ("posthog_person"."properties" -> 'key') = '"value"'
         AND "posthog_person"."properties" ? 'key'
         AND NOT (("posthog_person"."properties" -> 'key') = 'null'))
  ORDER BY "posthog_person"."id" ASC
  LIMIT 2
  OFFSET 2
  '''
# ---
# name: TestCohortGenerationForFeatureFlag.test_creating_static_cohort_iterator.7
  '''
  SELECT "posthog_persondistinctid"."id",
         "posthog_persondistinctid"."team_id",
         "posthog_persondistinctid"."person_id",
         "posthog_persondistinctid"."distinct_id",
         "posthog_persondistinctid"."version"
  FROM "posthog_persondistinctid"
  WHERE ("posthog_persondistinctid"."id" IN
           (SELECT U0."id"
            FROM "posthog_persondistinctid" U0
            WHERE U0."person_id" = ("posthog_persondistinctid"."person_id")
            LIMIT 3)
         AND "posthog_persondistinctid"."person_id" IN (1,
                                                        2,
                                                        3,
                                                        4,
                                                        5 /* ... */))
  '''
# ---
# name: TestCohortGenerationForFeatureFlag.test_creating_static_cohort_iterator.8
  '''
  SELECT "posthog_person"."id",
         "posthog_person"."created_at",
         "posthog_person"."properties_last_updated_at",
         "posthog_person"."properties_last_operation",
         "posthog_person"."team_id",
         "posthog_person"."properties",
         "posthog_person"."is_user_id",
         "posthog_person"."is_identified",
         "posthog_person"."uuid",
         "posthog_person"."version"
  FROM "posthog_person"
  WHERE ("posthog_person"."team_id" = 2
         AND ("posthog_person"."properties" -> 'key') = '"value"'
         AND "posthog_person"."properties" ? 'key'
         AND NOT (("posthog_person"."properties" -> 'key') = 'null'))
  ORDER BY "posthog_person"."id" ASC
  LIMIT 2
  OFFSET 4
  '''
# ---
# name: TestCohortGenerationForFeatureFlag.test_creating_static_cohort_iterator.9
  '''
  SELECT "posthog_person"."uuid"
  FROM "posthog_person"
  WHERE ("posthog_person"."team_id" = 2
         AND "posthog_person"."uuid" IN ('00000000-0000-0000-0000-000000000000'::uuid,
                                         '00000000-0000-0000-0000-000000000001'::uuid /* ... */)
         AND NOT (EXISTS
                    (SELECT 1 AS "a"
                     FROM "posthog_cohortpeople" U1
                     WHERE (U1."cohort_id" = 2
                            AND U1."person_id" = ("posthog_person"."id"))
                     LIMIT 1)))
  '''
# ---
# name: TestCohortGenerationForFeatureFlag.test_creating_static_cohort_with_cohort_flag_adds_cohort_props_as_default_too
  '''
  SELECT "posthog_featureflag"."id",
         "posthog_featureflag"."key",
         "posthog_featureflag"."name",
         "posthog_featureflag"."filters",
         "posthog_featureflag"."rollout_percentage",
         "posthog_featureflag"."team_id",
         "posthog_featureflag"."created_by_id",
         "posthog_featureflag"."created_at",
         "posthog_featureflag"."deleted",
         "posthog_featureflag"."active",
         "posthog_featureflag"."rollback_conditions",
         "posthog_featureflag"."performed_rollback",
         "posthog_featureflag"."ensure_experience_continuity",
         "posthog_featureflag"."usage_dashboard_id",
         "posthog_featureflag"."has_enriched_analytics"
  FROM "posthog_featureflag"
  WHERE ("posthog_featureflag"."key" = 'some-feature-new'
         AND "posthog_featureflag"."team_id" = 2)
  LIMIT 21
  '''
# ---
# name: TestCohortGenerationForFeatureFlag.test_creating_static_cohort_with_cohort_flag_adds_cohort_props_as_default_too.1
  '''
  SELECT "posthog_cohort"."id",
         "posthog_cohort"."name",
         "posthog_cohort"."description",
         "posthog_cohort"."team_id",
         "posthog_cohort"."deleted",
         "posthog_cohort"."filters",
         "posthog_cohort"."query",
         "posthog_cohort"."version",
         "posthog_cohort"."pending_version",
         "posthog_cohort"."count",
         "posthog_cohort"."created_by_id",
         "posthog_cohort"."created_at",
         "posthog_cohort"."is_calculating",
         "posthog_cohort"."last_calculation",
         "posthog_cohort"."errors_calculating",
         "posthog_cohort"."is_static",
         "posthog_cohort"."groups"
  FROM "posthog_cohort"
  WHERE ("posthog_cohort"."id" = 2
         AND "posthog_cohort"."team_id" = 2)
  LIMIT 21
  '''
# ---
# name: TestCohortGenerationForFeatureFlag.test_creating_static_cohort_with_cohort_flag_adds_cohort_props_as_default_too.10
  '''
  SELECT "posthog_person"."uuid"
  FROM "posthog_person"
  WHERE ("posthog_person"."team_id" = 2
         AND "posthog_person"."uuid" IN ('00000000-0000-0000-0000-000000000000'::uuid,
                                         '00000000-0000-0000-0000-000000000001'::uuid /* ... */)
         AND NOT (EXISTS
                    (SELECT 1 AS "a"
                     FROM "posthog_cohortpeople" U1
                     WHERE (U1."cohort_id" = 2
                            AND U1."person_id" = ("posthog_person"."id"))
                     LIMIT 1)))
  '''
# ---
# name: TestCohortGenerationForFeatureFlag.test_creating_static_cohort_with_cohort_flag_adds_cohort_props_as_default_too.11
  '''
  SELECT "posthog_team"."id",
         "posthog_team"."uuid",
         "posthog_team"."organization_id",
         "posthog_team"."api_token",
         "posthog_team"."app_urls",
         "posthog_team"."name",
         "posthog_team"."slack_incoming_webhook",
         "posthog_team"."created_at",
         "posthog_team"."updated_at",
         "posthog_team"."anonymize_ips",
         "posthog_team"."completed_snippet_onboarding",
         "posthog_team"."has_completed_onboarding_for",
         "posthog_team"."ingested_event",
         "posthog_team"."autocapture_opt_out",
         "posthog_team"."autocapture_exceptions_opt_in",
         "posthog_team"."autocapture_exceptions_errors_to_ignore",
         "posthog_team"."session_recording_opt_in",
         "posthog_team"."session_recording_sample_rate",
         "posthog_team"."session_recording_minimum_duration_milliseconds",
         "posthog_team"."session_recording_linked_flag",
         "posthog_team"."session_recording_network_payload_capture_config",
         "posthog_team"."session_replay_config",
         "posthog_team"."capture_console_log_opt_in",
         "posthog_team"."capture_performance_opt_in",
         "posthog_team"."surveys_opt_in",
         "posthog_team"."session_recording_version",
         "posthog_team"."signup_token",
         "posthog_team"."is_demo",
         "posthog_team"."access_control",
         "posthog_team"."week_start_day",
         "posthog_team"."inject_web_apps",
         "posthog_team"."test_account_filters",
         "posthog_team"."test_account_filters_default_checked",
         "posthog_team"."path_cleaning_filters",
         "posthog_team"."timezone",
         "posthog_team"."data_attributes",
         "posthog_team"."person_display_name_properties",
         "posthog_team"."live_events_columns",
         "posthog_team"."recording_domains",
         "posthog_team"."primary_dashboard_id",
         "posthog_team"."extra_settings",
         "posthog_team"."correlation_config",
         "posthog_team"."session_recording_retention_period_days",
         "posthog_team"."plugins_opt_in",
         "posthog_team"."opt_out_capture",
         "posthog_team"."event_names",
         "posthog_team"."event_names_with_usage",
         "posthog_team"."event_properties",
         "posthog_team"."event_properties_with_usage",
         "posthog_team"."event_properties_numerical",
         "posthog_team"."external_data_workspace_id",
         "posthog_team"."external_data_workspace_last_synced_at"
  FROM "posthog_team"
  WHERE "posthog_team"."id" = 2
  LIMIT 21
  '''
# ---
# name: TestCohortGenerationForFeatureFlag.test_creating_static_cohort_with_cohort_flag_adds_cohort_props_as_default_too.2
  '''
  SELECT "posthog_cohort"."id",
         "posthog_cohort"."name",
         "posthog_cohort"."description",
         "posthog_cohort"."team_id",
         "posthog_cohort"."deleted",
         "posthog_cohort"."filters",
         "posthog_cohort"."query",
         "posthog_cohort"."version",
         "posthog_cohort"."pending_version",
         "posthog_cohort"."count",
         "posthog_cohort"."created_by_id",
         "posthog_cohort"."created_at",
         "posthog_cohort"."is_calculating",
         "posthog_cohort"."last_calculation",
         "posthog_cohort"."errors_calculating",
         "posthog_cohort"."is_static",
         "posthog_cohort"."groups"
  FROM "posthog_cohort"
  WHERE (NOT "posthog_cohort"."deleted"
         AND "posthog_cohort"."team_id" = 2)
  '''
# ---
# name: TestCohortGenerationForFeatureFlag.test_creating_static_cohort_with_cohort_flag_adds_cohort_props_as_default_too.3
  '''
  SELECT "posthog_person"."id",
         "posthog_person"."created_at",
         "posthog_person"."properties_last_updated_at",
         "posthog_person"."properties_last_operation",
         "posthog_person"."team_id",
         "posthog_person"."properties",
         "posthog_person"."is_user_id",
         "posthog_person"."is_identified",
         "posthog_person"."uuid",
         "posthog_person"."version"
  FROM "posthog_person"
  WHERE ("posthog_person"."team_id" = 2
         AND ((("posthog_person"."properties" -> 'group') = '"none"'
               AND "posthog_person"."properties" ? 'group'
               AND NOT (("posthog_person"."properties" -> 'group') = 'null'))
              OR (("posthog_person"."properties" -> 'group2') IN ('1',
                                                                  '2',
                                                                  '3')
                  AND "posthog_person"."properties" ? 'group2'
                  AND NOT (("posthog_person"."properties" -> 'group2') = 'null'))
              OR EXISTS
                (SELECT 1 AS "a"
                 FROM "posthog_cohortpeople" U0
                 WHERE (U0."cohort_id" = 2
                        AND U0."cohort_id" = 2
                        AND U0."person_id" = ("posthog_person"."id"))
                 LIMIT 1)
              OR (("posthog_person"."properties" -> 'does-not-exist') = '"none"'
                  AND "posthog_person"."properties" ? 'does-not-exist'
                  AND NOT (("posthog_person"."properties" -> 'does-not-exist') = 'null'))
              OR (("posthog_person"."properties" -> 'key') = '"value"'
                  AND "posthog_person"."properties" ? 'key'
                  AND NOT (("posthog_person"."properties" -> 'key') = 'null'))))
  ORDER BY "posthog_person"."id" ASC
  LIMIT 1000
  '''
# ---
# name: TestCohortGenerationForFeatureFlag.test_creating_static_cohort_with_cohort_flag_adds_cohort_props_as_default_too.4
  '''
  SELECT "posthog_persondistinctid"."id",
         "posthog_persondistinctid"."team_id",
         "posthog_persondistinctid"."person_id",
         "posthog_persondistinctid"."distinct_id",
         "posthog_persondistinctid"."version"
  FROM "posthog_persondistinctid"
  WHERE ("posthog_persondistinctid"."id" IN
           (SELECT U0."id"
            FROM "posthog_persondistinctid" U0
            WHERE U0."person_id" = ("posthog_persondistinctid"."person_id")
            LIMIT 3)
         AND "posthog_persondistinctid"."person_id" IN (1,
                                                        2,
                                                        3,
                                                        4,
                                                        5 /* ... */))
  '''
# ---
# name: TestCohortGenerationForFeatureFlag.test_creating_static_cohort_with_cohort_flag_adds_cohort_props_as_default_too.5
  '''
  SELECT ("posthog_person"."id" IS NULL
          OR "posthog_person"."id" IS NULL
          OR EXISTS
            (SELECT 1 AS "a"
             FROM "posthog_cohortpeople" U0
             WHERE (U0."cohort_id" = 2
                    AND U0."cohort_id" = 2
                    AND U0."person_id" = ("posthog_person"."id"))
             LIMIT 1)
          OR "posthog_person"."id" IS NULL) AS "flag_X_condition_0"
  FROM "posthog_person"
  INNER JOIN "posthog_persondistinctid" ON ("posthog_person"."id" = "posthog_persondistinctid"."person_id")
  WHERE ("posthog_persondistinctid"."distinct_id" = 'person1'
         AND "posthog_persondistinctid"."team_id" = 2
         AND "posthog_person"."team_id" = 2)
  '''
# ---
# name: TestCohortGenerationForFeatureFlag.test_creating_static_cohort_with_cohort_flag_adds_cohort_props_as_default_too.6
  '''
  SELECT ("posthog_person"."id" IS NOT NULL
          OR "posthog_person"."id" IS NULL
          OR EXISTS
            (SELECT 1 AS "a"
             FROM "posthog_cohortpeople" U0
             WHERE (U0."cohort_id" = 2
                    AND U0."cohort_id" = 2
                    AND U0."person_id" = ("posthog_person"."id"))
             LIMIT 1)
          OR "posthog_person"."id" IS NULL) AS "flag_X_condition_0"
  FROM "posthog_person"
  INNER JOIN "posthog_persondistinctid" ON ("posthog_person"."id" = "posthog_persondistinctid"."person_id")
  WHERE ("posthog_persondistinctid"."distinct_id" = 'person2'
         AND "posthog_persondistinctid"."team_id" = 2
         AND "posthog_person"."team_id" = 2)
  '''
# ---
# name: TestCohortGenerationForFeatureFlag.test_creating_static_cohort_with_cohort_flag_adds_cohort_props_as_default_too.7
  '''
  SELECT ("posthog_person"."id" IS NULL
          OR "posthog_person"."id" IS NOT NULL
          OR EXISTS
            (SELECT 1 AS "a"
             FROM "posthog_cohortpeople" U0
             WHERE (U0."cohort_id" = 2
                    AND U0."cohort_id" = 2
                    AND U0."person_id" = ("posthog_person"."id"))
             LIMIT 1)
          OR "posthog_person"."id" IS NULL) AS "flag_X_condition_0"
  FROM "posthog_person"
  INNER JOIN "posthog_persondistinctid" ON ("posthog_person"."id" = "posthog_persondistinctid"."person_id")
  WHERE ("posthog_persondistinctid"."distinct_id" = 'person3'
         AND "posthog_persondistinctid"."team_id" = 2
         AND "posthog_person"."team_id" = 2)
  '''
# ---
# name: TestCohortGenerationForFeatureFlag.test_creating_static_cohort_with_cohort_flag_adds_cohort_props_as_default_too.8
  '''
  SELECT ("posthog_person"."id" IS NULL
          OR "posthog_person"."id" IS NULL
          OR EXISTS
            (SELECT 1 AS "a"
             FROM "posthog_cohortpeople" U0
             WHERE (U0."cohort_id" = 2
                    AND U0."cohort_id" = 2
                    AND U0."person_id" = ("posthog_person"."id"))
             LIMIT 1)
          OR "posthog_person"."id" IS NULL) AS "flag_X_condition_0"
  FROM "posthog_person"
  INNER JOIN "posthog_persondistinctid" ON ("posthog_person"."id" = "posthog_persondistinctid"."person_id")
  WHERE ("posthog_persondistinctid"."distinct_id" = 'person4'
         AND "posthog_persondistinctid"."team_id" = 2
         AND "posthog_person"."team_id" = 2)
  '''
# ---
# name: TestCohortGenerationForFeatureFlag.test_creating_static_cohort_with_cohort_flag_adds_cohort_props_as_default_too.9
  '''
  SELECT "posthog_person"."id",
         "posthog_person"."created_at",
         "posthog_person"."properties_last_updated_at",
         "posthog_person"."properties_last_operation",
         "posthog_person"."team_id",
         "posthog_person"."properties",
         "posthog_person"."is_user_id",
         "posthog_person"."is_identified",
         "posthog_person"."uuid",
         "posthog_person"."version"
  FROM "posthog_person"
  WHERE ("posthog_person"."team_id" = 2
         AND ((("posthog_person"."properties" -> 'group') = '"none"'
               AND "posthog_person"."properties" ? 'group'
               AND NOT (("posthog_person"."properties" -> 'group') = 'null'))
              OR (("posthog_person"."properties" -> 'group2') IN ('1',
                                                                  '2',
                                                                  '3')
                  AND "posthog_person"."properties" ? 'group2'
                  AND NOT (("posthog_person"."properties" -> 'group2') = 'null'))
              OR EXISTS
                (SELECT 1 AS "a"
                 FROM "posthog_cohortpeople" U0
                 WHERE (U0."cohort_id" = 2
                        AND U0."cohort_id" = 2
                        AND U0."person_id" = ("posthog_person"."id"))
                 LIMIT 1)
              OR (("posthog_person"."properties" -> 'does-not-exist') = '"none"'
                  AND "posthog_person"."properties" ? 'does-not-exist'
                  AND NOT (("posthog_person"."properties" -> 'does-not-exist') = 'null'))
              OR (("posthog_person"."properties" -> 'key') = '"value"'
                  AND "posthog_person"."properties" ? 'key'
                  AND NOT (("posthog_person"."properties" -> 'key') = 'null'))))
  ORDER BY "posthog_person"."id" ASC
  LIMIT 1000
  OFFSET 1000
  '''
# ---
# name: TestCohortGenerationForFeatureFlag.test_creating_static_cohort_with_default_person_properties_adjustment
  '''
  SELECT "posthog_featureflag"."id",
         "posthog_featureflag"."key",
         "posthog_featureflag"."name",
         "posthog_featureflag"."filters",
         "posthog_featureflag"."rollout_percentage",
         "posthog_featureflag"."team_id",
         "posthog_featureflag"."created_by_id",
         "posthog_featureflag"."created_at",
         "posthog_featureflag"."deleted",
         "posthog_featureflag"."active",
         "posthog_featureflag"."rollback_conditions",
         "posthog_featureflag"."performed_rollback",
         "posthog_featureflag"."ensure_experience_continuity",
         "posthog_featureflag"."usage_dashboard_id",
         "posthog_featureflag"."has_enriched_analytics"
  FROM "posthog_featureflag"
  WHERE ("posthog_featureflag"."key" = 'some-feature2'
         AND "posthog_featureflag"."team_id" = 2)
  LIMIT 21
  '''
# ---
# name: TestCohortGenerationForFeatureFlag.test_creating_static_cohort_with_default_person_properties_adjustment.1
  '''
  SELECT "posthog_cohort"."id",
         "posthog_cohort"."name",
         "posthog_cohort"."description",
         "posthog_cohort"."team_id",
         "posthog_cohort"."deleted",
         "posthog_cohort"."filters",
         "posthog_cohort"."query",
         "posthog_cohort"."version",
         "posthog_cohort"."pending_version",
         "posthog_cohort"."count",
         "posthog_cohort"."created_by_id",
         "posthog_cohort"."created_at",
         "posthog_cohort"."is_calculating",
         "posthog_cohort"."last_calculation",
         "posthog_cohort"."errors_calculating",
         "posthog_cohort"."is_static",
         "posthog_cohort"."groups"
  FROM "posthog_cohort"
  WHERE ("posthog_cohort"."id" = 2
         AND "posthog_cohort"."team_id" = 2)
  LIMIT 21
  '''
# ---
# name: TestCohortGenerationForFeatureFlag.test_creating_static_cohort_with_default_person_properties_adjustment.10
  '''
  SELECT "posthog_persondistinctid"."id",
         "posthog_persondistinctid"."team_id",
         "posthog_persondistinctid"."person_id",
         "posthog_persondistinctid"."distinct_id",
         "posthog_persondistinctid"."version"
  FROM "posthog_persondistinctid"
  WHERE ("posthog_persondistinctid"."id" IN
           (SELECT U0."id"
            FROM "posthog_persondistinctid" U0
            WHERE U0."person_id" = ("posthog_persondistinctid"."person_id")
            LIMIT 3)
         AND "posthog_persondistinctid"."person_id" IN (1,
                                                        2,
                                                        3,
                                                        4,
                                                        5 /* ... */))
  '''
# ---
# name: TestCohortGenerationForFeatureFlag.test_creating_static_cohort_with_default_person_properties_adjustment.11
  '''
  SELECT "posthog_person"."id",
         "posthog_person"."created_at",
         "posthog_person"."properties_last_updated_at",
         "posthog_person"."properties_last_operation",
         "posthog_person"."team_id",
         "posthog_person"."properties",
         "posthog_person"."is_user_id",
         "posthog_person"."is_identified",
         "posthog_person"."uuid",
         "posthog_person"."version"
  FROM "posthog_person"
  WHERE ("posthog_person"."team_id" = 2
         AND ("posthog_person"."properties" -> 'key') IS NOT NULL)
  ORDER BY "posthog_person"."id" ASC
  LIMIT 1000
  OFFSET 1000
  '''
# ---
# name: TestCohortGenerationForFeatureFlag.test_creating_static_cohort_with_default_person_properties_adjustment.12
  '''
  SELECT "posthog_person"."uuid"
  FROM "posthog_person"
  WHERE ("posthog_person"."team_id" = 2
         AND "posthog_person"."uuid" IN ('00000000-0000-0000-0000-000000000000'::uuid,
                                         '00000000-0000-0000-0000-000000000001'::uuid /* ... */)
         AND NOT (EXISTS
                    (SELECT 1 AS "a"
                     FROM "posthog_cohortpeople" U1
                     WHERE (U1."cohort_id" = 2
                            AND U1."person_id" = ("posthog_person"."id"))
                     LIMIT 1)))
  '''
# ---
# name: TestCohortGenerationForFeatureFlag.test_creating_static_cohort_with_default_person_properties_adjustment.13
  '''
  SELECT "posthog_team"."id",
         "posthog_team"."uuid",
         "posthog_team"."organization_id",
         "posthog_team"."api_token",
         "posthog_team"."app_urls",
         "posthog_team"."name",
         "posthog_team"."slack_incoming_webhook",
         "posthog_team"."created_at",
         "posthog_team"."updated_at",
         "posthog_team"."anonymize_ips",
         "posthog_team"."completed_snippet_onboarding",
         "posthog_team"."has_completed_onboarding_for",
         "posthog_team"."ingested_event",
         "posthog_team"."autocapture_opt_out",
         "posthog_team"."autocapture_exceptions_opt_in",
         "posthog_team"."autocapture_exceptions_errors_to_ignore",
         "posthog_team"."session_recording_opt_in",
         "posthog_team"."session_recording_sample_rate",
         "posthog_team"."session_recording_minimum_duration_milliseconds",
         "posthog_team"."session_recording_linked_flag",
         "posthog_team"."session_recording_network_payload_capture_config",
         "posthog_team"."session_replay_config",
         "posthog_team"."capture_console_log_opt_in",
         "posthog_team"."capture_performance_opt_in",
         "posthog_team"."surveys_opt_in",
         "posthog_team"."session_recording_version",
         "posthog_team"."signup_token",
         "posthog_team"."is_demo",
         "posthog_team"."access_control",
         "posthog_team"."week_start_day",
         "posthog_team"."inject_web_apps",
         "posthog_team"."test_account_filters",
         "posthog_team"."test_account_filters_default_checked",
         "posthog_team"."path_cleaning_filters",
         "posthog_team"."timezone",
         "posthog_team"."data_attributes",
         "posthog_team"."person_display_name_properties",
         "posthog_team"."live_events_columns",
         "posthog_team"."recording_domains",
         "posthog_team"."primary_dashboard_id",
         "posthog_team"."extra_settings",
         "posthog_team"."correlation_config",
         "posthog_team"."session_recording_retention_period_days",
         "posthog_team"."plugins_opt_in",
         "posthog_team"."opt_out_capture",
         "posthog_team"."event_names",
         "posthog_team"."event_names_with_usage",
         "posthog_team"."event_properties",
         "posthog_team"."event_properties_with_usage",
         "posthog_team"."event_properties_numerical",
         "posthog_team"."external_data_workspace_id",
         "posthog_team"."external_data_workspace_last_synced_at"
  FROM "posthog_team"
  WHERE "posthog_team"."id" = 2
  LIMIT 21
  '''
# ---
# name: TestCohortGenerationForFeatureFlag.test_creating_static_cohort_with_default_person_properties_adjustment.2
  '''
  SELECT "posthog_person"."id",
         "posthog_person"."created_at",
         "posthog_person"."properties_last_updated_at",
         "posthog_person"."properties_last_operation",
         "posthog_person"."team_id",
         "posthog_person"."properties",
         "posthog_person"."is_user_id",
         "posthog_person"."is_identified",
         "posthog_person"."uuid",
         "posthog_person"."version"
  FROM "posthog_person"
  WHERE ("posthog_person"."team_id" = 2
         AND UPPER(("posthog_person"."properties" ->> 'key')::text) LIKE UPPER('%value%')
         AND "posthog_person"."properties" ? 'key'
         AND NOT (("posthog_person"."properties" -> 'key') = 'null'))
  ORDER BY "posthog_person"."id" ASC
  LIMIT 1000
  '''
# ---
# name: TestCohortGenerationForFeatureFlag.test_creating_static_cohort_with_default_person_properties_adjustment.3
  '''
  SELECT "posthog_persondistinctid"."id",
         "posthog_persondistinctid"."team_id",
         "posthog_persondistinctid"."person_id",
         "posthog_persondistinctid"."distinct_id",
         "posthog_persondistinctid"."version"
  FROM "posthog_persondistinctid"
  WHERE ("posthog_persondistinctid"."id" IN
           (SELECT U0."id"
            FROM "posthog_persondistinctid" U0
            WHERE U0."person_id" = ("posthog_persondistinctid"."person_id")
            LIMIT 3)
         AND "posthog_persondistinctid"."person_id" IN (1,
                                                        2,
                                                        3,
                                                        4,
                                                        5 /* ... */))
  '''
# ---
# name: TestCohortGenerationForFeatureFlag.test_creating_static_cohort_with_default_person_properties_adjustment.4
  '''
  SELECT "posthog_person"."id",
         "posthog_person"."created_at",
         "posthog_person"."properties_last_updated_at",
         "posthog_person"."properties_last_operation",
         "posthog_person"."team_id",
         "posthog_person"."properties",
         "posthog_person"."is_user_id",
         "posthog_person"."is_identified",
         "posthog_person"."uuid",
         "posthog_person"."version"
  FROM "posthog_person"
  WHERE ("posthog_person"."team_id" = 2
         AND UPPER(("posthog_person"."properties" ->> 'key')::text) LIKE UPPER('%value%')
         AND "posthog_person"."properties" ? 'key'
         AND NOT (("posthog_person"."properties" -> 'key') = 'null'))
  ORDER BY "posthog_person"."id" ASC
  LIMIT 1000
  OFFSET 1000
  '''
# ---
# name: TestCohortGenerationForFeatureFlag.test_creating_static_cohort_with_default_person_properties_adjustment.5
  '''
  SELECT "posthog_person"."uuid"
  FROM "posthog_person"
  WHERE ("posthog_person"."team_id" = 2
         AND "posthog_person"."uuid" IN ('00000000-0000-0000-0000-000000000000'::uuid,
                                         '00000000-0000-0000-0000-000000000001'::uuid /* ... */)
         AND NOT (EXISTS
                    (SELECT 1 AS "a"
                     FROM "posthog_cohortpeople" U1
                     WHERE (U1."cohort_id" = 2
                            AND U1."person_id" = ("posthog_person"."id"))
                     LIMIT 1)))
  '''
# ---
# name: TestCohortGenerationForFeatureFlag.test_creating_static_cohort_with_default_person_properties_adjustment.6
  '''
  SELECT "posthog_team"."id",
         "posthog_team"."uuid",
         "posthog_team"."organization_id",
         "posthog_team"."api_token",
         "posthog_team"."app_urls",
         "posthog_team"."name",
         "posthog_team"."slack_incoming_webhook",
         "posthog_team"."created_at",
         "posthog_team"."updated_at",
         "posthog_team"."anonymize_ips",
         "posthog_team"."completed_snippet_onboarding",
         "posthog_team"."has_completed_onboarding_for",
         "posthog_team"."ingested_event",
         "posthog_team"."autocapture_opt_out",
         "posthog_team"."autocapture_exceptions_opt_in",
         "posthog_team"."autocapture_exceptions_errors_to_ignore",
         "posthog_team"."session_recording_opt_in",
         "posthog_team"."session_recording_sample_rate",
         "posthog_team"."session_recording_minimum_duration_milliseconds",
         "posthog_team"."session_recording_linked_flag",
         "posthog_team"."session_recording_network_payload_capture_config",
         "posthog_team"."session_replay_config",
         "posthog_team"."capture_console_log_opt_in",
         "posthog_team"."capture_performance_opt_in",
         "posthog_team"."surveys_opt_in",
         "posthog_team"."session_recording_version",
         "posthog_team"."signup_token",
         "posthog_team"."is_demo",
         "posthog_team"."access_control",
         "posthog_team"."week_start_day",
         "posthog_team"."inject_web_apps",
         "posthog_team"."test_account_filters",
         "posthog_team"."test_account_filters_default_checked",
         "posthog_team"."path_cleaning_filters",
         "posthog_team"."timezone",
         "posthog_team"."data_attributes",
         "posthog_team"."person_display_name_properties",
         "posthog_team"."live_events_columns",
         "posthog_team"."recording_domains",
         "posthog_team"."primary_dashboard_id",
         "posthog_team"."extra_settings",
         "posthog_team"."correlation_config",
         "posthog_team"."session_recording_retention_period_days",
         "posthog_team"."plugins_opt_in",
         "posthog_team"."opt_out_capture",
         "posthog_team"."event_names",
         "posthog_team"."event_names_with_usage",
         "posthog_team"."event_properties",
         "posthog_team"."event_properties_with_usage",
         "posthog_team"."event_properties_numerical",
         "posthog_team"."external_data_workspace_id",
         "posthog_team"."external_data_workspace_last_synced_at"
  FROM "posthog_team"
  WHERE "posthog_team"."id" = 2
  LIMIT 21
  '''
# ---
# name: TestCohortGenerationForFeatureFlag.test_creating_static_cohort_with_default_person_properties_adjustment.7
  '''
  SELECT "posthog_featureflag"."id",
         "posthog_featureflag"."key",
         "posthog_featureflag"."name",
         "posthog_featureflag"."filters",
         "posthog_featureflag"."rollout_percentage",
         "posthog_featureflag"."team_id",
         "posthog_featureflag"."created_by_id",
         "posthog_featureflag"."created_at",
         "posthog_featureflag"."deleted",
         "posthog_featureflag"."active",
         "posthog_featureflag"."rollback_conditions",
         "posthog_featureflag"."performed_rollback",
         "posthog_featureflag"."ensure_experience_continuity",
         "posthog_featureflag"."usage_dashboard_id",
         "posthog_featureflag"."has_enriched_analytics"
  FROM "posthog_featureflag"
  WHERE ("posthog_featureflag"."key" = 'some-feature-new'
         AND "posthog_featureflag"."team_id" = 2)
  LIMIT 21
  '''
# ---
# name: TestCohortGenerationForFeatureFlag.test_creating_static_cohort_with_default_person_properties_adjustment.8
  '''
  SELECT "posthog_cohort"."id",
         "posthog_cohort"."name",
         "posthog_cohort"."description",
         "posthog_cohort"."team_id",
         "posthog_cohort"."deleted",
         "posthog_cohort"."filters",
         "posthog_cohort"."query",
         "posthog_cohort"."version",
         "posthog_cohort"."pending_version",
         "posthog_cohort"."count",
         "posthog_cohort"."created_by_id",
         "posthog_cohort"."created_at",
         "posthog_cohort"."is_calculating",
         "posthog_cohort"."last_calculation",
         "posthog_cohort"."errors_calculating",
         "posthog_cohort"."is_static",
         "posthog_cohort"."groups"
  FROM "posthog_cohort"
  WHERE ("posthog_cohort"."id" = 2
         AND "posthog_cohort"."team_id" = 2)
  LIMIT 21
  '''
# ---
# name: TestCohortGenerationForFeatureFlag.test_creating_static_cohort_with_default_person_properties_adjustment.9
  '''
  SELECT "posthog_person"."id",
         "posthog_person"."created_at",
         "posthog_person"."properties_last_updated_at",
         "posthog_person"."properties_last_operation",
         "posthog_person"."team_id",
         "posthog_person"."properties",
         "posthog_person"."is_user_id",
         "posthog_person"."is_identified",
         "posthog_person"."uuid",
         "posthog_person"."version"
  FROM "posthog_person"
  WHERE ("posthog_person"."team_id" = 2
         AND ("posthog_person"."properties" -> 'key') IS NOT NULL)
  ORDER BY "posthog_person"."id" ASC
  LIMIT 1000
  '''
# ---
# name: TestCohortGenerationForFeatureFlag.test_creating_static_cohort_with_experience_continuity_flag
  '''
  SELECT "posthog_featureflag"."id",
         "posthog_featureflag"."key",
         "posthog_featureflag"."name",
         "posthog_featureflag"."filters",
         "posthog_featureflag"."rollout_percentage",
         "posthog_featureflag"."team_id",
         "posthog_featureflag"."created_by_id",
         "posthog_featureflag"."created_at",
         "posthog_featureflag"."deleted",
         "posthog_featureflag"."active",
         "posthog_featureflag"."rollback_conditions",
         "posthog_featureflag"."performed_rollback",
         "posthog_featureflag"."ensure_experience_continuity",
         "posthog_featureflag"."usage_dashboard_id",
         "posthog_featureflag"."has_enriched_analytics"
  FROM "posthog_featureflag"
  WHERE ("posthog_featureflag"."key" = 'some-feature2'
         AND "posthog_featureflag"."team_id" = 2)
  LIMIT 21
  '''
# ---
# name: TestCohortGenerationForFeatureFlag.test_creating_static_cohort_with_experience_continuity_flag.1
  '''
  SELECT "posthog_cohort"."id",
         "posthog_cohort"."name",
         "posthog_cohort"."description",
         "posthog_cohort"."team_id",
         "posthog_cohort"."deleted",
         "posthog_cohort"."filters",
         "posthog_cohort"."query",
         "posthog_cohort"."version",
         "posthog_cohort"."pending_version",
         "posthog_cohort"."count",
         "posthog_cohort"."created_by_id",
         "posthog_cohort"."created_at",
         "posthog_cohort"."is_calculating",
         "posthog_cohort"."last_calculation",
         "posthog_cohort"."errors_calculating",
         "posthog_cohort"."is_static",
         "posthog_cohort"."groups"
  FROM "posthog_cohort"
  WHERE ("posthog_cohort"."id" = 2
         AND "posthog_cohort"."team_id" = 2)
  LIMIT 21
  '''
# ---
# name: TestCohortGenerationForFeatureFlag.test_creating_static_cohort_with_experience_continuity_flag.2
  '''
  SELECT "posthog_person"."id",
         "posthog_person"."created_at",
         "posthog_person"."properties_last_updated_at",
         "posthog_person"."properties_last_operation",
         "posthog_person"."team_id",
         "posthog_person"."properties",
         "posthog_person"."is_user_id",
         "posthog_person"."is_identified",
         "posthog_person"."uuid",
         "posthog_person"."version"
  FROM "posthog_person"
  WHERE ("posthog_person"."team_id" = 2
         AND ("posthog_person"."properties" -> 'key') = '"value"'
         AND "posthog_person"."properties" ? 'key'
         AND NOT (("posthog_person"."properties" -> 'key') = 'null'))
  ORDER BY "posthog_person"."id" ASC
  LIMIT 1000
  '''
# ---
# name: TestCohortGenerationForFeatureFlag.test_creating_static_cohort_with_experience_continuity_flag.3
  '''
  SELECT "posthog_persondistinctid"."id",
         "posthog_persondistinctid"."team_id",
         "posthog_persondistinctid"."person_id",
         "posthog_persondistinctid"."distinct_id",
         "posthog_persondistinctid"."version"
  FROM "posthog_persondistinctid"
  WHERE ("posthog_persondistinctid"."id" IN
           (SELECT U0."id"
            FROM "posthog_persondistinctid" U0
            WHERE U0."person_id" = ("posthog_persondistinctid"."person_id")
            LIMIT 3)
         AND "posthog_persondistinctid"."person_id" IN (1,
                                                        2,
                                                        3,
                                                        4,
                                                        5 /* ... */))
  '''
# ---
# name: TestCohortGenerationForFeatureFlag.test_creating_static_cohort_with_experience_continuity_flag.4
  '''
  SELECT "posthog_featureflaghashkeyoverride"."feature_flag_key",
         "posthog_featureflaghashkeyoverride"."hash_key",
         "posthog_featureflaghashkeyoverride"."person_id"
  FROM "posthog_featureflaghashkeyoverride"
  WHERE ("posthog_featureflaghashkeyoverride"."person_id" IN (1,
                                                              2,
                                                              3,
                                                              4,
                                                              5 /* ... */)
         AND "posthog_featureflaghashkeyoverride"."team_id" = 2)
  '''
# ---
# name: TestCohortGenerationForFeatureFlag.test_creating_static_cohort_with_experience_continuity_flag.5
  '''
  SELECT "posthog_featureflaghashkeyoverride"."feature_flag_key",
         "posthog_featureflaghashkeyoverride"."hash_key",
         "posthog_featureflaghashkeyoverride"."person_id"
  FROM "posthog_featureflaghashkeyoverride"
  WHERE ("posthog_featureflaghashkeyoverride"."person_id" IN (1,
                                                              2,
                                                              3,
                                                              4,
                                                              5 /* ... */)
         AND "posthog_featureflaghashkeyoverride"."team_id" = 2)
  '''
# ---
# name: TestCohortGenerationForFeatureFlag.test_creating_static_cohort_with_experience_continuity_flag.6
  '''
  SELECT "posthog_featureflaghashkeyoverride"."feature_flag_key",
         "posthog_featureflaghashkeyoverride"."hash_key",
         "posthog_featureflaghashkeyoverride"."person_id"
  FROM "posthog_featureflaghashkeyoverride"
  WHERE ("posthog_featureflaghashkeyoverride"."person_id" IN (1,
                                                              2,
                                                              3,
                                                              4,
                                                              5 /* ... */)
         AND "posthog_featureflaghashkeyoverride"."team_id" = 2)
  '''
# ---
# name: TestCohortGenerationForFeatureFlag.test_creating_static_cohort_with_experience_continuity_flag.7
  '''
  SELECT "posthog_person"."id",
         "posthog_person"."created_at",
         "posthog_person"."properties_last_updated_at",
         "posthog_person"."properties_last_operation",
         "posthog_person"."team_id",
         "posthog_person"."properties",
         "posthog_person"."is_user_id",
         "posthog_person"."is_identified",
         "posthog_person"."uuid",
         "posthog_person"."version"
  FROM "posthog_person"
  WHERE ("posthog_person"."team_id" = 2
         AND ("posthog_person"."properties" -> 'key') = '"value"'
         AND "posthog_person"."properties" ? 'key'
         AND NOT (("posthog_person"."properties" -> 'key') = 'null'))
  ORDER BY "posthog_person"."id" ASC
  LIMIT 1000
  OFFSET 1000
  '''
# ---
# name: TestCohortGenerationForFeatureFlag.test_creating_static_cohort_with_experience_continuity_flag.8
  '''
  SELECT "posthog_person"."uuid"
  FROM "posthog_person"
  WHERE ("posthog_person"."team_id" = 2
         AND "posthog_person"."uuid" IN ('00000000-0000-0000-0000-000000000000'::uuid,
                                         '00000000-0000-0000-0000-000000000001'::uuid /* ... */)
         AND NOT (EXISTS
                    (SELECT 1 AS "a"
                     FROM "posthog_cohortpeople" U1
                     WHERE (U1."cohort_id" = 2
                            AND U1."person_id" = ("posthog_person"."id"))
                     LIMIT 1)))
  '''
# ---
# name: TestCohortGenerationForFeatureFlag.test_creating_static_cohort_with_experience_continuity_flag.9
  '''
  SELECT "posthog_team"."id",
         "posthog_team"."uuid",
         "posthog_team"."organization_id",
         "posthog_team"."api_token",
         "posthog_team"."app_urls",
         "posthog_team"."name",
         "posthog_team"."slack_incoming_webhook",
         "posthog_team"."created_at",
         "posthog_team"."updated_at",
         "posthog_team"."anonymize_ips",
         "posthog_team"."completed_snippet_onboarding",
         "posthog_team"."has_completed_onboarding_for",
         "posthog_team"."ingested_event",
         "posthog_team"."autocapture_opt_out",
         "posthog_team"."autocapture_exceptions_opt_in",
         "posthog_team"."autocapture_exceptions_errors_to_ignore",
         "posthog_team"."session_recording_opt_in",
         "posthog_team"."session_recording_sample_rate",
         "posthog_team"."session_recording_minimum_duration_milliseconds",
         "posthog_team"."session_recording_linked_flag",
         "posthog_team"."session_recording_network_payload_capture_config",
         "posthog_team"."session_replay_config",
         "posthog_team"."capture_console_log_opt_in",
         "posthog_team"."capture_performance_opt_in",
         "posthog_team"."surveys_opt_in",
         "posthog_team"."session_recording_version",
         "posthog_team"."signup_token",
         "posthog_team"."is_demo",
         "posthog_team"."access_control",
         "posthog_team"."week_start_day",
         "posthog_team"."inject_web_apps",
         "posthog_team"."test_account_filters",
         "posthog_team"."test_account_filters_default_checked",
         "posthog_team"."path_cleaning_filters",
         "posthog_team"."timezone",
         "posthog_team"."data_attributes",
         "posthog_team"."person_display_name_properties",
         "posthog_team"."live_events_columns",
         "posthog_team"."recording_domains",
         "posthog_team"."primary_dashboard_id",
         "posthog_team"."extra_settings",
         "posthog_team"."correlation_config",
         "posthog_team"."session_recording_retention_period_days",
         "posthog_team"."plugins_opt_in",
         "posthog_team"."opt_out_capture",
         "posthog_team"."event_names",
         "posthog_team"."event_names_with_usage",
         "posthog_team"."event_properties",
         "posthog_team"."event_properties_with_usage",
         "posthog_team"."event_properties_numerical",
         "posthog_team"."external_data_workspace_id",
         "posthog_team"."external_data_workspace_last_synced_at"
  FROM "posthog_team"
  WHERE "posthog_team"."id" = 2
  LIMIT 21
  '''
# ---
# name: TestFeatureFlag.test_creating_static_cohort
  '''
  SELECT "posthog_user"."id",
         "posthog_user"."password",
         "posthog_user"."last_login",
         "posthog_user"."first_name",
         "posthog_user"."last_name",
         "posthog_user"."is_staff",
         "posthog_user"."is_active",
         "posthog_user"."date_joined",
         "posthog_user"."uuid",
         "posthog_user"."current_organization_id",
         "posthog_user"."current_team_id",
         "posthog_user"."email",
         "posthog_user"."pending_email",
         "posthog_user"."temporary_token",
         "posthog_user"."distinct_id",
         "posthog_user"."is_email_verified",
         "posthog_user"."has_seen_product_intro_for",
         "posthog_user"."strapi_id",
         "posthog_user"."email_opt_in",
         "posthog_user"."theme_mode",
         "posthog_user"."partial_notification_settings",
         "posthog_user"."anonymize_data",
         "posthog_user"."toolbar_mode",
         "posthog_user"."events_column_config"
  FROM "posthog_user"
  WHERE "posthog_user"."id" = 2
  LIMIT 21 /**/
  '''
# ---
# name: TestFeatureFlag.test_creating_static_cohort.1
  '''
  SELECT "posthog_team"."id",
         "posthog_team"."uuid",
         "posthog_team"."organization_id",
         "posthog_team"."api_token",
         "posthog_team"."app_urls",
         "posthog_team"."name",
         "posthog_team"."slack_incoming_webhook",
         "posthog_team"."created_at",
         "posthog_team"."updated_at",
         "posthog_team"."anonymize_ips",
         "posthog_team"."completed_snippet_onboarding",
         "posthog_team"."has_completed_onboarding_for",
         "posthog_team"."ingested_event",
         "posthog_team"."autocapture_opt_out",
         "posthog_team"."autocapture_exceptions_opt_in",
         "posthog_team"."autocapture_exceptions_errors_to_ignore",
         "posthog_team"."session_recording_opt_in",
         "posthog_team"."session_recording_sample_rate",
         "posthog_team"."session_recording_minimum_duration_milliseconds",
         "posthog_team"."session_recording_linked_flag",
         "posthog_team"."session_recording_network_payload_capture_config",
         "posthog_team"."session_replay_config",
         "posthog_team"."capture_console_log_opt_in",
         "posthog_team"."capture_performance_opt_in",
         "posthog_team"."surveys_opt_in",
         "posthog_team"."session_recording_version",
         "posthog_team"."signup_token",
         "posthog_team"."is_demo",
         "posthog_team"."access_control",
         "posthog_team"."week_start_day",
         "posthog_team"."inject_web_apps",
         "posthog_team"."test_account_filters",
         "posthog_team"."test_account_filters_default_checked",
         "posthog_team"."path_cleaning_filters",
         "posthog_team"."timezone",
         "posthog_team"."data_attributes",
         "posthog_team"."person_display_name_properties",
         "posthog_team"."live_events_columns",
         "posthog_team"."recording_domains",
         "posthog_team"."primary_dashboard_id",
         "posthog_team"."extra_settings",
         "posthog_team"."correlation_config",
         "posthog_team"."session_recording_retention_period_days",
         "posthog_team"."external_data_workspace_id",
         "posthog_team"."external_data_workspace_last_synced_at"
  FROM "posthog_team"
  WHERE "posthog_team"."id" = 2
  LIMIT 21 /*controller='project_feature_flags-create-static-cohort-for-flag',route='api/projects/%28%3FP%3Cparent_lookup_team_id%3E%5B%5E/.%5D%2B%29/feature_flags/%28%3FP%3Cpk%3E%5B%5E/.%5D%2B%29/create_static_cohort_for_flag/%3F%24'*/
  '''
# ---
# name: TestFeatureFlag.test_creating_static_cohort.10
  '''
  SELECT "posthog_person"."id",
         "posthog_person"."created_at",
         "posthog_person"."properties_last_updated_at",
         "posthog_person"."properties_last_operation",
         "posthog_person"."team_id",
         "posthog_person"."properties",
         "posthog_person"."is_user_id",
         "posthog_person"."is_identified",
         "posthog_person"."uuid",
         "posthog_person"."version"
  FROM "posthog_person"
  WHERE ("posthog_person"."team_id" = 2
         AND ("posthog_person"."properties" -> 'key') = '"value"'
         AND "posthog_person"."properties" ? 'key'
         AND NOT (("posthog_person"."properties" -> 'key') = 'null'))
  ORDER BY "posthog_person"."id" ASC
  LIMIT 10000
  OFFSET 10000 /*controller='project_feature_flags-create-static-cohort-for-flag',route='api/projects/%28%3FP%3Cparent_lookup_team_id%3E%5B%5E/.%5D%2B%29/feature_flags/%28%3FP%3Cpk%3E%5B%5E/.%5D%2B%29/create_static_cohort_for_flag/%3F%24'*/
  '''
# ---
# name: TestFeatureFlag.test_creating_static_cohort.11
  '''
  SELECT "posthog_person"."uuid"
  FROM "posthog_person"
  WHERE ("posthog_person"."team_id" = 2
         AND "posthog_person"."uuid" IN ('00000000-0000-0000-0000-000000000000'::uuid,
                                         '00000000-0000-0000-0000-000000000001'::uuid /* ... */)
         AND NOT (EXISTS
                    (SELECT 1 AS "a"
                     FROM "posthog_cohortpeople" U1
                     WHERE (U1."cohort_id" = 2
                            AND U1."person_id" = ("posthog_person"."id"))
                     LIMIT 1))) /*controller='project_feature_flags-create-static-cohort-for-flag',route='api/projects/%28%3FP%3Cparent_lookup_team_id%3E%5B%5E/.%5D%2B%29/feature_flags/%28%3FP%3Cpk%3E%5B%5E/.%5D%2B%29/create_static_cohort_for_flag/%3F%24'*/
  '''
# ---
# name: TestFeatureFlag.test_creating_static_cohort.12
  '''
  SELECT "posthog_team"."id",
         "posthog_team"."uuid",
         "posthog_team"."organization_id",
         "posthog_team"."api_token",
         "posthog_team"."app_urls",
         "posthog_team"."name",
         "posthog_team"."slack_incoming_webhook",
         "posthog_team"."created_at",
         "posthog_team"."updated_at",
         "posthog_team"."anonymize_ips",
         "posthog_team"."completed_snippet_onboarding",
         "posthog_team"."has_completed_onboarding_for",
         "posthog_team"."ingested_event",
         "posthog_team"."autocapture_opt_out",
         "posthog_team"."autocapture_exceptions_opt_in",
         "posthog_team"."autocapture_exceptions_errors_to_ignore",
         "posthog_team"."session_recording_opt_in",
         "posthog_team"."session_recording_sample_rate",
         "posthog_team"."session_recording_minimum_duration_milliseconds",
         "posthog_team"."session_recording_linked_flag",
         "posthog_team"."session_recording_network_payload_capture_config",
         "posthog_team"."session_replay_config",
         "posthog_team"."capture_console_log_opt_in",
         "posthog_team"."capture_performance_opt_in",
         "posthog_team"."surveys_opt_in",
         "posthog_team"."session_recording_version",
         "posthog_team"."signup_token",
         "posthog_team"."is_demo",
         "posthog_team"."access_control",
         "posthog_team"."week_start_day",
         "posthog_team"."inject_web_apps",
         "posthog_team"."test_account_filters",
         "posthog_team"."test_account_filters_default_checked",
         "posthog_team"."path_cleaning_filters",
         "posthog_team"."timezone",
         "posthog_team"."data_attributes",
         "posthog_team"."person_display_name_properties",
         "posthog_team"."live_events_columns",
         "posthog_team"."recording_domains",
         "posthog_team"."primary_dashboard_id",
         "posthog_team"."extra_settings",
         "posthog_team"."correlation_config",
         "posthog_team"."session_recording_retention_period_days",
         "posthog_team"."plugins_opt_in",
         "posthog_team"."opt_out_capture",
         "posthog_team"."event_names",
         "posthog_team"."event_names_with_usage",
         "posthog_team"."event_properties",
         "posthog_team"."event_properties_with_usage",
         "posthog_team"."event_properties_numerical",
         "posthog_team"."external_data_workspace_id",
         "posthog_team"."external_data_workspace_last_synced_at"
  FROM "posthog_team"
  WHERE "posthog_team"."id" = 2
  LIMIT 21 /*controller='project_feature_flags-create-static-cohort-for-flag',route='api/projects/%28%3FP%3Cparent_lookup_team_id%3E%5B%5E/.%5D%2B%29/feature_flags/%28%3FP%3Cpk%3E%5B%5E/.%5D%2B%29/create_static_cohort_for_flag/%3F%24'*/
  '''
# ---
# name: TestFeatureFlag.test_creating_static_cohort.13
  '''
  SELECT "posthog_team"."id",
         "posthog_team"."uuid",
         "posthog_team"."organization_id",
         "posthog_team"."api_token",
         "posthog_team"."app_urls",
         "posthog_team"."name",
         "posthog_team"."slack_incoming_webhook",
         "posthog_team"."created_at",
         "posthog_team"."updated_at",
         "posthog_team"."anonymize_ips",
         "posthog_team"."completed_snippet_onboarding",
         "posthog_team"."has_completed_onboarding_for",
         "posthog_team"."ingested_event",
         "posthog_team"."autocapture_opt_out",
         "posthog_team"."autocapture_exceptions_opt_in",
         "posthog_team"."autocapture_exceptions_errors_to_ignore",
         "posthog_team"."session_recording_opt_in",
         "posthog_team"."session_recording_sample_rate",
         "posthog_team"."session_recording_minimum_duration_milliseconds",
         "posthog_team"."session_recording_linked_flag",
         "posthog_team"."session_recording_network_payload_capture_config",
         "posthog_team"."session_replay_config",
         "posthog_team"."capture_console_log_opt_in",
         "posthog_team"."capture_performance_opt_in",
         "posthog_team"."surveys_opt_in",
         "posthog_team"."session_recording_version",
         "posthog_team"."signup_token",
         "posthog_team"."is_demo",
         "posthog_team"."access_control",
         "posthog_team"."week_start_day",
         "posthog_team"."inject_web_apps",
         "posthog_team"."test_account_filters",
         "posthog_team"."test_account_filters_default_checked",
         "posthog_team"."path_cleaning_filters",
         "posthog_team"."timezone",
         "posthog_team"."data_attributes",
         "posthog_team"."person_display_name_properties",
         "posthog_team"."live_events_columns",
         "posthog_team"."recording_domains",
         "posthog_team"."primary_dashboard_id",
         "posthog_team"."extra_settings",
         "posthog_team"."correlation_config",
         "posthog_team"."session_recording_retention_period_days",
         "posthog_team"."plugins_opt_in",
         "posthog_team"."opt_out_capture",
         "posthog_team"."event_names",
         "posthog_team"."event_names_with_usage",
         "posthog_team"."event_properties",
         "posthog_team"."event_properties_with_usage",
         "posthog_team"."event_properties_numerical",
         "posthog_team"."external_data_workspace_id",
         "posthog_team"."external_data_workspace_last_synced_at"
  FROM "posthog_team"
  WHERE "posthog_team"."id" = 2
  LIMIT 21 /*controller='project_feature_flags-create-static-cohort-for-flag',route='api/projects/%28%3FP%3Cparent_lookup_team_id%3E%5B%5E/.%5D%2B%29/feature_flags/%28%3FP%3Cpk%3E%5B%5E/.%5D%2B%29/create_static_cohort_for_flag/%3F%24'*/
  '''
# ---
# name: TestFeatureFlag.test_creating_static_cohort.14
  '''
  /* user_id:195 celery:posthog.tasks.calculate_cohort.insert_cohort_from_feature_flag */
  SELECT count(DISTINCT person_id)
  FROM person_static_cohort
  WHERE team_id = 2
    AND cohort_id = 2
  '''
# ---
# name: TestFeatureFlag.test_creating_static_cohort.15
  '''
  /* user_id:0 request:_snapshot_ */
  SELECT id
  FROM person
  INNER JOIN
    (SELECT person_id
     FROM person_static_cohort
     WHERE team_id = 2
       AND cohort_id = 2
     GROUP BY person_id,
              cohort_id,
              team_id) cohort_persons ON cohort_persons.person_id = person.id
  WHERE team_id = 2
  GROUP BY id
  HAVING max(is_deleted) = 0
  ORDER BY argMax(person.created_at, version) DESC, id DESC
  LIMIT 100 SETTINGS optimize_aggregation_in_order = 1
  '''
# ---
# name: TestFeatureFlag.test_creating_static_cohort.2
  '''
  SELECT "posthog_organizationmembership"."id",
         "posthog_organizationmembership"."organization_id",
         "posthog_organizationmembership"."user_id",
         "posthog_organizationmembership"."level",
         "posthog_organizationmembership"."joined_at",
         "posthog_organizationmembership"."updated_at",
         "posthog_organization"."id",
         "posthog_organization"."name",
         "posthog_organization"."slug",
         "posthog_organization"."created_at",
         "posthog_organization"."updated_at",
         "posthog_organization"."plugins_access_level",
         "posthog_organization"."for_internal_metrics",
         "posthog_organization"."is_member_join_email_enabled",
         "posthog_organization"."enforce_2fa",
         "posthog_organization"."customer_id",
         "posthog_organization"."available_product_features",
         "posthog_organization"."usage",
         "posthog_organization"."never_drop_data",
         "posthog_organization"."setup_section_2_completed",
         "posthog_organization"."personalization",
         "posthog_organization"."domain_whitelist",
         "posthog_organization"."available_features"
  FROM "posthog_organizationmembership"
  INNER JOIN "posthog_organization" ON ("posthog_organizationmembership"."organization_id" = "posthog_organization"."id")
  WHERE "posthog_organizationmembership"."user_id" = 2 /*controller='project_feature_flags-create-static-cohort-for-flag',route='api/projects/%28%3FP%3Cparent_lookup_team_id%3E%5B%5E/.%5D%2B%29/feature_flags/%28%3FP%3Cpk%3E%5B%5E/.%5D%2B%29/create_static_cohort_for_flag/%3F%24'*/
  '''
# ---
# name: TestFeatureFlag.test_creating_static_cohort.3
  '''
  SELECT "posthog_instancesetting"."id",
         "posthog_instancesetting"."key",
         "posthog_instancesetting"."raw_value"
  FROM "posthog_instancesetting"
  WHERE "posthog_instancesetting"."key" = 'constance:posthog:RATE_LIMIT_ENABLED'
  ORDER BY "posthog_instancesetting"."id" ASC
  LIMIT 1 /*controller='project_feature_flags-create-static-cohort-for-flag',route='api/projects/%28%3FP%3Cparent_lookup_team_id%3E%5B%5E/.%5D%2B%29/feature_flags/%28%3FP%3Cpk%3E%5B%5E/.%5D%2B%29/create_static_cohort_for_flag/%3F%24'*/
  '''
# ---
# name: TestFeatureFlag.test_creating_static_cohort.4
  '''
  SELECT "posthog_organization"."id",
         "posthog_organization"."name",
         "posthog_organization"."slug",
         "posthog_organization"."created_at",
         "posthog_organization"."updated_at",
         "posthog_organization"."plugins_access_level",
         "posthog_organization"."for_internal_metrics",
         "posthog_organization"."is_member_join_email_enabled",
         "posthog_organization"."enforce_2fa",
         "posthog_organization"."customer_id",
         "posthog_organization"."available_product_features",
         "posthog_organization"."usage",
         "posthog_organization"."never_drop_data",
         "posthog_organization"."setup_section_2_completed",
         "posthog_organization"."personalization",
         "posthog_organization"."domain_whitelist",
         "posthog_organization"."available_features"
  FROM "posthog_organization"
  WHERE "posthog_organization"."id" = '00000000-0000-0000-0000-000000000000'::uuid
  LIMIT 21 /*controller='project_feature_flags-create-static-cohort-for-flag',route='api/projects/%28%3FP%3Cparent_lookup_team_id%3E%5B%5E/.%5D%2B%29/feature_flags/%28%3FP%3Cpk%3E%5B%5E/.%5D%2B%29/create_static_cohort_for_flag/%3F%24'*/
  '''
# ---
# name: TestFeatureFlag.test_creating_static_cohort.5
  '''
  SELECT "posthog_featureflag"."id",
         "posthog_featureflag"."key",
         "posthog_featureflag"."name",
         "posthog_featureflag"."filters",
         "posthog_featureflag"."rollout_percentage",
         "posthog_featureflag"."team_id",
         "posthog_featureflag"."created_by_id",
         "posthog_featureflag"."created_at",
         "posthog_featureflag"."deleted",
         "posthog_featureflag"."active",
         "posthog_featureflag"."rollback_conditions",
         "posthog_featureflag"."performed_rollback",
         "posthog_featureflag"."ensure_experience_continuity",
         "posthog_featureflag"."usage_dashboard_id",
         "posthog_featureflag"."has_enriched_analytics",
         "posthog_user"."id",
         "posthog_user"."password",
         "posthog_user"."last_login",
         "posthog_user"."first_name",
         "posthog_user"."last_name",
         "posthog_user"."is_staff",
         "posthog_user"."is_active",
         "posthog_user"."date_joined",
         "posthog_user"."uuid",
         "posthog_user"."current_organization_id",
         "posthog_user"."current_team_id",
         "posthog_user"."email",
         "posthog_user"."pending_email",
         "posthog_user"."temporary_token",
         "posthog_user"."distinct_id",
         "posthog_user"."is_email_verified",
         "posthog_user"."requested_password_reset_at",
         "posthog_user"."has_seen_product_intro_for",
         "posthog_user"."strapi_id",
         "posthog_user"."email_opt_in",
         "posthog_user"."theme_mode",
         "posthog_user"."partial_notification_settings",
         "posthog_user"."anonymize_data",
         "posthog_user"."toolbar_mode",
         "posthog_user"."events_column_config"
  FROM "posthog_featureflag"
  LEFT OUTER JOIN "posthog_user" ON ("posthog_featureflag"."created_by_id" = "posthog_user"."id")
  WHERE ("posthog_featureflag"."team_id" = 2
         AND "posthog_featureflag"."id" = 2)
  LIMIT 21 /*controller='project_feature_flags-create-static-cohort-for-flag',route='api/projects/%28%3FP%3Cparent_lookup_team_id%3E%5B%5E/.%5D%2B%29/feature_flags/%28%3FP%3Cpk%3E%5B%5E/.%5D%2B%29/create_static_cohort_for_flag/%3F%24'*/
  '''
# ---
# name: TestFeatureFlag.test_creating_static_cohort.6
  '''
  SELECT "posthog_featureflag"."id",
         "posthog_featureflag"."key",
         "posthog_featureflag"."name",
         "posthog_featureflag"."filters",
         "posthog_featureflag"."rollout_percentage",
         "posthog_featureflag"."team_id",
         "posthog_featureflag"."created_by_id",
         "posthog_featureflag"."created_at",
         "posthog_featureflag"."deleted",
         "posthog_featureflag"."active",
         "posthog_featureflag"."rollback_conditions",
         "posthog_featureflag"."performed_rollback",
         "posthog_featureflag"."ensure_experience_continuity",
         "posthog_featureflag"."usage_dashboard_id",
         "posthog_featureflag"."has_enriched_analytics"
  FROM "posthog_featureflag"
  WHERE ("posthog_featureflag"."key" = 'some-feature'
         AND "posthog_featureflag"."team_id" = 2)
  LIMIT 21 /*controller='project_feature_flags-create-static-cohort-for-flag',route='api/projects/%28%3FP%3Cparent_lookup_team_id%3E%5B%5E/.%5D%2B%29/feature_flags/%28%3FP%3Cpk%3E%5B%5E/.%5D%2B%29/create_static_cohort_for_flag/%3F%24'*/
  '''
# ---
# name: TestFeatureFlag.test_creating_static_cohort.7
  '''
  SELECT "posthog_cohort"."id",
         "posthog_cohort"."name",
         "posthog_cohort"."description",
         "posthog_cohort"."team_id",
         "posthog_cohort"."deleted",
         "posthog_cohort"."filters",
         "posthog_cohort"."query",
         "posthog_cohort"."version",
         "posthog_cohort"."pending_version",
         "posthog_cohort"."count",
         "posthog_cohort"."created_by_id",
         "posthog_cohort"."created_at",
         "posthog_cohort"."is_calculating",
         "posthog_cohort"."last_calculation",
         "posthog_cohort"."errors_calculating",
         "posthog_cohort"."is_static",
         "posthog_cohort"."groups"
  FROM "posthog_cohort"
  WHERE ("posthog_cohort"."id" = 2
         AND "posthog_cohort"."team_id" = 2)
  LIMIT 21 /*controller='project_feature_flags-create-static-cohort-for-flag',route='api/projects/%28%3FP%3Cparent_lookup_team_id%3E%5B%5E/.%5D%2B%29/feature_flags/%28%3FP%3Cpk%3E%5B%5E/.%5D%2B%29/create_static_cohort_for_flag/%3F%24'*/
  '''
# ---
# name: TestFeatureFlag.test_creating_static_cohort.8
  '''
  SELECT "posthog_person"."id",
         "posthog_person"."created_at",
         "posthog_person"."properties_last_updated_at",
         "posthog_person"."properties_last_operation",
         "posthog_person"."team_id",
         "posthog_person"."properties",
         "posthog_person"."is_user_id",
         "posthog_person"."is_identified",
         "posthog_person"."uuid",
         "posthog_person"."version"
  FROM "posthog_person"
  WHERE ("posthog_person"."team_id" = 2
         AND ("posthog_person"."properties" -> 'key') = '"value"'
         AND "posthog_person"."properties" ? 'key'
         AND NOT (("posthog_person"."properties" -> 'key') = 'null'))
  ORDER BY "posthog_person"."id" ASC
  LIMIT 10000 /*controller='project_feature_flags-create-static-cohort-for-flag',route='api/projects/%28%3FP%3Cparent_lookup_team_id%3E%5B%5E/.%5D%2B%29/feature_flags/%28%3FP%3Cpk%3E%5B%5E/.%5D%2B%29/create_static_cohort_for_flag/%3F%24'*/
  '''
# ---
# name: TestFeatureFlag.test_creating_static_cohort.9
  '''
  SELECT "posthog_persondistinctid"."id",
         "posthog_persondistinctid"."team_id",
         "posthog_persondistinctid"."person_id",
         "posthog_persondistinctid"."distinct_id",
         "posthog_persondistinctid"."version"
  FROM "posthog_persondistinctid"
  WHERE ("posthog_persondistinctid"."id" IN
           (SELECT U0."id"
            FROM "posthog_persondistinctid" U0
            WHERE U0."person_id" = ("posthog_persondistinctid"."person_id")
            LIMIT 3)
         AND "posthog_persondistinctid"."person_id" IN (1,
                                                        2,
                                                        3,
                                                        4,
                                                        5 /* ... */)) /*controller='project_feature_flags-create-static-cohort-for-flag',route='api/projects/%28%3FP%3Cparent_lookup_team_id%3E%5B%5E/.%5D%2B%29/feature_flags/%28%3FP%3Cpk%3E%5B%5E/.%5D%2B%29/create_static_cohort_for_flag/%3F%24'*/
  '''
# ---
# name: TestResiliency.test_feature_flags_v3_with_experience_continuity_working_slow_db
  '''
  WITH target_person_ids AS
    (SELECT team_id,
            person_id
     FROM posthog_persondistinctid
     WHERE team_id = 2
       AND distinct_id = ANY('{example_id,random}') ),
       existing_overrides AS
    (SELECT team_id,
            person_id,
            feature_flag_key,
            hash_key
     FROM posthog_featureflaghashkeyoverride
     WHERE team_id = 2
       AND person_id IN
         (SELECT person_id
          FROM target_person_ids) )
  SELECT key
  FROM posthog_featureflag
  WHERE team_id = 2
    AND ensure_experience_continuity = TRUE
    AND active = TRUE
    AND deleted = FALSE
    AND key NOT IN
      (SELECT feature_flag_key
       FROM existing_overrides)
  '''
# ---
# name: TestResiliency.test_feature_flags_v3_with_experience_continuity_working_slow_db.1
  '''
  WITH target_person_ids AS
    (SELECT team_id,
            person_id
     FROM posthog_persondistinctid
     WHERE team_id = 2
       AND distinct_id = ANY('{example_id,random}') ),
       existing_overrides AS
    (SELECT team_id,
            person_id,
            feature_flag_key,
            hash_key
     FROM posthog_featureflaghashkeyoverride
     WHERE team_id = 2
       AND person_id IN
         (SELECT person_id
          FROM target_person_ids) ),
       flags_to_override AS
    (SELECT key
     FROM posthog_featureflag
     WHERE team_id = 2
       AND ensure_experience_continuity = TRUE
       AND active = TRUE
       AND deleted = FALSE
       AND key NOT IN
         (SELECT feature_flag_key
          FROM existing_overrides) )
  INSERT INTO posthog_featureflaghashkeyoverride (team_id, person_id, feature_flag_key, hash_key)
  SELECT team_id,
         person_id,
         key,
         'random'
  FROM flags_to_override,
       target_person_ids
  WHERE EXISTS
      (SELECT 1
       FROM posthog_person
       WHERE id = person_id
         AND team_id = 2) ON CONFLICT DO NOTHING
  '''
# ---
# name: TestResiliency.test_feature_flags_v3_with_experience_continuity_working_slow_db.2
  '''
  SELECT "posthog_persondistinctid"."person_id",
         "posthog_persondistinctid"."distinct_id"
  FROM "posthog_persondistinctid"
  WHERE ("posthog_persondistinctid"."distinct_id" IN ('example_id',
                                                      'random')
         AND "posthog_persondistinctid"."team_id" = 2)
  '''
# ---
# name: TestResiliency.test_feature_flags_v3_with_experience_continuity_working_slow_db.3
  '''
  SELECT "posthog_featureflaghashkeyoverride"."feature_flag_key",
         "posthog_featureflaghashkeyoverride"."hash_key",
         "posthog_featureflaghashkeyoverride"."person_id"
  FROM "posthog_featureflaghashkeyoverride"
  WHERE ("posthog_featureflaghashkeyoverride"."person_id" IN (1,
                                                              2,
                                                              3,
                                                              4,
                                                              5 /* ... */)
         AND "posthog_featureflaghashkeyoverride"."team_id" = 2)
  '''
# ---
# name: TestResiliency.test_feature_flags_v3_with_experience_continuity_working_slow_db.4
<<<<<<< HEAD
  '
  SELECT (("posthog_person"."properties" -> 'email') = '"tim@posthog.com"'::jsonb
=======
  '''
  SELECT (("posthog_person"."properties" -> 'email') = '"tim@posthog.com"'
>>>>>>> 17e92efe
          AND "posthog_person"."properties" ? 'email'
          AND NOT (("posthog_person"."properties" -> 'email') = 'null'::jsonb)) AS "flag_X_condition_0",
         (true) AS "flag_X_condition_0"
  FROM "posthog_person"
  INNER JOIN "posthog_persondistinctid" ON ("posthog_person"."id" = "posthog_persondistinctid"."person_id")
  WHERE ("posthog_persondistinctid"."distinct_id" = 'example_id'
         AND "posthog_persondistinctid"."team_id" = 2
         AND "posthog_person"."team_id" = 2)
  '''
# ---
# name: TestResiliency.test_feature_flags_v3_with_experience_continuity_working_slow_db.5
<<<<<<< HEAD
  '
=======
  '''
  SELECT pg_sleep(1);
  
>>>>>>> 17e92efe
  WITH target_person_ids AS
    (SELECT team_id,
            person_id
     FROM posthog_persondistinctid
     WHERE team_id = 2
       AND distinct_id = ANY('{example_id,random}') ),
       existing_overrides AS
    (SELECT team_id,
            person_id,
            feature_flag_key,
            hash_key
     FROM posthog_featureflaghashkeyoverride
     WHERE team_id = 2
       AND person_id IN
         (SELECT person_id
          FROM target_person_ids) )
  SELECT key
  FROM posthog_featureflag
  WHERE team_id = 2
    AND ensure_experience_continuity = TRUE
    AND active = TRUE
    AND deleted = FALSE
    AND key NOT IN
      (SELECT feature_flag_key
       FROM existing_overrides)
  '''
# ---
# name: TestResiliency.test_feature_flags_v3_with_experience_continuity_working_slow_db.6
<<<<<<< HEAD
  '
=======
  '''
  SELECT pg_sleep(1);
  
>>>>>>> 17e92efe
  SELECT "posthog_persondistinctid"."person_id",
         "posthog_persondistinctid"."distinct_id"
  FROM "posthog_persondistinctid"
  WHERE ("posthog_persondistinctid"."distinct_id" IN ('example_id',
                                                      'random')
         AND "posthog_persondistinctid"."team_id" = 2)
  '''
# ---
# name: TestResiliency.test_feature_flags_v3_with_experience_continuity_working_slow_db.7
<<<<<<< HEAD
  '
=======
  '''
  SELECT pg_sleep(1);
  
>>>>>>> 17e92efe
  SELECT "posthog_persondistinctid"."person_id",
         "posthog_persondistinctid"."distinct_id"
  FROM "posthog_persondistinctid"
  WHERE ("posthog_persondistinctid"."distinct_id" IN ('random')
         AND "posthog_persondistinctid"."team_id" = 2)
  '''
# ---
# name: TestResiliency.test_feature_flags_v3_with_group_properties_and_slow_db
<<<<<<< HEAD
  '
=======
  '''
  SELECT pg_sleep(1);
  
>>>>>>> 17e92efe
  SELECT "posthog_grouptypemapping"."id",
         "posthog_grouptypemapping"."team_id",
         "posthog_grouptypemapping"."group_type",
         "posthog_grouptypemapping"."group_type_index",
         "posthog_grouptypemapping"."name_singular",
         "posthog_grouptypemapping"."name_plural"
  FROM "posthog_grouptypemapping"
  WHERE "posthog_grouptypemapping"."team_id" = 2
  '''
# ---
# name: TestResiliency.test_feature_flags_v3_with_group_properties_and_slow_db.1
<<<<<<< HEAD
  '
=======
  '''
  SELECT pg_sleep(1);
  
>>>>>>> 17e92efe
  SELECT "posthog_grouptypemapping"."id",
         "posthog_grouptypemapping"."team_id",
         "posthog_grouptypemapping"."group_type",
         "posthog_grouptypemapping"."group_type_index",
         "posthog_grouptypemapping"."name_singular",
         "posthog_grouptypemapping"."name_plural"
  FROM "posthog_grouptypemapping"
  WHERE "posthog_grouptypemapping"."team_id" = 2
  '''
# ---
# name: TestResiliency.test_feature_flags_v3_with_group_properties_and_slow_db.2
<<<<<<< HEAD
  '
=======
  '''
  SELECT pg_sleep(1);
  
>>>>>>> 17e92efe
  SELECT "posthog_grouptypemapping"."id",
         "posthog_grouptypemapping"."team_id",
         "posthog_grouptypemapping"."group_type",
         "posthog_grouptypemapping"."group_type_index",
         "posthog_grouptypemapping"."name_singular",
         "posthog_grouptypemapping"."name_plural"
  FROM "posthog_grouptypemapping"
  WHERE "posthog_grouptypemapping"."team_id" = 2
  '''
# ---
# name: TestResiliency.test_feature_flags_v3_with_slow_db_doesnt_try_to_compute_conditions_again
<<<<<<< HEAD
  '
  SELECT (("posthog_person"."properties" -> 'email') = '"tim@posthog.com"'::jsonb
=======
  '''
  SELECT pg_sleep(1);
  
  SELECT (("posthog_person"."properties" -> 'email') = '"tim@posthog.com"'
>>>>>>> 17e92efe
          AND "posthog_person"."properties" ? 'email'
          AND NOT (("posthog_person"."properties" -> 'email') = 'null'::jsonb)) AS "flag_X_condition_0",
         (("posthog_person"."properties" -> 'email') = '"tim@posthog.com"'::jsonb
          AND "posthog_person"."properties" ? 'email'
          AND NOT (("posthog_person"."properties" -> 'email') = 'null'::jsonb)) AS "flag_X_condition_0",
         (true) AS "flag_X_condition_0"
  FROM "posthog_person"
  INNER JOIN "posthog_persondistinctid" ON ("posthog_person"."id" = "posthog_persondistinctid"."person_id")
  WHERE ("posthog_persondistinctid"."distinct_id" = 'example_id'
         AND "posthog_persondistinctid"."team_id" = 2
         AND "posthog_person"."team_id" = 2)
  '''
# ---<|MERGE_RESOLUTION|>--- conflicted
+++ resolved
@@ -1968,7 +1968,8 @@
             person_id
      FROM posthog_persondistinctid
      WHERE team_id = 2
-       AND distinct_id = ANY('{example_id,random}') ),
+       AND distinct_id IN ('example_id',
+                           'random') ),
        existing_overrides AS
     (SELECT team_id,
             person_id,
@@ -1997,7 +1998,8 @@
             person_id
      FROM posthog_persondistinctid
      WHERE team_id = 2
-       AND distinct_id = ANY('{example_id,random}') ),
+       AND distinct_id IN ('example_id',
+                           'random') ),
        existing_overrides AS
     (SELECT team_id,
             person_id,
@@ -2057,15 +2059,10 @@
   '''
 # ---
 # name: TestResiliency.test_feature_flags_v3_with_experience_continuity_working_slow_db.4
-<<<<<<< HEAD
-  '
-  SELECT (("posthog_person"."properties" -> 'email') = '"tim@posthog.com"'::jsonb
-=======
   '''
   SELECT (("posthog_person"."properties" -> 'email') = '"tim@posthog.com"'
->>>>>>> 17e92efe
           AND "posthog_person"."properties" ? 'email'
-          AND NOT (("posthog_person"."properties" -> 'email') = 'null'::jsonb)) AS "flag_X_condition_0",
+          AND NOT (("posthog_person"."properties" -> 'email') = 'null')) AS "flag_X_condition_0",
          (true) AS "flag_X_condition_0"
   FROM "posthog_person"
   INNER JOIN "posthog_persondistinctid" ON ("posthog_person"."id" = "posthog_persondistinctid"."person_id")
@@ -2075,19 +2072,16 @@
   '''
 # ---
 # name: TestResiliency.test_feature_flags_v3_with_experience_continuity_working_slow_db.5
-<<<<<<< HEAD
-  '
-=======
   '''
   SELECT pg_sleep(1);
   
->>>>>>> 17e92efe
   WITH target_person_ids AS
     (SELECT team_id,
             person_id
      FROM posthog_persondistinctid
      WHERE team_id = 2
-       AND distinct_id = ANY('{example_id,random}') ),
+       AND distinct_id IN ('example_id',
+                           'random') ),
        existing_overrides AS
     (SELECT team_id,
             person_id,
@@ -2110,13 +2104,9 @@
   '''
 # ---
 # name: TestResiliency.test_feature_flags_v3_with_experience_continuity_working_slow_db.6
-<<<<<<< HEAD
-  '
-=======
   '''
   SELECT pg_sleep(1);
   
->>>>>>> 17e92efe
   SELECT "posthog_persondistinctid"."person_id",
          "posthog_persondistinctid"."distinct_id"
   FROM "posthog_persondistinctid"
@@ -2126,13 +2116,9 @@
   '''
 # ---
 # name: TestResiliency.test_feature_flags_v3_with_experience_continuity_working_slow_db.7
-<<<<<<< HEAD
-  '
-=======
   '''
   SELECT pg_sleep(1);
   
->>>>>>> 17e92efe
   SELECT "posthog_persondistinctid"."person_id",
          "posthog_persondistinctid"."distinct_id"
   FROM "posthog_persondistinctid"
@@ -2141,13 +2127,9 @@
   '''
 # ---
 # name: TestResiliency.test_feature_flags_v3_with_group_properties_and_slow_db
-<<<<<<< HEAD
-  '
-=======
   '''
   SELECT pg_sleep(1);
   
->>>>>>> 17e92efe
   SELECT "posthog_grouptypemapping"."id",
          "posthog_grouptypemapping"."team_id",
          "posthog_grouptypemapping"."group_type",
@@ -2159,13 +2141,9 @@
   '''
 # ---
 # name: TestResiliency.test_feature_flags_v3_with_group_properties_and_slow_db.1
-<<<<<<< HEAD
-  '
-=======
   '''
   SELECT pg_sleep(1);
   
->>>>>>> 17e92efe
   SELECT "posthog_grouptypemapping"."id",
          "posthog_grouptypemapping"."team_id",
          "posthog_grouptypemapping"."group_type",
@@ -2177,13 +2155,9 @@
   '''
 # ---
 # name: TestResiliency.test_feature_flags_v3_with_group_properties_and_slow_db.2
-<<<<<<< HEAD
-  '
-=======
   '''
   SELECT pg_sleep(1);
   
->>>>>>> 17e92efe
   SELECT "posthog_grouptypemapping"."id",
          "posthog_grouptypemapping"."team_id",
          "posthog_grouptypemapping"."group_type",
@@ -2195,20 +2169,15 @@
   '''
 # ---
 # name: TestResiliency.test_feature_flags_v3_with_slow_db_doesnt_try_to_compute_conditions_again
-<<<<<<< HEAD
-  '
-  SELECT (("posthog_person"."properties" -> 'email') = '"tim@posthog.com"'::jsonb
-=======
   '''
   SELECT pg_sleep(1);
   
   SELECT (("posthog_person"."properties" -> 'email') = '"tim@posthog.com"'
->>>>>>> 17e92efe
           AND "posthog_person"."properties" ? 'email'
-          AND NOT (("posthog_person"."properties" -> 'email') = 'null'::jsonb)) AS "flag_X_condition_0",
-         (("posthog_person"."properties" -> 'email') = '"tim@posthog.com"'::jsonb
+          AND NOT (("posthog_person"."properties" -> 'email') = 'null')) AS "flag_X_condition_0",
+         (("posthog_person"."properties" -> 'email') = '"tim@posthog.com"'
           AND "posthog_person"."properties" ? 'email'
-          AND NOT (("posthog_person"."properties" -> 'email') = 'null'::jsonb)) AS "flag_X_condition_0",
+          AND NOT (("posthog_person"."properties" -> 'email') = 'null')) AS "flag_X_condition_0",
          (true) AS "flag_X_condition_0"
   FROM "posthog_person"
   INNER JOIN "posthog_persondistinctid" ON ("posthog_person"."id" = "posthog_persondistinctid"."person_id")
