--- conflicted
+++ resolved
@@ -1080,48 +1080,6 @@
 # ---
 # name: TestOrganizationFeatureFlagCopy.test_copy_feature_flag_create_new.29
   '''
-<<<<<<< HEAD
-  SELECT "posthog_dashboarditem"."id",
-         "posthog_dashboarditem"."deleted"
-  FROM "posthog_dashboarditem"
-  WHERE "posthog_dashboarditem"."id" = 99999
-  LIMIT 21
-  '''
-# ---
-# name: TestOrganizationFeatureFlagCopy.test_copy_feature_flag_create_new.3
-  '''
-  SELECT "posthog_featureflag"."id",
-         "posthog_featureflag"."key",
-         "posthog_featureflag"."name",
-         "posthog_featureflag"."filters",
-         "posthog_featureflag"."rollout_percentage",
-         "posthog_featureflag"."team_id",
-         "posthog_featureflag"."created_by_id",
-         "posthog_featureflag"."created_at",
-         "posthog_featureflag"."deleted",
-         "posthog_featureflag"."active",
-         "posthog_featureflag"."version",
-         "posthog_featureflag"."last_modified_by_id",
-         "posthog_featureflag"."rollback_conditions",
-         "posthog_featureflag"."performed_rollback",
-         "posthog_featureflag"."ensure_experience_continuity",
-         "posthog_featureflag"."usage_dashboard_id",
-         "posthog_featureflag"."has_enriched_analytics",
-         "posthog_featureflag"."is_remote_configuration",
-         "posthog_featureflag"."has_encrypted_payloads",
-         "posthog_featureflag"."evaluation_runtime"
-  FROM "posthog_featureflag"
-  INNER JOIN "posthog_team" ON ("posthog_featureflag"."team_id" = "posthog_team"."id")
-  WHERE ("posthog_featureflag"."key" = 'copied-flag-key'
-         AND "posthog_team"."project_id" = 99999)
-  LIMIT 21
-  '''
-# ---
-# name: TestOrganizationFeatureFlagCopy.test_copy_feature_flag_create_new.30
-  '''
-  SELECT "posthog_dashboarditem"."id",
-         "posthog_dashboarditem"."saved"
-=======
   SELECT "posthog_team"."id",
          "posthog_team"."uuid",
          "posthog_team"."organization_id",
@@ -1248,51 +1206,11 @@
          "posthog_dashboarditem"."updated_at",
          "posthog_dashboarditem"."deprecated_tags",
          "posthog_dashboarditem"."tags"
->>>>>>> 00751455
   FROM "posthog_dashboarditem"
   WHERE "posthog_dashboarditem"."id" = 99999
   LIMIT 21
   '''
 # ---
-<<<<<<< HEAD
-# name: TestOrganizationFeatureFlagCopy.test_copy_feature_flag_create_new.31
-  '''
-  SELECT "posthog_dashboarditem"."id",
-         "posthog_dashboarditem"."short_id"
-  FROM "posthog_dashboarditem"
-  WHERE "posthog_dashboarditem"."id" = 99999
-  LIMIT 21
-  '''
-# ---
-# name: TestOrganizationFeatureFlagCopy.test_copy_feature_flag_create_new.32
-  '''
-  SELECT "posthog_dashboarditem"."id",
-         "posthog_dashboarditem"."name"
-  FROM "posthog_dashboarditem"
-  WHERE "posthog_dashboarditem"."id" = 99999
-  LIMIT 21
-  '''
-# ---
-# name: TestOrganizationFeatureFlagCopy.test_copy_feature_flag_create_new.33
-  '''
-  SELECT "posthog_dashboarditem"."id",
-         "posthog_dashboarditem"."created_at"
-  FROM "posthog_dashboarditem"
-  WHERE "posthog_dashboarditem"."id" = 99999
-  LIMIT 21
-  '''
-# ---
-# name: TestOrganizationFeatureFlagCopy.test_copy_feature_flag_create_new.34
-  '''
-  SELECT "posthog_dashboarditem"."id",
-         "posthog_dashboarditem"."created_by_id"
-  FROM "posthog_dashboarditem"
-  WHERE "posthog_dashboarditem"."id" = 99999
-  LIMIT 21
-  '''
-# ---
-# name: TestOrganizationFeatureFlagCopy.test_copy_feature_flag_create_new.35
-=======
 # name: TestOrganizationFeatureFlagCopy.test_copy_feature_flag_create_new.39
   '''
   SELECT "posthog_dashboard"."id",
@@ -1440,7 +1358,6 @@
   '''
 # ---
 # name: TestOrganizationFeatureFlagCopy.test_copy_feature_flag_create_new.41
->>>>>>> 00751455
   '''
   SELECT "posthog_team"."id",
          "posthog_team"."uuid",
@@ -1519,11 +1436,7 @@
   LIMIT 21
   '''
 # ---
-<<<<<<< HEAD
-# name: TestOrganizationFeatureFlagCopy.test_copy_feature_flag_create_new.36
-=======
 # name: TestOrganizationFeatureFlagCopy.test_copy_feature_flag_create_new.42
->>>>>>> 00751455
   '''
   SELECT "posthog_dashboarditem"."id",
          "posthog_dashboarditem"."name",
@@ -1559,11 +1472,7 @@
   LIMIT 21
   '''
 # ---
-<<<<<<< HEAD
-# name: TestOrganizationFeatureFlagCopy.test_copy_feature_flag_create_new.37
-=======
 # name: TestOrganizationFeatureFlagCopy.test_copy_feature_flag_create_new.43
->>>>>>> 00751455
   '''
   SELECT "posthog_team"."id",
          "posthog_team"."uuid",
@@ -1649,11 +1558,7 @@
   LIMIT 21
   '''
 # ---
-<<<<<<< HEAD
-# name: TestOrganizationFeatureFlagCopy.test_copy_feature_flag_create_new.38
-=======
 # name: TestOrganizationFeatureFlagCopy.test_copy_feature_flag_create_new.44
->>>>>>> 00751455
   '''
   SELECT "posthog_team"."id",
          "posthog_team"."uuid",
@@ -1732,11 +1637,7 @@
   LIMIT 21
   '''
 # ---
-<<<<<<< HEAD
-# name: TestOrganizationFeatureFlagCopy.test_copy_feature_flag_create_new.39
-=======
 # name: TestOrganizationFeatureFlagCopy.test_copy_feature_flag_create_new.45
->>>>>>> 00751455
   '''
   SELECT "posthog_dashboardtile"."id",
          "posthog_dashboardtile"."dashboard_id",
@@ -1754,44 +1655,7 @@
   LIMIT 21
   '''
 # ---
-<<<<<<< HEAD
-# name: TestOrganizationFeatureFlagCopy.test_copy_feature_flag_create_new.4
-  '''
-  SELECT "posthog_organization"."id",
-         "posthog_organization"."name",
-         "posthog_organization"."slug",
-         "posthog_organization"."logo_media_id",
-         "posthog_organization"."created_at",
-         "posthog_organization"."updated_at",
-         "posthog_organization"."session_cookie_age",
-         "posthog_organization"."is_member_join_email_enabled",
-         "posthog_organization"."is_ai_data_processing_approved",
-         "posthog_organization"."enforce_2fa",
-         "posthog_organization"."members_can_invite",
-         "posthog_organization"."members_can_use_personal_api_keys",
-         "posthog_organization"."allow_publicly_shared_resources",
-         "posthog_organization"."plugins_access_level",
-         "posthog_organization"."for_internal_metrics",
-         "posthog_organization"."default_experiment_stats_method",
-         "posthog_organization"."is_hipaa",
-         "posthog_organization"."customer_id",
-         "posthog_organization"."available_product_features",
-         "posthog_organization"."usage",
-         "posthog_organization"."never_drop_data",
-         "posthog_organization"."customer_trust_scores",
-         "posthog_organization"."setup_section_2_completed",
-         "posthog_organization"."personalization",
-         "posthog_organization"."domain_whitelist",
-         "posthog_organization"."is_platform"
-  FROM "posthog_organization"
-  WHERE "posthog_organization"."id" = '00000000-0000-0000-0000-000000000000'::uuid
-  LIMIT 21
-  '''
-# ---
-# name: TestOrganizationFeatureFlagCopy.test_copy_feature_flag_create_new.40
-=======
 # name: TestOrganizationFeatureFlagCopy.test_copy_feature_flag_create_new.46
->>>>>>> 00751455
   '''
   SELECT "posthog_dashboarditem"."id",
          "posthog_dashboarditem"."name",
@@ -1827,11 +1691,7 @@
   LIMIT 21
   '''
 # ---
-<<<<<<< HEAD
-# name: TestOrganizationFeatureFlagCopy.test_copy_feature_flag_create_new.41
-=======
 # name: TestOrganizationFeatureFlagCopy.test_copy_feature_flag_create_new.47
->>>>>>> 00751455
   '''
   SELECT "posthog_dashboard"."id",
          "posthog_dashboard"."name",
@@ -1858,11 +1718,7 @@
   LIMIT 21
   '''
 # ---
-<<<<<<< HEAD
-# name: TestOrganizationFeatureFlagCopy.test_copy_feature_flag_create_new.42
-=======
 # name: TestOrganizationFeatureFlagCopy.test_copy_feature_flag_create_new.48
->>>>>>> 00751455
   '''
   SELECT "posthog_team"."id",
          "posthog_team"."uuid",
@@ -1946,11 +1802,6 @@
   FROM "posthog_team"
   WHERE "posthog_team"."id" = 99999
   LIMIT 21
-<<<<<<< HEAD
-  '''
-# ---
-# name: TestOrganizationFeatureFlagCopy.test_copy_feature_flag_create_new.43
-=======
   '''
 # ---
 # name: TestOrganizationFeatureFlagCopy.test_copy_feature_flag_create_new.49
@@ -1982,7 +1833,6 @@
   '''
 # ---
 # name: TestOrganizationFeatureFlagCopy.test_copy_feature_flag_create_new.5
->>>>>>> 00751455
   '''
   SELECT "posthog_team"."id",
          "posthog_team"."uuid",
@@ -2062,9 +1912,6 @@
   LIMIT 1
   '''
 # ---
-<<<<<<< HEAD
-# name: TestOrganizationFeatureFlagCopy.test_copy_feature_flag_create_new.44
-=======
 # name: TestOrganizationFeatureFlagCopy.test_copy_feature_flag_create_new.50
   '''
   SELECT "posthog_filesystem"."team_id",
@@ -2215,7 +2062,6 @@
   '''
 # ---
 # name: TestOrganizationFeatureFlagCopy.test_copy_feature_flag_create_new.54
->>>>>>> 00751455
   '''
   SELECT "posthog_remoteconfig"."id",
          "posthog_remoteconfig"."team_id",
@@ -2227,11 +2073,7 @@
   LIMIT 21
   '''
 # ---
-<<<<<<< HEAD
-# name: TestOrganizationFeatureFlagCopy.test_copy_feature_flag_create_new.45
-=======
 # name: TestOrganizationFeatureFlagCopy.test_copy_feature_flag_create_new.55
->>>>>>> 00751455
   '''
   SELECT "posthog_team"."id",
          "posthog_team"."uuid",
@@ -2317,11 +2159,7 @@
   LIMIT 21
   '''
 # ---
-<<<<<<< HEAD
-# name: TestOrganizationFeatureFlagCopy.test_copy_feature_flag_create_new.46
-=======
 # name: TestOrganizationFeatureFlagCopy.test_copy_feature_flag_create_new.56
->>>>>>> 00751455
   '''
   SELECT COUNT(*) AS "__count"
   FROM "posthog_featureflag"
@@ -2347,1224 +2185,6 @@
   '''
 # ---
 # name: TestOrganizationFeatureFlagCopy.test_copy_feature_flag_create_new.58
-  '''
-  SELECT "posthog_hogfunction"."id",
-         "posthog_hogfunction"."team_id",
-         "posthog_hogfunction"."name",
-         "posthog_hogfunction"."description",
-         "posthog_hogfunction"."created_at",
-         "posthog_hogfunction"."created_by_id",
-         "posthog_hogfunction"."deleted",
-         "posthog_hogfunction"."updated_at",
-         "posthog_hogfunction"."enabled",
-         "posthog_hogfunction"."type",
-         "posthog_hogfunction"."kind",
-         "posthog_hogfunction"."icon_url",
-         "posthog_hogfunction"."hog",
-         "posthog_hogfunction"."bytecode",
-         "posthog_hogfunction"."transpiled",
-         "posthog_hogfunction"."inputs_schema",
-         "posthog_hogfunction"."inputs",
-         "posthog_hogfunction"."encrypted_inputs",
-         "posthog_hogfunction"."filters",
-         "posthog_hogfunction"."mappings",
-         "posthog_hogfunction"."masking",
-         "posthog_hogfunction"."template_id",
-         "posthog_hogfunction"."hog_function_template_id",
-         "posthog_hogfunction"."execution_order",
-         "posthog_team"."id",
-         "posthog_team"."uuid",
-         "posthog_team"."organization_id",
-         "posthog_team"."parent_team_id",
-         "posthog_team"."project_id",
-         "posthog_team"."api_token",
-         "posthog_team"."app_urls",
-         "posthog_team"."name",
-         "posthog_team"."slack_incoming_webhook",
-         "posthog_team"."created_at",
-         "posthog_team"."updated_at",
-         "posthog_team"."anonymize_ips",
-         "posthog_team"."completed_snippet_onboarding",
-         "posthog_team"."has_completed_onboarding_for",
-         "posthog_team"."onboarding_tasks",
-         "posthog_team"."ingested_event",
-         "posthog_team"."autocapture_opt_out",
-         "posthog_team"."autocapture_web_vitals_opt_in",
-         "posthog_team"."autocapture_web_vitals_allowed_metrics",
-         "posthog_team"."autocapture_exceptions_opt_in",
-         "posthog_team"."autocapture_exceptions_errors_to_ignore",
-         "posthog_team"."person_processing_opt_out",
-         "posthog_team"."secret_api_token",
-         "posthog_team"."secret_api_token_backup",
-         "posthog_team"."session_recording_opt_in",
-         "posthog_team"."session_recording_sample_rate",
-         "posthog_team"."session_recording_minimum_duration_milliseconds",
-         "posthog_team"."session_recording_linked_flag",
-         "posthog_team"."session_recording_network_payload_capture_config",
-         "posthog_team"."session_recording_masking_config",
-         "posthog_team"."session_recording_url_trigger_config",
-         "posthog_team"."session_recording_url_blocklist_config",
-         "posthog_team"."session_recording_event_trigger_config",
-         "posthog_team"."session_recording_trigger_match_type_config",
-         "posthog_team"."session_replay_config",
-         "posthog_team"."survey_config",
-         "posthog_team"."capture_console_log_opt_in",
-         "posthog_team"."capture_performance_opt_in",
-         "posthog_team"."capture_dead_clicks",
-         "posthog_team"."surveys_opt_in",
-         "posthog_team"."heatmaps_opt_in",
-         "posthog_team"."flags_persistence_default",
-         "posthog_team"."feature_flag_confirmation_enabled",
-         "posthog_team"."feature_flag_confirmation_message",
-         "posthog_team"."session_recording_version",
-         "posthog_team"."signup_token",
-         "posthog_team"."is_demo",
-         "posthog_team"."access_control",
-         "posthog_team"."week_start_day",
-         "posthog_team"."inject_web_apps",
-         "posthog_team"."test_account_filters",
-         "posthog_team"."test_account_filters_default_checked",
-         "posthog_team"."path_cleaning_filters",
-         "posthog_team"."timezone",
-         "posthog_team"."data_attributes",
-         "posthog_team"."person_display_name_properties",
-         "posthog_team"."live_events_columns",
-         "posthog_team"."recording_domains",
-         "posthog_team"."human_friendly_comparison_periods",
-         "posthog_team"."cookieless_server_hash_mode",
-         "posthog_team"."primary_dashboard_id",
-         "posthog_team"."default_data_theme",
-         "posthog_team"."extra_settings",
-         "posthog_team"."modifiers",
-         "posthog_team"."correlation_config",
-         "posthog_team"."session_recording_retention_period_days",
-         "posthog_team"."plugins_opt_in",
-         "posthog_team"."opt_out_capture",
-         "posthog_team"."event_names",
-         "posthog_team"."event_names_with_usage",
-         "posthog_team"."event_properties",
-         "posthog_team"."event_properties_with_usage",
-         "posthog_team"."event_properties_numerical",
-         "posthog_team"."external_data_workspace_id",
-         "posthog_team"."external_data_workspace_last_synced_at",
-         "posthog_team"."api_query_rate_limit",
-         "posthog_team"."revenue_tracking_config",
-         "posthog_team"."drop_events_older_than",
-         "posthog_team"."base_currency"
-<<<<<<< HEAD
-  FROM "posthog_dashboarditem"
-  INNER JOIN "posthog_team" ON ("posthog_dashboarditem"."team_id" = "posthog_team"."id")
-  WHERE "posthog_dashboarditem"."id" = 99999
-  LIMIT 21
-  FOR
-  UPDATE OF "posthog_dashboarditem"
-  '''
-# ---
-# name: TestOrganizationFeatureFlagCopy.test_copy_feature_flag_create_new.47
-  '''
-  SELECT "posthog_dashboarditem"."id",
-         "posthog_dashboarditem"."deleted"
-  FROM "posthog_dashboarditem"
-  WHERE "posthog_dashboarditem"."id" = 99999
-  LIMIT 21
-  '''
-# ---
-# name: TestOrganizationFeatureFlagCopy.test_copy_feature_flag_create_new.48
-  '''
-  SELECT "posthog_dashboarditem"."id",
-         "posthog_dashboarditem"."saved"
-  FROM "posthog_dashboarditem"
-  WHERE "posthog_dashboarditem"."id" = 99999
-  LIMIT 21
-  '''
-# ---
-# name: TestOrganizationFeatureFlagCopy.test_copy_feature_flag_create_new.49
-  '''
-  SELECT "posthog_dashboarditem"."id",
-         "posthog_dashboarditem"."short_id"
-  FROM "posthog_dashboarditem"
-  WHERE "posthog_dashboarditem"."id" = 99999
-  LIMIT 21
-  '''
-# ---
-# name: TestOrganizationFeatureFlagCopy.test_copy_feature_flag_create_new.5
-  '''
-  SELECT "posthog_team"."id",
-         "posthog_team"."uuid",
-         "posthog_team"."organization_id",
-         "posthog_team"."parent_team_id",
-         "posthog_team"."project_id",
-         "posthog_team"."api_token",
-         "posthog_team"."app_urls",
-         "posthog_team"."name",
-         "posthog_team"."slack_incoming_webhook",
-         "posthog_team"."created_at",
-         "posthog_team"."updated_at",
-         "posthog_team"."anonymize_ips",
-         "posthog_team"."completed_snippet_onboarding",
-         "posthog_team"."has_completed_onboarding_for",
-         "posthog_team"."onboarding_tasks",
-         "posthog_team"."ingested_event",
-         "posthog_team"."autocapture_opt_out",
-         "posthog_team"."autocapture_web_vitals_opt_in",
-         "posthog_team"."autocapture_web_vitals_allowed_metrics",
-         "posthog_team"."autocapture_exceptions_opt_in",
-         "posthog_team"."autocapture_exceptions_errors_to_ignore",
-         "posthog_team"."person_processing_opt_out",
-         "posthog_team"."secret_api_token",
-         "posthog_team"."secret_api_token_backup",
-         "posthog_team"."session_recording_opt_in",
-         "posthog_team"."session_recording_sample_rate",
-         "posthog_team"."session_recording_minimum_duration_milliseconds",
-         "posthog_team"."session_recording_linked_flag",
-         "posthog_team"."session_recording_network_payload_capture_config",
-         "posthog_team"."session_recording_masking_config",
-         "posthog_team"."session_recording_url_trigger_config",
-         "posthog_team"."session_recording_url_blocklist_config",
-         "posthog_team"."session_recording_event_trigger_config",
-         "posthog_team"."session_recording_trigger_match_type_config",
-         "posthog_team"."session_replay_config",
-         "posthog_team"."survey_config",
-         "posthog_team"."capture_console_log_opt_in",
-         "posthog_team"."capture_performance_opt_in",
-         "posthog_team"."capture_dead_clicks",
-         "posthog_team"."surveys_opt_in",
-         "posthog_team"."heatmaps_opt_in",
-         "posthog_team"."flags_persistence_default",
-         "posthog_team"."feature_flag_confirmation_enabled",
-         "posthog_team"."feature_flag_confirmation_message",
-         "posthog_team"."session_recording_version",
-         "posthog_team"."signup_token",
-         "posthog_team"."is_demo",
-         "posthog_team"."access_control",
-         "posthog_team"."week_start_day",
-         "posthog_team"."inject_web_apps",
-         "posthog_team"."test_account_filters",
-         "posthog_team"."test_account_filters_default_checked",
-         "posthog_team"."path_cleaning_filters",
-         "posthog_team"."timezone",
-         "posthog_team"."data_attributes",
-         "posthog_team"."person_display_name_properties",
-         "posthog_team"."live_events_columns",
-         "posthog_team"."recording_domains",
-         "posthog_team"."human_friendly_comparison_periods",
-         "posthog_team"."cookieless_server_hash_mode",
-         "posthog_team"."primary_dashboard_id",
-         "posthog_team"."default_data_theme",
-         "posthog_team"."extra_settings",
-         "posthog_team"."modifiers",
-         "posthog_team"."correlation_config",
-         "posthog_team"."session_recording_retention_period_days",
-         "posthog_team"."external_data_workspace_id",
-         "posthog_team"."external_data_workspace_last_synced_at",
-         "posthog_team"."api_query_rate_limit",
-         "posthog_team"."revenue_tracking_config",
-         "posthog_team"."drop_events_older_than",
-         "posthog_team"."base_currency"
-  FROM "posthog_team"
-  WHERE "posthog_team"."project_id" = 99999
-  ORDER BY "posthog_team"."id" ASC
-  LIMIT 1
-  '''
-# ---
-# name: TestOrganizationFeatureFlagCopy.test_copy_feature_flag_create_new.50
-  '''
-  SELECT "posthog_dashboarditem"."id",
-         "posthog_dashboarditem"."name"
-  FROM "posthog_dashboarditem"
-  WHERE "posthog_dashboarditem"."id" = 99999
-  LIMIT 21
-=======
-  FROM "posthog_hogfunction"
-  INNER JOIN "posthog_team" ON ("posthog_hogfunction"."team_id" = "posthog_team"."id")
-  WHERE (NOT "posthog_hogfunction"."deleted"
-         AND "posthog_hogfunction"."enabled"
-         AND "posthog_hogfunction"."team_id" = 99999
-         AND "posthog_hogfunction"."type" IN ('site_destination',
-                                              'site_app'))
->>>>>>> 00751455
-  '''
-# ---
-# name: TestOrganizationFeatureFlagCopy.test_copy_feature_flag_create_new.51
-  '''
-<<<<<<< HEAD
-  SELECT "posthog_dashboarditem"."id",
-         "posthog_dashboarditem"."created_at"
-  FROM "posthog_dashboarditem"
-  WHERE "posthog_dashboarditem"."id" = 99999
-  LIMIT 21
-  '''
-# ---
-# name: TestOrganizationFeatureFlagCopy.test_copy_feature_flag_create_new.52
-  '''
-  SELECT "posthog_dashboarditem"."id",
-         "posthog_dashboarditem"."created_by_id"
-  FROM "posthog_dashboarditem"
-  WHERE "posthog_dashboarditem"."id" = 99999
-  LIMIT 21
-  '''
-# ---
-# name: TestOrganizationFeatureFlagCopy.test_copy_feature_flag_create_new.53
-  '''
-=======
->>>>>>> 00751455
-  SELECT "posthog_team"."id",
-         "posthog_team"."uuid",
-         "posthog_team"."organization_id",
-         "posthog_team"."parent_team_id",
-         "posthog_team"."project_id",
-         "posthog_team"."api_token",
-         "posthog_team"."app_urls",
-         "posthog_team"."name",
-         "posthog_team"."slack_incoming_webhook",
-         "posthog_team"."created_at",
-         "posthog_team"."updated_at",
-         "posthog_team"."anonymize_ips",
-         "posthog_team"."completed_snippet_onboarding",
-         "posthog_team"."has_completed_onboarding_for",
-         "posthog_team"."onboarding_tasks",
-         "posthog_team"."ingested_event",
-         "posthog_team"."autocapture_opt_out",
-         "posthog_team"."autocapture_web_vitals_opt_in",
-         "posthog_team"."autocapture_web_vitals_allowed_metrics",
-         "posthog_team"."autocapture_exceptions_opt_in",
-         "posthog_team"."autocapture_exceptions_errors_to_ignore",
-         "posthog_team"."person_processing_opt_out",
-         "posthog_team"."secret_api_token",
-         "posthog_team"."secret_api_token_backup",
-         "posthog_team"."session_recording_opt_in",
-         "posthog_team"."session_recording_sample_rate",
-         "posthog_team"."session_recording_minimum_duration_milliseconds",
-         "posthog_team"."session_recording_linked_flag",
-         "posthog_team"."session_recording_network_payload_capture_config",
-         "posthog_team"."session_recording_masking_config",
-         "posthog_team"."session_recording_url_trigger_config",
-         "posthog_team"."session_recording_url_blocklist_config",
-         "posthog_team"."session_recording_event_trigger_config",
-         "posthog_team"."session_recording_trigger_match_type_config",
-         "posthog_team"."session_replay_config",
-         "posthog_team"."survey_config",
-         "posthog_team"."capture_console_log_opt_in",
-         "posthog_team"."capture_performance_opt_in",
-         "posthog_team"."capture_dead_clicks",
-         "posthog_team"."surveys_opt_in",
-         "posthog_team"."heatmaps_opt_in",
-         "posthog_team"."flags_persistence_default",
-         "posthog_team"."feature_flag_confirmation_enabled",
-         "posthog_team"."feature_flag_confirmation_message",
-         "posthog_team"."session_recording_version",
-         "posthog_team"."signup_token",
-         "posthog_team"."is_demo",
-         "posthog_team"."access_control",
-         "posthog_team"."week_start_day",
-         "posthog_team"."inject_web_apps",
-         "posthog_team"."test_account_filters",
-         "posthog_team"."test_account_filters_default_checked",
-         "posthog_team"."path_cleaning_filters",
-         "posthog_team"."timezone",
-         "posthog_team"."data_attributes",
-         "posthog_team"."person_display_name_properties",
-         "posthog_team"."live_events_columns",
-         "posthog_team"."recording_domains",
-         "posthog_team"."human_friendly_comparison_periods",
-         "posthog_team"."cookieless_server_hash_mode",
-         "posthog_team"."primary_dashboard_id",
-         "posthog_team"."default_data_theme",
-         "posthog_team"."extra_settings",
-         "posthog_team"."modifiers",
-         "posthog_team"."correlation_config",
-         "posthog_team"."session_recording_retention_period_days",
-         "posthog_team"."external_data_workspace_id",
-         "posthog_team"."external_data_workspace_last_synced_at",
-         "posthog_team"."api_query_rate_limit",
-         "posthog_team"."revenue_tracking_config",
-         "posthog_team"."drop_events_older_than",
-         "posthog_team"."base_currency"
-  FROM "posthog_team"
-  WHERE "posthog_team"."id" = 99999
-  LIMIT 21
-  '''
-# ---
-<<<<<<< HEAD
-# name: TestOrganizationFeatureFlagCopy.test_copy_feature_flag_create_new.54
-=======
-# name: TestOrganizationFeatureFlagCopy.test_copy_feature_flag_create_new.6
-  '''
-  SELECT "posthog_featureflag"."id",
-         "posthog_featureflag"."key",
-         "posthog_featureflag"."name",
-         "posthog_featureflag"."filters",
-         "posthog_featureflag"."rollout_percentage",
-         "posthog_featureflag"."team_id",
-         "posthog_featureflag"."created_by_id",
-         "posthog_featureflag"."created_at",
-         "posthog_featureflag"."deleted",
-         "posthog_featureflag"."active",
-         "posthog_featureflag"."version",
-         "posthog_featureflag"."last_modified_by_id",
-         "posthog_featureflag"."rollback_conditions",
-         "posthog_featureflag"."performed_rollback",
-         "posthog_featureflag"."ensure_experience_continuity",
-         "posthog_featureflag"."usage_dashboard_id",
-         "posthog_featureflag"."has_enriched_analytics",
-         "posthog_featureflag"."is_remote_configuration",
-         "posthog_featureflag"."has_encrypted_payloads",
-         "posthog_featureflag"."evaluation_runtime"
-  FROM "posthog_featureflag"
-  INNER JOIN "posthog_team" ON ("posthog_featureflag"."team_id" = "posthog_team"."id")
-  WHERE (NOT "posthog_featureflag"."deleted"
-         AND "posthog_featureflag"."key" = 'copied-flag-key'
-         AND "posthog_team"."project_id" = 99999)
-  ORDER BY "posthog_featureflag"."id" ASC
-  LIMIT 1
-  '''
-# ---
-# name: TestOrganizationFeatureFlagCopy.test_copy_feature_flag_create_new.60
-  '''
-  SELECT "posthog_cohort"."id",
-         "posthog_cohort"."name",
-         "posthog_cohort"."description",
-         "posthog_cohort"."team_id",
-         "posthog_cohort"."deleted",
-         "posthog_cohort"."filters",
-         "posthog_cohort"."query",
-         "posthog_cohort"."version",
-         "posthog_cohort"."pending_version",
-         "posthog_cohort"."count",
-         "posthog_cohort"."created_by_id",
-         "posthog_cohort"."created_at",
-         "posthog_cohort"."is_calculating",
-         "posthog_cohort"."last_calculation",
-         "posthog_cohort"."errors_calculating",
-         "posthog_cohort"."last_error_at",
-         "posthog_cohort"."is_static",
-         "posthog_cohort"."groups"
-  FROM "posthog_cohort"
-  INNER JOIN "posthog_team" ON ("posthog_cohort"."team_id" = "posthog_team"."id")
-  WHERE (NOT "posthog_cohort"."deleted"
-         AND "posthog_team"."project_id" = 99999)
-  '''
-# ---
-# name: TestOrganizationFeatureFlagCopy.test_copy_feature_flag_create_new.61
-  '''
-  SELECT "posthog_featureflag"."id",
-         "posthog_featureflag"."key",
-         "posthog_featureflag"."name",
-         "posthog_featureflag"."filters",
-         "posthog_featureflag"."rollout_percentage",
-         "posthog_featureflag"."team_id",
-         "posthog_featureflag"."created_by_id",
-         "posthog_featureflag"."created_at",
-         "posthog_featureflag"."deleted",
-         "posthog_featureflag"."active",
-         "posthog_featureflag"."version",
-         "posthog_featureflag"."last_modified_by_id",
-         "posthog_featureflag"."rollback_conditions",
-         "posthog_featureflag"."performed_rollback",
-         "posthog_featureflag"."ensure_experience_continuity",
-         "posthog_featureflag"."usage_dashboard_id",
-         "posthog_featureflag"."has_enriched_analytics",
-         "posthog_featureflag"."is_remote_configuration",
-         "posthog_featureflag"."has_encrypted_payloads",
-         "posthog_featureflag"."evaluation_runtime"
-  FROM "posthog_featureflag"
-  INNER JOIN "posthog_team" ON ("posthog_featureflag"."team_id" = "posthog_team"."id")
-  WHERE (NOT ("posthog_featureflag"."is_remote_configuration"
-              AND "posthog_featureflag"."is_remote_configuration" IS NOT NULL)
-         AND NOT "posthog_featureflag"."deleted"
-         AND "posthog_team"."project_id" = 99999)
-  '''
-# ---
-# name: TestOrganizationFeatureFlagCopy.test_copy_feature_flag_create_new.62
->>>>>>> 00751455
-  '''
-  SELECT "posthog_grouptypemapping"."id",
-         "posthog_grouptypemapping"."team_id",
-         "posthog_grouptypemapping"."project_id",
-         "posthog_grouptypemapping"."group_type",
-         "posthog_grouptypemapping"."group_type_index",
-         "posthog_grouptypemapping"."name_singular",
-         "posthog_grouptypemapping"."name_plural",
-         "posthog_grouptypemapping"."default_columns",
-         "posthog_grouptypemapping"."detail_dashboard_id"
-  FROM "posthog_grouptypemapping"
-  WHERE "posthog_grouptypemapping"."project_id" = 99999
-  '''
-# ---
-# name: TestOrganizationFeatureFlagCopy.test_copy_feature_flag_create_new.55
-  '''
-  SELECT "posthog_cohort"."id",
-         "posthog_cohort"."name",
-         "posthog_cohort"."description",
-         "posthog_cohort"."team_id",
-         "posthog_cohort"."deleted",
-         "posthog_cohort"."filters",
-         "posthog_cohort"."query",
-         "posthog_cohort"."version",
-         "posthog_cohort"."pending_version",
-         "posthog_cohort"."count",
-         "posthog_cohort"."created_by_id",
-         "posthog_cohort"."created_at",
-         "posthog_cohort"."is_calculating",
-         "posthog_cohort"."last_calculation",
-         "posthog_cohort"."errors_calculating",
-         "posthog_cohort"."last_error_at",
-         "posthog_cohort"."is_static",
-         "posthog_cohort"."groups"
-  FROM "posthog_cohort"
-  INNER JOIN "posthog_team" ON ("posthog_cohort"."team_id" = "posthog_team"."id")
-  WHERE (NOT "posthog_cohort"."deleted"
-         AND "posthog_team"."project_id" = 99999)
-  '''
-# ---
-# name: TestOrganizationFeatureFlagCopy.test_copy_feature_flag_create_new.56
-  '''
-<<<<<<< HEAD
-  SELECT "posthog_team"."id",
-         "posthog_team"."uuid",
-         "posthog_team"."organization_id",
-         "posthog_team"."parent_team_id",
-         "posthog_team"."project_id",
-         "posthog_team"."api_token",
-         "posthog_team"."app_urls",
-         "posthog_team"."name",
-         "posthog_team"."slack_incoming_webhook",
-         "posthog_team"."created_at",
-         "posthog_team"."updated_at",
-         "posthog_team"."anonymize_ips",
-         "posthog_team"."completed_snippet_onboarding",
-         "posthog_team"."has_completed_onboarding_for",
-         "posthog_team"."onboarding_tasks",
-         "posthog_team"."ingested_event",
-         "posthog_team"."autocapture_opt_out",
-         "posthog_team"."autocapture_web_vitals_opt_in",
-         "posthog_team"."autocapture_web_vitals_allowed_metrics",
-         "posthog_team"."autocapture_exceptions_opt_in",
-         "posthog_team"."autocapture_exceptions_errors_to_ignore",
-         "posthog_team"."person_processing_opt_out",
-         "posthog_team"."secret_api_token",
-         "posthog_team"."secret_api_token_backup",
-         "posthog_team"."session_recording_opt_in",
-         "posthog_team"."session_recording_sample_rate",
-         "posthog_team"."session_recording_minimum_duration_milliseconds",
-         "posthog_team"."session_recording_linked_flag",
-         "posthog_team"."session_recording_network_payload_capture_config",
-         "posthog_team"."session_recording_masking_config",
-         "posthog_team"."session_recording_url_trigger_config",
-         "posthog_team"."session_recording_url_blocklist_config",
-         "posthog_team"."session_recording_event_trigger_config",
-         "posthog_team"."session_recording_trigger_match_type_config",
-         "posthog_team"."session_replay_config",
-         "posthog_team"."survey_config",
-         "posthog_team"."capture_console_log_opt_in",
-         "posthog_team"."capture_performance_opt_in",
-         "posthog_team"."capture_dead_clicks",
-         "posthog_team"."surveys_opt_in",
-         "posthog_team"."heatmaps_opt_in",
-         "posthog_team"."flags_persistence_default",
-         "posthog_team"."feature_flag_confirmation_enabled",
-         "posthog_team"."feature_flag_confirmation_message",
-         "posthog_team"."session_recording_version",
-         "posthog_team"."signup_token",
-         "posthog_team"."is_demo",
-         "posthog_team"."access_control",
-         "posthog_team"."week_start_day",
-         "posthog_team"."inject_web_apps",
-         "posthog_team"."test_account_filters",
-         "posthog_team"."test_account_filters_default_checked",
-         "posthog_team"."path_cleaning_filters",
-         "posthog_team"."timezone",
-         "posthog_team"."data_attributes",
-         "posthog_team"."person_display_name_properties",
-         "posthog_team"."live_events_columns",
-         "posthog_team"."recording_domains",
-         "posthog_team"."human_friendly_comparison_periods",
-         "posthog_team"."cookieless_server_hash_mode",
-         "posthog_team"."primary_dashboard_id",
-         "posthog_team"."default_data_theme",
-         "posthog_team"."extra_settings",
-         "posthog_team"."modifiers",
-         "posthog_team"."correlation_config",
-         "posthog_team"."session_recording_retention_period_days",
-         "posthog_team"."external_data_workspace_id",
-         "posthog_team"."external_data_workspace_last_synced_at",
-         "posthog_team"."api_query_rate_limit",
-         "posthog_team"."revenue_tracking_config",
-         "posthog_team"."drop_events_older_than",
-         "posthog_team"."base_currency"
-  FROM "posthog_team"
-  WHERE "posthog_team"."id" = 99999
-  LIMIT 21
-  '''
-# ---
-# name: TestOrganizationFeatureFlagCopy.test_copy_feature_flag_create_new.57
-  '''
-  SELECT "posthog_dashboardtile"."id",
-         "posthog_dashboardtile"."dashboard_id",
-         "posthog_dashboardtile"."insight_id",
-         "posthog_dashboardtile"."text_id",
-         "posthog_dashboardtile"."layouts",
-         "posthog_dashboardtile"."color",
-         "posthog_dashboardtile"."filters_hash",
-         "posthog_dashboardtile"."last_refresh",
-         "posthog_dashboardtile"."refreshing",
-         "posthog_dashboardtile"."refresh_attempt",
-         "posthog_dashboardtile"."deleted"
-  FROM "posthog_dashboardtile"
-  WHERE "posthog_dashboardtile"."id" = 99999
-  LIMIT 21
-  '''
-# ---
-# name: TestOrganizationFeatureFlagCopy.test_copy_feature_flag_create_new.58
-  '''
-  SELECT "posthog_dashboarditem"."id",
-         "posthog_dashboarditem"."name",
-         "posthog_dashboarditem"."derived_name",
-         "posthog_dashboarditem"."description",
-         "posthog_dashboarditem"."team_id",
-         "posthog_dashboarditem"."filters",
-         "posthog_dashboarditem"."filters_hash",
-         "posthog_dashboarditem"."query",
-         "posthog_dashboarditem"."query_metadata",
-         "posthog_dashboarditem"."order",
-         "posthog_dashboarditem"."deleted",
-         "posthog_dashboarditem"."saved",
-         "posthog_dashboarditem"."created_at",
-         "posthog_dashboarditem"."refreshing",
-         "posthog_dashboarditem"."created_by_id",
-         "posthog_dashboarditem"."is_sample",
-         "posthog_dashboarditem"."short_id",
-         "posthog_dashboarditem"."favorited",
-         "posthog_dashboarditem"."refresh_attempt",
-         "posthog_dashboarditem"."last_modified_at",
-         "posthog_dashboarditem"."last_modified_by_id",
-         "posthog_dashboarditem"."dashboard_id",
-         "posthog_dashboarditem"."last_refresh",
-         "posthog_dashboarditem"."layouts",
-         "posthog_dashboarditem"."color",
-         "posthog_dashboarditem"."dive_dashboard_id",
-         "posthog_dashboarditem"."updated_at",
-         "posthog_dashboarditem"."deprecated_tags",
-         "posthog_dashboarditem"."tags"
-  FROM "posthog_dashboarditem"
-  WHERE "posthog_dashboarditem"."id" = 99999
-  LIMIT 21
-  '''
-# ---
-# name: TestOrganizationFeatureFlagCopy.test_copy_feature_flag_create_new.59
-  '''
-  SELECT "posthog_dashboard"."id",
-         "posthog_dashboard"."name",
-         "posthog_dashboard"."description",
-         "posthog_dashboard"."team_id",
-         "posthog_dashboard"."pinned",
-         "posthog_dashboard"."created_at",
-         "posthog_dashboard"."created_by_id",
-         "posthog_dashboard"."deleted",
-         "posthog_dashboard"."last_accessed_at",
-         "posthog_dashboard"."last_refresh",
-         "posthog_dashboard"."filters",
-         "posthog_dashboard"."variables",
-         "posthog_dashboard"."breakdown_colors",
-         "posthog_dashboard"."data_color_theme_id",
-         "posthog_dashboard"."creation_mode",
-         "posthog_dashboard"."restriction_level",
-         "posthog_dashboard"."deprecated_tags",
-         "posthog_dashboard"."tags",
-         "posthog_dashboard"."share_token",
-         "posthog_dashboard"."is_shared"
-  FROM "posthog_dashboard"
-  WHERE "posthog_dashboard"."id" = 99999
-  LIMIT 21
-  '''
-# ---
-# name: TestOrganizationFeatureFlagCopy.test_copy_feature_flag_create_new.6
-  '''
-  SELECT "posthog_featureflag"."id",
-         "posthog_featureflag"."key",
-         "posthog_featureflag"."name",
-         "posthog_featureflag"."filters",
-         "posthog_featureflag"."rollout_percentage",
-         "posthog_featureflag"."team_id",
-         "posthog_featureflag"."created_by_id",
-         "posthog_featureflag"."created_at",
-         "posthog_featureflag"."deleted",
-         "posthog_featureflag"."active",
-         "posthog_featureflag"."version",
-         "posthog_featureflag"."last_modified_by_id",
-         "posthog_featureflag"."rollback_conditions",
-         "posthog_featureflag"."performed_rollback",
-         "posthog_featureflag"."ensure_experience_continuity",
-         "posthog_featureflag"."usage_dashboard_id",
-         "posthog_featureflag"."has_enriched_analytics",
-         "posthog_featureflag"."is_remote_configuration",
-         "posthog_featureflag"."has_encrypted_payloads",
-         "posthog_featureflag"."evaluation_runtime"
-  FROM "posthog_featureflag"
-  INNER JOIN "posthog_team" ON ("posthog_featureflag"."team_id" = "posthog_team"."id")
-  WHERE (NOT "posthog_featureflag"."deleted"
-         AND "posthog_featureflag"."key" = 'copied-flag-key'
-         AND "posthog_team"."project_id" = 99999)
-  ORDER BY "posthog_featureflag"."id" ASC
-  LIMIT 1
-  '''
-# ---
-# name: TestOrganizationFeatureFlagCopy.test_copy_feature_flag_create_new.60
-  '''
-  SELECT "posthog_team"."id",
-         "posthog_team"."uuid",
-         "posthog_team"."organization_id",
-         "posthog_team"."parent_team_id",
-         "posthog_team"."project_id",
-         "posthog_team"."api_token",
-         "posthog_team"."app_urls",
-         "posthog_team"."name",
-         "posthog_team"."slack_incoming_webhook",
-         "posthog_team"."created_at",
-         "posthog_team"."updated_at",
-         "posthog_team"."anonymize_ips",
-         "posthog_team"."completed_snippet_onboarding",
-         "posthog_team"."has_completed_onboarding_for",
-         "posthog_team"."onboarding_tasks",
-         "posthog_team"."ingested_event",
-         "posthog_team"."autocapture_opt_out",
-         "posthog_team"."autocapture_web_vitals_opt_in",
-         "posthog_team"."autocapture_web_vitals_allowed_metrics",
-         "posthog_team"."autocapture_exceptions_opt_in",
-         "posthog_team"."autocapture_exceptions_errors_to_ignore",
-         "posthog_team"."person_processing_opt_out",
-         "posthog_team"."secret_api_token",
-         "posthog_team"."secret_api_token_backup",
-         "posthog_team"."session_recording_opt_in",
-         "posthog_team"."session_recording_sample_rate",
-         "posthog_team"."session_recording_minimum_duration_milliseconds",
-         "posthog_team"."session_recording_linked_flag",
-         "posthog_team"."session_recording_network_payload_capture_config",
-         "posthog_team"."session_recording_masking_config",
-         "posthog_team"."session_recording_url_trigger_config",
-         "posthog_team"."session_recording_url_blocklist_config",
-         "posthog_team"."session_recording_event_trigger_config",
-         "posthog_team"."session_recording_trigger_match_type_config",
-         "posthog_team"."session_replay_config",
-         "posthog_team"."survey_config",
-         "posthog_team"."capture_console_log_opt_in",
-         "posthog_team"."capture_performance_opt_in",
-         "posthog_team"."capture_dead_clicks",
-         "posthog_team"."surveys_opt_in",
-         "posthog_team"."heatmaps_opt_in",
-         "posthog_team"."flags_persistence_default",
-         "posthog_team"."feature_flag_confirmation_enabled",
-         "posthog_team"."feature_flag_confirmation_message",
-         "posthog_team"."session_recording_version",
-         "posthog_team"."signup_token",
-         "posthog_team"."is_demo",
-         "posthog_team"."access_control",
-         "posthog_team"."week_start_day",
-         "posthog_team"."inject_web_apps",
-         "posthog_team"."test_account_filters",
-         "posthog_team"."test_account_filters_default_checked",
-         "posthog_team"."path_cleaning_filters",
-         "posthog_team"."timezone",
-         "posthog_team"."data_attributes",
-         "posthog_team"."person_display_name_properties",
-         "posthog_team"."live_events_columns",
-         "posthog_team"."recording_domains",
-         "posthog_team"."human_friendly_comparison_periods",
-         "posthog_team"."cookieless_server_hash_mode",
-         "posthog_team"."primary_dashboard_id",
-         "posthog_team"."default_data_theme",
-         "posthog_team"."extra_settings",
-         "posthog_team"."modifiers",
-         "posthog_team"."correlation_config",
-         "posthog_team"."session_recording_retention_period_days",
-         "posthog_team"."plugins_opt_in",
-         "posthog_team"."opt_out_capture",
-         "posthog_team"."event_names",
-         "posthog_team"."event_names_with_usage",
-         "posthog_team"."event_properties",
-         "posthog_team"."event_properties_with_usage",
-         "posthog_team"."event_properties_numerical",
-         "posthog_team"."external_data_workspace_id",
-         "posthog_team"."external_data_workspace_last_synced_at",
-         "posthog_team"."api_query_rate_limit",
-         "posthog_team"."revenue_tracking_config",
-         "posthog_team"."drop_events_older_than",
-         "posthog_team"."base_currency"
-  FROM "posthog_team"
-  WHERE "posthog_team"."id" = 99999
-  LIMIT 21
-  '''
-# ---
-# name: TestOrganizationFeatureFlagCopy.test_copy_feature_flag_create_new.61
-  '''
-=======
->>>>>>> 00751455
-  SELECT "posthog_featureflag"."id",
-         "posthog_featureflag"."key",
-         "posthog_featureflag"."name",
-         "posthog_featureflag"."filters",
-         "posthog_featureflag"."rollout_percentage",
-         "posthog_featureflag"."team_id",
-         "posthog_featureflag"."created_by_id",
-         "posthog_featureflag"."created_at",
-         "posthog_featureflag"."deleted",
-         "posthog_featureflag"."active",
-         "posthog_featureflag"."version",
-         "posthog_featureflag"."last_modified_by_id",
-         "posthog_featureflag"."rollback_conditions",
-         "posthog_featureflag"."performed_rollback",
-         "posthog_featureflag"."ensure_experience_continuity",
-         "posthog_featureflag"."usage_dashboard_id",
-         "posthog_featureflag"."has_enriched_analytics",
-         "posthog_featureflag"."is_remote_configuration",
-         "posthog_featureflag"."has_encrypted_payloads",
-         "posthog_featureflag"."evaluation_runtime"
-  FROM "posthog_featureflag"
-<<<<<<< HEAD
-  WHERE "posthog_featureflag"."id" = 99999
-  ORDER BY "posthog_featureflag"."id" ASC
-  LIMIT 1
-  '''
-# ---
-# name: TestOrganizationFeatureFlagCopy.test_copy_feature_flag_create_new.62
-  '''
-  SELECT "posthog_filesystem"."team_id",
-         "posthog_filesystem"."id",
-         "posthog_filesystem"."path",
-         "posthog_filesystem"."depth",
-         "posthog_filesystem"."type",
-         "posthog_filesystem"."ref",
-         "posthog_filesystem"."href",
-         "posthog_filesystem"."shortcut",
-         "posthog_filesystem"."meta",
-         "posthog_filesystem"."created_at",
-         "posthog_filesystem"."created_by_id",
-         "posthog_filesystem"."project_id"
-  FROM "posthog_filesystem"
-  WHERE ("posthog_filesystem"."ref" = '0001'
-         AND "posthog_filesystem"."team_id" = 99999
-         AND "posthog_filesystem"."type" = 'feature_flag'
-         AND NOT ("posthog_filesystem"."shortcut"
-                  AND "posthog_filesystem"."shortcut" IS NOT NULL))
-  '''
-# ---
-# name: TestOrganizationFeatureFlagCopy.test_copy_feature_flag_create_new.63
-=======
-  INNER JOIN "posthog_team" ON ("posthog_featureflag"."team_id" = "posthog_team"."id")
-  WHERE (NOT ("posthog_featureflag"."is_remote_configuration"
-              AND "posthog_featureflag"."is_remote_configuration" IS NOT NULL)
-         AND NOT "posthog_featureflag"."deleted"
-         AND "posthog_team"."project_id" = 99999)
-  '''
-# ---
-# name: TestOrganizationFeatureFlagCopy.test_copy_feature_flag_create_new.65
->>>>>>> 00751455
-  '''
-  SELECT "posthog_grouptypemapping"."id",
-         "posthog_grouptypemapping"."team_id",
-         "posthog_grouptypemapping"."project_id",
-         "posthog_grouptypemapping"."group_type",
-         "posthog_grouptypemapping"."group_type_index",
-         "posthog_grouptypemapping"."name_singular",
-         "posthog_grouptypemapping"."name_plural",
-         "posthog_grouptypemapping"."default_columns",
-         "posthog_grouptypemapping"."detail_dashboard_id"
-  FROM "posthog_grouptypemapping"
-  WHERE "posthog_grouptypemapping"."project_id" = 99999
-  '''
-# ---
-<<<<<<< HEAD
-# name: TestOrganizationFeatureFlagCopy.test_copy_feature_flag_create_new.64
-=======
-# name: TestOrganizationFeatureFlagCopy.test_copy_feature_flag_create_new.66
-  '''
-  SELECT "posthog_survey"."id",
-         "posthog_survey"."team_id",
-         "posthog_survey"."name",
-         "posthog_survey"."description",
-         "posthog_survey"."linked_flag_id",
-         "posthog_survey"."targeting_flag_id",
-         "posthog_survey"."internal_targeting_flag_id",
-         "posthog_survey"."internal_response_sampling_flag_id",
-         "posthog_survey"."type",
-         "posthog_survey"."conditions",
-         "posthog_survey"."questions",
-         "posthog_survey"."appearance",
-         "posthog_survey"."created_at",
-         "posthog_survey"."created_by_id",
-         "posthog_survey"."start_date",
-         "posthog_survey"."end_date",
-         "posthog_survey"."updated_at",
-         "posthog_survey"."archived",
-         "posthog_survey"."responses_limit",
-         "posthog_survey"."response_sampling_start_date",
-         "posthog_survey"."response_sampling_interval_type",
-         "posthog_survey"."response_sampling_interval",
-         "posthog_survey"."response_sampling_limit",
-         "posthog_survey"."response_sampling_daily_limits",
-         "posthog_survey"."iteration_count",
-         "posthog_survey"."iteration_frequency_days",
-         "posthog_survey"."iteration_start_dates",
-         "posthog_survey"."current_iteration",
-         "posthog_survey"."current_iteration_start_date",
-         "posthog_survey"."schedule",
-         "posthog_survey"."enable_partial_responses"
-  FROM "posthog_survey"
-  WHERE "posthog_survey"."internal_response_sampling_flag_id" = 99999
-  '''
-# ---
-# name: TestOrganizationFeatureFlagCopy.test_copy_feature_flag_create_new.67
->>>>>>> 00751455
-  '''
-  SELECT "posthog_survey"."id",
-         "posthog_survey"."team_id",
-         "posthog_survey"."name",
-         "posthog_survey"."description",
-         "posthog_survey"."linked_flag_id",
-         "posthog_survey"."targeting_flag_id",
-         "posthog_survey"."internal_targeting_flag_id",
-         "posthog_survey"."internal_response_sampling_flag_id",
-         "posthog_survey"."type",
-         "posthog_survey"."conditions",
-         "posthog_survey"."questions",
-         "posthog_survey"."appearance",
-         "posthog_survey"."created_at",
-         "posthog_survey"."created_by_id",
-         "posthog_survey"."start_date",
-         "posthog_survey"."end_date",
-         "posthog_survey"."updated_at",
-         "posthog_survey"."archived",
-         "posthog_survey"."responses_limit",
-         "posthog_survey"."response_sampling_start_date",
-         "posthog_survey"."response_sampling_interval_type",
-         "posthog_survey"."response_sampling_interval",
-         "posthog_survey"."response_sampling_limit",
-         "posthog_survey"."response_sampling_daily_limits",
-         "posthog_survey"."iteration_count",
-         "posthog_survey"."iteration_frequency_days",
-         "posthog_survey"."iteration_start_dates",
-         "posthog_survey"."current_iteration",
-         "posthog_survey"."current_iteration_start_date",
-         "posthog_survey"."schedule",
-         "posthog_survey"."enable_partial_responses"
-  FROM "posthog_survey"
-  WHERE "posthog_survey"."internal_response_sampling_flag_id" = 99999
-  '''
-# ---
-<<<<<<< HEAD
-# name: TestOrganizationFeatureFlagCopy.test_copy_feature_flag_create_new.65
-=======
-# name: TestOrganizationFeatureFlagCopy.test_copy_feature_flag_create_new.68
->>>>>>> 00751455
-  '''
-  SELECT "posthog_taggeditem"."id",
-         "posthog_taggeditem"."tag_id",
-         "posthog_taggeditem"."dashboard_id",
-         "posthog_taggeditem"."insight_id",
-         "posthog_taggeditem"."event_definition_id",
-         "posthog_taggeditem"."property_definition_id",
-         "posthog_taggeditem"."action_id",
-         "posthog_taggeditem"."feature_flag_id",
-         "posthog_taggeditem"."experiment_saved_metric_id"
-  FROM "posthog_taggeditem"
-  WHERE "posthog_taggeditem"."feature_flag_id" = 99999
-  '''
-# ---
-<<<<<<< HEAD
-# name: TestOrganizationFeatureFlagCopy.test_copy_feature_flag_create_new.66
-=======
-# name: TestOrganizationFeatureFlagCopy.test_copy_feature_flag_create_new.69
-  '''
-  SELECT "posthog_taggeditem"."id",
-         "posthog_taggeditem"."tag_id",
-         "posthog_taggeditem"."dashboard_id",
-         "posthog_taggeditem"."insight_id",
-         "posthog_taggeditem"."event_definition_id",
-         "posthog_taggeditem"."property_definition_id",
-         "posthog_taggeditem"."action_id",
-         "posthog_taggeditem"."feature_flag_id",
-         "posthog_taggeditem"."experiment_saved_metric_id"
-  FROM "posthog_taggeditem"
-  WHERE "posthog_taggeditem"."feature_flag_id" = 99999
-  '''
-# ---
-# name: TestOrganizationFeatureFlagCopy.test_copy_feature_flag_create_new.7
-  '''
-  SELECT 1 AS "a"
-  FROM "posthog_featureflag"
-  INNER JOIN "posthog_team" ON ("posthog_featureflag"."team_id" = "posthog_team"."id")
-  WHERE (NOT "posthog_featureflag"."deleted"
-         AND "posthog_featureflag"."key" = 'copied-flag-key'
-         AND "posthog_team"."project_id" = 99999)
-  LIMIT 1
-  '''
-# ---
-# name: TestOrganizationFeatureFlagCopy.test_copy_feature_flag_create_new.70
-  '''
-  SELECT "ee_featureflagroleaccess"."id",
-         "ee_featureflagroleaccess"."feature_flag_id",
-         "ee_featureflagroleaccess"."role_id",
-         "ee_featureflagroleaccess"."added_at",
-         "ee_featureflagroleaccess"."updated_at"
-  FROM "ee_featureflagroleaccess"
-  WHERE "ee_featureflagroleaccess"."feature_flag_id" = 99999
-  '''
-# ---
-# name: TestOrganizationFeatureFlagCopy.test_copy_feature_flag_create_new.71
-  '''
-  SELECT "ee_featureflagroleaccess"."id",
-         "ee_featureflagroleaccess"."feature_flag_id",
-         "ee_featureflagroleaccess"."role_id",
-         "ee_featureflagroleaccess"."added_at",
-         "ee_featureflagroleaccess"."updated_at"
-  FROM "ee_featureflagroleaccess"
-  WHERE "ee_featureflagroleaccess"."feature_flag_id" = 99999
-  '''
-# ---
-# name: TestOrganizationFeatureFlagCopy.test_copy_feature_flag_create_new.72
->>>>>>> 00751455
-  '''
-  SELECT "posthog_team"."id",
-         "posthog_team"."uuid",
-         "posthog_team"."organization_id",
-         "posthog_team"."parent_team_id",
-         "posthog_team"."project_id",
-         "posthog_team"."api_token",
-         "posthog_team"."app_urls",
-         "posthog_team"."name",
-         "posthog_team"."slack_incoming_webhook",
-         "posthog_team"."created_at",
-         "posthog_team"."updated_at",
-         "posthog_team"."anonymize_ips",
-         "posthog_team"."completed_snippet_onboarding",
-         "posthog_team"."has_completed_onboarding_for",
-         "posthog_team"."onboarding_tasks",
-         "posthog_team"."ingested_event",
-         "posthog_team"."autocapture_opt_out",
-         "posthog_team"."autocapture_web_vitals_opt_in",
-         "posthog_team"."autocapture_web_vitals_allowed_metrics",
-         "posthog_team"."autocapture_exceptions_opt_in",
-         "posthog_team"."autocapture_exceptions_errors_to_ignore",
-         "posthog_team"."person_processing_opt_out",
-         "posthog_team"."secret_api_token",
-         "posthog_team"."secret_api_token_backup",
-         "posthog_team"."session_recording_opt_in",
-         "posthog_team"."session_recording_sample_rate",
-         "posthog_team"."session_recording_minimum_duration_milliseconds",
-         "posthog_team"."session_recording_linked_flag",
-         "posthog_team"."session_recording_network_payload_capture_config",
-         "posthog_team"."session_recording_masking_config",
-         "posthog_team"."session_recording_url_trigger_config",
-         "posthog_team"."session_recording_url_blocklist_config",
-         "posthog_team"."session_recording_event_trigger_config",
-         "posthog_team"."session_recording_trigger_match_type_config",
-         "posthog_team"."session_replay_config",
-         "posthog_team"."survey_config",
-         "posthog_team"."capture_console_log_opt_in",
-         "posthog_team"."capture_performance_opt_in",
-         "posthog_team"."capture_dead_clicks",
-         "posthog_team"."surveys_opt_in",
-         "posthog_team"."heatmaps_opt_in",
-         "posthog_team"."flags_persistence_default",
-         "posthog_team"."feature_flag_confirmation_enabled",
-         "posthog_team"."feature_flag_confirmation_message",
-         "posthog_team"."session_recording_version",
-         "posthog_team"."signup_token",
-         "posthog_team"."is_demo",
-         "posthog_team"."access_control",
-         "posthog_team"."week_start_day",
-         "posthog_team"."inject_web_apps",
-         "posthog_team"."test_account_filters",
-         "posthog_team"."test_account_filters_default_checked",
-         "posthog_team"."path_cleaning_filters",
-         "posthog_team"."timezone",
-         "posthog_team"."data_attributes",
-         "posthog_team"."person_display_name_properties",
-         "posthog_team"."live_events_columns",
-         "posthog_team"."recording_domains",
-         "posthog_team"."human_friendly_comparison_periods",
-         "posthog_team"."cookieless_server_hash_mode",
-         "posthog_team"."primary_dashboard_id",
-         "posthog_team"."default_data_theme",
-         "posthog_team"."extra_settings",
-         "posthog_team"."modifiers",
-         "posthog_team"."correlation_config",
-         "posthog_team"."session_recording_retention_period_days",
-         "posthog_team"."plugins_opt_in",
-         "posthog_team"."opt_out_capture",
-         "posthog_team"."event_names",
-         "posthog_team"."event_names_with_usage",
-         "posthog_team"."event_properties",
-         "posthog_team"."event_properties_with_usage",
-         "posthog_team"."event_properties_numerical",
-         "posthog_team"."external_data_workspace_id",
-         "posthog_team"."external_data_workspace_last_synced_at",
-         "posthog_team"."api_query_rate_limit",
-         "posthog_team"."revenue_tracking_config",
-         "posthog_team"."drop_events_older_than",
-         "posthog_team"."base_currency"
-  FROM "posthog_team"
-  WHERE "posthog_team"."id" = 99999
-  LIMIT 21
-  '''
-# ---
-<<<<<<< HEAD
-# name: TestOrganizationFeatureFlagCopy.test_copy_feature_flag_create_new.67
-=======
-# name: TestOrganizationFeatureFlagCopy.test_copy_feature_flag_create_new.73
-  '''
-  SELECT "posthog_experiment"."id",
-         "posthog_experiment"."name",
-         "posthog_experiment"."description",
-         "posthog_experiment"."team_id",
-         "posthog_experiment"."filters",
-         "posthog_experiment"."parameters",
-         "posthog_experiment"."secondary_metrics",
-         "posthog_experiment"."created_by_id",
-         "posthog_experiment"."feature_flag_id",
-         "posthog_experiment"."exposure_cohort_id",
-         "posthog_experiment"."holdout_id",
-         "posthog_experiment"."start_date",
-         "posthog_experiment"."end_date",
-         "posthog_experiment"."created_at",
-         "posthog_experiment"."updated_at",
-         "posthog_experiment"."archived",
-         "posthog_experiment"."deleted",
-         "posthog_experiment"."type",
-         "posthog_experiment"."variants",
-         "posthog_experiment"."exposure_criteria",
-         "posthog_experiment"."metrics",
-         "posthog_experiment"."metrics_secondary",
-         "posthog_experiment"."stats_config",
-         "posthog_experiment"."conclusion",
-         "posthog_experiment"."conclusion_comment"
-  FROM "posthog_experiment"
-  WHERE ("posthog_experiment"."feature_flag_id" = 99999
-         AND NOT "posthog_experiment"."deleted")
-  '''
-# ---
-# name: TestOrganizationFeatureFlagCopy.test_copy_feature_flag_create_new.74
-  '''
-  SELECT "posthog_survey"."id",
-         "posthog_survey"."team_id",
-         "posthog_survey"."name",
-         "posthog_survey"."description",
-         "posthog_survey"."linked_flag_id",
-         "posthog_survey"."targeting_flag_id",
-         "posthog_survey"."internal_targeting_flag_id",
-         "posthog_survey"."internal_response_sampling_flag_id",
-         "posthog_survey"."type",
-         "posthog_survey"."conditions",
-         "posthog_survey"."questions",
-         "posthog_survey"."appearance",
-         "posthog_survey"."created_at",
-         "posthog_survey"."created_by_id",
-         "posthog_survey"."start_date",
-         "posthog_survey"."end_date",
-         "posthog_survey"."updated_at",
-         "posthog_survey"."archived",
-         "posthog_survey"."responses_limit",
-         "posthog_survey"."response_sampling_start_date",
-         "posthog_survey"."response_sampling_interval_type",
-         "posthog_survey"."response_sampling_interval",
-         "posthog_survey"."response_sampling_limit",
-         "posthog_survey"."response_sampling_daily_limits",
-         "posthog_survey"."iteration_count",
-         "posthog_survey"."iteration_frequency_days",
-         "posthog_survey"."iteration_start_dates",
-         "posthog_survey"."current_iteration",
-         "posthog_survey"."current_iteration_start_date",
-         "posthog_survey"."schedule",
-         "posthog_survey"."enable_partial_responses"
-  FROM "posthog_survey"
-  WHERE "posthog_survey"."linked_flag_id" = 99999
-  '''
-# ---
-# name: TestOrganizationFeatureFlagCopy.test_copy_feature_flag_create_new.75
-  '''
-  SELECT "posthog_earlyaccessfeature"."id",
-         "posthog_earlyaccessfeature"."team_id",
-         "posthog_earlyaccessfeature"."feature_flag_id",
-         "posthog_earlyaccessfeature"."name",
-         "posthog_earlyaccessfeature"."description",
-         "posthog_earlyaccessfeature"."stage",
-         "posthog_earlyaccessfeature"."documentation_url",
-         "posthog_earlyaccessfeature"."created_at"
-  FROM "posthog_earlyaccessfeature"
-  WHERE "posthog_earlyaccessfeature"."feature_flag_id" = 99999
-  '''
-# ---
-# name: TestOrganizationFeatureFlagCopy.test_copy_feature_flag_create_new.76
->>>>>>> 00751455
-  '''
-  SELECT "posthog_dashboard"."id",
-         "posthog_dashboard"."name",
-         "posthog_dashboard"."description",
-         "posthog_dashboard"."team_id",
-         "posthog_dashboard"."pinned",
-         "posthog_dashboard"."created_at",
-         "posthog_dashboard"."created_by_id",
-         "posthog_dashboard"."deleted",
-         "posthog_dashboard"."last_accessed_at",
-         "posthog_dashboard"."last_refresh",
-         "posthog_dashboard"."filters",
-         "posthog_dashboard"."variables",
-         "posthog_dashboard"."breakdown_colors",
-         "posthog_dashboard"."data_color_theme_id",
-         "posthog_dashboard"."creation_mode",
-         "posthog_dashboard"."restriction_level",
-         "posthog_dashboard"."deprecated_tags",
-         "posthog_dashboard"."tags",
-         "posthog_dashboard"."share_token",
-         "posthog_dashboard"."is_shared"
-  FROM "posthog_dashboard"
-  INNER JOIN "posthog_featureflagdashboards" ON ("posthog_dashboard"."id" = "posthog_featureflagdashboards"."dashboard_id")
-  WHERE (NOT ("posthog_dashboard"."deleted")
-         AND "posthog_featureflagdashboards"."feature_flag_id" = 99999)
-  '''
-# ---
-# name: TestOrganizationFeatureFlagCopy.test_copy_feature_flag_create_new.68
-  '''
-  SELECT "posthog_organizationmembership"."id",
-         "posthog_organizationmembership"."organization_id",
-         "posthog_organizationmembership"."user_id",
-         "posthog_organizationmembership"."level",
-         "posthog_organizationmembership"."joined_at",
-         "posthog_organizationmembership"."updated_at",
-         "posthog_organization"."id",
-         "posthog_organization"."name",
-         "posthog_organization"."slug",
-         "posthog_organization"."logo_media_id",
-         "posthog_organization"."created_at",
-         "posthog_organization"."updated_at",
-         "posthog_organization"."session_cookie_age",
-         "posthog_organization"."is_member_join_email_enabled",
-         "posthog_organization"."is_ai_data_processing_approved",
-         "posthog_organization"."enforce_2fa",
-         "posthog_organization"."members_can_invite",
-         "posthog_organization"."members_can_use_personal_api_keys",
-         "posthog_organization"."allow_publicly_shared_resources",
-         "posthog_organization"."plugins_access_level",
-         "posthog_organization"."for_internal_metrics",
-         "posthog_organization"."default_experiment_stats_method",
-         "posthog_organization"."is_hipaa",
-         "posthog_organization"."customer_id",
-         "posthog_organization"."available_product_features",
-         "posthog_organization"."usage",
-         "posthog_organization"."never_drop_data",
-         "posthog_organization"."customer_trust_scores",
-         "posthog_organization"."setup_section_2_completed",
-         "posthog_organization"."personalization",
-         "posthog_organization"."domain_whitelist",
-         "posthog_organization"."is_platform"
-  FROM "posthog_organizationmembership"
-  INNER JOIN "posthog_organization" ON ("posthog_organizationmembership"."organization_id" = "posthog_organization"."id")
-  WHERE ("posthog_organizationmembership"."organization_id" = '00000000-0000-0000-0000-000000000000'::uuid
-         AND "posthog_organizationmembership"."user_id" = 99999)
-  LIMIT 21
-  '''
-# ---
-# name: TestOrganizationFeatureFlagCopy.test_copy_feature_flag_create_new.69
   '''
   SELECT "posthog_hogfunction"."id",
          "posthog_hogfunction"."team_id",
@@ -3678,18 +2298,259 @@
                                               'site_app'))
   '''
 # ---
-# name: TestOrganizationFeatureFlagCopy.test_copy_feature_flag_create_new.7
-  '''
-  SELECT 1 AS "a"
+# name: TestOrganizationFeatureFlagCopy.test_copy_feature_flag_create_new.51
+  '''
+  SELECT "posthog_team"."id",
+         "posthog_team"."uuid",
+         "posthog_team"."organization_id",
+         "posthog_team"."parent_team_id",
+         "posthog_team"."project_id",
+         "posthog_team"."api_token",
+         "posthog_team"."app_urls",
+         "posthog_team"."name",
+         "posthog_team"."slack_incoming_webhook",
+         "posthog_team"."created_at",
+         "posthog_team"."updated_at",
+         "posthog_team"."anonymize_ips",
+         "posthog_team"."completed_snippet_onboarding",
+         "posthog_team"."has_completed_onboarding_for",
+         "posthog_team"."onboarding_tasks",
+         "posthog_team"."ingested_event",
+         "posthog_team"."autocapture_opt_out",
+         "posthog_team"."autocapture_web_vitals_opt_in",
+         "posthog_team"."autocapture_web_vitals_allowed_metrics",
+         "posthog_team"."autocapture_exceptions_opt_in",
+         "posthog_team"."autocapture_exceptions_errors_to_ignore",
+         "posthog_team"."person_processing_opt_out",
+         "posthog_team"."secret_api_token",
+         "posthog_team"."secret_api_token_backup",
+         "posthog_team"."session_recording_opt_in",
+         "posthog_team"."session_recording_sample_rate",
+         "posthog_team"."session_recording_minimum_duration_milliseconds",
+         "posthog_team"."session_recording_linked_flag",
+         "posthog_team"."session_recording_network_payload_capture_config",
+         "posthog_team"."session_recording_masking_config",
+         "posthog_team"."session_recording_url_trigger_config",
+         "posthog_team"."session_recording_url_blocklist_config",
+         "posthog_team"."session_recording_event_trigger_config",
+         "posthog_team"."session_recording_trigger_match_type_config",
+         "posthog_team"."session_replay_config",
+         "posthog_team"."survey_config",
+         "posthog_team"."capture_console_log_opt_in",
+         "posthog_team"."capture_performance_opt_in",
+         "posthog_team"."capture_dead_clicks",
+         "posthog_team"."surveys_opt_in",
+         "posthog_team"."heatmaps_opt_in",
+         "posthog_team"."flags_persistence_default",
+         "posthog_team"."feature_flag_confirmation_enabled",
+         "posthog_team"."feature_flag_confirmation_message",
+         "posthog_team"."session_recording_version",
+         "posthog_team"."signup_token",
+         "posthog_team"."is_demo",
+         "posthog_team"."access_control",
+         "posthog_team"."week_start_day",
+         "posthog_team"."inject_web_apps",
+         "posthog_team"."test_account_filters",
+         "posthog_team"."test_account_filters_default_checked",
+         "posthog_team"."path_cleaning_filters",
+         "posthog_team"."timezone",
+         "posthog_team"."data_attributes",
+         "posthog_team"."person_display_name_properties",
+         "posthog_team"."live_events_columns",
+         "posthog_team"."recording_domains",
+         "posthog_team"."human_friendly_comparison_periods",
+         "posthog_team"."cookieless_server_hash_mode",
+         "posthog_team"."primary_dashboard_id",
+         "posthog_team"."default_data_theme",
+         "posthog_team"."extra_settings",
+         "posthog_team"."modifiers",
+         "posthog_team"."correlation_config",
+         "posthog_team"."session_recording_retention_period_days",
+         "posthog_team"."external_data_workspace_id",
+         "posthog_team"."external_data_workspace_last_synced_at",
+         "posthog_team"."api_query_rate_limit",
+         "posthog_team"."revenue_tracking_config",
+         "posthog_team"."drop_events_older_than",
+         "posthog_team"."base_currency"
+  FROM "posthog_team"
+  WHERE "posthog_team"."id" = 99999
+  LIMIT 21
+  '''
+# ---
+# name: TestOrganizationFeatureFlagCopy.test_copy_feature_flag_create_new.6
+  '''
+  SELECT "posthog_featureflag"."id",
+         "posthog_featureflag"."key",
+         "posthog_featureflag"."name",
+         "posthog_featureflag"."filters",
+         "posthog_featureflag"."rollout_percentage",
+         "posthog_featureflag"."team_id",
+         "posthog_featureflag"."created_by_id",
+         "posthog_featureflag"."created_at",
+         "posthog_featureflag"."deleted",
+         "posthog_featureflag"."active",
+         "posthog_featureflag"."version",
+         "posthog_featureflag"."last_modified_by_id",
+         "posthog_featureflag"."rollback_conditions",
+         "posthog_featureflag"."performed_rollback",
+         "posthog_featureflag"."ensure_experience_continuity",
+         "posthog_featureflag"."usage_dashboard_id",
+         "posthog_featureflag"."has_enriched_analytics",
+         "posthog_featureflag"."is_remote_configuration",
+         "posthog_featureflag"."has_encrypted_payloads",
+         "posthog_featureflag"."evaluation_runtime"
   FROM "posthog_featureflag"
   INNER JOIN "posthog_team" ON ("posthog_featureflag"."team_id" = "posthog_team"."id")
   WHERE (NOT "posthog_featureflag"."deleted"
          AND "posthog_featureflag"."key" = 'copied-flag-key'
          AND "posthog_team"."project_id" = 99999)
+  ORDER BY "posthog_featureflag"."id" ASC
   LIMIT 1
   '''
 # ---
-# name: TestOrganizationFeatureFlagCopy.test_copy_feature_flag_create_new.70
+# name: TestOrganizationFeatureFlagCopy.test_copy_feature_flag_create_new.60
+  '''
+  SELECT "posthog_cohort"."id",
+         "posthog_cohort"."name",
+         "posthog_cohort"."description",
+         "posthog_cohort"."team_id",
+         "posthog_cohort"."deleted",
+         "posthog_cohort"."filters",
+         "posthog_cohort"."query",
+         "posthog_cohort"."version",
+         "posthog_cohort"."pending_version",
+         "posthog_cohort"."count",
+         "posthog_cohort"."created_by_id",
+         "posthog_cohort"."created_at",
+         "posthog_cohort"."is_calculating",
+         "posthog_cohort"."last_calculation",
+         "posthog_cohort"."errors_calculating",
+         "posthog_cohort"."last_error_at",
+         "posthog_cohort"."is_static",
+         "posthog_cohort"."groups"
+  FROM "posthog_cohort"
+  INNER JOIN "posthog_team" ON ("posthog_cohort"."team_id" = "posthog_team"."id")
+  WHERE (NOT "posthog_cohort"."deleted"
+         AND "posthog_team"."project_id" = 99999)
+  '''
+# ---
+# name: TestOrganizationFeatureFlagCopy.test_copy_feature_flag_create_new.61
+  '''
+  SELECT "posthog_featureflag"."id",
+         "posthog_featureflag"."key",
+         "posthog_featureflag"."name",
+         "posthog_featureflag"."filters",
+         "posthog_featureflag"."rollout_percentage",
+         "posthog_featureflag"."team_id",
+         "posthog_featureflag"."created_by_id",
+         "posthog_featureflag"."created_at",
+         "posthog_featureflag"."deleted",
+         "posthog_featureflag"."active",
+         "posthog_featureflag"."version",
+         "posthog_featureflag"."last_modified_by_id",
+         "posthog_featureflag"."rollback_conditions",
+         "posthog_featureflag"."performed_rollback",
+         "posthog_featureflag"."ensure_experience_continuity",
+         "posthog_featureflag"."usage_dashboard_id",
+         "posthog_featureflag"."has_enriched_analytics",
+         "posthog_featureflag"."is_remote_configuration",
+         "posthog_featureflag"."has_encrypted_payloads",
+         "posthog_featureflag"."evaluation_runtime"
+  FROM "posthog_featureflag"
+  INNER JOIN "posthog_team" ON ("posthog_featureflag"."team_id" = "posthog_team"."id")
+  WHERE (NOT ("posthog_featureflag"."is_remote_configuration"
+              AND "posthog_featureflag"."is_remote_configuration" IS NOT NULL)
+         AND NOT "posthog_featureflag"."deleted"
+         AND "posthog_team"."project_id" = 99999)
+  '''
+# ---
+# name: TestOrganizationFeatureFlagCopy.test_copy_feature_flag_create_new.62
+  '''
+  SELECT "posthog_grouptypemapping"."id",
+         "posthog_grouptypemapping"."team_id",
+         "posthog_grouptypemapping"."project_id",
+         "posthog_grouptypemapping"."group_type",
+         "posthog_grouptypemapping"."group_type_index",
+         "posthog_grouptypemapping"."name_singular",
+         "posthog_grouptypemapping"."name_plural",
+         "posthog_grouptypemapping"."default_columns",
+         "posthog_grouptypemapping"."detail_dashboard_id"
+  FROM "posthog_grouptypemapping"
+  WHERE "posthog_grouptypemapping"."project_id" = 99999
+  '''
+# ---
+# name: TestOrganizationFeatureFlagCopy.test_copy_feature_flag_create_new.55
+  '''
+  SELECT "posthog_cohort"."id",
+         "posthog_cohort"."name",
+         "posthog_cohort"."description",
+         "posthog_cohort"."team_id",
+         "posthog_cohort"."deleted",
+         "posthog_cohort"."filters",
+         "posthog_cohort"."query",
+         "posthog_cohort"."version",
+         "posthog_cohort"."pending_version",
+         "posthog_cohort"."count",
+         "posthog_cohort"."created_by_id",
+         "posthog_cohort"."created_at",
+         "posthog_cohort"."is_calculating",
+         "posthog_cohort"."last_calculation",
+         "posthog_cohort"."errors_calculating",
+         "posthog_cohort"."last_error_at",
+         "posthog_cohort"."is_static",
+         "posthog_cohort"."groups"
+  FROM "posthog_cohort"
+  INNER JOIN "posthog_team" ON ("posthog_cohort"."team_id" = "posthog_team"."id")
+  WHERE (NOT "posthog_cohort"."deleted"
+         AND "posthog_team"."project_id" = 99999)
+  '''
+# ---
+# name: TestOrganizationFeatureFlagCopy.test_copy_feature_flag_create_new.56
+  '''
+  SELECT "posthog_featureflag"."id",
+         "posthog_featureflag"."key",
+         "posthog_featureflag"."name",
+         "posthog_featureflag"."filters",
+         "posthog_featureflag"."rollout_percentage",
+         "posthog_featureflag"."team_id",
+         "posthog_featureflag"."created_by_id",
+         "posthog_featureflag"."created_at",
+         "posthog_featureflag"."deleted",
+         "posthog_featureflag"."active",
+         "posthog_featureflag"."version",
+         "posthog_featureflag"."last_modified_by_id",
+         "posthog_featureflag"."rollback_conditions",
+         "posthog_featureflag"."performed_rollback",
+         "posthog_featureflag"."ensure_experience_continuity",
+         "posthog_featureflag"."usage_dashboard_id",
+         "posthog_featureflag"."has_enriched_analytics",
+         "posthog_featureflag"."is_remote_configuration",
+         "posthog_featureflag"."has_encrypted_payloads",
+         "posthog_featureflag"."evaluation_runtime"
+  FROM "posthog_featureflag"
+  INNER JOIN "posthog_team" ON ("posthog_featureflag"."team_id" = "posthog_team"."id")
+  WHERE (NOT ("posthog_featureflag"."is_remote_configuration"
+              AND "posthog_featureflag"."is_remote_configuration" IS NOT NULL)
+         AND NOT "posthog_featureflag"."deleted"
+         AND "posthog_team"."project_id" = 99999)
+  '''
+# ---
+# name: TestOrganizationFeatureFlagCopy.test_copy_feature_flag_create_new.65
+  '''
+  SELECT "posthog_grouptypemapping"."id",
+         "posthog_grouptypemapping"."team_id",
+         "posthog_grouptypemapping"."project_id",
+         "posthog_grouptypemapping"."group_type",
+         "posthog_grouptypemapping"."group_type_index",
+         "posthog_grouptypemapping"."name_singular",
+         "posthog_grouptypemapping"."name_plural",
+         "posthog_grouptypemapping"."default_columns",
+         "posthog_grouptypemapping"."detail_dashboard_id"
+  FROM "posthog_grouptypemapping"
+  WHERE "posthog_grouptypemapping"."project_id" = 99999
+  '''
+# ---
+# name: TestOrganizationFeatureFlagCopy.test_copy_feature_flag_create_new.66
   '''
   SELECT "posthog_survey"."id",
          "posthog_survey"."team_id",
@@ -3726,7 +2587,7 @@
   WHERE "posthog_survey"."internal_response_sampling_flag_id" = 99999
   '''
 # ---
-# name: TestOrganizationFeatureFlagCopy.test_copy_feature_flag_create_new.71
+# name: TestOrganizationFeatureFlagCopy.test_copy_feature_flag_create_new.67
   '''
   SELECT "posthog_survey"."id",
          "posthog_survey"."team_id",
@@ -3763,7 +2624,7 @@
   WHERE "posthog_survey"."internal_response_sampling_flag_id" = 99999
   '''
 # ---
-# name: TestOrganizationFeatureFlagCopy.test_copy_feature_flag_create_new.72
+# name: TestOrganizationFeatureFlagCopy.test_copy_feature_flag_create_new.68
   '''
   SELECT "posthog_taggeditem"."id",
          "posthog_taggeditem"."tag_id",
@@ -3778,7 +2639,7 @@
   WHERE "posthog_taggeditem"."feature_flag_id" = 99999
   '''
 # ---
-# name: TestOrganizationFeatureFlagCopy.test_copy_feature_flag_create_new.73
+# name: TestOrganizationFeatureFlagCopy.test_copy_feature_flag_create_new.69
   '''
   SELECT "posthog_taggeditem"."id",
          "posthog_taggeditem"."tag_id",
@@ -3793,7 +2654,18 @@
   WHERE "posthog_taggeditem"."feature_flag_id" = 99999
   '''
 # ---
-# name: TestOrganizationFeatureFlagCopy.test_copy_feature_flag_create_new.74
+# name: TestOrganizationFeatureFlagCopy.test_copy_feature_flag_create_new.7
+  '''
+  SELECT 1 AS "a"
+  FROM "posthog_featureflag"
+  INNER JOIN "posthog_team" ON ("posthog_featureflag"."team_id" = "posthog_team"."id")
+  WHERE (NOT "posthog_featureflag"."deleted"
+         AND "posthog_featureflag"."key" = 'copied-flag-key'
+         AND "posthog_team"."project_id" = 99999)
+  LIMIT 1
+  '''
+# ---
+# name: TestOrganizationFeatureFlagCopy.test_copy_feature_flag_create_new.70
   '''
   SELECT "ee_featureflagroleaccess"."id",
          "ee_featureflagroleaccess"."feature_flag_id",
@@ -3804,7 +2676,7 @@
   WHERE "ee_featureflagroleaccess"."feature_flag_id" = 99999
   '''
 # ---
-# name: TestOrganizationFeatureFlagCopy.test_copy_feature_flag_create_new.75
+# name: TestOrganizationFeatureFlagCopy.test_copy_feature_flag_create_new.71
   '''
   SELECT "ee_featureflagroleaccess"."id",
          "ee_featureflagroleaccess"."feature_flag_id",
@@ -3815,7 +2687,7 @@
   WHERE "ee_featureflagroleaccess"."feature_flag_id" = 99999
   '''
 # ---
-# name: TestOrganizationFeatureFlagCopy.test_copy_feature_flag_create_new.76
+# name: TestOrganizationFeatureFlagCopy.test_copy_feature_flag_create_new.72
   '''
   SELECT "posthog_team"."id",
          "posthog_team"."uuid",
@@ -3901,7 +2773,7 @@
   LIMIT 21
   '''
 # ---
-# name: TestOrganizationFeatureFlagCopy.test_copy_feature_flag_create_new.77
+# name: TestOrganizationFeatureFlagCopy.test_copy_feature_flag_create_new.73
   '''
   SELECT "posthog_experiment"."id",
          "posthog_experiment"."name",
@@ -3933,7 +2805,7 @@
          AND NOT "posthog_experiment"."deleted")
   '''
 # ---
-# name: TestOrganizationFeatureFlagCopy.test_copy_feature_flag_create_new.78
+# name: TestOrganizationFeatureFlagCopy.test_copy_feature_flag_create_new.74
   '''
   SELECT "posthog_survey"."id",
          "posthog_survey"."team_id",
@@ -3970,7 +2842,7 @@
   WHERE "posthog_survey"."linked_flag_id" = 99999
   '''
 # ---
-# name: TestOrganizationFeatureFlagCopy.test_copy_feature_flag_create_new.79
+# name: TestOrganizationFeatureFlagCopy.test_copy_feature_flag_create_new.75
   '''
   SELECT "posthog_earlyaccessfeature"."id",
          "posthog_earlyaccessfeature"."team_id",
@@ -3984,36 +2856,7 @@
   WHERE "posthog_earlyaccessfeature"."feature_flag_id" = 99999
   '''
 # ---
-# name: TestOrganizationFeatureFlagCopy.test_copy_feature_flag_create_new.8
-  '''
-  SELECT "posthog_featureflag"."id",
-         "posthog_featureflag"."key",
-         "posthog_featureflag"."name",
-         "posthog_featureflag"."filters",
-         "posthog_featureflag"."rollout_percentage",
-         "posthog_featureflag"."team_id",
-         "posthog_featureflag"."created_by_id",
-         "posthog_featureflag"."created_at",
-         "posthog_featureflag"."deleted",
-         "posthog_featureflag"."active",
-         "posthog_featureflag"."version",
-         "posthog_featureflag"."last_modified_by_id",
-         "posthog_featureflag"."rollback_conditions",
-         "posthog_featureflag"."performed_rollback",
-         "posthog_featureflag"."ensure_experience_continuity",
-         "posthog_featureflag"."usage_dashboard_id",
-         "posthog_featureflag"."has_enriched_analytics",
-         "posthog_featureflag"."is_remote_configuration",
-         "posthog_featureflag"."has_encrypted_payloads",
-         "posthog_featureflag"."evaluation_runtime"
-  FROM "posthog_featureflag"
-  INNER JOIN "posthog_team" ON ("posthog_featureflag"."team_id" = "posthog_team"."id")
-  WHERE ("posthog_featureflag"."deleted"
-         AND "posthog_featureflag"."key" = 'copied-flag-key'
-         AND "posthog_team"."project_id" = 99999)
-  '''
-# ---
-# name: TestOrganizationFeatureFlagCopy.test_copy_feature_flag_create_new.80
+# name: TestOrganizationFeatureFlagCopy.test_copy_feature_flag_create_new.76
   '''
   SELECT "posthog_dashboard"."id",
          "posthog_dashboard"."name",
@@ -4041,7 +2884,7 @@
          AND "posthog_featureflagdashboards"."feature_flag_id" = 99999)
   '''
 # ---
-# name: TestOrganizationFeatureFlagCopy.test_copy_feature_flag_create_new.81
+# name: TestOrganizationFeatureFlagCopy.test_copy_feature_flag_create_new.68
   '''
   SELECT "posthog_organizationmembership"."id",
          "posthog_organizationmembership"."organization_id",
@@ -4082,93 +2925,132 @@
   LIMIT 21
   '''
 # ---
-# name: TestOrganizationFeatureFlagCopy.test_copy_feature_flag_create_new.82
-  '''
-  SELECT "posthog_grouptypemapping"."id",
-         "posthog_grouptypemapping"."team_id",
-         "posthog_grouptypemapping"."project_id",
-         "posthog_grouptypemapping"."group_type",
-         "posthog_grouptypemapping"."group_type_index",
-         "posthog_grouptypemapping"."name_singular",
-         "posthog_grouptypemapping"."name_plural",
-         "posthog_grouptypemapping"."default_columns",
-         "posthog_grouptypemapping"."detail_dashboard_id"
-  FROM "posthog_grouptypemapping"
-  WHERE "posthog_grouptypemapping"."project_id" = 99999
-  '''
-# ---
-# name: TestOrganizationFeatureFlagCopy.test_copy_feature_flag_create_new.83
-  '''
-  SELECT "posthog_cohort"."id",
-         "posthog_cohort"."name",
-         "posthog_cohort"."description",
-         "posthog_cohort"."team_id",
-         "posthog_cohort"."deleted",
-         "posthog_cohort"."filters",
-         "posthog_cohort"."query",
-         "posthog_cohort"."version",
-         "posthog_cohort"."pending_version",
-         "posthog_cohort"."count",
-         "posthog_cohort"."created_by_id",
-         "posthog_cohort"."created_at",
-         "posthog_cohort"."is_calculating",
-         "posthog_cohort"."last_calculation",
-         "posthog_cohort"."errors_calculating",
-         "posthog_cohort"."last_error_at",
-         "posthog_cohort"."is_static",
-         "posthog_cohort"."groups"
-  FROM "posthog_cohort"
-  INNER JOIN "posthog_team" ON ("posthog_cohort"."team_id" = "posthog_team"."id")
-  WHERE (NOT "posthog_cohort"."deleted"
-         AND "posthog_team"."project_id" = 99999)
-  '''
-# ---
-# name: TestOrganizationFeatureFlagCopy.test_copy_feature_flag_create_new.84
-  '''
-  SELECT "posthog_featureflag"."id",
-         "posthog_featureflag"."key",
-         "posthog_featureflag"."name",
-         "posthog_featureflag"."filters",
-         "posthog_featureflag"."rollout_percentage",
-         "posthog_featureflag"."team_id",
-         "posthog_featureflag"."created_by_id",
-         "posthog_featureflag"."created_at",
-         "posthog_featureflag"."deleted",
-         "posthog_featureflag"."active",
-         "posthog_featureflag"."version",
-         "posthog_featureflag"."last_modified_by_id",
-         "posthog_featureflag"."rollback_conditions",
-         "posthog_featureflag"."performed_rollback",
-         "posthog_featureflag"."ensure_experience_continuity",
-         "posthog_featureflag"."usage_dashboard_id",
-         "posthog_featureflag"."has_enriched_analytics",
-         "posthog_featureflag"."is_remote_configuration",
-         "posthog_featureflag"."has_encrypted_payloads",
-         "posthog_featureflag"."evaluation_runtime"
+# name: TestOrganizationFeatureFlagCopy.test_copy_feature_flag_create_new.69
+  '''
+  SELECT "posthog_hogfunction"."id",
+         "posthog_hogfunction"."team_id",
+         "posthog_hogfunction"."name",
+         "posthog_hogfunction"."description",
+         "posthog_hogfunction"."created_at",
+         "posthog_hogfunction"."created_by_id",
+         "posthog_hogfunction"."deleted",
+         "posthog_hogfunction"."updated_at",
+         "posthog_hogfunction"."enabled",
+         "posthog_hogfunction"."type",
+         "posthog_hogfunction"."kind",
+         "posthog_hogfunction"."icon_url",
+         "posthog_hogfunction"."hog",
+         "posthog_hogfunction"."bytecode",
+         "posthog_hogfunction"."transpiled",
+         "posthog_hogfunction"."inputs_schema",
+         "posthog_hogfunction"."inputs",
+         "posthog_hogfunction"."encrypted_inputs",
+         "posthog_hogfunction"."filters",
+         "posthog_hogfunction"."mappings",
+         "posthog_hogfunction"."masking",
+         "posthog_hogfunction"."template_id",
+         "posthog_hogfunction"."hog_function_template_id",
+         "posthog_hogfunction"."execution_order",
+         "posthog_team"."id",
+         "posthog_team"."uuid",
+         "posthog_team"."organization_id",
+         "posthog_team"."parent_team_id",
+         "posthog_team"."project_id",
+         "posthog_team"."api_token",
+         "posthog_team"."app_urls",
+         "posthog_team"."name",
+         "posthog_team"."slack_incoming_webhook",
+         "posthog_team"."created_at",
+         "posthog_team"."updated_at",
+         "posthog_team"."anonymize_ips",
+         "posthog_team"."completed_snippet_onboarding",
+         "posthog_team"."has_completed_onboarding_for",
+         "posthog_team"."onboarding_tasks",
+         "posthog_team"."ingested_event",
+         "posthog_team"."autocapture_opt_out",
+         "posthog_team"."autocapture_web_vitals_opt_in",
+         "posthog_team"."autocapture_web_vitals_allowed_metrics",
+         "posthog_team"."autocapture_exceptions_opt_in",
+         "posthog_team"."autocapture_exceptions_errors_to_ignore",
+         "posthog_team"."person_processing_opt_out",
+         "posthog_team"."secret_api_token",
+         "posthog_team"."secret_api_token_backup",
+         "posthog_team"."session_recording_opt_in",
+         "posthog_team"."session_recording_sample_rate",
+         "posthog_team"."session_recording_minimum_duration_milliseconds",
+         "posthog_team"."session_recording_linked_flag",
+         "posthog_team"."session_recording_network_payload_capture_config",
+         "posthog_team"."session_recording_masking_config",
+         "posthog_team"."session_recording_url_trigger_config",
+         "posthog_team"."session_recording_url_blocklist_config",
+         "posthog_team"."session_recording_event_trigger_config",
+         "posthog_team"."session_recording_trigger_match_type_config",
+         "posthog_team"."session_replay_config",
+         "posthog_team"."survey_config",
+         "posthog_team"."capture_console_log_opt_in",
+         "posthog_team"."capture_performance_opt_in",
+         "posthog_team"."capture_dead_clicks",
+         "posthog_team"."surveys_opt_in",
+         "posthog_team"."heatmaps_opt_in",
+         "posthog_team"."flags_persistence_default",
+         "posthog_team"."feature_flag_confirmation_enabled",
+         "posthog_team"."feature_flag_confirmation_message",
+         "posthog_team"."session_recording_version",
+         "posthog_team"."signup_token",
+         "posthog_team"."is_demo",
+         "posthog_team"."access_control",
+         "posthog_team"."week_start_day",
+         "posthog_team"."inject_web_apps",
+         "posthog_team"."test_account_filters",
+         "posthog_team"."test_account_filters_default_checked",
+         "posthog_team"."path_cleaning_filters",
+         "posthog_team"."timezone",
+         "posthog_team"."data_attributes",
+         "posthog_team"."person_display_name_properties",
+         "posthog_team"."live_events_columns",
+         "posthog_team"."recording_domains",
+         "posthog_team"."human_friendly_comparison_periods",
+         "posthog_team"."cookieless_server_hash_mode",
+         "posthog_team"."primary_dashboard_id",
+         "posthog_team"."default_data_theme",
+         "posthog_team"."extra_settings",
+         "posthog_team"."modifiers",
+         "posthog_team"."correlation_config",
+         "posthog_team"."session_recording_retention_period_days",
+         "posthog_team"."plugins_opt_in",
+         "posthog_team"."opt_out_capture",
+         "posthog_team"."event_names",
+         "posthog_team"."event_names_with_usage",
+         "posthog_team"."event_properties",
+         "posthog_team"."event_properties_with_usage",
+         "posthog_team"."event_properties_numerical",
+         "posthog_team"."external_data_workspace_id",
+         "posthog_team"."external_data_workspace_last_synced_at",
+         "posthog_team"."api_query_rate_limit",
+         "posthog_team"."revenue_tracking_config",
+         "posthog_team"."drop_events_older_than",
+         "posthog_team"."base_currency"
+  FROM "posthog_hogfunction"
+  INNER JOIN "posthog_team" ON ("posthog_hogfunction"."team_id" = "posthog_team"."id")
+  WHERE (NOT "posthog_hogfunction"."deleted"
+         AND "posthog_hogfunction"."enabled"
+         AND "posthog_hogfunction"."team_id" = 99999
+         AND "posthog_hogfunction"."type" IN ('site_destination',
+                                              'site_app'))
+  '''
+# ---
+# name: TestOrganizationFeatureFlagCopy.test_copy_feature_flag_create_new.7
+  '''
+  SELECT 1 AS "a"
   FROM "posthog_featureflag"
   INNER JOIN "posthog_team" ON ("posthog_featureflag"."team_id" = "posthog_team"."id")
-  WHERE (NOT ("posthog_featureflag"."is_remote_configuration"
-              AND "posthog_featureflag"."is_remote_configuration" IS NOT NULL)
-         AND NOT "posthog_featureflag"."deleted"
+  WHERE (NOT "posthog_featureflag"."deleted"
+         AND "posthog_featureflag"."key" = 'copied-flag-key'
          AND "posthog_team"."project_id" = 99999)
-  '''
-# ---
-# name: TestOrganizationFeatureFlagCopy.test_copy_feature_flag_create_new.85
-  '''
-  SELECT "posthog_grouptypemapping"."id",
-         "posthog_grouptypemapping"."team_id",
-         "posthog_grouptypemapping"."project_id",
-         "posthog_grouptypemapping"."group_type",
-         "posthog_grouptypemapping"."group_type_index",
-         "posthog_grouptypemapping"."name_singular",
-         "posthog_grouptypemapping"."name_plural",
-         "posthog_grouptypemapping"."default_columns",
-         "posthog_grouptypemapping"."detail_dashboard_id"
-  FROM "posthog_grouptypemapping"
-  WHERE "posthog_grouptypemapping"."project_id" = 99999
-  '''
-# ---
-# name: TestOrganizationFeatureFlagCopy.test_copy_feature_flag_create_new.86
+  LIMIT 1
+  '''
+# ---
+# name: TestOrganizationFeatureFlagCopy.test_copy_feature_flag_create_new.70
   '''
   SELECT "posthog_survey"."id",
          "posthog_survey"."team_id",
@@ -4205,7 +3087,7 @@
   WHERE "posthog_survey"."internal_response_sampling_flag_id" = 99999
   '''
 # ---
-# name: TestOrganizationFeatureFlagCopy.test_copy_feature_flag_create_new.87
+# name: TestOrganizationFeatureFlagCopy.test_copy_feature_flag_create_new.71
   '''
   SELECT "posthog_survey"."id",
          "posthog_survey"."team_id",
@@ -4242,7 +3124,7 @@
   WHERE "posthog_survey"."internal_response_sampling_flag_id" = 99999
   '''
 # ---
-# name: TestOrganizationFeatureFlagCopy.test_copy_feature_flag_create_new.88
+# name: TestOrganizationFeatureFlagCopy.test_copy_feature_flag_create_new.72
   '''
   SELECT "posthog_taggeditem"."id",
          "posthog_taggeditem"."tag_id",
@@ -4257,7 +3139,7 @@
   WHERE "posthog_taggeditem"."feature_flag_id" = 99999
   '''
 # ---
-# name: TestOrganizationFeatureFlagCopy.test_copy_feature_flag_create_new.89
+# name: TestOrganizationFeatureFlagCopy.test_copy_feature_flag_create_new.73
   '''
   SELECT "posthog_taggeditem"."id",
          "posthog_taggeditem"."tag_id",
@@ -4272,16 +3154,7 @@
   WHERE "posthog_taggeditem"."feature_flag_id" = 99999
   '''
 # ---
-# name: TestOrganizationFeatureFlagCopy.test_copy_feature_flag_create_new.9
-  '''
-  SELECT (true) AS "flag_X_condition_0"
-  FROM "posthog_person"
-  INNER JOIN "posthog_team" ON ("posthog_person"."team_id" = "posthog_team"."id")
-  WHERE "posthog_team"."project_id" = 99999
-  LIMIT 10
-  '''
-# ---
-# name: TestOrganizationFeatureFlagCopy.test_copy_feature_flag_create_new.90
+# name: TestOrganizationFeatureFlagCopy.test_copy_feature_flag_create_new.74
   '''
   SELECT "ee_featureflagroleaccess"."id",
          "ee_featureflagroleaccess"."feature_flag_id",
@@ -4292,7 +3165,7 @@
   WHERE "ee_featureflagroleaccess"."feature_flag_id" = 99999
   '''
 # ---
-# name: TestOrganizationFeatureFlagCopy.test_copy_feature_flag_create_new.91
+# name: TestOrganizationFeatureFlagCopy.test_copy_feature_flag_create_new.75
   '''
   SELECT "ee_featureflagroleaccess"."id",
          "ee_featureflagroleaccess"."feature_flag_id",
@@ -4303,7 +3176,7 @@
   WHERE "ee_featureflagroleaccess"."feature_flag_id" = 99999
   '''
 # ---
-# name: TestOrganizationFeatureFlagCopy.test_copy_feature_flag_create_new.92
+# name: TestOrganizationFeatureFlagCopy.test_copy_feature_flag_create_new.76
   '''
   SELECT "posthog_team"."id",
          "posthog_team"."uuid",
@@ -4389,6 +3262,494 @@
   LIMIT 21
   '''
 # ---
+# name: TestOrganizationFeatureFlagCopy.test_copy_feature_flag_create_new.77
+  '''
+  SELECT "posthog_experiment"."id",
+         "posthog_experiment"."name",
+         "posthog_experiment"."description",
+         "posthog_experiment"."team_id",
+         "posthog_experiment"."filters",
+         "posthog_experiment"."parameters",
+         "posthog_experiment"."secondary_metrics",
+         "posthog_experiment"."created_by_id",
+         "posthog_experiment"."feature_flag_id",
+         "posthog_experiment"."exposure_cohort_id",
+         "posthog_experiment"."holdout_id",
+         "posthog_experiment"."start_date",
+         "posthog_experiment"."end_date",
+         "posthog_experiment"."created_at",
+         "posthog_experiment"."updated_at",
+         "posthog_experiment"."archived",
+         "posthog_experiment"."deleted",
+         "posthog_experiment"."type",
+         "posthog_experiment"."variants",
+         "posthog_experiment"."exposure_criteria",
+         "posthog_experiment"."metrics",
+         "posthog_experiment"."metrics_secondary",
+         "posthog_experiment"."stats_config",
+         "posthog_experiment"."conclusion",
+         "posthog_experiment"."conclusion_comment"
+  FROM "posthog_experiment"
+  WHERE ("posthog_experiment"."feature_flag_id" = 99999
+         AND NOT "posthog_experiment"."deleted")
+  '''
+# ---
+# name: TestOrganizationFeatureFlagCopy.test_copy_feature_flag_create_new.78
+  '''
+  SELECT "posthog_survey"."id",
+         "posthog_survey"."team_id",
+         "posthog_survey"."name",
+         "posthog_survey"."description",
+         "posthog_survey"."linked_flag_id",
+         "posthog_survey"."targeting_flag_id",
+         "posthog_survey"."internal_targeting_flag_id",
+         "posthog_survey"."internal_response_sampling_flag_id",
+         "posthog_survey"."type",
+         "posthog_survey"."conditions",
+         "posthog_survey"."questions",
+         "posthog_survey"."appearance",
+         "posthog_survey"."created_at",
+         "posthog_survey"."created_by_id",
+         "posthog_survey"."start_date",
+         "posthog_survey"."end_date",
+         "posthog_survey"."updated_at",
+         "posthog_survey"."archived",
+         "posthog_survey"."responses_limit",
+         "posthog_survey"."response_sampling_start_date",
+         "posthog_survey"."response_sampling_interval_type",
+         "posthog_survey"."response_sampling_interval",
+         "posthog_survey"."response_sampling_limit",
+         "posthog_survey"."response_sampling_daily_limits",
+         "posthog_survey"."iteration_count",
+         "posthog_survey"."iteration_frequency_days",
+         "posthog_survey"."iteration_start_dates",
+         "posthog_survey"."current_iteration",
+         "posthog_survey"."current_iteration_start_date",
+         "posthog_survey"."schedule",
+         "posthog_survey"."enable_partial_responses"
+  FROM "posthog_survey"
+  WHERE "posthog_survey"."linked_flag_id" = 99999
+  '''
+# ---
+# name: TestOrganizationFeatureFlagCopy.test_copy_feature_flag_create_new.79
+  '''
+  SELECT "posthog_earlyaccessfeature"."id",
+         "posthog_earlyaccessfeature"."team_id",
+         "posthog_earlyaccessfeature"."feature_flag_id",
+         "posthog_earlyaccessfeature"."name",
+         "posthog_earlyaccessfeature"."description",
+         "posthog_earlyaccessfeature"."stage",
+         "posthog_earlyaccessfeature"."documentation_url",
+         "posthog_earlyaccessfeature"."created_at"
+  FROM "posthog_earlyaccessfeature"
+  WHERE "posthog_earlyaccessfeature"."feature_flag_id" = 99999
+  '''
+# ---
+# name: TestOrganizationFeatureFlagCopy.test_copy_feature_flag_create_new.8
+  '''
+  SELECT "posthog_featureflag"."id",
+         "posthog_featureflag"."key",
+         "posthog_featureflag"."name",
+         "posthog_featureflag"."filters",
+         "posthog_featureflag"."rollout_percentage",
+         "posthog_featureflag"."team_id",
+         "posthog_featureflag"."created_by_id",
+         "posthog_featureflag"."created_at",
+         "posthog_featureflag"."deleted",
+         "posthog_featureflag"."active",
+         "posthog_featureflag"."version",
+         "posthog_featureflag"."last_modified_by_id",
+         "posthog_featureflag"."rollback_conditions",
+         "posthog_featureflag"."performed_rollback",
+         "posthog_featureflag"."ensure_experience_continuity",
+         "posthog_featureflag"."usage_dashboard_id",
+         "posthog_featureflag"."has_enriched_analytics",
+         "posthog_featureflag"."is_remote_configuration",
+         "posthog_featureflag"."has_encrypted_payloads",
+         "posthog_featureflag"."evaluation_runtime"
+  FROM "posthog_featureflag"
+  INNER JOIN "posthog_team" ON ("posthog_featureflag"."team_id" = "posthog_team"."id")
+  WHERE ("posthog_featureflag"."deleted"
+         AND "posthog_featureflag"."key" = 'copied-flag-key'
+         AND "posthog_team"."project_id" = 99999)
+  '''
+# ---
+# name: TestOrganizationFeatureFlagCopy.test_copy_feature_flag_create_new.80
+  '''
+  SELECT "posthog_dashboard"."id",
+         "posthog_dashboard"."name",
+         "posthog_dashboard"."description",
+         "posthog_dashboard"."team_id",
+         "posthog_dashboard"."pinned",
+         "posthog_dashboard"."created_at",
+         "posthog_dashboard"."created_by_id",
+         "posthog_dashboard"."deleted",
+         "posthog_dashboard"."last_accessed_at",
+         "posthog_dashboard"."last_refresh",
+         "posthog_dashboard"."filters",
+         "posthog_dashboard"."variables",
+         "posthog_dashboard"."breakdown_colors",
+         "posthog_dashboard"."data_color_theme_id",
+         "posthog_dashboard"."creation_mode",
+         "posthog_dashboard"."restriction_level",
+         "posthog_dashboard"."deprecated_tags",
+         "posthog_dashboard"."tags",
+         "posthog_dashboard"."share_token",
+         "posthog_dashboard"."is_shared"
+  FROM "posthog_dashboard"
+  INNER JOIN "posthog_featureflagdashboards" ON ("posthog_dashboard"."id" = "posthog_featureflagdashboards"."dashboard_id")
+  WHERE (NOT ("posthog_dashboard"."deleted")
+         AND "posthog_featureflagdashboards"."feature_flag_id" = 99999)
+  '''
+# ---
+# name: TestOrganizationFeatureFlagCopy.test_copy_feature_flag_create_new.81
+  '''
+  SELECT "posthog_organizationmembership"."id",
+         "posthog_organizationmembership"."organization_id",
+         "posthog_organizationmembership"."user_id",
+         "posthog_organizationmembership"."level",
+         "posthog_organizationmembership"."joined_at",
+         "posthog_organizationmembership"."updated_at",
+         "posthog_organization"."id",
+         "posthog_organization"."name",
+         "posthog_organization"."slug",
+         "posthog_organization"."logo_media_id",
+         "posthog_organization"."created_at",
+         "posthog_organization"."updated_at",
+         "posthog_organization"."session_cookie_age",
+         "posthog_organization"."is_member_join_email_enabled",
+         "posthog_organization"."is_ai_data_processing_approved",
+         "posthog_organization"."enforce_2fa",
+         "posthog_organization"."members_can_invite",
+         "posthog_organization"."members_can_use_personal_api_keys",
+         "posthog_organization"."allow_publicly_shared_resources",
+         "posthog_organization"."plugins_access_level",
+         "posthog_organization"."for_internal_metrics",
+         "posthog_organization"."default_experiment_stats_method",
+         "posthog_organization"."is_hipaa",
+         "posthog_organization"."customer_id",
+         "posthog_organization"."available_product_features",
+         "posthog_organization"."usage",
+         "posthog_organization"."never_drop_data",
+         "posthog_organization"."customer_trust_scores",
+         "posthog_organization"."setup_section_2_completed",
+         "posthog_organization"."personalization",
+         "posthog_organization"."domain_whitelist",
+         "posthog_organization"."is_platform"
+  FROM "posthog_organizationmembership"
+  INNER JOIN "posthog_organization" ON ("posthog_organizationmembership"."organization_id" = "posthog_organization"."id")
+  WHERE ("posthog_organizationmembership"."organization_id" = '00000000-0000-0000-0000-000000000000'::uuid
+         AND "posthog_organizationmembership"."user_id" = 99999)
+  LIMIT 21
+  '''
+# ---
+# name: TestOrganizationFeatureFlagCopy.test_copy_feature_flag_create_new.82
+  '''
+  SELECT "posthog_grouptypemapping"."id",
+         "posthog_grouptypemapping"."team_id",
+         "posthog_grouptypemapping"."project_id",
+         "posthog_grouptypemapping"."group_type",
+         "posthog_grouptypemapping"."group_type_index",
+         "posthog_grouptypemapping"."name_singular",
+         "posthog_grouptypemapping"."name_plural",
+         "posthog_grouptypemapping"."default_columns",
+         "posthog_grouptypemapping"."detail_dashboard_id"
+  FROM "posthog_grouptypemapping"
+  WHERE "posthog_grouptypemapping"."project_id" = 99999
+  '''
+# ---
+# name: TestOrganizationFeatureFlagCopy.test_copy_feature_flag_create_new.83
+  '''
+  SELECT "posthog_cohort"."id",
+         "posthog_cohort"."name",
+         "posthog_cohort"."description",
+         "posthog_cohort"."team_id",
+         "posthog_cohort"."deleted",
+         "posthog_cohort"."filters",
+         "posthog_cohort"."query",
+         "posthog_cohort"."version",
+         "posthog_cohort"."pending_version",
+         "posthog_cohort"."count",
+         "posthog_cohort"."created_by_id",
+         "posthog_cohort"."created_at",
+         "posthog_cohort"."is_calculating",
+         "posthog_cohort"."last_calculation",
+         "posthog_cohort"."errors_calculating",
+         "posthog_cohort"."last_error_at",
+         "posthog_cohort"."is_static",
+         "posthog_cohort"."groups"
+  FROM "posthog_cohort"
+  INNER JOIN "posthog_team" ON ("posthog_cohort"."team_id" = "posthog_team"."id")
+  WHERE (NOT "posthog_cohort"."deleted"
+         AND "posthog_team"."project_id" = 99999)
+  '''
+# ---
+# name: TestOrganizationFeatureFlagCopy.test_copy_feature_flag_create_new.84
+  '''
+  SELECT "posthog_featureflag"."id",
+         "posthog_featureflag"."key",
+         "posthog_featureflag"."name",
+         "posthog_featureflag"."filters",
+         "posthog_featureflag"."rollout_percentage",
+         "posthog_featureflag"."team_id",
+         "posthog_featureflag"."created_by_id",
+         "posthog_featureflag"."created_at",
+         "posthog_featureflag"."deleted",
+         "posthog_featureflag"."active",
+         "posthog_featureflag"."version",
+         "posthog_featureflag"."last_modified_by_id",
+         "posthog_featureflag"."rollback_conditions",
+         "posthog_featureflag"."performed_rollback",
+         "posthog_featureflag"."ensure_experience_continuity",
+         "posthog_featureflag"."usage_dashboard_id",
+         "posthog_featureflag"."has_enriched_analytics",
+         "posthog_featureflag"."is_remote_configuration",
+         "posthog_featureflag"."has_encrypted_payloads",
+         "posthog_featureflag"."evaluation_runtime"
+  FROM "posthog_featureflag"
+  INNER JOIN "posthog_team" ON ("posthog_featureflag"."team_id" = "posthog_team"."id")
+  WHERE (NOT ("posthog_featureflag"."is_remote_configuration"
+              AND "posthog_featureflag"."is_remote_configuration" IS NOT NULL)
+         AND NOT "posthog_featureflag"."deleted"
+         AND "posthog_team"."project_id" = 99999)
+  '''
+# ---
+# name: TestOrganizationFeatureFlagCopy.test_copy_feature_flag_create_new.85
+  '''
+  SELECT "posthog_grouptypemapping"."id",
+         "posthog_grouptypemapping"."team_id",
+         "posthog_grouptypemapping"."project_id",
+         "posthog_grouptypemapping"."group_type",
+         "posthog_grouptypemapping"."group_type_index",
+         "posthog_grouptypemapping"."name_singular",
+         "posthog_grouptypemapping"."name_plural",
+         "posthog_grouptypemapping"."default_columns",
+         "posthog_grouptypemapping"."detail_dashboard_id"
+  FROM "posthog_grouptypemapping"
+  WHERE "posthog_grouptypemapping"."project_id" = 99999
+  '''
+# ---
+# name: TestOrganizationFeatureFlagCopy.test_copy_feature_flag_create_new.86
+  '''
+  SELECT "posthog_survey"."id",
+         "posthog_survey"."team_id",
+         "posthog_survey"."name",
+         "posthog_survey"."description",
+         "posthog_survey"."linked_flag_id",
+         "posthog_survey"."targeting_flag_id",
+         "posthog_survey"."internal_targeting_flag_id",
+         "posthog_survey"."internal_response_sampling_flag_id",
+         "posthog_survey"."type",
+         "posthog_survey"."conditions",
+         "posthog_survey"."questions",
+         "posthog_survey"."appearance",
+         "posthog_survey"."created_at",
+         "posthog_survey"."created_by_id",
+         "posthog_survey"."start_date",
+         "posthog_survey"."end_date",
+         "posthog_survey"."updated_at",
+         "posthog_survey"."archived",
+         "posthog_survey"."responses_limit",
+         "posthog_survey"."response_sampling_start_date",
+         "posthog_survey"."response_sampling_interval_type",
+         "posthog_survey"."response_sampling_interval",
+         "posthog_survey"."response_sampling_limit",
+         "posthog_survey"."response_sampling_daily_limits",
+         "posthog_survey"."iteration_count",
+         "posthog_survey"."iteration_frequency_days",
+         "posthog_survey"."iteration_start_dates",
+         "posthog_survey"."current_iteration",
+         "posthog_survey"."current_iteration_start_date",
+         "posthog_survey"."schedule",
+         "posthog_survey"."enable_partial_responses"
+  FROM "posthog_survey"
+  WHERE "posthog_survey"."internal_response_sampling_flag_id" = 99999
+  '''
+# ---
+# name: TestOrganizationFeatureFlagCopy.test_copy_feature_flag_create_new.87
+  '''
+  SELECT "posthog_survey"."id",
+         "posthog_survey"."team_id",
+         "posthog_survey"."name",
+         "posthog_survey"."description",
+         "posthog_survey"."linked_flag_id",
+         "posthog_survey"."targeting_flag_id",
+         "posthog_survey"."internal_targeting_flag_id",
+         "posthog_survey"."internal_response_sampling_flag_id",
+         "posthog_survey"."type",
+         "posthog_survey"."conditions",
+         "posthog_survey"."questions",
+         "posthog_survey"."appearance",
+         "posthog_survey"."created_at",
+         "posthog_survey"."created_by_id",
+         "posthog_survey"."start_date",
+         "posthog_survey"."end_date",
+         "posthog_survey"."updated_at",
+         "posthog_survey"."archived",
+         "posthog_survey"."responses_limit",
+         "posthog_survey"."response_sampling_start_date",
+         "posthog_survey"."response_sampling_interval_type",
+         "posthog_survey"."response_sampling_interval",
+         "posthog_survey"."response_sampling_limit",
+         "posthog_survey"."response_sampling_daily_limits",
+         "posthog_survey"."iteration_count",
+         "posthog_survey"."iteration_frequency_days",
+         "posthog_survey"."iteration_start_dates",
+         "posthog_survey"."current_iteration",
+         "posthog_survey"."current_iteration_start_date",
+         "posthog_survey"."schedule",
+         "posthog_survey"."enable_partial_responses"
+  FROM "posthog_survey"
+  WHERE "posthog_survey"."internal_response_sampling_flag_id" = 99999
+  '''
+# ---
+# name: TestOrganizationFeatureFlagCopy.test_copy_feature_flag_create_new.88
+  '''
+  SELECT "posthog_taggeditem"."id",
+         "posthog_taggeditem"."tag_id",
+         "posthog_taggeditem"."dashboard_id",
+         "posthog_taggeditem"."insight_id",
+         "posthog_taggeditem"."event_definition_id",
+         "posthog_taggeditem"."property_definition_id",
+         "posthog_taggeditem"."action_id",
+         "posthog_taggeditem"."feature_flag_id",
+         "posthog_taggeditem"."experiment_saved_metric_id"
+  FROM "posthog_taggeditem"
+  WHERE "posthog_taggeditem"."feature_flag_id" = 99999
+  '''
+# ---
+# name: TestOrganizationFeatureFlagCopy.test_copy_feature_flag_create_new.89
+  '''
+  SELECT "posthog_taggeditem"."id",
+         "posthog_taggeditem"."tag_id",
+         "posthog_taggeditem"."dashboard_id",
+         "posthog_taggeditem"."insight_id",
+         "posthog_taggeditem"."event_definition_id",
+         "posthog_taggeditem"."property_definition_id",
+         "posthog_taggeditem"."action_id",
+         "posthog_taggeditem"."feature_flag_id",
+         "posthog_taggeditem"."experiment_saved_metric_id"
+  FROM "posthog_taggeditem"
+  WHERE "posthog_taggeditem"."feature_flag_id" = 99999
+  '''
+# ---
+# name: TestOrganizationFeatureFlagCopy.test_copy_feature_flag_create_new.9
+  '''
+  SELECT (true) AS "flag_X_condition_0"
+  FROM "posthog_person"
+  INNER JOIN "posthog_team" ON ("posthog_person"."team_id" = "posthog_team"."id")
+  WHERE "posthog_team"."project_id" = 99999
+  LIMIT 10
+  '''
+# ---
+# name: TestOrganizationFeatureFlagCopy.test_copy_feature_flag_create_new.90
+  '''
+  SELECT "ee_featureflagroleaccess"."id",
+         "ee_featureflagroleaccess"."feature_flag_id",
+         "ee_featureflagroleaccess"."role_id",
+         "ee_featureflagroleaccess"."added_at",
+         "ee_featureflagroleaccess"."updated_at"
+  FROM "ee_featureflagroleaccess"
+  WHERE "ee_featureflagroleaccess"."feature_flag_id" = 99999
+  '''
+# ---
+# name: TestOrganizationFeatureFlagCopy.test_copy_feature_flag_create_new.91
+  '''
+  SELECT "ee_featureflagroleaccess"."id",
+         "ee_featureflagroleaccess"."feature_flag_id",
+         "ee_featureflagroleaccess"."role_id",
+         "ee_featureflagroleaccess"."added_at",
+         "ee_featureflagroleaccess"."updated_at"
+  FROM "ee_featureflagroleaccess"
+  WHERE "ee_featureflagroleaccess"."feature_flag_id" = 99999
+  '''
+# ---
+# name: TestOrganizationFeatureFlagCopy.test_copy_feature_flag_create_new.92
+  '''
+  SELECT "posthog_team"."id",
+         "posthog_team"."uuid",
+         "posthog_team"."organization_id",
+         "posthog_team"."parent_team_id",
+         "posthog_team"."project_id",
+         "posthog_team"."api_token",
+         "posthog_team"."app_urls",
+         "posthog_team"."name",
+         "posthog_team"."slack_incoming_webhook",
+         "posthog_team"."created_at",
+         "posthog_team"."updated_at",
+         "posthog_team"."anonymize_ips",
+         "posthog_team"."completed_snippet_onboarding",
+         "posthog_team"."has_completed_onboarding_for",
+         "posthog_team"."onboarding_tasks",
+         "posthog_team"."ingested_event",
+         "posthog_team"."autocapture_opt_out",
+         "posthog_team"."autocapture_web_vitals_opt_in",
+         "posthog_team"."autocapture_web_vitals_allowed_metrics",
+         "posthog_team"."autocapture_exceptions_opt_in",
+         "posthog_team"."autocapture_exceptions_errors_to_ignore",
+         "posthog_team"."person_processing_opt_out",
+         "posthog_team"."secret_api_token",
+         "posthog_team"."secret_api_token_backup",
+         "posthog_team"."session_recording_opt_in",
+         "posthog_team"."session_recording_sample_rate",
+         "posthog_team"."session_recording_minimum_duration_milliseconds",
+         "posthog_team"."session_recording_linked_flag",
+         "posthog_team"."session_recording_network_payload_capture_config",
+         "posthog_team"."session_recording_masking_config",
+         "posthog_team"."session_recording_url_trigger_config",
+         "posthog_team"."session_recording_url_blocklist_config",
+         "posthog_team"."session_recording_event_trigger_config",
+         "posthog_team"."session_recording_trigger_match_type_config",
+         "posthog_team"."session_replay_config",
+         "posthog_team"."survey_config",
+         "posthog_team"."capture_console_log_opt_in",
+         "posthog_team"."capture_performance_opt_in",
+         "posthog_team"."capture_dead_clicks",
+         "posthog_team"."surveys_opt_in",
+         "posthog_team"."heatmaps_opt_in",
+         "posthog_team"."flags_persistence_default",
+         "posthog_team"."feature_flag_confirmation_enabled",
+         "posthog_team"."feature_flag_confirmation_message",
+         "posthog_team"."session_recording_version",
+         "posthog_team"."signup_token",
+         "posthog_team"."is_demo",
+         "posthog_team"."access_control",
+         "posthog_team"."week_start_day",
+         "posthog_team"."inject_web_apps",
+         "posthog_team"."test_account_filters",
+         "posthog_team"."test_account_filters_default_checked",
+         "posthog_team"."path_cleaning_filters",
+         "posthog_team"."timezone",
+         "posthog_team"."data_attributes",
+         "posthog_team"."person_display_name_properties",
+         "posthog_team"."live_events_columns",
+         "posthog_team"."recording_domains",
+         "posthog_team"."human_friendly_comparison_periods",
+         "posthog_team"."cookieless_server_hash_mode",
+         "posthog_team"."primary_dashboard_id",
+         "posthog_team"."default_data_theme",
+         "posthog_team"."extra_settings",
+         "posthog_team"."modifiers",
+         "posthog_team"."correlation_config",
+         "posthog_team"."session_recording_retention_period_days",
+         "posthog_team"."plugins_opt_in",
+         "posthog_team"."opt_out_capture",
+         "posthog_team"."event_names",
+         "posthog_team"."event_names_with_usage",
+         "posthog_team"."event_properties",
+         "posthog_team"."event_properties_with_usage",
+         "posthog_team"."event_properties_numerical",
+         "posthog_team"."external_data_workspace_id",
+         "posthog_team"."external_data_workspace_last_synced_at",
+         "posthog_team"."api_query_rate_limit",
+         "posthog_team"."revenue_tracking_config",
+         "posthog_team"."drop_events_older_than",
+         "posthog_team"."base_currency"
+  FROM "posthog_team"
+  WHERE "posthog_team"."id" = 99999
+  LIMIT 21
+  '''
+# ---
 # name: TestOrganizationFeatureFlagCopy.test_copy_feature_flag_create_new.93
   '''
   SELECT "posthog_experiment"."id",
