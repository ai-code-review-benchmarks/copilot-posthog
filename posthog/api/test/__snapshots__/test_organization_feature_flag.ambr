--- conflicted
+++ resolved
@@ -950,7 +950,8 @@
          "posthog_featureflag"."performed_rollback",
          "posthog_featureflag"."ensure_experience_continuity",
          "posthog_featureflag"."usage_dashboard_id",
-         "posthog_featureflag"."has_enriched_analytics"
+         "posthog_featureflag"."has_enriched_analytics",
+         "posthog_featureflag"."feature_management_id"
   FROM "posthog_featureflag"
   INNER JOIN "posthog_team" ON ("posthog_featureflag"."team_id" = "posthog_team"."id")
   WHERE ("posthog_featureflag"."key" = 'copied-flag-key'
@@ -1021,36 +1022,7 @@
   LIMIT 21
   '''
 # ---
-<<<<<<< HEAD
 # name: TestOrganizationFeatureFlagCopy.test_copy_feature_flag_create_new.31
-=======
-# name: TestOrganizationFeatureFlagCopy.test_copy_feature_flag_create_new.3
-  '''
-  SELECT "posthog_featureflag"."id",
-         "posthog_featureflag"."key",
-         "posthog_featureflag"."name",
-         "posthog_featureflag"."filters",
-         "posthog_featureflag"."rollout_percentage",
-         "posthog_featureflag"."team_id",
-         "posthog_featureflag"."created_by_id",
-         "posthog_featureflag"."created_at",
-         "posthog_featureflag"."deleted",
-         "posthog_featureflag"."active",
-         "posthog_featureflag"."rollback_conditions",
-         "posthog_featureflag"."performed_rollback",
-         "posthog_featureflag"."ensure_experience_continuity",
-         "posthog_featureflag"."usage_dashboard_id",
-         "posthog_featureflag"."has_enriched_analytics",
-         "posthog_featureflag"."feature_management_id"
-  FROM "posthog_featureflag"
-  INNER JOIN "posthog_team" ON ("posthog_featureflag"."team_id" = "posthog_team"."id")
-  WHERE ("posthog_featureflag"."key" = 'copied-flag-key'
-         AND "posthog_team"."project_id" = 99999)
-  LIMIT 21
-  '''
-# ---
-# name: TestOrganizationFeatureFlagCopy.test_copy_feature_flag_create_new.30
->>>>>>> 701eed7b
   '''
   SELECT "posthog_dashboarditem"."id",
          "posthog_dashboarditem"."name",
