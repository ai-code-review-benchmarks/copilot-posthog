--- conflicted
+++ resolved
@@ -861,35 +861,6 @@
   LIMIT 21
   '''
 # ---
-<<<<<<< HEAD
-# name: TestOrganizationFeatureFlagCopy.test_copy_feature_flag_create_new.29
-  '''
-  SELECT "posthog_dashboard"."id",
-         "posthog_dashboard"."name",
-         "posthog_dashboard"."description",
-         "posthog_dashboard"."team_id",
-         "posthog_dashboard"."pinned",
-         "posthog_dashboard"."created_at",
-         "posthog_dashboard"."created_by_id",
-         "posthog_dashboard"."deleted",
-         "posthog_dashboard"."last_accessed_at",
-         "posthog_dashboard"."filters",
-         "posthog_dashboard"."variables",
-         "posthog_dashboard"."breakdown_colors",
-         "posthog_dashboard"."data_color_theme_id",
-         "posthog_dashboard"."creation_mode",
-         "posthog_dashboard"."restriction_level",
-         "posthog_dashboard"."deprecated_tags",
-         "posthog_dashboard"."tags",
-         "posthog_dashboard"."share_token",
-         "posthog_dashboard"."is_shared"
-  FROM "posthog_dashboard"
-  WHERE "posthog_dashboard"."id" = 99999
-  LIMIT 21
-  '''
-# ---
-=======
->>>>>>> fc44fdde
 # name: TestOrganizationFeatureFlagCopy.test_copy_feature_flag_create_new.3
   '''
   SELECT "posthog_featureflag"."id",
@@ -1341,8 +1312,6 @@
          "posthog_dashboard"."last_accessed_at",
          "posthog_dashboard"."filters",
          "posthog_dashboard"."variables",
-         "posthog_dashboard"."breakdown_colors",
-         "posthog_dashboard"."data_color_theme_id",
          "posthog_dashboard"."creation_mode",
          "posthog_dashboard"."restriction_level",
          "posthog_dashboard"."deprecated_tags",
@@ -2190,36 +2159,6 @@
   WHERE "posthog_earlyaccessfeature"."feature_flag_id" = 99999
   '''
 # ---
-<<<<<<< HEAD
-# name: TestOrganizationFeatureFlagCopy.test_copy_feature_flag_create_new.59
-  '''
-  SELECT "posthog_dashboard"."id",
-         "posthog_dashboard"."name",
-         "posthog_dashboard"."description",
-         "posthog_dashboard"."team_id",
-         "posthog_dashboard"."pinned",
-         "posthog_dashboard"."created_at",
-         "posthog_dashboard"."created_by_id",
-         "posthog_dashboard"."deleted",
-         "posthog_dashboard"."last_accessed_at",
-         "posthog_dashboard"."filters",
-         "posthog_dashboard"."variables",
-         "posthog_dashboard"."breakdown_colors",
-         "posthog_dashboard"."data_color_theme_id",
-         "posthog_dashboard"."creation_mode",
-         "posthog_dashboard"."restriction_level",
-         "posthog_dashboard"."deprecated_tags",
-         "posthog_dashboard"."tags",
-         "posthog_dashboard"."share_token",
-         "posthog_dashboard"."is_shared"
-  FROM "posthog_dashboard"
-  INNER JOIN "posthog_featureflagdashboards" ON ("posthog_dashboard"."id" = "posthog_featureflagdashboards"."dashboard_id")
-  WHERE (NOT ("posthog_dashboard"."deleted")
-         AND "posthog_featureflagdashboards"."feature_flag_id" = 99999)
-  '''
-# ---
-=======
->>>>>>> fc44fdde
 # name: TestOrganizationFeatureFlagCopy.test_copy_feature_flag_create_new.6
   '''
   SELECT "posthog_featureflag"."id",
