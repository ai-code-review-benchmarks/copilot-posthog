--- conflicted
+++ resolved
@@ -2746,38 +2746,6 @@
          AND "posthog_pluginconfig"."team_id" = 99999)
   '''
 # ---
-<<<<<<< HEAD
-# name: TestDecide.test_web_app_queries.14
-  '''
-  SELECT "posthog_pluginconfig"."id",
-         "posthog_pluginconfig"."web_token",
-         "posthog_pluginsourcefile"."updated_at",
-         "posthog_plugin"."updated_at",
-         "posthog_pluginconfig"."updated_at"
-  FROM "posthog_pluginconfig"
-  INNER JOIN "posthog_plugin" ON ("posthog_pluginconfig"."plugin_id" = "posthog_plugin"."id")
-  INNER JOIN "posthog_pluginsourcefile" ON ("posthog_plugin"."id" = "posthog_pluginsourcefile"."plugin_id")
-  WHERE ("posthog_pluginconfig"."enabled"
-         AND "posthog_pluginsourcefile"."filename" = 'site.ts'
-         AND "posthog_pluginsourcefile"."status" = 'TRANSPILED'
-         AND "posthog_pluginconfig"."team_id" = 99999)
-  '''
-# ---
-# name: TestDecide.test_web_app_queries.15
-  '''
-  SELECT "posthog_pluginconfig"."id",
-         "posthog_pluginconfig"."web_token",
-         "posthog_pluginsourcefile"."updated_at",
-         "posthog_plugin"."updated_at",
-         "posthog_pluginconfig"."updated_at"
-  FROM "posthog_pluginconfig"
-  INNER JOIN "posthog_plugin" ON ("posthog_pluginconfig"."plugin_id" = "posthog_plugin"."id")
-  INNER JOIN "posthog_pluginsourcefile" ON ("posthog_plugin"."id" = "posthog_pluginsourcefile"."plugin_id")
-  WHERE ("posthog_pluginconfig"."enabled"
-         AND "posthog_pluginsourcefile"."filename" = 'site.ts'
-         AND "posthog_pluginsourcefile"."status" = 'TRANSPILED'
-         AND "posthog_pluginconfig"."team_id" = 99999)
-=======
 # name: TestDecide.test_web_app_queries.16
   '''
   SELECT "posthog_pluginconfig"."id",
@@ -2821,7 +2789,6 @@
          AND "posthog_hogfunction"."team_id" = 99999
          AND "posthog_hogfunction"."type" IN ('site_destination',
                                               'site_app'))
->>>>>>> 675f1f6f
   '''
 # ---
 # name: TestDecide.test_web_app_queries.18
@@ -3135,67 +3102,6 @@
 # ---
 # name: TestDecide.test_web_app_queries.9
   '''
-<<<<<<< HEAD
-  SELECT "posthog_team"."id",
-         "posthog_team"."uuid",
-         "posthog_team"."organization_id",
-         "posthog_team"."project_id",
-         "posthog_team"."api_token",
-         "posthog_team"."app_urls",
-         "posthog_team"."name",
-         "posthog_team"."slack_incoming_webhook",
-         "posthog_team"."created_at",
-         "posthog_team"."updated_at",
-         "posthog_team"."anonymize_ips",
-         "posthog_team"."completed_snippet_onboarding",
-         "posthog_team"."has_completed_onboarding_for",
-         "posthog_team"."ingested_event",
-         "posthog_team"."autocapture_opt_out",
-         "posthog_team"."autocapture_web_vitals_opt_in",
-         "posthog_team"."autocapture_web_vitals_allowed_metrics",
-         "posthog_team"."autocapture_exceptions_opt_in",
-         "posthog_team"."autocapture_exceptions_errors_to_ignore",
-         "posthog_team"."person_processing_opt_out",
-         "posthog_team"."session_recording_opt_in",
-         "posthog_team"."session_recording_sample_rate",
-         "posthog_team"."session_recording_minimum_duration_milliseconds",
-         "posthog_team"."session_recording_linked_flag",
-         "posthog_team"."session_recording_network_payload_capture_config",
-         "posthog_team"."session_recording_url_trigger_config",
-         "posthog_team"."session_recording_url_blocklist_config",
-         "posthog_team"."session_recording_event_trigger_config",
-         "posthog_team"."session_replay_config",
-         "posthog_team"."survey_config",
-         "posthog_team"."capture_console_log_opt_in",
-         "posthog_team"."capture_performance_opt_in",
-         "posthog_team"."capture_dead_clicks",
-         "posthog_team"."surveys_opt_in",
-         "posthog_team"."heatmaps_opt_in",
-         "posthog_team"."session_recording_version",
-         "posthog_team"."signup_token",
-         "posthog_team"."is_demo",
-         "posthog_team"."access_control",
-         "posthog_team"."week_start_day",
-         "posthog_team"."inject_web_apps",
-         "posthog_team"."test_account_filters",
-         "posthog_team"."test_account_filters_default_checked",
-         "posthog_team"."path_cleaning_filters",
-         "posthog_team"."timezone",
-         "posthog_team"."data_attributes",
-         "posthog_team"."person_display_name_properties",
-         "posthog_team"."live_events_columns",
-         "posthog_team"."recording_domains",
-         "posthog_team"."primary_dashboard_id",
-         "posthog_team"."extra_settings",
-         "posthog_team"."modifiers",
-         "posthog_team"."correlation_config",
-         "posthog_team"."session_recording_retention_period_days",
-         "posthog_team"."external_data_workspace_id",
-         "posthog_team"."external_data_workspace_last_synced_at"
-  FROM "posthog_team"
-  WHERE "posthog_team"."id" = 99999
-  LIMIT 21
-=======
   SELECT "posthog_pluginconfig"."id",
          "posthog_pluginsourcefile"."transpiled",
          "posthog_pluginconfig"."web_token",
@@ -3208,6 +3114,5 @@
          AND "posthog_pluginsourcefile"."filename" = 'site.ts'
          AND "posthog_pluginsourcefile"."status" = 'TRANSPILED'
          AND "posthog_pluginconfig"."team_id" = 99999)
->>>>>>> 675f1f6f
   '''
 # ---