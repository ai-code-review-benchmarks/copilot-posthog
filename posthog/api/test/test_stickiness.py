--- conflicted
+++ resolved
@@ -1,8 +1,4 @@
-<<<<<<< HEAD
-import json
 from dataclasses import dataclass
-=======
->>>>>>> 123a5c45
 from datetime import datetime, timedelta
 from typing import Any, Dict, Optional, Union
 
@@ -11,10 +7,7 @@
 from django.utils import timezone
 from freezegun import freeze_time
 
-<<<<<<< HEAD
-=======
 from posthog.api.test.test_trends import get_time_series_ok
->>>>>>> 123a5c45
 from posthog.constants import ENTITY_ID, ENTITY_TYPE
 from posthog.models.team import Team
 from posthog.test.base import APIBaseTest
