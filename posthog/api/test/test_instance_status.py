--- conflicted
+++ resolved
@@ -24,12 +24,8 @@
         timing_mock.assert_called_with("bar", 15.2, {"team_id": 1})
 
     def test_object_storage_when_disabled(self):
-<<<<<<< HEAD
-        response = self.client.get("/api/instance_status")
-=======
         with self.settings(OBJECT_STORAGE_ENABLED=False,):
             response = self.client.get("/api/instance_status")
->>>>>>> d1ffdf0a
         json = response.json()
 
         object_storage_metrics = [o for o in json["results"]["overview"] if o.get("key", None) == "object_storage"]
@@ -37,15 +33,9 @@
             object_storage_metrics, [{"key": "object_storage", "metric": "Object Storage enabled", "value": False}]
         )
 
-<<<<<<< HEAD
-    @patch("posthog.storage.object_storage.client.head_bucket")
-    def test_object_storage_when_enabled_but_unhealthy(self, patched_head_bucket):
-        patched_head_bucket.return_value = False
-=======
     @patch("posthog.storage.object_storage.s3_client")
     def test_object_storage_when_enabled_but_unhealthy(self, patched_s3_client):
         patched_s3_client.head_bucket.return_value = False
->>>>>>> d1ffdf0a
 
         with self.settings(OBJECT_STORAGE_ENABLED=True,):
             response = self.client.get("/api/instance_status")
@@ -60,15 +50,9 @@
                 ],
             )
 
-<<<<<<< HEAD
-    @patch("posthog.storage.object_storage.client.head_bucket")
-    def test_object_storage_when_enabled_and_healthy(self, patched_head_bucket):
-        patched_head_bucket.return_value = True
-=======
     @patch("posthog.storage.object_storage.s3_client")
     def test_object_storage_when_enabled_and_healthy(self, patched_s3_client):
         patched_s3_client.head_bucket.return_value = True
->>>>>>> d1ffdf0a
 
         with self.settings(OBJECT_STORAGE_ENABLED=True,):
             response = self.client.get("/api/instance_status")
