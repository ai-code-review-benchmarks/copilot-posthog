from rest_framework import status
from unittest.mock import call, patch

from posthog.models.organization import Organization, OrganizationMembership, OrganizationMembershipLevel
from posthog.models.user import User
from posthog.test.base import APIBaseTest, QueryMatchingTest


class TestOrganizationMembersAPI(APIBaseTest, QueryMatchingTest):
    def test_list_organization_members(self):
        User.objects.create_and_join(self.organization, "1@posthog.com", None)
        User.objects.create_and_join(self.organization, "2@posthog.com", None, is_active=False)

        response = self.client.get("/api/organizations/@current/members/")
        response_data = response.json()["results"]

        self.assertEqual(response.status_code, status.HTTP_200_OK)
        instance = OrganizationMembership.objects.get(id=response_data[0]["id"])
        # self.user + first created user should be counted, second created user shouldn't as they're deactivated
        self.assertEqual(len(response_data), 2)
        self.assertEqual(response_data[0]["user"]["uuid"], str(instance.user.uuid))
        self.assertEqual(response_data[0]["user"]["first_name"], instance.user.first_name)

    # def test_list_organization_members_is_not_nplus1(self):
    #     self.user.totpdevice_set.create(name="default", key=random_hex(), digits=6)  # type: ignore
    #     with self.assertNumQueries(9), snapshot_postgres_queries_context(self):
    #         response = self.client.get("/api/organizations/@current/members/")

    #     assert len(response.json()["results"]) == 1

    #     User.objects.create_and_join(self.organization, "1@posthog.com", None)

    #     with self.assertNumQueries(9), snapshot_postgres_queries_context(self):
    #         response = self.client.get("/api/organizations/@current/members/")

    #     assert len(response.json()["results"]) == 2

    def test_cant_list_members_for_an_alien_organization(self):
        org = Organization.objects.create(name="Alien Org")
        user = User.objects.create(email="another_user@posthog.com")
        user.join(organization=org)

        response = self.client.get(f"/api/organizations/{org.id}/members/")
        self.assertEqual(response.status_code, status.HTTP_403_FORBIDDEN)
        self.assertEqual(response.json(), self.permission_denied_response())

        # Even though there's no retrieve for invites, permissions are validated first
        response = self.client.get(f"/api/organizations/{org.id}/members/{user.uuid}")
        self.assertEqual(response.status_code, status.HTTP_403_FORBIDDEN)
        self.assertEqual(response.json(), self.permission_denied_response())

    @patch("posthog.models.user.User.update_billing_admin_emails")
    def test_delete_organization_member(self, mock_update_billing_admin_emails):
        user = User.objects.create_and_join(self.organization, "test@x.com", None, "X")
        membership_queryset = OrganizationMembership.objects.filter(user=user, organization=self.organization)
        self.assertTrue(membership_queryset.exists())
        self.organization_membership.level = OrganizationMembershipLevel.MEMBER
        self.organization_membership.save()
        response = self.client.delete(f"/api/organizations/@current/members/{user.uuid}/")
        self.assertEqual(response.status_code, 403)
        self.assertTrue(membership_queryset.exists())
        self.organization_membership.level = OrganizationMembershipLevel.ADMIN
        self.organization_membership.save()
        response = self.client.delete(f"/api/organizations/@current/members/{user.uuid}/")
        self.assertEqual(response.status_code, 204)
        self.assertFalse(membership_queryset.exists(), False)

        assert mock_update_billing_admin_emails.call_count == 1
        assert mock_update_billing_admin_emails.call_args_list == [
            call(self.organization),
        ]

    @patch("posthog.models.user.User.update_billing_admin_emails")
    def test_leave_organization(self, mock_update_billing_admin_emails):
        membership_queryset = OrganizationMembership.objects.filter(user=self.user, organization=self.organization)
        self.assertEqual(membership_queryset.count(), 1)
        response = self.client.delete(f"/api/organizations/@current/members/{self.user.uuid}/")
        self.assertEqual(response.status_code, 204)
        self.assertEqual(membership_queryset.count(), 0)

<<<<<<< HEAD
    def test_change_organization_member_level(self):
        self.organization_membership.level = OrganizationMembershipLevel.OWNER
=======
        assert mock_update_billing_admin_emails.call_count == 1
        assert mock_update_billing_admin_emails.call_args_list == [
            call(self.organization),
        ]

    @patch("posthog.models.user.User.update_billing_admin_emails")
    def test_change_organization_member_level(self, mock_update_billing_admin_emails):
        self.organization_membership.level = OrganizationMembership.Level.OWNER
>>>>>>> 392b8540
        self.organization_membership.save()
        user = User.objects.create_user("test@x.com", None, "X")
        membership = OrganizationMembership.objects.create(user=user, organization=self.organization)
        self.assertEqual(membership.level, OrganizationMembershipLevel.MEMBER)
        response = self.client.patch(
            f"/api/organizations/@current/members/{user.uuid}",
            {"level": OrganizationMembershipLevel.ADMIN},
        )
        self.assertEqual(response.status_code, 200)
        updated_membership = OrganizationMembership.objects.get(user=user, organization=self.organization)
        self.assertEqual(updated_membership.level, OrganizationMembershipLevel.ADMIN)
        response_data = response.json()
        response_data.pop("joined_at")
        response_data.pop("updated_at")
        self.assertDictEqual(
            response_data,
            {
                "id": str(updated_membership.id),
                "is_2fa_enabled": False,
                "has_social_auth": False,
                "user": {
                    "id": user.id,
                    "uuid": str(user.uuid),
                    "distinct_id": str(user.distinct_id),
                    "first_name": user.first_name,
                    "last_name": user.last_name,
                    "email": user.email,
                    "is_email_verified": None,
                    "hedgehog_config": None,
                },
                "level": OrganizationMembershipLevel.ADMIN.value,
            },
        )
        assert mock_update_billing_admin_emails.call_count == 1
        assert mock_update_billing_admin_emails.call_args_list == [
            call(self.organization),
        ]

<<<<<<< HEAD
    def test_admin_can_promote_to_admin(self):
        self.organization_membership.level = OrganizationMembershipLevel.ADMIN
=======
    @patch("posthog.models.user.User.update_billing_admin_emails")
    def test_admin_can_promote_to_admin(self, mock_update_billing_admin_emails):
        self.organization_membership.level = OrganizationMembership.Level.ADMIN
>>>>>>> 392b8540
        self.organization_membership.save()
        user = User.objects.create_user("test@x.com", None, "X")
        membership = OrganizationMembership.objects.create(user=user, organization=self.organization)
        self.assertEqual(membership.level, OrganizationMembershipLevel.MEMBER)
        response = self.client.patch(
            f"/api/organizations/@current/members/{user.uuid}",
            {"level": OrganizationMembershipLevel.ADMIN},
        )
        self.assertEqual(response.status_code, 200)
        updated_membership = OrganizationMembership.objects.get(user=user, organization=self.organization)
        self.assertEqual(updated_membership.level, OrganizationMembershipLevel.ADMIN)

        assert mock_update_billing_admin_emails.call_count == 1
        assert mock_update_billing_admin_emails.call_args_list == [
            call(self.organization),
        ]

    @patch("posthog.models.user.User.update_billing_admin_emails")
    def test_change_organization_member_level_requires_admin(self, mock_update_billing_admin_emails):
        user = User.objects.create_user("test@x.com", None, "X")
        membership = OrganizationMembership.objects.create(user=user, organization=self.organization)
        self.assertEqual(membership.level, OrganizationMembershipLevel.MEMBER)
        response = self.client.patch(
            f"/api/organizations/@current/members/{user.uuid}/",
            {"level": OrganizationMembershipLevel.ADMIN},
        )

        updated_membership = OrganizationMembership.objects.get(user=user, organization=self.organization)
        self.assertEqual(updated_membership.level, OrganizationMembershipLevel.MEMBER)
        self.assertDictEqual(
            response.json(),
            {
                "attr": None,
                "code": "permission_denied",
                "detail": "You can only edit others if you are an admin.",
                "type": "authentication_error",
            },
        )
        self.assertEqual(response.status_code, 403)

        assert mock_update_billing_admin_emails.call_count == 0

    def test_cannot_change_own_organization_member_level(self):
        self.organization_membership.level = OrganizationMembershipLevel.ADMIN
        self.organization_membership.save()
        response = self.client.patch(
            f"/api/organizations/@current/members/{self.user.uuid}",
            {"level": OrganizationMembershipLevel.MEMBER},
        )
        self.organization_membership.refresh_from_db()
        self.assertEqual(self.organization_membership.level, OrganizationMembershipLevel.ADMIN)
        self.assertDictEqual(
            response.json(),
            {
                "attr": None,
                "code": "permission_denied",
                "detail": "You can't change your own access level.",
                "type": "authentication_error",
            },
        )
        self.assertEqual(response.status_code, 403)

    def test_pass_ownership(self):
        user = User.objects.create_user("test@x.com", None, "X")
        membership: OrganizationMembership = OrganizationMembership.objects.create(
            user=user, organization=self.organization
        )
        self.organization_membership.level = OrganizationMembershipLevel.OWNER
        self.organization_membership.save()
        response = self.client.patch(
            f"/api/organizations/@current/members/{user.uuid}/",
            {"level": OrganizationMembershipLevel.OWNER},
        )
        self.organization_membership.refresh_from_db()
        membership.refresh_from_db()
        self.assertEqual(response.status_code, 200)
        self.assertEqual(self.organization_membership.level, OrganizationMembershipLevel.ADMIN)
        self.assertEqual(membership.level, OrganizationMembershipLevel.OWNER)
        self.assertEqual(
            OrganizationMembership.objects.filter(
                organization=self.organization, level=OrganizationMembershipLevel.OWNER
            ).count(),
            1,
        )

    def test_pass_ownership_only_if_owner(self):
        user = User.objects.create_user("test@x.com", None, "X")
        membership: OrganizationMembership = OrganizationMembership.objects.create(
            user=user, organization=self.organization
        )
        self.organization_membership.level = OrganizationMembershipLevel.ADMIN
        self.organization_membership.save()
        response = self.client.patch(
            f"/api/organizations/@current/members/{user.uuid}/",
            {"level": OrganizationMembershipLevel.OWNER},
        )
        self.organization_membership.refresh_from_db()
        membership.refresh_from_db()
        self.assertDictEqual(
            response.json(),
            {
                "attr": None,
                "code": "permission_denied",
                "detail": "You can only pass on organization ownership if you're its owner.",
                "type": "authentication_error",
            },
        )
        self.assertEqual(response.status_code, 403)
        self.assertEqual(self.organization_membership.level, OrganizationMembershipLevel.ADMIN)
        self.assertEqual(membership.level, OrganizationMembershipLevel.MEMBER)<|MERGE_RESOLUTION|>--- conflicted
+++ resolved
@@ -78,19 +78,14 @@
         self.assertEqual(response.status_code, 204)
         self.assertEqual(membership_queryset.count(), 0)
 
-<<<<<<< HEAD
-    def test_change_organization_member_level(self):
+        assert mock_update_billing_admin_emails.call_count == 1
+        assert mock_update_billing_admin_emails.call_args_list == [
+            call(self.organization),
+        ]
+
+    @patch("posthog.models.user.User.update_billing_admin_emails")
+    def test_change_organization_member_level(self, mock_update_billing_admin_emails):
         self.organization_membership.level = OrganizationMembershipLevel.OWNER
-=======
-        assert mock_update_billing_admin_emails.call_count == 1
-        assert mock_update_billing_admin_emails.call_args_list == [
-            call(self.organization),
-        ]
-
-    @patch("posthog.models.user.User.update_billing_admin_emails")
-    def test_change_organization_member_level(self, mock_update_billing_admin_emails):
-        self.organization_membership.level = OrganizationMembership.Level.OWNER
->>>>>>> 392b8540
         self.organization_membership.save()
         user = User.objects.create_user("test@x.com", None, "X")
         membership = OrganizationMembership.objects.create(user=user, organization=self.organization)
@@ -129,14 +124,9 @@
             call(self.organization),
         ]
 
-<<<<<<< HEAD
-    def test_admin_can_promote_to_admin(self):
-        self.organization_membership.level = OrganizationMembershipLevel.ADMIN
-=======
     @patch("posthog.models.user.User.update_billing_admin_emails")
     def test_admin_can_promote_to_admin(self, mock_update_billing_admin_emails):
-        self.organization_membership.level = OrganizationMembership.Level.ADMIN
->>>>>>> 392b8540
+        self.organization_membership.level = OrganizationMembershipLevel.ADMIN
         self.organization_membership.save()
         user = User.objects.create_user("test@x.com", None, "X")
         membership = OrganizationMembership.objects.create(user=user, organization=self.organization)
