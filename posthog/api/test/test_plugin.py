--- conflicted
+++ resolved
@@ -528,18 +528,7 @@
                 format="multipart",
             )
             self.assertEqual(response.data["config"], {"bar": "moop"})  # type: ignore
-<<<<<<< HEAD
             self.assertEqual(PluginAttachment.objects.count(), 0)
-=======
-            self.assertEqual(PluginAttachment.objects.count(), 0)
-
-    def test_cloud_plugin_whitelisting(self, mock_get, mock_reload):
-        with self.settings(MULTI_TENANCY=True, TEST=False):
-            self.assertFalse(can_install_plugins_via_api(self.organization))
-            self.assertFalse(can_configure_plugins_via_api(self.organization))
-            with self.settings(PLUGINS_CLOUD_WHITELISTED_ORG_IDS=f"{self.organization.id},"):
-                self.assertTrue(can_install_plugins_via_api(self.organization))
-                self.assertTrue(can_configure_plugins_via_api(self.organization))
 
     def test_create_plugin_config_with_secrets(self, mock_get, mock_reload):
         with self.settings(PLUGINS_INSTALL_VIA_API=True, PLUGINS_CONFIGURE_VIA_API=True):
@@ -616,5 +605,4 @@
                 },
             )
             plugin_config = PluginConfig.objects.get(plugin=plugin_id)
-            self.assertEqual(plugin_config.config, {"bar": "a new very secret value"})
->>>>>>> a8c2bd0c
+            self.assertEqual(plugin_config.config, {"bar": "a new very secret value"})