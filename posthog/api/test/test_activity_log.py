from datetime import timedelta
from typing import Any, Optional

from freezegun import freeze_time
from freezegun.api import FrozenDateTimeFactory, StepTickTimeFactory
from rest_framework import status

from posthog.models import User, NotificationViewed
from posthog.test.base import APIBaseTest, QueryMatchingTest, FuzzyInt


def _feature_flag_json_payload(key: str) -> dict:
    return {
        "key": key,
        "name": "",
        "filters": {
            "groups": [{"properties": [], "rollout_percentage": None}],
            "multivariate": None,
        },
        "deleted": False,
        "active": True,
        "created_by": None,
        "is_simple_flag": False,
        "rollout_percentage": None,
        "ensure_experience_continuity": False,
        "experiment_set": None,
    }


class TestActivityLog(APIBaseTest, QueryMatchingTest):
    def setUp(self) -> None:
        super().setUp()
        self.other_user = User.objects.create_and_join(
            organization=self.organization,
            email="other_user@posthog.com",
            password="",
        )
        self.third_user = User.objects.create_and_join(
            organization=self.organization,
            email="third_user@posthog.com",
            password="",
        )

        # user one has created 10 insights and 2 flags
        # user two has edited them all
        # user three has edited most of them after that
        self._create_and_edit_things()

        self.client.force_login(self.user)

    def tearDown(self):
        super().tearDown()
        self.client.force_login(self.user)

    def _create_insight(
        self,
        data: dict[str, Any],
        team_id: Optional[int] = None,
        expected_status: int = status.HTTP_201_CREATED,
    ) -> tuple[int, dict[str, Any]]:
        if team_id is None:
            team_id = self.team.id

        if "filters" not in data:
            data["filters"] = {"events": [{"id": "$pageview"}]}

        response = self.client.post(f"/api/projects/{team_id}/insights", data=data)
        self.assertEqual(response.status_code, expected_status)

        response_json = response.json()
        return response_json.get("id", None), response_json

    def _create_and_edit_things(self):
        with freeze_time("2023-08-17") as frozen_time:
            # almost every change below will be more than 5 minutes apart
            created_insights = []
            for _ in range(0, 11):
                frozen_time.tick(delta=timedelta(minutes=6))
                insight_id, _ = self._create_insight({})
                created_insights.append(insight_id)

            frozen_time.tick(delta=timedelta(minutes=6))
            flag_one = self.client.post(
                f"/api/projects/{self.team.id}/feature_flags/",
                _feature_flag_json_payload("one"),
            ).json()["id"]

            frozen_time.tick(delta=timedelta(minutes=6))
            flag_two = self.client.post(
                f"/api/projects/{self.team.id}/feature_flags/",
                _feature_flag_json_payload("two"),
            ).json()["id"]

            frozen_time.tick(delta=timedelta(minutes=6))

            notebook_json = self.client.post(
                f"/api/projects/{self.team.id}/notebooks/",
                {"content": "print('hello world')", "name": "notebook"},
            ).json()

            # other user now edits them
            notebook_version = self._edit_them_all(
                created_insights,
                flag_one,
                flag_two,
                notebook_json["short_id"],
                notebook_json["version"],
                self.other_user,
                frozen_time,
            )
            # third user edits them
            self._edit_them_all(
                created_insights,
                flag_one,
                flag_two,
                notebook_json["short_id"],
                notebook_version,
                self.third_user,
                frozen_time,
            )

    def _edit_them_all(
        self,
        created_insights: list[int],
        flag_one: str,
        flag_two: str,
        notebook_short_id: str,
        notebook_version: int,
        the_user: User,
        frozen_time: FrozenDateTimeFactory | StepTickTimeFactory,
    ) -> int:
        self.client.force_login(the_user)
        for created_insight_id in created_insights[:7]:
            frozen_time.tick(delta=timedelta(minutes=6))
            update_response = self.client.patch(
                f"/api/projects/{self.team.id}/insights/{created_insight_id}",
                {"name": f"{created_insight_id}-insight-changed-by-{the_user.id}"},
            )
            self.assertEqual(update_response.status_code, status.HTTP_200_OK)

            frozen_time.tick(delta=timedelta(minutes=6))
        assert (
            self.client.patch(
                f"/api/projects/{self.team.id}/feature_flags/{flag_one}",
                {"name": f"one-edited-by-{the_user.id}"},
            ).status_code
            == status.HTTP_200_OK
        )

        frozen_time.tick(delta=timedelta(minutes=6))
        assert (
            self.client.patch(
                f"/api/projects/{self.team.id}/feature_flags/{flag_two}",
                {"name": f"two-edited-by-{the_user.id}"},
            ).status_code
            == status.HTTP_200_OK
        )

        frozen_time.tick(delta=timedelta(minutes=6))
        # notebooks save while you're typing so, we get multiple activities per edit
        for typed_text in [
            "print",
            "print(",
            "print('hello world again')",
            "print('hello world again from ",
            f"print('hello world again from {the_user.id}')",
        ]:
            frozen_time.tick(delta=timedelta(seconds=5))
            assert (
                self.client.patch(
                    f"/api/projects/{self.team.id}/notebooks/{notebook_short_id}",
                    {"content": typed_text, "version": notebook_version},
                ).status_code
                == status.HTTP_200_OK
            )
            notebook_version = notebook_version + 1

        return notebook_version

    def test_can_get_top_ten_important_changes(self) -> None:
        # user one is shown the most recent 10 of those changes
        self.client.force_login(self.user)
        changes = self.client.get(f"/api/projects/{self.team.id}/activity_log/important_changes")
        assert changes.status_code == status.HTTP_200_OK
        results = changes.json()["results"]
        assert len(results) == 10
        assert [c["scope"] for c in results] == [
            "Notebook",
            "FeatureFlag",
            "FeatureFlag",
            "Insight",
            "Insight",
            "Insight",
            "Insight",
            "Insight",
            "Insight",
            "Insight",
        ]
        assert [c["unread"] for c in results] == [True] * 10

    def test_can_get_top_ten_important_changes_including_my_edits(self) -> None:
        # user two is _also_ shown the most recent 10 of those changes
        # because they edited those things
        # and they were then changed
        self.client.force_login(self.other_user)
        changes = self.client.get(f"/api/projects/{self.team.id}/activity_log/important_changes")
        assert changes.status_code == status.HTTP_200_OK
        results = changes.json()["results"]
        assert [(c["user"]["id"], c["scope"]) for c in results] == [
            (
                self.third_user.pk,
                "Notebook",
            ),
            (
                self.third_user.pk,
                "FeatureFlag",
            ),
            (
                self.third_user.pk,
                "FeatureFlag",
            ),
            (
                self.third_user.pk,
                "Insight",
            ),
            (
                self.third_user.pk,
                "Insight",
            ),
            (
                self.third_user.pk,
                "Insight",
            ),
            (
                self.third_user.pk,
                "Insight",
            ),
            (
                self.third_user.pk,
                "Insight",
            ),
            (
                self.third_user.pk,
                "Insight",
            ),
            (
                self.third_user.pk,
                "Insight",
            ),
        ]
        assert [c["unread"] for c in results] == [True] * 10

    def test_reading_notifications_marks_them_unread(self):
        self.client.force_login(self.user)

        changes = self.client.get(f"/api/projects/{self.team.id}/activity_log/important_changes?unread=true")
        assert changes.status_code == status.HTTP_200_OK
        assert len(changes.json()["results"]) == 10
        assert changes.json()["last_read"] is None
        assert [c["unread"] for c in changes.json()["results"]] == [True] * 10
        assert [c["created_at"] for c in changes.json()["results"]] == [
            # time is frozen in test setup so
            "2023-08-17T04:36:50Z",
            "2023-08-17T04:30:25Z",
            "2023-08-17T04:24:25Z",
            "2023-08-17T04:18:25Z",
            "2023-08-17T04:06:25Z",
            "2023-08-17T03:54:25Z",
            "2023-08-17T03:42:25Z",
            "2023-08-17T03:30:25Z",
            "2023-08-17T03:18:25Z",
            "2023-08-17T03:06:25Z",
        ]
        most_recent_date = changes.json()["results"][2]["created_at"]

        # the user can mark where they have read up to
        bookmark_response = self.client.post(
            f"/api/projects/{self.team.id}/activity_log/bookmark_activity_notification",
            {"bookmark": most_recent_date},
        )
        assert bookmark_response.status_code == status.HTTP_204_NO_CONTENT

        changes = self.client.get(f"/api/projects/{self.team.id}/activity_log/important_changes?unread=true")
        assert changes.status_code == status.HTTP_200_OK
        assert changes.json()["last_read"] == "2023-08-17T04:24:25Z"
        assert [c["unread"] for c in changes.json()["results"]] == [True, True]

    def test_notifications_viewed_n_plus_1(self) -> None:
        for i in range(1, 9):
            if i % 3 == 0:
                user = self.user
            elif i % 3 == 1:
                user = self.other_user
            else:
                user = self.third_user

            NotificationViewed.objects.update_or_create(
                user=user, defaults={"last_viewed_activity_date": f"2023-0{i}-17T04:36:50Z"}
            )

<<<<<<< HEAD
            with self.assertNumQueries(FuzzyInt(40, 40)):
=======
            with self.assertNumQueries(FuzzyInt(39, 39)):
>>>>>>> 2ed96158
                self.client.get(f"/api/projects/{self.team.id}/activity_log/important_changes")

    def test_can_list_all_activity(self) -> None:
        res = self.client.get(f"/api/projects/{self.team.id}/activity_log")

        assert res.status_code == status.HTTP_200_OK
        assert len(res.json()["results"]) == 31

    def test_can_list_all_activity_filtered_by_scope(self) -> None:
        res = self.client.get(f"/api/projects/{self.team.id}/activity_log?scope=FeatureFlag")
        assert res.status_code == status.HTTP_200_OK
        assert len(res.json()["results"]) == 6
        assert [r["scope"] for r in res.json()["results"]] == ["FeatureFlag"] * 6<|MERGE_RESOLUTION|>--- conflicted
+++ resolved
@@ -298,11 +298,7 @@
                 user=user, defaults={"last_viewed_activity_date": f"2023-0{i}-17T04:36:50Z"}
             )
 
-<<<<<<< HEAD
             with self.assertNumQueries(FuzzyInt(40, 40)):
-=======
-            with self.assertNumQueries(FuzzyInt(39, 39)):
->>>>>>> 2ed96158
                 self.client.get(f"/api/projects/{self.team.id}/activity_log/important_changes")
 
     def test_can_list_all_activity(self) -> None:
