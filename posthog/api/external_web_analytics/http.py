from django.conf import settings
import posthoganalytics
from rest_framework import viewsets
from rest_framework.request import Request
from rest_framework.response import Response
from drf_spectacular.utils import extend_schema, OpenApiExample
from rest_framework.exceptions import PermissionDenied

from posthog.api.mixins import PydanticModelMixin
from posthog.api.routing import TeamAndOrgViewSetMixin
from drf_spectacular.utils import OpenApiResponse
from posthog.api.utils import action
from posthog.models.user import User

from posthog.auth import SessionAuthentication, PersonalAPIKeyAuthentication
from posthog.clickhouse.client.limit import get_web_analytics_api_rate_limiter
from posthog.rate_limit import WebAnalyticsAPIBurstThrottle, WebAnalyticsAPISustainedThrottle

from .serializers import (
    WebAnalyticsOverviewRequestSerializer,
    WebAnalyticsTrendRequestSerializer,
    WebAnalyticsBreakdownRequestSerializer,
    WebAnalyticsOverviewResponseSerializer,
    WebAnalyticsTrendResponseSerializer,
    WebAnalyticsBreakdownResponseSerializer,
)

from .data import WebAnalyticsDataFactory
from .query_adapter import ExternalWebAnalyticsQueryAdapter

TEAM_IDS_WITH_EXTERNAL_WEB_ANALYTICS = [1, 2]


class ExternalWebAnalyticsViewSet(TeamAndOrgViewSetMixin, PydanticModelMixin, viewsets.ViewSet):
    """
    Provides access to web analytics data for a project. This is currently in beta, please contact support to enable it for your team.
    """

    scope_object = "query"
    scope_object_read_actions = ["summary", "overview", "trend", "breakdown"]
    authentication_classes = [SessionAuthentication, PersonalAPIKeyAuthentication]
    scope_object_write_actions: list[str] = []
    throttle_classes = [WebAnalyticsAPIBurstThrottle, WebAnalyticsAPISustainedThrottle]

    def __init__(self, *args, **kwargs):
        super().__init__(*args, **kwargs)
        self.factory = WebAnalyticsDataFactory()

    def _can_use_external_web_analytics(self) -> None:
        if settings.DEBUG:
            return

        available = False

        if self.team_id in TEAM_IDS_WITH_EXTERNAL_WEB_ANALYTICS and isinstance(self.request.user, User):
            user = self.request.user

            web_analytics_api_enabled = posthoganalytics.feature_enabled("web-analytics-api", str(user.distinct_id))

            available = web_analytics_api_enabled

        if not available:
            raise PermissionDenied("External web analytics is not available for this user - please contact support.")

    @extend_schema(
<<<<<<< HEAD
        request=WebAnalyticsExternalSummaryRequest,
        responses={200: WebAnalyticsExternalSummaryQueryResponse},
        description="Get an overview of web analytics data.",
        exclude=True,
    )
    @action(methods=["POST"], detail=False)
    def summary(self, request: Request, **kwargs) -> Response:
        data = self.get_model(request.data, WebAnalyticsExternalSummaryRequest)

        with get_web_analytics_api_rate_limiter().run(
            team_id=self.team.pk,
            task_id=f"web_analytics_summary_{self.team.pk}",
        ):
            query = WebAnalyticsExternalSummaryQuery(
                kind="WebAnalyticsExternalSummaryQuery",
                dateRange=DateRange(date_from=data.date_from, date_to=data.date_to, explicitDate=data.explicit_date),
                properties=[],
            )

            query_runner = WebAnalyticsExternalSummaryQueryRunner(
                query=query,
                team=self.team,
            )

            result = query_runner.calculate()
            return Response(result.model_dump())

    @extend_schema(
=======
>>>>>>> 036cc842
        parameters=[WebAnalyticsOverviewRequestSerializer],
        responses=OpenApiResponse(
            response=WebAnalyticsOverviewResponseSerializer,
            description="Get simple overview metrics: visitors, views, sessions, bounce rate, session duration",
        ),
        examples=[
            OpenApiExample(
                "Overview Response",
                description="Example response with key metrics",
                response_only=True,
                value={
                    "visitors": 12500,
                    "views": 45000,
                    "sessions": 18200,
                    "bounce_rate": 0.32,
                    "session_duration": 185.5,
                },
            )
        ],
    )
    @action(methods=["GET"], detail=False)
    def overview(self, request: Request, **kwargs) -> Response:
        """
        Get an overview of web analytics data including visitors, views, sessions, bounce rate, and session duration. This endpoint is in beta, please contact support to enable it for your team.
        """
        self._can_use_external_web_analytics()

        serializer = WebAnalyticsOverviewRequestSerializer(data=request.query_params)
        serializer.is_valid(raise_exception=True)

        with get_web_analytics_api_rate_limiter().run(
            team_id=self.team.pk,
            task_id=f"web_analytics_overview_{self.team.pk}",
        ):
            adapter = ExternalWebAnalyticsQueryAdapter(team=self.team)
            data = adapter.get_overview_data(serializer)
            return Response(data)

    @extend_schema(
        parameters=[WebAnalyticsTrendRequestSerializer],
        responses=OpenApiResponse(
            response=WebAnalyticsTrendResponseSerializer,
            description="Get trends for visitors, views, or sessions.",
        ),
        exclude=True,  # TODO: remove this once we support trend queries
        examples=[
            OpenApiExample(
                "Trend Response",
                description="Example paginated response with trend data",
                response_only=True,
                value={
                    "count": 3,
                    "next": None,
                    "previous": None,
                    "results": [
                        {"time": "2024-01-01T00:00:00Z", "value": 420},
                        {"time": "2024-01-02T00:00:00Z", "value": 380},
                        {"time": "2024-01-03T00:00:00Z", "value": 465},
                    ],
                },
            )
        ],
    )
    @action(methods=["GET"], detail=False)
    def trend(self, request: Request, **kwargs) -> Response:
        """
        Get trends for visitors, views, or sessions over time. This endpoint is in beta, please contact support to enable it for your team.
        """
        self._can_use_external_web_analytics()

        serializer = WebAnalyticsTrendRequestSerializer(data=request.query_params)
        serializer.is_valid(raise_exception=True)

        with get_web_analytics_api_rate_limiter().run(
            team_id=self.team.pk,
            task_id=f"web_analytics_trend_{self.team.pk}",
        ):
            mock_data = self.factory.generate_trends_data(
                serializer.validated_data, request=request, team_id=self.team_id
            )
            return Response(mock_data)

    @extend_schema(
        parameters=[WebAnalyticsBreakdownRequestSerializer],
        responses=OpenApiResponse(
            response=WebAnalyticsBreakdownResponseSerializer,
            description="Get a breakdown of web analytics data by supported properties.",
        ),
        examples=[
            OpenApiExample(
                "Breakdown Response",
                description="Example paginated response with breakdown data",
                response_only=True,
                value={
                    "count": 25,
                    "next": f"{settings.SITE_URL}/api/web_analytics/breakdown?offset=2&limit=2",
                    "previous": None,
                    "results": [
                        {"breakdown_value": "/home", "visitors": 8500, "views": 12000, "sessions": 9200},
                        {"breakdown_value": "/about", "visitors": 2100, "views": 2800, "sessions": 2300},
                    ],
                },
            )
        ],
    )
    @action(methods=["GET"], detail=False)
    def breakdown(self, request: Request, **kwargs) -> Response:
        """
        Get a breakdown by a property (e.g. browser, device type, country, etc.). This endpoint is in beta, please contact support to enable it for your team.
        """
        self._can_use_external_web_analytics()

        serializer = WebAnalyticsBreakdownRequestSerializer(data=request.query_params)
        serializer.is_valid(raise_exception=True)

        with get_web_analytics_api_rate_limiter().run(
            team_id=self.team.pk,
            task_id=f"web_analytics_breakdown_{self.team.pk}",
        ):
            adapter = ExternalWebAnalyticsQueryAdapter(team=self.team)
            data = adapter.get_breakdown_data(serializer)
            return Response(data)<|MERGE_RESOLUTION|>--- conflicted
+++ resolved
@@ -63,37 +63,6 @@
             raise PermissionDenied("External web analytics is not available for this user - please contact support.")
 
     @extend_schema(
-<<<<<<< HEAD
-        request=WebAnalyticsExternalSummaryRequest,
-        responses={200: WebAnalyticsExternalSummaryQueryResponse},
-        description="Get an overview of web analytics data.",
-        exclude=True,
-    )
-    @action(methods=["POST"], detail=False)
-    def summary(self, request: Request, **kwargs) -> Response:
-        data = self.get_model(request.data, WebAnalyticsExternalSummaryRequest)
-
-        with get_web_analytics_api_rate_limiter().run(
-            team_id=self.team.pk,
-            task_id=f"web_analytics_summary_{self.team.pk}",
-        ):
-            query = WebAnalyticsExternalSummaryQuery(
-                kind="WebAnalyticsExternalSummaryQuery",
-                dateRange=DateRange(date_from=data.date_from, date_to=data.date_to, explicitDate=data.explicit_date),
-                properties=[],
-            )
-
-            query_runner = WebAnalyticsExternalSummaryQueryRunner(
-                query=query,
-                team=self.team,
-            )
-
-            result = query_runner.calculate()
-            return Response(result.model_dump())
-
-    @extend_schema(
-=======
->>>>>>> 036cc842
         parameters=[WebAnalyticsOverviewRequestSerializer],
         responses=OpenApiResponse(
             response=WebAnalyticsOverviewResponseSerializer,
