import json
from functools import lru_cache
import logging
from typing import Any, Optional, Union, cast

import posthoganalytics
import structlog
from django.db import transaction
from django.db.models import Count, Prefetch, QuerySet
from django.db.models.query_utils import Q
from django.http import HttpResponse
from django.utils.text import slugify
from django.utils.timezone import now
from django_filters.rest_framework import DjangoFilterBackend
from drf_spectacular.types import OpenApiTypes
from drf_spectacular.utils import OpenApiParameter, OpenApiResponse, extend_schema_view
from loginas.utils import is_impersonated_session
from prometheus_client import Counter
from rest_framework import request, serializers, status, viewsets
from rest_framework.exceptions import ParseError, PermissionDenied, ValidationError
from rest_framework.parsers import JSONParser
from rest_framework.request import Request
from rest_framework.response import Response
from rest_framework.settings import api_settings
from rest_framework_csv import renderers as csvrenderers

from posthog import schema
from posthog.api.documentation import extend_schema
from posthog.api.forbid_destroy_model import ForbidDestroyModel
from posthog.api.insight_serializers import (
    FunnelSerializer,
    FunnelStepsResultsSerializer,
    TrendResultsSerializer,
    TrendSerializer,
)
from posthog.api.monitoring import Feature, monitor
from posthog.api.routing import TeamAndOrgViewSetMixin
from posthog.api.shared import UserBasicSerializer
from posthog.api.tagged_item import TaggedItemSerializerMixin, TaggedItemViewSetMixin
from posthog.api.utils import action, format_paginated_url
from posthog.auth import SharingAccessTokenAuthentication
from posthog.caching.fetch_from_cache import InsightResult
from posthog.clickhouse.cancel import cancel_query_on_cluster
from posthog.constants import (
    INSIGHT,
    INSIGHT_FUNNELS,
    INSIGHT_PATHS,
    INSIGHT_STICKINESS,
    PATHS_INCLUDE_EVENT_TYPES,
    TRENDS_STICKINESS,
    FunnelVizType,
)
from posthog.decorators import cached_by_filters
from posthog.event_usage import groups
from posthog.helpers.multi_property_breakdown import (
    protect_old_clients_from_multi_property_default,
)
from posthog.hogql.constants import BREAKDOWN_VALUES_LIMIT
from posthog.hogql.errors import ExposedHogQLError
from posthog.hogql.timings import HogQLTimings
from posthog.hogql_queries.apply_dashboard_filters import (
    WRAPPER_NODE_KINDS,
    apply_dashboard_filters_to_dict,
    apply_dashboard_variables_to_dict,
)
from posthog.hogql_queries.legacy_compatibility.feature_flag import hogql_insights_replace_filters, get_query_method
from posthog.hogql_queries.legacy_compatibility.filter_to_query import filter_to_query
from posthog.hogql_queries.legacy_compatibility.flagged_conversion_manager import (
    conversion_to_query_based,
)
from posthog.hogql_queries.query_runner import (
    ExecutionMode,
    execution_mode_from_refresh,
    get_query_runner,
    shared_insights_execution_mode,
)
from posthog.kafka_client.topics import KAFKA_METRICS_TIME_TO_SEE_DATA
from posthog.models import DashboardTile, Filter, Insight, User
from posthog.models.activity_logging.activity_log import (
    Change,
    Detail,
    changes_between,
    describe_change,
    load_activity,
    log_activity,
)
from posthog.models.activity_logging.activity_page import activity_page_response
from posthog.models.alert import are_alerts_supported_for_insight
from posthog.models.dashboard import Dashboard
from posthog.models.filters import RetentionFilter
from posthog.models.filters.path_filter import PathFilter
from posthog.models.filters.stickiness_filter import StickinessFilter
from posthog.models.filters.utils import get_filter
from posthog.models.insight import InsightViewed
from posthog.models.organization import Organization
from posthog.models.team.team import Team
from posthog.models.utils import UUIDT
from posthog.queries.funnels import (
    ClickhouseFunnelTimeToConvert,
    ClickhouseFunnelTrends,
)
from posthog.queries.funnels.utils import get_funnel_order_class
from posthog.queries.paths.paths import Paths
from posthog.queries.retention import Retention
from posthog.queries.stickiness import Stickiness
from posthog.queries.trends.trends import Trends
from posthog.queries.util import get_earliest_timestamp
from posthog.rate_limit import (
    ClickHouseBurstRateThrottle,
    ClickHouseSustainedRateThrottle,
)
from posthog.rbac.access_control_api_mixin import AccessControlViewSetMixin
from posthog.rbac.user_access_control import UserAccessControlSerializerMixin
from posthog.settings import CAPTURE_TIME_TO_SEE_DATA, SITE_URL
from posthog.user_permissions import UserPermissionsSerializerMixin
from posthog.utils import (
    refresh_requested_by_client,
    relative_date_parse,
    str_to_bool,
    filters_override_requested_by_client,
    variables_override_requested_by_client,
)

logger = structlog.get_logger(__name__)

INSIGHT_REFRESH_INITIATED_COUNTER = Counter(
    "insight_refresh_initiated",
    "Insight refreshes initiated, based on should_refresh_insight().",
    labelnames=["is_shared"],
)


def log_and_report_insight_activity(
    *,
    activity: str,
    insight: Insight,
    insight_id: int,
    insight_short_id: str,
    organization_id: UUIDT,
    team_id: int,
    user: User,
    was_impersonated: bool,
    changes: Optional[list[Change]] = None,
    properties: Optional[dict[str, Any]] = None,
) -> None:
    """
    Insight id and short_id are passed separately as some activities (like delete) alter the Insight instance

    The experiments feature creates insights without a name, this does not log those
    """
    insight_name: Optional[str] = insight.name if insight.name else insight.derived_name
    if insight_name:
        log_activity(
            organization_id=organization_id,
            team_id=team_id,
            user=user,
            was_impersonated=was_impersonated,
            item_id=insight_id,
            scope="Insight",
            activity=activity,
            detail=Detail(name=insight_name, changes=changes, short_id=insight_short_id),
        )
        if properties is None:
            properties = {}
        organization = Organization.objects.get(id=organization_id)
        team = Team.objects.get(id=team_id)
        if not was_impersonated and user.distinct_id:
            posthoganalytics.capture(
                user.distinct_id,
                f"insight {activity}",
                {"insight_id": insight_short_id, **properties},
                groups=(groups(organization, team) if team_id else groups(organization)),
            )


def capture_legacy_api_call(request: request.Request, team: Team):
    try:
        event = "legacy insight endpoint called"
        distinct_id: str = request.user.distinct_id  # type: ignore
        properties = {
            "path": request._request.path,
            "method": request._request.method,
<<<<<<< HEAD
            "query_method": get_query_method(request=request, team=team),
=======
            "use_hogql": False,
>>>>>>> e823bf93
            "filter": get_filter(request=request, team=team),
            "was_impersonated": is_impersonated_session(request),
        }

        posthoganalytics.capture(distinct_id, event, properties, groups=(groups(team.organization, team)))
    except Exception as e:
        logging.exception(f"Error in capture_legacy_api_call: {e}")
        pass


class QuerySchemaParser(JSONParser):
    """
    A query schema parser that only parses the query field and validates it against the schema if it is present

    If there is no query field this parser is a no-op
    """

    def parse(self, stream, media_type=None, parser_context=None):
        data = super().parse(stream, media_type, parser_context)
        try:
            query = data.get("query", None)
            if query:
                schema.QuerySchemaRoot.model_validate(query)
        except Exception as error:
            raise ParseError(detail=str(error))
        else:
            return data


class DashboardTileBasicSerializer(serializers.ModelSerializer):
    class Meta:
        model = DashboardTile
        fields = ["id", "dashboard_id", "deleted"]


class InsightBasicSerializer(TaggedItemSerializerMixin, serializers.ModelSerializer):
    """
    Simplified serializer to speed response times when loading large amounts of objects.
    """

    dashboard_tiles = DashboardTileBasicSerializer(many=True, read_only=True)
    created_by = UserBasicSerializer(read_only=True)

    class Meta:
        model = Insight
        fields = [
            "id",
            "short_id",
            "name",
            "derived_name",
            "filters",
            "query",
            "dashboards",
            "dashboard_tiles",
            "description",
            "last_refresh",
            "refreshing",
            "saved",
            "tags",
            "updated_at",
            "created_by",
            "created_at",
            "last_modified_at",
            "favorited",
        ]
        read_only_fields = ("short_id", "updated_at", "last_refresh", "refreshing")

    def create(self, validated_data: dict, *args: Any, **kwargs: Any) -> Any:
        raise NotImplementedError()

    def to_representation(self, instance):
        representation = super().to_representation(instance)

        representation["dashboards"] = [tile["dashboard_id"] for tile in representation["dashboard_tiles"]]

        if hogql_insights_replace_filters(instance.team) and (
            instance.query is not None or instance.query_from_filters is not None
        ):
            representation["filters"] = {}
            representation["query"] = instance.query or instance.query_from_filters
        else:
            filters = instance.dashboard_filters()
            representation["filters"] = filters

        return representation

    @lru_cache(maxsize=1)
    def _dashboard_tiles(self, instance):
        return [tile.dashboard_id for tile in instance.dashboard_tiles.all()]


class InsightSerializer(InsightBasicSerializer, UserPermissionsSerializerMixin, UserAccessControlSerializerMixin):
    result = serializers.SerializerMethodField()
    hasMore = serializers.SerializerMethodField()
    columns = serializers.SerializerMethodField()
    last_refresh = serializers.SerializerMethodField(
        read_only=True,
        help_text="""
    The datetime this insight's results were generated.
    If added to one or more dashboards the insight can be refreshed separately on each.
    Returns the appropriate last_refresh datetime for the context the insight is viewed in
    (see from_dashboard query parameter).
    """,
    )
    cache_target_age = serializers.SerializerMethodField(
        read_only=True,
        help_text="The target age of the cached results for this insight.",
    )
    next_allowed_client_refresh = serializers.SerializerMethodField(
        read_only=True,
        help_text="""
    The earliest possible datetime at which we'll allow the cached results for this insight to be refreshed
    by querying the database.
    """,
    )
    is_cached = serializers.SerializerMethodField(read_only=True)
    created_by = UserBasicSerializer(read_only=True)
    last_modified_by = UserBasicSerializer(read_only=True)
    effective_restriction_level = serializers.SerializerMethodField()
    effective_privilege_level = serializers.SerializerMethodField()
    timezone = serializers.SerializerMethodField(help_text="The timezone this chart is displayed in.")
    dashboards = serializers.PrimaryKeyRelatedField(
        help_text="""
        DEPRECATED. Will be removed in a future release. Use dashboard_tiles instead.
        A dashboard ID for each of the dashboards that this insight is displayed on.
        """,
        many=True,
        required=False,
        queryset=Dashboard.objects.all(),
    )
    dashboard_tiles = DashboardTileBasicSerializer(
        many=True,
        read_only=True,
        help_text="""
    A dashboard tile ID and dashboard_id for each of the dashboards that this insight is displayed on.
    """,
    )
    query = serializers.JSONField(required=False, allow_null=True, help_text="Query node JSON string")
    query_status = serializers.SerializerMethodField()
    hogql = serializers.SerializerMethodField()
    types = serializers.SerializerMethodField()

    class Meta:
        model = Insight
        fields = [
            "id",
            "short_id",
            "name",
            "derived_name",
            "filters",
            "query",
            "order",
            "deleted",
            "dashboards",
            "dashboard_tiles",
            "last_refresh",
            "cache_target_age",
            "next_allowed_client_refresh",
            "result",
            "hasMore",
            "columns",
            "created_at",
            "created_by",
            "description",
            "updated_at",
            "tags",
            "favorited",
            "saved",
            "last_modified_at",
            "last_modified_by",
            "is_sample",
            "effective_restriction_level",
            "effective_privilege_level",
            "user_access_level",
            "timezone",
            "is_cached",
            "query_status",
            "hogql",
            "types",
        ]
        read_only_fields = (
            "created_at",
            "created_by",
            "last_modified_at",
            "last_modified_by",
            "short_id",
            "updated_at",
            "is_sample",
            "effective_restriction_level",
            "effective_privilege_level",
            "user_access_level",
            "timezone",
            "refreshing",
            "is_cached",
        )

    @monitor(feature=Feature.INSIGHT, endpoint="insight", method="POST")
    def create(self, validated_data: dict, *args: Any, **kwargs: Any) -> Insight:
        request = self.context["request"]
        tags = validated_data.pop("tags", None)  # tags are created separately as global tag relationships
        team_id = self.context["team_id"]
        current_url = request.headers.get("Referer")
        session_id = request.headers.get("X-Posthog-Session-Id")

        created_by = validated_data.pop("created_by", request.user)
        dashboards = validated_data.pop("dashboards", None)

        insight = Insight.objects.create(
            team_id=team_id,
            created_by=created_by,
            last_modified_by=request.user,
            **validated_data,
        )

        if dashboards is not None:
            for dashboard in Dashboard.objects.filter(id__in=[d.id for d in dashboards]).all():
                if dashboard.team != insight.team:
                    raise serializers.ValidationError("Dashboard not found")

                DashboardTile.objects.create(insight=insight, dashboard=dashboard, last_refresh=now())

        # Manual tag creation since this create method doesn't call super()
        self._attempt_set_tags(tags, insight)

        properties = {}
        properties["$current_url"] = current_url
        properties["$session_id"] = session_id

        log_and_report_insight_activity(
            activity="created",
            insight=insight,
            insight_id=insight.id,
            insight_short_id=insight.short_id,
            organization_id=self.context["request"].user.current_organization_id,
            team_id=team_id,
            user=self.context["request"].user,
            was_impersonated=is_impersonated_session(self.context["request"]),
            properties=properties,
        )

        return insight

    @transaction.atomic()
    @monitor(feature=Feature.INSIGHT, endpoint="insight", method="PATCH")
    def update(self, instance: Insight, validated_data: dict, **kwargs) -> Insight:
        current_url = self.context["request"].headers.get("Referer")
        session_id = self.context["request"].headers.get("X-Posthog-Session-Id")
        dashboards_before_change: list[Union[str, dict]] = []
        try:
            # since it is possible to be undeleting a soft deleted insight
            # the state captured before the update has to include soft deleted insights
            # or we can't capture undeletes to the activity log
            before_update = Insight.objects_including_soft_deleted.prefetch_related(
                "tagged_items__tag", "dashboards"
            ).get(pk=instance.id)

            dashboards_before_change = [describe_change(dt.dashboard) for dt in instance.dashboard_tiles.all()]
            dashboards_before_change = sorted(
                dashboards_before_change,
                key=lambda x: -1 if isinstance(x, str) else x["id"],
            )
        except Insight.DoesNotExist:
            before_update = None

        # Remove is_sample if it's set as user has altered the sample configuration
        validated_data["is_sample"] = False
        if validated_data.keys() & Insight.MATERIAL_INSIGHT_FIELDS:
            instance.last_modified_at = now()
            instance.last_modified_by = self.context["request"].user

        if validated_data.get("deleted", False):
            DashboardTile.objects_including_soft_deleted.filter(insight__id=instance.id).update(deleted=True)
        else:
            dashboards = validated_data.pop("dashboards", None)
            if dashboards is not None:
                self._update_insight_dashboards(dashboards, instance)

        updated_insight = super().update(instance, validated_data)
        if not are_alerts_supported_for_insight(updated_insight):
            instance.alertconfiguration_set.all().delete()

        self._log_insight_update(before_update, dashboards_before_change, updated_insight, current_url, session_id)

        self.user_permissions.reset_insights_dashboard_cached_results()

        return updated_insight

    def _log_insight_update(
        self,
        before_update,
        dashboards_before_change,
        updated_insight,
        current_url,
        session_id,
    ):
        """
        KLUDGE: Automatic detection of insight dashboard updates is flaky
        This removes any detected update from the auto-detected changes
        And adds in a synthetic change using data captured at the point dashboards are updated
        """
        detected_changes = [
            c
            for c in changes_between("Insight", previous=before_update, current=updated_insight)
            if c.field != "dashboards"
        ]
        synthetic_dashboard_changes = self._synthetic_dashboard_changes(dashboards_before_change)
        changes = detected_changes + synthetic_dashboard_changes

        properties = {}
        properties["$current_url"] = current_url
        properties["$session_id"] = session_id

        log_and_report_insight_activity(
            activity="updated",
            insight=updated_insight,
            insight_id=updated_insight.id,
            insight_short_id=updated_insight.short_id,
            organization_id=self.context["request"].user.current_organization_id,
            team_id=self.context["team_id"],
            user=self.context["request"].user,
            was_impersonated=is_impersonated_session(self.context["request"]),
            changes=changes,
            properties=properties,
        )

    def _synthetic_dashboard_changes(self, dashboards_before_change: list[dict]) -> list[Change]:
        artificial_dashboard_changes = self.context.get("after_dashboard_changes", [])
        if artificial_dashboard_changes:
            return [
                Change(
                    type="Insight",
                    action="changed",
                    field="dashboards",
                    before=dashboards_before_change,
                    after=artificial_dashboard_changes,
                )
            ]

        return []

    def _update_insight_dashboards(self, dashboards: list[Dashboard], instance: Insight) -> None:
        old_dashboard_ids = [tile.dashboard_id for tile in instance.dashboard_tiles.all()]
        new_dashboard_ids = [d.id for d in dashboards if not d.deleted]

        if sorted(old_dashboard_ids) == sorted(new_dashboard_ids):
            return

        ids_to_add = [id for id in new_dashboard_ids if id not in old_dashboard_ids]
        ids_to_remove = [id for id in old_dashboard_ids if id not in new_dashboard_ids]
        candidate_dashboards = Dashboard.objects.filter(id__in=ids_to_add)
        dashboard: Dashboard
        for dashboard in candidate_dashboards:
            # does this user have permission on dashboards to add... if they are restricted
            # it will mean this dashboard becomes restricted because of the patch
            if (
                self.user_permissions.dashboard(dashboard).effective_privilege_level
                == Dashboard.PrivilegeLevel.CAN_VIEW
            ):
                raise PermissionDenied(f"You don't have permission to add insights to dashboard: {dashboard.id}")

            if dashboard.team != instance.team:
                raise serializers.ValidationError("Dashboard not found")

            tile, _ = DashboardTile.objects_including_soft_deleted.get_or_create(insight=instance, dashboard=dashboard)

            if tile.deleted:
                tile.deleted = False
                tile.save()

        if ids_to_remove:
            DashboardTile.objects.filter(dashboard_id__in=ids_to_remove, insight=instance).update(deleted=True)

        self.context["after_dashboard_changes"] = [describe_change(d) for d in dashboards if not d.deleted]

    def get_result(self, insight: Insight):
        return self.insight_result(insight).result

    def get_hasMore(self, insight: Insight):
        return self.insight_result(insight).has_more

    def get_columns(self, insight: Insight):
        return self.insight_result(insight).columns

    def get_timezone(self, insight: Insight):
        # :TODO: This doesn't work properly as background cache updates don't set timezone in the response.
        # This should get refactored.
        if refresh_requested_by_client(self.context["request"]):
            return insight.team.timezone

        return self.insight_result(insight).timezone

    def get_last_refresh(self, insight: Insight):
        return self.insight_result(insight).last_refresh

    def get_cache_target_age(self, insight: Insight):
        return self.insight_result(insight).cache_target_age

    def get_next_allowed_client_refresh(self, insight: Insight):
        return self.insight_result(insight).next_allowed_client_refresh

    def get_is_cached(self, insight: Insight):
        return self.insight_result(insight).is_cached

    def get_query_status(self, insight: Insight):
        return self.insight_result(insight).query_status

    def get_hogql(self, insight: Insight):
        return self.insight_result(insight).hogql

    def get_types(self, insight: Insight):
        return self.insight_result(insight).types

    def get_effective_restriction_level(self, insight: Insight) -> Dashboard.RestrictionLevel:
        if self.context.get("is_shared"):
            return Dashboard.RestrictionLevel.ONLY_COLLABORATORS_CAN_EDIT
        return self.user_permissions.insight(insight).effective_restriction_level

    def get_effective_privilege_level(self, insight: Insight) -> Dashboard.PrivilegeLevel:
        if self.context.get("is_shared"):
            return Dashboard.PrivilegeLevel.CAN_VIEW
        return self.user_permissions.insight(insight).effective_privilege_level

    def to_representation(self, instance: Insight):
        representation = super().to_representation(instance)

        # the ORM doesn't know about deleted dashboard tiles
        # when they have just been updated
        # we store them and can use that list to correct the response
        # and avoid refreshing from the DB
        if self.context.get("after_dashboard_changes"):
            representation["dashboards"] = [
                described_dashboard["id"] for described_dashboard in self.context["after_dashboard_changes"]
            ]
        else:
            representation["dashboards"] = [tile["dashboard_id"] for tile in representation["dashboard_tiles"]]

        dashboard: Optional[Dashboard] = self.context.get("dashboard")
        request: Optional[Request] = self.context.get("request")
        dashboard_filters_override = filters_override_requested_by_client(request) if request else None
        dashboard_variables_override = variables_override_requested_by_client(request) if request else None

        if hogql_insights_replace_filters(instance.team) and (
            instance.query is not None or instance.query_from_filters is not None
        ):
            query = instance.query or instance.query_from_filters
            if (
                dashboard is not None
                or dashboard_filters_override is not None
                or dashboard_variables_override is not None
            ):
                query = apply_dashboard_filters_to_dict(
                    query,
                    (
                        dashboard_filters_override
                        if dashboard_filters_override is not None
                        else dashboard.filters
                        if dashboard
                        else {}
                    ),
                    instance.team,
                )

                query = apply_dashboard_variables_to_dict(
                    query,
                    dashboard_variables_override or {},
                    instance.team,
                )
            representation["filters"] = {}
            representation["query"] = query
        else:
            representation["filters"] = instance.dashboard_filters(
                dashboard=dashboard, dashboard_filters_override=dashboard_filters_override
            )
            representation["query"] = instance.get_effective_query(
                dashboard=dashboard,
                dashboard_filters_override=dashboard_filters_override,
                dashboard_variables_override=dashboard_variables_override,
            )

            if "insight" not in representation["filters"] and not representation["query"]:
                representation["filters"]["insight"] = "TRENDS"

        representation["filters_hash"] = self.insight_result(instance).cache_key

        return representation

    @lru_cache(maxsize=1)
    def insight_result(self, insight: Insight) -> InsightResult:
        from posthog.caching.calculate_results import calculate_for_query_based_insight

        dashboard: Optional[Dashboard] = self.context.get("dashboard")

        with conversion_to_query_based(insight):
            try:
                refresh_requested = refresh_requested_by_client(self.context["request"])
                execution_mode = execution_mode_from_refresh(refresh_requested)
                filters_override = filters_override_requested_by_client(self.context["request"])
                variables_override = variables_override_requested_by_client(self.context["request"])

                if self.context.get("is_shared", False):
                    execution_mode = shared_insights_execution_mode(execution_mode)

                return calculate_for_query_based_insight(
                    insight,
                    team=self.context["get_team"](),
                    dashboard=dashboard,
                    execution_mode=execution_mode,
                    user=None if self.context["request"].user.is_anonymous else self.context["request"].user,
                    filters_override=filters_override,
                    variables_override=variables_override,
                )
            except ExposedHogQLError as e:
                raise ValidationError(str(e))

    @lru_cache(maxsize=1)  # each serializer instance should only deal with one insight/tile combo
    def dashboard_tile_from_context(self, insight: Insight, dashboard: Optional[Dashboard]) -> Optional[DashboardTile]:
        dashboard_tile: Optional[DashboardTile] = self.context.get("dashboard_tile", None)

        if dashboard_tile and dashboard_tile.deleted:
            self.context.update({"dashboard_tile": None})
            dashboard_tile = None

        if not dashboard_tile and dashboard:
            dashboard_tile = DashboardTile.dashboard_queryset(
                DashboardTile.objects.filter(insight=insight, dashboard=dashboard)
            ).first()

        return dashboard_tile


@extend_schema_view(
    list=extend_schema(
        parameters=[
            OpenApiParameter(
                name="refresh",
                enum=list(ExecutionMode),
                default=ExecutionMode.CACHE_ONLY_NEVER_CALCULATE,
                # Sync the `refresh` description here with the other one in this file, and with frontend/src/queries/schema.ts
                description="""
Whether to refresh the retrieved insights, how aggresively, and if sync or async:
- `'force_cache'` - return cached data or a cache miss; always completes immediately as it never calculates
- `'blocking'` - calculate synchronously (returning only when the query is done), UNLESS there are very fresh results in the cache
- `'async'` - kick off background calculation (returning immediately with a query status), UNLESS there are very fresh results in the cache
- `'lazy_async'` - kick off background calculation, UNLESS there are somewhat fresh results in the cache
- `'force_blocking'` - calculate synchronously, even if fresh results are already cached
- `'force_async'` - kick off background calculation, even if fresh results are already cached
Background calculation can be tracked using the `query_status` response field.""",
            )
        ]
    ),
)
class InsightViewSet(
    TeamAndOrgViewSetMixin,
    AccessControlViewSetMixin,
    TaggedItemViewSetMixin,
    ForbidDestroyModel,
    viewsets.ModelViewSet,
):
    scope_object = "insight"
    serializer_class = InsightSerializer
    throttle_classes = [
        ClickHouseBurstRateThrottle,
        ClickHouseSustainedRateThrottle,
    ]
    renderer_classes = (*tuple(api_settings.DEFAULT_RENDERER_CLASSES), csvrenderers.CSVRenderer)
    filter_backends = [DjangoFilterBackend]
    filterset_fields = ["short_id", "created_by"]
    sharing_enabled_actions = ["retrieve", "list"]
    queryset = Insight.objects_including_soft_deleted.all()

    retention_query_class = Retention
    stickiness_query_class = Stickiness
    paths_query_class = Paths

    parser_classes = (QuerySchemaParser,)

    def get_serializer_class(self) -> type[serializers.BaseSerializer]:
        if (self.action == "list" or self.action == "retrieve") and str_to_bool(
            self.request.query_params.get("basic", "0")
        ):
            return InsightBasicSerializer
        return super().get_serializer_class()

    def get_serializer_context(self) -> dict[str, Any]:
        context = super().get_serializer_context()
        context["is_shared"] = isinstance(self.request.successful_authenticator, SharingAccessTokenAuthentication)
        return context

    def dangerously_get_queryset(self):
        # Insights are retrieved under /environments/ because they include team-specific query results,
        # but they are in fact project-level, rather than environment-level
        assert self.team.project_id is not None
        queryset = self.queryset.filter(team__project_id=self.team.project_id)

        include_deleted = False

        if isinstance(self.request.successful_authenticator, SharingAccessTokenAuthentication):
            queryset = queryset.filter(
                id__in=self.request.successful_authenticator.sharing_configuration.get_connected_insight_ids()
            )
        elif self.action == "partial_update" and self.request.data.get("deleted") is False:
            # an insight can be un-deleted by patching {"deleted": False}
            include_deleted = True

        if not include_deleted:
            queryset = queryset.exclude(deleted=True)

        queryset = queryset.prefetch_related(
            Prefetch(
                # TODO deprecate this field entirely
                "dashboards",
                queryset=Dashboard.objects.all().select_related("team__organization"),
            ),
            Prefetch(
                "dashboard_tiles",
                queryset=DashboardTile.objects.select_related("dashboard__team__organization"),
            ),
        )

        queryset = queryset.select_related("created_by", "last_modified_by", "team")
        if self.action == "list":
            queryset = queryset.prefetch_related("tagged_items__tag")
            queryset = self._filter_request(self.request, queryset)

        order = self.request.GET.get("order", None)
        if order:
            queryset = queryset.order_by(order)
        else:
            queryset = queryset.order_by("order")

        return queryset

    @action(methods=["GET"], detail=False)
    def my_last_viewed(self, request: request.Request, *args, **kwargs) -> Response:
        """
        Returns basic details about the last 5 insights viewed by this user. Most recently viewed first.
        """
        insight_queryset = (
            InsightViewed.objects.filter(team=self.team, user=cast(User, request.user))
            .select_related("insight")
            .exclude(insight__deleted=True)
            .only("insight")
        )

        recently_viewed = [rv.insight for rv in (insight_queryset.order_by("-last_viewed_at")[:5])]

        response = InsightBasicSerializer(recently_viewed, many=True)
        return Response(data=response.data, status=status.HTTP_200_OK)

    def _filter_request(self, request: request.Request, queryset: QuerySet) -> QuerySet:
        filters = request.GET.dict()

        for key in filters:
            if key == "saved":
                if str_to_bool(request.GET["saved"]):
                    queryset = queryset.annotate(dashboards_count=Count("dashboards"))
                    queryset = queryset.filter(Q(saved=True) | Q(dashboards_count__gte=1))
                else:
                    queryset = queryset.filter(Q(saved=False))
            elif key == "feature_flag":
                feature_flag = request.GET["feature_flag"]
                queryset = queryset.filter(
                    Q(filters__breakdown__icontains=f"$feature/{feature_flag}")
                    | Q(filters__properties__icontains=feature_flag)
                )
            elif key == "user":
                queryset = queryset.filter(created_by=request.user)
            elif key == "favorited":
                queryset = queryset.filter(Q(favorited=True))
            elif key == "date_from":
                queryset = queryset.filter(
                    last_modified_at__gt=relative_date_parse(request.GET["date_from"], self.team.timezone_info)
                )
            elif key == "date_to":
                queryset = queryset.filter(
                    last_modified_at__lt=relative_date_parse(request.GET["date_to"], self.team.timezone_info)
                )
            elif key == INSIGHT:
                insight = request.GET[INSIGHT]
                legacy_filter = Q(query__isnull=True) & Q(filters__insight=insight)
                legacy_to_hogql_mapping = {
                    "TRENDS": schema.NodeKind.TRENDS_QUERY,
                    "FUNNELS": schema.NodeKind.FUNNELS_QUERY,
                    "RETENTION": schema.NodeKind.RETENTION_QUERY,
                    "PATHS": schema.NodeKind.PATHS_QUERY,
                    "STICKINESS": schema.NodeKind.STICKINESS_QUERY,
                    "LIFECYCLE": schema.NodeKind.LIFECYCLE_QUERY,
                }
                if insight == "JSON":
                    queryset = queryset.filter(query__isnull=False)
                    queryset = queryset.exclude(query__kind__in=WRAPPER_NODE_KINDS, query__source__kind="HogQLQuery")
                elif insight == "SQL":
                    queryset = queryset.filter(query__isnull=False)
                    queryset = queryset.filter(query__kind__in=WRAPPER_NODE_KINDS, query__source__kind="HogQLQuery")
                elif insight in legacy_to_hogql_mapping:
                    queryset = queryset.filter(
                        legacy_filter
                        | Q(query__isnull=False)
                        & Q(query__kind=schema.NodeKind.INSIGHT_VIZ_NODE)
                        & Q(query__source__kind=legacy_to_hogql_mapping[insight])
                    )
                else:
                    queryset = queryset.filter(legacy_filter)
            elif key == "search":
                queryset = queryset.filter(
                    Q(name__icontains=request.GET["search"])
                    | Q(derived_name__icontains=request.GET["search"])
                    | Q(tagged_items__tag__name__icontains=request.GET["search"])
                    | Q(description__icontains=request.GET["search"])
                )
            elif key == "dashboards":
                dashboards_filter = request.GET["dashboards"]
                if dashboards_filter:
                    dashboards_ids = json.loads(dashboards_filter)
                    for dashboard_id in dashboards_ids:
                        # filter by dashboards one at a time so the filter is AND not OR
                        queryset = queryset.filter(
                            id__in=DashboardTile.objects.filter(dashboard__id=dashboard_id)
                            .values_list("insight__id", flat=True)
                            .all()
                        )

        return queryset

    @extend_schema(
        parameters=[
            OpenApiParameter(
                name="refresh",
                enum=list(ExecutionMode),
                default=ExecutionMode.CACHE_ONLY_NEVER_CALCULATE,
                # Sync the `refresh` description here with the other one in this file, and with frontend/src/queries/schema.ts
                description="""
Whether to refresh the insight, how aggresively, and if sync or async:
- `'force_cache'` - return cached data or a cache miss; always completes immediately as it never calculates
- `'blocking'` - calculate synchronously (returning only when the query is done), UNLESS there are very fresh results in the cache
- `'async'` - kick off background calculation (returning immediately with a query status), UNLESS there are very fresh results in the cache
- `'lazy_async'` - kick off background calculation, UNLESS there are somewhat fresh results in the cache
- `'force_blocking'` - calculate synchronously, even if fresh results are already cached
- `'force_async'` - kick off background calculation, even if fresh results are already cached
Background calculation can be tracked using the `query_status` response field.""",
            ),
            OpenApiParameter(
                name="from_dashboard",
                type=OpenApiTypes.INT,
                description="""
Only if loading an insight in the context of a dashboard: The relevant dashboard's ID.
When set, the specified dashboard's filters and date range override will be applied.""",
            ),
        ],
    )
    @monitor(feature=Feature.INSIGHT, endpoint="insight", method="GET")
    def retrieve(self, request, *args, **kwargs):
        instance = self.get_object()
        serializer_context = self.get_serializer_context()

        dashboard_tile: Optional[DashboardTile] = None
        dashboard_id = request.query_params.get("from_dashboard", None)
        if dashboard_id is not None:
            dashboard_tile = (
                DashboardTile.objects.filter(dashboard__id=dashboard_id, insight__id=instance.id)
                .select_related("dashboard")
                .first()
            )

        if dashboard_tile is not None:
            # context is used in the to_representation method to report filters used
            serializer_context.update({"dashboard": dashboard_tile.dashboard})

        serialized_data = self.get_serializer(instance, context=serializer_context).data

        if dashboard_tile is not None:
            serialized_data["color"] = dashboard_tile.color
            layouts = dashboard_tile.layouts
            # workaround because DashboardTiles layouts were migrated as stringified JSON :/
            if isinstance(layouts, str):
                layouts = json.loads(layouts)

            serialized_data["layouts"] = layouts

        return Response(serialized_data)

    # ******************************************
    # Calculated Insight Endpoints
    # /projects/:id/insights/trend
    # /projects/:id/insights/funnel
    # /projects/:id/insights/retention
    # /projects/:id/insights/path
    #
    # Request parameters and caching are handled here and passed onto respective .queries classes
    # ******************************************

    # ******************************************
    # /projects/:id/insights/trend
    #
    # params:
    # - from_dashboard: (string) determines trend is being retrieved from dashboard item to update dashboard_item metadata
    # - shown_as: (string: Volume, Stickiness) specifies the trend aggregation type
    # - **shared filter types
    # ******************************************
    @extend_schema(
        request=TrendSerializer,
        methods=["POST"],
        tags=["trend"],
        operation_id="Trends",
        responses=TrendResultsSerializer,
    )
    @action(methods=["GET", "POST"], detail=False, required_scopes=["insight:read"])
    def trend(self, request: request.Request, *args: Any, **kwargs: Any):
        capture_legacy_api_call(request, self.team)

        timings = HogQLTimings()
        try:
            with timings.measure("calculate"):
                query_method = get_query_method(request=request, team=self.team)
                if query_method == "hogql":
                    result = self.calculate_trends_hogql(request)
                else:
                    result = self.calculate_trends(request)
        except ExposedHogQLError as e:
            raise ValidationError(str(e))
        filter = Filter(request=request, team=self.team)

        params_breakdown_limit = request.GET.get("breakdown_limit")
        if params_breakdown_limit is not None and params_breakdown_limit != "":
            breakdown_values_limit = int(params_breakdown_limit)
        else:
            breakdown_values_limit = BREAKDOWN_VALUES_LIMIT

        next = (
            format_paginated_url(request, filter.offset, breakdown_values_limit)
            if len(result["result"]) >= breakdown_values_limit
            else None
        )
        if self.request.accepted_renderer.format == "csv":
            csvexport = []
            for item in result["result"]:
                line = {"series": item["action"].get("custom_name") or item["label"]}
                for index, data in enumerate(item["data"]):
                    line[item["labels"][index]] = data
                csvexport.append(line)
            renderer = csvrenderers.CSVRenderer()
            renderer.header = csvexport[0].keys()
            export = renderer.render(csvexport)
            if request.GET.get("export_insight_id"):
                export = "{}/insights/{}/\n".format(SITE_URL, request.GET["export_insight_id"]).encode() + export

            response = HttpResponse(export)
            response["Content-Disposition"] = (
                'attachment; filename="{name} ({date_from} {date_to}) from PostHog.csv"'.format(
                    name=slugify(request.GET.get("export_name", "export")),
                    date_from=filter.date_from.strftime("%Y-%m-%d -") if filter.date_from else "up until",
                    date_to=filter.date_to.strftime("%Y-%m-%d"),
                )
            )
            return response

        result["timings"] = [val.model_dump() for val in timings.to_list()]

        return Response({**result, "next": next})

    @cached_by_filters
    def calculate_trends(self, request: request.Request) -> dict[str, Any]:
        team = self.team
        filter = Filter(request=request, team=self.team)

        if filter.insight == INSIGHT_STICKINESS or filter.shown_as == TRENDS_STICKINESS:
            stickiness_filter = StickinessFilter(
                request=request,
                team=team,
                get_earliest_timestamp=get_earliest_timestamp,
            )
            result = self.stickiness_query_class().run(stickiness_filter, team)
        else:
            trends_query = Trends()
            result = trends_query.run(filter, team, is_csv_export=bool(request.GET.get("is_csv_export", False)))

        return {"result": result, "timezone": team.timezone}

    @cached_by_filters
    def calculate_trends_hogql(self, request: request.Request) -> dict[str, Any]:
        team = self.team
        filter = Filter(request=request, team=team)
        query = filter_to_query(filter.to_dict())
        query_runner = get_query_runner(query, team, limit_context=None)

        # we use the legacy caching mechanism (@cached_by_filters decorator), no need to cache in the query runner
        result = query_runner.run(execution_mode=ExecutionMode.CALCULATE_BLOCKING_ALWAYS)
        assert isinstance(result, schema.CachedTrendsQueryResponse)

        return {"result": result.results, "timezone": team.timezone}

    # ******************************************
    # /projects/:id/insights/funnel
    # The funnel endpoint is asynchronously processed. When a request is received, the endpoint will
    # call an async task with an id that can be continually polled for 3 minutes.
    #
    # params:
    # - refresh: (dict) specifies cache to force refresh or poll
    # - from_dashboard: (dict) determines funnel is being retrieved from dashboard item to update dashboard_item metadata
    # - **shared filter types
    # ******************************************
    @extend_schema(
        request=FunnelSerializer,
        responses=OpenApiResponse(
            response=FunnelStepsResultsSerializer,
            description="Note, if funnel_viz_type is set the response will be different.",
        ),
        methods=["POST"],
        tags=["funnel"],
        operation_id="Funnels",
    )
    @action(methods=["GET", "POST"], detail=False, required_scopes=["insight:read"])
    def funnel(self, request: request.Request, *args: Any, **kwargs: Any) -> Response:
        capture_legacy_api_call(request, self.team)

        timings = HogQLTimings()
        try:
            with timings.measure("calculate"):
                funnel = self.calculate_funnel(request)
        except ExposedHogQLError as e:
            raise ValidationError(str(e))

        funnel["result"] = protect_old_clients_from_multi_property_default(request.data, funnel["result"])
        funnel["timings"] = [val.model_dump() for val in timings.to_list()]

        return Response(funnel)

    @cached_by_filters
    def calculate_funnel(self, request: request.Request) -> dict[str, Any]:
        team = self.team
        filter = Filter(request=request, data={"insight": INSIGHT_FUNNELS}, team=self.team)

        if filter.funnel_viz_type == FunnelVizType.TRENDS:
            return {
                "result": ClickhouseFunnelTrends(team=team, filter=filter).run(),
                "timezone": team.timezone,
            }
        elif filter.funnel_viz_type == FunnelVizType.TIME_TO_CONVERT:
            return {
                "result": ClickhouseFunnelTimeToConvert(team=team, filter=filter).run(),
                "timezone": team.timezone,
            }
        else:
            funnel_order_class = get_funnel_order_class(filter)
            return {
                "result": funnel_order_class(team=team, filter=filter).run(),
                "timezone": team.timezone,
            }

    # ******************************************
    # /projects/:id/insights/retention
    # params:
    # - start_entity: (dict) specifies id and type of the entity to focus retention on
    # - **shared filter types
    # ******************************************
    @action(methods=["GET", "POST"], detail=False, required_scopes=["insight:read"])
    def retention(self, request: request.Request, *args: Any, **kwargs: Any) -> Response:
        capture_legacy_api_call(request, self.team)

        timings = HogQLTimings()
        try:
            with timings.measure("calculate"):
                result = self.calculate_retention(request)
        except ExposedHogQLError as e:
            raise ValidationError(str(e))

        result["timings"] = [val.model_dump() for val in timings.to_list()]
        return Response(result)

    @cached_by_filters
    def calculate_retention(self, request: request.Request) -> dict[str, Any]:
        team = self.team
        data = {}
        if not request.GET.get("date_from") and not request.data.get("date_from"):
            data.update({"date_from": "-11d"})
        filter = RetentionFilter(data=data, request=request, team=self.team)
        base_uri = request.build_absolute_uri("/")
        result = self.retention_query_class(base_uri=base_uri).run(filter, team)
        return {"result": result, "timezone": team.timezone}

    # ******************************************
    # /projects/:id/insights/path
    # params:
    # - start: (string) specifies the name of the starting property or element
    # - request_type: (string: $pageview, $autocapture, $screen, custom_event) specifies the path type
    # - **shared filter types
    # ******************************************
    @action(methods=["GET", "POST"], detail=False, required_scopes=["insight:read"])
    def path(self, request: request.Request, *args: Any, **kwargs: Any) -> Response:
        capture_legacy_api_call(request, self.team)

        timings = HogQLTimings()
        try:
            with timings.measure("calculate"):
                result = self.calculate_path(request)
        except ExposedHogQLError as e:
            raise ValidationError(str(e))

        result["timings"] = [val.model_dump() for val in timings.to_list()]
        return Response(result)

    @cached_by_filters
    def calculate_path(self, request: request.Request) -> dict[str, Any]:
        team = self.team
        filter = PathFilter(request=request, data={"insight": INSIGHT_PATHS}, team=self.team)

        funnel_filter = None
        funnel_filter_data = request.GET.get("funnel_filter") or request.data.get("funnel_filter")
        if funnel_filter_data:
            if isinstance(funnel_filter_data, str):
                funnel_filter_data = json.loads(funnel_filter_data)
            funnel_filter = Filter(data={"insight": INSIGHT_FUNNELS, **funnel_filter_data}, team=self.team)

        #  backwards compatibility
        if filter.path_type:
            filter = filter.shallow_clone({PATHS_INCLUDE_EVENT_TYPES: [filter.path_type]})
        resp = self.paths_query_class(filter=filter, team=team, funnel_filter=funnel_filter).run()

        return {"result": resp, "timezone": team.timezone}

    # ******************************************
    # /projects/:id/insights/:short_id/viewed
    # Creates or updates an InsightViewed object for the user/insight combo
    # ******************************************
    @action(methods=["POST"], detail=True)
    def viewed(self, request: request.Request, *args: Any, **kwargs: Any) -> Response:
        InsightViewed.objects.update_or_create(
            team=self.team,
            user=request.user,
            insight=self.get_object(),
            defaults={"last_viewed_at": now()},
        )
        return Response(status=status.HTTP_201_CREATED)

    @action(methods=["GET"], url_path="activity", detail=False, required_scopes=["activity_log:read"])
    def all_activity(self, request: request.Request, **kwargs):
        limit = int(request.query_params.get("limit", "10"))
        page = int(request.query_params.get("page", "1"))

        activity_page = load_activity(scope="Insight", team_id=self.team_id, limit=limit, page=page)
        return activity_page_response(activity_page, limit, page, request)

    @action(methods=["GET"], detail=True, required_scopes=["activity_log:read"])
    def activity(self, request: request.Request, **kwargs):
        limit = int(request.query_params.get("limit", "10"))
        page = int(request.query_params.get("page", "1"))

        item_id = kwargs["pk"]
        if not Insight.objects.filter(id=item_id, team__project_id=self.team.project_id).exists():
            return Response("", status=status.HTTP_404_NOT_FOUND)

        activity_page = load_activity(
            scope="Insight",
            team_id=self.team_id,
            item_ids=[str(item_id)],
            limit=limit,
            page=page,
        )
        return activity_page_response(activity_page, limit, page, request)

    @action(methods=["POST"], detail=False)
    @monitor(feature=Feature.INSIGHT, endpoint="insight", method="CANCEL")
    def cancel(self, request: request.Request, **kwargs):
        if "client_query_id" not in request.data:
            raise serializers.ValidationError({"client_query_id": "Field is required."})
        cancel_query_on_cluster(team_id=self.team.pk, client_query_id=request.data["client_query_id"])
        return Response(status=status.HTTP_201_CREATED)

    @action(methods=["POST"], detail=False)
    def timing(self, request: request.Request, **kwargs):
        from posthog.kafka_client.client import KafkaProducer
        from posthog.models.event.util import format_clickhouse_timestamp
        from posthog.utils import cast_timestamp_or_now

        if CAPTURE_TIME_TO_SEE_DATA:
            payload = {
                **request.data,
                "team_id": self.team_id,
                "user_id": self.request.user.pk,
                "timestamp": format_clickhouse_timestamp(cast_timestamp_or_now(None)),
            }
            if "min_last_refresh" in payload:
                payload["min_last_refresh"] = format_clickhouse_timestamp(payload["min_last_refresh"])
            if "max_last_refresh" in payload:
                payload["max_last_refresh"] = format_clickhouse_timestamp(payload["max_last_refresh"])
            KafkaProducer().produce(topic=KAFKA_METRICS_TIME_TO_SEE_DATA, data=payload)

        return Response(status=status.HTTP_201_CREATED)


class LegacyInsightViewSet(InsightViewSet):
    param_derived_from_user_current_team = "project_id"<|MERGE_RESOLUTION|>--- conflicted
+++ resolved
@@ -180,11 +180,7 @@
         properties = {
             "path": request._request.path,
             "method": request._request.method,
-<<<<<<< HEAD
             "query_method": get_query_method(request=request, team=team),
-=======
-            "use_hogql": False,
->>>>>>> e823bf93
             "filter": get_filter(request=request, team=team),
             "was_impersonated": is_impersonated_session(request),
         }
@@ -640,9 +636,7 @@
                     (
                         dashboard_filters_override
                         if dashboard_filters_override is not None
-                        else dashboard.filters
-                        if dashboard
-                        else {}
+                        else dashboard.filters if dashboard else {}
                     ),
                     instance.team,
                 )
