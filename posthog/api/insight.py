--- conflicted
+++ resolved
@@ -61,18 +61,7 @@
 from posthog.queries.util import get_earliest_timestamp
 from posthog.settings import SITE_URL
 from posthog.tasks.update_cache import update_insight_cache
-<<<<<<< HEAD
-from posthog.utils import (
-    DEFAULT_DATE_FROM_DAYS,
-    format_query_params_absolute_url,
-    get_safe_cache,
-    relative_date_parse,
-    should_refresh,
-    str_to_bool,
-)
-=======
-from posthog.utils import get_safe_cache, relative_date_parse, should_refresh, str_to_bool
->>>>>>> 2390759d
+from posthog.utils import DEFAULT_DATE_FROM_DAYS, get_safe_cache, relative_date_parse, should_refresh, str_to_bool
 
 logger = structlog.get_logger(__name__)
 
