import json
from typing import Any, Dict, Optional, Type

import structlog
from django.db.models import OuterRef, QuerySet, Subquery
from django.db.models.query_utils import Q
from django.http import HttpResponse
from django.utils.text import slugify
from django.utils.timezone import now
from django_filters.rest_framework import DjangoFilterBackend
from drf_spectacular.utils import OpenApiResponse
from rest_framework import exceptions, request, serializers, status, viewsets
from rest_framework.decorators import action
from rest_framework.permissions import IsAuthenticated
from rest_framework.response import Response
from rest_framework.settings import api_settings
from rest_framework_csv import renderers as csvrenderers
from sentry_sdk import capture_exception

from ee.clickhouse.queries.funnels import ClickhouseFunnelTimeToConvert, ClickhouseFunnelTrends
from ee.clickhouse.queries.funnels.utils import get_funnel_order_class
from ee.clickhouse.queries.paths.paths import ClickhousePaths
from ee.clickhouse.queries.retention.clickhouse_retention import ClickhouseRetention
from ee.clickhouse.queries.stickiness.clickhouse_stickiness import ClickhouseStickiness
from ee.clickhouse.queries.trends.clickhouse_trends import ClickhouseTrends
from posthog.api.documentation import extend_schema
from posthog.api.insight_serializers import (
    FunnelSerializer,
    FunnelStepsResultsSerializer,
    TrendResultsSerializer,
    TrendSerializer,
)
from posthog.api.routing import StructuredViewSetMixin
from posthog.api.shared import UserBasicSerializer
from posthog.api.tagged_item import TaggedItemSerializerMixin, TaggedItemViewSetMixin
from posthog.api.utils import format_paginated_url
from posthog.constants import (
    BREAKDOWN_VALUES_LIMIT,
    INSIGHT,
    INSIGHT_FUNNELS,
    INSIGHT_PATHS,
    INSIGHT_STICKINESS,
    PATHS_INCLUDE_EVENT_TYPES,
    TRENDS_STICKINESS,
    FunnelVizType,
)
from posthog.decorators import cached_function
from posthog.helpers.multi_property_breakdown import protect_old_clients_from_multi_property_default
from posthog.models import DashboardTile, Filter, Insight, Team
from posthog.models.activity_logging.activity_log import (
    ActivityPage,
    Detail,
    changes_between,
    load_activity,
    log_activity,
)
from posthog.models.activity_logging.serializers import ActivityLogSerializer
from posthog.models.dashboard import Dashboard
from posthog.models.filters import RetentionFilter
from posthog.models.filters.path_filter import PathFilter
from posthog.models.filters.stickiness_filter import StickinessFilter
from posthog.models.insight import InsightViewed, generate_insight_cache_key
from posthog.permissions import ProjectMembershipNecessaryPermissions, TeamMemberAccessPermission
from posthog.queries.util import get_earliest_timestamp
from posthog.settings import SITE_URL
from posthog.tasks.update_cache import update_insight_cache
from posthog.utils import (
    format_query_params_absolute_url,
    get_safe_cache,
    relative_date_parse,
    should_refresh,
    str_to_bool,
)

logger = structlog.get_logger(__name__)


class InsightBasicSerializer(serializers.ModelSerializer):
    """
    Simplified serializer to speed response times when loading large amounts of objects.
    """

    class Meta:
        model = Insight
        fields = [
            "id",
            "short_id",
            "name",
            "filters",
            "dashboards",
            "description",
            "last_refresh",
            "refreshing",
            "saved",
            "updated_at",
        ]
        read_only_fields = ("short_id", "updated_at")

    def create(self, validated_data: Dict, *args: Any, **kwargs: Any) -> Any:
        raise NotImplementedError()

    def to_representation(self, instance):
        representation = super().to_representation(instance)
        representation["filters"] = instance.dashboard_filters()
        return representation


class InsightSerializer(TaggedItemSerializerMixin, InsightBasicSerializer):
    result = serializers.SerializerMethodField()
    last_refresh = serializers.SerializerMethodField()
    created_by = UserBasicSerializer(read_only=True)
    last_modified_by = UserBasicSerializer(read_only=True)
    effective_privilege_level = serializers.SerializerMethodField()
    dashboards = serializers.PrimaryKeyRelatedField(
        help_text="A dashboard ID for each of the dashboards that this insight is displayed on.",
        many=True,
        required=False,
        queryset=Dashboard.objects.filter(deleted=False),
    )
    filters_hash = serializers.CharField(
        read_only=True,
        help_text="""A hash of the filters that generate this insight.
        Used as a cache key for this result.
        A different hash will be returned if loading the insight on a dashboard that has filters.""",
    )

    class Meta:
        model = Insight
        fields = [
            "id",
            "short_id",
            "name",
            "derived_name",
            "filters",
            "filters_hash",
            "order",
            "deleted",
            "dashboards",
            "last_refresh",
            "refreshing",
            "result",
            "created_at",
            "created_by",
            "description",
            "updated_at",
            "tags",
            "favorited",
            "saved",
            "last_modified_at",
            "last_modified_by",
            "is_sample",
            "effective_restriction_level",
            "effective_privilege_level",
        ]
        read_only_fields = (
            "created_at",
            "created_by",
            "last_modified_at",
            "last_modified_by",
            "short_id",
            "updated_at",
            "is_sample",
            "effective_restriction_level",
            "effective_privilege_level",
        )

    def create(self, validated_data: Dict, *args: Any, **kwargs: Any) -> Insight:
        request = self.context["request"]
        team = Team.objects.get(id=self.context["team_id"])
        validated_data.pop("last_refresh", None)  # last_refresh sometimes gets sent if dashboard_item is duplicated
        tags = validated_data.pop("tags", None)  # tags are created separately as global tag relationships

        created_by = validated_data.pop("created_by", request.user)
        dashboards = validated_data.pop("dashboards", None)

        insight = Insight.objects.create(
            team=team, created_by=created_by, last_modified_by=request.user, **validated_data
        )

        if dashboards is not None:
            for dashboard in Dashboard.objects.filter(id__in=[d.id for d in dashboards]).all():
                if dashboard.team != insight.team:
                    raise serializers.ValidationError("Dashboard not found")
                DashboardTile.objects.create(insight=insight, dashboard=dashboard)
                insight.last_refresh = now()  # set last refresh if the insight is on at least one dashboard

        # Manual tag creation since this create method doesn't call super()
        self._attempt_set_tags(tags, insight)

        name_for_logged_activity = (
            insight.name if insight.name is not None and len(insight.name) > 0 else insight.derived_name
        )
        log_activity(
            organization_id=self.context["request"].user.current_organization_id,
            team_id=team.id,
            user=self.context["request"].user,
            item_id=insight.id,
            scope="Insight",
            activity="created",
            detail=Detail(name=name_for_logged_activity, short_id=insight.short_id),
        )
        return insight

    def update(self, instance: Insight, validated_data: Dict, **kwargs) -> Insight:
        try:
            before_update = Insight.objects.get(pk=instance.id)
        except Insight.DoesNotExist:
            before_update = None

        # Remove is_sample if it's set as user has altered the sample configuration
        validated_data["is_sample"] = False
        if validated_data.keys() & Insight.MATERIAL_INSIGHT_FIELDS:
            instance.last_modified_at = now()
            instance.last_modified_by = self.context["request"].user
        dashboards = validated_data.pop("dashboards", None)
        if dashboards is not None:
            old_dashboard_ids = [tile.dashboard_id for tile in instance.dashboardtile_set.all()]
            new_dashboard_ids = [d.id for d in dashboards]

            ids_to_add = [id for id in new_dashboard_ids if id not in old_dashboard_ids]
            ids_to_remove = [id for id in old_dashboard_ids if id not in new_dashboard_ids]

            for dashboard in Dashboard.objects.filter(id__in=ids_to_add):
                if dashboard.team != instance.team:
                    raise serializers.ValidationError("Dashboard not found")
                DashboardTile.objects.create(insight=instance, dashboard=dashboard)

            if ids_to_remove:
                DashboardTile.objects.filter(dashboard_id__in=ids_to_remove, insight=instance).delete()

        return super().update(instance, validated_data)

        updated_insight = super().update(instance, validated_data)

        changes = changes_between("Insight", previous=before_update, current=updated_insight)

        name_for_logged_activity = (
            updated_insight.name
            if updated_insight.name is not None and len(updated_insight.name) > 0
            else updated_insight.derived_name
        )
        log_activity(
            organization_id=self.context["request"].user.current_organization_id,
            team_id=self.context["team_id"],
            user=self.context["request"].user,
            item_id=updated_insight.id,
            scope="Insight",
            activity="updated",
            detail=Detail(name=name_for_logged_activity, changes=changes, short_id=updated_insight.short_id),
        )

        return updated_insight

    def get_result(self, insight: Insight):
        if not insight.filters:
            return None

        dashboard = self.context.get("dashboard", None)

        if should_refresh(self.context["request"]):
            return update_insight_cache(insight, dashboard)

        cache_key = insight.filters_hash
        if dashboard is not None:
            dashboard_tile: Optional[DashboardTile] = (
                DashboardTile.objects.filter(insight=insight, dashboard=dashboard).first()
            )
            if dashboard_tile is not None:
                cache_key = dashboard_tile.filters_hash
                if cache_key is None:
                    # the DashboardTile hasn't had a filters_hash added yet
                    # TODO need to run a migration after 0229 to ensure all tiles have a filters hash
                    generated_filters_hash = generate_insight_cache_key(insight, dashboard)
                    dashboard_tile.filters_hash = generated_filters_hash
                    dashboard_tile.save(update_fields=["filters_hash"])
                    cache_key = generated_filters_hash

        self.context.update({"filters_hash": cache_key})
        result = get_safe_cache(cache_key)
        if not result or result.get("task_id", None):
            return None
        # Data might not be defined if there is still cached results from before moving from 'results' to 'data'
        return result.get("result")

    def get_last_refresh(self, insight: Insight):
        if should_refresh(self.context["request"]):
            return now()

        result = self.get_result(insight)
        if result is not None:
            return insight.last_refresh
        if insight.last_refresh is not None:
            # Update last_refresh without updating "updated_at" (insight edit date)
            insight.last_refresh = None
            insight.save(update_fields=["last_refresh"])
        return None

    def get_effective_privilege_level(self, insight: Insight) -> Dashboard.PrivilegeLevel:
        return insight.get_effective_privilege_level(self.context["request"].user.id)

    def to_representation(self, instance: Insight):
        representation = super().to_representation(instance)

        dashboard: Optional[Dashboard] = self.context.get("dashboard")
        representation["filters"] = instance.dashboard_filters(dashboard=dashboard)

        context_cache_key = self.context.get("filters_hash")
        representation["filters_hash"] = context_cache_key if context_cache_key is not None else instance.filters_hash

        return representation


class InsightViewSet(TaggedItemViewSetMixin, StructuredViewSetMixin, viewsets.ModelViewSet):
    queryset = Insight.objects.all()
    serializer_class = InsightSerializer
    permission_classes = [IsAuthenticated, ProjectMembershipNecessaryPermissions, TeamMemberAccessPermission]
    renderer_classes = tuple(api_settings.DEFAULT_RENDERER_CLASSES) + (csvrenderers.CSVRenderer,)
    filter_backends = [DjangoFilterBackend]
    filterset_fields = ["short_id", "created_by"]
    include_in_docs = True

    def get_serializer_class(self) -> Type[serializers.BaseSerializer]:

        if (self.action == "list" or self.action == "retrieve") and str_to_bool(
            self.request.query_params.get("basic", "0"),
        ):
            return InsightBasicSerializer
        return super().get_serializer_class()

    def get_queryset(self) -> QuerySet:
        queryset = super().get_queryset()
        queryset = queryset.prefetch_related(
            "dashboards", "dashboards__created_by", "dashboards__team", "dashboards__team__organization",
        )
        queryset = queryset.select_related("created_by", "last_modified_by", "team")
        if self.action == "list":
            queryset = queryset.filter(deleted=False)
            queryset = self._filter_request(self.request, queryset)

        order = self.request.GET.get("order", None)
        if order:
            if order == "-my_last_viewed_at":
                queryset = self._annotate_with_my_last_viewed_at(queryset).order_by("-my_last_viewed_at")
            else:
                queryset = queryset.order_by(order)
        else:
            queryset = queryset.order_by("order")

        return queryset

    def _annotate_with_my_last_viewed_at(self, queryset: QuerySet) -> QuerySet:
        if self.request.user.is_authenticated:
            insight_viewed = InsightViewed.objects.filter(
                team=self.team, user=self.request.user, insight_id=OuterRef("id")
            )
            return queryset.annotate(my_last_viewed_at=Subquery(insight_viewed.values("last_viewed_at")[:1]))
        raise exceptions.NotAuthenticated()

    def _filter_request(self, request: request.Request, queryset: QuerySet) -> QuerySet:
        filters = request.GET.dict()

        for key in filters:
            if key == "saved":
                if str_to_bool(request.GET["saved"]):
                    queryset = queryset.filter(Q(saved=True) | Q(dashboards__isnull=False))
                else:
                    queryset = queryset.filter(Q(saved=False))

            elif key == "my_last_viewed":
                if str_to_bool(request.GET["my_last_viewed"]):
                    queryset = self._annotate_with_my_last_viewed_at(queryset).filter(my_last_viewed_at__isnull=False)
            elif key == "user":
                queryset = queryset.filter(created_by=request.user)
            elif key == "favorited":
                queryset = queryset.filter(Q(favorited=True))
            elif key == "date_from":
                queryset = queryset.filter(last_modified_at__gt=relative_date_parse(request.GET["date_from"]))
            elif key == "date_to":
                queryset = queryset.filter(last_modified_at__lt=relative_date_parse(request.GET["date_to"]))
            elif key == INSIGHT:
                queryset = queryset.filter(filters__insight=request.GET[INSIGHT])
            elif key == "search":
                queryset = queryset.filter(
                    Q(name__icontains=request.GET["search"]) | Q(derived_name__icontains=request.GET["search"])
                )
        return queryset

    def retrieve(self, request, *args, **kwargs):
        """
        When loading an insight for a dashboard pass a `from_dashboard` query parameter containing the dashboard ID

        e.g. `"/api/projects/{team_id}/insights/{insight_id}?from_dashboard={dashboard_id}"`

        Insights can be added to more than one dashboard, this allows the insight to be loaded in the correct context.

        Using the correct cache and enriching the response with dashboard specific config (e.g. layouts or colors)
        """
        instance = self.get_object()
        serializer_context = self.get_serializer_context()

        dashboard_tile: Optional[DashboardTile] = None
        dashboard_id = request.query_params.get("from_dashboard", None)
        if dashboard_id is not None:
            dashboard_tile = (
                DashboardTile.objects.filter(dashboard__id=dashboard_id, insight__id=instance.id)
                .select_related("dashboard")
                .first()
            )

        if dashboard_tile is not None:
            # context is used in the to_representation method to report filters used
            serializer_context.update({"dashboard": dashboard_tile.dashboard})

        serialized_data = self.get_serializer(instance, context=serializer_context).data

        if dashboard_tile is not None:
            serialized_data["color"] = dashboard_tile.color
            layouts = dashboard_tile.layouts
            # workaround because DashboardTiles layouts were migrated as stringified JSON :/
            if isinstance(layouts, str):
                layouts = json.loads(layouts)

            serialized_data["layouts"] = layouts

        return Response(serialized_data)

    # ******************************************
    # Calculated Insight Endpoints
    # /projects/:id/insights/trend
    # /projects/:id/insights/funnel
    # /projects/:id/insights/retention
    # /projects/:id/insights/path
    #
    # Request parameters and caching are handled here and passed onto respective .queries classes
    # ******************************************

    # ******************************************
    # /projects/:id/insights/trend
    #
    # params:
    # - from_dashboard: (string) determines trend is being retrieved from dashboard item to update dashboard_item metadata
    # - shown_as: (string: Volume, Stickiness) specifies the trend aggregation type
    # - **shared filter types
    # ******************************************
    @extend_schema(
        request=TrendSerializer,
        methods=["POST"],
        tags=["trend"],
        operation_id="Trends",
        responses=TrendResultsSerializer,
    )
    @action(methods=["GET", "POST"], detail=False)
    def trend(self, request: request.Request, *args: Any, **kwargs: Any):
        try:
            serializer = TrendSerializer(request=request)
            serializer.is_valid(raise_exception=True)
        except Exception as e:
            capture_exception(e)

        result = self.calculate_trends(request)
        filter = Filter(request=request, team=self.team)
        next = (
            format_paginated_url(request, filter.offset, BREAKDOWN_VALUES_LIMIT)
            if len(result["result"]) >= BREAKDOWN_VALUES_LIMIT
            else None
        )
        if self.request.accepted_renderer.format == "csv":
            csvexport = []
            for item in result["result"]:
                line = {"series": item["label"]}
                for index, data in enumerate(item["data"]):
                    line[item["labels"][index]] = data
                csvexport.append(line)
            renderer = csvrenderers.CSVRenderer()
            renderer.header = csvexport[0].keys()
            export = renderer.render(csvexport)
            if request.GET.get("export_insight_id"):
                export = "{}/insights/{}/\n".format(SITE_URL, request.GET["export_insight_id"]).encode() + export

            response = HttpResponse(export)
            response[
                "Content-Disposition"
            ] = 'attachment; filename="{name} ({date_from} {date_to}) from PostHog.csv"'.format(
                name=slugify(request.GET.get("export_name", "export")),
                date_from=filter.date_from.strftime("%Y-%m-%d -") if filter.date_from else "up until",
                date_to=filter.date_to.strftime("%Y-%m-%d"),
            )
            return response
        return Response({**result, "next": next})

    @cached_function
    def calculate_trends(self, request: request.Request) -> Dict[str, Any]:
        team = self.team
        filter = Filter(request=request, team=self.team)

        if filter.insight == INSIGHT_STICKINESS or filter.shown_as == TRENDS_STICKINESS:
            stickiness_filter = StickinessFilter(
                request=request, team=team, get_earliest_timestamp=get_earliest_timestamp
            )
            result = ClickhouseStickiness().run(stickiness_filter, team)
        else:
            trends_query = ClickhouseTrends()
            result = trends_query.run(filter, team)

        return {"result": result}

    # ******************************************
    # /projects/:id/insights/funnel
    # The funnel endpoint is asynchronously processed. When a request is received, the endpoint will
    # call an async task with an id that can be continually polled for 3 minutes.
    #
    # params:
    # - refresh: (dict) specifies cache to force refresh or poll
    # - from_dashboard: (dict) determines funnel is being retrieved from dashboard item to update dashboard_item metadata
    # - **shared filter types
    # ******************************************
    @extend_schema(
        request=FunnelSerializer,
        responses=OpenApiResponse(
            response=FunnelStepsResultsSerializer,
            description="Note, if funnel_viz_type is set the response will be different.",
        ),
        methods=["POST"],
        tags=["funnel"],
        operation_id="Funnels",
    )
    @action(methods=["GET", "POST"], detail=False)
    def funnel(self, request: request.Request, *args: Any, **kwargs: Any) -> Response:
        try:
            serializer = FunnelSerializer(request=request)
            serializer.is_valid(raise_exception=True)
        except Exception as e:
            capture_exception(e)

        funnel = self.calculate_funnel(request)

        funnel["result"] = protect_old_clients_from_multi_property_default(request.data, funnel["result"])

        return Response(funnel)

    @cached_function
    def calculate_funnel(self, request: request.Request) -> Dict[str, Any]:
        team = self.team
        filter = Filter(request=request, data={"insight": INSIGHT_FUNNELS}, team=self.team)

        if filter.funnel_viz_type == FunnelVizType.TRENDS:
            return {"result": ClickhouseFunnelTrends(team=team, filter=filter).run()}
        elif filter.funnel_viz_type == FunnelVizType.TIME_TO_CONVERT:
            return {"result": ClickhouseFunnelTimeToConvert(team=team, filter=filter).run()}
        else:
            funnel_order_class = get_funnel_order_class(filter)
            return {"result": funnel_order_class(team=team, filter=filter).run()}

    # ******************************************
    # /projects/:id/insights/retention
    # params:
    # - start_entity: (dict) specifies id and type of the entity to focus retention on
    # - **shared filter types
    # ******************************************
    @action(methods=["GET"], detail=False)
    def retention(self, request: request.Request, *args: Any, **kwargs: Any) -> Response:
        result = self.calculate_retention(request)
        return Response(result)

    @cached_function
    def calculate_retention(self, request: request.Request) -> Dict[str, Any]:
        team = self.team
        data = {}
        if not request.GET.get("date_from"):
            data.update({"date_from": "-11d"})
        filter = RetentionFilter(data=data, request=request, team=self.team)
        base_uri = request.build_absolute_uri("/")
        result = ClickhouseRetention(base_uri=base_uri).run(filter, team)
        return {"result": result}

    # ******************************************
    # /projects/:id/insights/path
    # params:
    # - start: (string) specifies the name of the starting property or element
    # - request_type: (string: $pageview, $autocapture, $screen, custom_event) specifies the path type
    # - **shared filter types
    # ******************************************
    @action(methods=["GET", "POST"], detail=False)
    def path(self, request: request.Request, *args: Any, **kwargs: Any) -> Response:
        result = self.calculate_path(request)
        return Response(result)

    @cached_function
    def calculate_path(self, request: request.Request) -> Dict[str, Any]:
        team = self.team
        filter = PathFilter(request=request, data={"insight": INSIGHT_PATHS}, team=self.team)

        funnel_filter = None
        funnel_filter_data = request.GET.get("funnel_filter") or request.data.get("funnel_filter")
        if funnel_filter_data:
            if isinstance(funnel_filter_data, str):
                funnel_filter_data = json.loads(funnel_filter_data)
            funnel_filter = Filter(data={"insight": INSIGHT_FUNNELS, **funnel_filter_data}, team=self.team)

        #  backwards compatibility
        if filter.path_type:
            filter = filter.with_data({PATHS_INCLUDE_EVENT_TYPES: [filter.path_type]})
        resp = ClickhousePaths(filter=filter, team=team, funnel_filter=funnel_filter).run()

        return {"result": resp}

<<<<<<< HEAD
    # Checks if a dashboard id has been set and if so, update the refresh date
    def _refresh_dashboard(self, request) -> None:
        dashboard_id = request.GET.get(FROM_DASHBOARD, None)
        if dashboard_id:
            Insight.objects.filter(pk=dashboard_id).update(last_refresh=now())

=======
>>>>>>> b97735b1
    # ******************************************
    # /projects/:id/insights/:short_id/viewed
    # Creates or updates an InsightViewed object for the user/insight combo
    # ******************************************
    @action(methods=["POST"], detail=True)
    def viewed(self, request: request.Request, *args: Any, **kwargs: Any) -> Response:
        InsightViewed.objects.update_or_create(
            team=self.team, user=request.user, insight=self.get_object(), defaults={"last_viewed_at": now()}
        )
        return Response(status=status.HTTP_201_CREATED)

    def destroy(self, request, *args, **kwargs):
        instance: Insight = self.get_object()
        instance_id = instance.id
        instance_short_id = instance.short_id

        instance.delete()

        name_for_logged_activity = (
            instance.name if instance.name is not None and len(instance.name) > 0 else instance.derived_name
        )
        log_activity(
            organization_id=self.organization.id,
            team_id=self.team_id,
            user=request.user,
            item_id=instance_id,
            scope="Insight",
            activity="deleted",
            detail=Detail(name=name_for_logged_activity, short_id=instance_short_id),
        )

        return Response(status=status.HTTP_204_NO_CONTENT)

    @action(methods=["GET"], url_path="activity", detail=False)
    def all_activity(self, request: request.Request, **kwargs):
        limit = int(request.query_params.get("limit", "10"))
        page = int(request.query_params.get("page", "1"))
        activity_page = load_activity(scope="Insight", team_id=self.team_id)
        return self._return_activity_page(activity_page, limit, page, request)

    @action(methods=["GET"], detail=True)
    def activity(self, request: request.Request, **kwargs):
        limit = int(request.query_params.get("limit", "10"))
        page = int(request.query_params.get("page", "1"))

        item_id = kwargs["pk"]
        if not Insight.objects.filter(id=item_id, team_id=self.team_id).exists():
            return Response("", status=status.HTTP_404_NOT_FOUND)

        activity_page = load_activity(scope="Insight", team_id=self.team_id, item_id=item_id, limit=limit, page=page)
        return self._return_activity_page(activity_page, limit, page, request)

    @staticmethod
    def _return_activity_page(activity_page: ActivityPage, limit: int, page: int, request: request.Request) -> Response:
        return Response(
            {
                "results": ActivityLogSerializer(activity_page.results, many=True,).data,
                "next": format_query_params_absolute_url(request, page + 1, limit, offset_alias="page")
                if activity_page.has_next
                else None,
                "previous": format_query_params_absolute_url(request, page - 1, limit, offset_alias="page")
                if activity_page.has_previous
                else None,
                "total_count": activity_page.total_count,
            },
            status=status.HTTP_200_OK,
        )


class LegacyInsightViewSet(InsightViewSet):
    legacy_team_compatibility = True<|MERGE_RESOLUTION|>--- conflicted
+++ resolved
@@ -228,8 +228,6 @@
             if ids_to_remove:
                 DashboardTile.objects.filter(dashboard_id__in=ids_to_remove, insight=instance).delete()
 
-        return super().update(instance, validated_data)
-
         updated_insight = super().update(instance, validated_data)
 
         changes = changes_between("Insight", previous=before_update, current=updated_insight)
@@ -604,15 +602,6 @@
 
         return {"result": resp}
 
-<<<<<<< HEAD
-    # Checks if a dashboard id has been set and if so, update the refresh date
-    def _refresh_dashboard(self, request) -> None:
-        dashboard_id = request.GET.get(FROM_DASHBOARD, None)
-        if dashboard_id:
-            Insight.objects.filter(pk=dashboard_id).update(last_refresh=now())
-
-=======
->>>>>>> b97735b1
     # ******************************************
     # /projects/:id/insights/:short_id/viewed
     # Creates or updates an InsightViewed object for the user/insight combo
