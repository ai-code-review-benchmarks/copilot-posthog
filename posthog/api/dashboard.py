import json
import secrets
from typing import Any, Dict, Sequence, Type, Union, cast

from django.db.models import Prefetch, QuerySet
from django.http import Http404, HttpRequest
from django.shortcuts import get_object_or_404
from django.utils.timezone import now
from django.views.decorators.clickjacking import xframe_options_exempt
from rest_framework import exceptions, mixins, response, serializers, viewsets
from rest_framework.authentication import BaseAuthentication, BasicAuthentication, SessionAuthentication
from rest_framework.permissions import SAFE_METHODS, BasePermission, IsAuthenticated, OperandHolder, SingleOperandHolder
from rest_framework.request import Request

from posthog.api.insight import InsightSerializer, InsightViewSet
from posthog.api.routing import StructuredViewSetMixin
from posthog.api.shared import UserBasicSerializer
from posthog.api.tagged_item import TaggedItemSerializerMixin, TaggedItemViewSetMixin
from posthog.auth import PersonalAPIKeyAuthentication
from posthog.constants import INSIGHT_TRENDS
from posthog.event_usage import report_user_action
from posthog.exceptions import ObjectExistsInOtherProject
from posthog.helpers import create_dashboard_from_template
from posthog.models import Dashboard, Insight, Team
from posthog.models.user import User
from posthog.permissions import ProjectMembershipNecessaryPermissions, TeamMemberAccessPermission
from posthog.utils import render_template


<<<<<<< HEAD
class DashboardSerializer(TaggedItemSerializerMixin, serializers.ModelSerializer):
=======
class CanEditDashboard(BasePermission):
    message = "You don't have edit permissions for this dashboard."

    def has_object_permission(self, request: Request, view, dashboard) -> bool:
        if request.method in SAFE_METHODS:
            return True
        return dashboard.can_user_edit(cast(User, request.user).id)


class DashboardSerializer(serializers.ModelSerializer):
>>>>>>> 7f509900
    items = serializers.SerializerMethodField()
    created_by = UserBasicSerializer(read_only=True)
    use_template = serializers.CharField(write_only=True, allow_blank=True, required=False)
    use_dashboard = serializers.IntegerField(write_only=True, allow_null=True, required=False)
    effective_privilege_level = serializers.SerializerMethodField()

    class Meta:
        model = Dashboard
        fields = [
            "id",
            "name",
            "description",
            "pinned",
            "items",
            "created_at",
            "created_by",
            "is_shared",
            "share_token",
            "deleted",
            "creation_mode",
            "use_template",
            "use_dashboard",
            "filters",
            "tags",
            "restriction_level",
            "effective_restriction_level",
            "effective_privilege_level",
        ]
        read_only_fields = [
            "creation_mode",
            "effective_restriction_level",
        ]

    def create(self, validated_data: Dict, *args: Any, **kwargs: Any) -> Dashboard:
        request = self.context["request"]
        validated_data["created_by"] = request.user
        team = Team.objects.get(id=self.context["team_id"])
        use_template: str = validated_data.pop("use_template", None)
        use_dashboard: int = validated_data.pop("use_dashboard", None)
        validated_data = self._update_creation_mode(validated_data, use_template, use_dashboard)
        dashboard = Dashboard.objects.create(team=team, **validated_data)

        if use_template:
            try:
                create_dashboard_from_template(use_template, dashboard)
            except AttributeError:
                raise serializers.ValidationError({"use_template": "Invalid value provided."})

        elif use_dashboard:
            try:
                from posthog.api.insight import InsightSerializer

                existing_dashboard = Dashboard.objects.get(id=use_dashboard, team=team)
                existing_dashboard_items = existing_dashboard.items.all()
                for dashboard_item in existing_dashboard_items:
                    override_dashboard_item_data = {
                        "id": None,  # to create a new Insight
                        "dashboard": dashboard.pk,
                        "last_refresh": now(),
                    }
                    insight_serializer = InsightSerializer(
                        data={
                            **InsightSerializer(dashboard_item, context=self.context,).data,
                            **override_dashboard_item_data,
                        },
                        context=self.context,
                    )
                    insight_serializer.is_valid()
                    insight_serializer.save()

            except Dashboard.DoesNotExist:
                raise serializers.ValidationError({"use_dashboard": "Invalid value provided"})

        elif request.data.get("items"):
            for item in request.data["items"]:
                Insight.objects.create(
                    **{key: value for key, value in item.items() if key not in ("id", "deleted", "dashboard", "team")},
                    dashboard=dashboard,
                    team=team,
                )

        # Manual tag creation since this create method doesn't call super()
        self._attempt_set_tags(self.initial_data.get("tags"), dashboard)

        report_user_action(
            request.user,
            "dashboard created",
            {
                **dashboard.get_analytics_metadata(),
                "from_template": bool(use_template),
                "template_key": use_template,
                "duplicated": bool(use_dashboard),
                "dashboard_id": use_dashboard,
            },
        )

        return dashboard

    def update(self, instance: Dashboard, validated_data: Dict, *args: Any, **kwargs: Any,) -> Dashboard:
        user = cast(User, self.context["request"].user)
        can_user_restrict = instance.can_user_restrict(user.id)
        if "restriction_level" in validated_data and not can_user_restrict:
            raise exceptions.PermissionDenied(
                "Only the dashboard owner and project admins have the restriction rights required to change the dashboard's restriction level."
            )

        validated_data.pop("use_template", None)  # Remove attribute if present
        if validated_data.get("is_shared") and not instance.share_token:
            instance.share_token = secrets.token_urlsafe(22)

        instance = super().update(instance, validated_data)

        if "request" in self.context:
            report_user_action(user, "dashboard updated", instance.get_analytics_metadata())

        return instance

    def add_dive_source_item(self, items: QuerySet, dive_source_id: int):
        item_as_list = list(i for i in items if i.id == dive_source_id)
        if not item_as_list:
            item_as_list = [Insight.objects.get(pk=dive_source_id)]
        others = list(i for i in items if i.id != dive_source_id)
        return item_as_list + others

    def get_items(self, dashboard: Dashboard):
        if self.context["view"].action == "list":
            return None

        items = dashboard.items.filter(deleted=False).order_by("order").all()
        self.context.update({"dashboard": dashboard})

        dive_source_id = self.context["request"].GET.get("dive_source_id")
        if dive_source_id is not None:
            items = self.add_dive_source_item(items, int(dive_source_id))

        #  Make sure all items have an insight set
        # This should have only happened historically
        for item in items:
            if not item.filters.get("insight"):
                item.filters["insight"] = INSIGHT_TRENDS
                item.save()
        return InsightSerializer(items, many=True, context=self.context).data

    def get_effective_privilege_level(self, dashboard: Dashboard) -> Dashboard.PrivilegeLevel:
        return dashboard.get_effective_privilege_level(self.context["request"].user)

    def validate(self, data):
        if data.get("use_dashboard", None) and data.get("use_template", None):
            raise serializers.ValidationError("`use_dashboard` and `use_template` cannot be used together")
        return data

    def _update_creation_mode(self, validated_data, use_template: str, use_dashboard: int):
        if use_template:
            return {**validated_data, "creation_mode": "template"}
        if use_dashboard:
            return {**validated_data, "creation_mode": "duplicate"}

        return {**validated_data, "creation_mode": "default"}


class DashboardsViewSet(TaggedItemViewSetMixin, StructuredViewSetMixin, viewsets.ModelViewSet):
    queryset = Dashboard.objects.all()
    serializer_class = DashboardSerializer
    authentication_classes = [
        PersonalAPIKeyAuthentication,
        SessionAuthentication,
        BasicAuthentication,
    ]
    permission_classes = [
        IsAuthenticated,
        ProjectMembershipNecessaryPermissions,
        TeamMemberAccessPermission,
        CanEditDashboard,
    ]

    def get_queryset(self) -> QuerySet:
        queryset = super().get_queryset().order_by("name")
        if self.action == "list":
            queryset = queryset.filter(deleted=False)
        queryset = queryset.select_related("team__organization").prefetch_related(
            Prefetch("items", queryset=Insight.objects.filter(deleted=False).order_by("order"),)
        )
        return queryset

    def retrieve(self, request: Request, *args: Any, **kwargs: Any) -> response.Response:
        pk = kwargs["pk"]
        queryset = self.get_queryset()
        try:
            dashboard = get_object_or_404(queryset, pk=pk)
        except Http404 as e:
            user = cast(User, request.user)
            alternative_team = Dashboard.objects.filter(deleted=False, team__in=user.teams, pk=pk)
            if alternative_team.exists():
                raise ObjectExistsInOtherProject(
                    alternative_team_id=alternative_team.first().team_id,  # type: ignore
                    feature="Dashboard",
                )
            raise e

        dashboard.last_accessed_at = now()
        dashboard.save()
        serializer = DashboardSerializer(dashboard, context={"view": self, "request": request})
        return response.Response(serializer.data)


class LegacyDashboardsViewSet(DashboardsViewSet):
    legacy_team_compatibility = True

    def get_parents_query_dict(self) -> Dict[str, Any]:
        if not self.request.user.is_authenticated or "share_token" in self.request.GET:
            return {}
        return {"team_id": self.team_id}


class SharedDashboardsViewSet(mixins.RetrieveModelMixin, viewsets.GenericViewSet):
    queryset = Dashboard.objects.filter(is_shared=True)
    serializer_class = DashboardSerializer
    authentication_classes: Sequence[Type[BaseAuthentication]] = []
    permission_classes: Sequence[Union[Type[BasePermission], OperandHolder, SingleOperandHolder]] = []
    lookup_field = "share_token"


@xframe_options_exempt
def shared_dashboard(request: HttpRequest, share_token: str):
    dashboard = get_object_or_404(Dashboard, is_shared=True, share_token=share_token)
    shared_dashboard_serialized = {
        "id": dashboard.id,
        "share_token": dashboard.share_token,
        "name": dashboard.name,
        "description": dashboard.description,
        "team_name": dashboard.team.name,
    }

    return render_template(
        "shared_dashboard.html",
        request=request,
        context={"shared_dashboard_serialized": json.dumps(shared_dashboard_serialized)},
    )


class LegacyInsightViewSet(InsightViewSet):
    legacy_team_compatibility = True<|MERGE_RESOLUTION|>--- conflicted
+++ resolved
@@ -27,9 +27,6 @@
 from posthog.utils import render_template
 
 
-<<<<<<< HEAD
-class DashboardSerializer(TaggedItemSerializerMixin, serializers.ModelSerializer):
-=======
 class CanEditDashboard(BasePermission):
     message = "You don't have edit permissions for this dashboard."
 
@@ -39,8 +36,7 @@
         return dashboard.can_user_edit(cast(User, request.user).id)
 
 
-class DashboardSerializer(serializers.ModelSerializer):
->>>>>>> 7f509900
+class DashboardSerializer(TaggedItemSerializerMixin, serializers.ModelSerializer):
     items = serializers.SerializerMethodField()
     created_by = UserBasicSerializer(read_only=True)
     use_template = serializers.CharField(write_only=True, allow_blank=True, required=False)
