--- conflicted
+++ resolved
@@ -197,7 +197,8 @@
         if "text_tiles" in validated_data:
             # mypy thinks this doesn't work... but it does ¯\_(ツ)_/¯
             self.fields["text_tiles"].update(  # type: ignore
-                list(instance.text_tiles.all()), validated_data.pop("text_tiles"),
+                list(instance.text_tiles.all()),
+                validated_data.pop("text_tiles"),
             )
 
         instance = super().update(instance, validated_data)
@@ -236,11 +237,12 @@
         # used by insight serializer to load insight filters in correct context
         self.context.update({"dashboard": dashboard})
 
-        insights = []
-
         tiles = (
             DashboardTile.objects.filter(dashboard=dashboard)
-            .select_related("insight__created_by", "insight__last_modified_by",)
+            .select_related(
+                "insight__created_by",
+                "insight__last_modified_by",
+            )
             .prefetch_related(
                 "insight__dashboard_tiles__dashboard__created_by",
                 "insight__dashboard_tiles__dashboard__team",
@@ -249,6 +251,7 @@
             .order_by("insight__order")
         )
 
+        insights = []
         for tile in tiles:
             if tile.insight:
                 insight = tile.insight
@@ -305,17 +308,9 @@
             # Soft-deleted dashboards can be brought back with a PATCH request
             queryset = queryset.filter(deleted=False)
 
-<<<<<<< HEAD
         queryset = queryset.prefetch_related(
             "insight_tiles", "insight_tiles__insight", "sharingconfiguration_set", "text_tiles"
         ).select_related("team__organization", "created_by")
-=======
-        queryset = (
-            queryset.prefetch_related("sharingconfiguration_set")
-            .select_related("team__organization", "created_by")
-            .prefetch_related(Prefetch("insights", queryset=Insight.objects.filter(deleted=False).order_by("order")))
-        )
->>>>>>> 1dc9705f
         return queryset
 
     def retrieve(self, request: Request, *args: Any, **kwargs: Any) -> response.Response:
