import datetime
import json
from typing import Any, Dict, List, Optional, cast

from django.db.models import Prefetch, Q, QuerySet
from django.shortcuts import get_object_or_404
from django.utils.timezone import now
from drf_spectacular.utils import extend_schema
from rest_framework import exceptions, response, serializers, viewsets
from rest_framework.decorators import action
from rest_framework.exceptions import PermissionDenied
from rest_framework.permissions import SAFE_METHODS, BasePermission, IsAuthenticated
from rest_framework.request import Request

from posthog.api.dashboard_tiles import TextSerializer
from posthog.api.forbid_destroy_model import ForbidDestroyModel
from posthog.api.insight import InsightSerializer, InsightViewSet
from posthog.api.routing import StructuredViewSetMixin
from posthog.api.shared import UserBasicSerializer
from posthog.api.tagged_item import TaggedItemSerializerMixin, TaggedItemViewSetMixin
from posthog.constants import INSIGHT_TRENDS, AvailableFeature
from posthog.event_usage import report_user_action
from posthog.helpers import create_dashboard_from_template
from posthog.models import Dashboard, DashboardTile, Insight, Team, Text
from posthog.models.user import User
from posthog.permissions import ProjectMembershipNecessaryPermissions, TeamMemberAccessPermission
from posthog.utils import should_refresh


class CanEditDashboard(BasePermission):
    message = "You don't have edit permissions for this dashboard."

    def has_object_permission(self, request: Request, view, dashboard) -> bool:
        if request.method in SAFE_METHODS:
            return True
        return dashboard.can_user_edit(cast(User, request.user).id)


class DashboardTileSerializer(serializers.ModelSerializer):
    id: serializers.IntegerField = serializers.IntegerField(required=False)
    insight = InsightSerializer()
    text = TextSerializer()
    last_refresh = serializers.SerializerMethodField(
        read_only=True,
        help_text="""
        The datetime this tile's insight results were generated.
        """,
    )

    class Meta:
        model = DashboardTile
        exclude = ["dashboard", "deleted"]
        read_only_fields = ["id", "insight"]
        depth = 1

    def get_last_refresh(self, dashboard_tile: DashboardTile) -> datetime.datetime:
        if should_refresh(self.context["request"]):
            return now()
        return dashboard_tile.last_refresh


class DashboardSerializer(TaggedItemSerializerMixin, serializers.ModelSerializer):
    items = serializers.SerializerMethodField()
    tiles = serializers.SerializerMethodField()
    created_by = UserBasicSerializer(read_only=True)
    use_template = serializers.CharField(write_only=True, allow_blank=True, required=False)
    use_dashboard = serializers.IntegerField(write_only=True, allow_null=True, required=False)
    effective_privilege_level = serializers.SerializerMethodField()
    is_shared = serializers.BooleanField(source="is_sharing_enabled", read_only=True, required=False)

    class Meta:
        model = Dashboard
        fields = [
            "id",
            "name",
            "description",
            "items",
            "pinned",
            "created_at",
            "created_by",
            "is_shared",
            "deleted",
            "creation_mode",
            "use_template",
            "use_dashboard",
            "filters",
            "tags",
            "tiles",
            "restriction_level",
            "effective_restriction_level",
            "effective_privilege_level",
        ]
        read_only_fields = ["creation_mode", "effective_restriction_level", "is_shared"]

    def validate_description(self, value: str) -> str:
        available_features: Optional[List[str]] = (
            Team.objects.select_related("organization")
            .values_list("organization__available_features", flat=True)
            .get(id=self.context["team_id"])
        )

        if value and AvailableFeature.DASHBOARD_COLLABORATION not in (available_features or []):
            raise PermissionDenied("You must have paid for dashboard collaboration to set the dashboard description")

        return value

    def create(self, validated_data: Dict, *args: Any, **kwargs: Any) -> Dashboard:
        request = self.context["request"]
        validated_data["created_by"] = request.user
        team = Team.objects.get(id=self.context["team_id"])
        use_template: str = validated_data.pop("use_template", None)
        use_dashboard: int = validated_data.pop("use_dashboard", None)
        validated_data = self._update_creation_mode(validated_data, use_template, use_dashboard)
        tags = validated_data.pop("tags", None)  # tags are created separately below as global tag relationships
        dashboard = Dashboard.objects.create(team=team, **validated_data)

        if use_template:
            try:
                create_dashboard_from_template(use_template, dashboard)
            except AttributeError:
                raise serializers.ValidationError({"use_template": "Invalid value provided."})

        elif use_dashboard:
            try:
                from posthog.api.insight import InsightSerializer

                existing_dashboard = Dashboard.objects.get(id=use_dashboard, team=team)
                existing_tiles = DashboardTile.objects.filter(dashboard=existing_dashboard).select_related("insight")
                for existing_tile in existing_tiles:
                    new_data = {
                        **InsightSerializer(existing_tile.insight, context=self.context).data,
                        "id": None,  # to create a new Insight
                        "last_refresh": now(),
                    }
                    new_data.pop("dashboards", None)
                    new_tags = new_data.pop("tags", None)
                    insight_serializer = InsightSerializer(data=new_data, context=self.context)
                    insight_serializer.is_valid()
                    insight_serializer.save()
                    insight = cast(Insight, insight_serializer.instance)

                    # Create new insight's tags separately. Force create tags on dashboard duplication.
                    self._attempt_set_tags(new_tags, insight, force_create=True)

                    DashboardTile.objects.create(
                        dashboard=dashboard, insight=insight, layouts=existing_tile.layouts, color=existing_tile.color
                    )

            except Dashboard.DoesNotExist:
                raise serializers.ValidationError({"use_dashboard": "Invalid value provided"})

        elif request.data.get("items"):
            for item in request.data["items"]:
                insight = Insight.objects.create(
                    **{
                        key: value
                        for key, value in item.items()
                        if key not in ("id", "deleted", "dashboard", "team", "layout", "color")
                    },
                    team=team,
                )
                DashboardTile.objects.create(
                    dashboard=dashboard, insight=insight, layouts=item.get("layouts"), color=item.get("color")
                )

        # Manual tag creation since this create method doesn't call super()
        self._attempt_set_tags(tags, dashboard)

        report_user_action(
            request.user,
            "dashboard created",
            {
                **dashboard.get_analytics_metadata(),
                "from_template": bool(use_template),
                "template_key": use_template,
                "duplicated": bool(use_dashboard),
                "dashboard_id": use_dashboard,
            },
        )

        return dashboard

    def update(self, instance: Dashboard, validated_data: Dict, *args: Any, **kwargs: Any) -> Dashboard:
        user = cast(User, self.context["request"].user)
        can_user_restrict = instance.can_user_restrict(user.id)
        if "restriction_level" in validated_data and not can_user_restrict:
            raise exceptions.PermissionDenied(
                "Only the dashboard owner and project admins have the restriction rights required to change the dashboard's restriction level."
            )

        validated_data.pop("use_template", None)  # Remove attribute if present

        instance = super().update(instance, validated_data)

        if validated_data.get("deleted", False):
            DashboardTile.objects.filter(dashboard__id=instance.id).delete()

        initial_data = dict(self.initial_data)

        tile = initial_data.pop("tiles", [])
        for tile_data in tile:
            if "text" in tile_data:
                text, _ = Text.objects.update_or_create(
                    id=tile_data.get("text").get("id", None),
                    defaults={**tile_data["text"], "team": self.context["team"], "created_by": user},
                )
                DashboardTile.objects.update_or_create(
                    id=tile_data.get("id", None), defaults={**tile_data, "text": text, "dashboard": instance}
                )

        tile_layouts = initial_data.pop("tile_layouts", [])
        for tile_layout in tile_layouts:
            instance.tiles.filter(insight__id=(tile_layout["id"])).update(layouts=tile_layout["layouts"])

        colors = initial_data.pop("colors", [])
        for color in colors:
            instance.tiles.filter(dashboard__id=instance.id, insight__id=(color["id"])).update(color=color["color"])

        if "request" in self.context:
            report_user_action(user, "dashboard updated", instance.get_analytics_metadata())

        return instance

    def get_tiles(self, dashboard: Dashboard):
        if self.context["view"].action == "list":
            return None

        # used by insight serializer to load insight filters in correct context
        self.context.update({"dashboard": dashboard})

        serialized_tiles = []
        for tile in dashboard.tiles.all():
            if isinstance(tile.layouts, str):
                tile.layouts = json.loads(tile.layouts)
            self.context.update({"filters_hash": tile.filters_hash})
            tile_data = DashboardTileSerializer(tile, many=False, context=self.context).data
            serialized_tiles.append(tile_data)

        return serialized_tiles

    @extend_schema(deprecated=True, description="items is deprecated, use tiles instead")
    def get_items(self, dashboard: Dashboard):
        if self.context["view"].action == "list":
            return None

        # used by insight serializer to load insight filters in correct context
        self.context.update({"dashboard": dashboard})

        insights = []
        for tile in dashboard.tiles.all():
            if tile.insight:
                insight = tile.insight
                layouts = tile.layouts
                # workaround because DashboardTiles layouts were migrated as stringified JSON :/
                if isinstance(layouts, str):
                    layouts = json.loads(layouts)

                color = tile.color

                # Make sure all items have an insight set
                if not insight.filters.get("insight"):
                    insight.filters["insight"] = INSIGHT_TRENDS
                    insight.save(update_fields=["filters"])

                self.context.update({"filters_hash": tile.filters_hash})
                insight_data = InsightSerializer(insight, many=False, context=self.context).data
                insight_data["layouts"] = layouts
                insight_data["color"] = color
                insights.append(insight_data)

        return insights

    def get_effective_privilege_level(self, dashboard: Dashboard) -> Dashboard.PrivilegeLevel:
        return dashboard.get_effective_privilege_level(self.context["request"].user.id)

    def validate(self, data):
        if data.get("use_dashboard", None) and data.get("use_template", None):
            raise serializers.ValidationError("`use_dashboard` and `use_template` cannot be used together")
        return data

    def _update_creation_mode(self, validated_data, use_template: str, use_dashboard: int):
        if use_template:
            return {**validated_data, "creation_mode": "template"}
        if use_dashboard:
            return {**validated_data, "creation_mode": "duplicate"}

        return {**validated_data, "creation_mode": "default"}


class DashboardsViewSet(TaggedItemViewSetMixin, StructuredViewSetMixin, ForbidDestroyModel, viewsets.ModelViewSet):
    queryset = Dashboard.objects.order_by("name")
    serializer_class = DashboardSerializer
    permission_classes = [
        IsAuthenticated,
        ProjectMembershipNecessaryPermissions,
        TeamMemberAccessPermission,
        CanEditDashboard,
    ]

    def get_queryset(self) -> QuerySet:
        queryset = super().get_queryset()
        if not self.action.endswith("update"):
            # Soft-deleted dashboards can be brought back with a PATCH request
            queryset = queryset.filter(deleted=False)

        queryset = queryset.prefetch_related("sharingconfiguration_set",).select_related(
            "team__organization",
            "created_by",
        )

        if self.action != "list":
            tiles_prefetch_queryset = (
                DashboardTile.objects.select_related(
                    "insight",
                    "text",
                    "insight__created_by",
                    "insight__last_modified_by",
                )
                .filter(Q(insight__deleted=False) | Q(insight__isnull=True))
                .prefetch_related("insight__dashboards__team__organization")
                .order_by("insight__order")
            )
            try:
                dashboard_id = self.kwargs["pk"]
                tiles_prefetch_queryset = tiles_prefetch_queryset.filter(dashboard_id=dashboard_id)
            except KeyError:
                # in case there are endpoints that hit this branch but don't have a pk
                pass

            queryset = queryset.prefetch_related(
                # prefetching tiles saves 25 queries per tile on the dashboard
                Prefetch(
                    "tiles",
<<<<<<< HEAD
                    queryset=DashboardTile.objects.select_related("insight", "text")
                    .exclude(deleted=True)
                    .filter(Q(insight__deleted=False) | Q(insight__isnull=True))
                    .prefetch_related("insight__dashboards__team__organization", "insight__created_by")
                    .order_by("insight__order"),
=======
                    queryset=tiles_prefetch_queryset,
>>>>>>> b83fca0e
                )
            )

        return queryset

    def retrieve(self, request: Request, *args: Any, **kwargs: Any) -> response.Response:
        pk = kwargs["pk"]
        queryset = self.get_queryset()
        dashboard = get_object_or_404(queryset, pk=pk)
        dashboard.last_accessed_at = now()
        dashboard.save(update_fields=["last_accessed_at"])
        serializer = DashboardSerializer(dashboard, context={"view": self, "request": request})
        return response.Response(serializer.data)

    @action(methods=["PATCH"], detail=True)
    def move_tile(self, request: Request, *args: Any, **kwargs: Any) -> response.Response:
        # TODO could things be rearranged so this is  PATCH call on a resource and not a custom endpoint?
        tile = request.data["tile"]
        from_dashboard = kwargs["pk"]
        to_dashboard = request.data["toDashboard"]
        insight_id = tile["insight"]["id"]

        tile = DashboardTile.objects.get(dashboard_id=from_dashboard, insight_id=insight_id)
        tile.dashboard_id = to_dashboard
        tile.save(update_fields=["dashboard_id"])

        serializer = DashboardSerializer(
            Dashboard.objects.get(id=from_dashboard), context={"view": self, "request": request}
        )
        return response.Response(serializer.data)


class LegacyDashboardsViewSet(DashboardsViewSet):
    legacy_team_compatibility = True

    def get_parents_query_dict(self) -> Dict[str, Any]:
        if not self.request.user.is_authenticated or "share_token" in self.request.GET:
            return {}
        return {"team_id": self.team_id}


class LegacyInsightViewSet(InsightViewSet):
    legacy_team_compatibility = True<|MERGE_RESOLUTION|>--- conflicted
+++ resolved
@@ -316,6 +316,7 @@
                     "insight__created_by",
                     "insight__last_modified_by",
                 )
+                .exclude(deleted=True)
                 .filter(Q(insight__deleted=False) | Q(insight__isnull=True))
                 .prefetch_related("insight__dashboards__team__organization")
                 .order_by("insight__order")
@@ -331,15 +332,7 @@
                 # prefetching tiles saves 25 queries per tile on the dashboard
                 Prefetch(
                     "tiles",
-<<<<<<< HEAD
-                    queryset=DashboardTile.objects.select_related("insight", "text")
-                    .exclude(deleted=True)
-                    .filter(Q(insight__deleted=False) | Q(insight__isnull=True))
-                    .prefetch_related("insight__dashboards__team__organization", "insight__created_by")
-                    .order_by("insight__order"),
-=======
                     queryset=tiles_prefetch_queryset,
->>>>>>> b83fca0e
                 )
             )
 
