import json
import secrets
from typing import Any, Dict, Sequence, Type, Union, cast

from django.db.models import Prefetch, QuerySet
from django.http import HttpRequest
from django.shortcuts import get_object_or_404
from django.utils.timezone import now
from django.views.decorators.clickjacking import xframe_options_exempt
from rest_framework import exceptions, mixins, response, serializers, viewsets
from rest_framework.authentication import BaseAuthentication, BasicAuthentication, SessionAuthentication
from rest_framework.permissions import SAFE_METHODS, BasePermission, IsAuthenticated, OperandHolder, SingleOperandHolder
from rest_framework.request import Request

from posthog.api.insight import InsightSerializer, InsightViewSet
from posthog.api.routing import StructuredViewSetMixin
from posthog.api.shared import UserBasicSerializer
from posthog.api.tagged_item import TaggedItemSerializerMixin, TaggedItemViewSetMixin
from posthog.auth import PersonalAPIKeyAuthentication
from posthog.constants import INSIGHT_TRENDS
from posthog.event_usage import report_user_action
from posthog.helpers import create_dashboard_from_template
from posthog.models import Dashboard, DashboardTile, Insight, Team
from posthog.models.user import User
from posthog.permissions import ProjectMembershipNecessaryPermissions, TeamMemberAccessPermission
from posthog.utils import render_template


class CanEditDashboard(BasePermission):
    message = "You don't have edit permissions for this dashboard."

    def has_object_permission(self, request: Request, view, dashboard) -> bool:
        if request.method in SAFE_METHODS:
            return True
        return dashboard.can_user_edit(cast(User, request.user).id)


class DashboardSerializer(TaggedItemSerializerMixin, serializers.ModelSerializer):
    items = serializers.SerializerMethodField()
    created_by = UserBasicSerializer(read_only=True)
    use_template = serializers.CharField(write_only=True, allow_blank=True, required=False)
    use_dashboard = serializers.IntegerField(write_only=True, allow_null=True, required=False)
    effective_privilege_level = serializers.SerializerMethodField()

    class Meta:
        model = Dashboard
        fields = [
            "id",
            "name",
            "description",
            "pinned",
            "items",
            "created_at",
            "created_by",
            "is_shared",
            "share_token",
            "deleted",
            "creation_mode",
            "use_template",
            "use_dashboard",
            "filters",
            "tags",
            "restriction_level",
            "effective_restriction_level",
            "effective_privilege_level",
        ]
        read_only_fields = [
            "creation_mode",
            "effective_restriction_level",
        ]

    def create(self, validated_data: Dict, *args: Any, **kwargs: Any) -> Dashboard:
        request = self.context["request"]
        validated_data["created_by"] = request.user
        team = Team.objects.get(id=self.context["team_id"])
        use_template: str = validated_data.pop("use_template", None)
        use_dashboard: int = validated_data.pop("use_dashboard", None)
        validated_data = self._update_creation_mode(validated_data, use_template, use_dashboard)
        tags = validated_data.pop("tags", None)  # tags are created separately below as global tag relationships
        dashboard = Dashboard.objects.create(team=team, **validated_data)

        if use_template:
            try:
                create_dashboard_from_template(use_template, dashboard)
            except AttributeError:
                raise serializers.ValidationError({"use_template": "Invalid value provided."})

        elif use_dashboard:
            try:
                from posthog.api.insight import InsightSerializer

                existing_dashboard = Dashboard.objects.get(id=use_dashboard, team=team)
                existing_tiles = DashboardTile.objects.filter(dashboard=existing_dashboard).select_related("insight")
                for existing_tile in existing_tiles:
                    new_data = {
                        **InsightSerializer(existing_tile.insight, context=self.context,).data,
                        "id": None,  # to create a new Insight
                        "last_refresh": now(),
                    }
                    new_data.pop("dashboards", None)
                    new_tags = new_data.pop("tags", None)
                    insight_serializer = InsightSerializer(data=new_data, context=self.context,)
                    insight_serializer.is_valid()
                    insight_serializer.save()
                    insight = cast(Insight, insight_serializer.instance)

                    # Create new insight's tags separately. Force create tags on dashboard duplication.
                    self._attempt_set_tags(new_tags, insight, force_create=True)

                    DashboardTile.objects.create(
                        dashboard=dashboard, insight=insight, layouts=existing_tile.layouts, color=existing_tile.color,
                    )

            except Dashboard.DoesNotExist:
                raise serializers.ValidationError({"use_dashboard": "Invalid value provided"})

        elif request.data.get("items"):
            for item in request.data["items"]:
                insight = Insight.objects.create(
                    **{
                        key: value
                        for key, value in item.items()
                        if key not in ("id", "deleted", "dashboard", "team", "layout", "color")
                    },
                    team=team,
                )
                DashboardTile.objects.create(
                    dashboard=dashboard, insight=insight, layouts=item.get("layouts"), color=item.get("color"),
                )

        # Manual tag creation since this create method doesn't call super()
        self._attempt_set_tags(tags, dashboard)

        report_user_action(
            request.user,
            "dashboard created",
            {
                **dashboard.get_analytics_metadata(),
                "from_template": bool(use_template),
                "template_key": use_template,
                "duplicated": bool(use_dashboard),
                "dashboard_id": use_dashboard,
            },
        )

        return dashboard

    def update(self, instance: Dashboard, validated_data: Dict, *args: Any, **kwargs: Any,) -> Dashboard:
        user = cast(User, self.context["request"].user)
        can_user_restrict = instance.can_user_restrict(user.id)
        if "restriction_level" in validated_data and not can_user_restrict:
            raise exceptions.PermissionDenied(
                "Only the dashboard owner and project admins have the restriction rights required to change the dashboard's restriction level."
            )

        validated_data.pop("use_template", None)  # Remove attribute if present
        if validated_data.get("is_shared") and not instance.share_token:
            instance.share_token = secrets.token_urlsafe(22)

        instance = super().update(instance, validated_data)

        tile_layouts = self.initial_data.pop("tile_layouts", [])
        for tile_layout in tile_layouts:
            DashboardTile.objects.filter(dashboard__id=instance.id, insight__id=(tile_layout["id"])).update(
                layouts=tile_layout["layouts"]
            )

        colors = self.initial_data.pop("colors", [])
        for color in colors:
            DashboardTile.objects.filter(dashboard__id=instance.id, insight__id=(color["id"])).update(
                color=color["color"]
            )

        if "request" in self.context:
            report_user_action(user, "dashboard updated", instance.get_analytics_metadata())

        return instance

    def get_items(self, dashboard: Dashboard):
        if self.context["view"].action == "list":
            return None

        # used by insight serializer to load insight filters in correct context
        self.context.update({"dashboard": dashboard})

        tiles = (
            DashboardTile.objects.filter(dashboard=dashboard)
            .select_related("insight__created_by", "insight__last_modified_by", "insight__team__organization")
            .prefetch_related("insight__dashboards__team__organization")
            .order_by("insight__order")
        )

        insights = []
        for tile in tiles:
            if tile.insight:
                insight = tile.insight
                layouts = tile.layouts
<<<<<<< HEAD
                # workaround because DashboardTiles are saving JSON as a string :/
                # TODO remove this after migration 0228 has been applied
=======
                # workaround because DashboardTiles layouts were migrated as stringified JSON :/
>>>>>>> a482e87f
                if isinstance(layouts, str):
                    layouts = json.loads(layouts)

                color = tile.color

                # Make sure all items have an insight set
                if not insight.filters.get("insight"):
                    insight.filters["insight"] = INSIGHT_TRENDS
                    insight.save(update_fields=["filters"])

                insight_data = InsightSerializer(insight, many=False, context=self.context).data
                insight_data["layouts"] = layouts
                insight_data["color"] = color
                insights.append(insight_data)

        return insights

    def get_effective_privilege_level(self, dashboard: Dashboard) -> Dashboard.PrivilegeLevel:
        return dashboard.get_effective_privilege_level(self.context["request"].user.id)

    def validate(self, data):
        if data.get("use_dashboard", None) and data.get("use_template", None):
            raise serializers.ValidationError("`use_dashboard` and `use_template` cannot be used together")
        return data

    def _update_creation_mode(self, validated_data, use_template: str, use_dashboard: int):
        if use_template:
            return {**validated_data, "creation_mode": "template"}
        if use_dashboard:
            return {**validated_data, "creation_mode": "duplicate"}

        return {**validated_data, "creation_mode": "default"}


class DashboardsViewSet(TaggedItemViewSetMixin, StructuredViewSetMixin, viewsets.ModelViewSet):
    queryset = Dashboard.objects.order_by("name")
    serializer_class = DashboardSerializer
    authentication_classes = [
        PersonalAPIKeyAuthentication,
        SessionAuthentication,
        BasicAuthentication,
    ]
    permission_classes = [
        IsAuthenticated,
        ProjectMembershipNecessaryPermissions,
        TeamMemberAccessPermission,
        CanEditDashboard,
    ]

    def get_queryset(self) -> QuerySet:
        queryset = super().get_queryset()
        if not self.action.endswith("update"):
            # Soft-deleted dashboards can be brought back with a PATCH request
            queryset = queryset.filter(deleted=False)

        queryset = queryset.select_related("team__organization", "created_by").prefetch_related(
            Prefetch("insights", queryset=Insight.objects.filter(deleted=False).order_by("order"),),
        )
        return queryset

    def retrieve(self, request: Request, *args: Any, **kwargs: Any) -> response.Response:
        pk = kwargs["pk"]
        queryset = self.get_queryset()
        dashboard = get_object_or_404(queryset, pk=pk)
        dashboard.last_accessed_at = now()
        dashboard.save(update_fields=["last_accessed_at"])
        serializer = DashboardSerializer(dashboard, context={"view": self, "request": request})
        return response.Response(serializer.data)


class LegacyDashboardsViewSet(DashboardsViewSet):
    legacy_team_compatibility = True

    def get_parents_query_dict(self) -> Dict[str, Any]:
        if not self.request.user.is_authenticated or "share_token" in self.request.GET:
            return {}
        return {"team_id": self.team_id}


class SharedDashboardsViewSet(mixins.RetrieveModelMixin, viewsets.GenericViewSet):
    queryset = Dashboard.objects.filter(is_shared=True)
    serializer_class = DashboardSerializer
    authentication_classes: Sequence[Type[BaseAuthentication]] = []
    permission_classes: Sequence[Union[Type[BasePermission], OperandHolder, SingleOperandHolder]] = []
    lookup_field = "share_token"


@xframe_options_exempt
def shared_dashboard(request: HttpRequest, share_token: str):
    dashboard = get_object_or_404(Dashboard, is_shared=True, share_token=share_token)
    shared_dashboard_serialized = {
        "id": dashboard.id,
        "share_token": dashboard.share_token,
        "name": dashboard.name,
        "description": dashboard.description,
        "team_name": dashboard.team.name,
    }

    return render_template(
        "shared_dashboard.html",
        request=request,
        context={"shared_dashboard_serialized": json.dumps(shared_dashboard_serialized)},
    )


class LegacyInsightViewSet(InsightViewSet):
    legacy_team_compatibility = True<|MERGE_RESOLUTION|>--- conflicted
+++ resolved
@@ -195,12 +195,7 @@
             if tile.insight:
                 insight = tile.insight
                 layouts = tile.layouts
-<<<<<<< HEAD
-                # workaround because DashboardTiles are saving JSON as a string :/
-                # TODO remove this after migration 0228 has been applied
-=======
                 # workaround because DashboardTiles layouts were migrated as stringified JSON :/
->>>>>>> a482e87f
                 if isinstance(layouts, str):
                     layouts = json.loads(layouts)
 
