--- conflicted
+++ resolved
@@ -1,10 +1,6 @@
 from rest_framework import decorators, exceptions
 
-<<<<<<< HEAD
-from posthog.api.utils import DefaultRouterPlusPlus
-=======
 from posthog.api.routing import DefaultRouterPlusPlus
->>>>>>> 96e4ee85
 from posthog.ee import is_ee_enabled
 
 from . import (
@@ -37,7 +33,6 @@
 
 router = DefaultRouterPlusPlus()
 # legacy endpoints (to be removed eventually)
-<<<<<<< HEAD
 router.register(r"annotation", annotation.LegacyAnnotationsViewSet)
 router.register(r"feature_flag", feature_flag.LegacyFeatureFlagViewSet)
 router.register(r"funnel", funnel.LegacyFunnelViewSet)
@@ -58,18 +53,6 @@
 projects_router.register(r"cohorts", cohort.CohortViewSet, "project_cohorts", ["team_id"])
 router.register(r"plugins", plugin.PluginViewSet, "project_plugins")
 projects_router.register(r"plugin-configs", plugin.PluginConfigViewSet, "project_plugin_configs", ["team_id"])
-=======
-router.register(r"annotation", annotation.AnnotationsViewSet)
-router.register(r"feature_flag", feature_flag.FeatureFlagViewSet)
-router.register(r"funnel", funnel.FunnelViewSet)
-router.register(r"dashboard", dashboard.DashboardsViewSet)
-router.register(r"dashboard_item", dashboard.DashboardItemsViewSet)
-router.register(r"cohort", cohort.CohortViewSet)
-router.register(r"plugin", plugin.PluginViewSet)
-router.register(r"plugin_config", plugin.PluginConfigViewSet)
-router.register(r"personal_api_keys", personal_api_key.PersonalAPIKeyViewSet, "personal_api_keys")
-projects_router = router.register(r"projects", team.TeamViewSet)
->>>>>>> 96e4ee85
 organizations_router = router.register(r"organizations", organization.OrganizationViewSet)
 organizations_router.register(
     r"members", organization_member.OrganizationMemberViewSet, "organization_members", ["organization_id"],
@@ -80,27 +63,17 @@
 
 if is_ee_enabled():
     try:
-<<<<<<< HEAD
         from ee.clickhouse.views.actions import ClickhouseActionsViewSet, LegacyClickhouseActionsViewSet
         from ee.clickhouse.views.element import ClickhouseElementViewSet, LegacyClickhouseElementViewSet
         from ee.clickhouse.views.events import ClickhouseEventsViewSet, LegacyClickhouseEventsViewSet
         from ee.clickhouse.views.insights import ClickhouseInsightsViewSet, LegacyClickhouseInsightsViewSet
         from ee.clickhouse.views.paths import ClickhousePathsViewSet, LegacyClickhousePathsViewSet
         from ee.clickhouse.views.person import ClickhousePersonViewSet, LegacyClickhousePersonViewSet
-=======
-        from ee.clickhouse.views.actions import ClickhouseActionsViewSet
-        from ee.clickhouse.views.element import ClickhouseElementViewSet
-        from ee.clickhouse.views.events import ClickhouseEventsViewSet
-        from ee.clickhouse.views.insights import ClickhouseInsightsViewSet
-        from ee.clickhouse.views.paths import ClickhousePathsViewSet
-        from ee.clickhouse.views.person import ClickhousePersonViewSet
->>>>>>> 96e4ee85
     except ImportError as e:
         print("ClickHouse enabled but missing enterprise capabilities. Defaulting to Postgres.")
         print(e)
     else:
         # legacy endpoints (to be removed eventually)
-<<<<<<< HEAD
         router.register(r"action", LegacyClickhouseActionsViewSet, basename="action")
         router.register(r"event", LegacyClickhouseEventsViewSet, basename="event")
         router.register(r"insight", LegacyClickhouseInsightsViewSet, basename="insight")
@@ -128,20 +101,4 @@
     projects_router.register(r"persons", person.PersonViewSet, "project_persons", ["team_id"])
     projects_router.register(r"events", event.EventViewSet, "project_events", ["team_id"])
     projects_router.register(r"paths", paths.PathsViewSet, "project_paths", ["team_id"])
-    projects_router.register(r"elements", element.ElementViewSet, "project_elements", ["team_id"])
-=======
-        router.register(r"action", ClickhouseActionsViewSet, basename="action")
-        router.register(r"event", ClickhouseEventsViewSet, basename="event")
-        router.register(r"insight", ClickhouseInsightsViewSet, basename="insight")
-        router.register(r"person", ClickhousePersonViewSet, basename="person")
-        router.register(r"paths", ClickhousePathsViewSet, basename="paths")
-        router.register(r"element", ClickhouseElementViewSet, basename="element")
-else:
-    # legacy endpoints (to be removed eventually)
-    router.register(r"insight", insight.InsightViewSet)
-    router.register(r"action", action.ActionViewSet)
-    router.register(r"person", person.PersonViewSet)
-    router.register(r"event", event.EventViewSet)
-    router.register(r"paths", paths.PathsViewSet, basename="paths")
-    router.register(r"element", element.ElementViewSet)
->>>>>>> 96e4ee85
+    projects_router.register(r"elements", element.ElementViewSet, "project_elements", ["team_id"])