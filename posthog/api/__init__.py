--- conflicted
+++ resolved
@@ -8,12 +8,7 @@
     async_migration,
     authentication,
     dashboard,
-<<<<<<< HEAD
-=======
     dead_letter_queue,
-    element,
-    event,
->>>>>>> 10dfd7e8
     event_definition,
     feature_flag,
     instance_settings,
@@ -21,10 +16,6 @@
     organization,
     organization_invite,
     organization_member,
-<<<<<<< HEAD
-=======
-    person,
->>>>>>> 10dfd7e8
     personal_api_key,
     plugin,
     plugin_log_entry,
