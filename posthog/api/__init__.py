from rest_framework import decorators, exceptions

from posthog.api.routing import DefaultRouterPlusPlus
from posthog.settings import EE_AVAILABLE

from . import (
    activity_log,
    annotation,
    app_metrics,
    async_migration,
    authentication,
    dead_letter_queue,
    early_access_feature,
    event_definition,
    exports,
    feature_flag,
    ingestion_warnings,
    instance_settings,
    instance_status,
    integration,
    kafka_inspector,
    notebook,
    organization,
    organization_domain,
    organization_invite,
    organization_member,
    personal_api_key,
    plugin,
    plugin_log_entry,
    prompt,
    property_definition,
    query,
    sharing,
    tagged_item,
    team,
    uploaded_media,
    user,
)
from .dashboards import dashboard, dashboard_templates
from .data_management import DataManagementViewSet


@decorators.api_view(["GET", "HEAD", "POST", "PUT", "PATCH", "DELETE"])
@decorators.authentication_classes([])
@decorators.permission_classes([])
def api_not_found(request):
    raise exceptions.NotFound(detail="Endpoint not found.")


router = DefaultRouterPlusPlus()

# Legacy endpoints shared (to be removed eventually)
router.register(r"dashboard", dashboard.LegacyDashboardsViewSet, "legacy_dashboards")  # Should be completely unused now
router.register(
    r"dashboard_item", dashboard.LegacyInsightViewSet, "legacy_insights"
)  # To be deleted - unified into insight viewset
router.register(r"plugin_config", plugin.LegacyPluginConfigViewSet, "legacy_plugin_configs")

router.register(r"feature_flag", feature_flag.LegacyFeatureFlagViewSet)  # Used for library side feature flag evaluation
router.register(r"prompts", prompt.PromptSequenceViewSet, "user_prompts")  # User prompts

# Nested endpoints shared
projects_router = router.register(r"projects", team.TeamViewSet)
project_plugins_configs_router = projects_router.register(
    r"plugin_configs", plugin.PluginConfigViewSet, "project_plugin_configs", ["team_id"]
)
project_plugins_configs_router.register(
    r"logs",
    plugin_log_entry.PluginLogEntryViewSet,
    "project_plugins_config_logs",
    ["team_id", "plugin_config_id"],
)

projects_router.register(r"annotations", annotation.AnnotationsViewSet, "project_annotations", ["team_id"])
projects_router.register(
    r"activity_log",
    activity_log.ActivityLogViewSet,
    "project_activity_log",
    ["team_id"],
)
project_feature_flags_router = projects_router.register(
    r"feature_flags",
    feature_flag.FeatureFlagViewSet,
    "project_feature_flags",
    ["team_id"],
)
project_features_router = projects_router.register(
    r"early_access_feature",
    early_access_feature.EarlyAccessFeatureViewSet,
    "project_early_access_feature",
    ["team_id"],
)

projects_router.register(
    r"dashboard_templates",
    dashboard_templates.DashboardTemplateViewSet,
    "project_dashboard_templates",
    ["team_id"],
)
project_dashboards_router = projects_router.register(
    r"dashboards", dashboard.DashboardsViewSet, "project_dashboards", ["team_id"]
)

projects_router.register(r"exports", exports.ExportedAssetViewSet, "exports", ["team_id"])
projects_router.register(r"integrations", integration.IntegrationViewSet, "integrations", ["team_id"])
projects_router.register(
    r"ingestion_warnings",
    ingestion_warnings.IngestionWarningsViewSet,
    "ingestion_warnings",
    ["team_id"],
)

projects_router.register(
    r"data_management",
    DataManagementViewSet,
    "data_management",
    ["team_id"],
)

app_metrics_router = projects_router.register(r"app_metrics", app_metrics.AppMetricsViewSet, "app_metrics", ["team_id"])
app_metrics_router.register(
    r"historical_exports",
    app_metrics.HistoricalExportsAppMetricsViewSet,
    "historical_exports",
    ["team_id", "plugin_config_id"],
)

# Organizations nested endpoints
organizations_router = router.register(r"organizations", organization.OrganizationViewSet, "organizations")
organization_plugins_router = organizations_router.register(
    r"plugins", plugin.PluginViewSet, "organization_plugins", ["organization_id"]
)
organizations_router.register(
    r"members",
    organization_member.OrganizationMemberViewSet,
    "organization_members",
    ["organization_id"],
)
organizations_router.register(
    r"invites",
    organization_invite.OrganizationInviteViewSet,
    "organization_invites",
    ["organization_id"],
)
organizations_router.register(
    r"domains",
    organization_domain.OrganizationDomainViewset,
    "organization_domains",
    ["organization_id"],
)

# Project nested endpoints
projects_router = router.register(r"projects", team.TeamViewSet, "projects")

projects_router.register(
    r"event_definitions",
    event_definition.EventDefinitionViewSet,
    "project_event_definitions",
    ["team_id"],
)
projects_router.register(
    r"property_definitions",
    property_definition.PropertyDefinitionViewSet,
    "project_property_definitions",
    ["team_id"],
)

projects_router.register(r"uploaded_media", uploaded_media.MediaViewSet, "project_media", ["team_id"])

projects_router.register(r"tags", tagged_item.TaggedItemViewSet, "project_tags", ["team_id"])
projects_router.register(r"query", query.QueryViewSet, "project_query", ["team_id"])

# General endpoints (shared across CH & PG)
router.register(r"login", authentication.LoginViewSet, "login")
router.register(r"login/token", authentication.TwoFactorViewSet)
router.register(r"login/precheck", authentication.LoginPrecheckViewSet)
router.register(r"reset", authentication.PasswordResetViewSet, "password_reset")
router.register(r"users", user.UserViewSet)
router.register(r"personal_api_keys", personal_api_key.PersonalAPIKeyViewSet, "personal_api_keys")
router.register(r"instance_status", instance_status.InstanceStatusViewSet, "instance_status")
router.register(r"dead_letter_queue", dead_letter_queue.DeadLetterQueueViewSet, "dead_letter_queue")
router.register(r"async_migrations", async_migration.AsyncMigrationsViewset, "async_migrations")
router.register(r"instance_settings", instance_settings.InstanceSettingsViewset, "instance_settings")
router.register(r"kafka_inspector", kafka_inspector.KafkaInspectorViewSet, "kafka_inspector")


from posthog.api.action import ActionViewSet  # noqa: E402
from posthog.api.cohort import CohortViewSet, LegacyCohortViewSet  # noqa: E402
from posthog.api.element import ElementViewSet, LegacyElementViewSet  # noqa: E402
from posthog.api.event import EventViewSet, LegacyEventViewSet  # noqa: E402
from posthog.api.insight import InsightViewSet  # noqa: E402
from posthog.api.person import LegacyPersonViewSet, PersonViewSet  # noqa: E402
from posthog.api.session_recording import SessionRecordingViewSet  # noqa: E402

# Legacy endpoints CH (to be removed eventually)
router.register(r"cohort", LegacyCohortViewSet, basename="cohort")
router.register(r"element", LegacyElementViewSet, basename="element")
router.register(r"element", LegacyElementViewSet, basename="element")
router.register(r"event", LegacyEventViewSet, basename="event")

# Nested endpoints CH
projects_router.register(r"events", EventViewSet, "project_events", ["team_id"])
projects_router.register(r"actions", ActionViewSet, "project_actions", ["team_id"])
projects_router.register(r"cohorts", CohortViewSet, "project_cohorts", ["team_id"])
projects_router.register(r"persons", PersonViewSet, "project_persons", ["team_id"])
projects_router.register(r"elements", ElementViewSet, "project_elements", ["team_id"])
project_session_recordings_router = projects_router.register(
    r"session_recordings",
    SessionRecordingViewSet,
    "project_session_recordings",
    ["team_id"],
)

if EE_AVAILABLE:
    from ee.clickhouse.views.experiments import ClickhouseExperimentsViewSet
    from ee.clickhouse.views.groups import ClickhouseGroupsTypesView, ClickhouseGroupsView
    from ee.clickhouse.views.insights import ClickhouseInsightsViewSet
    from ee.clickhouse.views.person import EnterprisePersonViewSet, LegacyEnterprisePersonViewSet

    projects_router.register(r"experiments", ClickhouseExperimentsViewSet, "project_experiments", ["team_id"])
    projects_router.register(r"groups", ClickhouseGroupsView, "project_groups", ["team_id"])
    projects_router.register(r"groups_types", ClickhouseGroupsTypesView, "project_groups_types", ["team_id"])
    project_insights_router = projects_router.register(
        r"insights", ClickhouseInsightsViewSet, "project_insights", ["team_id"]
    )
    projects_router.register(r"persons", EnterprisePersonViewSet, "project_persons", ["team_id"])
    router.register(r"person", LegacyEnterprisePersonViewSet, basename="person")
else:
    project_insights_router = projects_router.register(r"insights", InsightViewSet, "project_insights", ["team_id"])
    projects_router.register(r"persons", PersonViewSet, "project_persons", ["team_id"])
    router.register(r"person", LegacyPersonViewSet, basename="person")


project_dashboards_router.register(
    r"sharing",
    sharing.SharingConfigurationViewSet,
    "project_dashboard_sharing",
    ["team_id", "dashboard_id"],
)

project_insights_router.register(
    r"sharing",
    sharing.SharingConfigurationViewSet,
    "project_insight_sharing",
    ["team_id", "insight_id"],
)

<<<<<<< HEAD
projects_router.register(
    r"notebooks",
    notebook.NotebookViewSet,
    "project_notebooks",
    ["team_id"],
=======
project_session_recordings_router.register(
    r"sharing",
    sharing.SharingConfigurationViewSet,
    "project_recording_sharing",
    ["team_id", "recording_id"],
>>>>>>> 0f2aef49
)<|MERGE_RESOLUTION|>--- conflicted
+++ resolved
@@ -245,17 +245,16 @@
     ["team_id", "insight_id"],
 )
 
-<<<<<<< HEAD
-projects_router.register(
-    r"notebooks",
-    notebook.NotebookViewSet,
-    "project_notebooks",
-    ["team_id"],
-=======
 project_session_recordings_router.register(
     r"sharing",
     sharing.SharingConfigurationViewSet,
     "project_recording_sharing",
     ["team_id", "recording_id"],
->>>>>>> 0f2aef49
+)
+
+projects_router.register(
+    r"notebooks",
+    notebook.NotebookViewSet,
+    "project_notebooks",
+    ["team_id"],
 )