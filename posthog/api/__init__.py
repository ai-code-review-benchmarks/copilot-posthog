--- conflicted
+++ resolved
@@ -242,7 +242,6 @@
     sharing.SharingConfigurationViewSet,
     "project_insight_sharing",
     ["team_id", "insight_id"],
-<<<<<<< HEAD
 )
 
 project_session_recordings_router.register(
@@ -250,13 +249,4 @@
     sharing.SharingConfigurationViewSet,
     "project_recording_sharing",
     ["team_id", "recording_id"],
-)
-
-projects_router.register(
-    r"person_communications",
-    person_communication.PersonCommunicationViewSet,
-    "project_person_communications",
-    ["team_id"],
-=======
->>>>>>> eaf886a6
 )