--- conflicted
+++ resolved
@@ -1,9 +1,5 @@
 import csv
-<<<<<<< HEAD
 from typing import Any, Dict, List, Optional
-=======
-from typing import Any, Dict, Optional
->>>>>>> 3009e0aa
 
 import posthoganalytics
 from django.db.models import Count, QuerySet
@@ -26,14 +22,11 @@
 from posthog.models.person import Person
 from posthog.models.team import Team
 from posthog.permissions import ProjectMembershipNecessaryPermissions
-<<<<<<< HEAD
 from posthog.queries.stickiness import (
     stickiness_fetch_people,
     stickiness_format_intervals,
     stickiness_process_entity_type,
 )
-=======
->>>>>>> 3009e0aa
 from posthog.tasks.calculate_cohort import calculate_cohort, calculate_cohort_from_csv
 
 
@@ -70,21 +63,12 @@
         validated_data["is_calculating"] = True
         cohort = Cohort.objects.create(team_id=self.context["team_id"], **validated_data)
 
-<<<<<<< HEAD
         if cohort.is_static:
             self._handle_static(cohort, request)
         else:
             calculate_cohort.delay(cohort_id=cohort.pk)
 
         posthoganalytics.capture(request.user.distinct_id, "cohort created", cohort.get_analytics_metadata())
-=======
-        if request.FILES.get("csv"):
-            self._handle_csv(request.FILES["csv"], cohort)
-
-        posthoganalytics.capture(request.user.distinct_id, "cohort created", cohort.get_analytics_metadata())
-        if not cohort.is_static:
-            calculate_cohort.delay(cohort_id=cohort.pk)
->>>>>>> 3009e0aa
         return cohort
 
     def _handle_static(self, cohort: Cohort, request: Request):
@@ -134,11 +118,7 @@
         cohort.save()
 
         if request.FILES.get("csv") and cohort.is_static:
-<<<<<<< HEAD
             self._calculate_static_by_csv(request.FILES["csv"], cohort)
-=======
-            self._handle_csv(request.FILES["csv"], cohort)
->>>>>>> 3009e0aa
 
         posthoganalytics.capture(
             request.user.distinct_id,
