--- conflicted
+++ resolved
@@ -109,12 +109,8 @@
         for entity_meta in [ENTITY_MAP[entity] for entity in entities]:
             assert entity_meta is not None
             klass_qs, entity_name = class_queryset(
-<<<<<<< HEAD
                 view=self,
                 klass=entity_meta.get("klass"),
-=======
-                klass=entity_meta["klass"],
->>>>>>> f255be25
                 project_id=self.project_id,
                 query=query,
                 search_fields=entity_meta["search_fields"],
