--- conflicted
+++ resolved
@@ -16,12 +16,8 @@
 
 
 class OrganizationInviteSerializer(serializers.ModelSerializer):
-<<<<<<< HEAD
-    created_by = UserSerializer(many=False, read_only=True)
-    used_by = UserSerializer(many=False, read_only=True)
-=======
     created_by = UserBasicSerializer(read_only=True)
->>>>>>> 3de5252f
+    used_by = UserBasicSerializer(read_only=True)
 
     class Meta:
         model = OrganizationInvite
