from typing import Any, Dict
from rest_framework import (
    serializers,
    viewsets,
)

from posthog.api.routing import TeamAndOrgViewSetMixin
from posthog.api.shared import UserBasicSerializer
from posthog.models import ScheduledChange


class ScheduledChangeSerializer(serializers.ModelSerializer):
    created_by = UserBasicSerializer(read_only=True)

    class Meta:
        model = ScheduledChange
        fields = [
            "id",
            "team_id",
            "record_id",
            "model_name",
            "payload",
            "scheduled_at",
            "executed_at",
            "failure_reason",
            "created_at",
            "created_by",
            "updated_at",
        ]
        read_only_fields = ["id", "created_at", "created_by", "updated_at"]

    def create(self, validated_data: Dict, *args: Any, **kwargs: Any) -> ScheduledChange:
        request = self.context["request"]
        validated_data["created_by"] = request.user
        validated_data["team_id"] = self.context["team_id"]

        return super().create(validated_data)


class ScheduledChangeViewSet(TeamAndOrgViewSetMixin, viewsets.ModelViewSet):
    """
    Create, read, update and delete scheduled changes.
    """

<<<<<<< HEAD
    base_scope = "scheduled_change"

=======
>>>>>>> a0fcba49
    serializer_class = ScheduledChangeSerializer
    queryset = ScheduledChange.objects.all()

    def get_queryset(self):
        queryset = ScheduledChange.objects.all()

        model_name = self.request.query_params.get("model_name")
        record_id = self.request.query_params.get("record_id")

        if model_name is not None:
            queryset = queryset.filter(model_name=model_name)
        if record_id is not None:
            queryset = queryset.filter(record_id=record_id)

        return queryset<|MERGE_RESOLUTION|>--- conflicted
+++ resolved
@@ -42,11 +42,7 @@
     Create, read, update and delete scheduled changes.
     """
 
-<<<<<<< HEAD
     base_scope = "scheduled_change"
-
-=======
->>>>>>> a0fcba49
     serializer_class = ScheduledChangeSerializer
     queryset = ScheduledChange.objects.all()
 
