import json
from typing import Optional, cast
import structlog
from django_filters.rest_framework import DjangoFilterBackend
from django.db.models import QuerySet

from rest_framework import serializers, viewsets, exceptions
from rest_framework.serializers import BaseSerializer
from posthog.api.utils import action
from rest_framework.request import Request
from rest_framework.response import Response

from posthog.api.app_metrics2 import AppMetricsMixin
from posthog.api.forbid_destroy_model import ForbidDestroyModel
from posthog.api.hog_function_template import HogFunctionTemplateSerializer
from posthog.api.log_entries import LogEntryMixin
from posthog.api.routing import TeamAndOrgViewSetMixin
from posthog.api.shared import UserBasicSerializer

from posthog.cdp.filters import compile_filters_bytecode
from posthog.cdp.services.icons import CDPIconsService
from posthog.cdp.templates import HOG_FUNCTION_TEMPLATES_BY_ID
from posthog.cdp.validation import compile_hog, generate_template_bytecode, validate_inputs, validate_inputs_schema
from posthog.constants import AvailableFeature
from posthog.models.hog_functions.hog_function import HogFunction, HogFunctionState
from posthog.plugins.plugin_server_api import create_hog_invocation_test


logger = structlog.get_logger(__name__)


class HogFunctionStatusSerializer(serializers.Serializer):
    state = serializers.ChoiceField(choices=[state.value for state in HogFunctionState])
    rating: serializers.FloatField = serializers.FloatField()
    tokens: serializers.IntegerField = serializers.IntegerField()


class HogFunctionMinimalSerializer(serializers.ModelSerializer):
    created_by = UserBasicSerializer(read_only=True)
    status = HogFunctionStatusSerializer(read_only=True, required=False, allow_null=True)

    class Meta:
        model = HogFunction
        fields = [
            "id",
            "name",
            "description",
            "created_at",
            "created_by",
            "updated_at",
            "enabled",
            "hog",
            "filters",
            "icon_url",
            "template",
            "status",
        ]
        read_only_fields = fields


class HogFunctionMaskingSerializer(serializers.Serializer):
    ttl = serializers.IntegerField(
        required=True, min_value=60, max_value=60 * 60 * 24
    )  # NOTE: 24 hours max for now - we might increase this later
    threshold = serializers.IntegerField(required=False, allow_null=True)
    hash = serializers.CharField(required=True)
    bytecode = serializers.JSONField(required=False, allow_null=True)

    def validate(self, attrs):
        attrs["bytecode"] = generate_template_bytecode(attrs["hash"])

        return super().validate(attrs)


class HogFunctionSerializer(HogFunctionMinimalSerializer):
    template = HogFunctionTemplateSerializer(read_only=True)
    masking = HogFunctionMaskingSerializer(required=False, allow_null=True)

    class Meta:
        model = HogFunction
        fields = [
            "id",
            "name",
            "description",
            "created_at",
            "created_by",
            "updated_at",
            "enabled",
            "deleted",
            "hog",
            "bytecode",
            "inputs_schema",
            "inputs",
            "filters",
            "masking",
            "icon_url",
            "template",
            "template_id",
            "status",
        ]
        read_only_fields = [
            "id",
            "created_at",
            "created_by",
            "updated_at",
            "bytecode",
            "template",
            "status",
        ]
        extra_kwargs = {
            "hog": {"required": False},
            "inputs_schema": {"required": False},
            "template_id": {"write_only": True},
            "deleted": {"write_only": True},
        }

    def validate(self, attrs):
        team = self.context["get_team"]()
        attrs["team"] = team

        has_addon = team.organization.is_feature_available(AvailableFeature.DATA_PIPELINES)
        instance = cast(Optional[HogFunction], self.context.get("instance", self.instance))

        if not has_addon:
            template_id = attrs.get("template_id", instance.template_id if instance else None)
            template = HOG_FUNCTION_TEMPLATES_BY_ID.get(template_id, None)

            # In this case they are only allowed to create or update the function with free templates
            if not template:
                raise serializers.ValidationError(
                    {"template_id": "The Data Pipelines addon is required to create custom functions."}
                )

            if template.status != "free":
                raise serializers.ValidationError(
                    {"template_id": "The Data Pipelines addon is required for this template."}
                )

            if attrs.get("hog"):
                raise serializers.ValidationError(
                    {"hog": "The Data Pipelines addon is required to create custom functions."}
                )

            if attrs.get("inputs_schema"):
                raise serializers.ValidationError(
                    {"inputs_schema": "The Data Pipelines addon is required to create custom functions."}
                )

            # Without the addon, they cannot deviate from the template
            attrs["inputs_schema"] = template.inputs_schema
            attrs["hog"] = template.hog

        if self.context.get("view") and self.context["view"].action == "create":
            # Ensure we have sensible defaults when created
            attrs["filters"] = attrs.get("filters") or {}
            attrs["inputs_schema"] = attrs.get("inputs_schema") or []
            attrs["inputs"] = attrs.get("inputs") or {}

        if "inputs_schema" in attrs:
            attrs["inputs_schema"] = validate_inputs_schema(attrs["inputs_schema"])

        if "filters" in attrs:
            attrs["filters"] = compile_filters_bytecode(attrs["filters"], team)

        if "inputs" in attrs:
            inputs = attrs["inputs"] or {}
            existing_encrypted_inputs = None

            if instance and instance.encrypted_inputs:
                existing_encrypted_inputs = instance.encrypted_inputs

            attrs["inputs_schema"] = attrs.get("inputs_schema", instance.inputs_schema if instance else [])
            attrs["inputs"] = validate_inputs(attrs["inputs_schema"], inputs, existing_encrypted_inputs)

        if "hog" in attrs:
            attrs["bytecode"] = compile_hog(attrs["hog"])

        return super().validate(attrs)

    def to_representation(self, data):
<<<<<<< HEAD
        encrypted_inputs = data.encrypted_inputs if isinstance(data, HogFunction) else None
=======
        encrypted_inputs = data.encrypted_inputs or {} if isinstance(data, HogFunction) else {}
>>>>>>> ad32fafa
        data = super().to_representation(data)
        data["inputs"] = data.get("inputs") or {}

<<<<<<< HEAD
        if encrypted_inputs:
            inputs_schema = data.get("inputs_schema", [])
            inputs = data.get("inputs", {})

            for schema in inputs_schema:
                if schema.get("secret") and encrypted_inputs.get(schema["key"]):
=======
        inputs_schema = data.get("inputs_schema", [])
        inputs = data.get("inputs") or {}

        for schema in inputs_schema:
            if schema.get("secret"):
                # TRICKY: We used to store these inputs so we check both the encrypted and non-encrypted inputs
                has_value = encrypted_inputs.get(schema["key"]) or inputs.get(schema["key"])
                if has_value:
>>>>>>> ad32fafa
                    # Marker to indicate to the user that a secret is set
                    inputs[schema["key"]] = {"secret": True}

            data["inputs"] = inputs

        return data

    def create(self, validated_data: dict, *args, **kwargs) -> HogFunction:
        request = self.context["request"]
        validated_data["created_by"] = request.user
        return super().create(validated_data=validated_data)

    def update(self, instance: HogFunction, validated_data: dict, *args, **kwargs) -> HogFunction:
        res: HogFunction = super().update(instance, validated_data)

        if res.enabled and res.status.get("state", 0) >= HogFunctionState.DISABLED_TEMPORARILY.value:
            res.set_function_status(HogFunctionState.DEGRADED.value)

        return res


class HogFunctionInvocationSerializer(serializers.Serializer):
    configuration = HogFunctionSerializer(write_only=True)
    globals = serializers.DictField(write_only=True)
    mock_async_functions = serializers.BooleanField(default=True, write_only=True)
    status = serializers.CharField(read_only=True)
    logs = serializers.ListField(read_only=True)


class HogFunctionViewSet(
    TeamAndOrgViewSetMixin, LogEntryMixin, AppMetricsMixin, ForbidDestroyModel, viewsets.ModelViewSet
):
    scope_object = "INTERNAL"  # Keep internal until we are happy to release this GA
    queryset = HogFunction.objects.all()
    filter_backends = [DjangoFilterBackend]
    filterset_fields = ["id", "team", "created_by", "enabled"]

    log_source = "hog_function"
    app_source = "hog_function"

    def get_serializer_class(self) -> type[BaseSerializer]:
        return HogFunctionMinimalSerializer if self.action == "list" else HogFunctionSerializer

    def safely_get_queryset(self, queryset: QuerySet) -> QuerySet:
        if self.action == "list":
            queryset = queryset.filter(deleted=False)

        if self.request.GET.get("filters"):
            try:
                filters = json.loads(self.request.GET["filters"])
                queryset = queryset.filter(filters__contains=filters)
            except Exception:
                raise exceptions.ValidationError({"filter": f"Invalid filter"})

        return queryset

    @action(detail=False, methods=["GET"])
    def icons(self, request: Request, *args, **kwargs):
        query = request.GET.get("query")
        if not query:
            return Response([])

        icons = CDPIconsService().list_icons(query, icon_url_base="/api/projects/@current/hog_functions/icon/?id=")

        return Response(icons)

    @action(detail=False, methods=["GET"])
    def icon(self, request: Request, *args, **kwargs):
        id = request.GET.get("id")
        if not id:
            raise serializers.ValidationError("id is required")

        icon_service = CDPIconsService()

        return icon_service.get_icon_http_response(id)

    @action(detail=True, methods=["POST"])
    def invocations(self, request: Request, *args, **kwargs):
        hog_function = self.get_object()
        serializer = HogFunctionInvocationSerializer(
            data=request.data, context={**self.get_serializer_context(), "instance": hog_function}
        )
        if not serializer.is_valid():
            return Response(serializer.errors, status=400)

        configuration = serializer.validated_data["configuration"]
        # Remove the team from the config
        configuration.pop("team")

        globals = serializer.validated_data["globals"]
        mock_async_functions = serializer.validated_data["mock_async_functions"]

        res = create_hog_invocation_test(
            team_id=hog_function.team_id,
            hog_function_id=hog_function.id,
            globals=globals,
            configuration=configuration,
            mock_async_functions=mock_async_functions,
        )

        if res.status_code != 200:
            return Response({"status": "error"}, status=res.status_code)

        return Response(res.json())<|MERGE_RESOLUTION|>--- conflicted
+++ resolved
@@ -178,22 +178,10 @@
         return super().validate(attrs)
 
     def to_representation(self, data):
-<<<<<<< HEAD
-        encrypted_inputs = data.encrypted_inputs if isinstance(data, HogFunction) else None
-=======
         encrypted_inputs = data.encrypted_inputs or {} if isinstance(data, HogFunction) else {}
->>>>>>> ad32fafa
         data = super().to_representation(data)
         data["inputs"] = data.get("inputs") or {}
 
-<<<<<<< HEAD
-        if encrypted_inputs:
-            inputs_schema = data.get("inputs_schema", [])
-            inputs = data.get("inputs", {})
-
-            for schema in inputs_schema:
-                if schema.get("secret") and encrypted_inputs.get(schema["key"]):
-=======
         inputs_schema = data.get("inputs_schema", [])
         inputs = data.get("inputs") or {}
 
@@ -202,7 +190,6 @@
                 # TRICKY: We used to store these inputs so we check both the encrypted and non-encrypted inputs
                 has_value = encrypted_inputs.get(schema["key"]) or inputs.get(schema["key"])
                 if has_value:
->>>>>>> ad32fafa
                     # Marker to indicate to the user that a secret is set
                     inputs[schema["key"]] = {"secret": True}
 
