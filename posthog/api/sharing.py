--- conflicted
+++ resolved
@@ -401,16 +401,6 @@
                 exported_data.update({"dashboard": dashboard_data})
             exported_data.update({"themes": get_themes_for_team(resource.team)})
         elif (
-<<<<<<< HEAD
-            isinstance(resource, ExportedAsset) and resource.export_context and resource.export_context.get("replay_id")
-        ):
-            # Handle replay export via export_context
-            replay_id = resource.export_context.get("replay_id")
-            timestamp = resource.export_context.get("timestamp")
-
-            if not replay_id:
-                raise NotFound("Invalid replay export - missing replay_id")
-=======
             isinstance(resource, ExportedAsset)
             and resource.export_context
             and resource.export_context.get("session_recording_id")
@@ -421,23 +411,13 @@
 
             if not session_recording_id:
                 raise NotFound("Invalid replay export - missing session_recording_id")
->>>>>>> 1779409b
 
             # Create a SessionRecording object for the replay
             try:
                 # First, try to get existing recording from database
-<<<<<<< HEAD
-                try:
-                    recording = SessionRecording.objects.get(session_id=replay_id, team=resource.team)
-                except SessionRecording.DoesNotExist:
-                    # If not found, create it properly
-                    recording = SessionRecording(session_id=replay_id, team=resource.team)
-                    recording.save()  # This ensures it exists in PostgreSQL
-=======
                 recording, _ = SessionRecording.objects.get_or_create(
                     session_id=session_recording_id, team=resource.team
                 )
->>>>>>> 1779409b
 
                 # Create a JWT for the recording
                 export_access_token = ""
@@ -449,11 +429,7 @@
                     )
 
                 asset_title = "Session Recording"
-<<<<<<< HEAD
-                asset_description = f"Recording {replay_id}"
-=======
                 asset_description = f"Recording {session_recording_id}"
->>>>>>> 1779409b
 
                 recording_data = SessionRecordingSerializer(recording, context=context).data
 
@@ -462,11 +438,7 @@
                         "type": "replay_export",
                         "recording": recording_data,
                         "timestamp": timestamp,
-<<<<<<< HEAD
-                        "replay_id": replay_id,
-=======
                         "session_recording_id": session_recording_id,
->>>>>>> 1779409b
                         "exportToken": export_access_token,
                         "noBorder": True,
                         "autoplay": True,
@@ -475,11 +447,7 @@
                 )
 
             except Exception:
-<<<<<<< HEAD
-                raise NotFound()
-=======
                 raise NotFound("No recording found")
->>>>>>> 1779409b
         elif isinstance(resource, SharingConfiguration) and resource.recording and not resource.recording.deleted:
             asset_title = "Session Recording"
             recording_data = SessionRecordingSerializer(resource.recording, context=context).data
