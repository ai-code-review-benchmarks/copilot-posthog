import json
import os
import re
from typing import Any, Dict, Optional

import requests
from dateutil import parser
from dateutil.relativedelta import relativedelta
from django.contrib.postgres.fields import JSONField
from django.core.exceptions import ObjectDoesNotExist
from django.core.files.uploadedfile import UploadedFile
from django.utils.timezone import now
from rest_framework import request, serializers, viewsets
from rest_framework.decorators import action
from rest_framework.exceptions import ValidationError
from rest_framework.permissions import IsAuthenticated
from rest_framework.response import Response

<<<<<<< HEAD
from posthog.api.utils import StructuredViewSetMixin
=======
from posthog.api.routing import StructuredViewSetMixin
>>>>>>> 96e4ee85
from posthog.models import Plugin, PluginAttachment, PluginConfig, Team
from posthog.permissions import ProjectMembershipNecessaryPermissions
from posthog.plugins import (
    can_configure_plugins_via_api,
    can_install_plugins_via_api,
    download_plugin_archive,
    get_json_from_archive,
    parse_url,
    reload_plugins_on_workers,
)
from posthog.plugins.utils import load_json_file
from posthog.redis import get_client


class PluginSerializer(serializers.ModelSerializer):
    class Meta:
        model = Plugin
        fields = ["id", "name", "description", "url", "config_schema", "tag", "error"]
        read_only_fields = ["id", "name", "description", "config_schema", "tag", "error"]

    def get_error(self, plugin: Plugin) -> Optional[JSONField]:
        if plugin.error and can_install_plugins_via_api():
            return plugin.error
        return None

    def create(self, validated_data: Dict, *args: Any, **kwargs: Any) -> Plugin:
        if not can_install_plugins_via_api():
            raise ValidationError("Plugin installation via the web is disabled!")
        validated_data = self._get_validated_data_for_url(validated_data["url"])
        if len(Plugin.objects.filter(name=validated_data["name"])) > 0:
            raise ValidationError('Plugin with name "{}" already installed!'.format(validated_data["name"]))
        plugin = super().create(validated_data)
        reload_plugins_on_workers()
        return plugin

    def update(self, plugin: Plugin, validated_data: Dict, *args: Any, **kwargs: Any) -> Plugin:  # type: ignore
        if not can_install_plugins_via_api():
            raise ValidationError("Plugin upgrades via the web are disabled!")
        validated_data = self._get_validated_data_for_url(validated_data["url"])
        response = super().update(plugin, validated_data)
        reload_plugins_on_workers()
        return response

    def _get_validated_data_for_url(self, url: str) -> Dict:
        validated_data: Dict[str, Any] = {}
        if url.startswith("file:"):
            plugin_path = url[5:]
            json_path = os.path.join(plugin_path, "plugin.json")
            json = load_json_file(json_path)
            if not json:
                raise ValidationError("Could not load plugin.json from: {}".format(json_path))
            validated_data["url"] = url
            validated_data["tag"] = None
            validated_data["archive"] = None
            validated_data["name"] = json.get("name", json_path.split("/")[-2])
            validated_data["description"] = json.get("description", "")
            validated_data["config_schema"] = json.get("config", {})
        else:
            parsed_url = parse_url(url, get_latest_if_none=True)
            if parsed_url:
                validated_data["url"] = parsed_url["root_url"]
                validated_data["tag"] = parsed_url.get("version", parsed_url.get("tag", None))
                validated_data["archive"] = download_plugin_archive(validated_data["url"], validated_data["tag"])
                plugin_json = get_json_from_archive(validated_data["archive"], "plugin.json")
                if not plugin_json:
                    raise ValidationError("Could not find plugin.json in the plugin")
                validated_data["name"] = plugin_json["name"]
                validated_data["description"] = plugin_json.get("description", "")
                validated_data["config_schema"] = plugin_json.get("config", {})
            else:
                raise ValidationError("Must be a GitHub repository or a NPM package URL!")

        return validated_data


class PluginViewSet(viewsets.ModelViewSet):
    queryset = Plugin.objects.all()
    serializer_class = PluginSerializer

    def get_queryset(self):
        queryset = super().get_queryset()
        if self.action == "get" or self.action == "list":  # type: ignore
            if can_install_plugins_via_api() or can_configure_plugins_via_api():
                return queryset
        else:
            if can_install_plugins_via_api():
                return queryset
        return queryset.none()

    @action(methods=["GET"], detail=False)
    def repository(self, request: request.Request, **kwargs):
        if not can_install_plugins_via_api():
            raise ValidationError("Plugin installation via the web is disabled!")
        url = "https://raw.githubusercontent.com/PostHog/plugins/main/repository.json"
        plugins = requests.get(url)
        return Response(json.loads(plugins.text))

    @action(methods=["GET"], detail=False)
    def status(self, request: request.Request, **kwargs):
        if not can_install_plugins_via_api():
            raise ValidationError("Plugin installation via the web is disabled!")

        ping = get_client().get("@posthog-plugin-server/ping")
        if ping:
            ping_datetime = parser.isoparse(ping)
            if ping_datetime > now() - relativedelta(seconds=30):
                return Response({"status": "online"})

        return Response({"status": "offline"})

    def destroy(self, request: request.Request, *args, **kwargs) -> Response:
        response = super().destroy(request, *args, **kwargs)
        reload_plugins_on_workers()
        return response


class PluginConfigSerializer(serializers.ModelSerializer):
    config = serializers.SerializerMethodField()
    permission_classes = [IsAuthenticated, ProjectMembershipNecessaryPermissions]

    class Meta:
        model = PluginConfig
        fields = ["id", "plugin", "enabled", "order", "config", "error"]
        read_only_fields = ["id"]

    def get_config(self, plugin_config: PluginConfig):
        attachments = PluginAttachment.objects.filter(plugin_config=plugin_config).only(
            "id", "file_size", "file_name", "content_type"
        )
        new_plugin_config = plugin_config.config.copy()
        for attachment in attachments:
            new_plugin_config[attachment.key] = {
                "uid": attachment.id,
                "saved": True,
                "size": attachment.file_size,
                "name": attachment.file_name,
                "type": attachment.content_type,
            }
        return new_plugin_config

    def create(self, validated_data: Dict, *args: Any, **kwargs: Any) -> PluginConfig:
        if not can_configure_plugins_via_api():
            raise ValidationError("Plugin configuration via the web is disabled!")
        request = self.context["request"]
        validated_data["team"] = Team.objects.get(id=self.context["team_id"])
        self._fix_formdata_config_json(validated_data)
        plugin_config = super().create(validated_data)
        self._update_plugin_attachments(plugin_config)
        reload_plugins_on_workers()
        return plugin_config

    def update(self, plugin_config: PluginConfig, validated_data: Dict, *args: Any, **kwargs: Any) -> PluginConfig:  # type: ignore
        self._fix_formdata_config_json(validated_data)
        validated_data.pop("plugin", None)
        response = super().update(plugin_config, validated_data)
        self._update_plugin_attachments(plugin_config)
        reload_plugins_on_workers()
        return response

    # sending files via a multipart form puts the config JSON in a un-serialized format
    def _fix_formdata_config_json(self, validated_data: dict):
        request = self.context["request"]
        if not validated_data.get("config", None) and request.POST.get("config", None):
            validated_data["config"] = json.loads(request.POST["config"])

    def _update_plugin_attachments(self, plugin_config: PluginConfig):
        request = self.context["request"]
        for key, file in request.FILES.items():
            match = re.match(r"^add_attachment\[([^]]+)\]$", key)
            if match:
                self._update_plugin_attachment(plugin_config, match.group(1), file)
        for key, file in request.POST.items():
            match = re.match(r"^remove_attachment\[([^]]+)\]$", key)
            if match:
                self._update_plugin_attachment(plugin_config, match.group(1), None)

    def _update_plugin_attachment(self, plugin_config: PluginConfig, key: str, file: Optional[UploadedFile]):
        try:
            plugin_attachment = PluginAttachment.objects.get(
                team=plugin_config.team, plugin_config=plugin_config, key=key
            )
            if file:
                plugin_attachment.content_type = file.content_type
                plugin_attachment.file_name = file.name
                plugin_attachment.file_size = file.size
                plugin_attachment.contents = file.file.read()
                plugin_attachment.save()
            else:
                plugin_attachment.delete()
        except ObjectDoesNotExist:
            if file:
                PluginAttachment.objects.create(
                    team=plugin_config.team,
                    plugin_config=plugin_config,
                    key=key,
                    content_type=str(file.content_type),
                    file_name=file.name,
                    file_size=file.size,
                    contents=file.file.read(),
                )


class PluginConfigViewSet(StructuredViewSetMixin, viewsets.ModelViewSet):
<<<<<<< HEAD
=======
    legacy_team_compatibility = True  # to be moved to a separate Legacy*ViewSet Class

>>>>>>> 96e4ee85
    queryset = PluginConfig.objects.all()
    serializer_class = PluginConfigSerializer

    def get_queryset(self):
        if not can_configure_plugins_via_api():
            return self.queryset.none()
        return super().get_queryset()

    # we don't really use this endpoint, but have something anyway to prevent team leakage
    def destroy(self, request: request.Request, pk=None, **kwargs) -> Response:  # type: ignore
        if not can_configure_plugins_via_api():
            return Response(status=404)
        plugin_config = PluginConfig.objects.get(team_id=self.team_id, pk=pk)
        plugin_config.enabled = False
        plugin_config.save()
        return Response(status=204)

    @action(methods=["GET"], detail=False)
    def global_plugins(self, request: request.Request, **kwargs):
        if not can_configure_plugins_via_api():
            return Response([])

        response = []
        plugin_configs = PluginConfig.objects.filter(team_id=None, enabled=True)  # type: ignore
        for plugin_config in plugin_configs:
            plugin = PluginConfigSerializer(plugin_config).data
            plugin["config"] = None
            plugin["error"] = None
            response.append(plugin)

        return Response(response)<|MERGE_RESOLUTION|>--- conflicted
+++ resolved
@@ -16,11 +16,7 @@
 from rest_framework.permissions import IsAuthenticated
 from rest_framework.response import Response
 
-<<<<<<< HEAD
-from posthog.api.utils import StructuredViewSetMixin
-=======
 from posthog.api.routing import StructuredViewSetMixin
->>>>>>> 96e4ee85
 from posthog.models import Plugin, PluginAttachment, PluginConfig, Team
 from posthog.permissions import ProjectMembershipNecessaryPermissions
 from posthog.plugins import (
@@ -224,11 +220,6 @@
 
 
 class PluginConfigViewSet(StructuredViewSetMixin, viewsets.ModelViewSet):
-<<<<<<< HEAD
-=======
-    legacy_team_compatibility = True  # to be moved to a separate Legacy*ViewSet Class
-
->>>>>>> 96e4ee85
     queryset = PluginConfig.objects.all()
     serializer_class = PluginConfigSerializer
 
