--- conflicted
+++ resolved
@@ -72,7 +72,7 @@
             return (user.first(), None)
         return None
 
-def get_actions(queryset: QuerySet, params: dict, team_id: str) -> QuerySet:
+def get_actions(queryset: QuerySet, params: dict, team_id: int) -> QuerySet:
     if params.get(TREND_FILTER_TYPE_ACTIONS):
         queryset = queryset.filter(pk__in=[action.id for action in Filter({'actions': json.loads(params.get('actions', '[]'))}).actions])
 
@@ -152,284 +152,6 @@
             actions_list.sort(key=lambda action: action.get('count', action['id']), reverse=True)
         return Response({'results': actions_list})
 
-<<<<<<< HEAD
-=======
-    def _build_dataframe(self, aggregates: QuerySet, interval: str, breakdown: Optional[str]=None) -> pd.DataFrame:
-        if breakdown == 'cohorts':
-            cohort_keys = [key for key in aggregates[0].keys() if key.startswith('cohort_')]
-            # Convert queryset with day, count, cohort_88, cohort_99, ... to multiple rows, for example:
-            # 2020-01-01..., 1, cohort_88
-            # 2020-01-01..., 3, cohort_99
-            dataframe = pd.melt(pd.DataFrame(aggregates), id_vars=[interval, 'count'], value_vars=cohort_keys, var_name='breakdown')\
-                .rename(columns={interval: 'date'})
-            # Filter out false values
-            dataframe = dataframe[dataframe['value'] == True]
-            # Sum dates with same cohort
-            dataframe = dataframe.groupby(['breakdown', 'date'], as_index=False).sum()
-        else:
-            dataframe = pd.DataFrame([{'date': a[interval], 'count': a['count'], 'breakdown': a[breakdown] if breakdown else 'Total'} for a in aggregates])
-        if interval == 'week':
-            dataframe['date'] = dataframe['date'].apply(lambda x: x - pd.offsets.Week(weekday=6))
-        elif interval == 'month':
-            dataframe['date'] = dataframe['date'].apply(lambda x: x - pd.offsets.MonthEnd(n=1))
-        return dataframe
-
-    def _group_events_to_date(self, date_from: Optional[datetime.datetime], date_to: Optional[datetime.datetime], aggregates: QuerySet, interval: str, breakdown: Optional[str]=None) -> Dict[str, Dict[datetime.datetime, int]]:
-        response = {}
-
-        time_index = pd.date_range(date_from, date_to, freq=FREQ_MAP[interval])
-        if len(aggregates) > 0:
-            dataframe = self._build_dataframe(aggregates, interval, breakdown)
-            if breakdown and dataframe['breakdown'].nunique() > 20:
-                counts = dataframe.groupby(['breakdown'])['count'].sum().reset_index(name ='total').sort_values(by=['total'], ascending=False)[:20]
-                top_breakdown = counts['breakdown'].to_list()
-                dataframe = dataframe[dataframe.breakdown.isin(top_breakdown)]
-            dataframe = dataframe.astype({'breakdown': str})
-            for value in dataframe['breakdown'].unique():
-                filtered = dataframe.loc[dataframe['breakdown'] == value] if value else dataframe.loc[dataframe['breakdown'].isnull()]
-                df_dates = pd.DataFrame(filtered.groupby('date').mean(), index=time_index)
-                df_dates = df_dates.fillna(0)
-                response[value] = {key: value[0] if len(value) > 0 else 0 for key, value in df_dates.iterrows()}
-        else:
-            dataframe = pd.DataFrame([], index=time_index)
-            dataframe = dataframe.fillna(0)
-            response['total'] = {key: value[0] if len(value) > 0 else 0 for key, value in dataframe.iterrows()}
-        return response
-
-    def _filter_events(self, team: Team, filter: Filter, entity: Optional[Entity]=None) -> Q:
-        filters = Q()
-        if filter.date_from:
-            filters &= Q(timestamp__gte=filter.date_from)
-        if filter.date_to:
-            relativity = relativedelta(days=1)
-            if filter.interval == 'hour':
-                relativity = relativedelta(hours=1)
-            elif filter.interval == 'minute':
-                relativity = relativedelta(minutes=1)
-            elif filter.interval == 'week':
-                relativity = relativedelta(weeks=1)
-            elif filter.interval == 'month':
-                relativity = relativedelta(months=1) - relativity # go to last day of month instead of first of next
-            filters &= Q(timestamp__lte=filter.date_to + relativity)
-        if filter.properties:
-            filters &= filter.properties_to_Q(team_id=team.pk)
-        if entity and entity.properties:
-            filters &= entity.properties_to_Q(team_id=team.pk)
-        return filters
-
-    def _append_data(self, dates_filled: pd.DataFrame, interval: str) -> Dict:
-        append: Dict[str, Any] = {}
-        append['data'] = []
-        append['labels'] = []
-        append['days'] = []
-
-        labels_format = '%a. %-d %B'
-        days_format = '%Y-%m-%d'
-
-        if interval == 'hour' or interval == 'minute':
-            labels_format += ', %H:%M'
-            days_format += ' %H:%M:%S'
-
-        for date, value in dates_filled.items():
-            append['days'].append(date.strftime(days_format))
-            append['labels'].append(date.strftime(labels_format))
-            append['data'].append(value)
-
-        append['count'] = sum(append['data'])
-        return append
-
-    def _get_interval_annotation(self, key: str) -> Dict[str, Any]:
-        map: Dict[str, Any] = {
-            'minute': functions.TruncMinute('timestamp'),
-            'hour': functions.TruncHour('timestamp'),
-            'day': functions.TruncDay('timestamp'),
-            'week': functions.TruncWeek('timestamp'),
-            'month': functions.TruncMonth('timestamp'),
-        }
-        func = map.get(key)
-        if func is None:
-            return {'day': map.get('day')} # default
-
-        return { key: func }
-
-    def _add_cohort_annotations(self, team: Team, breakdown: List[Union[int, str]]) -> Dict[str, Union[Value, Exists]]:
-        cohorts = Cohort.objects.filter(team=team, pk__in=[b for b in breakdown if b != 'all'])
-        annotations: Dict[str, Union[Value, Exists]] = {}
-        for cohort in cohorts:
-            annotations['cohort_{}'.format(cohort.pk)] = Exists(
-                CohortPeople.objects.filter(
-                    cohort=cohort.pk,
-                    person_id=OuterRef('person_id')
-                ).only('id')
-            )
-        if 'all' in breakdown:
-            annotations['cohort_all'] = Value(True, output_field=BooleanField())
-        return annotations
-
-    def _aggregate_by_interval(self, filtered_events: QuerySet, team: Team, entity: Entity, filter: Filter, interval: str, request: request.Request, breakdown: Optional[str]=None) -> Dict[str, Any]:
-        interval_annotation = self._get_interval_annotation(interval)
-        values = [interval]
-        if breakdown:
-            if request.GET.get('breakdown_type') == 'cohort':
-                annotations = self._add_cohort_annotations(team, json.loads(request.GET['breakdown']))
-                values.extend(annotations.keys())
-                filtered_events = filtered_events.annotate(**annotations)
-                breakdown = 'cohorts'
-            else:
-                values.append(breakdown)
-        aggregates = filtered_events\
-            .annotate(**interval_annotation)\
-            .values(*values)\
-            .annotate(count=Count(1))\
-            .order_by()
-
-        if breakdown:
-            aggregates = aggregates.order_by('-count')
-
-        aggregates = self._process_math(aggregates, entity)
-
-        dates_filled = self._group_events_to_date(
-            date_from=filter.date_from,
-            date_to=filter.date_to,
-            aggregates=aggregates,
-            interval=interval,
-            breakdown=breakdown
-        )
-
-        return dates_filled
-
-    def _process_math(self, query: QuerySet, entity: Entity):
-        if entity.math == 'dau':
-            query = query.annotate(count=Count('person_id', distinct=True))
-        return query
-
-    def _execute_custom_sql(self, query, params):
-        cursor = connection.cursor()
-        cursor.execute(query, params)
-        return cursor.fetchall()
-
-    def _stickiness(self, filtered_events: QuerySet, entity: Entity, filter: Filter, team: Team) -> Dict[str, Any]:
-        if not filter.date_to or not filter.date_from:
-            raise ValueError('_stickiness needs date_to and date_from set')
-        range_days = (filter.date_to - filter.date_from).days + 2
-
-        events = filtered_events\
-            .filter(self._filter_events(team, filter, entity))\
-            .values('person_id') \
-            .annotate(day_count=Count(functions.TruncDay('timestamp'), distinct=True))\
-            .filter(day_count__lte=range_days)
-
-        events_sql, events_sql_params = events.query.sql_with_params()
-        aggregated_query = 'select count(v.person_id), v.day_count from ({}) as v group by v.day_count'.format(events_sql)
-        aggregated_counts = self._execute_custom_sql(aggregated_query, events_sql_params)
-
-        response: Dict[int, int] = {}
-        for result in aggregated_counts:
-            response[result[1]] = result[0]
-
-        labels = []
-        data = []
-
-        for day in range(1, range_days):
-            label = '{} day{}'.format(day, 's' if day > 1 else '')
-            labels.append(label)
-            data.append(response[day] if day in response else 0)
-
-        return {
-            'labels': labels,
-            'days': [day for day in range(1, range_days)],
-            'data': data,
-            'count': sum(data)
-        }
-
-    def _breakdown_label(self, entity: Entity, value: Union[str, int]) -> Dict[str, Optional[Union[str, int]]]:
-        ret_dict: Dict[str, Optional[Union[str, int]]] = {}
-        if not value or not isinstance(value, str) or 'cohort_' not in value:
-            ret_dict['label'] = '{} - {}'.format(entity.name, value if value and value != "None" and value != "nan" else 'Other') 
-            ret_dict['breakdown_value'] = value if value and not pd.isna(value) else None
-        else:
-            if value == 'cohort_all':
-                ret_dict['label'] = '{} - all users'.format(entity.name) 
-                ret_dict['breakdown_value'] = 'all'
-            else:
-                cohort = Cohort.objects.get(pk=value.replace('cohort_', ''))
-                ret_dict['label'] = '{} - {}'.format(entity.name, cohort.name)
-                ret_dict['breakdown_value'] = cohort.pk
-        return ret_dict
-
-    def _serialize_entity(self, entity: Entity, filter: Filter, request: request.Request, team: Team) -> List[Dict[str, Any]]:
-        interval = request.GET.get('interval')
-        if interval is None:
-            interval = 'day'
-
-        serialized: Dict[str, Any] = {
-            'action': entity.to_dict(),
-            'label': entity.name,
-            'count': 0,
-            'data': [],
-            'labels': [],
-            'days': []
-        }
-        response = []
-        events = self._process_entity_for_events(entity=entity, team=team, order_by=None if request.GET.get('shown_as') == 'Stickiness' else '-timestamp')
-        events = events.filter(self._filter_events(team, filter, entity))
-        if request.GET.get('shown_as', 'Volume') == 'Volume':
-            items = self._aggregate_by_interval(
-                filtered_events=events,
-                team=team,
-                entity=entity,
-                filter=filter,
-                interval=interval,
-                request=request,
-                breakdown='properties__{}'.format(request.GET['breakdown']) if request.GET.get('breakdown') else None,
-            )
-            for value, item in items.items():
-                new_dict = copy.deepcopy(serialized)
-                if value != 'Total':
-                    new_dict.update(self._breakdown_label(entity, value))
-                new_dict.update(append_data(dates_filled=list(item.items()), interval=interval))
-                if filter.display == TRENDS_CUMULATIVE:
-                    new_dict['data'] = np.cumsum(new_dict['data'])
-                response.append(new_dict)
-        elif request.GET['shown_as'] == TRENDS_STICKINESS:
-            new_dict = copy.deepcopy(serialized)
-            new_dict.update(self._stickiness(filtered_events=events, entity=entity, filter=filter, team=team))
-            response.append(new_dict)
- 
-        return response
-
-    def _serialize_people(self, people: QuerySet, request: request.Request) -> Dict:
-        people_dict = [PersonSerializer(person, context={'request': request}).data for person in  people]
-        return {
-            'people': people_dict,
-            'count': len(people_dict)
-        }
-
-    def _process_entity_for_events(self, entity: Entity, team: Team, order_by="-id") -> QuerySet:
-        if entity.type == TREND_FILTER_TYPE_ACTIONS:
-            events = Event.objects.filter(action__pk=entity.id).add_person_id(team.pk)
-            if order_by:
-                events = events.order_by(order_by)
-            return events
-        elif entity.type == TREND_FILTER_TYPE_EVENTS:
-            return Event.objects.filter_by_event_with_people(event=entity.id, team_id=team.pk, order_by=order_by)
-        return QuerySet()
-
-    def _convert_to_comparison(self, trend_entity: List[Dict[str, Any]], filter: Filter, label: str) -> List[Dict[str, Any]]:
-        for entity in trend_entity:
-            days = [i for i in range(len(entity['days']))]
-            labels = ['{} {}'.format(filter.interval if filter.interval is not None else 'day', i) for i in range(len(entity['labels']))]
-            entity.update({'labels': labels, 'days': days, 'label': label, 'dates': entity['days'], 'compare': True})
-        return trend_entity
-    
-    def _determine_compared_filter(self, filter, request):
-        date_from, date_to = get_compare_period_dates(filter.date_from, filter.date_to)
-        compared_filter = Filter(request=request)
-        compared_filter._date_from = date_from.date().isoformat()
-        compared_filter._date_to = date_to.date().isoformat()
-        return compared_filter
-
->>>>>>> f82bc0f9
     @action(methods=['GET'], detail=False)
     def trends(self, request: request.Request, *args: Any, **kwargs: Any) -> Response:
         result = self._calculate_trends(request)
@@ -485,11 +207,7 @@
 
         filtered_events: QuerySet = QuerySet()
         if request.GET.get('session'):
-<<<<<<< HEAD
-            filtered_events = Event.objects.filter(team=team).filter(filter_events(filter)).add_person_id(team.pk)
-=======
-            filtered_events = Event.objects.filter(team=team).filter(self._filter_events(team, filter)).add_person_id(team.pk)
->>>>>>> f82bc0f9
+            filtered_events = Event.objects.filter(team=team).filter(filter_events(team.pk, filter)).add_person_id(team.pk)
         else:
             if len(filter.entities) >= 1:
                 entity = filter.entities[0]
@@ -500,13 +218,8 @@
                 })
 
             if entity.type == TREND_FILTER_TYPE_EVENTS:
-<<<<<<< HEAD
                 filtered_events =  process_entity_for_events(entity, team_id=team.pk, order_by=None)\
-                    .filter(filter_events(filter, entity))
-=======
-                filtered_events =  self._process_entity_for_events(entity, team=team, order_by=None)\
-                    .filter(self._filter_events(team, filter, entity))
->>>>>>> f82bc0f9
+                    .filter(filter_events(team.pk, filter, entity))
             elif entity.type == TREND_FILTER_TYPE_ACTIONS:
                 actions = super().get_queryset()
                 actions = actions.filter(deleted=False)
@@ -514,18 +227,12 @@
                     action = actions.get(pk=entity.id)
                 except Action.DoesNotExist:
                     return Response([])
-<<<<<<< HEAD
-                filtered_events = process_entity_for_events(entity, team_id=team.pk, order_by=None).filter(filter_events(filter, entity))
-=======
-                filtered_events = self\
-                    ._process_entity_for_events(entity, team=team, order_by=None)\
-                    .filter(self._filter_events(team, filter, entity))
->>>>>>> f82bc0f9
+                filtered_events = process_entity_for_events(entity, team_id=team.pk, order_by=None).filter(filter_events(team.pk, filter, entity))
         
         people = _calculate_people(events=filtered_events)
         return Response([people])
 
-def calculate_trends(filter: Filter, params: dict, team_id:str, actions: QuerySet) -> List[Dict[str, Any]]:
+def calculate_trends(filter: Filter, params: dict, team_id: int, actions: QuerySet) -> List[Dict[str, Any]]:
     compare = params.get('compare')
     entities_list = []
     actions = actions.filter(deleted=False)
@@ -603,6 +310,10 @@
     time_index = pd.date_range(date_from, date_to, freq=FREQ_MAP[interval])
     if len(aggregates) > 0:
         dataframe = build_dataframe(aggregates, interval, breakdown)
+        if breakdown and dataframe['breakdown'].nunique() > 20:
+            counts = dataframe.groupby(['breakdown'])['count'].sum().reset_index(name ='total').sort_values(by=['total'], ascending=False)[:20]
+            top_breakdown = counts['breakdown'].to_list()
+            dataframe = dataframe[dataframe.breakdown.isin(top_breakdown)]
         dataframe = dataframe.astype({'breakdown': str})
         for value in dataframe['breakdown'].unique():
             filtered = dataframe.loc[dataframe['breakdown'] == value] if value else dataframe.loc[dataframe['breakdown'].isnull()]
@@ -629,7 +340,7 @@
 
     return { key: func }
 
-def add_cohort_annotations(team_id: str, breakdown: List[Union[int, str]]) -> Dict[str, Union[Value, Exists]]:
+def add_cohort_annotations(team_id: int, breakdown: List[Union[int, str]]) -> Dict[str, Union[Value, Exists]]:
     cohorts = Cohort.objects.filter(team_id=team_id, pk__in=[b for b in breakdown if b != 'all'])
     annotations: Dict[str, Union[Value, Exists]] = {}
     for cohort in cohorts:
@@ -643,7 +354,7 @@
         annotations['cohort_all'] = Value(True, output_field=BooleanField())
     return annotations
 
-def aggregate_by_interval(filtered_events: QuerySet, team_id: str, entity: Entity, filter: Filter, interval: str, params: dict, breakdown: Optional[str]=None) -> Dict[str, Any]:
+def aggregate_by_interval(filtered_events: QuerySet, team_id: int, entity: Entity, filter: Filter, interval: str, params: dict, breakdown: Optional[str]=None) -> Dict[str, Any]:
     interval_annotation = get_interval_annotation(interval)
     values = [interval]
     if breakdown:
@@ -685,13 +396,13 @@
     cursor.execute(query, params)
     return cursor.fetchall()
 
-def stickiness(filtered_events: QuerySet, entity: Entity, filter: Filter) -> Dict[str, Any]:
+def stickiness(filtered_events: QuerySet, entity: Entity, filter: Filter, team_id: int) -> Dict[str, Any]:
     if not filter.date_to or not filter.date_from:
         raise ValueError('_stickiness needs date_to and date_from set')
     range_days = (filter.date_to - filter.date_from).days + 2
 
     events = filtered_events\
-        .filter(filter_events(filter, entity))\
+        .filter(filter_events(team_id, filter, entity))\
         .values('person_id') \
         .annotate(day_count=Count(functions.TruncDay('timestamp'), distinct=True))\
         .filter(day_count__lte=range_days)
@@ -734,7 +445,7 @@
             ret_dict['breakdown_value'] = cohort.pk
     return ret_dict
 
-def serialize_entity(entity: Entity, filter: Filter, params: dict, team_id: str) -> List[Dict[str, Any]]:
+def serialize_entity(entity: Entity, filter: Filter, params: dict, team_id: int) -> List[Dict[str, Any]]:
     interval = params.get('interval')
     if interval is None:
         interval = 'day'
@@ -749,7 +460,7 @@
     }
     response = []
     events = process_entity_for_events(entity=entity, team_id=team_id, order_by=None if params.get('shown_as') == 'Stickiness' else '-timestamp')
-    events = events.filter(filter_events(filter, entity))
+    events = events.filter(filter_events(team_id, filter, entity))
     if params.get('shown_as', 'Volume') == 'Volume':
         items = aggregate_by_interval(
             filtered_events=events,
@@ -770,7 +481,7 @@
             response.append(new_dict)
     elif params.get('shown_as') == TRENDS_STICKINESS:
         new_dict = copy.deepcopy(serialized)
-        new_dict.update(stickiness(filtered_events=events, entity=entity, filter=filter))
+        new_dict.update(stickiness(filtered_events=events, entity=entity, filter=filter, team_id=team_id))
         response.append(new_dict)
 
     return response
@@ -782,47 +493,47 @@
         'count': len(people_dict)
     }
 
-def process_entity_for_events(entity: Entity, team_id: str, order_by="-id") -> QuerySet:
-        if entity.type == TREND_FILTER_TYPE_ACTIONS:
-            events = Event.objects.filter(action__pk=entity.id).add_person_id(team_id)
-            if order_by:
-                events = events.order_by(order_by)
-            return events
-        elif entity.type == TREND_FILTER_TYPE_EVENTS:
-            return Event.objects.filter_by_event_with_people(event=entity.id, team_id=team_id, order_by=order_by)
-        return QuerySet()
-
-def filter_events(filter: Filter, entity: Optional[Entity]=None) -> Q:
-        filters = Q()
-        if filter.date_from:
-            filters &= Q(timestamp__gte=filter.date_from)
-        if filter.date_to:
-            relativity = relativedelta(days=1)
-            if filter.interval == 'hour':
-                relativity = relativedelta(hours=1)
-            elif filter.interval == 'minute':
-                relativity = relativedelta(minutes=1)
-            elif filter.interval == 'week':
-                relativity = relativedelta(weeks=1)
-            elif filter.interval == 'month':
-                relativity = relativedelta(months=1) - relativity # go to last day of month instead of first of next
-            filters &= Q(timestamp__lte=filter.date_to + relativity)
-        if filter.properties:
-            filters &= filter.properties_to_Q()
-        if entity and entity.properties:
-            filters &= entity.properties_to_Q()
-        return filters
+def process_entity_for_events(entity: Entity, team_id: int, order_by="-id") -> QuerySet:
+    if entity.type == TREND_FILTER_TYPE_ACTIONS:
+        events = Event.objects.filter(action__pk=entity.id).add_person_id(team_id)
+        if order_by:
+            events = events.order_by(order_by)
+        return events
+    elif entity.type == TREND_FILTER_TYPE_EVENTS:
+        return Event.objects.filter_by_event_with_people(event=entity.id, team_id=team_id, order_by=order_by)
+    return QuerySet()
+
+def filter_events(team_id: int, filter: Filter, entity: Optional[Entity]=None) -> Q:
+    filters = Q()
+    if filter.date_from:
+        filters &= Q(timestamp__gte=filter.date_from)
+    if filter.date_to:
+        relativity = relativedelta(days=1)
+        if filter.interval == 'hour':
+            relativity = relativedelta(hours=1)
+        elif filter.interval == 'minute':
+            relativity = relativedelta(minutes=1)
+        elif filter.interval == 'week':
+            relativity = relativedelta(weeks=1)
+        elif filter.interval == 'month':
+            relativity = relativedelta(months=1) - relativity # go to last day of month instead of first of next
+        filters &= Q(timestamp__lte=filter.date_to + relativity)
+    if filter.properties:
+        filters &= filter.properties_to_Q(team_id=team_id)
+    if entity and entity.properties:
+        filters &= entity.properties_to_Q(team_id=team_id)
+    return filters
 
 def determine_compared_filter(filter):
-        date_from, date_to = get_compare_period_dates(filter.date_from, filter.date_to)
-        compared_filter = copy.deepcopy(filter)
-        compared_filter._date_from = date_from.date().isoformat()
-        compared_filter._date_to = date_to.date().isoformat()
-        return compared_filter
+    date_from, date_to = get_compare_period_dates(filter.date_from, filter.date_to)
+    compared_filter = copy.deepcopy(filter)
+    compared_filter._date_from = date_from.date().isoformat()
+    compared_filter._date_to = date_to.date().isoformat()
+    return compared_filter
 
 def convert_to_comparison(trend_entity: List[Dict[str, Any]], filter: Filter, label: str) -> List[Dict[str, Any]]:
-        for entity in trend_entity:
-            days = [i for i in range(len(entity['days']))]
-            labels = ['{} {}'.format(filter.interval if filter.interval is not None else 'day', i) for i in range(len(entity['labels']))]
-            entity.update({'labels': labels, 'days': days, 'label': label, 'dates': entity['days'], 'compare': True})
-        return trend_entity+    for entity in trend_entity:
+        days = [i for i in range(len(entity['days']))]
+        labels = ['{} {}'.format(filter.interval if filter.interval is not None else 'day', i) for i in range(len(entity['labels']))]
+        entity.update({'labels': labels, 'days': days, 'label': label, 'dates': entity['days'], 'compare': True})
+    return trend_entity