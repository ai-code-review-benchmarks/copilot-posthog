--- conflicted
+++ resolved
@@ -1,13 +1,7 @@
 from typing import Any, cast
 
-<<<<<<< HEAD
-from django.db.models import Count, Prefetch
 from rest_framework import serializers, viewsets
-=======
 from django.db.models import Count
-from rest_framework import request, serializers, viewsets
-from rest_framework.response import Response
->>>>>>> 1c46b137
 from rest_framework.settings import api_settings
 from rest_framework_csv import renderers as csvrenderers
 
@@ -148,18 +142,5 @@
             queryset = queryset.filter(deleted=False)
 
         queryset = queryset.annotate(count=Count(TREND_FILTER_TYPE_EVENTS))
-<<<<<<< HEAD
-        queryset = queryset.prefetch_related(
-            "plugin_configs", Prefetch("action_steps", queryset=ActionStep.objects.order_by("id"))
-        )
-        return queryset.filter(team_id=self.team_id).order_by(*self.ordering)
-=======
-        return queryset.filter(team_id=self.team_id).order_by(*self.ordering)
-
-    def list(self, request: request.Request, *args: Any, **kwargs: Any) -> Response:
-        actions = self.filter_queryset(self.get_queryset())
-        actions_list: list[dict[Any, Any]] = self.serializer_class(
-            actions, many=True, context={"request": request}
-        ).data  # type: ignore
-        return Response({"results": actions_list})
->>>>>>> 1c46b137
+        queryset = queryset.prefetch_related("plugin_configs")
+        return queryset.filter(team_id=self.team_id).order_by(*self.ordering)