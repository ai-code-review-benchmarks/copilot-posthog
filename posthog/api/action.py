from django.db.models.expressions import Subquery
from posthog.models import (
    Event,
    Team,
    Action,
    ActionStep,
    DashboardItem,
    User,
    Person,
    Filter,
    Entity,
    Cohort,
    CohortPeople,
)
from posthog.utils import (
    append_data,
    get_compare_period_dates,
    TemporaryTokenAuthentication,
)
from posthog.constants import (
    TREND_FILTER_TYPE_ACTIONS,
    TREND_FILTER_TYPE_EVENTS,
    TRENDS_CUMULATIVE,
    TRENDS_STICKINESS,
)
from posthog.tasks.calculate_action import calculate_action
from rest_framework import request, serializers, viewsets, authentication
from rest_framework.response import Response
from rest_framework.decorators import action
from django.db.models import (
    Q,
    Count,
    Sum,
    Avg,
    Min,
    Max,
    Prefetch,
    functions,
    QuerySet,
    OuterRef,
    Exists,
    Value,
    BooleanField,
    FloatField,
)
from django.db.models.expressions import RawSQL
from django.db.models.functions import Cast
from django.db import connection
from django.utils.timezone import now
from typing import Any, List, Dict, Optional, Tuple, Union
from datetime import timedelta
import pandas as pd
import datetime
import json
import copy
import numpy as np
from dateutil.relativedelta import relativedelta
from .person import PersonSerializer
from posthog.decorators import cached_function, TRENDS_ENDPOINT

FREQ_MAP = {"minute": "60S", "hour": "H", "day": "D", "week": "W", "month": "M"}


class ActionStepSerializer(serializers.HyperlinkedModelSerializer):
    class Meta:
        model = ActionStep
        fields = [
            "id",
            "event",
            "tag_name",
            "text",
            "href",
            "selector",
            "url",
            "name",
            "url_matching",
            "properties",
        ]


class ActionSerializer(serializers.HyperlinkedModelSerializer):
    steps = serializers.SerializerMethodField()
    count = serializers.SerializerMethodField()

    class Meta:
        model = Action
        fields = [
            "id",
            "name",
            "post_to_slack",
            "steps",
            "created_at",
            "deleted",
            "count",
            "is_calculating",
        ]

    def get_steps(self, action: Action):
        steps = action.steps.all()
        return ActionStepSerializer(steps, many=True).data

    def get_count(self, action: Action) -> Optional[int]:
        if hasattr(action, "count"):
            return action.count  # type: ignore
        return None


def get_actions(queryset: QuerySet, params: dict, team_id: int) -> QuerySet:
    if params.get(TREND_FILTER_TYPE_ACTIONS):
        queryset = queryset.filter(
            pk__in=[action.id for action in Filter({"actions": json.loads(params.get("actions", "[]"))}).actions]
        )

    if params.get("include_count"):
        queryset = queryset.annotate(count=Count(TREND_FILTER_TYPE_EVENTS))

    queryset = queryset.prefetch_related(Prefetch("steps", queryset=ActionStep.objects.order_by("id")))
    return queryset.filter(team_id=team_id).order_by("-id")


class ActionViewSet(viewsets.ModelViewSet):
    queryset = Action.objects.all()
    serializer_class = ActionSerializer
    authentication_classes = [
        TemporaryTokenAuthentication,
        authentication.SessionAuthentication,
        authentication.BasicAuthentication,
    ]

    def get_queryset(self):
        queryset = super().get_queryset()
        if self.action == "list":  # type: ignore
            queryset = queryset.filter(deleted=False)
        return get_actions(queryset, self.request.GET.dict(), self.request.user.team_set.get().pk)

    def create(self, request: request.Request, *args: Any, **kwargs: Any) -> Response:
        action, created = Action.objects.get_or_create(
            name=request.data["name"],
            team=request.user.team_set.get(),
            deleted=False,
            defaults={"post_to_slack": request.data.get("post_to_slack", False), "created_by": request.user,},
        )
        if not created:
            return Response(data={"detail": "action-exists", "id": action.pk}, status=400)

        if request.data.get("steps"):
            for step in request.data["steps"]:
                ActionStep.objects.create(
                    action=action, **{key: value for key, value in step.items() if key not in ("isNew", "selection")}
                )
        calculate_action.delay(action_id=action.pk)
        return Response(ActionSerializer(action, context={"request": request}).data)

    def update(self, request: request.Request, *args: Any, **kwargs: Any) -> Response:
        action = Action.objects.get(pk=kwargs["pk"], team=request.user.team_set.get())

        # If there's no steps property at all we just ignore it
        # If there is a step property but it's an empty array [], we'll delete all the steps
        if "steps" in request.data:
            steps = request.data.pop("steps")
            # remove steps not in the request
            step_ids = [step["id"] for step in steps if step.get("id")]
            action.steps.exclude(pk__in=step_ids).delete()

            for step in steps:
                if step.get("id"):
                    db_step = ActionStep.objects.get(pk=step["id"])
                    step_serializer = ActionStepSerializer(db_step)
                    step_serializer.update(db_step, step)
                else:
                    ActionStep.objects.create(
                        action=action,
                        **{key: value for key, value in step.items() if key not in ("isNew", "selection")}
                    )

        serializer = ActionSerializer(action, context={"request": request})
        serializer.update(action, request.data)
        action.is_calculating = True
        calculate_action.delay(action_id=action.pk)
        return Response(ActionSerializer(action, context={"request": request}).data)

    def list(self, request: request.Request, *args: Any, **kwargs: Any) -> Response:
        actions = self.get_queryset()
        actions_list: List[Dict[Any, Any]] = ActionSerializer(actions, many=True, context={"request": request}).data  # type: ignore
        if request.GET.get("include_count", False):
            actions_list.sort(key=lambda action: action.get("count", action["id"]), reverse=True)
        return Response({"results": actions_list})

    @action(methods=["GET"], detail=False)
    def trends(self, request: request.Request, *args: Any, **kwargs: Any) -> Response:
        result = self._calculate_trends(request)
        return Response(result)

    @cached_function(cache_type=TRENDS_ENDPOINT)
    def _calculate_trends(self, request: request.Request) -> List[Dict[str, Any]]:
        team = request.user.team_set.get()
        actions = self.get_queryset()
        params = request.GET.dict()
        filter = Filter(request=request)
        result = calculate_trends(filter, team.pk, actions)

        dashboard_id = request.GET.get("from_dashboard", None)
        if dashboard_id:
            DashboardItem.objects.filter(pk=dashboard_id).update(last_refresh=datetime.datetime.now())

        return result

    @action(methods=["GET"], detail=False)
    def retention(self, request: request.Request, *args: Any, **kwargs: Any) -> Response:
        team = request.user.team_set.get()
        properties = request.GET.get("properties", "{}")
<<<<<<< HEAD
        period = request.GET.get("period", "Day")
        filter = Filter(data={"properties": json.loads(properties)})

        if not request.GET.get("date_from", None):
            filter._date_from = "-11d"
        else:
            filter._date_from = request.GET.get("date_from")

        result = calculate_retention(filter, team, period)
=======
        start_entity_data = request.GET.get("start_entity", None)
        start_entity: Optional[Entity] = None
        if start_entity_data:
            data = json.loads(start_entity_data)
            start_entity = Entity({"id": data["id"], "type": data["type"]})

        filter = Filter(data={"properties": json.loads(properties)})
        filter._date_from = "-11d"
        result = calculate_retention(filter, team, start_entity=start_entity)
>>>>>>> d0419fdd
        return Response(result)

    @action(methods=["GET"], detail=False)
    def people(self, request: request.Request, *args: Any, **kwargs: Any) -> Response:
        team = request.user.team_set.get()
        filter = Filter(request=request)
        offset = int(request.GET.get("offset", 0))

        def _calculate_people(events: QuerySet, offset: int):
            shown_as = request.GET.get("shown_as")
            if shown_as is not None and shown_as == "Stickiness":
                stickiness_days = int(request.GET["stickiness_days"])
                events = (
                    events.values("person_id")
                    .annotate(day_count=Count(functions.TruncDay("timestamp"), distinct=True))
                    .filter(day_count=stickiness_days)
                )
            else:
                events = events.values("person_id").distinct()

            if request.GET.get("breakdown_type") == "cohort" and request.GET.get("breakdown_value") != "all":
                events = events.filter(
                    Exists(
                        CohortPeople.objects.filter(
                            cohort_id=int(request.GET["breakdown_value"]), person_id=OuterRef("person_id"),
                        ).only("id")
                    )
                )
            if request.GET.get("breakdown_type") == "person":
                events = events.filter(
                    Exists(
                        Person.objects.filter(
                            **{
                                "id": OuterRef("person_id"),
                                "properties__{}".format(request.GET["breakdown"]): request.GET["breakdown_value"],
                            }
                        ).only("id")
                    )
                )

            people = Person.objects.filter(team=team, id__in=[p["person_id"] for p in events[offset : offset + 100]],)

            people = people.prefetch_related(Prefetch("persondistinctid_set", to_attr="distinct_ids_cache"))

            return serialize_people(people=people, request=request)

        filtered_events: QuerySet = QuerySet()
        if request.GET.get("session"):
            filtered_events = (
                Event.objects.filter(team=team).filter(filter_events(team.pk, filter)).add_person_id(team.pk)
            )
        else:
            if len(filter.entities) >= 1:
                entity = filter.entities[0]
            else:
                entity = Entity({"id": request.GET["entityId"], "type": request.GET["type"]})

            if entity.type == TREND_FILTER_TYPE_EVENTS:
                filtered_events = process_entity_for_events(entity, team_id=team.pk, order_by=None).filter(
                    filter_events(team.pk, filter, entity)
                )
            elif entity.type == TREND_FILTER_TYPE_ACTIONS:
                actions = super().get_queryset()
                actions = actions.filter(deleted=False)
                try:
                    action = actions.get(pk=entity.id)
                except Action.DoesNotExist:
                    return Response([])
                filtered_events = process_entity_for_events(entity, team_id=team.pk, order_by=None).filter(
                    filter_events(team.pk, filter, entity)
                )

        people = _calculate_people(events=filtered_events, offset=offset)

        current_url = request.get_full_path()
        next_url: Optional[str] = request.get_full_path()
        if people["count"] > 99 and next_url:
            if "offset" in next_url:
                next_url = next_url[1:]
                next_url = next_url.replace("offset=" + str(offset), "offset=" + str(offset + 100))
            else:
                next_url = request.build_absolute_uri(
                    "{}{}offset={}".format(next_url, "&" if "?" in next_url else "?", offset + 100)
                )
        else:
            next_url = None

        return Response({"results": [people], "next": next_url, "previous": current_url[1:]})


def calculate_trends(filter: Filter, team_id: int, actions: QuerySet) -> List[Dict[str, Any]]:
    entities_list = []
    actions = actions.filter(deleted=False)

    if len(filter.entities) == 0:
        # If no filters, automatically grab all actions and show those instead
        filter.entities = [
            Entity({"id": action.id, "name": action.name, "type": TREND_FILTER_TYPE_ACTIONS,}) for action in actions
        ]

    if not filter.date_from:
        filter._date_from = (
            Event.objects.filter(team_id=team_id)
            .order_by("timestamp")[0]
            .timestamp.replace(hour=0, minute=0, second=0, microsecond=0)
            .isoformat()
        )
    if not filter.date_to:
        filter._date_to = now().isoformat()

    compared_filter = None
    if filter.compare:
        compared_filter = determine_compared_filter(filter)

    for entity in filter.entities:
        if entity.type == TREND_FILTER_TYPE_ACTIONS:
            try:
                db_action = [action for action in actions if action.id == entity.id][0]
                entity.name = db_action.name
            except IndexError:
                continue
        trend_entity = serialize_entity(entity=entity, filter=filter, team_id=team_id)
        if filter.compare and compared_filter:
            trend_entity = convert_to_comparison(trend_entity, filter, "{} - {}".format(entity.name, "current"))
            entities_list.extend(trend_entity)

            compared_trend_entity = serialize_entity(entity=entity, filter=compared_filter, team_id=team_id)

            compared_trend_entity = convert_to_comparison(
                compared_trend_entity, compared_filter, "{} - {}".format(entity.name, "previous"),
            )
            entities_list.extend(compared_trend_entity)
        else:
            entities_list.extend(trend_entity)
    return entities_list


<<<<<<< HEAD
def calculate_retention(filter: Filter, team: Team, period: str, total_time=11):
    def _determineTimedelta(total_time: int, period: str) -> Union[timedelta, relativedelta]:
        if period == "Hour":
            return timedelta(hours=total_time)
        elif period == "Week":
            return timedelta(weeks=total_time)
        else:
            return timedelta(days=total_time)

    date_from: datetime.datetime = filter.date_from  # type: ignore
    filter._date_to = (date_from + _determineTimedelta(total_time, period)).isoformat()
    labels_format = "%a. %-d %B "
    hourly_format = "%-H:%M %p"
    resultset = Event.objects.query_retention(filter, team, period)

    by_dates = {(int(row.first_date), int(row.date)): row.count for row in resultset}
=======
def calculate_retention(filter: Filter, team: Team, start_entity: Optional[Entity] = None, total_days=11):
    date_from: datetime.datetime = filter.date_from  # type: ignore
    filter._date_to = (date_from + timedelta(days=total_days)).isoformat()
    labels_format = "%a. %-d %B"
    resultset = Event.objects.query_retention(filter, team, start_entity=start_entity)
>>>>>>> d0419fdd

    result = {
        "data": [
            {
<<<<<<< HEAD
                "values": [by_dates.get((first_day, day), 0) for day in range(total_time - first_day)],
                "label": "{} {}".format(period, first_day),
                "date": (date_from + _determineTimedelta(first_day, period)).strftime(
                    labels_format + (hourly_format if period == "Hour" else "")
                ),
=======
                "values": [
                    resultset.get((first_day, day), {"count": 0, "people": []}) for day in range(total_days - first_day)
                ],
                "label": "Day {}".format(first_day),
                "date": (date_from + timedelta(days=first_day)).strftime(labels_format),
>>>>>>> d0419fdd
            }
            for first_day in range(total_time)
        ]
    }

    return result


def build_dataframe(aggregates: QuerySet, interval: str, breakdown: Optional[str] = None) -> pd.DataFrame:
    if breakdown == "cohorts":
        cohort_keys = [key for key in aggregates[0].keys() if key.startswith("cohort_")]
        # Convert queryset with day, count, cohort_88, cohort_99, ... to multiple rows, for example:
        # 2020-01-01..., 1, cohort_88
        # 2020-01-01..., 3, cohort_99
        dataframe = pd.melt(
            pd.DataFrame(aggregates), id_vars=[interval, "count"], value_vars=cohort_keys, var_name="breakdown",
        ).rename(columns={interval: "date"})
        # Filter out false values
        dataframe = dataframe[dataframe["value"] == True]
        # Sum dates with same cohort
        dataframe = dataframe.groupby(["breakdown", "date"], as_index=False).sum()
    else:
        dataframe = pd.DataFrame(
            [
                {"date": a[interval], "count": a["count"], "breakdown": a[breakdown] if breakdown else "Total",}
                for a in aggregates
            ]
        )
    if interval == "week":
        dataframe["date"] = dataframe["date"].apply(lambda x: x - pd.offsets.Week(weekday=6))
    elif interval == "month":
        dataframe["date"] = dataframe["date"].apply(lambda x: x - pd.offsets.MonthEnd(n=1))
    return dataframe


def group_events_to_date(
    date_from: Optional[datetime.datetime],
    date_to: Optional[datetime.datetime],
    aggregates: QuerySet,
    interval: str,
    breakdown: Optional[str] = None,
) -> Dict[str, Dict[datetime.datetime, int]]:
    response = {}

    if interval == "day":
        if date_from:
            date_from = date_from.replace(hour=0, minute=0, second=0, microsecond=0)
        if date_to:
            date_to = date_to.replace(hour=0, minute=0, second=0, microsecond=0)

    time_index = pd.date_range(date_from, date_to, freq=FREQ_MAP[interval])
    if len(aggregates) > 0:
        dataframe = build_dataframe(aggregates, interval, breakdown)

        # extract top 20 if more than 20 breakdowns
        if breakdown and dataframe["breakdown"].nunique() > 20:
            counts = (
                dataframe.groupby(["breakdown"])["count"]
                .sum()
                .reset_index(name="total")
                .sort_values(by=["total"], ascending=False)[:20]
            )
            top_breakdown = counts["breakdown"].to_list()
            dataframe = dataframe[dataframe.breakdown.isin(top_breakdown)]
        dataframe = dataframe.astype({"breakdown": str})
        for value in dataframe["breakdown"].unique():
            filtered = (
                dataframe.loc[dataframe["breakdown"] == value]
                if value
                else dataframe.loc[dataframe["breakdown"].isnull()]
            )
            df_dates = pd.DataFrame(filtered.groupby("date").mean(), index=time_index)
            df_dates = df_dates.fillna(0)
            response[value] = {key: value[0] if len(value) > 0 else 0 for key, value in df_dates.iterrows()}
    else:
        dataframe = pd.DataFrame([], index=time_index)
        dataframe = dataframe.fillna(0)
        response["total"] = {key: value[0] if len(value) > 0 else 0 for key, value in dataframe.iterrows()}

    return response


def get_interval_annotation(key: str) -> Dict[str, Any]:
    map: Dict[str, Any] = {
        "minute": functions.TruncMinute("timestamp"),
        "hour": functions.TruncHour("timestamp"),
        "day": functions.TruncDay("timestamp"),
        "week": functions.TruncWeek("timestamp"),
        "month": functions.TruncMonth("timestamp"),
    }
    func = map.get(key)
    if func is None:
        return {"day": map.get("day")}  # default

    return {key: func}


def add_cohort_annotations(team_id: int, breakdown: List[Union[int, str]]) -> Dict[str, Union[Value, Exists]]:
    cohorts = Cohort.objects.filter(team_id=team_id, pk__in=[b for b in breakdown if b != "all"])
    annotations: Dict[str, Union[Value, Exists]] = {}
    for cohort in cohorts:
        annotations["cohort_{}".format(cohort.pk)] = Exists(
            CohortPeople.objects.filter(cohort=cohort.pk, person_id=OuterRef("person_id")).only("id")
        )
    if "all" in breakdown:
        annotations["cohort_all"] = Value(True, output_field=BooleanField())
    return annotations


def add_person_properties_annotations(team_id: int, breakdown: str) -> Dict[str, Subquery]:
    person_properties = Subquery(
        Person.objects.filter(team_id=team_id, id=OuterRef("person_id")).values("properties__{}".format(breakdown))
    )
    annotations = {}
    annotations["properties__{}".format(breakdown)] = person_properties
    return annotations


def aggregate_by_interval(
    filtered_events: QuerySet, team_id: int, entity: Entity, filter: Filter, breakdown: Optional[str] = None,
) -> Dict[str, Any]:
    interval = filter.interval if filter.interval else "day"
    interval_annotation = get_interval_annotation(interval)
    values = [interval]
    if breakdown:
        if filter.breakdown_type == "cohort":
            cohort_annotations = add_cohort_annotations(
                team_id, json.loads(filter.breakdown) if filter.breakdown else []
            )
            values.extend(cohort_annotations.keys())
            filtered_events = filtered_events.annotate(**cohort_annotations)
            breakdown = "cohorts"
        elif filter.breakdown_type == "person":
            person_annotations = add_person_properties_annotations(
                team_id, filter.breakdown if filter.breakdown else ""
            )
            filtered_events = filtered_events.annotate(**person_annotations)
            values.append(breakdown)
        else:
            values.append(breakdown)
    aggregates = filtered_events.annotate(**interval_annotation).values(*values).annotate(count=Count(1)).order_by()

    if breakdown:
        aggregates = aggregates.order_by("-count")

    aggregates = process_math(aggregates, entity)

    dates_filled = group_events_to_date(
        date_from=filter.date_from,
        date_to=filter.date_to,
        aggregates=aggregates,
        interval=interval,
        breakdown=breakdown,
    )

    return dates_filled


def process_math(query: QuerySet, entity: Entity) -> QuerySet:
    math_to_aggregate_function = {"sum": Sum, "avg": Avg, "min": Min, "max": Max}
    if entity.math == "dau":
        # In daily active users mode count only up to 1 event per user per day
        query = query.annotate(count=Count("person_id", distinct=True))
    elif entity.math in math_to_aggregate_function:
        # Run relevant aggregate function on specified event property, casting it to a double
        query = query.annotate(
            count=math_to_aggregate_function[entity.math](
                Cast(RawSQL('"posthog_event"."properties"->>%s', (entity.math_property,)), output_field=FloatField(),)
            )
        )
        # Skip over events where the specified property is not set or not a number
        # It may not be ideally clear to the user what events were skipped,
        # but in the absence of typing, this is safe, cheap, and frictionless
        query = query.extra(
            where=['jsonb_typeof("posthog_event"."properties"->%s) = \'number\''], params=[entity.math_property],
        )
    return query


def execute_custom_sql(query, params):
    cursor = connection.cursor()
    cursor.execute(query, params)
    return cursor.fetchall()


def stickiness(filtered_events: QuerySet, entity: Entity, filter: Filter, team_id: int) -> Dict[str, Any]:
    if not filter.date_to or not filter.date_from:
        raise ValueError("_stickiness needs date_to and date_from set")
    range_days = (filter.date_to - filter.date_from).days + 2

    events = (
        filtered_events.filter(filter_events(team_id, filter, entity))
        .values("person_id")
        .annotate(day_count=Count(functions.TruncDay("timestamp"), distinct=True))
        .filter(day_count__lte=range_days)
    )

    events_sql, events_sql_params = events.query.sql_with_params()
    aggregated_query = "select count(v.person_id), v.day_count from ({}) as v group by v.day_count".format(events_sql)
    aggregated_counts = execute_custom_sql(aggregated_query, events_sql_params)

    response: Dict[int, int] = {}
    for result in aggregated_counts:
        response[result[1]] = result[0]

    labels = []
    data = []

    for day in range(1, range_days):
        label = "{} day{}".format(day, "s" if day > 1 else "")
        labels.append(label)
        data.append(response[day] if day in response else 0)

    return {
        "labels": labels,
        "days": [day for day in range(1, range_days)],
        "data": data,
        "count": sum(data),
    }


def breakdown_label(entity: Entity, value: Union[str, int]) -> Dict[str, Optional[Union[str, int]]]:
    ret_dict: Dict[str, Optional[Union[str, int]]] = {}
    if not value or not isinstance(value, str) or "cohort_" not in value:
        ret_dict["label"] = "{} - {}".format(
            entity.name, value if value and value != "None" and value != "nan" else "Other",
        )
        ret_dict["breakdown_value"] = value if value and not pd.isna(value) else None
    else:
        if value == "cohort_all":
            ret_dict["label"] = "{} - all users".format(entity.name)
            ret_dict["breakdown_value"] = "all"
        else:
            cohort = Cohort.objects.get(pk=value.replace("cohort_", ""))
            ret_dict["label"] = "{} - {}".format(entity.name, cohort.name)
            ret_dict["breakdown_value"] = cohort.pk
    return ret_dict


def serialize_entity(entity: Entity, filter: Filter, team_id: int) -> List[Dict[str, Any]]:
    if filter.interval is None:
        filter.interval = "day"

    serialized: Dict[str, Any] = {
        "action": entity.to_dict(),
        "label": entity.name,
        "count": 0,
        "data": [],
        "labels": [],
        "days": [],
    }
    response = []
    events = process_entity_for_events(
        entity=entity, team_id=team_id, order_by=None if filter.shown_as == "Stickiness" else "-timestamp",
    )
    events = events.filter(filter_events(team_id, filter, entity))
    if not filter.shown_as or filter.shown_as == "Volume":
        items = aggregate_by_interval(
            filtered_events=events,
            team_id=team_id,
            entity=entity,
            filter=filter,
            breakdown="properties__{}".format(filter.breakdown) if filter.breakdown else None,
        )
        for value, item in items.items():
            new_dict = copy.deepcopy(serialized)
            if value != "Total":
                new_dict.update(breakdown_label(entity, value))
            new_dict.update(append_data(dates_filled=list(item.items()), interval=filter.interval))
            if filter.display == TRENDS_CUMULATIVE:
                new_dict["data"] = np.cumsum(new_dict["data"])
            response.append(new_dict)
    elif filter.shown_as == TRENDS_STICKINESS:
        new_dict = copy.deepcopy(serialized)
        new_dict.update(stickiness(filtered_events=events, entity=entity, filter=filter, team_id=team_id))
        response.append(new_dict)

    return response


def serialize_people(people: QuerySet, request: request.Request) -> Dict:
    people_dict = [PersonSerializer(person, context={"request": request}).data for person in people]
    return {"people": people_dict, "count": len(people_dict)}


def process_entity_for_events(entity: Entity, team_id: int, order_by="-id") -> QuerySet:
    if entity.type == TREND_FILTER_TYPE_ACTIONS:
        events = Event.objects.filter(action__pk=entity.id).add_person_id(team_id)
        if order_by:
            events = events.order_by(order_by)
        return events
    elif entity.type == TREND_FILTER_TYPE_EVENTS:
        return Event.objects.filter_by_event_with_people(event=entity.id, team_id=team_id, order_by=order_by)
    return QuerySet()


def filter_events(team_id: int, filter: Filter, entity: Optional[Entity] = None) -> Q:
    filters = Q()
    if filter.date_from:
        filters &= Q(timestamp__gte=filter.date_from)
    if filter.date_to:
        relativity = relativedelta(days=1)
        if filter.interval == "hour":
            relativity = relativedelta(hours=1)
        elif filter.interval == "minute":
            relativity = relativedelta(minutes=1)
        elif filter.interval == "week":
            relativity = relativedelta(weeks=1)
        elif filter.interval == "month":
            relativity = relativedelta(months=1) - relativity  # go to last day of month instead of first of next
        filters &= Q(timestamp__lte=filter.date_to + relativity)
    if filter.properties:
        filters &= filter.properties_to_Q(team_id=team_id)
    if entity and entity.properties:
        filters &= entity.properties_to_Q(team_id=team_id)
    return filters


def determine_compared_filter(filter):
    date_from, date_to = get_compare_period_dates(filter.date_from, filter.date_to)
    compared_filter = copy.deepcopy(filter)
    compared_filter._date_from = date_from.date().isoformat()
    compared_filter._date_to = date_to.date().isoformat()
    return compared_filter


def convert_to_comparison(trend_entity: List[Dict[str, Any]], filter: Filter, label: str) -> List[Dict[str, Any]]:
    for entity in trend_entity:
        days = [i for i in range(len(entity["days"]))]
        labels = [
            "{} {}".format(filter.interval if filter.interval is not None else "day", i)
            for i in range(len(entity["labels"]))
        ]
        entity.update(
            {"labels": labels, "days": days, "label": label, "dates": entity["days"], "compare": True,}
        )
    return trend_entity<|MERGE_RESOLUTION|>--- conflicted
+++ resolved
@@ -209,7 +209,6 @@
     def retention(self, request: request.Request, *args: Any, **kwargs: Any) -> Response:
         team = request.user.team_set.get()
         properties = request.GET.get("properties", "{}")
-<<<<<<< HEAD
         period = request.GET.get("period", "Day")
         filter = Filter(data={"properties": json.loads(properties)})
 
@@ -218,18 +217,13 @@
         else:
             filter._date_from = request.GET.get("date_from")
 
-        result = calculate_retention(filter, team, period)
-=======
         start_entity_data = request.GET.get("start_entity", None)
         start_entity: Optional[Entity] = None
         if start_entity_data:
             data = json.loads(start_entity_data)
             start_entity = Entity({"id": data["id"], "type": data["type"]})
 
-        filter = Filter(data={"properties": json.loads(properties)})
-        filter._date_from = "-11d"
-        result = calculate_retention(filter, team, start_entity=start_entity)
->>>>>>> d0419fdd
+        result = calculate_retention(filter, team, period=period, start_entity=start_entity)
         return Response(result)
 
     @action(methods=["GET"], detail=False)
@@ -367,8 +361,7 @@
     return entities_list
 
 
-<<<<<<< HEAD
-def calculate_retention(filter: Filter, team: Team, period: str, total_time=11):
+def calculate_retention(filter: Filter, team: Team, period: str, start_entity: Optional[Entity] = None, total_time=11):
     def _determineTimedelta(total_time: int, period: str) -> Union[timedelta, relativedelta]:
         if period == "Hour":
             return timedelta(hours=total_time)
@@ -381,33 +374,18 @@
     filter._date_to = (date_from + _determineTimedelta(total_time, period)).isoformat()
     labels_format = "%a. %-d %B "
     hourly_format = "%-H:%M %p"
-    resultset = Event.objects.query_retention(filter, team, period)
-
-    by_dates = {(int(row.first_date), int(row.date)): row.count for row in resultset}
-=======
-def calculate_retention(filter: Filter, team: Team, start_entity: Optional[Entity] = None, total_days=11):
-    date_from: datetime.datetime = filter.date_from  # type: ignore
-    filter._date_to = (date_from + timedelta(days=total_days)).isoformat()
-    labels_format = "%a. %-d %B"
-    resultset = Event.objects.query_retention(filter, team, start_entity=start_entity)
->>>>>>> d0419fdd
+    resultset = Event.objects.query_retention(filter, team, period, start_entity=start_entity)
 
     result = {
         "data": [
             {
-<<<<<<< HEAD
-                "values": [by_dates.get((first_day, day), 0) for day in range(total_time - first_day)],
+                "values": [
+                    resultset.get((first_day, day), {"count": 0, "people": []}) for day in range(total_time - first_day)
+                ],
                 "label": "{} {}".format(period, first_day),
                 "date": (date_from + _determineTimedelta(first_day, period)).strftime(
                     labels_format + (hourly_format if period == "Hour" else "")
                 ),
-=======
-                "values": [
-                    resultset.get((first_day, day), {"count": 0, "people": []}) for day in range(total_days - first_day)
-                ],
-                "label": "Day {}".format(first_day),
-                "date": (date_from + timedelta(days=first_day)).strftime(labels_format),
->>>>>>> d0419fdd
             }
             for first_day in range(total_time)
         ]
