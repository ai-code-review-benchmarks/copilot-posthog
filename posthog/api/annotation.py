--- conflicted
+++ resolved
@@ -13,7 +13,6 @@
 from posthog.event_usage import report_user_action
 from posthog.models import Annotation, Team
 from posthog.permissions import ProjectMembershipNecessaryPermissions, TeamMemberAccessPermission
-from posthog.utils import str_to_bool
 
 
 class AnnotationSerializer(serializers.ModelSerializer):
@@ -98,14 +97,6 @@
                 queryset = queryset.filter(dashboard_item_id=request.GET["dashboardItemId"])
             elif key == "scope":
                 queryset = queryset.filter(scope=request.GET["scope"])
-<<<<<<< HEAD
-            elif key == "apply_all":
-                queryset_method = queryset.exclude if str_to_bool(request.GET["apply_all"]) else queryset.filter
-                queryset = queryset_method(scope=Annotation.Scope.INSIGHT)
-=======
-            elif key == "deleted":
-                queryset = queryset.filter(deleted=str_to_bool(request.GET["deleted"]))
->>>>>>> 65ab6bcc
 
         return queryset
 
