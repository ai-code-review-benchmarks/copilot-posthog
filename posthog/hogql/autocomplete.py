import json
from copy import deepcopy
from typing import Optional, cast
from collections.abc import Callable
from posthog.hogql.context import HogQLContext
from posthog.hogql.database.database import HOGQL_CHARACTERS_TO_BE_WRAPPED, Database, create_hogql_database
from posthog.hogql.database.models import (
    BooleanDatabaseField,
    DatabaseField,
    DateDatabaseField,
    DateTimeDatabaseField,
    FieldOrTable,
    FloatDatabaseField,
    IntegerDatabaseField,
    LazyJoin,
    LazyTable,
    StringDatabaseField,
    StringJSONDatabaseField,
    Table,
    VirtualTable,
)
from posthog.hogql.filters import replace_filters
from posthog.hogql.functions.mapping import ALL_EXPOSED_FUNCTION_NAMES
from posthog.hogql.parser import parse_select, parse_expr, parse_string_template, parse_program
from posthog.hogql import ast
from posthog.hogql.base import AST, CTE, ConstantType
from posthog.hogql.resolver import resolve_types
from posthog.hogql.timings import HogQLTimings
from posthog.hogql.visitor import TraversingVisitor, clone_expr
from posthog.hogql_queries.query_runner import get_query_runner
from posthog.hogql.resolver_utils import extract_select_queries
from posthog.models.insight_variable import InsightVariable
from posthog.models.property_definition import PropertyDefinition
from posthog.models.team.team import Team
from posthog.schema import (
    HogQLAutocomplete,
    HogQLAutocompleteResponse,
    AutocompleteCompletionItem,
    AutocompleteCompletionItemKind,
    HogLanguage,
)
from hogvm.python.stl import STL
from hogvm.python.stl.bytecode import BYTECODE_STL

ALL_HOG_FUNCTIONS = sorted(list(STL.keys()) + list(BYTECODE_STL.keys()))
MATCH_ANY_CHARACTER = "$$_POSTHOG_ANY_$$"
PROPERTY_DEFINITION_LIMIT = 220


class GetNodeAtPositionTraverser(TraversingVisitor):
    start: int
    end: int
    selects: list[ast.SelectQuery]
    node: Optional[AST] = None
    parent_node: Optional[AST] = None
    nearest_select_query: Optional[ast.SelectQuery] = None
    stack: list[AST]

    def __init__(self, expr: ast.AST, start: int, end: int):
        super().__init__()
        self.selects = []
        self.stack = []
        self.start = start
        self.end = end
        self.visit(expr)

    def visit(self, node: AST | None):
        if node is not None and node.start is not None and node.end is not None:
            parent_node = self.stack[-1] if len(self.stack) > 0 else None
            if self.start >= node.start and self.end <= node.end:
                self.node = node
                self.parent_node = parent_node
                if len(self.selects) > 0:
                    self.nearest_select_query = self.selects[-1]
            elif isinstance(parent_node, ast.Program) or isinstance(parent_node, ast.Block):
                if (
                    self.node is None or isinstance(self.node, ast.Program) or isinstance(self.node, ast.Block)
                ) and node.start >= self.start:
                    self.node = node
                    self.parent_node = parent_node

        if node is not None:
            self.stack.append(node)
            super().visit(node)
            self.stack.pop()
        else:
            super().visit(node)

    def visit_select_query(self, node):
        self.selects.append(node)
        node = super().visit_select_query(node)
        self.selects.pop()


def constant_type_to_database_field(constant_type: ConstantType, name: str) -> DatabaseField:
    if isinstance(constant_type, ast.BooleanType):
        return BooleanDatabaseField(name=name)
    if isinstance(constant_type, ast.IntegerType):
        return IntegerDatabaseField(name=name)
    if isinstance(constant_type, ast.FloatType):
        return FloatDatabaseField(name=name)
    if isinstance(constant_type, ast.StringType):
        return StringDatabaseField(name=name)
    if isinstance(constant_type, ast.DateTimeType):
        return DateTimeDatabaseField(name=name)
    if isinstance(constant_type, ast.DateType):
        return DateDatabaseField(name=name)

    return DatabaseField(name=name)


def convert_field_or_table_to_type_string(field_or_table: FieldOrTable) -> str | None:
    if isinstance(field_or_table, BooleanDatabaseField):
        return "Boolean"
    if isinstance(field_or_table, IntegerDatabaseField):
        return "Integer"
    if isinstance(field_or_table, FloatDatabaseField):
        return "Float"
    if isinstance(field_or_table, StringDatabaseField):
        return "String"
    if isinstance(field_or_table, DateTimeDatabaseField):
        return "DateTime"
    if isinstance(field_or_table, DateDatabaseField):
        return "Date"
    if isinstance(field_or_table, StringJSONDatabaseField):
        return "Object"
    if isinstance(field_or_table, ast.ExpressionField):
        return "Expression"
    if isinstance(field_or_table, ast.Table | ast.LazyJoin):
        return "Table"

    return None


def get_table(context: HogQLContext, join_expr: ast.JoinExpr, ctes: Optional[dict[str, CTE]]) -> None | Table:
    assert context.database is not None

    def resolve_fields_on_table(table: Table | None, table_query: ast.SelectQuery) -> Table | None:
        # Resolve types and only return selected fields
        if table is None:
            return None

        try:
            node = cast(ast.SelectQuery, resolve_types(node=table_query, dialect="hogql", context=context))
            if node.type is None:
                return None

            selected_columns = node.type.columns
            new_fields: dict[str, FieldOrTable] = {}
            for name, field in selected_columns.items():
                if isinstance(field, ast.FieldAliasType):
                    underlying_field_name = field.alias
                    if isinstance(field.type, ast.FieldAliasType):
                        underlying_field_name = field.type.alias
                    elif isinstance(field.type, ast.ConstantType):
                        constant_field = constant_type_to_database_field(field.type, name)
                        new_fields[name] = constant_field
                        continue
                    elif isinstance(field, ast.FieldType):
                        underlying_field_name = field.name
                    else:
                        underlying_field_name = name
                elif isinstance(field, ast.FieldType):
                    underlying_field_name = field.name
                else:
                    underlying_field_name = name

                new_fields[name] = table.fields[underlying_field_name]

            table_name = table.to_printed_hogql()

            # Return a new table with a reduced field set
            class AnonTable(Table):
                fields: dict[str, FieldOrTable] = new_fields

                def to_printed_hogql(self):
                    # Use the base table name for resolving property definitions later
                    return table_name

            return AnonTable()
        except Exception:
            return None

    if isinstance(join_expr.table, ast.Field):
        table_name = str(join_expr.table.chain[0])
        if ctes is not None:
            # Handle CTEs
            cte = ctes.get(table_name)
            if cte is not None:
                if cte.cte_type == "subquery" and isinstance(cte.expr, ast.SelectQuery):
                    query = cast(ast.SelectQuery, cte.expr)
                    if query.select_from is not None:
                        table = get_table(context, query.select_from, ctes)
                        return resolve_fields_on_table(table, query)

        # Handle a base table
        if context.database.has_table(table_name):
            return context.database.get_table(table_name)
    elif isinstance(join_expr.table, ast.SelectQuery):
        if join_expr.table.select_from is None:
            return None

        # Recursively get the base table
        underlying_table = get_table(context, join_expr.table.select_from, ctes)

        if underlying_table is None:
            return None

        return resolve_fields_on_table(underlying_table, join_expr.table)
    return None


def get_tables_aliases(query: ast.SelectQuery, context: HogQLContext) -> dict[str, ast.Table]:
    tables: dict[str, ast.Table] = {}

    if query.select_from is not None and query.select_from.alias is not None:
        table = get_table(context, query.select_from, query.ctes)
        if table is not None:
            tables[query.select_from.alias] = table

    if query.select_from is not None and query.select_from.next_join is not None:
        next_join: ast.JoinExpr | None = query.select_from.next_join
        while next_join is not None:
            if next_join.alias is not None:
                table = get_table(context, next_join, query.ctes)
                if table is not None:
                    tables[next_join.alias] = table
            next_join = next_join.next_join

    return tables


# Replaces all ast.FieldTraverser with the underlying node
def resolve_table_field_traversers(table: Table, context: HogQLContext) -> Table:
    new_table = deepcopy(table)
    new_fields: dict[str, FieldOrTable] = {}
    for key, field in list(new_table.fields.items()):
        if not isinstance(field, ast.FieldTraverser):
            new_fields[key] = field
            continue

        current_table_or_field: FieldOrTable = new_table
        for chain in field.chain:
            if isinstance(current_table_or_field, Table):
                chain_field = current_table_or_field.fields.get(str(chain))
            elif isinstance(current_table_or_field, LazyJoin):
                chain_field = current_table_or_field.resolve_table(context).fields.get(str(chain))
            elif isinstance(current_table_or_field, DatabaseField):
                chain_field = current_table_or_field
            else:
                # Cant find the field, default back
                new_fields[key] = field
                break

            if chain_field is not None:
                current_table_or_field = chain_field
                new_fields[key] = chain_field

    new_table.fields = new_fields
    return new_table


def append_table_field_to_response(table: Table, suggestions: list[AutocompleteCompletionItem], language: str) -> None:
    keys: list[str] = []
    details: list[str | None] = []
    table_fields = list(table.fields.items())
    for field_name, field_or_table in table_fields:
        # Skip over hidden fields
        if isinstance(field_or_table, ast.DatabaseField) and field_or_table.hidden:
            continue

        keys.append(field_name)
        details.append(convert_field_or_table_to_type_string(field_or_table))

    extend_responses(
        keys=keys,
        suggestions=suggestions,
        details=details,
        insert_text=lambda key: f"`{key}`" if any(n in key for n in HOGQL_CHARACTERS_TO_BE_WRAPPED) else key,
    )

    if language == HogLanguage.HOG_QL or language == HogLanguage.HOG_QL_EXPR:
        available_functions = ALL_EXPOSED_FUNCTION_NAMES
    else:
        available_functions = ALL_HOG_FUNCTIONS
    extend_responses(
        available_functions,
        suggestions,
        AutocompleteCompletionItemKind.FUNCTION,
        insert_text=lambda key: f"{key}()",
    )


def extend_responses(
    keys: list[str],
    suggestions: list[AutocompleteCompletionItem],
    kind: AutocompleteCompletionItemKind = AutocompleteCompletionItemKind.VARIABLE,
    insert_text: Optional[Callable[[str], str]] = None,
    details: Optional[list[str | None]] = None,
) -> None:
    suggestions.extend(
        [
            AutocompleteCompletionItem(
                insertText=insert_text(key) if insert_text is not None else key,
                label=key,
                kind=kind,
                detail=details[index] if details is not None else None,
            )
            for index, key in enumerate(keys)
        ]
    )


class VariableFinder(TraversingVisitor):
    node: AST | None = None
    stack: list[AST]
    blocks: list[AST]
    vars: list[set[str]]
    node_vars: set[str]

    def __init__(self, node: ast.AST):
        super().__init__()
        self.node = node
        self.stack = []
        self.blocks = []
        self.vars = []
        self.node_vars = set()

    def visit(self, node: ast.AST | None):
        if node is None:
            return
        if node == self.node:
            for block_vars in self.vars:
                self.node_vars.update(block_vars)
            return

        has_block = isinstance(node, ast.Block) or isinstance(node, ast.Program) or isinstance(node, ast.Function)
        if has_block:
            self.blocks.append(node)
            self.vars.append(set())

        self.stack.append(node)
        super().visit(node)
        self.stack.pop()

        if has_block:
            self.blocks.pop()
            self.vars.pop()

    def visit_variable_declaration(self, node: ast.VariableDeclaration):
        if len(self.vars) > 0:
            self.vars[-1].add(node.name)
        super().visit_variable_declaration(node)


def gather_hog_variables_in_scope(root_node, node) -> list[str]:
    finder = VariableFinder(node)
    finder.visit(root_node)
    return list(finder.node_vars)


def get_hogql_autocomplete(
    query: HogQLAutocomplete, team: Team, database_arg: Optional[Database] = None
) -> HogQLAutocompleteResponse:
    response = HogQLAutocompleteResponse(suggestions=[], incomplete_list=False)
    timings = HogQLTimings()

    if database_arg is not None:
        database = database_arg
    else:
        database = create_hogql_database(team_id=team.pk, team_arg=team)

    context = HogQLContext(team_id=team.pk, team=team, database=database)
    if query.sourceQuery is not None:
        source_query = get_query_runner(query=query.sourceQuery, team=team).to_query()
    else:
        source_query = parse_select("select 1")

    for extra_characters, length_to_add in [
        ("", 0),
        (MATCH_ANY_CHARACTER, len(MATCH_ANY_CHARACTER)),
        ("}", 0),
        (MATCH_ANY_CHARACTER + "}", len(MATCH_ANY_CHARACTER)),
        (" FROM events", 0),
        (f"{MATCH_ANY_CHARACTER} FROM events", len(MATCH_ANY_CHARACTER)),
    ]:
        try:
            query_to_try = query.query[: query.endPosition] + extra_characters + query.query[query.endPosition :]
            query_start = query.startPosition
            query_end = query.endPosition + length_to_add
            select_ast: Optional[ast.AST] = None

            if query.language == HogLanguage.HOG_QL:
                with timings.measure("parse_select"):
                    select_ast = parse_select(query_to_try, timings=timings)
                    root_node: ast.AST = select_ast
            elif query.language == HogLanguage.HOG_QL_EXPR:
                with timings.measure("parse_expr"):
                    root_node = parse_expr(query_to_try, timings=timings)
                    select_ast = cast(ast.SelectQuery, clone_expr(source_query, clear_locations=True))
                    select_ast.select = [root_node]
            elif query.language == HogLanguage.HOG_TEMPLATE:
                with timings.measure("parse_template"):
                    root_node = parse_string_template(query_to_try, timings=timings)
            elif query.language == HogLanguage.HOG:
                with timings.measure("parse_program"):
                    root_node = parse_program(query_to_try, timings=timings)
            elif query.language == HogLanguage.HOG_JSON:
                query_to_try, query_start, query_end = extract_json_row(query_to_try, query_start, query_end)
                if query_to_try == "":
                    break
                root_node = parse_string_template(query_to_try, timings=timings)
            else:
                raise ValueError(f"Unsupported autocomplete language: {query.language}")

            with timings.measure("find_node"):
                # to account for the magic F' symbol we append to change antlr's mode
                extra = 2 if query.language == HogLanguage.HOG_TEMPLATE else 0
                find_node = GetNodeAtPositionTraverser(root_node, query_start + extra, query_end + extra)
            node = find_node.node
            parent_node = find_node.parent_node

            if HogLanguage.HOG_TEMPLATE and isinstance(node, ast.Constant):
                # Do not show suggestions if not inside the {} part in a template string
                continue

            if isinstance(query.globals, dict):
                if isinstance(node, ast.Field):
                    loop_globals: dict | None = query.globals
                    for index, key in enumerate(node.chain):
                        if MATCH_ANY_CHARACTER in str(key):
                            break
                        if loop_globals is not None and str(key) in loop_globals:
                            loop_globals = loop_globals[str(key)]
                        elif index == len(node.chain) - 1:
                            break
                        else:
                            loop_globals = None
                            break
                    if loop_globals is not None:
                        add_globals_to_suggestions(loop_globals, response)
                        # looking at a nested global object, no need for other suggestions
                        if loop_globals != query.globals:
                            break

            if query.language in (HogLanguage.HOG, HogLanguage.HOG_TEMPLATE):
                # For Hog, first add all local variables in scope
                hog_vars = gather_hog_variables_in_scope(root_node, node)
                extend_responses(
                    keys=hog_vars,
                    suggestions=response.suggestions,
                    kind=AutocompleteCompletionItemKind.VARIABLE,
                )
                extend_responses(
                    ALL_HOG_FUNCTIONS,
                    response.suggestions,
                    AutocompleteCompletionItemKind.FUNCTION,
                    insert_text=lambda key: f"{key}()",
                )

            if isinstance(query.globals, dict):
                # Override globals if a local variable has the same name
                existing_values = {item.label for item in response.suggestions}
                filtered_globals = {key: value for key, value in query.globals.items() if key not in existing_values}
                add_globals_to_suggestions(filtered_globals, response)

            if select_ast is None:
                break

            if query.filters:
                try:
                    select_ast = cast(
                        ast.SelectQuery, replace_filters(cast(ast.SelectQuery, select_ast), query.filters, team)
                    )
                except Exception:
                    pass

            if isinstance(select_ast, ast.SelectQuery):
                ctes = select_ast.ctes
<<<<<<< HEAD
            elif isinstance(select_ast, ast.SelectUnionQuery):
=======
            elif isinstance(select_ast, ast.SelectSetQuery):
>>>>>>> 08386e43
                ctes = next(extract_select_queries(select_ast)).ctes
            nearest_select = find_node.nearest_select_query or select_ast

            table_has_alias = (
                nearest_select is not None
                and isinstance(nearest_select, ast.SelectQuery)
                and nearest_select.select_from is not None
                and nearest_select.select_from.alias is not None
            )

            if (
                isinstance(node, ast.Field)
                and isinstance(nearest_select, ast.SelectQuery)
                and nearest_select.select_from is not None
                and not isinstance(parent_node, ast.JoinExpr)
                and not isinstance(parent_node, ast.Placeholder)
            ):
                # Handle fields
                with timings.measure("select_field"):
                    table = get_table(context, nearest_select.select_from, ctes)
                    if table is None:
                        continue

                    chain_len = len(node.chain)
                    last_table: Table = table
                    for index, chain_part in enumerate(node.chain):
                        # Return just the table alias
                        if table_has_alias and index == 0 and chain_len == 1:
                            table_aliases = list(get_tables_aliases(nearest_select, context).keys())
                            extend_responses(
                                keys=table_aliases,
                                suggestions=response.suggestions,
                                kind=AutocompleteCompletionItemKind.FOLDER,
                                details=["Table"] * len(table_aliases),
                            )
                            break

                        if table_has_alias and index == 0:
                            tables = get_tables_aliases(nearest_select, context)
                            aliased_table = tables.get(str(chain_part))
                            if aliased_table is not None:
                                last_table = aliased_table
                                continue
                            else:
                                # Don't continue if the alias is not found in the query
                                break

                        # Ignore last chain part, it's likely an incomplete word or added characters
                        is_last_part = index >= (chain_len - 2)

                        # Replaces all ast.FieldTraverser with the underlying node
                        last_table = resolve_table_field_traversers(last_table, context)

                        if is_last_part:
                            if last_table.fields.get(str(chain_part)) is None:
                                append_table_field_to_response(
                                    table=last_table, suggestions=response.suggestions, language=query.language
                                )
                                break

                            field = last_table.fields[str(chain_part)]

                            if isinstance(field, StringJSONDatabaseField):
                                if last_table.to_printed_hogql() == "events":
                                    if field.name == "person_properties":
                                        property_type = PropertyDefinition.Type.PERSON
                                    else:
                                        property_type = PropertyDefinition.Type.EVENT
                                elif last_table.to_printed_hogql() == "persons":
                                    property_type = PropertyDefinition.Type.PERSON
                                elif last_table.to_printed_hogql() == "groups":
                                    property_type = PropertyDefinition.Type.GROUP
                                else:
                                    property_type = None

                                if property_type is not None:
                                    match_term = query_to_try[query_start:query_end]
                                    if match_term == MATCH_ANY_CHARACTER:
                                        match_term = ""

                                    with timings.measure("property_filter"):
                                        property_query = PropertyDefinition.objects.filter(
                                            name__contains=match_term,
                                            team_id=team.pk,
                                            type=property_type,
                                        )

                                    with timings.measure("property_count"):
                                        total_property_count = property_query.count()

                                    with timings.measure("property_get_values"):
                                        properties = property_query[:PROPERTY_DEFINITION_LIMIT].values(
                                            "name", "property_type"
                                        )

                                    extend_responses(
                                        keys=[prop["name"] for prop in properties],
                                        suggestions=response.suggestions,
                                        details=[prop["property_type"] for prop in properties],
                                    )
                                    response.incomplete_list = total_property_count > PROPERTY_DEFINITION_LIMIT
                            elif isinstance(field, VirtualTable) or isinstance(field, LazyTable):
                                fields = list(field.fields.items())
                                extend_responses(
                                    keys=[key for key, field in fields],
                                    suggestions=response.suggestions,
                                    details=[convert_field_or_table_to_type_string(field) for key, field in fields],
                                )
                            elif isinstance(field, LazyJoin):
                                fields = list(field.resolve_table(context).fields.items())

                                extend_responses(
                                    keys=[key for key, field in fields],
                                    suggestions=response.suggestions,
                                    details=[convert_field_or_table_to_type_string(field) for key, field in fields],
                                )
                            break
                        else:
                            field = last_table.fields[str(chain_part)]
                            if isinstance(field, Table):
                                last_table = field
                            elif isinstance(field, LazyJoin):
                                last_table = field.resolve_table(context)
            elif isinstance(node, ast.Field) and isinstance(parent_node, ast.JoinExpr):
                # Handle table names
                with timings.measure("table_name"):
                    if len(node.chain) == 1:
                        table_names = database.get_all_tables()
                        extend_responses(
                            keys=table_names,
                            suggestions=response.suggestions,
                            kind=AutocompleteCompletionItemKind.FOLDER,
                            details=["Table"] * len(table_names),
                        )
            elif isinstance(node, ast.Field) and isinstance(parent_node, ast.Placeholder):
                if node.chain[0] == MATCH_ANY_CHARACTER or (
                    "variables".startswith(str(node.chain[0])) and len(node.chain) == 1
                ):
                    insight_variables = InsightVariable.objects.filter(
                        team_id=team.pk,
                    ).order_by("name")
                    code_names = [f"variables.{n.code_name}" for n in insight_variables if n.code_name]
                    extend_responses(
                        keys=code_names,
                        suggestions=response.suggestions,
                        kind=AutocompleteCompletionItemKind.CONSTANT,
                        details=["Variable"] * len(code_names),
                    )
                elif len(node.chain) > 1 and node.chain[0] == "variables":
                    insight_variables = InsightVariable.objects.filter(
                        team_id=team.pk,
                    ).order_by("name")
                    code_names = [n.code_name for n in insight_variables if n.code_name]
                    extend_responses(
                        keys=code_names,
                        suggestions=response.suggestions,
                        kind=AutocompleteCompletionItemKind.CONSTANT,
                        details=["Variable"] * len(code_names),
                    )
        except Exception:
            pass

        if len(response.suggestions) != 0:
            break

    response.timings = timings.to_list()
    return response


def extract_json_row(query_to_try, query_start, query_end):
    query_row = ""
    for row in query_to_try.split("\n"):
        if query_start - len(row) <= 0:
            query_row = row
            break
        query_start -= len(row) + 1
        query_end -= len(row) + 1
    query_to_try = query_row

    count = query_to_try[:query_start].count('"')
    if count % 2 == 0:  # not in a string
        return "", 0, 0

    start_pos = query_to_try.rfind('"', 0, query_start)
    end_pos = query_to_try.find('"', query_start)
    if end_pos == -1:
        query_to_try = query_to_try[(start_pos + 1) :]
    else:
        query_to_try = query_to_try[(start_pos + 1) : end_pos]
    query_start -= start_pos + 1
    query_end -= start_pos + 1
    return query_to_try, query_start, query_end


def add_globals_to_suggestions(globalVars: dict, response: HogQLAutocompleteResponse):
    if isinstance(globalVars, dict):
        existing_values = {item.label for item in response.suggestions}
        values: list[str | None] = []
        for key, value in globalVars.items():
            if key in existing_values:
                continue
            if isinstance(value, dict):
                values.append("Object")
            elif isinstance(value, list):
                values.append("Array")
            elif isinstance(value, tuple):
                values.append("Tuple")
            else:
                value = json.dumps(value)
                if len(value) > 20:
                    value = value[:20] + "..."
                values.append(value)
        extend_responses(
            keys=list(globalVars.keys()),
            suggestions=response.suggestions,
            kind=AutocompleteCompletionItemKind.VARIABLE,
            details=values,
        )<|MERGE_RESOLUTION|>--- conflicted
+++ resolved
@@ -477,11 +477,7 @@
 
             if isinstance(select_ast, ast.SelectQuery):
                 ctes = select_ast.ctes
-<<<<<<< HEAD
-            elif isinstance(select_ast, ast.SelectUnionQuery):
-=======
             elif isinstance(select_ast, ast.SelectSetQuery):
->>>>>>> 08386e43
                 ctes = next(extract_select_queries(select_ast)).ctes
             nearest_select = find_node.nearest_select_query or select_ast
 
