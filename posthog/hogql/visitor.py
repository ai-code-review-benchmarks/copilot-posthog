from typing import Optional, List

from posthog.hogql import ast
from posthog.hogql.base import AST, Expr
from posthog.hogql.errors import HogQLException


def clone_expr(expr: Expr, clear_types=False, clear_locations=False) -> Expr:
    """Clone an expression node."""
    return CloningVisitor(clear_types=clear_types, clear_locations=clear_locations).visit(expr)


def clear_locations(expr: Expr) -> Expr:
    return CloningVisitor(clear_locations=True).visit(expr)


class Visitor(object):
<<<<<<< HEAD
    def __init__(self, stack: Optional[List[ast.AST]] = None):
        super().__init__()
        self.stack: List[ast.AST] = stack or []
        self.tag_stack: List[str | None] = []

    def visit(self, node: ast.AST, tag: Optional[str] = None):
=======
    def visit(self, node: AST):
>>>>>>> e02e9a24
        if node is None:
            return node

        try:
            self.tag_stack.append(tag)
            self.stack.append(node)
            response = node.accept(self)
            self.stack.pop()
            self.tag_stack.pop()
            return response
        except HogQLException as e:
            if e.start is None or e.end is None:
                e.start = node.start
                e.end = node.end
            raise e


class TraversingVisitor(Visitor):
    """Visitor that traverses the AST tree without returning anything"""

    def visit_expr(self, node: Expr):
        raise HogQLException("Can not visit generic Expr node")

    def visit_cte(self, node: ast.CTE):
        pass

    def visit_alias(self, node: ast.Alias):
        self.visit(node.expr)

    def visit_arithmetic_operation(self, node: ast.ArithmeticOperation):
        self.visit(node.left)
        self.visit(node.right)

    def visit_and(self, node: ast.And):
        for expr in node.exprs:
            self.visit(expr)

    def visit_or(self, node: ast.Or):
        for expr in node.exprs:
            self.visit(expr)

    def visit_compare_operation(self, node: ast.CompareOperation):
        self.visit(node.left)
        self.visit(node.right)

    def visit_not(self, node: ast.Not):
        self.visit(node.expr)

    def visit_order_expr(self, node: ast.OrderExpr):
        self.visit(node.expr)

    def visit_tuple_access(self, node: ast.TupleAccess):
        self.visit(node.tuple)

    def visit_tuple(self, node: ast.Tuple):
        for expr in node.exprs:
            self.visit(expr)

    def visit_lambda(self, node: ast.Lambda):
        self.visit(node.expr)

    def visit_array_access(self, node: ast.ArrayAccess):
        self.visit(node.array)
        self.visit(node.property)

    def visit_array(self, node: ast.Array):
        for expr in node.exprs:
            self.visit(expr)

    def visit_constant(self, node: ast.Constant):
        self.visit(node.type)

    def visit_field(self, node: ast.Field):
        self.visit(node.type)

    def visit_placeholder(self, node: ast.Placeholder):
        self.visit(node.type)

    def visit_call(self, node: ast.Call):
        for expr in node.args:
            self.visit(expr)

    def visit_sample_expr(self, node: ast.SampleExpr):
        self.visit(node.sample_value)
        self.visit(node.offset_value)

    def visit_ratio_expr(self, node: ast.RatioExpr):
        self.visit(node.left)
        self.visit(node.right)

    def visit_join_expr(self, node: ast.JoinExpr):
        self.visit(node.table)
        self.visit(node.constraint)
        self.visit(node.next_join)

    def visit_select_query(self, node: ast.SelectQuery):
        self.visit(node.select_from, "select.select_from")
        for expr in node.select or []:
            self.visit(expr, "select.select")
        self.visit(node.where, "select.where")
        self.visit(node.prewhere, "select.prewhere")
        self.visit(node.having, "select.having")
        for expr in node.group_by or []:
            self.visit(expr, "select.group_by")
        for expr in node.order_by or []:
            self.visit(expr, "select.order_By")
        for expr in node.limit_by or []:
            self.visit(expr, "select.limit_by")
        self.visit(node.limit, "select.limit"),
        self.visit(node.offset, "select.offset"),
        for expr in (node.window_exprs or {}).values():
            self.visit(expr, "select.window_expr")

    def visit_select_union_query(self, node: ast.SelectUnionQuery):
        for expr in node.select_queries:
            self.visit(expr)

    def visit_lambda_argument_type(self, node: ast.LambdaArgumentType):
        pass

    def visit_field_alias_type(self, node: ast.FieldAliasType):
        self.visit(node.type)

    def visit_field_type(self, node: ast.FieldType):
        self.visit(node.table_type)

    def visit_select_query_type(self, node: ast.SelectQueryType):
        for expr in node.tables.values():
            self.visit(expr)
        for expr in node.anonymous_tables:
            self.visit(expr)
        for expr in node.aliases.values():
            self.visit(expr)
        for expr in node.columns.values():
            self.visit(expr)

    def visit_select_union_query_type(self, node: ast.SelectUnionQueryType):
        for type in node.types:
            self.visit(type)

    def visit_table_type(self, node: ast.TableType):
        pass

    def visit_lazy_table_type(self, node: ast.TableType):
        pass

    def visit_field_traverser_type(self, node: ast.LazyJoinType):
        self.visit(node.table_type)

    def visit_lazy_join_type(self, node: ast.LazyJoinType):
        self.visit(node.table_type)

    def visit_virtual_table_type(self, node: ast.VirtualTableType):
        self.visit(node.table_type)

    def visit_table_alias_type(self, node: ast.TableAliasType):
        self.visit(node.table_type)

    def visit_select_query_alias_type(self, node: ast.SelectQueryAliasType):
        self.visit(node.select_query_type)

    def visit_asterisk_type(self, node: ast.AsteriskType):
        self.visit(node.table_type)

    def visit_call_type(self, node: ast.CallType):
        for expr in node.arg_types:
            self.visit(expr)

    def visit_integer_type(self, node: ast.IntegerType):
        pass

    def visit_float_type(self, node: ast.FloatType):
        pass

    def visit_string_type(self, node: ast.StringType):
        pass

    def visit_boolean_type(self, node: ast.BooleanType):
        pass

    def visit_unknown_type(self, node: ast.UnknownType):
        pass

    def visit_array_type(self, node: ast.ArrayType):
        self.visit(node.item_type)

    def visit_tuple_type(self, node: ast.TupleType):
        for expr in node.item_types:
            self.visit(expr)

    def visit_date_type(self, node: ast.DateType):
        pass

    def visit_date_time_type(self, node: ast.DateTimeType):
        pass

    def visit_uuid_type(self, node: ast.UUIDType):
        pass

    def visit_property_type(self, node: ast.PropertyType):
        self.visit(node.field_type)

    def visit_window_expr(self, node: ast.WindowExpr):
        for expr in node.partition_by or []:
            self.visit(expr)
        for expr in node.order_by or []:
            self.visit(expr)
        self.visit(node.frame_start)
        self.visit(node.frame_end)

    def visit_window_function(self, node: ast.WindowFunction):
        for expr in node.args or []:
            self.visit(expr)
        self.visit(node.over_expr)

    def visit_window_frame_expr(self, node: ast.WindowFrameExpr):
        pass

    def visit_join_constraint(self, node: ast.JoinConstraint):
        self.visit(node.expr)


class CloningVisitor(Visitor):
    """Visitor that traverses and clones the AST tree. Clears types."""

    def __init__(self, clear_types: Optional[bool] = True, clear_locations: Optional[bool] = False):
        super().__init__()
        self.clear_types = clear_types
        self.clear_locations = clear_locations

    def visit_expr(self, node: Expr):
        raise HogQLException("Can not visit generic Expr node")

    def visit_cte(self, node: ast.CTE):
        return ast.CTE(
            start=None if self.clear_locations else node.start,
            end=None if self.clear_locations else node.end,
            type=None if self.clear_types else node.type,
            name=node.name,
            expr=self.visit(node.expr),
            cte_type=node.cte_type,
        )

    def visit_alias(self, node: ast.Alias):
        return ast.Alias(
            start=None if self.clear_locations else node.start,
            end=None if self.clear_locations else node.end,
            type=None if self.clear_types else node.type,
            alias=node.alias,
            expr=self.visit(node.expr),
        )

    def visit_arithmetic_operation(self, node: ast.ArithmeticOperation):
        return ast.ArithmeticOperation(
            start=None if self.clear_locations else node.start,
            end=None if self.clear_locations else node.end,
            type=None if self.clear_types else node.type,
            left=self.visit(node.left),
            right=self.visit(node.right),
            op=node.op,
        )

    def visit_and(self, node: ast.And):
        return ast.And(
            start=None if self.clear_locations else node.start,
            end=None if self.clear_locations else node.end,
            type=None if self.clear_types else node.type,
            exprs=[self.visit(expr) for expr in node.exprs],
        )

    def visit_or(self, node: ast.Or):
        return ast.Or(
            start=None if self.clear_locations else node.start,
            end=None if self.clear_locations else node.end,
            type=None if self.clear_types else node.type,
            exprs=[self.visit(expr) for expr in node.exprs],
        )

    def visit_compare_operation(self, node: ast.CompareOperation):
        return ast.CompareOperation(
            start=None if self.clear_locations else node.start,
            end=None if self.clear_locations else node.end,
            type=None if self.clear_types else node.type,
            left=self.visit(node.left),
            right=self.visit(node.right),
            op=node.op,
        )

    def visit_not(self, node: ast.Not):
        return ast.Not(
            start=None if self.clear_locations else node.start,
            end=None if self.clear_locations else node.end,
            type=None if self.clear_types else node.type,
            expr=self.visit(node.expr),
        )

    def visit_order_expr(self, node: ast.OrderExpr):
        return ast.OrderExpr(
            start=None if self.clear_locations else node.start,
            end=None if self.clear_locations else node.end,
            type=None if self.clear_types else node.type,
            expr=self.visit(node.expr),
            order=node.order,
        )

    def visit_tuple_access(self, node: ast.TupleAccess):
        return ast.TupleAccess(
            start=None if self.clear_locations else node.start,
            end=None if self.clear_locations else node.end,
            type=None if self.clear_types else node.type,
            tuple=self.visit(node.tuple),
            index=node.index,
        )

    def visit_tuple(self, node: ast.Array):
        return ast.Tuple(
            start=None if self.clear_locations else node.start,
            end=None if self.clear_locations else node.end,
            type=None if self.clear_types else node.type,
            exprs=[self.visit(expr) for expr in node.exprs],
        )

    def visit_lambda(self, node: ast.Lambda):
        return ast.Lambda(
            start=None if self.clear_locations else node.start,
            end=None if self.clear_locations else node.end,
            type=None if self.clear_types else node.type,
            args=[arg for arg in node.args],
            expr=self.visit(node.expr),
        )

    def visit_array_access(self, node: ast.ArrayAccess):
        return ast.ArrayAccess(
            start=None if self.clear_locations else node.start,
            end=None if self.clear_locations else node.end,
            type=None if self.clear_types else node.type,
            array=self.visit(node.array),
            property=self.visit(node.property),
        )

    def visit_array(self, node: ast.Array):
        return ast.Array(
            start=None if self.clear_locations else node.start,
            end=None if self.clear_locations else node.end,
            type=None if self.clear_types else node.type,
            exprs=[self.visit(expr) for expr in node.exprs],
        )

    def visit_constant(self, node: ast.Constant):
        return ast.Constant(
            start=None if self.clear_locations else node.start,
            end=None if self.clear_locations else node.end,
            type=None if self.clear_types else node.type,
            value=node.value,
        )

    def visit_field(self, node: ast.Field):
        return ast.Field(
            start=None if self.clear_locations else node.start,
            end=None if self.clear_locations else node.end,
            type=None if self.clear_types else node.type,
            chain=node.chain,
        )

    def visit_placeholder(self, node: ast.Placeholder):
        return ast.Placeholder(
            start=None if self.clear_locations else node.start,
            end=None if self.clear_locations else node.end,
            type=None if self.clear_types else node.type,
            field=node.field,
        )

    def visit_call(self, node: ast.Call):
        return ast.Call(
            start=None if self.clear_locations else node.start,
            end=None if self.clear_locations else node.end,
            type=None if self.clear_types else node.type,
            name=node.name,
            args=[self.visit(arg) for arg in node.args],
            distinct=node.distinct,
        )

    def visit_ratio_expr(self, node: ast.RatioExpr):
        return ast.RatioExpr(
            start=None if self.clear_locations else node.start,
            end=None if self.clear_locations else node.end,
            type=None if self.clear_types else node.type,
            left=self.visit(node.left),
            right=self.visit(node.right),
        )

    def visit_sample_expr(self, node: ast.SampleExpr):
        return ast.SampleExpr(
            start=None if self.clear_locations else node.start,
            end=None if self.clear_locations else node.end,
            type=None if self.clear_types else node.type,
            sample_value=self.visit(node.sample_value),
            offset_value=self.visit(node.offset_value),
        )

    def visit_join_expr(self, node: ast.JoinExpr):
        # :TRICKY: when adding new fields, also add them to visit_join_expr of resolver.py
        return ast.JoinExpr(
            start=None if self.clear_locations else node.start,
            end=None if self.clear_locations else node.end,
            type=None if self.clear_types else node.type,
            table=self.visit(node.table),
            next_join=self.visit(node.next_join),
            table_final=node.table_final,
            alias=node.alias,
            join_type=node.join_type,
            constraint=self.visit(node.constraint),
            sample=self.visit(node.sample),
        )

    def visit_select_query(self, node: ast.SelectQuery):
        return ast.SelectQuery(
            start=None if self.clear_locations else node.start,
            end=None if self.clear_locations else node.end,
            type=None if self.clear_types else node.type,
            ctes={key: self.visit(expr, "select.ctes") for key, expr in node.ctes.items()}
            if node.ctes
            else None,  # to not traverse
            select_from=self.visit(
                node.select_from, "select.select_from"
            ),  # keep "select_from" before "select" to resolve tables first
            select=[self.visit(expr, "select.select") for expr in node.select] if node.select else None,
            where=self.visit(node.where, "select.where"),
            prewhere=self.visit(node.prewhere, "select.prewhere"),
            having=self.visit(node.having, "select.having"),
            group_by=[self.visit(expr, "select.group_by") for expr in node.group_by] if node.group_by else None,
            order_by=[self.visit(expr, "select.order_by") for expr in node.order_by] if node.order_by else None,
            limit_by=[self.visit(expr, "select.limit_by") for expr in node.limit_by] if node.limit_by else None,
            limit=self.visit(node.limit, "select.limit"),
            limit_with_ties=node.limit_with_ties,
            offset=self.visit(node.offset, "select.offset"),
            distinct=node.distinct,
            window_exprs={name: self.visit(expr, "select.window_expr") for name, expr in node.window_exprs.items()}
            if node.window_exprs
            else None,
        )

    def visit_select_union_query(self, node: ast.SelectUnionQuery):
        return ast.SelectUnionQuery(
            start=None if self.clear_locations else node.start,
            end=None if self.clear_locations else node.end,
            type=None if self.clear_types else node.type,
            select_queries=[self.visit(expr) for expr in node.select_queries],
        )

    def visit_window_expr(self, node: ast.WindowExpr):
        return ast.WindowExpr(
            start=None if self.clear_locations else node.start,
            end=None if self.clear_locations else node.end,
            type=None if self.clear_types else node.type,
            partition_by=[self.visit(expr) for expr in node.partition_by] if node.partition_by else None,
            order_by=[self.visit(expr) for expr in node.order_by] if node.order_by else None,
            frame_method=node.frame_method,
            frame_start=self.visit(node.frame_start),
            frame_end=self.visit(node.frame_end),
        )

    def visit_window_function(self, node: ast.WindowFunction):
        return ast.WindowFunction(
            start=None if self.clear_locations else node.start,
            end=None if self.clear_locations else node.end,
            type=None if self.clear_types else node.type,
            name=node.name,
            args=[self.visit(expr) for expr in node.args] if node.args else None,
            over_expr=self.visit(node.over_expr) if node.over_expr else None,
            over_identifier=node.over_identifier,
        )

    def visit_window_frame_expr(self, node: ast.WindowFrameExpr):
        return ast.WindowFrameExpr(
            start=None if self.clear_locations else node.start,
            end=None if self.clear_locations else node.end,
            type=None if self.clear_types else node.type,
            frame_type=node.frame_type,
            frame_value=node.frame_value,
        )

    def visit_join_constraint(self, node: ast.JoinConstraint):
        return ast.JoinConstraint(expr=self.visit(node.expr))<|MERGE_RESOLUTION|>--- conflicted
+++ resolved
@@ -15,16 +15,12 @@
 
 
 class Visitor(object):
-<<<<<<< HEAD
     def __init__(self, stack: Optional[List[ast.AST]] = None):
         super().__init__()
         self.stack: List[ast.AST] = stack or []
         self.tag_stack: List[str | None] = []
 
-    def visit(self, node: ast.AST, tag: Optional[str] = None):
-=======
-    def visit(self, node: AST):
->>>>>>> e02e9a24
+    def visit(self, node: AST, tag: Optional[str] = None):
         if node is None:
             return node
 
