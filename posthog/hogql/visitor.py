from typing import Optional

from posthog.hogql import ast
from posthog.hogql.errors import HogQLException


def clone_expr(self: ast.Expr, clear_types=False) -> ast.Expr:
    """Clone an expression node."""
    return CloningVisitor(clear_types=clear_types).visit(self)


class Visitor(object):
    def visit(self, node: ast.AST):
        if node is None:
            return node
        return node.accept(self)


class TraversingVisitor(Visitor):
    """Visitor that traverses the AST tree without returning anything"""

    def visit_expr(self, node: ast.Expr):
        raise HogQLException("Can not visit generic Expr node")

    def visit_macro(self, node: ast.Macro):
        pass

    def visit_alias(self, node: ast.Alias):
        self.visit(node.expr)

    def visit_binary_operation(self, node: ast.BinaryOperation):
        self.visit(node.left)
        self.visit(node.right)

    def visit_and(self, node: ast.And):
        for expr in node.exprs:
            self.visit(expr)

    def visit_or(self, node: ast.Or):
        for expr in node.exprs:
            self.visit(expr)

    def visit_compare_operation(self, node: ast.CompareOperation):
        self.visit(node.left)
        self.visit(node.right)

    def visit_not(self, node: ast.Not):
        self.visit(node.expr)

    def visit_order_expr(self, node: ast.OrderExpr):
        self.visit(node.expr)

    def visit_tuple_access(self, node: ast.TupleAccess):
        self.visit(node.tuple)

    def visit_tuple(self, node: ast.Tuple):
        for expr in node.exprs:
            self.visit(expr)

    def visit_lambda(self, node: ast.Lambda):
        self.visit(node.expr)

    def visit_array_access(self, node: ast.ArrayAccess):
        self.visit(node.array)
        self.visit(node.property)

    def visit_array(self, node: ast.Array):
        for expr in node.exprs:
            self.visit(expr)

    def visit_constant(self, node: ast.Constant):
        self.visit(node.type)

    def visit_field(self, node: ast.Field):
        self.visit(node.type)

    def visit_placeholder(self, node: ast.Placeholder):
        self.visit(node.type)

    def visit_call(self, node: ast.Call):
        for expr in node.args:
            self.visit(expr)

    def visit_sample_expr(self, node: ast.SampleExpr):
        self.visit(node.sample_value)
        self.visit(node.offset_value)

    def visit_ratio_expr(self, node: ast.RatioExpr):
        self.visit(node.left)
        self.visit(node.right)

    def visit_join_expr(self, node: ast.JoinExpr):
        self.visit(node.table)
        self.visit(node.constraint)
        self.visit(node.next_join)

    def visit_select_query(self, node: ast.SelectQuery):
        self.visit(node.select_from)
        for expr in node.select or []:
            self.visit(expr)
        self.visit(node.where)
        self.visit(node.prewhere)
        self.visit(node.having)
        for expr in node.group_by or []:
            self.visit(expr)
        for expr in node.order_by or []:
            self.visit(expr)
        for expr in node.limit_by or []:
            self.visit(expr)
        self.visit(node.limit),
        self.visit(node.offset),

    def visit_select_union_query(self, node: ast.SelectUnionQuery):
        for expr in node.select_queries:
            self.visit(expr)

    def visit_lambda_argument_type(self, node: ast.LambdaArgumentType):
        pass

    def visit_field_alias_type(self, node: ast.FieldAliasType):
        self.visit(node.type)

    def visit_field_type(self, node: ast.FieldType):
        self.visit(node.table_type)

    def visit_select_query_type(self, node: ast.SelectQueryType):
        for expr in node.tables.values():
            self.visit(expr)
        for expr in node.anonymous_tables:
            self.visit(expr)
        for expr in node.aliases.values():
            self.visit(expr)
        for expr in node.columns.values():
            self.visit(expr)

    def visit_select_union_query_type(self, node: ast.SelectUnionQueryType):
        for type in node.types:
            self.visit(type)

    def visit_table_type(self, node: ast.TableType):
        pass

    def visit_lazy_table_type(self, node: ast.TableType):
        pass

    def visit_field_traverser_type(self, node: ast.LazyJoinType):
        self.visit(node.table_type)

    def visit_lazy_join_type(self, node: ast.LazyJoinType):
        self.visit(node.table_type)

    def visit_virtual_table_type(self, node: ast.VirtualTableType):
        self.visit(node.table_type)

    def visit_table_alias_type(self, node: ast.TableAliasType):
        self.visit(node.table_type)

    def visit_select_query_alias_type(self, node: ast.SelectQueryAliasType):
        self.visit(node.select_query_type)

    def visit_asterisk_type(self, node: ast.AsteriskType):
        self.visit(node.table_type)

    def visit_call_type(self, node: ast.CallType):
        for expr in node.arg_types:
<<<<<<< HEAD
            self.visit(expr)

    def visit_integer_type(self, node: ast.IntegerType):
        pass

    def visit_float_type(self, node: ast.FloatType):
        pass

    def visit_string_type(self, node: ast.StringType):
        pass

    def visit_boolean_type(self, node: ast.BooleanType):
        pass

    def visit_unknown_type(self, node: ast.UnknownType):
        pass

    def visit_array_type(self, node: ast.ArrayType):
        self.visit(node.item_type)

    def visit_tuple_type(self, node: ast.TupleType):
        for expr in node.item_types:
            self.visit(expr)

=======
            self.visit(expr)

    def visit_integer_type(self, node: ast.IntegerType):
        pass

    def visit_float_type(self, node: ast.FloatType):
        pass

    def visit_string_type(self, node: ast.StringType):
        pass

    def visit_boolean_type(self, node: ast.BooleanType):
        pass

    def visit_unknown_type(self, node: ast.UnknownType):
        pass

    def visit_array_type(self, node: ast.ArrayType):
        self.visit(node.item_type)

    def visit_tuple_type(self, node: ast.TupleType):
        for expr in node.item_types:
            self.visit(expr)

>>>>>>> 728fd487
    def visit_date_type(self, node: ast.DateType):
        pass

    def visit_date_time_type(self, node: ast.DateTimeType):
        pass

    def visit_uuid_type(self, node: ast.UUIDType):
        pass

    def visit_property_type(self, node: ast.PropertyType):
        self.visit(node.field_type)

    def visit_window_expr(self, node: ast.WindowExpr):
        for expr in node.partition_by or []:
            self.visit(expr)
        for expr in node.order_by or []:
            self.visit(expr)
        self.visit(node.frame_start)
        self.visit(node.frame_end)

    def visit_window_function(self, node: ast.WindowFunction):
        for expr in node.args or []:
            self.visit(expr)
        self.visit(node.over_expr)

    def visit_window_frame_expr(self, node: ast.WindowFrameExpr):
        pass


class CloningVisitor(Visitor):
    """Visitor that traverses and clones the AST tree. Clears types."""

    def __init__(self, clear_types: Optional[bool] = True):
        self.clear_types = clear_types

    def visit_expr(self, node: ast.Expr):
        raise HogQLException("Can not visit generic Expr node")

    def visit_macro(self, node: ast.Macro):
        return ast.Macro(
            type=None if self.clear_types else node.type,
            name=node.name,
            expr=clone_expr(node.expr),
            macro_format=node.macro_format,
        )

    def visit_alias(self, node: ast.Alias):
        return ast.Alias(
            type=None if self.clear_types else node.type,
            alias=node.alias,
            expr=self.visit(node.expr),
        )

    def visit_binary_operation(self, node: ast.BinaryOperation):
        return ast.BinaryOperation(
            type=None if self.clear_types else node.type,
            left=self.visit(node.left),
            right=self.visit(node.right),
            op=node.op,
        )

    def visit_and(self, node: ast.And):
        return ast.And(type=None if self.clear_types else node.type, exprs=[self.visit(expr) for expr in node.exprs])

    def visit_or(self, node: ast.Or):
        return ast.Or(type=None if self.clear_types else node.type, exprs=[self.visit(expr) for expr in node.exprs])

    def visit_compare_operation(self, node: ast.CompareOperation):
        return ast.CompareOperation(
            type=None if self.clear_types else node.type,
            left=self.visit(node.left),
            right=self.visit(node.right),
            op=node.op,
        )

    def visit_not(self, node: ast.Not):
        return ast.Not(type=None if self.clear_types else node.type, expr=self.visit(node.expr))

    def visit_order_expr(self, node: ast.OrderExpr):
        return ast.OrderExpr(
            type=None if self.clear_types else node.type,
            expr=self.visit(node.expr),
            order=node.order,
        )

    def visit_tuple_access(self, node: ast.TupleAccess):
        return ast.TupleAccess(
            type=None if self.clear_types else node.type,
            tuple=self.visit(node.tuple),
            index=node.index,
        )

    def visit_tuple(self, node: ast.Array):
        return ast.Tuple(type=None if self.clear_types else node.type, exprs=[self.visit(expr) for expr in node.exprs])

    def visit_lambda(self, node: ast.Lambda):
        return ast.Lambda(
            type=None if self.clear_types else node.type, args=[arg for arg in node.args], expr=self.visit(node.expr)
        )

    def visit_array_access(self, node: ast.ArrayAccess):
        return ast.ArrayAccess(
            type=None if self.clear_types else node.type,
            array=self.visit(node.array),
            property=self.visit(node.property),
        )

    def visit_array(self, node: ast.Array):
        return ast.Array(type=None if self.clear_types else node.type, exprs=[self.visit(expr) for expr in node.exprs])

    def visit_constant(self, node: ast.Constant):
        return ast.Constant(type=None if self.clear_types else node.type, value=node.value)

    def visit_field(self, node: ast.Field):
        return ast.Field(type=None if self.clear_types else node.type, chain=node.chain)

    def visit_placeholder(self, node: ast.Placeholder):
        return ast.Placeholder(type=None if self.clear_types else node.type, field=node.field)

    def visit_call(self, node: ast.Call):
        return ast.Call(
            type=None if self.clear_types else node.type,
            name=node.name,
            args=[self.visit(arg) for arg in node.args],
            distinct=node.distinct,
        )

    def visit_ratio_expr(self, node: ast.RatioExpr):
        return ast.RatioExpr(
            type=None if self.clear_types else node.type, left=self.visit(node.left), right=self.visit(node.right)
        )

    def visit_sample_expr(self, node: ast.SampleExpr):
        return ast.SampleExpr(
            type=None if self.clear_types else node.type,
            sample_value=self.visit(node.sample_value),
            offset_value=self.visit(node.offset_value),
        )

    def visit_join_expr(self, node: ast.JoinExpr):
        # :TRICKY: when adding new fields, also add them to visit_join_expr of resolver.py
        return ast.JoinExpr(
            type=None if self.clear_types else node.type,
            table=self.visit(node.table),
            next_join=self.visit(node.next_join),
            table_final=node.table_final,
            alias=node.alias,
            join_type=node.join_type,
            constraint=self.visit(node.constraint),
            sample=self.visit(node.sample),
        )

    def visit_select_query(self, node: ast.SelectQuery):
        return ast.SelectQuery(
            type=None if self.clear_types else node.type,
            macros={key: expr for key, expr in node.macros.items()} if node.macros else None,  # to not traverse
            select_from=self.visit(node.select_from),  # keep "select_from" before "select" to resolve tables first
            select=[self.visit(expr) for expr in node.select] if node.select else None,
            where=self.visit(node.where),
            prewhere=self.visit(node.prewhere),
            having=self.visit(node.having),
            group_by=[self.visit(expr) for expr in node.group_by] if node.group_by else None,
            order_by=[self.visit(expr) for expr in node.order_by] if node.order_by else None,
            limit_by=[self.visit(expr) for expr in node.limit_by] if node.limit_by else None,
            limit=self.visit(node.limit),
            limit_with_ties=node.limit_with_ties,
            offset=self.visit(node.offset),
            distinct=node.distinct,
        )

    def visit_select_union_query(self, node: ast.SelectUnionQuery):
        return ast.SelectUnionQuery(
            type=None if self.clear_types else node.type,
            select_queries=[self.visit(expr) for expr in node.select_queries],
        )

    def visit_window_expr(self, node: ast.WindowExpr):
        return ast.WindowExpr(
            type=None if self.clear_types else node.type,
            partition_by=[self.visit(expr) for expr in node.partition_by] if node.partition_by else None,
            order_by=[self.visit(expr) for expr in node.order_by] if node.order_by else None,
            frame_method=node.frame_method,
            frame_start=self.visit(node.frame_start),
            frame_end=self.visit(node.frame_end),
        )

    def visit_window_function(self, node: ast.WindowFunction):
        return ast.WindowFunction(
            type=None if self.clear_types else node.type,
            name=node.name,
            args=[self.visit(expr) for expr in node.args] if node.args else None,
            over_expr=self.visit(node.over_expr) if node.over_expr else None,
            over_identifier=node.over_identifier,
        )

    def visit_window_frame_expr(self, node: ast.WindowFrameExpr):
        return ast.WindowFrameExpr(
            type=None if self.clear_types else node.type,
            frame_type=node.frame_type,
            frame_value=node.frame_value,
        )<|MERGE_RESOLUTION|>--- conflicted
+++ resolved
@@ -163,7 +163,6 @@
 
     def visit_call_type(self, node: ast.CallType):
         for expr in node.arg_types:
-<<<<<<< HEAD
             self.visit(expr)
 
     def visit_integer_type(self, node: ast.IntegerType):
@@ -188,32 +187,6 @@
         for expr in node.item_types:
             self.visit(expr)
 
-=======
-            self.visit(expr)
-
-    def visit_integer_type(self, node: ast.IntegerType):
-        pass
-
-    def visit_float_type(self, node: ast.FloatType):
-        pass
-
-    def visit_string_type(self, node: ast.StringType):
-        pass
-
-    def visit_boolean_type(self, node: ast.BooleanType):
-        pass
-
-    def visit_unknown_type(self, node: ast.UnknownType):
-        pass
-
-    def visit_array_type(self, node: ast.ArrayType):
-        self.visit(node.item_type)
-
-    def visit_tuple_type(self, node: ast.TupleType):
-        for expr in node.item_types:
-            self.visit(expr)
-
->>>>>>> 728fd487
     def visit_date_type(self, node: ast.DateType):
         pass
 
