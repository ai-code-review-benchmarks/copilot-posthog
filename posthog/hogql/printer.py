import re
from dataclasses import dataclass
from datetime import datetime
from difflib import get_close_matches
from typing import List, Literal, Optional, Union, cast


from posthog.hogql import ast
from posthog.hogql.constants import (
    CLICKHOUSE_FUNCTIONS,
    HOGQL_AGGREGATIONS,
    MAX_SELECT_RETURNED_ROWS,
    HogQLSettings,
    ADD_TIMEZONE_TO_FUNCTIONS,
)
from posthog.hogql.context import HogQLContext
from posthog.hogql.database.models import Table, FunctionCallTable
from posthog.hogql.database.database import create_hogql_database
from posthog.hogql.errors import HogQLException
from posthog.hogql.escape_sql import (
    escape_clickhouse_identifier,
    escape_clickhouse_string,
    escape_hogql_identifier,
    escape_hogql_string,
)
from posthog.hogql.resolver import ResolverException, lookup_field_by_name, resolve_types
from posthog.hogql.transforms.lazy_tables import resolve_lazy_tables
from posthog.hogql.transforms.property_types import resolve_property_types
from posthog.hogql.visitor import Visitor
from posthog.models.property import PropertyName, TableColumn
from posthog.utils import PersonOnEventsMode


def team_id_guard_for_table(table_type: Union[ast.TableType, ast.TableAliasType], context: HogQLContext) -> ast.Expr:
    """Add a mandatory "and(team_id, ...)" filter around the expression."""
    if not context.team_id:
        raise HogQLException("context.team_id not found")

    import ipdb

    ipdb.set_trace()
    return ast.CompareOperation(
        op=ast.CompareOperationOp.Eq,
        left=ast.Field(chain=["team_id"], type=ast.FieldType(name="team_id", table_type=table_type)),
        right=ast.Constant(value=context.team_id),
        type=ast.BooleanType(),
    )


def print_ast(
    node: ast.Expr,
    context: HogQLContext,
    dialect: Literal["hogql", "clickhouse"],
    stack: Optional[List[ast.SelectQuery]] = None,
    settings: Optional[HogQLSettings] = None,
) -> str:
    prepared_ast = prepare_ast_for_printing(node=node, context=context, dialect=dialect, stack=stack)
    return print_prepared_ast(node=prepared_ast, context=context, dialect=dialect, stack=stack, settings=settings)


def prepare_ast_for_printing(
    node: ast.Expr,
    context: HogQLContext,
    dialect: Literal["hogql", "clickhouse"],
    stack: Optional[List[ast.SelectQuery]] = None,
) -> ast.Expr:

    context.database = context.database or create_hogql_database(context.team_id)
    node = resolve_types(node, context.database, scopes=[node.type for node in stack] if stack else None)
    if dialect == "clickhouse":
        node = resolve_property_types(node, context)
        resolve_lazy_tables(node, stack, context)

    # We add a team_id guard right before printing. It's not a separate step here.
    return node


def print_prepared_ast(
    node: ast.Expr,
    context: HogQLContext,
    dialect: Literal["hogql", "clickhouse"],
    stack: Optional[List[ast.SelectQuery]] = None,
    settings: Optional[HogQLSettings] = None,
) -> str:
    # _Printer also adds a team_id guard if printing clickhouse
    return _Printer(context=context, dialect=dialect, stack=stack or [], settings=settings).visit(node)


@dataclass
class JoinExprResponse:
    printed_sql: str
    where: Optional[ast.Expr] = None


class _Printer(Visitor):
    # NOTE: Call "print_ast()", not this class directly.

    def __init__(
        self,
        context: HogQLContext,
        dialect: Literal["hogql", "clickhouse"],
        stack: Optional[List[ast.AST]] = None,
        settings: Optional[HogQLSettings] = None,
    ):
        self.context = context
        self.dialect = dialect
        self.stack: List[ast.AST] = stack or []  # Keep track of all traversed nodes.
        self.settings = settings

    def visit(self, node: ast.AST):
        self.stack.append(node)
        response = super().visit(node)
        self.stack.pop()

        if len(self.stack) == 0 and self.dialect == "clickhouse" and self.settings:
            if not isinstance(node, ast.SelectQuery) and not isinstance(node, ast.SelectUnionQuery):
                raise HogQLException("Settings can only be applied to SELECT queries")
            settings = []
            for key, value in self.settings:
                if not isinstance(value, (int, float, str)):
                    raise HogQLException(f"Setting {key} must be a string, int, or float")
                if not re.match(r"^[a-zA-Z0-9_]+$", key):
                    raise HogQLException(f"Setting {key} is not supported")
                if isinstance(value, int) or isinstance(value, float):
                    settings.append(f"{key}={value}")
                else:
                    settings.append(f"{key}={self._print_escaped_string(value)}")
            if len(settings) > 0:
                response += f" SETTINGS {', '.join(settings)}"

        return response

    def visit_select_union_query(self, node: ast.SelectUnionQuery):
        query = " UNION ALL ".join([self.visit(expr) for expr in node.select_queries])
        if len(self.stack) > 1:
            return f"({query})"
        return query

    def visit_select_query(self, node: ast.SelectQuery):
        if self.dialect == "clickhouse":
            if not self.context.enable_select_queries:
                raise HogQLException("Full SELECT queries are disabled if context.enable_select_queries is False")
            if not self.context.team_id:
                raise HogQLException("Full SELECT queries are disabled if context.team_id is not set")

        # if we are the first parsed node in the tree, or a child of a SelectUnionQuery, mark us as a top level query
        part_of_select_union = len(self.stack) >= 2 and isinstance(self.stack[-2], ast.SelectUnionQuery)
        is_top_level_query = len(self.stack) <= 1 or (len(self.stack) == 2 and part_of_select_union)

        # We will add extra clauses onto this from the joined tables
        where = node.where

        joined_tables = []
        next_join = node.select_from
        while isinstance(next_join, ast.JoinExpr):
            if next_join.type is None:
                if self.dialect == "clickhouse":
                    raise HogQLException("Printing queries with a FROM clause is not permitted before type resolution")

            visited_join = self.visit_join_expr(next_join)
            joined_tables.append(visited_join.printed_sql)

            # This is an expression we must add to the SELECT's WHERE clause to limit results, like the team ID guard.
            extra_where = visited_join.where
            if extra_where is None:
                pass
            elif isinstance(extra_where, ast.Expr):
                if where is None:
                    where = extra_where
                elif isinstance(where, ast.And):
                    where = ast.And(exprs=[extra_where] + where.exprs)
                else:
                    where = ast.And(exprs=[extra_where, where])
            else:
                raise HogQLException(f"Invalid where of type {type(extra_where).__name__} returned by join_expr")

            next_join = next_join.next_join

        columns = [self.visit(column) for column in node.select] if node.select else ["1"]
        window = (
            ", ".join(
                [f"{self._print_identifier(name)} AS ({self.visit(expr)})" for name, expr in node.window_exprs.items()]
            )
            if node.window_exprs
            else None
        )
        prewhere = self.visit(node.prewhere) if node.prewhere else None
        where = self.visit(where) if where else None
        group_by = [self.visit(column) for column in node.group_by] if node.group_by else None
        having = self.visit(node.having) if node.having else None
        order_by = [self.visit(column) for column in node.order_by] if node.order_by else None
        import ipdb

        ipdb.set_trace()

        clauses = [
            f"SELECT {'DISTINCT ' if node.distinct else ''}{', '.join(columns)}",
            f"FROM {' '.join(joined_tables)}" if len(joined_tables) > 0 else None,
            "PREWHERE " + prewhere if prewhere else None,
            "WHERE " + where if where else None,
            f"GROUP BY {', '.join(group_by)}" if group_by and len(group_by) > 0 else None,
            "HAVING " + having if having else None,
            "WINDOW " + window if window else None,
            f"ORDER BY {', '.join(order_by)}" if order_by and len(order_by) > 0 else None,
        ]

        limit = node.limit
        if self.context.limit_top_select and is_top_level_query:
            if limit is not None:
                if isinstance(limit, ast.Constant) and isinstance(limit.value, int):
                    limit.value = min(limit.value, MAX_SELECT_RETURNED_ROWS)
                else:
                    limit = ast.Call(name="min2", args=[ast.Constant(value=MAX_SELECT_RETURNED_ROWS), limit])
            else:
                limit = ast.Constant(value=MAX_SELECT_RETURNED_ROWS)

        if limit is not None:
            clauses.append(f"LIMIT {self.visit(limit)}")
            if node.offset is not None:
                clauses.append(f"OFFSET {self.visit(node.offset)}")
            if node.limit_by is not None:
                clauses.append(f"BY {', '.join([self.visit(expr) for expr in node.limit_by])}")
            if node.limit_with_ties:
                clauses.append("WITH TIES")

        response = " ".join([clause for clause in clauses if clause])

        # If we are printing a SELECT subquery (not the first AST node we are visiting), wrap it in parentheses.
        if not part_of_select_union and not is_top_level_query:
            response = f"({response})"

        return response

    def visit_join_expr(self, node: ast.JoinExpr) -> JoinExprResponse:
        # return constraints we must place on the select query
        extra_where: Optional[ast.Expr] = None

        join_strings = []

        if node.join_type is not None:
            join_strings.append(node.join_type)

        if isinstance(node.type, ast.TableAliasType) or isinstance(node.type, ast.TableType):
            table_type = node.type
            while isinstance(table_type, ast.TableAliasType):
                table_type = table_type.table_type

            if not isinstance(table_type, ast.TableType):
                raise HogQLException(f"Invalid table type {type(table_type).__name__} in join_expr")

            # :IMPORTANT: This assures a "team_id" where clause is present on every selected table.
            # Skip function call tables like numbers(), s3(), etc.
            if self.dialect == "clickhouse" and not isinstance(table_type.table, FunctionCallTable):
                extra_where = team_id_guard_for_table(node.type, self.context)

<<<<<<< HEAD
        elif isinstance(node.type, ast.TableType):
            import ipdb

            ipdb.set_trace()
=======
>>>>>>> aa4feb65
            if self.dialect == "clickhouse":
                sql = table_type.table.to_printed_clickhouse(self.context)
            else:
                sql = table_type.table.to_printed_hogql()
            join_strings.append(sql)

            if isinstance(node.type, ast.TableAliasType) and node.alias is not None and node.alias != sql:
                join_strings.append(f"AS {self._print_identifier(node.alias)}")

        elif isinstance(node.type, ast.SelectQueryType):
            join_strings.append(self.visit(node.table))

        elif isinstance(node.type, ast.SelectUnionQueryType):
            join_strings.append(self.visit(node.table))

        elif isinstance(node.type, ast.SelectQueryAliasType) and node.alias is not None:
            join_strings.append(self.visit(node.table))
            join_strings.append(f"AS {self._print_identifier(node.alias)}")

        elif isinstance(node.type, ast.LazyTableType):
            if self.dialect == "hogql":
                join_strings.append(self._print_identifier(node.type.table.to_printed_hogql()))
            else:
                raise HogQLException(f"Unexpected LazyTableType for: {node.type.table.to_printed_hogql()}")
        else:
            raise HogQLException(
                f"Only selecting from a table or a subquery is supported. Unexpected type: {node.type.__class__.__name__}"
            )

        if node.table_final:
            join_strings.append("FINAL")

        if node.sample is not None:
            sample_clause = self.visit_sample_expr(node.sample)
            if sample_clause is not None:
                join_strings.append(sample_clause)

        if node.constraint is not None:
            join_strings.append(f"ON {self.visit(node.constraint)}")

        return JoinExprResponse(printed_sql=" ".join(join_strings), where=extra_where)

    def visit_binary_operation(self, node: ast.BinaryOperation):
        if node.op == ast.BinaryOperationOp.Add:
            return f"plus({self.visit(node.left)}, {self.visit(node.right)})"
        elif node.op == ast.BinaryOperationOp.Sub:
            return f"minus({self.visit(node.left)}, {self.visit(node.right)})"
        elif node.op == ast.BinaryOperationOp.Mult:
            return f"multiply({self.visit(node.left)}, {self.visit(node.right)})"
        elif node.op == ast.BinaryOperationOp.Div:
            return f"divide({self.visit(node.left)}, {self.visit(node.right)})"
        elif node.op == ast.BinaryOperationOp.Mod:
            return f"modulo({self.visit(node.left)}, {self.visit(node.right)})"
        else:
            raise HogQLException(f"Unknown BinaryOperationOp {node.op}")

    def visit_and(self, node: ast.And):
        return f"and({', '.join([self.visit(expr) for expr in node.exprs])})"

    def visit_or(self, node: ast.Or):
        return f"or({', '.join([self.visit(expr) for expr in node.exprs])})"

    def visit_not(self, node: ast.Not):
        return f"not({self.visit(node.expr)})"

    def visit_tuple_access(self, node: ast.TupleAccess):
        visited_tuple = self.visit(node.tuple)
        visited_index = int(str(node.index))
        if isinstance(node.tuple, ast.Field):
            return f"{visited_tuple}.{visited_index}"

        return f"({visited_tuple}).{visited_index}"

    def visit_tuple(self, node: ast.Tuple):
        return f"tuple({', '.join([self.visit(expr) for expr in node.exprs])})"

    def visit_array_access(self, node: ast.ArrayAccess):
        return f"{self.visit(node.array)}[{self.visit(node.property)}]"

    def visit_array(self, node: ast.Array):
        return f"[{', '.join([self.visit(expr) for expr in node.exprs])}]"

    def visit_lambda(self, node: ast.Lambda):
        identifiers = [self._print_identifier(arg) for arg in node.args]
        if len(identifiers) == 0:
            raise ValueError("Lambdas require at least one argument")
        elif len(identifiers) == 1:
            return f"{identifiers[0]} -> {self.visit(node.expr)}"
        return f"({', '.join(identifiers)}) -> {self.visit(node.expr)}"

    def visit_order_expr(self, node: ast.OrderExpr):
        return f"{self.visit(node.expr)} {node.order}"

    def visit_compare_operation(self, node: ast.CompareOperation):
        left = self.visit(node.left)
        right = self.visit(node.right)
        if node.op == ast.CompareOperationOp.Eq:
            if isinstance(node.right, ast.Constant) and node.right.value is None:
                return f"isNull({left})"
            else:
                return f"equals({left}, {right})"
        elif node.op == ast.CompareOperationOp.NotEq:
            if isinstance(node.right, ast.Constant) and node.right.value is None:
                return f"isNotNull({left})"
            else:
                return f"notEquals({left}, {right})"
        elif node.op == ast.CompareOperationOp.Gt:
            return f"greater({left}, {right})"
        elif node.op == ast.CompareOperationOp.GtE:
            return f"greaterOrEquals({left}, {right})"
        elif node.op == ast.CompareOperationOp.Lt:
            return f"less({left}, {right})"
        elif node.op == ast.CompareOperationOp.LtE:
            return f"lessOrEquals({left}, {right})"
        elif node.op == ast.CompareOperationOp.Like:
            return f"like({left}, {right})"
        elif node.op == ast.CompareOperationOp.ILike:
            return f"ilike({left}, {right})"
        elif node.op == ast.CompareOperationOp.NotLike:
            return f"not(like({left}, {right}))"
        elif node.op == ast.CompareOperationOp.NotILike:
            return f"not(ilike({left}, {right}))"
        elif node.op == ast.CompareOperationOp.In:
            return f"in({left}, {right})"
        elif node.op == ast.CompareOperationOp.NotIn:
            return f"not(in({left}, {right}))"
        elif node.op == ast.CompareOperationOp.Regex:
            return f"match({left}, {right})"
        elif node.op == ast.CompareOperationOp.NotRegex:
            return f"not(match({left}, {right}))"
        else:
            raise HogQLException(f"Unknown CompareOperationOp: {type(node.op).__name__}")

    def visit_constant(self, node: ast.Constant):
        if self.dialect == "clickhouse" and (
            isinstance(node.value, str) or isinstance(node.value, list) or isinstance(node.value, tuple)
        ):
            # inline the string in hogql, but use %(hogql_val_0)s in clickhouse
            return self.context.add_value(node.value)
        else:
            return self._print_escaped_string(node.value)

    def visit_field(self, node: ast.Field):
        if node.type is None:
            field = ".".join([self._print_hogql_identifier_or_index(identifier) for identifier in node.chain])
            raise HogQLException(f"Field {field} has no type")

        if self.dialect == "hogql":
            if node.chain == ["*"]:
                return "*"
            # When printing HogQL, we print the properties out as a chain as they are.
            return ".".join([self._print_hogql_identifier_or_index(identifier) for identifier in node.chain])

        if node.type is not None:
            if isinstance(node.type, ast.LazyJoinType) or isinstance(node.type, ast.VirtualTableType):
                raise HogQLException(f"Can't select a table when a column is expected: {'.'.join(node.chain)}")

            return self.visit(node.type)
        else:
            raise HogQLException(f"Unknown Type, can not print {type(node.type).__name__}")

    def visit_call(self, node: ast.Call):
        if node.name in HOGQL_AGGREGATIONS:
            required_arg_count = HOGQL_AGGREGATIONS[node.name]

            if isinstance(required_arg_count, int) and required_arg_count != len(node.args):
                raise HogQLException(
                    f"Aggregation '{node.name}' requires {required_arg_count} argument{'s' if required_arg_count != 1 else ''}, found {len(node.args)}"
                )
            if isinstance(required_arg_count, tuple) and (
                (required_arg_count[0] is not None and len(node.args) < required_arg_count[0])
                or (required_arg_count[1] is not None and len(node.args) > required_arg_count[1])
            ):
                if required_arg_count[1] is None:
                    raise HogQLException(
                        f"Aggregation '{node.name}' requires at least {required_arg_count[0]} argument{'s' if required_arg_count[0] != 1 else ''}, found {len(node.args)}"
                    )
                raise HogQLException(
                    f"Aggregation '{node.name}' requires between {required_arg_count[0] or '0'} and {required_arg_count[1] or 'unlimited'} arguments, found {len(node.args)}"
                )

            # check that we're not running inside another aggregate
            for stack_node in self.stack:
                if stack_node != node and isinstance(stack_node, ast.Call) and stack_node.name in HOGQL_AGGREGATIONS:
                    raise HogQLException(
                        f"Aggregation '{node.name}' cannot be nested inside another aggregation '{stack_node.name}'."
                    )

            translated_args = ", ".join([self.visit(arg) for arg in node.args])
            if node.distinct:
                translated_args = f"DISTINCT {translated_args}"
            return f"{node.name}({translated_args})"

        elif node.name in CLICKHOUSE_FUNCTIONS:
            clickhouse_name, min_args, max_args = CLICKHOUSE_FUNCTIONS[node.name]

            if min_args is not None and len(node.args) < min_args:
                if min_args == max_args:
                    raise HogQLException(
                        f"Function '{node.name}' expects {min_args} arguments. Passed {len(node.args)}."
                    )
                raise HogQLException(
                    f"Function '{node.name}' expects at least {min_args} arguments. Passed {len(node.args)}."
                )

            if max_args is not None and len(node.args) > max_args:
                if min_args == max_args:
                    raise HogQLException(
                        f"Function '{node.name}' expects {max_args} arguments. Passed {len(node.args)}."
                    )
                raise HogQLException(
                    f"Function '{node.name}' expects at most least {max_args} arguments. Passed {len(node.args)}."
                )

            if self.dialect == "clickhouse":
                if node.name == "concat":
                    args: List[str] = []
                    for arg in node.args:
                        if isinstance(arg, ast.Constant):
                            if arg.value is None:
                                args.append("''")
                            elif isinstance(arg.value, str):
                                args.append(self.visit(arg))
                            else:
                                args.append(f"toString({self.visit(arg)})")
                        elif isinstance(arg, ast.Call) and arg.name == "toString":
                            if len(arg.args) == 1 and isinstance(arg.args[0], ast.Constant):
                                if arg.args[0].value is None:
                                    args.append("''")
                                else:
                                    args.append(self.visit(arg))
                            else:
                                args.append(f"ifNull({self.visit(arg)}, '')")
                        else:
                            args.append(f"ifNull(toString({self.visit(arg)}), '')")
                else:
                    args = [self.visit(arg) for arg in node.args]

                if (clickhouse_name == "now64" and len(node.args) == 0) or (
                    clickhouse_name == "parseDateTime64BestEffortOrNull" and len(node.args) == 1
                ):
                    # must add precision if adding timezone in the next step
                    args.append("6")

                if node.name in ADD_TIMEZONE_TO_FUNCTIONS:
                    args.append(self.visit(ast.Constant(value=self._get_timezone())))

                return f"{clickhouse_name}({', '.join(args)})"
            else:
                return f"{node.name}({', '.join([self.visit(arg) for arg in node.args])})"
        else:
            all_function_names = list(CLICKHOUSE_FUNCTIONS.keys()) + list(HOGQL_AGGREGATIONS.keys())
            close_matches = get_close_matches(node.name, all_function_names, 1)
            if len(close_matches) > 0:
                raise HogQLException(
                    f"Unsupported function call '{node.name}(...)'. Perhaps you meant '{close_matches[0]}(...)'?"
                )
            raise HogQLException(f"Unsupported function call '{node.name}(...)'")

    def visit_placeholder(self, node: ast.Placeholder):
        raise HogQLException(f"Placeholders, such as {{{node.field}}}, are not supported in this context")

    def visit_alias(self, node: ast.Alias):
        inside = self.visit(node.expr)
        if isinstance(node.expr, ast.Alias):
            inside = f"({inside})"
        return f"{inside} AS {self._print_identifier(node.alias)}"

    def visit_table_type(self, type: ast.TableType):
        if self.dialect == "clickhouse":
            return type.table.to_printed_clickhouse(self.context)
        else:
            return type.table.to_printed_hogql()

    def visit_table_alias_type(self, type: ast.TableAliasType):
        return self._print_identifier(type.alias)

    def visit_lambda_argument_type(self, type: ast.LambdaArgumentType):
        return self._print_identifier(type.name)

    def visit_field_type(self, type: ast.FieldType):
        try:
            last_select = self._last_select()
            type_with_name_in_scope = lookup_field_by_name(last_select.type, type.name) if last_select else None
        except ResolverException:
            type_with_name_in_scope = None

        if (
            isinstance(type.table_type, ast.TableType)
            or isinstance(type.table_type, ast.TableAliasType)
            or isinstance(type.table_type, ast.VirtualTableType)
        ):
            resolved_field = type.resolve_database_field()
            if resolved_field is None:
                raise HogQLException(f'Can\'t resolve field "{type.name}" on table.')
            if isinstance(resolved_field, Table):
                if isinstance(type.table_type, ast.VirtualTableType):
                    return self.visit(ast.AsteriskType(table_type=ast.TableType(table=resolved_field)))
                else:
                    return self.visit(
                        ast.AsteriskType(
                            table_type=ast.TableAliasType(
                                table_type=ast.TableType(table=resolved_field), alias=type.table_type.alias
                            )
                        )
                    )

            # :KLUDGE: Legacy person properties handling. Only used within non-HogQL queries, such as insights.
            if (
                self.context.within_non_hogql_query
                and isinstance(type.table_type, ast.VirtualTableType)
                and type.name == "properties"
                and type.table_type.field == "poe"
            ):
                if self.context.person_on_events_mode != PersonOnEventsMode.DISABLED:
                    field_sql = "person_properties"
                else:
                    field_sql = "person_props"
            else:
                # this errors because resolved_field is of type ast.Alias and not a field - what's the best way to solve?
                field_sql = self._print_identifier(resolved_field.name)
                if self.context.within_non_hogql_query and type_with_name_in_scope == type:
                    # Do not prepend table name in non-hogql context. We don't know what it actually is.
                    return field_sql
                field_sql = f"{self.visit(type.table_type)}.{field_sql}"

        elif isinstance(type.table_type, ast.SelectQueryType) or isinstance(type.table_type, ast.SelectQueryAliasType):
            field_sql = self._print_identifier(type.name)
            if isinstance(type.table_type, ast.SelectQueryAliasType):
                field_sql = f"{self.visit(type.table_type)}.{field_sql}"

            # :KLUDGE: Legacy person properties handling. Only used within non-HogQL queries, such as insights.
            if self.context.within_non_hogql_query and field_sql == "events__pdi__person.properties":
                if self.context.person_on_events_mode != PersonOnEventsMode.DISABLED:
                    field_sql = "person_properties"
                else:
                    field_sql = "person_props"

        else:
            raise HogQLException(f"Unknown FieldType table type: {type.table_type.__class__.__name__}")

        return field_sql

    def visit_property_type(self, type: ast.PropertyType):
        if type.joined_subquery is not None and type.joined_subquery_field_name is not None:
            return f"{self._print_identifier(type.joined_subquery.alias)}.{self._print_identifier(type.joined_subquery_field_name)}"

        field_type = type.field_type
        field = field_type.resolve_database_field()

        # check for a materialised column
        table = field_type.table_type
        while isinstance(table, ast.TableAliasType):
            table = table.table_type

        # find a materialized property for the first part of the chain
        materialized_property_sql: Optional[str] = None
        if isinstance(table, ast.TableType):
            if self.dialect == "clickhouse":
                table_name = table.table.to_printed_clickhouse(self.context)
            else:
                table_name = table.table.to_printed_hogql()
            if field is None:
                raise HogQLException(f"Can't resolve field {field_type.name} on table {table_name}")
            field_name = cast(Union[Literal["properties"], Literal["person_properties"]], field.name)

            materialized_column = self._get_materialized_column(table_name, type.chain[0], field_name)
            if materialized_column:
                property_sql = self._print_identifier(materialized_column)
                property_sql = f"{self.visit(field_type.table_type)}.{property_sql}"
                materialized_property_sql = property_sql
        elif (
            self.context.within_non_hogql_query
            and (isinstance(table, ast.SelectQueryAliasType) and table.alias == "events__pdi__person")
            or (isinstance(table, ast.VirtualTableType) and table.field == "poe")
        ):
            # :KLUDGE: Legacy person properties handling. Only used within non-HogQL queries, such as insights.
            if self.context.person_on_events_mode != PersonOnEventsMode.DISABLED:
                materialized_column = self._get_materialized_column("events", type.chain[0], "person_properties")
            else:
                materialized_column = self._get_materialized_column("person", type.chain[0], "properties")
            if materialized_column:
                materialized_property_sql = self._print_identifier(materialized_column)

        args: List[str] = []
        if materialized_property_sql is not None:
            # When reading materialized columns, treat the values "" and "null" as NULL-s.
            # TODO: rematerialize all columns to support empty strings and "null" string values.
            materialized_property_sql = f"nullIf(nullIf({materialized_property_sql}, ''), 'null')"

            if len(type.chain) == 1:
                return materialized_property_sql
            else:
                for name in type.chain[1:]:
                    key = f"hogql_val_{len(self.context.values)}"
                    self.context.values[key] = name
                    args.append(f"%({key})s")
                return self._unsafe_json_extract_trim_quotes(materialized_property_sql, args)

        for name in type.chain:
            key = f"hogql_val_{len(self.context.values)}"
            self.context.values[key] = name
            args.append(f"%({key})s")
        return self._unsafe_json_extract_trim_quotes(self.visit(field_type), args)

    def visit_sample_expr(self, node: ast.SampleExpr):
        sample_value = self.visit_ratio_expr(node.sample_value)
        offset_clause = ""
        if node.offset_value:
            offset_value = self.visit_ratio_expr(node.offset_value)
            offset_clause = f" OFFSET {offset_value}"

        return f"SAMPLE {sample_value}{offset_clause}"

    def visit_ratio_expr(self, node: ast.RatioExpr):
        return self.visit(node.left) if node.right is None else f"{self.visit(node.left)}/{self.visit(node.right)}"

    def visit_select_query_alias_type(self, type: ast.SelectQueryAliasType):
        return self._print_identifier(type.alias)

    def visit_field_alias_type(self, type: ast.FieldAliasType):
        return self._print_identifier(type.alias)

    def visit_virtual_table_type(self, type: ast.VirtualTableType):
        return self.visit(type.table_type)

    def visit_asterisk_type(self, type: ast.AsteriskType):
        return "*"

    def visit_lazy_join_type(self, type: ast.LazyJoinType):
        raise HogQLException("Unexpected ast.LazyJoinType. Make sure LazyJoinResolver has run on the AST.")

    def visit_lazy_table_type(self, type: ast.LazyJoinType):
        raise HogQLException("Unexpected ast.LazyTableType. Make sure LazyJoinResolver has run on the AST.")

    def visit_field_traverser_type(self, type: ast.FieldTraverserType):
        raise HogQLException("Unexpected ast.FieldTraverserType. This should have been resolved.")

    def visit_unknown(self, node: ast.AST):
        raise HogQLException(f"Unknown AST node {type(node).__name__}")

    def visit_window_expr(self, node: ast.WindowExpr):
        strings: List[str] = []
        if node.partition_by is not None:
            if len(node.partition_by) == 0:
                raise HogQLException("PARTITION BY must have at least one argument")
            strings.append("PARTITION BY")
            for expr in node.partition_by:
                strings.append(self.visit(expr))

        if node.order_by is not None:
            if len(node.order_by) == 0:
                raise HogQLException("ORDER BY must have at least one argument")
            strings.append("ORDER BY")
            for expr in node.order_by:
                strings.append(self.visit(expr))

        if node.frame_method is not None:
            if node.frame_method == "ROWS":
                strings.append("ROWS")
            elif node.frame_method == "RANGE":
                strings.append("RANGE")
            else:
                raise HogQLException(f"Invalid frame method {node.frame_method}")
            if node.frame_start and node.frame_end is None:
                strings.append(self.visit(node.frame_start))

            elif node.frame_start is not None and node.frame_end is not None:
                strings.append("BETWEEN")
                strings.append(self.visit(node.frame_start))
                strings.append("AND")
                strings.append(self.visit(node.frame_end))

            else:
                raise HogQLException("Frame start and end must be specified together")
        return " ".join(strings)

    def visit_window_function(self, node: ast.WindowFunction):
        over = f"({self.visit(node.over_expr)})" if node.over_expr else self._print_identifier(node.over_identifier)
        return f"{self._print_identifier(node.name)}({', '.join(self.visit(expr) for expr in node.args or [])}) OVER {over}"

    def visit_window_frame_expr(self, node: ast.WindowFrameExpr):
        if node.frame_type == "PRECEDING":
            return f"{int(str(node.frame_value)) if node.frame_value is not None else 'UNBOUNDED'} PRECEDING"
        elif node.frame_type == "FOLLOWING":
            return f"{int(str(node.frame_value)) if node.frame_value is not None else 'UNBOUNDED'} FOLLOWING"
        elif node.frame_type == "CURRENT ROW":
            return "CURRENT ROW"
        else:
            raise HogQLException(f"Invalid frame type {node.frame_type}")

    def _last_select(self) -> Optional[ast.SelectQuery]:
        """Find the last SELECT query in the stack."""
        for node in reversed(self.stack):
            if isinstance(node, ast.SelectQuery):
                return node
        return None

    def _print_identifier(self, name: str) -> str:
        if self.dialect == "clickhouse":
            return escape_clickhouse_identifier(name)
        return escape_hogql_identifier(name)

    def _print_hogql_identifier_or_index(self, name: str | int) -> str:
        # Regular identifiers can't start with a number. Print digit strings as-is for unesacped tuple access.
        if isinstance(name, int) and str(name).isdigit():
            return str(name)
        return escape_hogql_identifier(name)

    def _print_escaped_string(self, name: float | int | str | list | tuple | datetime) -> str:
        if self.dialect == "clickhouse":
            return escape_clickhouse_string(name, timezone=self._get_timezone())
        return escape_hogql_string(name, timezone=self._get_timezone())

    def _unsafe_json_extract_trim_quotes(self, unsafe_field: str, unsafe_args: List[str]) -> str:
        return f"replaceRegexpAll(nullIf(nullIf(JSONExtractRaw({', '.join([unsafe_field] + unsafe_args)}), ''), 'null'), '^\"|\"$', '')"

    def _get_materialized_column(
        self, table_name: str, property_name: PropertyName, field_name: TableColumn
    ) -> Optional[str]:
        try:
            from ee.clickhouse.materialized_columns.columns import (
                TablesWithMaterializedColumns,
                get_materialized_columns,
            )

            materialized_columns = get_materialized_columns(cast(TablesWithMaterializedColumns, table_name))
            return materialized_columns.get((property_name, field_name), None)
        except ModuleNotFoundError:
            return None

    def _get_timezone(self):
        return self.context.database.get_timezone() if self.context.database else "UTC"<|MERGE_RESOLUTION|>--- conflicted
+++ resolved
@@ -253,13 +253,6 @@
             if self.dialect == "clickhouse" and not isinstance(table_type.table, FunctionCallTable):
                 extra_where = team_id_guard_for_table(node.type, self.context)
 
-<<<<<<< HEAD
-        elif isinstance(node.type, ast.TableType):
-            import ipdb
-
-            ipdb.set_trace()
-=======
->>>>>>> aa4feb65
             if self.dialect == "clickhouse":
                 sql = table_type.table.to_printed_clickhouse(self.context)
             else:
