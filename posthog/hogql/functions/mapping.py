from dataclasses import dataclass
from itertools import chain
from typing import Optional


from posthog.cloud_utils import is_cloud, is_ci
from posthog.hogql import ast
from posthog.hogql.ast import (
    ArrayType,
    BooleanType,
    DateTimeType,
    DateType,
    FloatType,
    IntervalType,
    StringType,
    TupleType,
    IntegerType,
    DecimalType,
    UUIDType,
)
from posthog.hogql.base import ConstantType, UnknownType
from posthog.hogql.errors import QueryError


def validate_function_args(
    args: list[ast.Expr],
    min_args: int,
    max_args: Optional[int],
    function_name: str,
    *,
    function_term="function",
    argument_term="argument",
):
    too_few = len(args) < min_args
    too_many = max_args is not None and len(args) > max_args
    if min_args == max_args and (too_few or too_many):
        raise QueryError(
            f"{function_term.capitalize()} '{function_name}' expects {min_args} {argument_term}{'s' if min_args != 1 else ''}, found {len(args)}"
        )
    if too_few:
        raise QueryError(
            f"{function_term.capitalize()} '{function_name}' expects at least {min_args} {argument_term}{'s' if min_args != 1 else ''}, found {len(args)}"
        )
    if too_many:
        raise QueryError(
            f"{function_term.capitalize()} '{function_name}' expects at most {max_args} {argument_term}{'s' if max_args != 1 else ''}, found {len(args)}"
        )


Overload = tuple[tuple[type[ConstantType], ...] | type[ConstantType], str]
AnyConstantType = (
    StringType
    | BooleanType
    | DateType
    | DateTimeType
    | UUIDType
    | ArrayType
    | TupleType
    | DecimalType
    | UnknownType
    | IntegerType
    | FloatType
    | IntervalType
)


@dataclass()
class HogQLFunctionMeta:
    clickhouse_name: str
    min_args: int = 0
    max_args: Optional[int] = 0
    min_params: int = 0
    max_params: Optional[int] = 0
    passthrough_suffix_args_count: int = 0
    aggregate: bool = False
    overloads: Optional[list[Overload]] = None
    """Overloads allow for using a different ClickHouse function depending on the type of the first arg."""
    tz_aware: bool = False
    """Whether the function is timezone-aware. This means the project timezone will be appended as the last arg."""
    case_sensitive: bool = True
    """Not all ClickHouse functions are case-insensitive. See https://clickhouse.com/docs/en/sql-reference/syntax#keywords."""
    signatures: Optional[list[tuple[tuple[AnyConstantType, ...], AnyConstantType]]] = None
    """Signatures allow for specifying the types of the arguments and the return type of the function."""
    suffix_args: Optional[list[ast.Constant]] = None
    """Additional arguments that are added to the end of the arguments provided by the caller"""
    using_placeholder_arguments: bool = False
    using_positional_arguments: bool = False


def compare_types(arg_types: list[ConstantType], sig_arg_types: tuple[ConstantType, ...]):
    if len(arg_types) != len(sig_arg_types):
        return False

    return all(
        isinstance(sig_arg_type, UnknownType) or isinstance(arg_type, sig_arg_type.__class__)
        for arg_type, sig_arg_type in zip(arg_types, sig_arg_types)
    )


HOGQL_COMPARISON_MAPPING: dict[str, ast.CompareOperationOp] = {
    "equals": ast.CompareOperationOp.Eq,
    "notEquals": ast.CompareOperationOp.NotEq,
    "less": ast.CompareOperationOp.Lt,
    "greater": ast.CompareOperationOp.Gt,
    "lessOrEquals": ast.CompareOperationOp.LtEq,
    "greaterOrEquals": ast.CompareOperationOp.GtEq,
    "like": ast.CompareOperationOp.Like,
    "ilike": ast.CompareOperationOp.ILike,
    "notLike": ast.CompareOperationOp.NotLike,
    "notILike": ast.CompareOperationOp.NotILike,
    "in": ast.CompareOperationOp.In,
    "notIn": ast.CompareOperationOp.NotIn,
}

HOGQL_CLICKHOUSE_FUNCTIONS: dict[str, HogQLFunctionMeta] = {
    # arithmetic
    "plus": HogQLFunctionMeta(
        "plus",
        2,
        2,
        signatures=[
            ((IntegerType(), IntegerType()), IntegerType()),
            ((FloatType(), IntegerType()), FloatType()),
            ((IntegerType(), FloatType()), FloatType()),
            (
                (
                    TupleType(item_types=[IntegerType()], repeat=True),
                    TupleType(item_types=[IntegerType()], repeat=True),
                ),
                TupleType(item_types=[IntegerType()], repeat=True),
            ),
            ((DateTimeType(), IntegerType()), DateTimeType()),
            ((IntegerType(), DateTimeType()), DateTimeType()),
            ((DateTimeType(), IntervalType()), DateTimeType()),
            ((IntervalType(), DateTimeType()), DateTimeType()),
        ],
    ),
    "minus": HogQLFunctionMeta(
        "minus",
        2,
        2,
        signatures=[
            ((IntegerType(), IntegerType()), IntegerType()),
            ((FloatType(), IntegerType()), FloatType()),
            ((IntegerType(), FloatType()), FloatType()),
            (
                (
                    TupleType(item_types=[IntegerType()], repeat=True),
                    TupleType(item_types=[IntegerType()], repeat=True),
                ),
                TupleType(item_types=[IntegerType()], repeat=True),
            ),
            ((DateTimeType(), IntegerType()), DateTimeType()),
            ((IntegerType(), DateTimeType()), DateTimeType()),
            ((DateTimeType(), IntervalType()), DateTimeType()),
            ((IntervalType(), DateTimeType()), DateTimeType()),
        ],
    ),
    "multiply": HogQLFunctionMeta(
        "multiply",
        2,
        2,
        signatures=[
            ((IntegerType(), IntegerType()), IntegerType()),
            ((FloatType(), IntegerType()), FloatType()),
            ((IntegerType(), FloatType()), FloatType()),
            (
                (
                    TupleType(item_types=[IntegerType()], repeat=True),
                    TupleType(item_types=[IntegerType()], repeat=True),
                ),
                TupleType(item_types=[IntegerType()], repeat=True),
            ),
            (
                (IntegerType(), TupleType(item_types=[IntegerType()], repeat=True)),
                TupleType(item_types=[IntegerType()], repeat=True),
            ),
            (
                (TupleType(item_types=[IntegerType()], repeat=True), IntegerType()),
                TupleType(item_types=[IntegerType()], repeat=True),
            ),
            ((DateTimeType(), IntegerType()), DateTimeType()),
            ((IntegerType(), DateTimeType()), DateTimeType()),
        ],
    ),
    "divide": HogQLFunctionMeta(
        "divide",
        2,
        2,
        signatures=[
            ((IntegerType(), IntegerType()), IntegerType()),
            ((FloatType(), IntegerType()), FloatType()),
            ((IntegerType(), FloatType()), FloatType()),
            (
                (TupleType(item_types=[IntegerType()], repeat=True), IntegerType()),
                TupleType(item_types=[IntegerType()], repeat=True),
            ),
            ((DateTimeType(), IntegerType()), DateTimeType()),
            ((IntegerType(), DateTimeType()), DateTimeType()),
        ],
    ),
    "intDiv": HogQLFunctionMeta(
        "intDiv",
        2,
        2,
        signatures=[
            ((IntegerType(), IntegerType()), IntegerType()),
        ],
    ),
    "intDivOrZero": HogQLFunctionMeta(
        "intDivOrZero",
        2,
        2,
        signatures=[
            ((IntegerType(), IntegerType()), IntegerType()),
        ],
    ),
    "modulo": HogQLFunctionMeta(
        "modulo",
        2,
        2,
        signatures=[
            ((IntegerType(), IntegerType()), IntegerType()),
            ((FloatType(), IntegerType()), FloatType()),
            ((IntegerType(), FloatType()), FloatType()),
        ],
    ),
    "moduloOrZero": HogQLFunctionMeta(
        "moduloOrZero",
        2,
        2,
        signatures=[
            ((IntegerType(), IntegerType()), IntegerType()),
            ((FloatType(), IntegerType()), FloatType()),
            ((IntegerType(), FloatType()), FloatType()),
        ],
    ),
    "positiveModulo": HogQLFunctionMeta(
        "positiveModulo",
        2,
        2,
        signatures=[
            ((IntegerType(), IntegerType()), IntegerType()),
            ((FloatType(), IntegerType()), FloatType()),
            ((IntegerType(), FloatType()), FloatType()),
        ],
    ),
    "negate": HogQLFunctionMeta(
        "negate",
        1,
        1,
        signatures=[
            ((IntegerType(),), IntegerType()),
            ((FloatType(),), FloatType()),
            ((DecimalType(),), DecimalType()),
        ],
    ),
    "abs": HogQLFunctionMeta(
        "abs",
        1,
        1,
        signatures=[
            ((IntegerType(),), IntegerType()),
        ],
        case_sensitive=False,
    ),
    "gcd": HogQLFunctionMeta(
        "gcd",
        2,
        2,
        signatures=[
            ((IntegerType(),), IntegerType()),
        ],
    ),
    "lcm": HogQLFunctionMeta(
        "lcm",
        2,
        2,
        signatures=[
            ((IntegerType(),), IntegerType()),
        ],
    ),
    "max2": HogQLFunctionMeta(
        "max2",
        2,
        2,
        signatures=[
            ((IntegerType(), IntegerType()), FloatType()),
            ((FloatType(), IntegerType()), FloatType()),
            ((IntegerType(), FloatType()), FloatType()),
        ],
        case_sensitive=False,
    ),
    "min2": HogQLFunctionMeta(
        "min2",
        2,
        2,
        signatures=[
            ((IntegerType(), IntegerType()), FloatType()),
            ((FloatType(), IntegerType()), FloatType()),
            ((IntegerType(), FloatType()), FloatType()),
        ],
        case_sensitive=False,
    ),
    "multiplyDecimal": HogQLFunctionMeta("multiplyDecimal", 2, 3),
    "divideDecimal": HogQLFunctionMeta("divideDecimal", 2, 3),
    # arrays and strings common
    "empty": HogQLFunctionMeta("empty", 1, 1),
    "notEmpty": HogQLFunctionMeta("notEmpty", 1, 1),
    "length": HogQLFunctionMeta("length", 1, 1, case_sensitive=False),
    "reverse": HogQLFunctionMeta("reverse", 1, 1, case_sensitive=False),
    # arrays
    "array": HogQLFunctionMeta("array", 0, None),
    "range": HogQLFunctionMeta("range", 1, 3),
    "arrayConcat": HogQLFunctionMeta("arrayConcat", 2, None),
    "arrayElement": HogQLFunctionMeta("arrayElement", 2, 2),
    "has": HogQLFunctionMeta("has", 2, 2),
    "hasAll": HogQLFunctionMeta("hasAll", 2, 2),
    "hasAny": HogQLFunctionMeta("hasAny", 2, 2),
    "hasSubstr": HogQLFunctionMeta("hasSubstr", 2, 2),
    "indexOf": HogQLFunctionMeta("indexOf", 2, 2),
    "arrayCount": HogQLFunctionMeta("arrayCount", 1, None),
    "countEqual": HogQLFunctionMeta("countEqual", 2, 2),
    "arrayEnumerate": HogQLFunctionMeta("arrayEnumerate", 1, 1),
    "arrayEnumerateUniq": HogQLFunctionMeta("arrayEnumerateUniq", 2, None),
    "arrayPopBack": HogQLFunctionMeta("arrayPopBack", 1, 1),
    "arrayPopFront": HogQLFunctionMeta("arrayPopFront", 1, 1),
    "arrayPushBack": HogQLFunctionMeta("arrayPushBack", 2, 2),
    "arrayPushFront": HogQLFunctionMeta("arrayPushFront", 2, 2),
    "arrayResize": HogQLFunctionMeta("arrayResize", 2, 3),
    "arraySlice": HogQLFunctionMeta("arraySlice", 2, 3),
    "arraySort": HogQLFunctionMeta("arraySort", 1, None),
    "arrayReverseSort": HogQLFunctionMeta("arraySort", 1, None),
    "arrayUniq": HogQLFunctionMeta("arrayUniq", 1, None),
    "arrayJoin": HogQLFunctionMeta("arrayJoin", 1, 1),
    "arrayDifference": HogQLFunctionMeta("arrayDifference", 1, 1),
    "arrayDistinct": HogQLFunctionMeta("arrayDistinct", 1, 1),
    "arrayEnumerateDense": HogQLFunctionMeta("arrayEnumerateDense", 1, 1),
    "arrayIntersect": HogQLFunctionMeta("arrayIntersect", 1, None),
    # "arrayReduce": HogQLFunctionMeta("arrayReduce", 2,None),  # takes a "parametric function" as first arg, is that safe?
    # "arrayReduceInRanges": HogQLFunctionMeta("arrayReduceInRanges", 3,None),  # takes a "parametric function" as first arg, is that safe?
    "arrayReverse": HogQLFunctionMeta("arrayReverse", 1, 1),
    "arrayFilter": HogQLFunctionMeta("arrayFilter", 2, None),
    "arrayFlatten": HogQLFunctionMeta("arrayFlatten", 1, 1),
    "arrayCompact": HogQLFunctionMeta("arrayCompact", 1, 1),
    "arrayZip": HogQLFunctionMeta("arrayZip", 2, None),
    "arrayAUC": HogQLFunctionMeta("arrayAUC", 2, 2),
    "arrayMap": HogQLFunctionMeta("arrayMap", 2, None),
    "arrayFill": HogQLFunctionMeta("arrayFill", 2, None),
    "arrayFold": HogQLFunctionMeta("arrayFold", 3, None),
    "arrayWithConstant": HogQLFunctionMeta("arrayWithConstant", 2, 2),
    "arraySplit": HogQLFunctionMeta("arraySplit", 2, None),
    "arrayReverseFill": HogQLFunctionMeta("arrayReverseFill", 2, None),
    "arrayReverseSplit": HogQLFunctionMeta("arrayReverseSplit", 2, None),
    "arrayRotateLeft": HogQLFunctionMeta("arrayRotateLeft", 2, 2),
    "arrayRotateRight": HogQLFunctionMeta("arrayRotateRight", 2, 2),
    "arrayExists": HogQLFunctionMeta("arrayExists", 1, None),
    "arrayAll": HogQLFunctionMeta("arrayAll", 1, None),
    "arrayFirst": HogQLFunctionMeta("arrayFirst", 2, None),
    "arrayLast": HogQLFunctionMeta("arrayLast", 2, None),
    "arrayFirstIndex": HogQLFunctionMeta("arrayFirstIndex", 2, None),
    "arrayLastIndex": HogQLFunctionMeta("arrayLastIndex", 2, None),
    "arrayMin": HogQLFunctionMeta("arrayMin", 1, 2),
    "arrayMax": HogQLFunctionMeta("arrayMax", 1, 2),
    "arraySum": HogQLFunctionMeta("arraySum", 1, 2),
    "arrayAvg": HogQLFunctionMeta("arrayAvg", 1, 2),
    "arrayCumSum": HogQLFunctionMeta("arrayCumSum", 1, None),
    "arrayCumSumNonNegative": HogQLFunctionMeta("arrayCumSumNonNegative", 1, None),
    "arrayProduct": HogQLFunctionMeta("arrayProduct", 1, 1),
    # comparison
    "equals": HogQLFunctionMeta("equals", 2, 2),
    "notEquals": HogQLFunctionMeta("notEquals", 2, 2),
    "less": HogQLFunctionMeta("less", 2, 2),
    "greater": HogQLFunctionMeta("greater", 2, 2),
    "lessOrEquals": HogQLFunctionMeta("lessOrEquals", 2, 2),
    "greaterOrEquals": HogQLFunctionMeta("greaterOrEquals", 2, 2),
    # logical
    "and": HogQLFunctionMeta("and", 2, None),
    "or": HogQLFunctionMeta("or", 2, None),
    "xor": HogQLFunctionMeta("xor", 2, None),
    "not": HogQLFunctionMeta("not", 1, 1, case_sensitive=False),
    # type conversions
    "hex": HogQLFunctionMeta("hex", 1, 1),
    "unhex": HogQLFunctionMeta("unhex", 1, 1),
    # instead of just "reinterpret" we use specific list of "reinterpretAs*"" functions
    # that we know are safe to use to minimize the security risk
    "reinterpretAsUInt8": HogQLFunctionMeta("reinterpretAsUInt8", 1, 1),
    "reinterpretAsUInt16": HogQLFunctionMeta("reinterpretAsUInt16", 1, 1),
    "reinterpretAsUInt32": HogQLFunctionMeta("reinterpretAsUInt32", 1, 1),
    "reinterpretAsUInt64": HogQLFunctionMeta("reinterpretAsUInt64", 1, 1),
    "reinterpretAsUInt128": HogQLFunctionMeta("reinterpretAsUInt128", 1, 1),
    "reinterpretAsUInt256": HogQLFunctionMeta("reinterpretAsUInt256", 1, 1),
    "reinterpretAsInt8": HogQLFunctionMeta("reinterpretAsInt8", 1, 1),
    "reinterpretAsInt16": HogQLFunctionMeta("reinterpretAsInt16", 1, 1),
    "reinterpretAsInt32": HogQLFunctionMeta("reinterpretAsInt32", 1, 1),
    "reinterpretAsInt64": HogQLFunctionMeta("reinterpretAsInt64", 1, 1),
    "reinterpretAsInt128": HogQLFunctionMeta("reinterpretAsInt128", 1, 1),
    "reinterpretAsInt256": HogQLFunctionMeta("reinterpretAsInt256", 1, 1),
    "reinterpretAsFloat32": HogQLFunctionMeta("reinterpretAsFloat32", 1, 1),
    "reinterpretAsFloat64": HogQLFunctionMeta("reinterpretAsFloat64", 1, 1),
    "reinterpretAsUUID": HogQLFunctionMeta("reinterpretAsUUID", 1, 1),
    "toInt": HogQLFunctionMeta("accurateCastOrNull", 1, 1, suffix_args=[ast.Constant(value="Int64")]),
    "_toInt64": HogQLFunctionMeta("toInt64", 1, 1),
    "_toUInt64": HogQLFunctionMeta("toUInt64", 1, 1, signatures=[((UnknownType(),), IntegerType())]),
    "_toUInt128": HogQLFunctionMeta("toUInt128", 1, 1),
    "toFloat": HogQLFunctionMeta("accurateCastOrNull", 1, 1, suffix_args=[ast.Constant(value="Float64")]),
    "toDecimal": HogQLFunctionMeta(
        "accurateCastOrNull",
        2,
        2,
        passthrough_suffix_args_count=1,
        suffix_args=[ast.Constant(value="Decimal64({0})")],  # Scale for Decimal64 is customizable
    ),
    "_toDate": HogQLFunctionMeta("toDate", 1, 1),
    **{
        name: HogQLFunctionMeta(
            "toDateOrNull",
            1,
            1,
            overloads=[((ast.DateTimeType, ast.DateType), "toDate")],
        )
        for name in ["toDate", "to_date"]
    },
    "toDateTime": HogQLFunctionMeta(
        "parseDateTime64BestEffortOrNull",
        1,
        2,  # Incorrect for parseDateTime64BestEffortOrNull but it is required because when we overload to toDateTime, we use this to figure out if timestamp is already in a function.
        tz_aware=True,
        overloads=[
            ((ast.DateTimeType, ast.DateType, ast.IntegerType), "toDateTime"),
            # ((ast.StringType,), "parseDateTime64"), # missing in version: 24.8.7.41
        ],
        signatures=[
            ((StringType(),), DateTimeType()),
            ((StringType(), IntegerType()), DateTimeType()),
            ((StringType(), IntegerType(), StringType()), DateTimeType()),
        ],
    ),
    "toUUID": HogQLFunctionMeta("accurateCastOrNull", 1, 1, suffix_args=[ast.Constant(value="UUID")]),
    "toString": HogQLFunctionMeta(
        "toString",
        1,
        2,
        signatures=[
            ((IntegerType(),), StringType()),
            ((StringType(),), StringType()),
            ((FloatType(),), StringType()),
            ((DateType(),), StringType()),
            ((DateType(), StringType()), StringType()),
            ((DateTimeType(),), StringType()),
            ((DateTimeType(), StringType()), StringType()),
        ],
    ),
    "toBool": HogQLFunctionMeta("toBool", 1, 1),
    "toJSONString": HogQLFunctionMeta("toJSONString", 1, 1),
    "parseDateTime": HogQLFunctionMeta("parseDateTimeOrNull", 2, 3, tz_aware=True),
    "parseDateTimeBestEffort": HogQLFunctionMeta("parseDateTime64BestEffortOrNull", 1, 2, tz_aware=True),
    "toTypeName": HogQLFunctionMeta("toTypeName", 1, 1),
    "cityHash64": HogQLFunctionMeta("cityHash64", 1, 1),
    # dates and times
    "timeZoneOf": HogQLFunctionMeta("timeZoneOf", 1, 1),
    "timeZoneOffset": HogQLFunctionMeta("timeZoneOffset", 1, 1),
    "toYear": HogQLFunctionMeta("toYear", 1, 1),
    "toQuarter": HogQLFunctionMeta("toQuarter", 1, 1),
    "toMonth": HogQLFunctionMeta("toMonth", 1, 1),
    "toDayOfYear": HogQLFunctionMeta("toDayOfYear", 1, 1),
    "toDayOfMonth": HogQLFunctionMeta("toDayOfMonth", 1, 1),
    "toDayOfWeek": HogQLFunctionMeta("toDayOfWeek", 1, 3),
    "toHour": HogQLFunctionMeta("toHour", 1, 1),
    "toMinute": HogQLFunctionMeta("toMinute", 1, 1),
    "toSecond": HogQLFunctionMeta("toSecond", 1, 1),
    "toUnixTimestamp": HogQLFunctionMeta("toUnixTimestamp", 1, 2),
    "toUnixTimestamp64Milli": HogQLFunctionMeta("toUnixTimestamp64Milli", 1, 1),
    "toStartOfInterval": HogQLFunctionMeta("toStartOfInterval", 2, 2),
    "toStartOfYear": HogQLFunctionMeta("toStartOfYear", 1, 1),
    "toStartOfISOYear": HogQLFunctionMeta("toStartOfISOYear", 1, 1),
    "toStartOfQuarter": HogQLFunctionMeta("toStartOfQuarter", 1, 1),
    "toStartOfMonth": HogQLFunctionMeta(
        "toStartOfMonth",
        1,
        1,
        signatures=[
            ((UnknownType(),), DateType()),
        ],
    ),
    "toLastDayOfMonth": HogQLFunctionMeta("toLastDayOfMonth", 1, 1),
    "toMonday": HogQLFunctionMeta("toMonday", 1, 1),
    "toStartOfWeek": HogQLFunctionMeta(
        "toStartOfWeek",
        1,
        2,
        signatures=[
            ((UnknownType(),), DateType()),
            ((UnknownType(), UnknownType()), DateType()),
        ],
    ),
    "toStartOfDay": HogQLFunctionMeta(
        "toStartOfDay",
        1,
        2,
        signatures=[
            ((UnknownType(),), DateTimeType()),
            ((UnknownType(), UnknownType()), DateTimeType()),
        ],
    ),
    "toLastDayOfWeek": HogQLFunctionMeta("toLastDayOfWeek", 1, 2),
    "toStartOfHour": HogQLFunctionMeta(
        "toStartOfHour",
        1,
        1,
        signatures=[
            ((UnknownType(),), DateTimeType()),
        ],
    ),
    "toStartOfMinute": HogQLFunctionMeta(
        "toStartOfMinute",
        1,
        1,
        signatures=[
            ((UnknownType(),), DateTimeType()),
        ],
    ),
    "toStartOfSecond": HogQLFunctionMeta(
        "toStartOfSecond",
        1,
        1,
        signatures=[
            ((UnknownType(),), DateTimeType()),
        ],
    ),
    "toStartOfFiveMinutes": HogQLFunctionMeta("toStartOfFiveMinutes", 1, 1),
    "toStartOfTenMinutes": HogQLFunctionMeta("toStartOfTenMinutes", 1, 1),
    "toStartOfFifteenMinutes": HogQLFunctionMeta("toStartOfFifteenMinutes", 1, 1),
    "toTime": HogQLFunctionMeta("toTime", 1, 1),
    "toISOYear": HogQLFunctionMeta("toISOYear", 1, 1),
    "toISOWeek": HogQLFunctionMeta("toISOWeek", 1, 1),
    "toWeek": HogQLFunctionMeta("toWeek", 1, 3),
    "toYearWeek": HogQLFunctionMeta("toYearWeek", 1, 3),
    "age": HogQLFunctionMeta("age", 3, 3),
    "dateAdd": HogQLFunctionMeta(
        "dateAdd",
        2,
        3,
        signatures=[
            ((DateType(), UnknownType()), DateType()),
            ((StringType(), UnknownType(), DateType()), DateType()),
        ],
    ),
    "dateSub": HogQLFunctionMeta(
        "dateSub",
        2,
        3,
        signatures=[
            ((DateType(), UnknownType()), DateType()),
            ((StringType(), UnknownType(), DateType()), DateType()),
        ],
    ),
    "timeStampAdd": HogQLFunctionMeta("timeStampAdd", 2, 2),
    "timeStampSub": HogQLFunctionMeta("timeStampSub", 2, 2),
    "nowInBlock": HogQLFunctionMeta("nowInBlock", 1, 1),
    "rowNumberInBlock": HogQLFunctionMeta("rowNumberInBlock", 0, 0),
    "rowNumberInAllBlocks": HogQLFunctionMeta("rowNumberInAllBlocks", 0, 0),
    "yesterday": HogQLFunctionMeta("yesterday"),
    "timeSlot": HogQLFunctionMeta("timeSlot", 1, 1),
    "toYYYYMM": HogQLFunctionMeta("toYYYYMM", 1, 1),
    "toYYYYMMDD": HogQLFunctionMeta("toYYYYMMDD", 1, 1),
    "toYYYYMMDDhhmmss": HogQLFunctionMeta("toYYYYMMDDhhmmss", 1, 1),
    "addYears": HogQLFunctionMeta("addYears", 2, 2),
    "addMonths": HogQLFunctionMeta("addMonths", 2, 2),
    "addWeeks": HogQLFunctionMeta("addWeeks", 2, 2),
    "addDays": HogQLFunctionMeta("addDays", 2, 2),
    "addHours": HogQLFunctionMeta("addHours", 2, 2),
    "addMinutes": HogQLFunctionMeta("addMinutes", 2, 2),
    "addSeconds": HogQLFunctionMeta("addSeconds", 2, 2),
    "addQuarters": HogQLFunctionMeta("addQuarters", 2, 2),
    "subtractYears": HogQLFunctionMeta("subtractYears", 2, 2),
    "subtractMonths": HogQLFunctionMeta("subtractMonths", 2, 2),
    "subtractWeeks": HogQLFunctionMeta("subtractWeeks", 2, 2),
    "subtractDays": HogQLFunctionMeta("subtractDays", 2, 2),
    "subtractHours": HogQLFunctionMeta("subtractHours", 2, 2),
    "subtractMinutes": HogQLFunctionMeta("subtractMinutes", 2, 2),
    "subtractSeconds": HogQLFunctionMeta("subtractSeconds", 2, 2),
    "subtractQuarters": HogQLFunctionMeta("subtractQuarters", 2, 2),
    "timeSlots": HogQLFunctionMeta("timeSlots", 2, 3),
    "formatDateTime": HogQLFunctionMeta("formatDateTime", 2, 3),
    "dateName": HogQLFunctionMeta("dateName", 2, 2),
    "monthName": HogQLFunctionMeta("monthName", 1, 1),
    "fromUnixTimestamp": HogQLFunctionMeta(
        "fromUnixTimestamp",
        1,
        1,
        signatures=[
            ((IntegerType(),), DateTimeType()),
        ],
    ),
    "toModifiedJulianDay": HogQLFunctionMeta("toModifiedJulianDayOrNull", 1, 1),
    "fromModifiedJulianDay": HogQLFunctionMeta("fromModifiedJulianDayOrNull", 1, 1),
    "toIntervalSecond": HogQLFunctionMeta(
        "toIntervalSecond",
        1,
        1,
        signatures=[
            ((IntegerType(),), IntervalType()),
        ],
    ),
    "toIntervalMinute": HogQLFunctionMeta(
        "toIntervalMinute",
        1,
        1,
        signatures=[
            ((IntegerType(),), IntervalType()),
        ],
    ),
    "toIntervalHour": HogQLFunctionMeta(
        "toIntervalHour",
        1,
        1,
        signatures=[
            ((IntegerType(),), IntervalType()),
        ],
    ),
    "toIntervalDay": HogQLFunctionMeta(
        "toIntervalDay",
        1,
        1,
        signatures=[
            ((IntegerType(),), IntervalType()),
        ],
    ),
    "toIntervalWeek": HogQLFunctionMeta(
        "toIntervalWeek",
        1,
        1,
        signatures=[
            ((IntegerType(),), IntervalType()),
        ],
    ),
    "toIntervalMonth": HogQLFunctionMeta(
        "toIntervalMonth",
        1,
        1,
        signatures=[
            ((IntegerType(),), IntervalType()),
        ],
    ),
    "toIntervalQuarter": HogQLFunctionMeta(
        "toIntervalQuarter",
        1,
        1,
        signatures=[
            ((IntegerType(),), IntervalType()),
        ],
    ),
    "toIntervalYear": HogQLFunctionMeta(
        "toIntervalYear",
        1,
        1,
        signatures=[
            ((IntegerType(),), IntervalType()),
        ],
    ),
    # strings
    "left": HogQLFunctionMeta("left", 2, 2, signatures=[((StringType(), IntegerType()), StringType())]),
    "right": HogQLFunctionMeta("right", 2, 2, signatures=[((StringType(), IntegerType()), StringType())]),
    "lengthUTF8": HogQLFunctionMeta("lengthUTF8", 1, 1),
    "leftPad": HogQLFunctionMeta("leftPad", 2, 3),
    "rightPad": HogQLFunctionMeta("rightPad", 2, 3),
    "leftPadUTF8": HogQLFunctionMeta("leftPadUTF8", 2, 3),
    "rightPadUTF8": HogQLFunctionMeta("rightPadUTF8", 2, 3),
    "lower": HogQLFunctionMeta("lower", 1, 1, case_sensitive=False),
    "upper": HogQLFunctionMeta("upper", 1, 1, case_sensitive=False),
    "lowerUTF8": HogQLFunctionMeta("lowerUTF8", 1, 1),
    "upperUTF8": HogQLFunctionMeta("upperUTF8", 1, 1),
    "isValidUTF8": HogQLFunctionMeta("isValidUTF8", 1, 1),
    "toValidUTF8": HogQLFunctionMeta("toValidUTF8", 1, 1),
    "repeat": HogQLFunctionMeta("repeat", 2, 2, case_sensitive=False),
    "format": HogQLFunctionMeta("format", 2, None),
    "reverseUTF8": HogQLFunctionMeta("reverseUTF8", 1, 1),
    "concat": HogQLFunctionMeta("concat", 2, None, case_sensitive=False),
    "substring": HogQLFunctionMeta("substring", 3, 3, case_sensitive=False),
    "substringUTF8": HogQLFunctionMeta("substringUTF8", 3, 3),
    "appendTrailingCharIfAbsent": HogQLFunctionMeta("appendTrailingCharIfAbsent", 2, 2),
    "convertCharset": HogQLFunctionMeta("convertCharset", 3, 3),
    "base58Encode": HogQLFunctionMeta("base58Encode", 1, 1),
    "base58Decode": HogQLFunctionMeta("base58Decode", 1, 1),
    "tryBase58Decode": HogQLFunctionMeta("tryBase58Decode", 1, 1),
    "base64Encode": HogQLFunctionMeta("base64Encode", 1, 1),
    "base64Decode": HogQLFunctionMeta("base64Decode", 1, 1),
    "tryBase64Decode": HogQLFunctionMeta("tryBase64Decode", 1, 1),
    "endsWith": HogQLFunctionMeta("endsWith", 2, 2),
    "startsWith": HogQLFunctionMeta("startsWith", 2, 2),
    "encodeXMLComponent": HogQLFunctionMeta("encodeXMLComponent", 1, 1),
    "decodeXMLComponent": HogQLFunctionMeta("decodeXMLComponent", 1, 1),
    "extractTextFromHTML": HogQLFunctionMeta("extractTextFromHTML", 1, 1),
    "ascii": HogQLFunctionMeta("ascii", 1, 1, case_sensitive=False),
    "concatWithSeparator": HogQLFunctionMeta("concatWithSeparator", 2, None),
    # searching in strings
    "position": HogQLFunctionMeta("position", 2, 3, case_sensitive=False),
    "positionCaseInsensitive": HogQLFunctionMeta("positionCaseInsensitive", 2, 3),
    "positionUTF8": HogQLFunctionMeta("positionUTF8", 2, 3),
    "positionCaseInsensitiveUTF8": HogQLFunctionMeta("positionCaseInsensitiveUTF8", 2, 3),
    "multiSearchAllPositions": HogQLFunctionMeta("multiSearchAllPositions", 2, 2),
    "multiSearchAllPositionsUTF8": HogQLFunctionMeta("multiSearchAllPositionsUTF8", 2, 2),
    "multiSearchFirstPosition": HogQLFunctionMeta("multiSearchFirstPosition", 2, 2),
    "multiSearchFirstIndex": HogQLFunctionMeta("multiSearchFirstIndex", 2, 2),
    "multiSearchAny": HogQLFunctionMeta("multiSearchAny", 2, 2),
    "match": HogQLFunctionMeta("match", 2, 2),
    "multiMatchAny": HogQLFunctionMeta("multiMatchAny", 2, 2),
    "multiMatchAnyIndex": HogQLFunctionMeta("multiMatchAnyIndex", 2, 2),
    "multiMatchAllIndices": HogQLFunctionMeta("multiMatchAllIndices", 2, 2),
    "multiFuzzyMatchAny": HogQLFunctionMeta("multiFuzzyMatchAny", 3, 3),
    "multiFuzzyMatchAnyIndex": HogQLFunctionMeta("multiFuzzyMatchAnyIndex", 3, 3),
    "multiFuzzyMatchAllIndices": HogQLFunctionMeta("multiFuzzyMatchAllIndices", 3, 3),
    "extract": HogQLFunctionMeta("extract", 2, 2, case_sensitive=False),
    "extractAll": HogQLFunctionMeta("extractAll", 2, 2),
    "extractAllGroupsHorizontal": HogQLFunctionMeta("extractAllGroupsHorizontal", 2, 2),
    "extractAllGroupsVertical": HogQLFunctionMeta("extractAllGroupsVertical", 2, 2),
    "like": HogQLFunctionMeta("like", 2, 2),
    "ilike": HogQLFunctionMeta("ilike", 2, 2),
    "notLike": HogQLFunctionMeta("notLike", 2, 2),
    "notILike": HogQLFunctionMeta("notILike", 2, 2),
    "ngramDistance": HogQLFunctionMeta("ngramDistance", 2, 2),
    "ngramSearch": HogQLFunctionMeta("ngramSearch", 2, 2),
    "countSubstrings": HogQLFunctionMeta("countSubstrings", 2, 3),
    "countSubstringsCaseInsensitive": HogQLFunctionMeta("countSubstringsCaseInsensitive", 2, 3),
    "countSubstringsCaseInsensitiveUTF8": HogQLFunctionMeta("countSubstringsCaseInsensitiveUTF8", 2, 3),
    "countMatches": HogQLFunctionMeta("countMatches", 2, 2),
    "regexpExtract": HogQLFunctionMeta("regexpExtract", 2, 3),
    # replacing in strings
    "replace": HogQLFunctionMeta("replace", 3, 3, case_sensitive=False),
    "replaceAll": HogQLFunctionMeta("replaceAll", 3, 3),
    "replaceOne": HogQLFunctionMeta("replaceOne", 3, 3),
    "replaceRegexpAll": HogQLFunctionMeta("replaceRegexpAll", 3, 3),
    "replaceRegexpOne": HogQLFunctionMeta("replaceRegexpOne", 3, 3),
    "regexpQuoteMeta": HogQLFunctionMeta("regexpQuoteMeta", 1, 1),
    "translate": HogQLFunctionMeta("translate", 3, 3),
    "translateUTF8": HogQLFunctionMeta("translateUTF8", 3, 3),
    # conditional
    "if": HogQLFunctionMeta("if", 3, 3, case_sensitive=False),
    "multiIf": HogQLFunctionMeta("multiIf", 3, None),
    # mathematical
    "e": HogQLFunctionMeta("e"),
    "pi": HogQLFunctionMeta("pi"),
    "exp": HogQLFunctionMeta("exp", 1, 1, case_sensitive=False),
    "log": HogQLFunctionMeta("log", 1, 1, case_sensitive=False),
    "ln": HogQLFunctionMeta("ln", 1, 1, case_sensitive=False),
    "exp2": HogQLFunctionMeta("exp2", 1, 1),
    "log2": HogQLFunctionMeta("log2", 1, 1, case_sensitive=False),
    "exp10": HogQLFunctionMeta("exp10", 1, 1),
    "log10": HogQLFunctionMeta("log10", 1, 1, case_sensitive=False),
    "sqrt": HogQLFunctionMeta("sqrt", 1, 1, case_sensitive=False),
    "cbrt": HogQLFunctionMeta("cbrt", 1, 1),
    "erf": HogQLFunctionMeta("erf", 1, 1),
    "erfc": HogQLFunctionMeta("erfc", 1, 1),
    "lgamma": HogQLFunctionMeta("lgamma", 1, 1),
    "tgamma": HogQLFunctionMeta("tgamma", 1, 1),
    "sin": HogQLFunctionMeta("sin", 1, 1, case_sensitive=False),
    "cos": HogQLFunctionMeta("cos", 1, 1, case_sensitive=False),
    "tan": HogQLFunctionMeta("tan", 1, 1, case_sensitive=False),
    "asin": HogQLFunctionMeta("asin", 1, 1, case_sensitive=False),
    "acos": HogQLFunctionMeta("acos", 1, 1, case_sensitive=False),
    "atan": HogQLFunctionMeta("atan", 1, 1, case_sensitive=False),
    "pow": HogQLFunctionMeta("pow", 2, 2, case_sensitive=False),
    "power": HogQLFunctionMeta("power", 2, 2, case_sensitive=False),
    "intExp2": HogQLFunctionMeta("intExp2", 1, 1),
    "intExp10": HogQLFunctionMeta("intExp10", 1, 1),
    "cosh": HogQLFunctionMeta("cosh", 1, 1),
    "acosh": HogQLFunctionMeta("acosh", 1, 1),
    "sinh": HogQLFunctionMeta("sinh", 1, 1),
    "asinh": HogQLFunctionMeta("asinh", 1, 1),
    "atanh": HogQLFunctionMeta("atanh", 1, 1),
    "atan2": HogQLFunctionMeta("atan2", 2, 2),
    "hypot": HogQLFunctionMeta("hypot", 2, 2),
    "log1p": HogQLFunctionMeta("log1p", 1, 1),
    "sign": HogQLFunctionMeta("sign", 1, 1, case_sensitive=False),
    "degrees": HogQLFunctionMeta("degrees", 1, 1, case_sensitive=False),
    "radians": HogQLFunctionMeta("radians", 1, 1, case_sensitive=False),
    "factorial": HogQLFunctionMeta("factorial", 1, 1, case_sensitive=False),
    "width_bucket": HogQLFunctionMeta("width_bucket", 4, 4),
    # rounding
    "floor": HogQLFunctionMeta("floor", 1, 2, case_sensitive=False),
    "ceil": HogQLFunctionMeta("ceil", 1, 2, case_sensitive=False),
    "trunc": HogQLFunctionMeta("trunc", 1, 2, case_sensitive=False),
    "round": HogQLFunctionMeta("round", 1, 2, case_sensitive=False),
    "roundBankers": HogQLFunctionMeta("roundBankers", 1, 2),
    "roundToExp2": HogQLFunctionMeta("roundToExp2", 1, 1),
    "roundDuration": HogQLFunctionMeta("roundDuration", 1, 1),
    "roundAge": HogQLFunctionMeta("roundAge", 1, 1),
    "roundDown": HogQLFunctionMeta("roundDown", 2, 2),
    # maps
    "map": HogQLFunctionMeta("map", 2, None),
    "mapFromArrays": HogQLFunctionMeta("mapFromArrays", 2, 2),
    "mapAdd": HogQLFunctionMeta("mapAdd", 2, None),
    "mapSubtract": HogQLFunctionMeta("mapSubtract", 2, None),
    "mapPopulateSeries": HogQLFunctionMeta("mapPopulateSeries", 1, 3),
    "mapContains": HogQLFunctionMeta("mapContains", 2, 2),
    "mapKeys": HogQLFunctionMeta("mapKeys", 1, 1),
    "mapValues": HogQLFunctionMeta("mapValues", 1, 1),
    "mapContainsKeyLike": HogQLFunctionMeta("mapContainsKeyLike", 2, 2),
    "mapExtractKeyLike": HogQLFunctionMeta("mapExtractKeyLike", 2, 2),
    "mapApply": HogQLFunctionMeta("mapApply", 2, 2),
    "mapFilter": HogQLFunctionMeta("mapFilter", 2, 2),
    "mapUpdate": HogQLFunctionMeta("mapUpdate", 2, 2),
    # splitting strings
    "splitByChar": HogQLFunctionMeta("splitByChar", 2, 3),
    "splitByString": HogQLFunctionMeta("splitByString", 2, 3),
    "splitByRegexp": HogQLFunctionMeta("splitByRegexp", 2, 3),
    "splitByWhitespace": HogQLFunctionMeta("splitByWhitespace", 1, 2),
    "splitByNonAlpha": HogQLFunctionMeta("splitByNonAlpha", 1, 2),
    "arrayStringConcat": HogQLFunctionMeta("arrayStringConcat", 1, 2),
    "alphaTokens": HogQLFunctionMeta("alphaTokens", 1, 2),
    "extractAllGroups": HogQLFunctionMeta("extractAllGroups", 2, 2),
    "ngrams": HogQLFunctionMeta("ngrams", 2, 2),
    "tokens": HogQLFunctionMeta("tokens", 1, 1),
    # bit
    "bitAnd": HogQLFunctionMeta("bitAnd", 2, 2),
    "bitOr": HogQLFunctionMeta("bitOr", 2, 2),
    "bitXor": HogQLFunctionMeta("bitXor", 2, 2),
    "bitNot": HogQLFunctionMeta("bitNot", 1, 1),
    "bitShiftLeft": HogQLFunctionMeta("bitShiftLeft", 2, 2),
    "bitShiftRight": HogQLFunctionMeta("bitShiftRight", 2, 2),
    "bitRotateLeft": HogQLFunctionMeta("bitRotateLeft", 2, 2),
    "bitRotateRight": HogQLFunctionMeta("bitRotateRight", 2, 2),
    "bitSlice": HogQLFunctionMeta("bitSlice", 3, 3),
    "bitTest": HogQLFunctionMeta("bitTest", 2, 2),
    "bitTestAll": HogQLFunctionMeta("bitTestAll", 3, None),
    "bitTestAny": HogQLFunctionMeta("bitTestAny", 3, None),
    "bitCount": HogQLFunctionMeta("bitCount", 1, 1),
    "bitHammingDistance": HogQLFunctionMeta("bitHammingDistance", 2, 2),
    # bitmap
    "bitmapBuild": HogQLFunctionMeta("bitmapBuild", 1, 1),
    "bitmapToArray": HogQLFunctionMeta("bitmapToArray", 1, 1),
    "bitmapSubsetInRange": HogQLFunctionMeta("bitmapSubsetInRange", 3, 3),
    "bitmapSubsetLimit": HogQLFunctionMeta("bitmapSubsetLimit", 3, 3),
    "subBitmap": HogQLFunctionMeta("subBitmap", 3, 3),
    "bitmapContains": HogQLFunctionMeta("bitmapContains", 2, 2),
    "bitmapHasAny": HogQLFunctionMeta("bitmapHasAny", 2, 2),
    "bitmapHasAll": HogQLFunctionMeta("bitmapHasAll", 2, 2),
    "bitmapCardinality": HogQLFunctionMeta("bitmapCardinality", 1, 1),
    "bitmapMin": HogQLFunctionMeta("bitmapMin", 1, 1),
    "bitmapMax": HogQLFunctionMeta("bitmapMax", 1, 1),
    "bitmapTransform": HogQLFunctionMeta("bitmapTransform", 3, 3),
    "bitmapAnd": HogQLFunctionMeta("bitmapAnd", 2, 2),
    "bitmapOr": HogQLFunctionMeta("bitmapOr", 2, 2),
    "bitmapXor": HogQLFunctionMeta("bitmapXor", 2, 2),
    "bitmapAndnot": HogQLFunctionMeta("bitmapAndnot", 2, 2),
    "bitmapAndCardinality": HogQLFunctionMeta("bitmapAndCardinality", 2, 2),
    "bitmapOrCardinality": HogQLFunctionMeta("bitmapOrCardinality", 2, 2),
    "bitmapXorCardinality": HogQLFunctionMeta("bitmapXorCardinality", 2, 2),
    "bitmapAndnotCardinality": HogQLFunctionMeta("bitmapAndnotCardinality", 2, 2),
    # urls TODO
    "protocol": HogQLFunctionMeta("protocol", 1, 1),
    "domain": HogQLFunctionMeta("domain", 1, 1),
    "domainWithoutWWW": HogQLFunctionMeta("domainWithoutWWW", 1, 1),
    "topLevelDomain": HogQLFunctionMeta("topLevelDomain", 1, 1),
    "firstSignificantSubdomain": HogQLFunctionMeta("firstSignificantSubdomain", 1, 1),
    "cutToFirstSignificantSubdomain": HogQLFunctionMeta("cutToFirstSignificantSubdomain", 1, 1),
    "cutToFirstSignificantSubdomainWithWWW": HogQLFunctionMeta("cutToFirstSignificantSubdomainWithWWW", 1, 1),
    "port": HogQLFunctionMeta("port", 1, 2),
    "path": HogQLFunctionMeta("path", 1, 1),
    "pathFull": HogQLFunctionMeta("pathFull", 1, 1),
    "queryString": HogQLFunctionMeta("queryString", 1, 1),
    "fragment": HogQLFunctionMeta("fragment", 1, 1),
    "queryStringAndFragment": HogQLFunctionMeta("queryStringAndFragment", 1, 1),
    "extractURLParameter": HogQLFunctionMeta("extractURLParameter", 2, 2),
    "extractURLParameters": HogQLFunctionMeta("extractURLParameters", 1, 1),
    "extractURLParameterNames": HogQLFunctionMeta("extractURLParameterNames", 1, 1),
    "URLHierarchy": HogQLFunctionMeta("URLHierarchy", 1, 1),
    "URLPathHierarchy": HogQLFunctionMeta("URLPathHierarchy", 1, 1),
    "encodeURLComponent": HogQLFunctionMeta("encodeURLComponent", 1, 1),
    "decodeURLComponent": HogQLFunctionMeta("decodeURLComponent", 1, 1),
    "encodeURLFormComponent": HogQLFunctionMeta("encodeURLFormComponent", 1, 1),
    "decodeURLFormComponent": HogQLFunctionMeta("decodeURLFormComponent", 1, 1),
    "netloc": HogQLFunctionMeta("netloc", 1, 1),
    "cutWWW": HogQLFunctionMeta("cutWWW", 1, 1),
    "cutQueryString": HogQLFunctionMeta("cutQueryString", 1, 1),
    "cutFragment": HogQLFunctionMeta("cutFragment", 1, 1),
    "cutQueryStringAndFragment": HogQLFunctionMeta("cutQueryStringAndFragment", 1, 1),
    "cutURLParameter": HogQLFunctionMeta("cutURLParameter", 2, 2),
    # json
    "isValidJSON": HogQLFunctionMeta("isValidJSON", 1, 1),
    "JSONHas": HogQLFunctionMeta("JSONHas", 1, None),
    "JSONLength": HogQLFunctionMeta("JSONLength", 1, None),
    "JSONArrayLength": HogQLFunctionMeta("JSONArrayLength", 1, None),
    "JSONType": HogQLFunctionMeta("JSONType", 1, None),
    "JSONExtract": HogQLFunctionMeta("JSONExtract", 2, None),
    "JSONExtractUInt": HogQLFunctionMeta("JSONExtractUInt", 1, None),
    "JSONExtractInt": HogQLFunctionMeta("JSONExtractInt", 1, None),
    "JSONExtractFloat": HogQLFunctionMeta("JSONExtractFloat", 1, None),
    "JSONExtractBool": HogQLFunctionMeta("JSONExtractBool", 1, None),
    "JSONExtractString": HogQLFunctionMeta("JSONExtractString", 1, None),
    "JSONExtractKey": HogQLFunctionMeta("JSONExtractKey", 1, None),
    "JSONExtractKeys": HogQLFunctionMeta("JSONExtractKeys", 1, None),
    "JSONExtractRaw": HogQLFunctionMeta("JSONExtractRaw", 1, None),
    "JSONExtractArrayRaw": HogQLFunctionMeta("JSONExtractArrayRaw", 1, None),
    "JSONExtractKeysAndValues": HogQLFunctionMeta("JSONExtractKeysAndValues", 1, 3),
    "JSONExtractKeysAndValuesRaw": HogQLFunctionMeta("JSONExtractKeysAndValuesRaw", 1, None),
    "JSON_VALUE": HogQLFunctionMeta("JSON_VALUE", 2, None),
    # in
    "in": HogQLFunctionMeta("in", 2, 2),
    "notIn": HogQLFunctionMeta("notIn", 2, 2),
    # geo
    "greatCircleDistance": HogQLFunctionMeta("greatCircleDistance", 4, 4),
    "geoDistance": HogQLFunctionMeta("geoDistance", 4, 4),
    "greatCircleAngle": HogQLFunctionMeta("greatCircleAngle", 4, 4),
    "pointInEllipses": HogQLFunctionMeta("pointInEllipses", 6, None),
    "pointInPolygon": HogQLFunctionMeta("pointInPolygon", 2, None),
    "geohashEncode": HogQLFunctionMeta("geohashEncode", 2, 3),
    "geohashDecode": HogQLFunctionMeta("geohashDecode", 1, 1),
    "geohashesInBox": HogQLFunctionMeta("geohashesInBox", 5, 5),
    "h3IsValid": HogQLFunctionMeta(
        "h3IsValid",
        1,
        1,
        signatures=[
            ((IntegerType(),), IntegerType()),
        ],
    ),
    "h3GetResolution": HogQLFunctionMeta(
        "h3GetResolution",
        1,
        1,
        signatures=[
            ((IntegerType(),), IntegerType()),
        ],
    ),
    "h3GetBaseCell": HogQLFunctionMeta(
        "h3GetBaseCell",
        1,
        1,
        signatures=[
            ((IntegerType(),), IntegerType()),
        ],
    ),
    "h3EdgeAngle": HogQLFunctionMeta(
        "h3EdgeAngle",
        1,
        1,
        signatures=[
            ((IntegerType(),), FloatType()),
        ],
    ),
    "h3EdgeLengthM": HogQLFunctionMeta(
        "h3EdgeLengthM",
        1,
        1,
        signatures=[
            ((IntegerType(),), FloatType()),
        ],
    ),
    "h3EdgeLengthKm": HogQLFunctionMeta(
        "h3EdgeLengthKm",
        1,
        1,
        signatures=[
            ((IntegerType(),), FloatType()),
        ],
    ),
    "geoToH3": HogQLFunctionMeta(
        "geoToH3",
        3,
        3,
        signatures=[
            ((FloatType(), FloatType(), IntegerType()), IntegerType()),
        ],
    ),
    "h3ToGeo": HogQLFunctionMeta(
        "h3ToGeo",
        1,
        1,
        signatures=[
            ((IntegerType(),), TupleType(item_types=[FloatType(), FloatType()])),
        ],
    ),
    "h3ToGeoBoundary": HogQLFunctionMeta(
        "h3ToGeoBoundary",
        1,
        1,
        signatures=[
            ((IntegerType(),), ArrayType(item_type=TupleType(item_types=[FloatType(), FloatType()]))),
        ],
    ),
    "h3kRing": HogQLFunctionMeta(
        "h3kRing",
        2,
        2,
        signatures=[
            ((IntegerType(), IntegerType()), ArrayType(item_type=IntegerType())),
        ],
    ),
    "h3HexAreaM2": HogQLFunctionMeta(
        "h3HexAreaM2",
        1,
        1,
        signatures=[
            ((IntegerType(),), FloatType()),
        ],
    ),
    "h3HexAreaKm2": HogQLFunctionMeta(
        "h3HexAreaKm2",
        1,
        1,
        signatures=[
            ((IntegerType(),), FloatType()),
        ],
    ),
    "h3IndexesAreNeighbors": HogQLFunctionMeta(
        "h3IndexesAreNeighbors",
        2,
        2,
        signatures=[
            ((IntegerType(), IntegerType()), IntegerType()),
        ],
    ),
    "h3ToChildren": HogQLFunctionMeta(
        "h3ToChildren",
        2,
        2,
        signatures=[
            ((IntegerType(), IntegerType()), ArrayType(item_type=IntegerType())),
        ],
    ),
    "h3ToParent": HogQLFunctionMeta(
        "h3ToParent",
        2,
        2,
        signatures=[
            ((IntegerType(), IntegerType()), IntegerType()),
        ],
    ),
    "h3ToString": HogQLFunctionMeta(
        "h3ToString",
        1,
        1,
        signatures=[
            ((IntegerType(),), StringType()),
        ],
    ),
    "stringToH3": HogQLFunctionMeta(
        "stringToH3",
        1,
        1,
        signatures=[
            ((StringType(),), IntegerType()),
        ],
    ),
    "h3IsResClassIII": HogQLFunctionMeta(
        "h3IsResClassIII",
        1,
        1,
        signatures=[
            ((IntegerType(),), IntegerType()),
        ],
    ),
    "h3IsPentagon": HogQLFunctionMeta(
        "h3IsPentagon",
        1,
        1,
        signatures=[
            ((IntegerType(),), IntegerType()),
        ],
    ),
    "h3GetFaces": HogQLFunctionMeta(
        "h3GetFaces",
        1,
        1,
        signatures=[
            ((IntegerType(),), ArrayType(item_type=IntegerType())),
        ],
    ),
    "h3CellAreaM2": HogQLFunctionMeta(
        "h3CellAreaM2",
        1,
        1,
        signatures=[
            ((IntegerType(),), FloatType()),
        ],
    ),
    "h3CellAreaRads2": HogQLFunctionMeta(
        "h3CellAreaRads2",
        1,
        1,
        signatures=[
            ((IntegerType(),), FloatType()),
        ],
    ),
    "h3ToCenterChild": HogQLFunctionMeta(
        "h3ToCenterChild",
        2,
        2,
        signatures=[
            ((IntegerType(), IntegerType()), IntegerType()),
        ],
    ),
    "h3ExactEdgeLengthM": HogQLFunctionMeta(
        "h3ExactEdgeLengthM",
        1,
        1,
        signatures=[
            ((IntegerType(),), FloatType()),
        ],
    ),
    "h3ExactEdgeLengthKm": HogQLFunctionMeta(
        "h3ExactEdgeLengthKm",
        1,
        1,
        signatures=[
            ((IntegerType(),), FloatType()),
        ],
    ),
    "h3ExactEdgeLengthRads": HogQLFunctionMeta(
        "h3ExactEdgeLengthRads",
        1,
        1,
        signatures=[
            ((IntegerType(),), FloatType()),
        ],
    ),
    "h3NumHexagons": HogQLFunctionMeta(
        "h3NumHexagons",
        1,
        1,
        signatures=[
            ((IntegerType(),), IntegerType()),
        ],
    ),
    "h3PointDistM": HogQLFunctionMeta(
        "h3PointDistM",
        4,
        4,
        signatures=[
            ((FloatType(), FloatType(), FloatType(), FloatType()), FloatType()),
        ],
    ),
    "h3PointDistKm": HogQLFunctionMeta(
        "h3PointDistKm",
        4,
        4,
        signatures=[
            ((FloatType(), FloatType(), FloatType(), FloatType()), FloatType()),
        ],
    ),
    "h3PointDistRads": HogQLFunctionMeta(
        "h3PointDistRads",
        4,
        4,
        signatures=[
            ((FloatType(), FloatType(), FloatType(), FloatType()), FloatType()),
        ],
    ),
    "h3GetRes0Indexes": HogQLFunctionMeta(
        "h3GetRes0Indexes",
        0,
        0,
        signatures=[
            ((), ArrayType(item_type=IntegerType())),
        ],
    ),
    "h3GetPentagonIndexes": HogQLFunctionMeta(
        "h3GetPentagonIndexes",
        1,
        1,
        signatures=[
            ((IntegerType(),), ArrayType(item_type=IntegerType())),
        ],
    ),
    "h3Line": HogQLFunctionMeta(
        "h3Line",
        2,
        2,
        signatures=[
            ((IntegerType(), IntegerType()), ArrayType(item_type=IntegerType())),
        ],
    ),
    "h3Distance": HogQLFunctionMeta(
        "h3Distance",
        2,
        2,
        signatures=[
            ((IntegerType(), IntegerType()), IntegerType()),
        ],
    ),
    "h3HexRing": HogQLFunctionMeta(
        "h3HexRing",
        2,
        2,
        signatures=[
            ((IntegerType(), IntegerType()), ArrayType(item_type=IntegerType())),
        ],
    ),
    "h3GetUnidirectionalEdge": HogQLFunctionMeta(
        "h3GetUnidirectionalEdge",
        2,
        2,
        signatures=[
            ((IntegerType(), IntegerType()), IntegerType()),
        ],
    ),
    "h3UnidirectionalEdgeIsValid": HogQLFunctionMeta(
        "h3UnidirectionalEdgeIsValid",
        1,
        1,
        signatures=[
            ((IntegerType(),), IntegerType()),
        ],
    ),
    "h3GetOriginIndexFromUnidirectionalEdge": HogQLFunctionMeta(
        "h3GetOriginIndexFromUnidirectionalEdge",
        1,
        1,
        signatures=[
            ((IntegerType(),), IntegerType()),
        ],
    ),
    "h3GetDestinationIndexFromUnidirectionalEdge": HogQLFunctionMeta(
        "h3GetDestinationIndexFromUnidirectionalEdge",
        1,
        1,
        signatures=[
            ((IntegerType(),), IntegerType()),
        ],
    ),
    "h3GetIndexesFromUnidirectionalEdge": HogQLFunctionMeta(
        "h3GetIndexesFromUnidirectionalEdge",
        1,
        1,
        signatures=[
            ((IntegerType(),), TupleType(item_types=[IntegerType(), IntegerType()])),
        ],
    ),
    "h3GetUnidirectionalEdgesFromHexagon": HogQLFunctionMeta(
        "h3GetUnidirectionalEdgesFromHexagon",
        1,
        1,
        signatures=[
            ((IntegerType(),), ArrayType(item_type=IntegerType())),
        ],
    ),
    "h3GetUnidirectionalEdgeBoundary": HogQLFunctionMeta(
        "h3GetUnidirectionalEdgeBoundary",
        1,
        1,
        signatures=[
            ((IntegerType(),), ArrayType(item_type=TupleType(item_types=[FloatType(), FloatType()]))),
        ],
    ),
    # nullable
    "isnull": HogQLFunctionMeta("isNull", 1, 1, case_sensitive=False),
    "isNotNull": HogQLFunctionMeta("isNotNull", 1, 1),
    "coalesce": HogQLFunctionMeta("coalesce", 1, None, case_sensitive=False),
    "ifnull": HogQLFunctionMeta("ifNull", 2, 2, case_sensitive=False),
    "nullif": HogQLFunctionMeta("nullIf", 2, 2, case_sensitive=False),
    "assumeNotNull": HogQLFunctionMeta(
        "assumeNotNull",
        1,
        1,
        signatures=[
            ((DateTimeType(),), DateTimeType()),
        ],
    ),
    "toNullable": HogQLFunctionMeta("toNullable", 1, 1),
    # tuples
    "tuple": HogQLFunctionMeta("tuple", 0, None),
    "tupleElement": HogQLFunctionMeta("tupleElement", 2, 3),
    "untuple": HogQLFunctionMeta("untuple", 1, 1),
    "tupleHammingDistance": HogQLFunctionMeta("tupleHammingDistance", 2, 2),
    "tupleToNameValuePairs": HogQLFunctionMeta("tupleToNameValuePairs", 1, 1),
    "tuplePlus": HogQLFunctionMeta("tuplePlus", 2, 2),
    "tupleMinus": HogQLFunctionMeta("tupleMinus", 2, 2),
    "tupleMultiply": HogQLFunctionMeta("tupleMultiply", 2, 2),
    "tupleDivide": HogQLFunctionMeta("tupleDivide", 2, 2),
    "tupleNegate": HogQLFunctionMeta("tupleNegate", 1, 1),
    "tupleMultiplyByNumber": HogQLFunctionMeta("tupleMultiplyByNumber", 2, 2),
    "tupleDivideByNumber": HogQLFunctionMeta("tupleDivideByNumber", 2, 2),
    "dotProduct": HogQLFunctionMeta("dotProduct", 2, 2),
    # other
    "isFinite": HogQLFunctionMeta("isFinite", 1, 1),
    "isInfinite": HogQLFunctionMeta("isInfinite", 1, 1),
    "ifNotFinite": HogQLFunctionMeta("ifNotFinite", 1, 1),
    "isNaN": HogQLFunctionMeta("isNaN", 1, 1),
    "bar": HogQLFunctionMeta("bar", 4, 4),
    "transform": HogQLFunctionMeta("transform", 3, 4),
    "formatReadableDecimalSize": HogQLFunctionMeta("formatReadableDecimalSize", 1, 1),
    "formatReadableSize": HogQLFunctionMeta("formatReadableSize", 1, 1),
    "formatReadableQuantity": HogQLFunctionMeta("formatReadableQuantity", 1, 1),
    "formatReadableTimeDelta": HogQLFunctionMeta("formatReadableTimeDelta", 1, 2),
    "least": HogQLFunctionMeta("least", 2, 2, case_sensitive=False),
    "greatest": HogQLFunctionMeta("greatest", 2, 2, case_sensitive=False),
    # time window
    "tumble": HogQLFunctionMeta("tumble", 2, 2),
    "hop": HogQLFunctionMeta("hop", 3, 3),
    "tumbleStart": HogQLFunctionMeta("tumbleStart", 1, 3),
    "tumbleEnd": HogQLFunctionMeta("tumbleEnd", 1, 3),
    "hopStart": HogQLFunctionMeta("hopStart", 1, 3),
    "hopEnd": HogQLFunctionMeta("hopEnd", 1, 3),
    # distance window
    "L1Norm": HogQLFunctionMeta("L1Norm", 1, 1),
    "L2Norm": HogQLFunctionMeta("L2Norm", 1, 1),
    "LinfNorm": HogQLFunctionMeta("LinfNorm", 1, 1),
    "LpNorm": HogQLFunctionMeta("LpNorm", 2, 2),
    "L1Distance": HogQLFunctionMeta("L1Distance", 2, 2),
    "L2Distance": HogQLFunctionMeta("L2Distance", 2, 2),
    "LinfDistance": HogQLFunctionMeta("LinfDistance", 2, 2),
    "LpDistance": HogQLFunctionMeta("LpDistance", 3, 3),
    "L1Normalize": HogQLFunctionMeta("L1Normalize", 1, 1),
    "L2Normalize": HogQLFunctionMeta("L2Normalize", 1, 1),
    "LinfNormalize": HogQLFunctionMeta("LinfNormalize", 1, 1),
    "LpNormalize": HogQLFunctionMeta("LpNormalize", 2, 2),
    "cosineDistance": HogQLFunctionMeta("cosineDistance", 2, 2),
    # window functions
    "rank": HogQLFunctionMeta("rank"),
    "dense_rank": HogQLFunctionMeta("dense_rank"),
    "row_number": HogQLFunctionMeta("row_number"),
    "first_value": HogQLFunctionMeta("first_value", 1, 1),
    "last_value": HogQLFunctionMeta("last_value", 1, 1),
    "nth_value": HogQLFunctionMeta("nth_value", 2, 2),
    "lagInFrame": HogQLFunctionMeta("lagInFrame", 1, 1),
    "leadInFrame": HogQLFunctionMeta("leadInFrame", 1, 1),
    # table functions
    "generateSeries": HogQLFunctionMeta("generate_series", 3, 3),
    # PostgreSQL-style date/time functions
    "date_part": HogQLFunctionMeta(
        "if({} = 'year', toYear({}), if({} = 'month', toMonth({}), if({} = 'day', toDayOfMonth({}), if({} = 'hour', toHour({}), if({} = 'minute', toMinute({}), if({} = 'second', toSecond({}), if({} = 'dow', toDayOfWeek({}), if({} = 'doy', toDayOfYear({}), if({} = 'quarter', toQuarter({}), null)))))))))",  # Maps to same implementation as extract
        2,
        2,
        signatures=[
            ((StringType(), DateTimeType()), IntegerType()),
            ((StringType(), DateType()), IntegerType()),
        ],
        using_placeholder_arguments=True,
    ),
    **{
        name: HogQLFunctionMeta(
            "dateTrunc",
            2,
            3,  # Allow optional timezone parameter
            signatures=[
                ((StringType(), DateTimeType()), DateTimeType()),
                ((StringType(), DateTimeType(), StringType()), DateTimeType()),
            ],
        )
        for name in ["date_trunc", "dateTrunc"]
    },
    "to_timestamp": HogQLFunctionMeta(
        "toDateTime(fromUnixTimestamp({}))",
        1,
        2,
        tz_aware=True,
        signatures=[
            ((IntegerType(),), DateTimeType()),
            ((FloatType(),), DateTimeType()),
        ],
        using_placeholder_arguments=True,
    ),
    "to_char": HogQLFunctionMeta(
        "formatDateTime",
        2,
        3,
        tz_aware=True,
        signatures=[
            ((DateTimeType(), StringType()), StringType()),
            ((DateTimeType(), StringType(), StringType()), StringType()),
        ],
    ),
    "make_timestamp": HogQLFunctionMeta(
        "makeDateTime",
        6,
        7,
        tz_aware=True,
        signatures=[
            ((IntegerType(), IntegerType(), IntegerType(), IntegerType(), IntegerType(), FloatType()), DateTimeType()),
            (
                (IntegerType(), IntegerType(), IntegerType(), IntegerType(), IntegerType(), FloatType(), StringType()),
                DateTimeType(),
            ),
        ],
    ),
    "make_date": HogQLFunctionMeta(
        "makeDate",
        3,
        3,
        signatures=[
            ((IntegerType(), IntegerType(), IntegerType()), DateType()),
        ],
    ),
    "now": HogQLFunctionMeta(
        "now64",
        0,
        1,
        tz_aware=True,
        case_sensitive=False,
        signatures=[
            ((), DateTimeType()),
            ((UnknownType(),), DateTimeType()),
        ],
    ),
    "current_timestamp": HogQLFunctionMeta(
        "now64",
        0,
        0,
        tz_aware=True,
        signatures=[
            ((), DateTimeType()),
        ],
    ),
    **{
        name: HogQLFunctionMeta(
            "today",
            0,
            0,
            signatures=[
                ((), DateType()),
            ],
        )
        for name in ["today", "current_date"]
    },
    #  This doesn't work yet but will in a new version of Clickhouse: https://github.com/ClickHouse/ClickHouse/pull/56738
    # "date_bin": HogQLFunctionMeta(
    #     "toSTartOfInterval({1}, {0}, {2})",
    #     3,
    #     3,
    #     tz_aware=True,
    #     signatures=[
    #         ((IntervalType(), DateTimeType(), DateTimeType()), DateTimeType()),
    #     ],
    # ),
    "date_add": HogQLFunctionMeta(
        "date_add",
        2,
        2,
        tz_aware=True,
        signatures=[
            ((DateTimeType(), IntervalType()), DateTimeType()),
        ],
    ),
    "date_subtract": HogQLFunctionMeta(
        "date_sub",
        2,
        2,
        tz_aware=True,
        signatures=[
            ((DateTimeType(), IntervalType()), DateTimeType()),
        ],
    ),
    **{
        name: HogQLFunctionMeta(
            "dateDiff",
            3,
            3,
            signatures=[
                ((StringType(), DateTimeType(), DateTimeType()), IntegerType()),
            ],
        )
        for name in ["date_diff", "dateDiff"]
    },
    "make_interval": HogQLFunctionMeta(
        "toIntervalYear({}) + toIntervalMonth({}) + toIntervalDay({}) + toIntervalHour({}) + toIntervalMinute({}) + toIntervalSecond({})",  # Changed from makeInterval to addInterval
        6,
        6,
        signatures=[
            (
                (IntegerType(), IntegerType(), IntegerType(), IntegerType(), IntegerType(), IntegerType()),
                DateTimeType(),
            ),
        ],
        using_placeholder_arguments=True,
    ),
    # Clickhouse doesn't have a TIME type, so this would be the alternative
    # "make_time": HogQLFunctionMeta(
    #     "toTime(makeDateTime(1970, 1, 1, {}, {}, {}))",
    #     3,
    #     3,
    #     signatures=[((IntegerType(), IntegerType(), FloatType()), DateTimeType())],
    # ),
    "make_timestamptz": HogQLFunctionMeta(
        "toTimeZone(makeDateTime({}, {}, {}, {}, {}, {}), {})",
        7,
        7,
        signatures=[
            (
                (IntegerType(), IntegerType(), IntegerType(), IntegerType(), IntegerType(), FloatType(), StringType()),
                DateTimeType(),
            ),
        ],
        tz_aware=True,
        using_placeholder_arguments=True,
    ),
    "timezone": HogQLFunctionMeta(
        "toTimeZone({1}, {0})",
        2,
        2,
        signatures=[((StringType(), DateTimeType()), DateTimeType())],
        tz_aware=True,
        using_placeholder_arguments=True,
        using_positional_arguments=True,
    ),
    "toTimeZone": HogQLFunctionMeta(
        "toTimeZone",
        1,
        2,
        tz_aware=True,
        signatures=[
            ((DateTimeType(), StringType()), DateTimeType()),
        ],
    ),
    # Window functions in PostgreSQL style
    "lag": HogQLFunctionMeta(
        "lagInFrame",
        1,
        3,
        signatures=[
            ((UnknownType(),), UnknownType()),
            ((UnknownType(), IntegerType()), UnknownType()),
            ((UnknownType(), IntegerType(), UnknownType()), UnknownType()),
        ],
    ),
    "lead": HogQLFunctionMeta(
        "leadInFrame",
        1,
        3,
        signatures=[
            ((UnknownType(),), UnknownType()),
            ((UnknownType(), IntegerType()), UnknownType()),
            ((UnknownType(), IntegerType(), UnknownType()), UnknownType()),
        ],
    ),
    # String functions
    "repeat": HogQLFunctionMeta(
        "repeat",
        2,
        2,
        signatures=[((StringType(), IntegerType()), StringType())],
    ),
    "initcap": HogQLFunctionMeta(
        "initcap",
        1,
        1,
        signatures=[((StringType(),), StringType())],
    ),
    "lpad": HogQLFunctionMeta(
        "lpad",
        3,
        3,
        signatures=[((StringType(), IntegerType(), StringType()), StringType())],
    ),
    "rpad": HogQLFunctionMeta(
        "rpad",
        3,
        3,
        signatures=[((StringType(), IntegerType(), StringType()), StringType())],
    ),
    **{
        name: HogQLFunctionMeta(
            "trimLeft",
            1,
            2,
            signatures=[
                ((StringType(),), StringType()),
                ((StringType(), StringType()), StringType()),
            ],
        )
        for name in ["ltrim", "trimLeft"]
    },
    **{
        name: HogQLFunctionMeta(
            "trimRight",
            1,
            2,
            signatures=[
                ((StringType(),), StringType()),
                ((StringType(), StringType()), StringType()),
            ],
        )
        for name in ["rtrim", "trimRight"]
    },
    **{
        name: HogQLFunctionMeta(
            "trim",
            1,
            2,
            signatures=[
                ((StringType(),), StringType()),
                ((StringType(), StringType()), StringType()),
            ],
            case_sensitive=False,
        )
        for name in ["btrim", "trim"]
    },
    "split_part": HogQLFunctionMeta(
        # We need to repeat each argument in the format string since we use each one multiple times
        "if(empty(splitByString({1}, {0})), '', if(length(splitByString({1}, {0})) >= {2}, arrayElement(splitByString({1}, {0}), {2}), ''))",
        3,
        3,
        signatures=[((StringType(), StringType(), IntegerType()), StringType())],
        using_placeholder_arguments=True,
        using_positional_arguments=True,
    ),
    # survey functions
    "getSurveyResponse": HogQLFunctionMeta(
        "getSurveyResponse", 1, 3, signatures=[((IntegerType(), StringType(), BooleanType()), StringType())]
    ),
    "uniqueSurveySubmissionsFilter": HogQLFunctionMeta(
        "uniqueSurveySubmissionsFilter", 1, 1, signatures=[((StringType(),), StringType())]
    ),
}

# Permitted HogQL aggregations
HOGQL_AGGREGATIONS: dict[str, HogQLFunctionMeta] = {
    # Standard aggregate functions
    "count": HogQLFunctionMeta("count", 0, 1, aggregate=True, case_sensitive=False),
    "countIf": HogQLFunctionMeta("countIf", 1, 2, aggregate=True),
    "countState": HogQLFunctionMeta("countState", 0, 1, aggregate=True),
    "countMerge": HogQLFunctionMeta("countMerge", 1, 1, aggregate=True),
    "countStateIf": HogQLFunctionMeta("countStateIf", 1, 2, aggregate=True),
    "countDistinctIf": HogQLFunctionMeta("countDistinctIf", 1, 2, aggregate=True),
    "min": HogQLFunctionMeta("min", 1, 1, aggregate=True, case_sensitive=False),
    "minIf": HogQLFunctionMeta("minIf", 2, 2, aggregate=True),
    "max": HogQLFunctionMeta("max", 1, 1, aggregate=True, case_sensitive=False),
    "maxIf": HogQLFunctionMeta("maxIf", 2, 2, aggregate=True),
    "sum": HogQLFunctionMeta("sum", 1, 1, aggregate=True, case_sensitive=False),
    "sumForEach": HogQLFunctionMeta("sumForEach", 1, 1, aggregate=True),
    "sumIf": HogQLFunctionMeta("sumIf", 2, 2, aggregate=True),
    "avg": HogQLFunctionMeta("avg", 1, 1, aggregate=True, case_sensitive=False),
    "avgIf": HogQLFunctionMeta("avgIf", 2, 2, aggregate=True),
    "any": HogQLFunctionMeta("any", 1, 1, aggregate=True),
    "anyIf": HogQLFunctionMeta("anyIf", 2, 2, aggregate=True),
    "stddevPop": HogQLFunctionMeta("stddevPop", 1, 1, aggregate=True),
    "stddevPopIf": HogQLFunctionMeta("stddevPopIf", 2, 2, aggregate=True),
    "stddevSamp": HogQLFunctionMeta("stddevSamp", 1, 1, aggregate=True),
    "stddevSampIf": HogQLFunctionMeta("stddevSampIf", 2, 2, aggregate=True),
    "varPop": HogQLFunctionMeta("varPop", 1, 1, aggregate=True),
    "varPopIf": HogQLFunctionMeta("varPopIf", 2, 2, aggregate=True),
    "varSamp": HogQLFunctionMeta("varSamp", 1, 1, aggregate=True),
    "varSampIf": HogQLFunctionMeta("varSampIf", 2, 2, aggregate=True),
    "covarPop": HogQLFunctionMeta("covarPop", 2, 2, aggregate=True),
    "covarPopIf": HogQLFunctionMeta("covarPopIf", 3, 3, aggregate=True),
    "covarSamp": HogQLFunctionMeta("covarSamp", 2, 2, aggregate=True),
    "covarSampIf": HogQLFunctionMeta("covarSampIf", 3, 3, aggregate=True),
    "corr": HogQLFunctionMeta("corr", 2, 2, aggregate=True),
    # PostgreSQL-style aggregate functions
    **{
        name: HogQLFunctionMeta(
            "groupArray",
            1,
            1,
            aggregate=True,
            signatures=[((UnknownType(),), ArrayType(item_type=UnknownType()))],
        )
        for name in ["array_agg", "groupArray"]
    },
    "json_agg": HogQLFunctionMeta(
        "toJSONString(groupArray({}))",
        1,
        1,
        aggregate=True,
        signatures=[((UnknownType(),), StringType())],
        using_placeholder_arguments=True,
    ),
    "string_agg": HogQLFunctionMeta(
        "arrayStringConcat(groupArray({}), {})",
        2,
        2,
        aggregate=True,
        signatures=[((StringType(), StringType()), StringType())],
        using_placeholder_arguments=True,
    ),
    "every": HogQLFunctionMeta(
        "toBool(min({}))",
        1,
        1,
        aggregate=True,
        signatures=[((UnknownType(),), BooleanType())],
        using_placeholder_arguments=True,
    ),
    # ClickHouse-specific aggregate functions
    "anyHeavy": HogQLFunctionMeta("anyHeavy", 1, 1, aggregate=True),
    "anyHeavyIf": HogQLFunctionMeta("anyHeavyIf", 2, 2, aggregate=True),
    "anyLast": HogQLFunctionMeta("anyLast", 1, 1, aggregate=True),
    "anyLastIf": HogQLFunctionMeta("anyLastIf", 2, 2, aggregate=True),
    "argMin": HogQLFunctionMeta("argMin", 2, 2, aggregate=True),
    "argMinIf": HogQLFunctionMeta("argMinIf", 3, 3, aggregate=True),
    "argMax": HogQLFunctionMeta("argMax", 2, 2, aggregate=True),
    "argMaxIf": HogQLFunctionMeta("argMaxIf", 3, 3, aggregate=True),
    "argMinMerge": HogQLFunctionMeta("argMinMerge", 1, 1, aggregate=True),
    "argMaxMerge": HogQLFunctionMeta("argMaxMerge", 1, 1, aggregate=True),
    "avgState": HogQLFunctionMeta("avgState", 1, 1, aggregate=True),
    "avgStateIf": HogQLFunctionMeta("avgStateIf", 2, 2, aggregate=True),
    "avgMerge": HogQLFunctionMeta("avgMerge", 1, 1, aggregate=True),
    "avgMergeIf": HogQLFunctionMeta("avgMergeIf", 2, 2, aggregate=True),
    "avgWeighted": HogQLFunctionMeta("avgWeighted", 2, 2, aggregate=True),
    "avgWeightedIf": HogQLFunctionMeta("avgWeightedIf", 3, 3, aggregate=True),
    "avgArray": HogQLFunctionMeta("avgArrayOrNull", 1, 1, aggregate=True),
    "topK": HogQLFunctionMeta("topK", 1, 1, min_params=1, max_params=1, aggregate=True),
    # "topKIf": HogQLFunctionMeta("topKIf", 2, 2, aggregate=True),
    # "topKWeighted": HogQLFunctionMeta("topKWeighted", 1, 1, aggregate=True),
    # "topKWeightedIf": HogQLFunctionMeta("topKWeightedIf", 2, 2, aggregate=True),
    "groupArrayIf": HogQLFunctionMeta("groupArrayIf", 2, 2, aggregate=True),
    # "groupArrayLast": HogQLFunctionMeta("groupArrayLast", 1, 1, aggregate=True),
    # "groupArrayLastIf": HogQLFunctionMeta("groupArrayLastIf", 2, 2, aggregate=True),
    "groupUniqArray": HogQLFunctionMeta("groupUniqArray", 1, 1, aggregate=True),
    "groupUniqArrayIf": HogQLFunctionMeta("groupUniqArrayIf", 2, 2, aggregate=True),
    "groupArrayInsertAt": HogQLFunctionMeta("groupArrayInsertAt", 2, 2, aggregate=True),
    "groupArrayInsertAtIf": HogQLFunctionMeta("groupArrayInsertAtIf", 3, 3, aggregate=True),
    "groupArrayMovingAvg": HogQLFunctionMeta("groupArrayMovingAvg", 1, 1, aggregate=True),
    "groupArrayMovingAvgIf": HogQLFunctionMeta("groupArrayMovingAvgIf", 2, 2, aggregate=True),
    "groupArrayMovingSum": HogQLFunctionMeta("groupArrayMovingSum", 1, 1, aggregate=True),
    "groupArrayMovingSumIf": HogQLFunctionMeta("groupArrayMovingSumIf", 2, 2, aggregate=True),
    "groupBitAnd": HogQLFunctionMeta("groupBitAnd", 1, 1, aggregate=True),
    "groupBitAndIf": HogQLFunctionMeta("groupBitAndIf", 2, 2, aggregate=True),
    "groupBitOr": HogQLFunctionMeta("groupBitOr", 1, 1, aggregate=True),
    "groupBitOrIf": HogQLFunctionMeta("groupBitOrIf", 2, 2, aggregate=True),
    "groupBitXor": HogQLFunctionMeta("groupBitXor", 1, 1, aggregate=True),
    "groupBitXorIf": HogQLFunctionMeta("groupBitXorIf", 2, 2, aggregate=True),
    "groupBitmap": HogQLFunctionMeta("groupBitmap", 1, 1, aggregate=True),
    "groupBitmapIf": HogQLFunctionMeta("groupBitmapIf", 2, 2, aggregate=True),
    "groupBitmapAnd": HogQLFunctionMeta("groupBitmapAnd", 1, 1, aggregate=True),
    "groupBitmapAndIf": HogQLFunctionMeta("groupBitmapAndIf", 2, 2, aggregate=True),
    "groupBitmapOr": HogQLFunctionMeta("groupBitmapOr", 1, 1, aggregate=True),
    "groupBitmapOrIf": HogQLFunctionMeta("groupBitmapOrIf", 2, 2, aggregate=True),
    "groupBitmapXor": HogQLFunctionMeta("groupBitmapXor", 1, 1, aggregate=True),
    "groupBitmapXorIf": HogQLFunctionMeta("groupBitmapXorIf", 2, 2, aggregate=True),
    "sumWithOverflow": HogQLFunctionMeta("sumWithOverflow", 1, 1, aggregate=True),
    "sumWithOverflowIf": HogQLFunctionMeta("sumWithOverflowIf", 2, 2, aggregate=True),
    "deltaSum": HogQLFunctionMeta("deltaSum", 1, 1, aggregate=True),
    "deltaSumIf": HogQLFunctionMeta("deltaSumIf", 2, 2, aggregate=True),
    "deltaSumTimestamp": HogQLFunctionMeta("deltaSumTimestamp", 2, 2, aggregate=True),
    "deltaSumTimestampIf": HogQLFunctionMeta("deltaSumTimestampIf", 3, 3, aggregate=True),
    "sumMap": HogQLFunctionMeta("sumMap", 1, 2, aggregate=True),
    "sumMapIf": HogQLFunctionMeta("sumMapIf", 2, 3, aggregate=True),
    "sumMapMerge": HogQLFunctionMeta("sumMapMerge", 1, 1, aggregate=True),
    "minMap": HogQLFunctionMeta("minMap", 1, 2, aggregate=True),
    "minMapIf": HogQLFunctionMeta("minMapIf", 2, 3, aggregate=True),
    "maxMap": HogQLFunctionMeta("maxMap", 1, 2, aggregate=True),
    "maxMapIf": HogQLFunctionMeta("maxMapIf", 2, 3, aggregate=True),
    "sumMerge": HogQLFunctionMeta("sumMerge", 1, 1, aggregate=True),
<<<<<<< HEAD
    "sumMergeIf": HogQLFunctionMeta("sumMergeIf", 2, 2, aggregate=True),
=======
>>>>>>> 307f7593
    "sumState": HogQLFunctionMeta("sumState", 1, 1, aggregate=True),
    "sumStateIf": HogQLFunctionMeta("sumStateIf", 2, 2, aggregate=True),
    "medianArray": HogQLFunctionMeta("medianArrayOrNull", 1, 1, aggregate=True),
    "skewSamp": HogQLFunctionMeta("skewSamp", 1, 1, aggregate=True),
    "skewSampIf": HogQLFunctionMeta("skewSampIf", 2, 2, aggregate=True),
    "skewPop": HogQLFunctionMeta("skewPop", 1, 1, aggregate=True),
    "skewPopIf": HogQLFunctionMeta("skewPopIf", 2, 2, aggregate=True),
    "kurtSamp": HogQLFunctionMeta("kurtSamp", 1, 1, aggregate=True),
    "kurtSampIf": HogQLFunctionMeta("kurtSampIf", 2, 2, aggregate=True),
    "kurtPop": HogQLFunctionMeta("kurtPop", 1, 1, aggregate=True),
    "kurtPopIf": HogQLFunctionMeta("kurtPopIf", 2, 2, aggregate=True),
    "uniq": HogQLFunctionMeta("uniq", 1, None, aggregate=True),
    "uniqIf": HogQLFunctionMeta("uniqIf", 2, None, aggregate=True),
    "uniqExact": HogQLFunctionMeta("uniqExact", 1, None, aggregate=True),
    "uniqExactIf": HogQLFunctionMeta("uniqExactIf", 2, None, aggregate=True),
    # "uniqCombined": HogQLFunctionMeta("uniqCombined", 1, 1, aggregate=True),
    # "uniqCombinedIf": HogQLFunctionMeta("uniqCombinedIf", 2, 2, aggregate=True),
    # "uniqCombined64": HogQLFunctionMeta("uniqCombined64", 1, 1, aggregate=True),
    # "uniqCombined64If": HogQLFunctionMeta("uniqCombined64If", 2, 2, aggregate=True),
    "uniqHLL12": HogQLFunctionMeta("uniqHLL12", 1, None, aggregate=True),
    "uniqHLL12If": HogQLFunctionMeta("uniqHLL12If", 2, None, aggregate=True),
    "uniqTheta": HogQLFunctionMeta("uniqTheta", 1, None, aggregate=True),
    "uniqThetaIf": HogQLFunctionMeta("uniqThetaIf", 2, None, aggregate=True),
    "uniqMerge": HogQLFunctionMeta("uniqMerge", 1, 1, aggregate=True),
    "uniqMergeIf": HogQLFunctionMeta("uniqMergeIf", 2, 2, aggregate=True),
    "uniqMap": HogQLFunctionMeta("uniqMap", 1, 1, aggregate=True),
    "uniqState": HogQLFunctionMeta("uniqState", 1, 1, aggregate=True),
    "uniqStateIf": HogQLFunctionMeta("uniqStateIf", 2, 2, aggregate=True),
    "uniqUpToMerge": HogQLFunctionMeta("uniqUpToMerge", 1, 1, 1, 1, aggregate=True),
    "median": HogQLFunctionMeta("median", 1, 1, aggregate=True),
    "medianIf": HogQLFunctionMeta("medianIf", 2, 2, aggregate=True),
    "medianExact": HogQLFunctionMeta("medianExact", 1, 1, aggregate=True),
    "medianExactIf": HogQLFunctionMeta("medianExactIf", 2, 2, aggregate=True),
    "medianExactLow": HogQLFunctionMeta("medianExactLow", 1, 1, aggregate=True),
    "medianExactLowIf": HogQLFunctionMeta("medianExactLowIf", 2, 2, aggregate=True),
    "medianExactHigh": HogQLFunctionMeta("medianExactHigh", 1, 1, aggregate=True),
    "medianExactHighIf": HogQLFunctionMeta("medianExactHighIf", 2, 2, aggregate=True),
    "medianExactWeighted": HogQLFunctionMeta("medianExactWeighted", 1, 1, aggregate=True),
    "medianExactWeightedIf": HogQLFunctionMeta("medianExactWeightedIf", 2, 2, aggregate=True),
    "medianTiming": HogQLFunctionMeta("medianTiming", 1, 1, aggregate=True),
    "medianTimingIf": HogQLFunctionMeta("medianTimingIf", 2, 2, aggregate=True),
    "medianTimingWeighted": HogQLFunctionMeta("medianTimingWeighted", 1, 1, aggregate=True),
    "medianTimingWeightedIf": HogQLFunctionMeta("medianTimingWeightedIf", 2, 2, aggregate=True),
    "medianDeterministic": HogQLFunctionMeta("medianDeterministic", 1, 1, aggregate=True),
    "medianDeterministicIf": HogQLFunctionMeta("medianDeterministicIf", 2, 2, aggregate=True),
    "medianTDigest": HogQLFunctionMeta("medianTDigest", 1, 1, aggregate=True),
    "medianTDigestIf": HogQLFunctionMeta("medianTDigestIf", 2, 2, aggregate=True),
    "medianTDigestWeighted": HogQLFunctionMeta("medianTDigestWeighted", 1, 1, aggregate=True),
    "medianTDigestWeightedIf": HogQLFunctionMeta("medianTDigestWeightedIf", 2, 2, aggregate=True),
    "medianBFloat16": HogQLFunctionMeta("medianBFloat16", 1, 1, aggregate=True),
    "medianBFloat16If": HogQLFunctionMeta("medianBFloat16If", 2, 2, aggregate=True),
    "quantile": HogQLFunctionMeta("quantile", 1, 1, min_params=1, max_params=1, aggregate=True),
    "quantileIf": HogQLFunctionMeta("quantileIf", 2, 2, min_params=1, max_params=1, aggregate=True),
    "quantiles": HogQLFunctionMeta("quantiles", 1, None, aggregate=True),
    "quantilesIf": HogQLFunctionMeta("quantilesIf", 2, 2, min_params=1, max_params=1, aggregate=True),
    # "quantileExact": HogQLFunctionMeta("quantileExact", 1, 1, aggregate=True),
    # "quantileExactIf": HogQLFunctionMeta("quantileExactIf", 2, 2, aggregate=True),
    # "quantileExactLow": HogQLFunctionMeta("quantileExactLow", 1, 1, aggregate=True),
    # "quantileExactLowIf": HogQLFunctionMeta("quantileExactLowIf", 2, 2, aggregate=True),
    # "quantileExactHigh": HogQLFunctionMeta("quantileExactHigh", 1, 1, aggregate=True),
    # "quantileExactHighIf": HogQLFunctionMeta("quantileExactHighIf", 2, 2, aggregate=True),
    # "quantileExactWeighted": HogQLFunctionMeta("quantileExactWeighted", 1, 1, aggregate=True),
    # "quantileExactWeightedIf": HogQLFunctionMeta("quantileExactWeightedIf", 2, 2, aggregate=True),
    # "quantileTiming": HogQLFunctionMeta("quantileTiming", 1, 1, aggregate=True),
    # "quantileTimingIf": HogQLFunctionMeta("quantileTimingIf", 2, 2, aggregate=True),
    # "quantileTimingWeighted": HogQLFunctionMeta("quantileTimingWeighted", 1, 1, aggregate=True),
    # "quantileTimingWeightedIf": HogQLFunctionMeta("quantileTimingWeightedIf", 2, 2, aggregate=True),
    # "quantileDeterministic": HogQLFunctionMeta("quantileDeterministic", 1, 1, aggregate=True),
    # "quantileDeterministicIf": HogQLFunctionMeta("quantileDeterministicIf", 2, 2, aggregate=True),
    # "quantileTDigest": HogQLFunctionMeta("quantileTDigest", 1, 1, aggregate=True),
    # "quantileTDigestIf": HogQLFunctionMeta("quantileTDigestIf", 2, 2, aggregate=True),
    # "quantileTDigestWeighted": HogQLFunctionMeta("quantileTDigestWeighted", 1, 1, aggregate=True),
    # "quantileTDigestWeightedIf": HogQLFunctionMeta("quantileTDigestWeightedIf", 2, 2, aggregate=True),
    # "quantileBFloat16": HogQLFunctionMeta("quantileBFloat16", 1, 1, aggregate=True),
    # "quantileBFloat16If": HogQLFunctionMeta("quantileBFloat16If", 2, 2, aggregate=True),
    # "quantileBFloat16Weighted": HogQLFunctionMeta("quantileBFloat16Weighted", 1, 1, aggregate=True),
    # "quantileBFloat16WeightedIf": HogQLFunctionMeta("quantileBFloat16WeightedIf", 2, 2, aggregate=True),
    "simpleLinearRegression": HogQLFunctionMeta("simpleLinearRegression", 2, 2, aggregate=True),
    "simpleLinearRegressionIf": HogQLFunctionMeta("simpleLinearRegressionIf", 3, 3, aggregate=True),
    # "stochasticLinearRegression": HogQLFunctionMeta("stochasticLinearRegression", 1, 1, aggregate=True),
    # "stochasticLinearRegressionIf": HogQLFunctionMeta("stochasticLinearRegressionIf", 2, 2, aggregate=True),
    # "stochasticLogisticRegression": HogQLFunctionMeta("stochasticLogisticRegression", 1, 1, aggregate=True),
    # "stochasticLogisticRegressionIf": HogQLFunctionMeta("stochasticLogisticRegressionIf", 2, 2, aggregate=True),
    # "categoricalInformationValue": HogQLFunctionMeta("categoricalInformationValue", 1, 1, aggregate=True),
    # "categoricalInformationValueIf": HogQLFunctionMeta("categoricalInformationValueIf", 2, 2, aggregate=True),
    "contingency": HogQLFunctionMeta("contingency", 2, 2, aggregate=True),
    "contingencyIf": HogQLFunctionMeta("contingencyIf", 3, 3, aggregate=True),
    "cramersV": HogQLFunctionMeta("cramersV", 2, 2, aggregate=True),
    "cramersVIf": HogQLFunctionMeta("cramersVIf", 3, 3, aggregate=True),
    "cramersVBiasCorrected": HogQLFunctionMeta("cramersVBiasCorrected", 2, 2, aggregate=True),
    "cramersVBiasCorrectedIf": HogQLFunctionMeta("cramersVBiasCorrectedIf", 3, 3, aggregate=True),
    "theilsU": HogQLFunctionMeta("theilsU", 2, 2, aggregate=True),
    "theilsUIf": HogQLFunctionMeta("theilsUIf", 3, 3, aggregate=True),
    "maxIntersections": HogQLFunctionMeta("maxIntersections", 2, 2, aggregate=True),
    "maxIntersectionsIf": HogQLFunctionMeta("maxIntersectionsIf", 3, 3, aggregate=True),
    "maxIntersectionsPosition": HogQLFunctionMeta("maxIntersectionsPosition", 2, 2, aggregate=True),
    "maxIntersectionsPositionIf": HogQLFunctionMeta("maxIntersectionsPositionIf", 3, 3, aggregate=True),
    "windowFunnel": HogQLFunctionMeta("windowFunnel", 1, 99, aggregate=True),
}
HOGQL_POSTHOG_FUNCTIONS: dict[str, HogQLFunctionMeta] = {
    "matchesAction": HogQLFunctionMeta("matchesAction", 1, 1),
    "sparkline": HogQLFunctionMeta("sparkline", 1, 1),
    "recording_button": HogQLFunctionMeta("recording_button", 1, 2),
    # posthog/models/channel_type/sql.py and posthog/hogql/database/schema/channel_type.py
    "hogql_lookupDomainType": HogQLFunctionMeta("hogql_lookupDomainType", 1, 1),
    "hogql_lookupPaidSourceType": HogQLFunctionMeta("hogql_lookupPaidSourceType", 1, 1),
    "hogql_lookupPaidMediumType": HogQLFunctionMeta("hogql_lookupPaidMediumType", 1, 1),
    "hogql_lookupOrganicSourceType": HogQLFunctionMeta("hogql_lookupOrganicSourceType", 1, 1),
    "hogql_lookupOrganicMediumType": HogQLFunctionMeta("hogql_lookupOrganicMediumType", 1, 1),
    # posthog/models/exchange_rate/sql.py
    # convertCurrency(from_currency, to_currency, amount, timestamp?)
    "convertCurrency": HogQLFunctionMeta(
        "convertCurrency",
        3,
        4,
        signatures=[
            (
                (
                    StringType(),
                    StringType(),
                    DecimalType(),
                ),
                DecimalType(),
            ),
            (
                (
                    StringType(),
                    StringType(),
                    DecimalType(),
                    DateType(),
                ),
                DecimalType(),
            ),
            (
                (
                    StringType(),
                    StringType(),
                    DecimalType(),
                    DateTimeType(),
                ),
                DecimalType(),
            ),
        ],
    ),
}


UDFS: dict[str, HogQLFunctionMeta] = {
    "aggregate_funnel": HogQLFunctionMeta("aggregate_funnel", 6, 6, aggregate=False),
    "aggregate_funnel_array": HogQLFunctionMeta("aggregate_funnel_array", 6, 6, aggregate=False),
    "aggregate_funnel_cohort": HogQLFunctionMeta("aggregate_funnel_cohort", 6, 6, aggregate=False),
    "aggregate_funnel_trends": HogQLFunctionMeta("aggregate_funnel_trends", 8, 8, aggregate=False),
    "aggregate_funnel_array_trends": HogQLFunctionMeta("aggregate_funnel_array_trends", 8, 8, aggregate=False),
    "aggregate_funnel_cohort_trends": HogQLFunctionMeta("aggregate_funnel_cohort_trends", 8, 8, aggregate=False),
    "aggregate_funnel_test": HogQLFunctionMeta("aggregate_funnel_test", 6, 6, aggregate=False),
}
# We want CI to fail if there is a breaking change and the version hasn't been incremented
if is_cloud() or is_ci():
    from posthog.udf_versioner import augment_function_name

    for v in UDFS.values():
        v.clickhouse_name = augment_function_name(v.clickhouse_name)

HOGQL_CLICKHOUSE_FUNCTIONS.update(UDFS)


ALL_EXPOSED_FUNCTION_NAMES = [
    name for name in chain(HOGQL_CLICKHOUSE_FUNCTIONS.keys(), HOGQL_AGGREGATIONS.keys()) if not name.startswith("_")
]

# TODO: Make the below details part of function meta
# Functions where we use a -OrNull variant by default
ADD_OR_NULL_DATETIME_FUNCTIONS = (
    "toDateTime",
    "parseDateTime",
    "parseDateTimeBestEffort",
)
# Functions where the first argument needs to be DateTime and not DateTime64
FIRST_ARG_DATETIME_FUNCTIONS = (
    "tumble",
    "tumbleStart",
    "tumbleEnd",
    "hop",
    "hopStart",
    "hopEnd",
)

SURVEY_FUNCTIONS = {"getSurveyResponse", "uniqueSurveySubmissionsFilter"}


def _find_function(name: str, functions: dict[str, HogQLFunctionMeta]) -> Optional[HogQLFunctionMeta]:
    func = functions.get(name)
    if func is not None:
        return func

    func = functions.get(name.lower())
    if func is None:
        return None
    # If we haven't found a function with the case preserved, but we have found it in lowercase,
    # then the function names are different case-wise only.
    if func.case_sensitive:
        return None

    return func


def find_hogql_aggregation(name: str) -> Optional[HogQLFunctionMeta]:
    return _find_function(name, HOGQL_AGGREGATIONS)


def find_hogql_function(name: str) -> Optional[HogQLFunctionMeta]:
    return _find_function(name, HOGQL_CLICKHOUSE_FUNCTIONS)


def find_hogql_posthog_function(name: str) -> Optional[HogQLFunctionMeta]:
    return _find_function(name, HOGQL_POSTHOG_FUNCTIONS)<|MERGE_RESOLUTION|>--- conflicted
+++ resolved
@@ -1733,10 +1733,7 @@
     "maxMap": HogQLFunctionMeta("maxMap", 1, 2, aggregate=True),
     "maxMapIf": HogQLFunctionMeta("maxMapIf", 2, 3, aggregate=True),
     "sumMerge": HogQLFunctionMeta("sumMerge", 1, 1, aggregate=True),
-<<<<<<< HEAD
     "sumMergeIf": HogQLFunctionMeta("sumMergeIf", 2, 2, aggregate=True),
-=======
->>>>>>> 307f7593
     "sumState": HogQLFunctionMeta("sumState", 1, 1, aggregate=True),
     "sumStateIf": HogQLFunctionMeta("sumStateIf", 2, 2, aggregate=True),
     "medianArray": HogQLFunctionMeta("medianArrayOrNull", 1, 1, aggregate=True),
