--- conflicted
+++ resolved
@@ -82,28 +82,16 @@
         # Append the "scope" onto the stack early, so that nodes we "self.visit" below can access it.
         self.scopes.append(node_type)
 
-<<<<<<< HEAD
-        # Clone a select query, piece by piece
-=======
         # Clone the select query, piece by piece
->>>>>>> e0ce2423
         new_node = ast.SelectQuery(
             type=node_type,
             # macros have been expanded (moved to the type for now), so remove from the printable "WITH" clause
             macros=None,
-<<<<<<< HEAD
-            # needs a default value
-            select=[],
-        )
-
-        # Visit the FROM clauses first. This also resolves all table aliases onto self.scopes[-1].
-=======
             # "select" needs a default value, so [] it is
             select=[],
         )
 
-        # Visit the FROM clauses first. This resolves all table aliases onto self.scopes[-1]
->>>>>>> e0ce2423
+        # Visit the FROM clauses first. This resolves all table aliases onto self.scopes[-1].
         new_node.select_from = self.visit(node.select_from)
 
         # Visit all the "SELECT a,b,c" columns. Mark each for export in "columns".
@@ -350,19 +338,13 @@
                     raise ResolverException(f"Cannot access fields on macro {macro.name} yet.")
                 # SubQuery macros ("WITH a AS (SELECT 1)") can only be used in the "FROM table" part of a select query,
                 # which is handled in visit_join_expr. Referring to it here means we want to access its value.
+                self.macro_counter += 1
                 if macro.macro_format == "subquery":
-<<<<<<< HEAD
                     node = self.visit(ast.Field(chain=node.chain))
                 else:
                     node = self.visit(clone_expr(macro.expr))
                 type = node.type or ast.UnknownType()
-=======
-                    return ast.Field(chain=node.chain)
-                self.macro_counter += 1
-                response = self.visit(clone_expr(macro.expr))
                 self.macro_counter -= 1
-                return response
->>>>>>> e0ce2423
 
         if not type:
             # Could not find any type for the first element in the chain. Bailing.
