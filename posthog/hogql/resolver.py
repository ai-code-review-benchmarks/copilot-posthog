--- conflicted
+++ resolved
@@ -4,11 +4,7 @@
 
 from posthog.hogql import ast
 from posthog.hogql.ast import FieldTraverserType, ConstantType
-<<<<<<< HEAD
-from posthog.hogql.database import Database
-=======
 from posthog.hogql.database.database import Database
->>>>>>> 728fd487
 from posthog.hogql.errors import ResolverException
 from posthog.hogql.visitor import CloningVisitor, clone_expr
 from posthog.models.utils import UUIDT
@@ -58,11 +54,6 @@
         self.database = database
         self.macro_counter = 0
 
-<<<<<<< HEAD
-    def visit_select_union_query(self, node: ast.SelectUnionQuery):
-        for expr in node.select_queries:
-            self.visit(expr)
-=======
     def visit(self, node: ast.Expr) -> ast.Expr:
         if isinstance(node, ast.Expr) and node.type is not None:
             raise ResolverException(
@@ -74,7 +65,6 @@
 
     def visit_select_union_query(self, node: ast.SelectUnionQuery):
         node = super().visit_select_union_query(node)
->>>>>>> 728fd487
         node.type = ast.SelectUnionQueryType(types=[expr.type for expr in node.select_queries])
         return node
 
@@ -271,27 +261,16 @@
 
     def visit_call(self, node: ast.Call):
         """Visit function calls."""
-<<<<<<< HEAD
-        if node.type is not None:
-            return
-        arg_types: List[ast.ConstantType] = []
-        for arg in node.args:
-            self.visit(arg)
-=======
 
         node = super().visit_call(node)
         arg_types: List[ast.ConstantType] = []
         for arg in node.args:
->>>>>>> 728fd487
             if arg.type:
                 arg_types.append(arg.type.resolve_constant_type() or ast.UnknownType())
             else:
                 arg_types.append(ast.UnknownType())
         node.type = ast.CallType(name=node.name, arg_types=arg_types, return_type=ast.UnknownType())
-<<<<<<< HEAD
-=======
-        return node
->>>>>>> 728fd487
+        return node
 
     def visit_lambda(self, node: ast.Lambda):
         """Visit each SELECT query or subquery."""
@@ -383,42 +362,6 @@
         node.type = loop_type
         return node
 
-<<<<<<< HEAD
-    def visit_constant(self, node):
-        if node.type is not None:
-            return
-
-        super().visit_constant(node)
-        node.type = resolve_constant_data_type(node.value)
-
-    def visit_and(self, node: ast.And):
-        if node.type is not None:
-            return
-
-        super().visit_and(node)
-        node.type = ast.BooleanType()
-
-    def visit_or(self, node: ast.Or):
-        if node.type is not None:
-            return
-
-        super().visit_or(node)
-        node.type = ast.BooleanType()
-
-    def visit_not(self, node: ast.Not):
-        if node.type is not None:
-            return
-
-        super().visit_not(node)
-        node.type = ast.BooleanType()
-
-    def visit_compare_operation(self, node: ast.CompareOperation):
-        if node.type is not None:
-            return
-
-        super().visit_compare_operation(node)
-        node.type = ast.BooleanType()
-=======
     def visit_constant(self, node: ast.Constant):
         node = super().visit_constant(node)
         node.type = resolve_constant_data_type(node.value)
@@ -443,7 +386,6 @@
         node = super().visit_compare_operation(node)
         node.type = ast.BooleanType()
         return node
->>>>>>> 728fd487
 
 
 def lookup_field_by_name(scope: ast.SelectQueryType, name: str) -> Optional[ast.Type]:
