from typing import Literal, Optional, cast
from collections.abc import Callable

from antlr4 import CommonTokenStream, InputStream, ParseTreeVisitor, ParserRuleContext
from antlr4.error.ErrorListener import ErrorListener
from prometheus_client import Histogram

from posthog.hogql import ast
from posthog.hogql.ast import SelectSetNode
from posthog.hogql.base import AST
from posthog.hogql.constants import RESERVED_KEYWORDS
from posthog.hogql.errors import BaseHogQLError, NotImplementedError, SyntaxError
from posthog.hogql.grammar.HogQLLexer import HogQLLexer
from posthog.hogql.grammar.HogQLParser import HogQLParser
from posthog.hogql.parse_string import parse_string_literal_text, parse_string_literal_ctx, parse_string_text_ctx
from posthog.hogql.placeholders import replace_placeholders
from posthog.hogql.timings import HogQLTimings
from hogql_parser import (
    parse_expr as _parse_expr_cpp,
    parse_order_expr as _parse_order_expr_cpp,
    parse_select as _parse_select_cpp,
    parse_full_template_string as _parse_full_template_string_cpp,
    parse_program as _parse_program_cpp,
)


def safe_lambda(f):
    def wrapped(*args, **kwargs):
        try:
            return f(*args, **kwargs)
        except Exception as e:
            if str(e) == "Empty Stack":  # Antlr throws `Exception("Empty Stack")` ¯\_(ツ)_/¯
                raise SyntaxError("Unmatched curly bracket") from e
            raise

    return wrapped


RULE_TO_PARSE_FUNCTION: dict[
    Literal["python", "cpp"], dict[Literal["expr", "order_expr", "select", "full_template_string", "program"], Callable]
] = {
    "python": {
        "expr": safe_lambda(
            lambda string, start: HogQLParseTreeConverter(start=start).visit(get_parser(string).expr())
        ),
        "order_expr": safe_lambda(lambda string: HogQLParseTreeConverter().visit(get_parser(string).orderExpr())),
        "select": safe_lambda(lambda string: HogQLParseTreeConverter().visit(get_parser(string).select())),
        "full_template_string": safe_lambda(
            lambda string: HogQLParseTreeConverter().visit(get_parser(string).fullTemplateString())
        ),
        "program": safe_lambda(lambda string: HogQLParseTreeConverter().visit(get_parser(string).program())),
    },
    "cpp": {
        "expr": lambda string, start: _parse_expr_cpp(string, is_internal=start is None),
        "order_expr": lambda string: _parse_order_expr_cpp(string),
        "select": lambda string: _parse_select_cpp(string),
        "full_template_string": lambda string: _parse_full_template_string_cpp(string),
        "program": lambda string: _parse_program_cpp(string),
    },
}

RULE_TO_HISTOGRAM: dict[Literal["expr", "order_expr", "select", "full_template_string"], Histogram] = {
    cast(Literal["expr", "order_expr", "select", "full_template_string"], rule): Histogram(
        f"parse_{rule}_seconds",
        f"Time to parse {rule} expression",
        labelnames=["backend"],
    )
    for rule in ("expr", "order_expr", "select", "full_template_string")
}


def parse_string_template(
    string: str,
    placeholders: Optional[dict[str, ast.Expr]] = None,
    timings: Optional[HogQLTimings] = None,
    *,
    backend: Literal["python", "cpp"] = "cpp",
) -> ast.Call:
    """Parse a full template string without start/end quotes"""
    if timings is None:
        timings = HogQLTimings()
    with timings.measure(f"parse_full_template_string_{backend}"):
        with RULE_TO_HISTOGRAM["full_template_string"].labels(backend=backend).time():
            node = RULE_TO_PARSE_FUNCTION[backend]["full_template_string"]("F'" + string)
        if placeholders:
            with timings.measure("replace_placeholders"):
                node = replace_placeholders(node, placeholders)
    return node


def parse_expr(
    expr: str,
    placeholders: Optional[dict[str, ast.Expr]] = None,
    start: Optional[int] = 0,
    timings: Optional[HogQLTimings] = None,
    *,
    backend: Literal["python", "cpp"] = "cpp",
) -> ast.Expr:
    if expr == "":
        raise SyntaxError("Empty query")
    if timings is None:
        timings = HogQLTimings()
    with timings.measure(f"parse_expr_{backend}"):
        with RULE_TO_HISTOGRAM["expr"].labels(backend=backend).time():
            node = RULE_TO_PARSE_FUNCTION[backend]["expr"](expr, start)
        if placeholders:
            with timings.measure("replace_placeholders"):
                node = replace_placeholders(node, placeholders)
    return node


def parse_order_expr(
    order_expr: str,
    placeholders: Optional[dict[str, ast.Expr]] = None,
    timings: Optional[HogQLTimings] = None,
    *,
    backend: Literal["python", "cpp"] = "cpp",
) -> ast.OrderExpr:
    if timings is None:
        timings = HogQLTimings()
    with timings.measure(f"parse_order_expr_{backend}"):
        with RULE_TO_HISTOGRAM["order_expr"].labels(backend=backend).time():
            node = RULE_TO_PARSE_FUNCTION[backend]["order_expr"](order_expr)
        if placeholders:
            with timings.measure("replace_placeholders"):
                node = replace_placeholders(node, placeholders)
    return node


def parse_select(
    statement: str,
    placeholders: Optional[dict[str, ast.Expr]] = None,
    timings: Optional[HogQLTimings] = None,
    *,
    backend: Literal["python", "cpp"] = "cpp",
) -> ast.SelectQuery | ast.SelectSetQuery:
    if timings is None:
        timings = HogQLTimings()
    with timings.measure(f"parse_select_{backend}"):
        with RULE_TO_HISTOGRAM["select"].labels(backend=backend).time():
            node = RULE_TO_PARSE_FUNCTION[backend]["select"](statement)
        if placeholders:
            with timings.measure("replace_placeholders"):
                node = replace_placeholders(node, placeholders)
    return node


def parse_program(
    source: str,
    timings: Optional[HogQLTimings] = None,
    *,
    backend: Literal["python", "cpp"] = "cpp",
) -> ast.Program:
    if timings is None:
        timings = HogQLTimings()
    with timings.measure(f"parse_expr_{backend}"):
        with RULE_TO_HISTOGRAM["expr"].labels(backend=backend).time():
            node = RULE_TO_PARSE_FUNCTION[backend]["program"](source)
    return node


def get_parser(query: str) -> HogQLParser:
    input_stream = InputStream(data=query)
    lexer = HogQLLexer(input_stream)
    stream = CommonTokenStream(lexer)
    parser = HogQLParser(stream)
    parser.removeErrorListeners()
    parser.addErrorListener(HogQLErrorListener(query))
    return parser


class HogQLErrorListener(ErrorListener):
    query: str

    def __init__(self, query: str = ""):
        super().__init__()
        self.query = query

    def get_position(self, line, column):
        lines = self.query.split("\n")
        try:
            position = sum(len(lines[i]) + 1 for i in range(line - 1)) + column
        except IndexError:
            return -1
        if position > len(self.query):
            return -1
        return position

    def syntaxError(self, recognizer, offendingType, line, column, msg, e):
        start = max(self.get_position(line, column), 0)
        raise SyntaxError(msg, start=start, end=len(self.query))


class HogQLParseTreeConverter(ParseTreeVisitor):
    def __init__(self, start: Optional[int] = 0):
        super().__init__()
        self.start = start

    def visit(self, ctx: ParserRuleContext):
        start = ctx.start.start if ctx.start else None
        end = ctx.stop.stop + 1 if ctx.stop else None
        try:
            node = super().visit(ctx)
            if isinstance(node, AST) and self.start is not None:
                node.start = start
                node.end = end
            return node
        except BaseHogQLError as e:
            if start is not None and end is not None and e.start is None or e.end is None:
                e.start = start
                e.end = end
            raise

    def visitProgram(self, ctx: HogQLParser.ProgramContext):
        declarations: list[ast.Declaration] = []
        for declaration in ctx.declaration():
            if not declaration.statement() or not declaration.statement().emptyStmt():
                statement = self.visit(declaration)
                declarations.append(cast(ast.Declaration, statement))
        return ast.Program(declarations=declarations)

    def visitDeclaration(self, ctx: HogQLParser.DeclarationContext):
        return self.visitChildren(ctx)

    def visitExpression(self, ctx: HogQLParser.ExpressionContext):
        return self.visitChildren(ctx)

    def visitVarDecl(self, ctx: HogQLParser.VarDeclContext):
        return ast.VariableDeclaration(
            name=ctx.identifier().getText(),
            expr=self.visit(ctx.expression()) if ctx.expression() else None,
        )

    def visitVarAssignment(self, ctx: HogQLParser.VarAssignmentContext):
        return ast.VariableAssignment(
            left=self.visit(ctx.expression(0)),
            right=self.visit(ctx.expression(1)),
        )

    def visitStatement(self, ctx: HogQLParser.StatementContext):
        return self.visitChildren(ctx)

    def visitExprStmt(self, ctx: HogQLParser.ExprStmtContext):
        return ast.ExprStatement(expr=self.visit(ctx.expression()))

    def visitReturnStmt(self, ctx: HogQLParser.ReturnStmtContext):
        return ast.ReturnStatement(expr=self.visit(ctx.expression()) if ctx.expression() else None)

    def visitThrowStmt(self, ctx: HogQLParser.ThrowStmtContext):
        return ast.ThrowStatement(expr=self.visit(ctx.expression()) if ctx.expression() else None)

    def visitCatchBlock(self, ctx: HogQLParser.CatchBlockContext):
        return (
            self.visit(ctx.catchVar) if ctx.catchVar else None,
            self.visit(ctx.catchType) if ctx.catchType else None,
            self.visit(ctx.catchStmt),
        )

    def visitTryCatchStmt(self, ctx: HogQLParser.TryCatchStmtContext):
        return ast.TryCatchStatement(
            try_stmt=self.visit(ctx.tryStmt),
            catches=[self.visit(catch) for catch in ctx.catchBlock()],
            finally_stmt=self.visit(ctx.finallyStmt) if ctx.finallyStmt else None,
        )

    def visitIfStmt(self, ctx: HogQLParser.IfStmtContext):
        return ast.IfStatement(
            expr=self.visit(ctx.expression()),
            then=self.visit(ctx.statement(0)),
            else_=self.visit(ctx.statement(1)) if ctx.statement(1) else None,
        )

    def visitWhileStmt(self, ctx: HogQLParser.WhileStmtContext):
        return ast.WhileStatement(
            expr=self.visit(ctx.expression()),
            body=self.visit(ctx.statement()) if ctx.statement() else None,
        )

    def visitForInStmt(self, ctx: HogQLParser.ForInStmtContext):
        first_identifier = ctx.identifier(0).getText()
        second_identifier = ctx.identifier(1).getText() if ctx.identifier(1) else None
        return ast.ForInStatement(
            valueVar=second_identifier if second_identifier is not None else first_identifier,
            keyVar=first_identifier if second_identifier is not None else None,
            expr=self.visit(ctx.expression()),
            body=self.visit(ctx.statement()),
        )

    def visitForStmt(self, ctx: HogQLParser.ForStmtContext):
        initializer = ctx.initializerVarDeclr or ctx.initializerVarAssignment or ctx.initializerExpression
        increment = ctx.incrementVarDeclr or ctx.incrementVarAssignment or ctx.incrementExpression

        return ast.ForStatement(
            initializer=self.visit(initializer) if initializer else None,
            condition=self.visit(ctx.condition) if ctx.condition else None,
            increment=self.visit(increment) if increment else None,
            body=self.visit(ctx.statement()),
        )

    def visitFuncStmt(self, ctx: HogQLParser.FuncStmtContext):
        return ast.Function(
            name=ctx.identifier().getText(),
            params=self.visit(ctx.identifierList()) if ctx.identifierList() else [],
            body=self.visit(ctx.block()),
        )

    def visitKvPairList(self, ctx: HogQLParser.KvPairListContext):
        return [self.visit(kv) for kv in ctx.kvPair()]

    def visitKvPair(self, ctx: HogQLParser.KvPairContext):
        k, v = ctx.expression()
        return (self.visit(k), self.visit(v))

    def visitIdentifierList(self, ctx: HogQLParser.IdentifierListContext):
        return [ident.getText() for ident in ctx.identifier()]

    def visitEmptyStmt(self, ctx: HogQLParser.EmptyStmtContext):
        return ast.ExprStatement(expr=None)

    def visitBlock(self, ctx: HogQLParser.BlockContext):
        declarations: list[ast.Declaration] = []
        for declaration in ctx.declaration():
            if not declaration.statement() or not declaration.statement().emptyStmt():
                statement = self.visit(declaration)
                declarations.append(cast(ast.Declaration, statement))
        return ast.Block(declarations=declarations)

    ##### HogQL rules

    def visitSelect(self, ctx: HogQLParser.SelectContext):
        return self.visit(ctx.selectSetStmt() or ctx.selectStmt() or ctx.hogqlxTagElement())

    def visitSelectSetStmt(self, ctx: HogQLParser.SelectSetStmtContext):
        select_queries: list[SelectSetNode] = []

        initial_query = self.visit(ctx.selectStmtWithParens())

        for subsequent in ctx.subsequentSelectSetClause():
            if subsequent.UNION() and subsequent.ALL():
                union_type = "UNION ALL"
            elif subsequent.UNION() and subsequent.DISTINCT():
                union_type = "UNION DISTINCT"
            elif subsequent.INTERSECT() and subsequent.DISTINCT():
                union_type = "INTERSECT DISTINCT"
            elif subsequent.INTERSECT():
                union_type = "INTERSECT"
            elif subsequent.EXCEPT():
                union_type = "EXCEPT"
            else:
                raise SyntaxError(
                    "Set operator must be one of UNION ALL, UNION DISTINCT, INTERSECT, INTERSECT DISTINCT, and EXCEPT"
                )
            select_query = self.visit(subsequent.selectStmtWithParens())
            select_queries.append(
                SelectSetNode(select_query=select_query, set_operator=cast(ast.SetOperator, union_type))
            )

        if len(select_queries) == 0:
            return initial_query
        return ast.SelectSetQuery(initial_select_query=initial_query, subsequent_select_queries=select_queries)

    def visitSelectStmtWithParens(self, ctx: HogQLParser.SelectStmtWithParensContext):
        return self.visit(ctx.selectStmt() or ctx.selectSetStmt() or ctx.placeholder())

    def visitSelectStmt(self, ctx: HogQLParser.SelectStmtContext):
        select_query = ast.SelectQuery(
            ctes=self.visit(ctx.withClause()) if ctx.withClause() else None,
            select=self.visit(ctx.columnExprList()) if ctx.columnExprList() else [],
            distinct=True if ctx.DISTINCT() else None,
            select_from=self.visit(ctx.fromClause()) if ctx.fromClause() else None,
            where=self.visit(ctx.whereClause()) if ctx.whereClause() else None,
            prewhere=self.visit(ctx.prewhereClause()) if ctx.prewhereClause() else None,
            having=self.visit(ctx.havingClause()) if ctx.havingClause() else None,
            group_by=self.visit(ctx.groupByClause()) if ctx.groupByClause() else None,
            order_by=self.visit(ctx.orderByClause()) if ctx.orderByClause() else None,
        )

        if window_clause := ctx.windowClause():
            select_query.window_exprs = {}
            for index, window_expr in enumerate(window_clause.windowExpr()):
                name = self.visit(window_clause.identifier()[index])
                select_query.window_exprs[name] = self.visit(window_expr)

        if limit_and_offset_clause := ctx.limitAndOffsetClause():
            select_query.limit = self.visit(limit_and_offset_clause.columnExpr(0))
            if offset := limit_and_offset_clause.columnExpr(1):
                select_query.offset = self.visit(offset)
            if limit_by_exprs := limit_and_offset_clause.columnExprList():
                select_query.limit_by = self.visit(limit_by_exprs)
            if limit_and_offset_clause.WITH() and limit_and_offset_clause.TIES():
                select_query.limit_with_ties = True
        elif offset_only_clause := ctx.offsetOnlyClause():
            select_query.offset = self.visit(offset_only_clause.columnExpr())

        if ctx.arrayJoinClause():
            array_join_clause = ctx.arrayJoinClause()
            if select_query.select_from is None:
                raise SyntaxError("Using ARRAY JOIN without a FROM clause is not permitted")
            if array_join_clause.LEFT():
                select_query.array_join_op = "LEFT ARRAY JOIN"
            elif array_join_clause.INNER():
                select_query.array_join_op = "INNER ARRAY JOIN"
            else:
                select_query.array_join_op = "ARRAY JOIN"
            select_query.array_join_list = self.visit(array_join_clause.columnExprList())
            for expr in select_query.array_join_list:
                if not isinstance(expr, ast.Alias):
                    raise SyntaxError(
                        "ARRAY JOIN arrays must have an alias",
                        start=expr.start,
                        end=expr.end,
                    )

        if ctx.topClause():
            raise NotImplementedError(f"Unsupported: SelectStmt.topClause()")
        if ctx.settingsClause():
            raise NotImplementedError(f"Unsupported: SelectStmt.settingsClause()")

        return select_query

    def visitWithClause(self, ctx: HogQLParser.WithClauseContext):
        return self.visit(ctx.withExprList())

    def visitTopClause(self, ctx: HogQLParser.TopClauseContext):
        raise NotImplementedError(f"Unsupported node: TopClause")

    def visitFromClause(self, ctx: HogQLParser.FromClauseContext):
        return self.visit(ctx.joinExpr())

    def visitArrayJoinClause(self, ctx: HogQLParser.ArrayJoinClauseContext):
        raise NotImplementedError(f"Unsupported node: ArrayJoinClause")

    def visitWindowClause(self, ctx: HogQLParser.WindowClauseContext):
        raise NotImplementedError(f"Unsupported node: WindowClause")

    def visitPrewhereClause(self, ctx: HogQLParser.PrewhereClauseContext):
        return self.visit(ctx.columnExpr())

    def visitWhereClause(self, ctx: HogQLParser.WhereClauseContext):
        return self.visit(ctx.columnExpr())

    def visitGroupByClause(self, ctx: HogQLParser.GroupByClauseContext):
        return self.visit(ctx.columnExprList())

    def visitHavingClause(self, ctx: HogQLParser.HavingClauseContext):
        return self.visit(ctx.columnExpr())

    def visitOrderByClause(self, ctx: HogQLParser.OrderByClauseContext):
        return self.visit(ctx.orderExprList())

    def visitProjectionOrderByClause(self, ctx: HogQLParser.ProjectionOrderByClauseContext):
        raise NotImplementedError(f"Unsupported node: ProjectionOrderByClause")

    def visitLimitAndOffsetClauseClause(self, ctx: HogQLParser.LimitAndOffsetClauseContext):
        raise Exception(f"Parsed as part of SelectStmt, can't parse directly")

    def visitSettingsClause(self, ctx: HogQLParser.SettingsClauseContext):
        raise NotImplementedError(f"Unsupported node: SettingsClause")

    def visitJoinExprOp(self, ctx: HogQLParser.JoinExprOpContext):
        join1: ast.JoinExpr = self.visit(ctx.joinExpr(0))
        join2: ast.JoinExpr = self.visit(ctx.joinExpr(1))

        if ctx.joinOp():
            join2.join_type = f"{self.visit(ctx.joinOp())} JOIN"
        else:
            join2.join_type = "JOIN"
        join2.constraint = self.visit(ctx.joinConstraintClause())

        last_join = join1
        while last_join.next_join is not None:
            last_join = last_join.next_join
        last_join.next_join = join2

        return join1

    def visitJoinExprTable(self, ctx: HogQLParser.JoinExprTableContext):
        sample = None
        if ctx.sampleClause():
            sample = self.visit(ctx.sampleClause())
        table = self.visit(ctx.tableExpr())
        table_final = True if ctx.FINAL() else None
        if isinstance(table, ast.JoinExpr):
            # visitTableExprAlias returns a JoinExpr to pass the alias
            # visitTableExprFunction returns a JoinExpr to pass the args
            table.table_final = table_final
            table.sample = sample
            return table
        return ast.JoinExpr(table=table, table_final=table_final, sample=sample)

    def visitJoinExprParens(self, ctx: HogQLParser.JoinExprParensContext):
        return self.visit(ctx.joinExpr())

    def visitJoinExprCrossOp(self, ctx: HogQLParser.JoinExprCrossOpContext):
        join1: ast.JoinExpr = self.visit(ctx.joinExpr(0))
        join2: ast.JoinExpr = self.visit(ctx.joinExpr(1))
        join2.join_type = "CROSS JOIN"
        last_join = join1
        while last_join.next_join is not None:
            last_join = last_join.next_join
        last_join.next_join = join2
        return join1

    def visitJoinOpInner(self, ctx: HogQLParser.JoinOpInnerContext):
        tokens = []
        if ctx.ALL():
            tokens.append("ALL")
        if ctx.ANY():
            tokens.append("ANY")
        if ctx.ASOF():
            tokens.append("ASOF")
        tokens.append("INNER")
        return " ".join(tokens)

    def visitJoinOpLeftRight(self, ctx: HogQLParser.JoinOpLeftRightContext):
        tokens = []
        if ctx.LEFT():
            tokens.append("LEFT")
        if ctx.RIGHT():
            tokens.append("RIGHT")
        if ctx.OUTER():
            tokens.append("OUTER")
        if ctx.SEMI():
            tokens.append("SEMI")
        if ctx.ALL():
            tokens.append("ALL")
        if ctx.ANTI():
            tokens.append("ANTI")
        if ctx.ANY():
            tokens.append("ANY")
        if ctx.ASOF():
            tokens.append("ASOF")
        return " ".join(tokens)

    def visitJoinOpFull(self, ctx: HogQLParser.JoinOpFullContext):
        tokens = []
        if ctx.FULL():
            tokens.append("FULL")
        if ctx.OUTER():
            tokens.append("OUTER")
        if ctx.ALL():
            tokens.append("ALL")
        if ctx.ANY():
            tokens.append("ANY")
        return " ".join(tokens)

    def visitJoinOpCross(self, ctx: HogQLParser.JoinOpCrossContext):
        raise NotImplementedError(f"Unsupported node: JoinOpCross")

    def visitJoinConstraintClause(self, ctx: HogQLParser.JoinConstraintClauseContext):
        column_expr_list = self.visit(ctx.columnExprList())
        if len(column_expr_list) != 1:
            raise NotImplementedError(f"Unsupported: JOIN ... ON with multiple expressions")
        return ast.JoinConstraint(expr=column_expr_list[0], constraint_type="USING" if ctx.USING() else "ON")

    def visitSampleClause(self, ctx: HogQLParser.SampleClauseContext):
        ratio_expressions = ctx.ratioExpr()

        sample_ratio_expr = self.visit(ratio_expressions[0])
        offset_ratio_expr = self.visit(ratio_expressions[1]) if len(ratio_expressions) > 1 and ctx.OFFSET() else None

        return ast.SampleExpr(sample_value=sample_ratio_expr, offset_value=offset_ratio_expr)

    def visitOrderExprList(self, ctx: HogQLParser.OrderExprListContext):
        return [self.visit(expr) for expr in ctx.orderExpr()]

    def visitOrderExpr(self, ctx: HogQLParser.OrderExprContext):
        order = "DESC" if ctx.DESC() or ctx.DESCENDING() else "ASC"
        return ast.OrderExpr(expr=self.visit(ctx.columnExpr()), order=cast(Literal["ASC", "DESC"], order))

    def visitRatioExpr(self, ctx: HogQLParser.RatioExprContext):
        if ctx.placeholder():
            return self.visit(ctx.placeholder())

        number_literals = ctx.numberLiteral()

        left = number_literals[0]
        right = number_literals[1] if ctx.SLASH() and len(number_literals) > 1 else None

        return ast.RatioExpr(
            left=self.visitNumberLiteral(left),
            right=self.visitNumberLiteral(right) if right else None,
        )

    def visitSettingExprList(self, ctx: HogQLParser.SettingExprListContext):
        raise NotImplementedError(f"Unsupported node: SettingExprList")

    def visitSettingExpr(self, ctx: HogQLParser.SettingExprContext):
        raise NotImplementedError(f"Unsupported node: SettingExpr")

    def visitWindowExpr(self, ctx: HogQLParser.WindowExprContext):
        frame = ctx.winFrameClause()
        visited_frame = self.visit(frame) if frame else None
        expr = ast.WindowExpr(
            partition_by=self.visit(ctx.winPartitionByClause()) if ctx.winPartitionByClause() else None,
            order_by=self.visit(ctx.winOrderByClause()) if ctx.winOrderByClause() else None,
            frame_method="RANGE" if frame and frame.RANGE() else "ROWS" if frame and frame.ROWS() else None,
            frame_start=visited_frame[0] if isinstance(visited_frame, tuple) else visited_frame,
            frame_end=visited_frame[1] if isinstance(visited_frame, tuple) else None,
        )
        return expr

    def visitWinPartitionByClause(self, ctx: HogQLParser.WinPartitionByClauseContext):
        return self.visit(ctx.columnExprList())

    def visitWinOrderByClause(self, ctx: HogQLParser.WinOrderByClauseContext):
        return self.visit(ctx.orderExprList())

    def visitWinFrameClause(self, ctx: HogQLParser.WinFrameClauseContext):
        return self.visit(ctx.winFrameExtend())

    def visitFrameStart(self, ctx: HogQLParser.FrameStartContext):
        return self.visit(ctx.winFrameBound())

    def visitFrameBetween(self, ctx: HogQLParser.FrameBetweenContext):
        return (self.visit(ctx.winFrameBound(0)), self.visit(ctx.winFrameBound(1)))

    def visitWinFrameBound(self, ctx: HogQLParser.WinFrameBoundContext):
        if ctx.PRECEDING():
            return ast.WindowFrameExpr(
                frame_type="PRECEDING",
                frame_value=self.visit(ctx.numberLiteral()).value if ctx.numberLiteral() else None,
            )
        if ctx.FOLLOWING():
            return ast.WindowFrameExpr(
                frame_type="FOLLOWING",
                frame_value=self.visit(ctx.numberLiteral()).value if ctx.numberLiteral() else None,
            )
        return ast.WindowFrameExpr(frame_type="CURRENT ROW")

    def visitExpr(self, ctx: HogQLParser.ExprContext):
        return self.visit(ctx.columnExpr())

    def visitColumnTypeExprSimple(self, ctx: HogQLParser.ColumnTypeExprSimpleContext):
        raise NotImplementedError(f"Unsupported node: ColumnTypeExprSimple")

    def visitColumnTypeExprNested(self, ctx: HogQLParser.ColumnTypeExprNestedContext):
        raise NotImplementedError(f"Unsupported node: ColumnTypeExprNested")

    def visitColumnTypeExprEnum(self, ctx: HogQLParser.ColumnTypeExprEnumContext):
        raise NotImplementedError(f"Unsupported node: ColumnTypeExprEnum")

    def visitColumnTypeExprComplex(self, ctx: HogQLParser.ColumnTypeExprComplexContext):
        raise NotImplementedError(f"Unsupported node: ColumnTypeExprComplex")

    def visitColumnTypeExprParam(self, ctx: HogQLParser.ColumnTypeExprParamContext):
        raise NotImplementedError(f"Unsupported node: ColumnTypeExprParam")

    def visitColumnExprList(self, ctx: HogQLParser.ColumnExprListContext):
        return [self.visit(c) for c in ctx.columnExpr()]

    def visitColumnExprTernaryOp(self, ctx: HogQLParser.ColumnExprTernaryOpContext):
        return ast.Call(
            name="if",
            args=[
                self.visit(ctx.columnExpr(0)),
                self.visit(ctx.columnExpr(1)),
                self.visit(ctx.columnExpr(2)),
            ],
        )

    def visitColumnExprAlias(self, ctx: HogQLParser.ColumnExprAliasContext):
        alias: str
        if ctx.identifier():
            alias = self.visit(ctx.identifier())
        elif ctx.STRING_LITERAL():
            alias = parse_string_literal_ctx(ctx.STRING_LITERAL())
        else:
            raise SyntaxError(f"Must specify an alias")
        expr = self.visit(ctx.columnExpr())

        if alias.lower() in RESERVED_KEYWORDS:
            raise SyntaxError(f'"{alias}" cannot be an alias or identifier, as it\'s a reserved keyword')

        return ast.Alias(expr=expr, alias=alias)

    def visitColumnExprNegate(self, ctx: HogQLParser.ColumnExprNegateContext):
        return ast.ArithmeticOperation(
            op=ast.ArithmeticOperationOp.Sub,
            left=ast.Constant(value=0),
            right=self.visit(ctx.columnExpr()),
        )

    def visitColumnExprDict(self, ctx: HogQLParser.ColumnExprDictContext):
        return ast.Dict(items=self.visit(ctx.kvPairList()) if ctx.kvPairList() else [])

    def visitColumnExprSubquery(self, ctx: HogQLParser.ColumnExprSubqueryContext):
        return self.visit(ctx.selectSetStmt())

    def visitColumnExprLiteral(self, ctx: HogQLParser.ColumnExprLiteralContext):
        return self.visitChildren(ctx)

    def visitColumnExprArray(self, ctx: HogQLParser.ColumnExprArrayContext):
        return ast.Array(exprs=self.visit(ctx.columnExprList()) if ctx.columnExprList() else [])

    def visitColumnExprSubstring(self, ctx: HogQLParser.ColumnExprSubstringContext):
        raise NotImplementedError(f"Unsupported node: ColumnExprSubstring")

    def visitColumnExprCast(self, ctx: HogQLParser.ColumnExprCastContext):
        raise NotImplementedError(f"Unsupported node: ColumnExprCast")

    def visitColumnExprPrecedence1(self, ctx: HogQLParser.ColumnExprPrecedence1Context):
        if ctx.SLASH():
            op = ast.ArithmeticOperationOp.Div
        elif ctx.ASTERISK():
            op = ast.ArithmeticOperationOp.Mult
        elif ctx.PERCENT():
            op = ast.ArithmeticOperationOp.Mod
        else:
            raise NotImplementedError(f"Unsupported ColumnExprPrecedence1: {ctx.operator.text}")
        left = self.visit(ctx.left)
        right = self.visit(ctx.right)
        return ast.ArithmeticOperation(left=left, right=right, op=op)

    def visitColumnExprPrecedence2(self, ctx: HogQLParser.ColumnExprPrecedence2Context):
        left = self.visit(ctx.left)
        right = self.visit(ctx.right)

        if ctx.PLUS():
            return ast.ArithmeticOperation(left=left, right=right, op=ast.ArithmeticOperationOp.Add)
        elif ctx.DASH():
            return ast.ArithmeticOperation(left=left, right=right, op=ast.ArithmeticOperationOp.Sub)
        elif ctx.CONCAT():
            args = []
            if isinstance(left, ast.Call) and left.name == "concat":
                args.extend(left.args)
            else:
                args.append(left)

            if isinstance(right, ast.Call) and right.name == "concat":
                args.extend(right.args)
            else:
                args.append(right)

            return ast.Call(name="concat", args=args)
        else:
            raise NotImplementedError(f"Unsupported ColumnExprPrecedence2: {ctx.operator.text}")

    def visitColumnExprPrecedence3(self, ctx: HogQLParser.ColumnExprPrecedence3Context):
        left = self.visit(ctx.left)
        right = self.visit(ctx.right)

        if ctx.EQ_SINGLE() or ctx.EQ_DOUBLE():
            op = ast.CompareOperationOp.Eq
        elif ctx.NOT_EQ():
            op = ast.CompareOperationOp.NotEq
        elif ctx.LT():
            op = ast.CompareOperationOp.Lt
        elif ctx.LT_EQ():
            op = ast.CompareOperationOp.LtEq
        elif ctx.GT():
            op = ast.CompareOperationOp.Gt
        elif ctx.GT_EQ():
            op = ast.CompareOperationOp.GtEq
        elif ctx.LIKE():
            if ctx.NOT():
                op = ast.CompareOperationOp.NotLike
            else:
                op = ast.CompareOperationOp.Like
        elif ctx.ILIKE():
            if ctx.NOT():
                op = ast.CompareOperationOp.NotILike
            else:
                op = ast.CompareOperationOp.ILike
        elif ctx.REGEX_SINGLE() or ctx.REGEX_DOUBLE():
            op = ast.CompareOperationOp.Regex
        elif ctx.NOT_REGEX():
            op = ast.CompareOperationOp.NotRegex
        elif ctx.IREGEX_SINGLE() or ctx.IREGEX_DOUBLE():
            op = ast.CompareOperationOp.IRegex
        elif ctx.NOT_IREGEX():
            op = ast.CompareOperationOp.NotIRegex
        elif ctx.IN():
            if ctx.COHORT():
                if ctx.NOT():
                    op = ast.CompareOperationOp.NotInCohort
                else:
                    op = ast.CompareOperationOp.InCohort
            else:
                if ctx.NOT():
                    op = ast.CompareOperationOp.NotIn
                else:
                    op = ast.CompareOperationOp.In
        else:
            raise NotImplementedError(f"Unsupported ColumnExprPrecedence3: {ctx.getText()}")

        return ast.CompareOperation(left=left, right=right, op=op)

    def visitColumnExprInterval(self, ctx: HogQLParser.ColumnExprIntervalContext):
        if ctx.interval().SECOND():
            name = "toIntervalSecond"
        elif ctx.interval().MINUTE():
            name = "toIntervalMinute"
        elif ctx.interval().HOUR():
            name = "toIntervalHour"
        elif ctx.interval().DAY():
            name = "toIntervalDay"
        elif ctx.interval().WEEK():
            name = "toIntervalWeek"
        elif ctx.interval().MONTH():
            name = "toIntervalMonth"
        elif ctx.interval().QUARTER():
            name = "toIntervalQuarter"
        elif ctx.interval().YEAR():
            name = "toIntervalYear"
        else:
            raise NotImplementedError(f"Unsupported interval type: {ctx.interval().getText()}")

        return ast.Call(name=name, args=[self.visit(ctx.columnExpr())])

<<<<<<< HEAD
    def visitColumnExprStringOr(self, ctx: HogQLParser.ColumnExprStringOrContext):
        return ast.Call(name="stringOr", args=[self.visit(expr) for expr in ctx.columnExpr()])
=======
    def visitColumnExprIntervalString(self, ctx: HogQLParser.ColumnExprIntervalStringContext):
        if ctx.STRING_LITERAL():
            text = parse_string_literal_ctx(ctx.STRING_LITERAL())
        else:
            raise NotImplementedError(f"Unsupported interval type: {ctx.STRING_LITERAL()}")

        count, unit = text.split(" ")
        if count.isdigit():
            int_count = int(count)
        else:
            raise NotImplementedError(f"Unsupported interval count: {count}")

        if unit == "second" or unit == "seconds":
            name = "toIntervalSecond"
        elif unit == "minute" or unit == "minutes":
            name = "toIntervalMinute"
        elif unit == "hour" or unit == "hours":
            name = "toIntervalHour"
        elif unit == "day" or unit == "days":
            name = "toIntervalDay"
        elif unit == "week" or unit == "weeks":
            name = "toIntervalWeek"
        elif unit == "month" or unit == "months":
            name = "toIntervalMonth"
        elif unit == "quarter" or unit == "quarters":
            name = "toIntervalQuarter"
        elif unit == "year" or unit == "years":
            name = "toIntervalYear"
        else:
            raise NotImplementedError(f"Unsupported interval unit: {unit}")

        return ast.Call(name=name, args=[ast.Constant(value=int_count)])
>>>>>>> d1ea0d6f

    def visitColumnExprIsNull(self, ctx: HogQLParser.ColumnExprIsNullContext):
        return ast.CompareOperation(
            left=self.visit(ctx.columnExpr()),
            right=ast.Constant(value=None),
            op=ast.CompareOperationOp.NotEq if ctx.NOT() else ast.CompareOperationOp.Eq,
        )

    def visitColumnExprTrim(self, ctx: HogQLParser.ColumnExprTrimContext):
        args = [self.visit(ctx.columnExpr()), self.visit(ctx.string())]
        if ctx.LEADING():
            return ast.Call(name="trimLeft", args=args)
        if ctx.TRAILING():
            return ast.Call(name="trimRight", args=args)
        if ctx.BOTH():
            return ast.Call(name="trim", args=args)
        raise NotImplementedError(f"Unsupported modifier for ColumnExprTrim, must be LEADING, TRAILING or BOTH")

    def visitColumnExprTuple(self, ctx: HogQLParser.ColumnExprTupleContext):
        return ast.Tuple(exprs=self.visit(ctx.columnExprList()) if ctx.columnExprList() else [])

    def visitColumnExprArrayAccess(self, ctx: HogQLParser.ColumnExprArrayAccessContext):
        object: ast.Expr = self.visit(ctx.columnExpr(0))
        property: ast.Expr = self.visit(ctx.columnExpr(1))
        return ast.ArrayAccess(array=object, property=property)

    def visitColumnExprNullArrayAccess(self, ctx: HogQLParser.ColumnExprNullArrayAccessContext):
        object: ast.Expr = self.visit(ctx.columnExpr(0))
        property: ast.Expr = self.visit(ctx.columnExpr(1))
        return ast.ArrayAccess(array=object, property=property, nullish=True)

    def visitColumnExprPropertyAccess(self, ctx: HogQLParser.ColumnExprPropertyAccessContext):
        object = self.visit(ctx.columnExpr())
        property = ast.Constant(value=self.visit(ctx.identifier()))
        return ast.ArrayAccess(array=object, property=property)

    def visitColumnExprNullPropertyAccess(self, ctx: HogQLParser.ColumnExprNullPropertyAccessContext):
        object = self.visit(ctx.columnExpr())
        property = ast.Constant(value=self.visit(ctx.identifier()))
        return ast.ArrayAccess(array=object, property=property, nullish=True)

    def visitColumnExprBetween(self, ctx: HogQLParser.ColumnExprBetweenContext):
        raise NotImplementedError(f"Unsupported node: ColumnExprBetween")

    def visitColumnExprParens(self, ctx: HogQLParser.ColumnExprParensContext):
        return self.visit(ctx.columnExpr())

    def visitColumnExprTimestamp(self, ctx: HogQLParser.ColumnExprTimestampContext):
        raise NotImplementedError(f"Unsupported node: ColumnExprTimestamp")

    def visitColumnExprAnd(self, ctx: HogQLParser.ColumnExprAndContext):
        left = self.visit(ctx.columnExpr(0))
        if isinstance(left, ast.And):
            left_array = left.exprs
        else:
            left_array = [left]

        right = self.visit(ctx.columnExpr(1))
        if isinstance(right, ast.And):
            right_array = right.exprs
        else:
            right_array = [right]

        return ast.And(exprs=left_array + right_array)

    def visitColumnExprOr(self, ctx: HogQLParser.ColumnExprOrContext):
        left = self.visit(ctx.columnExpr(0))
        if isinstance(left, ast.Or):
            left_array = left.exprs
        else:
            left_array = [left]

        right = self.visit(ctx.columnExpr(1))
        if isinstance(right, ast.Or):
            right_array = right.exprs
        else:
            right_array = [right]

        return ast.Or(exprs=left_array + right_array)

    def visitColumnExprTupleAccess(self, ctx: HogQLParser.ColumnExprTupleAccessContext):
        tuple = self.visit(ctx.columnExpr())
        index = int(ctx.DECIMAL_LITERAL().getText())
        return ast.TupleAccess(tuple=tuple, index=index)

    def visitColumnExprNullTupleAccess(self, ctx: HogQLParser.ColumnExprNullTupleAccessContext):
        tuple = self.visit(ctx.columnExpr())
        index = int(ctx.DECIMAL_LITERAL().getText())
        return ast.TupleAccess(tuple=tuple, index=index, nullish=True)

    def visitColumnExprCase(self, ctx: HogQLParser.ColumnExprCaseContext):
        columns = [self.visit(column) for column in ctx.columnExpr()]
        if ctx.caseExpr:
            args = [columns[0], ast.Array(exprs=[]), ast.Array(exprs=[]), columns[-1]]
            for index, column in enumerate(columns):
                if 0 < index < len(columns) - 1:
                    args[((index - 1) % 2) + 1].exprs.append(column)
            return ast.Call(name="transform", args=args)
        elif len(columns) == 3:
            return ast.Call(name="if", args=columns)
        else:
            return ast.Call(name="multiIf", args=columns)

    def visitColumnExprDate(self, ctx: HogQLParser.ColumnExprDateContext):
        raise NotImplementedError(f"Unsupported node: ColumnExprDate")

    def visitColumnExprNot(self, ctx: HogQLParser.ColumnExprNotContext):
        return ast.Not(expr=self.visit(ctx.columnExpr()))

    def visitColumnExprWinFunctionTarget(self, ctx: HogQLParser.ColumnExprWinFunctionTargetContext):
        return ast.WindowFunction(
            name=self.visit(ctx.identifier(0)),
            exprs=self.visit(ctx.columnExprs) if ctx.columnExprs else [],
            args=self.visit(ctx.columnArgList) if ctx.columnArgList else [],
            over_identifier=self.visit(ctx.identifier(1)),
        )

    def visitColumnExprWinFunction(self, ctx: HogQLParser.ColumnExprWinFunctionContext):
        return ast.WindowFunction(
            name=self.visit(ctx.identifier()),
            exprs=self.visit(ctx.columnExprs) if ctx.columnExprs else [],
            args=self.visit(ctx.columnArgList) if ctx.columnArgList else [],
            over_expr=self.visit(ctx.windowExpr()) if ctx.windowExpr() else None,
        )

    def visitColumnExprIdentifier(self, ctx: HogQLParser.ColumnExprIdentifierContext):
        return self.visit(ctx.columnIdentifier())

    def visitColumnExprFunction(self, ctx: HogQLParser.ColumnExprFunctionContext):
        name = self.visit(ctx.identifier())

        parameters: list[ast.Expr] | None = self.visit(ctx.columnExprs) if ctx.columnExprs is not None else None
        # two sets of parameters fn()(), return an empty list for the first even if no parameters
        if ctx.LPAREN(1) and parameters is None:
            parameters = []

        args: list[ast.Expr] = self.visit(ctx.columnArgList) if ctx.columnArgList is not None else []
        distinct = True if ctx.DISTINCT() else False
        return ast.Call(name=name, params=parameters, args=args, distinct=distinct)

    def visitColumnExprAsterisk(self, ctx: HogQLParser.ColumnExprAsteriskContext):
        if ctx.tableIdentifier():
            table = self.visit(ctx.tableIdentifier())
            return ast.Field(chain=[*table, "*"])
        return ast.Field(chain=["*"])

    def visitColumnExprTagElement(self, ctx: HogQLParser.ColumnExprTagElementContext):
        return self.visit(ctx.hogqlxTagElement())

    def visitColumnLambdaExpr(self, ctx: HogQLParser.ColumnLambdaExprContext):
        return ast.Lambda(
            args=[self.visit(identifier) for identifier in ctx.identifier()],
            expr=self.visit(ctx.columnExpr() or ctx.block()),
        )

    def visitWithExprList(self, ctx: HogQLParser.WithExprListContext):
        ctes: dict[str, ast.CTE] = {}
        for expr in ctx.withExpr():
            cte = self.visit(expr)
            ctes[cte.name] = cte
        return ctes

    def visitWithExprSubquery(self, ctx: HogQLParser.WithExprSubqueryContext):
        subquery = self.visit(ctx.selectSetStmt())
        name = self.visit(ctx.identifier())
        return ast.CTE(name=name, expr=subquery, cte_type="subquery")

    def visitWithExprColumn(self, ctx: HogQLParser.WithExprColumnContext):
        expr = self.visit(ctx.columnExpr())
        name = self.visit(ctx.identifier())
        return ast.CTE(name=name, expr=expr, cte_type="column")

    def visitColumnIdentifier(self, ctx: HogQLParser.ColumnIdentifierContext):
        if ctx.placeholder():
            return self.visit(ctx.placeholder())

        table = self.visit(ctx.tableIdentifier()) if ctx.tableIdentifier() else []
        nested = self.visit(ctx.nestedIdentifier()) if ctx.nestedIdentifier() else []

        if len(table) == 0 and len(nested) > 0:
            text = ctx.getText().lower()
            if text == "true":
                return ast.Constant(value=True)
            if text == "false":
                return ast.Constant(value=False)
            return ast.Field(chain=nested)

        return ast.Field(chain=table + nested)

    def visitNestedIdentifier(self, ctx: HogQLParser.NestedIdentifierContext):
        return [self.visit(identifier) for identifier in ctx.identifier()]

    def visitTableExprIdentifier(self, ctx: HogQLParser.TableExprIdentifierContext):
        chain = self.visit(ctx.tableIdentifier())
        return ast.Field(chain=chain)

    def visitTableExprSubquery(self, ctx: HogQLParser.TableExprSubqueryContext):
        return self.visit(ctx.selectSetStmt())

    def visitTableExprPlaceholder(self, ctx: HogQLParser.TableExprPlaceholderContext):
        return self.visit(ctx.placeholder())

    def visitTableExprAlias(self, ctx: HogQLParser.TableExprAliasContext):
        alias: str = self.visit(ctx.alias() or ctx.identifier())
        if alias.lower() in RESERVED_KEYWORDS:
            raise SyntaxError(f'"{alias}" cannot be an alias or identifier, as it\'s a reserved keyword')
        table = self.visit(ctx.tableExpr())
        if isinstance(table, ast.JoinExpr):
            table.alias = alias
            return table
        return ast.JoinExpr(table=table, alias=alias)

    def visitTableExprFunction(self, ctx: HogQLParser.TableExprFunctionContext):
        return self.visit(ctx.tableFunctionExpr())

    def visitTableExprTag(self, ctx: HogQLParser.TableExprTagContext):
        return self.visit(ctx.hogqlxTagElement())

    def visitTableFunctionExpr(self, ctx: HogQLParser.TableFunctionExprContext):
        name = self.visit(ctx.identifier())
        args = self.visit(ctx.tableArgList()) if ctx.tableArgList() else []
        return ast.JoinExpr(table=ast.Field(chain=[name]), table_args=args)

    def visitTableIdentifier(self, ctx: HogQLParser.TableIdentifierContext):
        text = self.visit(ctx.identifier())
        if ctx.databaseIdentifier():
            return [self.visit(ctx.databaseIdentifier()), text]
        return [text]

    def visitTableArgList(self, ctx: HogQLParser.TableArgListContext):
        return [self.visit(arg) for arg in ctx.columnExpr()]

    def visitDatabaseIdentifier(self, ctx: HogQLParser.DatabaseIdentifierContext):
        return self.visit(ctx.identifier())

    def visitFloatingLiteral(self, ctx: HogQLParser.FloatingLiteralContext):
        raise NotImplementedError(f"Unsupported node: visitFloatingLiteral")

    def visitNumberLiteral(self, ctx: HogQLParser.NumberLiteralContext):
        text = ctx.getText().lower()
        if "." in text or "e" in text or text == "-inf" or text == "inf" or text == "nan":
            return ast.Constant(value=float(text))
        return ast.Constant(value=int(text))

    def visitLiteral(self, ctx: HogQLParser.LiteralContext):
        if ctx.NULL_SQL():
            return ast.Constant(value=None)
        if ctx.STRING_LITERAL():
            text = parse_string_literal_ctx(ctx)
            return ast.Constant(value=text)
        return self.visitChildren(ctx)

    def visitInterval(self, ctx: HogQLParser.IntervalContext):
        raise NotImplementedError(f"Unsupported node: Interval")

    def visitKeyword(self, ctx: HogQLParser.KeywordContext):
        raise NotImplementedError(f"Unsupported node: Keyword")

    def visitKeywordForAlias(self, ctx: HogQLParser.KeywordForAliasContext):
        raise NotImplementedError(f"Unsupported node: KeywordForAlias")

    def visitAlias(self, ctx: HogQLParser.AliasContext):
        text = ctx.getText()
        if len(text) >= 2 and (
            (text.startswith("`") and text.endswith("`")) or (text.startswith('"') and text.endswith('"'))
        ):
            text = parse_string_literal_text(text)
        return text

    def visitIdentifier(self, ctx: HogQLParser.IdentifierContext):
        text = ctx.getText()
        if len(text) >= 2 and (
            (text.startswith("`") and text.endswith("`")) or (text.startswith('"') and text.endswith('"'))
        ):
            text = parse_string_literal_text(text)
        return text

    def visitEnumValue(self, ctx: HogQLParser.EnumValueContext):
        raise NotImplementedError(f"Unsupported node: EnumValue")

    def visitColumnExprNullish(self, ctx: HogQLParser.ColumnExprNullishContext):
        return ast.Call(
            name="ifNull",
            args=[self.visit(ctx.columnExpr(0)), self.visit(ctx.columnExpr(1))],
        )

    def visitColumnExprCall(self, ctx: HogQLParser.ColumnExprCallContext):
        return ast.ExprCall(
            expr=self.visit(ctx.columnExpr()), args=self.visit(ctx.columnExprList()) if ctx.columnExprList() else []
        )

    def visitHogqlxTagElementClosed(self, ctx: HogQLParser.HogqlxTagElementClosedContext):
        kind = self.visit(ctx.identifier())
        attributes = [self.visit(a) for a in ctx.hogqlxTagAttribute()] if ctx.hogqlxTagAttribute() else []
        return ast.HogQLXTag(kind=kind, attributes=attributes)

    def visitHogqlxTagElementNested(self, ctx: HogQLParser.HogqlxTagElementNestedContext):
        opening = self.visit(ctx.identifier(0))
        closing = self.visit(ctx.identifier(1))
        if opening != closing:
            raise SyntaxError(f"Opening and closing HogQLX tags must match. Got {opening} and {closing}")

        attributes = [self.visit(a) for a in ctx.hogqlxTagAttribute()] if ctx.hogqlxTagAttribute() else []
        if ctx.hogqlxTagElement():
            source = self.visit(ctx.hogqlxTagElement())
            for a in attributes:
                if a.name == "source":
                    raise SyntaxError(f"Nested HogQLX tags cannot have a source attribute")
            attributes.append(ast.HogQLXAttribute(name="source", value=source))
        if ctx.columnExpr():
            source = self.visit(ctx.columnExpr())
            for a in attributes:
                if a.name == "source":
                    raise SyntaxError(f"Nested HogQLX tags cannot have a source attribute")
            attributes.append(ast.HogQLXAttribute(name="source", value=source))
        return ast.HogQLXTag(kind=opening, attributes=attributes)

    def visitHogqlxTagAttribute(self, ctx: HogQLParser.HogqlxTagAttributeContext):
        name = self.visit(ctx.identifier())
        if ctx.columnExpr():
            return ast.HogQLXAttribute(name=name, value=self.visit(ctx.columnExpr()))
        elif ctx.string():
            return ast.HogQLXAttribute(name=name, value=self.visit(ctx.string()))
        else:
            return ast.HogQLXAttribute(name=name, value=ast.Constant(value=True))

    def visitPlaceholder(self, ctx: HogQLParser.PlaceholderContext):
        return ast.Placeholder(expr=self.visit(ctx.columnExpr()))

    def visitColumnExprTemplateString(self, ctx: HogQLParser.ColumnExprTemplateStringContext):
        return self.visit(ctx.templateString())

    def visitString(self, ctx: HogQLParser.StringContext):
        if ctx.STRING_LITERAL():
            return ast.Constant(value=parse_string_literal_ctx(ctx.STRING_LITERAL()))
        return self.visit(ctx.templateString())

    def visitTemplateString(self, ctx: HogQLParser.TemplateStringContext):
        pieces = []
        for chunk in ctx.stringContents():
            pieces.append(self.visit(chunk))

        if len(pieces) == 0:
            return ast.Constant(value="")
        elif len(pieces) == 1:
            return pieces[0]

        return ast.Call(name="concat", args=pieces)

    def visitFullTemplateString(self, ctx: HogQLParser.FullTemplateStringContext):
        pieces = []
        for chunk in ctx.stringContentsFull():
            pieces.append(self.visit(chunk))

        if len(pieces) == 0:
            return ast.Constant(value="")
        elif len(pieces) == 1:
            return pieces[0]

        return ast.Call(name="concat", args=pieces)

    def visitStringContents(self, ctx: HogQLParser.StringContentsContext):
        if ctx.STRING_TEXT():
            return ast.Constant(value=parse_string_text_ctx(ctx.STRING_TEXT(), escape_quotes=True))
        elif ctx.columnExpr():
            return self.visit(ctx.columnExpr())
        return ast.Constant(value="")

    def visitStringContentsFull(self, ctx: HogQLParser.StringContentsFullContext):
        if ctx.FULL_STRING_TEXT():
            return ast.Constant(value=parse_string_text_ctx(ctx.FULL_STRING_TEXT(), escape_quotes=False))
        elif ctx.columnExpr():
            return self.visit(ctx.columnExpr())
        return ast.Constant(value="")<|MERGE_RESOLUTION|>--- conflicted
+++ resolved
@@ -808,10 +808,6 @@
 
         return ast.Call(name=name, args=[self.visit(ctx.columnExpr())])
 
-<<<<<<< HEAD
-    def visitColumnExprStringOr(self, ctx: HogQLParser.ColumnExprStringOrContext):
-        return ast.Call(name="stringOr", args=[self.visit(expr) for expr in ctx.columnExpr()])
-=======
     def visitColumnExprIntervalString(self, ctx: HogQLParser.ColumnExprIntervalStringContext):
         if ctx.STRING_LITERAL():
             text = parse_string_literal_ctx(ctx.STRING_LITERAL())
@@ -844,7 +840,9 @@
             raise NotImplementedError(f"Unsupported interval unit: {unit}")
 
         return ast.Call(name=name, args=[ast.Constant(value=int_count)])
->>>>>>> d1ea0d6f
+
+    def visitColumnExprStringOr(self, ctx: HogQLParser.ColumnExprStringOrContext):
+        return ast.Call(name="stringOr", args=[self.visit(expr) for expr in ctx.columnExpr()])
 
     def visitColumnExprIsNull(self, ctx: HogQLParser.ColumnExprIsNullContext):
         return ast.CompareOperation(
