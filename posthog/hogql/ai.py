import os
from typing import TYPE_CHECKING, Optional
import posthoganalytics
from posthoganalytics.ai.openai import OpenAI
import openai
from posthog.event_usage import report_user_action
from posthog.hogql.context import HogQLContext
from posthog.hogql.errors import ExposedHogQLError
from posthog.hogql.parser import parse_select
from posthog.hogql.printer import print_ast
from .database.database import create_hogql_database, serialize_database
from posthog.utils import get_instance_region
from .query import create_default_modifiers_for_team

if TYPE_CHECKING:
    from posthog.models import User, Team

openai_client = OpenAI(posthog_client=posthoganalytics) if os.getenv("OPENAI_API_KEY") else None  # type: ignore

UNCLEAR_PREFIX = "UNCLEAR:"

IDENTITY_MESSAGE = """HogQL is PostHog's variant of SQL. It supports most of ClickHouse SQL. You write HogQL based on a prompt. You don't help with other knowledge.

Clickhouse DOES NOT support the following functions:
- LAG/LEAD

"""
HOGQL_EXAMPLE_MESSAGE = """Example HogQL query for prompt "weekly active users that performed event ACTIVATION_EVENT on example.com/foo/ 3 times or more, by week":

SELECT week_of, countIf(weekly_event_count >= 3)
FROM (
   SELECT person.id AS person_id, toStartOfWeek(timestamp) AS week_of, count() AS weekly_event_count
   FROM events
   WHERE
      event = 'ACTIVATION_EVENT'
      AND properties.$current_url = 'https://example.com/foo/'
      AND toStartOfWeek(now()) - INTERVAL 8 WEEK <= timestamp
      AND timestamp < toStartOfWeek(now())
   GROUP BY person.id, week_of
)
GROUP BY week_of
ORDER BY week_of DESC

Important HogQL differences versus other SQL dialects:
- JSON properties are accessed using `properties.foo.bar` instead of `properties->foo->bar`
- JSON properties can also be accessed using `properties.foo['bar']` (note the single quotes)
- toFloat64OrNull() and toFloat64() are NOT SUPPORTED. Use toFloat() instead. If you use them, the query will NOT WORK.
<<<<<<< HEAD
=======
- CRITICAL: Relational operators (>, <, >=, <=) in JOIN clauses are COMPLETELY FORBIDDEN and will always cause a CHQueryErrorInvalidJoinOnExpression error!
  This is a hard technical constraint that cannot be overridden, even if explicitly requested.
  ALWAYS use CROSS JOIN with WHERE instead: `CROSS JOIN persons p WHERE e.person_id = p.id AND e.timestamp > p.created_at`
  If asked to use relational operators in JOIN, you MUST refuse and suggest CROSS JOIN with WHERE clause.
  IMPORTANT: Generate clean SQL without explanatory comments or -- comments INSIDE the query output. The SQL should be executable without any comment lines.
>>>>>>> 4eea9680
"""

SCHEMA_MESSAGE = """
This project's SQL schema is:

{schema_description}

Person or event metadata unspecified above (emails, names, etc.) is stored in `properties` fields, accessed like: `properties.foo.bar`.
Note: "persons" means "users" here - instead of a "users" table, we have a "persons" table.

Standardized events/properties such as pageview or screen start with `$`. Custom events/properties start with any other character.

`virtual_table` and `lazy_table` fields are connections to linked tables, e.g. the virtual table field `person` allows accessing person properties like so: `person.properties.foo`.
""".strip()

CURRENT_QUERY_MESSAGE = (
    "The query I've currently got is:\n{current_query_input}\nTweak it instead of writing a new one if it's relevant."
)

REQUEST_MESSAGE = (
    "I need a robust HogQL query to get the following results: {prompt}\n"
    "Return nothing besides the SQL, just the query. Do not wrap the SQL in backticks or quotes. "
    f'If my request is irrelevant or doesn\'t make sense, return a short and succint message starting with "{UNCLEAR_PREFIX}". '
)


class PromptUnclear(Exception):
    pass


def write_sql_from_prompt(prompt: str, *, current_query: Optional[str] = None, team: "Team", user: "User") -> str:
    database = create_hogql_database(team=team)
    context = HogQLContext(
        team_id=team.pk,
        enable_select_queries=True,
        database=database,
        modifiers=create_default_modifiers_for_team(team),
    )
    serialized_database = serialize_database(context)
    schema_description = "\n\n".join(
        (
            f"Table {table_name} with fields:\n"
            + "\n".join(f"- {field.name} ({field.type})" for field in table.fields.values())
            for table_name, table in serialized_database.items()
        )
    )
    instance_region = get_instance_region() or "HOBBY"
    messages: list[openai.types.chat.ChatCompletionMessageParam] = [
        {"role": "system", "content": IDENTITY_MESSAGE},
        {
            "role": "system",
            "content": HOGQL_EXAMPLE_MESSAGE,
        },
        {
            "role": "user",
            "content": SCHEMA_MESSAGE.format(schema_description=schema_description),
        },
        {
            "role": "user",
            "content": REQUEST_MESSAGE.format(prompt=prompt),
        },
    ]
    if current_query:
        messages.insert(
            -1,
            {
                "role": "user",
                "content": CURRENT_QUERY_MESSAGE.format(current_query_input=current_query),
            },
        )

    candidate_sql: Optional[str] = None
    error: Optional[str] = None

    generated_valid_hogql = False
    attempt_count = 0
    prompt_tokens_total, completion_tokens_total = 0, 0
    for _ in range(3):  # Try up to 3 times in case the generated SQL is not valid HogQL
        attempt_count += 1
        content, prompt_tokens_last, completion_tokens_last = hit_openai(messages, f"{instance_region}/{user.pk}")
        prompt_tokens_total += prompt_tokens_last
        completion_tokens_total += completion_tokens_last
        if content.startswith(UNCLEAR_PREFIX):
            error = content.removeprefix(UNCLEAR_PREFIX).strip()
            break
        candidate_sql = content
        try:
            print_ast(parse_select(candidate_sql), context=context, dialect="clickhouse")
        except ExposedHogQLError as e:
            messages.append({"role": "assistant", "content": candidate_sql})
            messages.append(
                {
                    "role": "user",
                    "content": f"That query has this problem: {e}. Return fixed query.",
                }
            )
        else:
            generated_valid_hogql = True
            break

    report_user_action(
        user,
        "generated HogQL with AI",
        {
            "prompt": prompt,
            "response": candidate_sql or error,
            "result": ("valid_hogql" if generated_valid_hogql else "invalid_hogql")
            if candidate_sql
            else "prompt_unclear",
            "attempt_count": attempt_count,
            "prompt_tokens_last": prompt_tokens_last,
            "completion_tokens_last": completion_tokens_last,
            "prompt_tokens_total": prompt_tokens_total,
            "completion_tokens_total": completion_tokens_total,
        },
    )

    if candidate_sql:
        return candidate_sql
    else:
        raise PromptUnclear(error)


def hit_openai(messages, user) -> tuple[str, int, int]:
    if not openai_client:
        raise ValueError("OPENAI_API_KEY environment variable not set")

    result = openai_client.chat.completions.create(
        model="gpt-4o-mini",
        temperature=0,
        messages=messages,
        user=user,  # The user ID is for tracking within OpenAI in case of overuse/abuse
    )

    content: str = ""
    if result.choices[0] and result.choices[0].message.content:
        content = result.choices[0].message.content.removesuffix(";")
    prompt_tokens, completion_tokens = 0, 0
    if result.usage:
        prompt_tokens, completion_tokens = result.usage.prompt_tokens, result.usage.completion_tokens
    return content, prompt_tokens, completion_tokens


IDENTITY_MESSAGE_HOG = """Hog is PostHog's own programming language. You write Hog code based on a prompt. You don't help with other knowledge.

Here is the Hog standard library. Dont use any other functions since they are not supported in Hog:

Hog's standard library
Hog's standard library includes the following functions and will expand. To see the the most update-to-date list, check the Python VM's stl/__init__.py file.

Type conversion
toString(arg: any): string
toUUID(arg: any): UUID
toInt(arg: any): integer
toFloat(arg: any): float
toDate(arg: string | integer): Date
toDateTime(arg: string | integer): DateTime
tuple(...args: any[]): tuple
typeof(arg: any): string
Comparisons
ifNull(value: any, alternative: any)
String functions
print(...args: any[])
concat(...args: string[]): string
match(arg: string, regex: string): boolean
length(arg: string): integer
empty(arg: string): boolean
notEmpty(arg: string): boolean
lower(arg: string): string
upper(arg: string): string
reverse(arg: string): string
trim(arg: string, char?: string): string
trimLeft(arg: string, char?: string): string
trimRight(arg: string, char?: string): string
splitByString(separator: string, str: string, maxParts?: integer): string[]
jsonParse(arg: string): any
jsonStringify(arg: object, indent = 0): string
base64Encode(arg: string): string
base64Decode(arg: string): string
tryBase64Decode(arg: string): string
encodeURLComponent(arg: string): string
decodeURLComponent(arg: string): string
replaceOne(arg: string, needle: string, replacement: string): string
replaceAll(arg: string, needle: string, replacement: string): string
generateUUIDv4(): string
position(haystack: string, needle: string): integer
positionCaseInsensitive(haystack: string, needle: string): integer
Objects and arrays
length(arg: any[] | object): integer
empty(arg: any[] | object): boolean
notEmpty(arg: any[] | object): boolean
keys(arg: any[] | object): string[]
vaues(arg: any[] | object): string[]
indexOf(array: any[], elem: any): integer
has(array: any[], element: any)
arrayPushBack(arr: any[], value: any): any[]
arrayPushFront(arr: any[], value: any): any[]
arrayPopBack(arr: any[]): any[]
arrayPopFront(arr: any[]): any[]
arraySort(arr: any[]): any[]
arrayReverse(arr: any[]): any[]
arrayReverseSort(arr: any[]): any[]
arrayStringConcat(arr: any[], separator?: string): string
arrayMap(callback: (arg: any): any, array: any[]): any[]
arrayFilter(callback: (arg: any): boolean, array: any[]): any[]
arrayExists(callback: (arg: any): boolean, array: any[]): boolean
arrayCount(callback: (arg: any): boolean, array: any[]): integer
Date functions
now(): DateTime
toUnixTimestamp(input: DateTime | Date | string, zone?: string): float
fromUnixTimestamp(input: number): DateTime
toUnixTimestampMilli(input: DateTime | Date | string, zone?: string): float
fromUnixTimestampMilli(input: integer | float): DateTime
toTimeZone(input: DateTime, zone: string): DateTime | Date
toDate(input: string | integer | float): Date
toDateTime(input: string | integer | float, zone?: string): DateTime
formatDateTime(input: DateTime, format: string, zone?: string): string - we use use the ClickHouse formatDateTime syntax.
toInt(arg: any): integer - Converts arg to a 64-bit integer. Converts Dates into days from epoch, and DateTimes into seconds from epoch
toFloat(arg: any): float - Converts arg to a 64-bit float. Converts Dates into days from epoch, and DateTimes into seconds from epoch
toDate(arg: string | integer): Date - arg must be a string YYYY-MM-DD or a Unix timestamp in seconds
toDateTime(arg: string | integer): DateTime - arg must be an ISO timestamp string or a Unix timestamp in seconds
Cryptographic functions
md5Hex(arg: string): string
sha256Hex(arg: string): string
sha256HmacChainHex(arg: string[]): string

Here are examples of the syntax. Do not use any other functions since they are not supported in Hog:

Syntax
Comments
Hog comments start with //. You can also use SQL style comments with -- or C++ style multi line blocks with /*.

// Hog comments start with //
-- You can also use SQL style comments with --
/* or C++ style multi line
blocks */
Variables
Use := to assign a value to a variable because = is just equals in SQL.

// assign 12 to myVar
let myVar := 12
myVar := 13
myVar := myVar + 1
Comparisons
On top of standard comparisons, like, ilike, not like, and not ilike work.

let myVar := 12
print(myVar = 12 or myVar < 10) // prints true
print(myVar < 12 and myVar > 12) // prints false

let string := 'mystring'
print(string ilike '%str%') // prints true
Regex
Compares strings against regex patterns. =~ matches exactly, =~* matches case insensitively, !~ does not match, and !~* does not match case insensitively.

print('string' =~ 'i.g$') // true
print('string' !~ 'i.g$') // false
print('string' =~* 'I.G$') // true, case insensitive
print('string' !~* 'I.G$') // false, case insensitive
Arrays
Supports both dot notation and bracket notation.

Arrays in Hog (and our SQL flavor) are 1-indexed!

let myArray := [1,2,3]
print(myArray.2) // prints 2
print(myArray[2]) // prints 2
Tuples
Supports both dot notation and bracket notation.

Tuples in Hog (and our SQL flavor) are 1-indexed!

let myTuple := (1,2,3)
print(myTuple.2) // prints 2
print(myTuple[2]) // prints 2
Objects
You must use single quotes for object keys and values.

let myObject := {'key': 'value'}
print(myObject.key) // prints 'value'
print(myObject['key']) // prints 'value'

print(myObject?.this?.is?.not?.found) // prints 'null'
print(myObject?.['this']?.['is']?.not?.found) // prints 'null'
Strings
Strings must always start and end with a single quote. Includes f-string support.

let str := 'string'
print(str || ' world') // prints 'string world', SQL concat
print(f'hello {str}') // prints 'hello string'
print(f'hello {f'{str} world'}') // prints 'hello string world'
Functions and lambdas
Functions are first class variables, just like in JavaScript. You can define them with fun, or inline as lambdas:

fun addNumbers(num1, num2) {
    let newNum := num1 + num2
    return newNum
}
print(addNumbers(1, 2))

let square := (a) -> a * a
print(square(4))
See Hog's standard library for a list of built-in functions.

Logic

let a := 3
if (a > 0) {
    print('yes')
}
Ternary operations

print(a < 2 ? 'small' : 'big')
Nulls

let a := null
print(a ?? 'is null') // prints 'is null'
While loop

let i := 0
while(i < 3) {
    print(i) // prints 0, 1, 2
    i := i + 1
}
For loop

for(let i := 0; i < 3; i := i + 1) {
    print(i) // prints 0, 1, 2
}
For-in loop

let arr = ['banana', 'tomato', 'potato']
for (let food in arr) {
    print(food)
}

let obj = {'banana': 3, 'tomato': 5, 'potato': 6}
for (let food, value in arr) {
    print(food, value)
}

Here are some more rules around Hog:

Here are a few key differences compared to other programming languages:

- Variable assignment in Hog is done with the := operator, as = and == are both used for equality comparisons in SQL
- You must type out and, or and not. Currently && and ! raise syntax errors, whereas || is used as the string concatenation operator.
- All arrays in Hog start from index 1. Yes, for real. Trust us, we know. However that's how SQL has always worked, so we adopted it.
- The easiest way to debug your code is to print() the variables in question, and then check the logs.
- Strings must always be written with 'single quotes'. You may use f-string templates like f'Hello {name}'.
- delete does not work in Hog.

"""

HOG_EXAMPLE_MESSAGE = """
Here are some valid Hog code examples:
// Example 1: PII Data Hashing
// Get the properties to hash from inputs and split by comma
let propertiesToHash := []
if (notEmpty(inputs.propertiesToHash)) {
    propertiesToHash := splitByString(',', inputs.propertiesToHash)
}
let hashDistinctId := inputs.hashDistinctId
let salt := inputs.salt
if (empty(propertiesToHash) and not hashDistinctId) {
    return event
}
// Create a deep copy of the event to modify
let returnEvent := event
// Helper function to get nested property value
fun getNestedValue(obj, path) {
    let parts := splitByString('.', path)
    let current := obj
    for (let part in parts) {
        if (current = null) {
            return null
        }
        current := current[part]
    }
    return current
}
// Helper function to set nested property value
fun setNestedValue(obj, path, value) {
    let parts := splitByString('.', path)
    let current := obj
    // Navigate to the parent object of the target property
    for (let i := 1; i < length(parts); i := i + 1) {
        let part := parts[i]
        if (current[part] = null) {
            current[part] := {}
        }
        current := current[part]
    }
    // Set the value on the last part
    let lastPart := parts[length(parts)]
    current[lastPart] := value
}
// Hash distinct_id if enabled also potentially using a salt
if (hashDistinctId and notEmpty(event.distinct_id)) {
    if(notEmpty(salt)) {
        returnEvent.distinct_id := sha256Hex(concat(toString(event.distinct_id), salt))
    } else {
        returnEvent.distinct_id := sha256Hex(toString(event.distinct_id))
    }
}
// Hash each property value potentially using a salt
for (let _, path in propertiesToHash) {
    let value := getNestedValue(event.properties, trim(path))  // Trim to handle spaces after commas
    if (notEmpty(value)) {
        if(notEmpty(salt)) {
            let hashedValue := sha256Hex(concat(toString(value), salt))
            setNestedValue(returnEvent.properties, trim(path), hashedValue)
        } else {
            let hashedValue := sha256Hex(toString(value))
            setNestedValue(returnEvent.properties, trim(path), hashedValue)
        }
    }
}
return returnEvent
// Example 2: GeoIP Enrichment
// Define the properties to be added to the event
let geoipProperties := {
    'city_name': null,
    'city_confidence': null,
    'subdivision_2_name': null,
    'subdivision_2_code': null,
    'subdivision_1_name': null,
    'subdivision_1_code': null,
    'country_name': null,
    'country_code': null,
    'continent_name': null,
    'continent_code': null,
    'postal_code': null,
    'latitude': null,
    'longitude': null,
    'accuracy_radius': null,
    'time_zone': null
}
// Check if the event has an IP address
if (event.properties?.$geoip_disable or empty(event.properties?.$ip)) {
    print('geoip disabled or no ip.')
    return event
}
let ip := event.properties.$ip
if (ip == '127.0.0.1') {
    print('spoofing ip for local development', ip)
    ip := '89.160.20.129'
}
let response := geoipLookup(ip)
if (not response) {
    print('geoip lookup failed for ip', ip)
    return event
}
let location := {}
if (response.city) {
    location['city_name'] := response.city.names?.en
}
if (response.country) {
    location['country_name'] := response.country.names?.en
    location['country_code'] := response.country.isoCode
}
if (response.continent) {
    location['continent_name'] := response.continent.names?.en
    location['continent_code'] := response.continent.code
}
if (response.postal) {
    location['postal_code'] := response.postal.code
}
if (response.location) {
    location['latitude'] := response.location?.latitude
    location['longitude'] := response.location?.longitude
    location['accuracy_radius'] := response.location?.accuracyRadius
    location['time_zone'] := response.location?.timeZone
}
if (response.subdivisions) {
    for (let index, subdivision in response.subdivisions) {
        location[f'subdivision_{index + 1}_code'] := subdivision.isoCode
        location[f'subdivision_{index + 1}_name'] := subdivision.names?.en
    }
}
print('geoip location data for ip:', location)
let returnEvent := event
returnEvent.properties := returnEvent.properties ?? {}
returnEvent.properties.$set := returnEvent.properties.$set ?? {}
returnEvent.properties.$set_once := returnEvent.properties.$set_once ?? {}
for (let key, value in geoipProperties) {
    if (value != null) {
        returnEvent.properties.$set[f'$geoip_{key}'] := value
        returnEvent.properties.$set_once[f'$initial_geoip_{key}'] := value
    }
    returnEvent.properties.$set[f'$geoip_{key}'] := value
    returnEvent.properties.$set_once[f'$initial_geoip_{key}'] := value
}
for (let key, value in location) {
    returnEvent.properties[f'$geoip_{key}'] := value
    returnEvent.properties.$set[f'$geoip_{key}'] := value
    returnEvent.properties.$set_once[f'$initial_geoip_{key}'] := value
}
return returnEvent
// Example 3: IP Anonymization
// Check if the event has an IP address
if (empty(event.properties?.$ip)) {
    print('No IP address found in event')
    return event
}
let ip := event.properties.$ip
let parts := splitByString('.', ip)
// Check if we have exactly 4 parts for IPv4
if (length(parts) != 4) {
    print('Invalid IP address format: wrong number of octets')
    return event
}
// Validate each octet is a number between 0 and 255
for (let i := 1; i <= 4; i := i + 1) {
    let octet := toInt(parts[i])
    if (octet = null or octet < 0 or octet > 255) {
        print('Invalid IP address: octets must be numbers between 0 and 255')
        return event
    }
}
// Replace the last octet with '0'
let anonymizedIp := concat(parts[1], '.', parts[2], '.', parts[3], '.0')
let returnEvent := event
returnEvent.properties.$ip := anonymizedIp
return returnEvent
// Example 4: URL Parameter Masking
// Function to check if parameter matches any mask pattern
fun isParameterInList(paramName, paramsString) {
    let paramsList := splitByString(',', paramsString)
    for (let pattern in paramsList) {
        if (lower(paramName) =~ lower(trim(pattern))) {
            return true
        }
    }
    return false
}

// Function to mask URL parameters
fun maskURLParameters(url, paramsToMask, maskValue) {
    // If URL is empty or not a string, return as is
    if (empty(url) or typeof(url) != 'string') {
        return url
    }
        // Split URL into base and query string
        let parts := splitByString('?', url, 2)
        if (length(parts) < 2) {
            return url
        }
        let baseUrl := parts[1]
        let queryString := parts[2]
        // Handle malformed URLs that start with ?
        if (empty(baseUrl)) {
            return url
        }
        // Split query string into parameters
        let params := splitByString('&', queryString)
        let maskedParams := []
        // Process each parameter
        for (let param in params) {
            if (not empty(param)) {
                let keyValue := splitByString('=', param, 2)
                let paramName := keyValue[1]
                // Handle parameters without values (e.g., ?key&foo=bar)
                if (length(keyValue) < 2) {
                    if (isParameterInList(paramName, paramsToMask)) {
                        maskedParams := arrayPushBack(maskedParams, concat(paramName, '=', maskValue))
                    } else {
                        maskedParams := arrayPushBack(maskedParams, paramName)
                    }
                } else {
                    if (isParameterInList(paramName, paramsToMask)) {
                        maskedParams := arrayPushBack(maskedParams, concat(paramName, '=', maskValue))
                    } else {
                        maskedParams := arrayPushBack(maskedParams, param)
                    }
                }
            }
        }
        // Reconstruct URL with masked parameters
        return concat(baseUrl, '?', arrayStringConcat(maskedParams, '&'))
    } catch (error) {
        print('Error masking URL parameters:', error)
        return url
    }
}
// Create a copy of the event to modify
let maskedEvent := event
// Process each URL property
for (let propName, paramsToMask in inputs.urlProperties) {
    if (not empty(event.properties?.[propName])) {
        maskedEvent.properties[propName] := maskURLParameters(
            event.properties[propName],
            paramsToMask,
            inputs.maskWith
        )
    }
}
return maskedEvent
// Example 5: Filter Properties
// Check if the event has properties
if (empty(event.properties)) {
    return event
}
let returnEvent := event
let propertiesToFilter := splitByString(',', inputs.propertiesToFilter)
// Process each property to filter
let i := 1
while (i <= length(propertiesToFilter)) {
    let prop := trim(propertiesToFilter[i])
    if (not empty(prop)) {
        let parts := splitByString('.', prop)
        let current := returnEvent.properties
        let found := true
        // Navigate to the parent object
        let j := 1
        while (j < length(parts) and found) {
            if (not has(keys(current), parts[j])) {
                found := false
            } else {
                current := current[parts[j]]
            }
            j := j + 1
        }
        // Handle the last part if we found the parent object
        if (found and j == length(parts)) {
            let lastPart := parts[length(parts)]
            if (has(keys(current), lastPart)) {
                current[lastPart] := null
            }
        }
    }
    i := i + 1
}
return returnEvent"""

HOG_GRAMMAR_MESSAGE = """
Here is the grammar for Hog:
parser grammar HogQLParser;
options {
    tokenVocab = HogQLLexer;
}
program: declaration* EOF;
declaration: varDecl | statement ;
expression: columnExpr;
varDecl: LET identifier ( COLON EQ_SINGLE expression )? ;
identifierList: identifier (COMMA identifier)* COMMA?;
statement      : returnStmt
               | throwStmt
               | tryCatchStmt
               | ifStmt
               | whileStmt
               | forInStmt
               | forStmt
               | funcStmt
               | varAssignment
               | block
               | exprStmt
               | emptyStmt
               ;
returnStmt     : RETURN expression? SEMICOLON?;
throwStmt      : THROW expression? SEMICOLON?;
catchBlock     : CATCH (LPAREN catchVar=identifier (COLON catchType=identifier)? RPAREN)? catchStmt=block;
tryCatchStmt   : TRY tryStmt=block catchBlock* (FINALLY finallyStmt=block)?;
ifStmt         : IF LPAREN expression RPAREN statement ( ELSE statement )? ;
whileStmt      : WHILE LPAREN expression RPAREN statement SEMICOLON?;
forStmt        : FOR LPAREN
                 (initializerVarDeclr=varDecl | initializerVarAssignment=varAssignment | initializerExpression=expression)? SEMICOLON
                 condition=expression? SEMICOLON
                 (incrementVarDeclr=varDecl | incrementVarAssignment=varAssignment | incrementExpression=expression)?
                 RPAREN statement SEMICOLON?;
forInStmt      : FOR LPAREN LET identifier (COMMA identifier)? IN expression RPAREN statement SEMICOLON?;
funcStmt       : (FN | FUN) identifier LPAREN identifierList? RPAREN block;
varAssignment  : expression COLON EQ_SINGLE expression ;
exprStmt       : expression SEMICOLON?;
emptyStmt      : SEMICOLON ;
block          : LBRACE declaration* RBRACE ;
kvPair: expression ':' expression ;
kvPairList: kvPair (COMMA kvPair)* COMMA?;
// SELECT statement
select: (selectSetStmt | selectStmt | hogqlxTagElement) EOF;
selectStmtWithParens: selectStmt | LPAREN selectSetStmt RPAREN | placeholder;
subsequentSelectSetClause: (EXCEPT | UNION ALL | UNION DISTINCT | INTERSECT | INTERSECT DISTINCT) selectStmtWithParens;
selectSetStmt: selectStmtWithParens (subsequentSelectSetClause)*;
selectStmt:
    with=withClause?
    SELECT DISTINCT? topClause?
    columns=columnExprList
    from=fromClause?
    arrayJoinClause?
    prewhereClause?
    where=whereClause?
    groupByClause? (WITH (CUBE | ROLLUP))? (WITH TOTALS)?
    havingClause?
    windowClause?
    orderByClause?
    limitByClause?
    (limitAndOffsetClause | offsetOnlyClause)?
    settingsClause?
    ;
withClause: WITH withExprList;
topClause: TOP DECIMAL_LITERAL (WITH TIES)?;
fromClause: FROM joinExpr;
arrayJoinClause: (LEFT | INNER)? ARRAY JOIN columnExprList;
windowClause: WINDOW identifier AS LPAREN windowExpr RPAREN (COMMA identifier AS LPAREN windowExpr RPAREN)*;
prewhereClause: PREWHERE columnExpr;
whereClause: WHERE columnExpr;
groupByClause: GROUP BY ((CUBE | ROLLUP) LPAREN columnExprList RPAREN | columnExprList);
havingClause: HAVING columnExpr;
orderByClause: ORDER BY orderExprList;
projectionOrderByClause: ORDER BY columnExprList;
limitByClause: LIMIT limitExpr BY columnExprList;
limitAndOffsetClause
    : LIMIT columnExpr (COMMA columnExpr)? (WITH TIES)? // compact OFFSET-optional form
    | LIMIT columnExpr (WITH TIES)? OFFSET columnExpr // verbose OFFSET-included form with WITH TIES
    ;
offsetOnlyClause: OFFSET columnExpr;
settingsClause: SETTINGS settingExprList;
joinExpr
    : joinExpr joinOp? JOIN joinExpr joinConstraintClause  # JoinExprOp
    | joinExpr joinOpCross joinExpr                                          # JoinExprCrossOp
    | tableExpr FINAL? sampleClause?                                         # JoinExprTable
    | LPAREN joinExpr RPAREN                                                 # JoinExprParens
    ;
joinOp
    : ((ALL | ANY | ASOF)? INNER | INNER (ALL | ANY | ASOF)? | (ALL | ANY | ASOF))  # JoinOpInner
    | ( (SEMI | ALL | ANTI | ANY | ASOF)? (LEFT | RIGHT) OUTER?
      | (LEFT | RIGHT) OUTER? (SEMI | ALL | ANTI | ANY | ASOF)?
      )                                                                             # JoinOpLeftRight
    | ((ALL | ANY)? FULL OUTER? | FULL OUTER? (ALL | ANY)?)                         # JoinOpFull
    ;
joinOpCross
    : CROSS JOIN
    | COMMA
    ;
joinConstraintClause
    : ON columnExprList
    | USING LPAREN columnExprList RPAREN
    | USING columnExprList
    ;
sampleClause: SAMPLE ratioExpr (OFFSET ratioExpr)?;
limitExpr: columnExpr ((COMMA | OFFSET) columnExpr)?;
orderExprList: orderExpr (COMMA orderExpr)*;
orderExpr: columnExpr (ASCENDING | DESCENDING | DESC)? (NULLS (FIRST | LAST))? (COLLATE STRING_LITERAL)?;
ratioExpr: placeholder | numberLiteral (SLASH numberLiteral)?;
settingExprList: settingExpr (COMMA settingExpr)*;
settingExpr: identifier EQ_SINGLE literal;
windowExpr: winPartitionByClause? winOrderByClause? winFrameClause?;
winPartitionByClause: PARTITION BY columnExprList;
winOrderByClause: ORDER BY orderExprList;
winFrameClause: (ROWS | RANGE) winFrameExtend;
winFrameExtend
    : winFrameBound                             # frameStart
    | BETWEEN winFrameBound AND winFrameBound   # frameBetween
    ;
winFrameBound: (CURRENT ROW | UNBOUNDED PRECEDING | UNBOUNDED FOLLOWING | numberLiteral PRECEDING | numberLiteral FOLLOWING);
//rangeClause: RANGE LPAREN (MIN identifier MAX identifier | MAX identifier MIN identifier) RPAREN;
// Columns
expr: columnExpr EOF;
columnTypeExpr
    : identifier                                                                             # ColumnTypeExprSimple   // UInt64
    | identifier LPAREN identifier columnTypeExpr (COMMA identifier columnTypeExpr)* COMMA? RPAREN  # ColumnTypeExprNested   // Nested
    | identifier LPAREN enumValue (COMMA enumValue)* COMMA? RPAREN                                  # ColumnTypeExprEnum     // Enum
    | identifier LPAREN columnTypeExpr (COMMA columnTypeExpr)* COMMA? RPAREN                        # ColumnTypeExprComplex  // Array, Tuple
    | identifier LPAREN columnExprList? RPAREN                                               # ColumnTypeExprParam    // FixedString(N)
    ;
columnExprList: columnExpr (COMMA columnExpr)* COMMA?;
columnExpr
    : CASE caseExpr=columnExpr? (WHEN whenExpr=columnExpr THEN thenExpr=columnExpr)+ (ELSE elseExpr=columnExpr)? END          # ColumnExprCase
    | CAST LPAREN columnExpr AS columnTypeExpr RPAREN                                     # ColumnExprCast
    | DATE STRING_LITERAL                                                                 # ColumnExprDate
//    | EXTRACT LPAREN interval FROM columnExpr RPAREN                                      # ColumnExprExtract   // Interferes with a function call
    | INTERVAL STRING_LITERAL                                                             # ColumnExprIntervalString
    | INTERVAL columnExpr interval                                                        # ColumnExprInterval
    | SUBSTRING LPAREN columnExpr FROM columnExpr (FOR columnExpr)? RPAREN                # ColumnExprSubstring
    | TIMESTAMP STRING_LITERAL                                                            # ColumnExprTimestamp
    | TRIM LPAREN (BOTH | LEADING | TRAILING) string FROM columnExpr RPAREN               # ColumnExprTrim
    | identifier (LPAREN columnExprs=columnExprList? RPAREN) (LPAREN DISTINCT? columnArgList=columnExprList? RPAREN)? OVER LPAREN windowExpr RPAREN # ColumnExprWinFunction
    | identifier (LPAREN columnExprs=columnExprList? RPAREN) (LPAREN DISTINCT? columnArgList=columnExprList? RPAREN)? OVER identifier               # ColumnExprWinFunctionTarget
    | identifier (LPAREN columnExprs=columnExprList? RPAREN)? LPAREN DISTINCT? columnArgList=columnExprList? RPAREN                                 # ColumnExprFunction
    | columnExpr LPAREN selectSetStmt RPAREN                                              # ColumnExprCallSelect
    | columnExpr LPAREN columnExprList? RPAREN                                            # ColumnExprCall
    | hogqlxTagElement                                                                    # ColumnExprTagElement
    | templateString                                                                      # ColumnExprTemplateString
    | literal                                                                             # ColumnExprLiteral
    // FIXME(ilezhankin): this part looks very ugly, maybe there is another way to express it
    | columnExpr LBRACKET columnExpr RBRACKET                                             # ColumnExprArrayAccess
    | columnExpr DOT DECIMAL_LITERAL                                                      # ColumnExprTupleAccess
    | columnExpr DOT identifier                                                           # ColumnExprPropertyAccess
    | columnExpr NULL_PROPERTY LBRACKET columnExpr RBRACKET                               # ColumnExprNullArrayAccess
    | columnExpr NULL_PROPERTY DECIMAL_LITERAL                                            # ColumnExprNullTupleAccess
    | columnExpr NULL_PROPERTY identifier                                                 # ColumnExprNullPropertyAccess
    | DASH columnExpr                                                                     # ColumnExprNegate
    | left=columnExpr ( operator=ASTERISK                                                 // *
                 | operator=SLASH                                                         // /
                 | operator=PERCENT                                                       // %
                 ) right=columnExpr                                                       # ColumnExprPrecedence1
    | left=columnExpr ( operator=PLUS                                                     // +
                 | operator=DASH                                                          // -
                 | operator=CONCAT                                                        // ||
                 ) right=columnExpr                                                       # ColumnExprPrecedence2
    | left=columnExpr ( operator=EQ_DOUBLE                                                // =
                 | operator=EQ_SINGLE                                                     // ==
                 | operator=NOT_EQ                                                        // !=
                 | operator=LT_EQ                                                         // <=
                 | operator=LT                                                            // <
                 | operator=GT_EQ                                                         // >=
                 | operator=GT                                                            // >
                 | operator=NOT? IN COHORT?                                               // in, not in; in cohort; not in cohort
                 | operator=NOT? (LIKE | ILIKE)                                           // like, not like, ilike, not ilike
                 | operator=REGEX_SINGLE                                                  // ~
                 | operator=REGEX_DOUBLE                                                  // =~
                 | operator=NOT_REGEX                                                     // !~
                 | operator=IREGEX_SINGLE                                                 // ~*
                 | operator=IREGEX_DOUBLE                                                 // =~*
                 | operator=NOT_IREGEX                                                    // !~*
                 ) right=columnExpr                                                       # ColumnExprPrecedence3
    | columnExpr IS NOT? NULL_SQL                                                         # ColumnExprIsNull
    | columnExpr NULLISH columnExpr                                                       # ColumnExprNullish
    | NOT columnExpr                                                                      # ColumnExprNot
    | columnExpr AND columnExpr                                                           # ColumnExprAnd
    | columnExpr OR columnExpr                                                            # ColumnExprOr
    // TODO(ilezhankin): `BETWEEN a AND b AND c` is parsed in a wrong way: `BETWEEN (a AND b) AND c`
    | columnExpr NOT? BETWEEN columnExpr AND columnExpr                                   # ColumnExprBetween
    | <assoc=right> columnExpr QUERY columnExpr COLON columnExpr                          # ColumnExprTernaryOp
    | columnExpr (AS identifier | AS STRING_LITERAL)                                      # ColumnExprAlias
    | (tableIdentifier DOT)? ASTERISK                                                     # ColumnExprAsterisk  // single-column only
    | LPAREN selectSetStmt RPAREN                                                         # ColumnExprSubquery  // single-column only
    | LPAREN columnExpr RPAREN                                                            # ColumnExprParens    // single-column only
    | LPAREN columnExprList RPAREN                                                        # ColumnExprTuple
    | LBRACKET columnExprList? RBRACKET                                                   # ColumnExprArray
    | LBRACE (kvPairList)? RBRACE                                                         # ColumnExprDict
    | columnLambdaExpr                                                                    # ColumnExprLambda
    | columnIdentifier                                                                    # ColumnExprIdentifier
    ;
columnLambdaExpr:
    ( LPAREN identifier (COMMA identifier)* COMMA? RPAREN
    |        identifier (COMMA identifier)* COMMA?
    | LPAREN RPAREN
    )
    ARROW (columnExpr | block)
    ;
hogqlxChildElement: hogqlxTagElement | (LBRACE columnExpr RBRACE);
hogqlxTagElement
    : LT identifier hogqlxTagAttribute* SLASH GT                                          # HogqlxTagElementClosed
    | LT identifier hogqlxTagAttribute* GT hogqlxChildElement* LT SLASH identifier GT     # HogqlxTagElementNested
    ;
hogqlxTagAttribute
    :   identifier '=' string
    |   identifier '=' LBRACE columnExpr RBRACE
    |   identifier
    ;
withExprList: withExpr (COMMA withExpr)* COMMA?;
withExpr
    : identifier AS LPAREN selectSetStmt RPAREN    # WithExprSubquery
    // NOTE: asterisk and subquery goes before |columnExpr| so that we can mark them as multi-column expressions.
    | columnExpr AS identifier                       # WithExprColumn
    ;
// This is slightly different in HogQL compared to ClickHouse SQL
// HogQL allows unlimited ("*") nestedIdentifier-s "properties.b.a.a.w.a.s".
// We parse and convert "databaseIdentifier.tableIdentifier.columnIdentifier.nestedIdentifier.*"
// to just one ast.Field(chain=['a','b','columnIdentifier','on','and','on']).
columnIdentifier: placeholder | ((tableIdentifier DOT)? nestedIdentifier);
nestedIdentifier: identifier (DOT identifier)*;
tableExpr
    : tableIdentifier                    # TableExprIdentifier
    | tableFunctionExpr                  # TableExprFunction
    | LPAREN selectSetStmt RPAREN      # TableExprSubquery
    | tableExpr (alias | AS identifier)  # TableExprAlias
    | hogqlxTagElement                   # TableExprTag
    | placeholder                        # TableExprPlaceholder
    ;
tableFunctionExpr: identifier LPAREN tableArgList? RPAREN;
tableIdentifier: (databaseIdentifier DOT)? nestedIdentifier;
tableArgList: columnExpr (COMMA columnExpr)* COMMA?;
// Databases
databaseIdentifier: identifier;
// Basics
floatingLiteral
    : FLOATING_LITERAL
    | DOT (DECIMAL_LITERAL | OCTAL_LITERAL)
    | DECIMAL_LITERAL DOT (DECIMAL_LITERAL | OCTAL_LITERAL)?  // can't move this to the lexer or it will break nested tuple access: t.1.2
    ;
numberLiteral: (PLUS | DASH)? (floatingLiteral | OCTAL_LITERAL | DECIMAL_LITERAL | HEXADECIMAL_LITERAL | INF | NAN_SQL);
literal
    : numberLiteral
    | STRING_LITERAL
    | NULL_SQL
    ;
interval: SECOND | MINUTE | HOUR | DAY | WEEK | MONTH | QUARTER | YEAR;
keyword
    // except NULL_SQL, INF, NAN_SQL
    : ALL | AND | ANTI | ANY | ARRAY | AS | ASCENDING | ASOF | BETWEEN | BOTH | BY | CASE
    | CAST | COHORT | COLLATE | CROSS | CUBE | CURRENT | DATE | DESC | DESCENDING
    | DISTINCT | ELSE | END | EXTRACT | FINAL | FIRST
    | FOR | FOLLOWING | FROM | FULL | GROUP | HAVING | ID | IS
    | IF | ILIKE | IN | INNER | INTERVAL | JOIN | KEY
    | LAST | LEADING | LEFT | LIKE | LIMIT
    | NOT | NULLS | OFFSET | ON | OR | ORDER | OUTER | OVER | PARTITION
    | PRECEDING | PREWHERE | RANGE | RETURN | RIGHT | ROLLUP | ROW
    | ROWS | SAMPLE | SELECT | SEMI | SETTINGS | SUBSTRING
    | THEN | TIES | TIMESTAMP | TOTALS | TRAILING | TRIM | TRUNCATE | TO | TOP
    | UNBOUNDED | UNION | USING | WHEN | WHERE | WINDOW | WITH
    ;
keywordForAlias
    : DATE | FIRST | ID | KEY
    ;
alias: IDENTIFIER | keywordForAlias;  // |interval| can't be an alias, otherwise 'INTERVAL 1 SOMETHING' becomes ambiguous.
identifier: IDENTIFIER | interval | keyword;
enumValue: string EQ_SINGLE numberLiteral;
placeholder: LBRACE columnExpr RBRACE;

string: STRING_LITERAL | templateString;
templateString : QUOTE_SINGLE_TEMPLATE stringContents* QUOTE_SINGLE ;
stringContents : STRING_ESCAPE_TRIGGER columnExpr RBRACE | STRING_TEXT;
// These are magic "full template strings", which are used to parse "full text field" templates without the surrounding SQL.
// We will need to add F' to the start of the string to change the lexer's mode.
fullTemplateString: QUOTE_SINGLE_TEMPLATE_FULL stringContentsFull* EOF ;
stringContentsFull : FULL_STRING_ESCAPE_TRIGGER columnExpr RBRACE | FULL_STRING_TEXT;
Leave out all comment string and return the hog code nicely formatted.
These functions are not available in the current version of HogQL (NEVER USE THEM):
- break
- continue
- left
- right
- arrayConcat
"""

EVENT_TAXONOMY_MESSAGE = """
Here is the taxonomy for events:
"events": {
        # in front end this key is the empty string
        "All events": {
            "label": "All events",
            "description": "This is a wildcard that matches all events.",
        },
        "$pageview": {
            "label": "Pageview",
            "description": "When a user loads (or reloads) a page.",
        },
        "$pageleave": {
            "label": "Pageleave",
            "description": "When a user leaves a page.",
        },
        "$autocapture": {
            "label": "Autocapture",
            "description": "User interactions that were automatically captured.",
            "examples": ["clicked button"],
            "ignored_in_assistant": True,  # Autocapture is only useful with autocapture-specific filters, which the LLM isn't adept at yet
        },
        "$$heatmap": {
            "label": "Heatmap",
            "description": "Heatmap events carry heatmap data to the backend, they do not contribute to event counts.",
            "ignored_in_assistant": True,  # Heatmap events are not useful for LLM
        },
        "$copy_autocapture": {
            "label": "Clipboard autocapture",
            "description": "Selected text automatically captured when a user copies or cuts.",
            "ignored_in_assistant": True,  # Too niche
        },
        "$screen": {
            "label": "Screen",
            "description": "When a user loads a screen in a mobile app.",
        },
        "$set": {
            "label": "Set person properties",
            "description": "Setting person properties. Sent as `$set`.",
            "ignored_in_assistant": True,
        },
        "$opt_in": {
            "label": "Opt in",
            "description": "When a user opts into analytics.",
            "ignored_in_assistant": True,  # Irrelevant product-wise
        },
        "$feature_flag_called": {
            "label": "Feature flag called",
            "description": (
                'The feature flag that was called.\n\nWarning! This only works in combination with the $feature_flag event. If you want to filter other events, try "Active feature flags".'
            ),
            "examples": ["beta-feature"],
            "ignored_in_assistant": True,  # Mostly irrelevant product-wise
        },
        "$feature_view": {
            "label": "Feature view",
            "description": "When a user views a feature.",
            "ignored_in_assistant": True,  # Specific to posthog-js/react, niche
        },
        "$feature_interaction": {
            "label": "Feature interaction",
            "description": "When a user interacts with a feature.",
            "ignored_in_assistant": True,  # Specific to posthog-js/react, niche
        },
        "$feature_enrollment_update": {
            "label": "Feature enrollment",
            "description": "When a user enrolls with a feature.",
            "description_llm": "When a user opts in or out of a beta feature. This event is specific to the PostHog Early Access Features product, and is only relevant if the project is using this product.",
        },
        "$capture_metrics": {
            "label": "Capture metrics",
            "description": "Metrics captured with values pertaining to your systems at a specific point in time.",
            "ignored_in_assistant": True,  # Irrelevant product-wise
        },
        "$identify": {
            "label": "Identify",
            "description": "A user has been identified with properties.",
            "description_llm": "Identifies an anonymous user. The event shows how many users used an account, so do not use it for active users metrics because a user may skip identification.",
        },
        "$create_alias": {
            "label": "Alias",
            "description": "An alias ID has been added to a user.",
            "ignored_in_assistant": True,  # Irrelevant product-wise
        },
        "$merge_dangerously": {
            "label": "Merge",
            "description": "An alias ID has been added to a user.",
            "ignored_in_assistant": True,  # Irrelevant product-wise
        },
        "$groupidentify": {
            "label": "Group identify",
            "description": "A group has been identified with properties.",
            "ignored_in_assistant": True,  # Irrelevant product-wise
        },
        "$rageclick": {
            "label": "Rageclick",
            "description": "A user has rapidly and repeatedly clicked in a single place.",
        },
        "$dead_click": {
            "label": "Dead click",
            "description": "A user has clicked on something that is probably not clickable.",
        },
        "$exception": {
            "label": "Exception",
            "description": "An unexpected error or unhandled exception in your application.",
        },
        "$web_vitals": {
            "label": "Web vitals",
            "description": "Automatically captured web vitals data.",
        },
        "$ai_generation": {
            "label": "AI generation (LLM)",
            "description": "A call to an LLM model. Contains the input prompt, output, model used and costs.",
        },
        "$ai_metric": {
            "label": "AI metric (LLM)",
            "description": "An evaluation metric for a trace of a generative AI model (LLM). Contains the trace ID, metric name, and metric value.",
        },
        "$ai_feedback": {
            "label": "AI feedback (LLM)",
            "description": "User-provided feedback for a trace of a generative AI model (LLM).",
        },
        "$ai_trace": {
            "label": "AI trace (LLM)",
            "description": "A generative AI trace. Usually a trace tracks a single user interaction and contains one or more AI generation calls.",
        },
        "$ai_span": {
            "label": "AI span (LLM)",
            "description": "A generative AI span. Usually a span tracks a unit of work for a trace of generative AI models (LLMs).",
        },
        "$ai_embedding": {
            "label": "AI embedding (LLM)",
            "description": "A call to an embedding model.",
        },
        "$csp_violation": {
            "label": "CSP violation",
            "description": "Content Security Policy violation reported by a browser to our csp endpoint.",
            "examples": ["Unauthorized inline script", "Trying to load resources from unauthorized domain"],
        },
        "Application opened": {
            "label": "Application opened",
            "description": "When a user opens the mobile app either for the first time or from the foreground.",
        },
        "Application backgrounded": {
            "label": "Application backgrounded",
            "description": "When a user puts the mobile app in the background.",
        },
        "Application updated": {
            "label": "Application updated",
            "description": "When a user upgrades the mobile app.",
        },
        "Application installed": {
            "label": "Application installed",
            "description": "When a user installs the mobile app.",
        },
        "Application became active": {
            "label": "Application became active",
            "description": "When a user puts the mobile app in the foreground.",
        },
        "Deep link opened": {
            "label": "Deep link opened",
            "description": "When a user opens the mobile app via a deep link.",
        },
    },
"""

EVENT_METADATA_TAXONOMY = """
"metadata": {
        "distinct_id": {
            "label": "Distinct ID",
            "description": "The current distinct ID of the user.",
            "examples": ["16ff262c4301e5-0aa346c03894bc-39667c0e-1aeaa0-16ff262c431767"],
        },
        "timestamp": {
            "label": "Timestamp",
            "description": "Time the event happened.",
            "examples": ["2023-05-20T15:30:00Z"],
        },
        "event": {
            "label": "Event",
            "description": "The name of the event.",
            "examples": ["$pageview"],
        },
        "person_id": {
            "label": "Person ID",
            "description": "The ID of the person, depending on the person properties mode.",
            "examples": ["16ff262c4301e5-0aa346c03894bc-39667c0e-1aeaa0-16ff262c431767"],
        },
    },
"""

EVENT_PROPERTY_TAXONOMY_MESSAGE = """
Here is the taxonomy for event properties:
"event_properties": {
        "$config_defaults": {
            "label": "Config defaults",
            "description": "The version of the PostHog config defaults that were used when capturing the event.",
            "type": "String",
        },
        "$python_runtime": {
            "label": "Python runtime",
            "description": "The Python runtime that was used to capture the event.",
            "examples": ["CPython"],
        },
        "$python_version": {
            "label": "Python version",
            "description": "The Python version that was used to capture the event.",
            "examples": ["3.11.5"],
        },
        "$sdk_debug_replay_internal_buffer_length": {
            "label": "Replay internal buffer length",
            "description": "Useful for debugging. The internal buffer length for replay.",
            "examples": ["100"],
        },
        "$sdk_debug_replay_internal_buffer_size": {
            "label": "Replay internal buffer size",
            "description": "Useful for debugging. The internal buffer size for replay.",
            "examples": ["100"],
        },
        "$sdk_debug_retry_queue_size": {
            "label": "Retry queue size",
            "description": "Useful for debugging. The size of the retry queue.",
            "examples": ["100"],
        },
        "$last_posthog_reset": {
            "label": "Timestamp of last call to `Reset` in the web sdk",
            "description": "The timestamp of the last call to `Reset` in the web SDK. This can be useful for debugging.",
            "ignored_in_assistant": True,
        },
        # do we need distinct_id and $session_duration here in the back end?
        "$copy_type": {
            "label": "Copy type",
            "description": "Type of copy event.",
            "examples": ["copy", "cut"],
            "ignored_in_assistant": True,
        },
        "$selected_content": {
            "label": "Copied content",
            "description": "The content that was selected when the user copied or cut.",
            "ignored_in_assistant": True,
        },
        "$set": {
            "label": "Set person properties",
            "description": "Person properties to be set. Sent as `$set`.",
            "ignored_in_assistant": True,
        },
        "$set_once": {
            "label": "Set person properties once",
            "description": "Person properties to be set if not set already (i.e. first-touch). Sent as `$set_once`.",
            "ignored_in_assistant": True,
        },
        "$pageview_id": {
            "label": "Pageview ID",
            "description": "PostHog's internal ID for matching events to a pageview.",
        },
        "$autocapture_disabled_server_side": {
            "label": "Autocapture disabled server-side",
            "description": "If autocapture has been disabled server-side.",
        },
        "$console_log_recording_enabled_server_side": {
            "label": "Console log recording enabled server-side",
            "description": "If console log recording has been enabled server-side.",
        },
        "$session_entry__kx": {
            "description": "Klaviyo Tracking ID Captured at the start of the session and remains constant for the duration of the session.",
            "label": "Session entry _kx",
        },
        "$session_entry_dclid": {
            "description": "DoubleClick ID Captured at the start of the session and remains constant for the duration of the session.",
            "label": "Session entry dclid",
        },
        "$session_entry_epik": {
            "description": "Pinterest Click ID Captured at the start of the session and remains constant for the duration of the session.",
            "label": "Session entry epik",
        },
        "$session_entry_fbclid": {
            "description": "Facebook Click ID Captured at the start of the session and remains constant for the duration of the session.",
            "label": "Session entry fbclid",
        },
        "$session_entry_gad_source": {
            "description": "Google Ads Source Captured at the start of the session and remains constant for the duration of the session.",
            "label": "Session entry gad_source",
        },
        "$session_entry_gbraid": {
            "description": "Google Ads, web to app Captured at the start of the session and remains constant for the duration of the session.",
            "label": "Session entry gbraid",
        },
        "$session_entry_gclid": {
            "description": "Google Click ID Captured at the start of the session and remains constant for the duration of the session.",
            "label": "Session entry gclid",
        },
        "$session_entry_gclsrc": {
            "description": "Google Click Source Captured at the start of the session and remains constant for the duration of the session.",
            "label": "Session entry gclsrc",
        },
        "$session_entry_host": {
            "description": "The hostname of the Current URL. Captured at the start of the session and remains constant for the duration of the session.",
            "examples": ["example.com", "localhost:8000"],
            "label": "Session entry Host",
        },
        "$session_entry_igshid": {
            "description": "Instagram Share ID Captured at the start of the session and remains constant for the duration of the session.",
            "label": "Session entry igshid",
        },
        "$session_entry_irclid": {
            "description": "Impact Click ID Captured at the start of the session and remains constant for the duration of the session.",
            "label": "Session entry irclid",
        },
        "$session_entry_li_fat_id": {
            "description": "LinkedIn First-Party Ad Tracking ID Captured at the start of the session and remains constant for the duration of the session.",
            "label": "Session entry li_fat_id",
        },
        "$session_entry_mc_cid": {
            "description": "Mailchimp Campaign ID Captured at the start of the session and remains constant for the duration of the session.",
            "label": "Session entry mc_cid",
        },
        "$session_entry_msclkid": {
            "description": "Microsoft Click ID Captured at the start of the session and remains constant for the duration of the session.",
            "label": "Session entry msclkid",
        },
        "$session_entry_pathname": {
            "description": "The path of the Current URL, which means everything in the url after the domain. Captured at the start of the session and remains constant for the duration of the session.",
            "examples": ["/pricing", "/about-us/team"],
            "label": "Session entry Path name",
        },
        "$session_entry_qclid": {
            "description": "Quora Click ID Captured at the start of the session and remains constant for the duration of the session.",
            "label": "Session entry qclid",
        },
        "$session_entry_rdt_cid": {
            "description": "Reddit Click ID Captured at the start of the session and remains constant for the duration of the session.",
            "label": "Session entry rdt_cid",
        },
        "$session_entry_referrer": {
            "description": "URL of where the user came from. Captured at the start of the session and remains constant for the duration of the session.",
            "examples": ["https://google.com/search?q=posthog&rlz=1C..."],
            "label": "Session entry Referrer URL",
        },
        "$session_entry_referring_domain": {
            "description": "Domain of where the user came from. Captured at the start of the session and remains constant for the duration of the session.",
            "examples": ["google.com", "facebook.com"],
            "label": "Session entry Referring domain",
        },
        "$session_entry_sccid": {
            "description": "Snapchat Click ID Captured at the start of the session and remains constant for the duration of the session.",
            "label": "Session entry sccid",
        },
        "$session_entry_ttclid": {
            "description": "TikTok Click ID Captured at the start of the session and remains constant for the duration of the session.",
            "label": "Session entry ttclid",
        },
        "$session_entry_twclid": {
            "description": "Twitter Click ID Captured at the start of the session and remains constant for the duration of the session.",
            "label": "Session entry twclid",
        },
        "$session_entry_url": {
            "description": "The URL visited at the time of the event. Captured at the start of the session and remains constant for the duration of the session.",
            "examples": ["https://example.com/interesting-article?parameter=true"],
            "label": "Session entry Current URL",
        },
        "$session_entry_utm_campaign": {
            "description": "UTM campaign tag. Captured at the start of the session and remains constant for the duration of the session.",
            "examples": ["feature launch", "discount"],
            "label": "Session entry UTM campaign",
        },
        "$session_entry_utm_content": {
            "description": "UTM content tag. Captured at the start of the session and remains constant for the duration of the session.",
            "examples": ["bottom link", "second button"],
            "label": "Session entry UTM content",
        },
        "$session_entry_utm_medium": {
            "description": "UTM medium tag. Captured at the start of the session and remains constant for the duration of the session.",
            "examples": ["Social", "Organic", "Paid", "Email"],
            "label": "Session entry UTM medium",
        },
        "$session_entry_utm_source": {
            "description": "UTM source tag. Captured at the start of the session and remains constant for the duration of the session.",
            "examples": ["Google", "Bing", "Twitter", "Facebook"],
            "label": "Session entry UTM source",
        },
        "$session_entry_utm_term": {
            "description": "UTM term tag. Captured at the start of the session and remains constant for the duration of the session.",
            "examples": ["free goodies"],
            "label": "Session entry UTM term",
        },
        "$session_entry_wbraid": {
            "description": "Google Ads, app to web Captured at the start of the session and remains constant for the duration of the session.",
            "label": "Session entry wbraid",
        },
        "$session_recording_recorder_version_server_side": {
            "label": "Session recording recorder version server-side",
            "description": "The version of the session recording recorder that is enabled server-side.",
            "examples": ["v2"],
        },
        "$session_is_sampled": {
            "label": "Whether the session is sampled",
            "description": "Whether the session is sampled for session recording.",
            "examples": ["true", "false"],
        },
        "$feature_flag_payloads": {
            "label": "Feature flag payloads",
            "description": "Feature flag payloads active in the environment.",
        },
        "$capture_failed_request": {
            "label": "Capture failed request",
            "description": "",
        },
        "$lib_rate_limit_remaining_tokens": {
            "label": "Clientside rate limit remaining tokens",
            "description": "Remaining rate limit tokens for the posthog-js library client-side rate limiting implementation.",
            "examples": ["100"],
        },
        "token": {
            "label": "Token",
            "description": "Token used for authentication.",
            "examples": ["ph_abcdefg"],
        },
        "$sentry_exception": {
            "label": "Sentry exception",
            "description": "Raw Sentry exception data.",
        },
        "$sentry_exception_message": {
            "label": "Sentry exception message",
        },
        "$sentry_exception_type": {
            "label": "Sentry exception type",
            "description": "Class name of the exception object.",
        },
        "$sentry_tags": {
            "label": "Sentry tags",
            "description": "Tags sent to Sentry along with the exception.",
        },
        "$exception_types": {
            "label": "Exception type",
            "description": "The type of the exception.",
            "examples": ["TypeError"],
        },
        "$exception_functions": {
            "label": "Exception function",
            "description": "A function contained in the exception.",
        },
        "$exception_values": {"label": "Exception message", "description": "The description of the exception."},
        "$exception_sources": {"label": "Exception source", "description": "A source file included in the exception."},
        "$exception_list": {
            "label": "Exception list",
            "description": "List of one or more associated exceptions.",
        },
        "$exception_level": {
            "label": "Exception level",
            "description": "Exception categorized by severity.",
            "examples": ["error"],
        },
        "$exception_type": {
            "label": "Exception type",
            "description": "Exception categorized into types.",
            "examples": ["Error"],
        },
        "$exception_message": {
            "label": "Exception message",
            "description": "The message detected on the error.",
        },
        "$exception_fingerprint": {
            "label": "Exception fingerprint",
            "description": "A fingerprint used to group issues, can be set clientside.",
        },
        "$exception_proposed_fingerprint": {
            "label": "Exception proposed fingerprint",
            "description": "The fingerprint used to group issues. Auto generated unless provided clientside.",
        },
        "$exception_issue_id": {
            "label": "Exception issue ID",
            "description": "The id of the issue the fingerprint was associated with at ingest time.",
        },
        "$exception_source": {
            "label": "Exception source",
            "description": "The source of the exception.",
            "examples": ["JS file"],
        },
        "$exception_lineno": {
            "label": "Exception source line number",
            "description": "Which line in the exception source that caused the exception.",
        },
        "$exception_colno": {
            "label": "Exception source column number",
            "description": "Which column of the line in the exception source that caused the exception.",
        },
        "$exception_DOMException_code": {
            "label": "DOMException code",
            "description": "If a DOMException was thrown, it also has a DOMException code.",
        },
        "$exception_is_synthetic": {
            "label": "Exception is synthetic",
            "description": "Whether this was detected as a synthetic exception.",
        },
        "$exception_stack_trace_raw": {
            "label": "Exception raw stack trace",
            "description": "The exceptions stack trace, as a string.",
        },
        "$exception_handled": {
            "label": "Exception was handled",
            "description": "Whether this was a handled or unhandled exception.",
        },
        "$exception_personURL": {
            "label": "Exception person URL",
            "description": "The PostHog person that experienced the exception.",
        },
        "$cymbal_errors": {
            "label": "Exception processing errors",
            "description": "Errors encountered while trying to process exceptions.",
        },
        "$exception_capture_endpoint": {
            "label": "Exception capture endpoint",
            "description": "Endpoint used by posthog-js exception autocapture.",
            "examples": ["/e/"],
        },
        "$exception_capture_endpoint_suffix": {
            "label": "Exception capture endpoint suffix",
            "description": "Endpoint used by posthog-js exception autocapture.",
            "examples": ["/e/"],
        },
        "$exception_capture_enabled_server_side": {
            "label": "Exception capture enabled server side",
            "description": "Whether exception autocapture was enabled in remote config.",
        },
        "$ce_version": {
            "label": "$ce_version",
            "description": "",
        },
        "$anon_distinct_id": {
            "label": "Anon distinct ID",
            "description": "If the user was previously anonymous, their anonymous ID will be set here.",
            "examples": ["16ff262c4301e5-0aa346c03894bc-39667c0e-1aeaa0-16ff262c431767"],
        },
        "$event_type": {
            "label": "Event type",
            "description": "When the event is an $autocapture event, this specifies what the action was against the element.",
            "examples": ["click", "submit", "change"],
        },
        "$insert_id": {
            "label": "Insert ID",
            "description": "Unique insert ID for the event.",
        },
        "$time": {
            "label": "$time (deprecated)",
            "description": "Use the SQL field `timestamp` instead. This field was previously set on some client side events.",
            "examples": ["1681211521.345"],
        },
        "$browser_type": {
            "label": "Browser type",
            "description": "This is only added when posthog-js config.opt_out_useragent_filter is true.",
            "examples": ["browser", "bot"],
        },
        "$device_id": {
            "label": "Device ID",
            "description": "Unique ID for that device, consistent even if users are logging in/out.",
            "examples": ["16ff262c4301e5-0aa346c03894bc-39667c0e-1aeaa0-16ff262c431767"],
        },
        "$replay_minimum_duration": {
            "label": "Replay config - minimum duration",
            "description": "Config for minimum duration before emitting a session recording.",
            "examples": ["1000"],
        },
        "$replay_sample_rate": {
            "label": "Replay config - sample rate",
            "description": "Config for sampling rate of session recordings.",
            "examples": ["0.1"],
        },
        "$session_recording_start_reason": {
            "label": "Session recording start reason",
            "description": "Reason for starting the session recording. Useful for e.g. if you have sampling enabled and want to see on batch exported events which sessions have recordings available.",
            "examples": ["sampling_override", "recording_initialized", "linked_flag_match"],
        },
        "$session_recording_canvas_recording": {
            "label": "Session recording canvas recording",
            "description": "Session recording canvas capture config.",
            "examples": ['{"enabled": false}'],
        },
        "$session_recording_network_payload_capture": {
            "label": "Session recording network payload capture",
            "description": "Session recording network payload capture config.",
            "examples": ['{"recordHeaders": false}'],
        },
        "$configured_session_timeout_ms": {
            "label": "Configured session timeout",
            "description": "Configured session timeout in milliseconds.",
            "examples": ["1800000"],
        },
        "$replay_script_config": {
            "label": "Replay script config",
            "description": "Sets an alternative recorder script for the web sdk.",
            "examples": ['{"script": "recorder-next"}'],
        },
        "$session_recording_url_trigger_activated_session": {
            "label": "Session recording URL trigger activated session",
            "description": "Session recording URL trigger activated session config. Used by posthog-js to track URL activation of session replay.",
        },
        "$session_recording_url_trigger_status": {
            "label": "Session recording URL trigger status",
            "description": "Session recording URL trigger status. Used by posthog-js to track URL activation of session replay.",
        },
        "$recording_status": {
            "label": "Session recording status",
            "description": "The status of session recording at the time the event was captured",
        },
        "$cymbal_errors": {
            "label": "Exception processing errors",
            "description": "Errors encountered while trying to process exceptions.",
        },
        "$geoip_city_name": {
            "label": "City name",
            "description": "Name of the city matched to this event's IP address.",
            "examples": ["Sydney", "Chennai", "Brooklyn"],
        },
        "$geoip_country_name": {
            "label": "Country name",
            "description": "Name of the country matched to this event's IP address.",
            "examples": ["Australia", "India", "United States"],
        },
        "$geoip_country_code": {
            "label": "Country code",
            "description": "Code of the country matched to this event's IP address.",
            "examples": ["AU", "IN", "US"],
        },
        "$geoip_continent_name": {
            "label": "Continent name",
            "description": "Name of the continent matched to this event's IP address.",
            "examples": ["Oceania", "Asia", "North America"],
        },
        "$geoip_continent_code": {
            "label": "Continent code",
            "description": "Code of the continent matched to this event's IP address.",
            "examples": ["OC", "AS", "NA"],
        },
        "$geoip_postal_code": {
            "label": "Postal code",
            "description": "Approximated postal code matched to this event's IP address.",
            "examples": ["2000", "600004", "11211"],
        },
        "$geoip_postal_code_confidence": {
            "label": "Postal code identification confidence score",
            "description": "If provided by the licensed geoip database",
            "examples": ["null", "0.1"],
        },
        "$geoip_latitude": {
            "label": "Latitude",
            "description": "Approximated latitude matched to this event's IP address.",
            "examples": ["-33.8591", "13.1337", "40.7"],
        },
        "$geoip_longitude": {
            "label": "Longitude",
            "description": "Approximated longitude matched to this event's IP address.",
            "examples": ["151.2", "80.8008", "-73.9"],
        },
        "$geoip_time_zone": {
            "label": "Timezone",
            "description": "Timezone matched to this event's IP address.",
            "examples": ["Australia/Sydney", "Asia/Kolkata", "America/New_York"],
        },
        "$geoip_subdivision_1_name": {
            "label": "Subdivision 1 name",
            "description": "Name of the subdivision matched to this event's IP address.",
            "examples": ["New South Wales", "Tamil Nadu", "New York"],
        },
        "$geoip_subdivision_1_code": {
            "label": "Subdivision 1 code",
            "description": "Code of the subdivision matched to this event's IP address.",
            "examples": ["NSW", "TN", "NY"],
        },
        "$geoip_subdivision_2_name": {
            "label": "Subdivision 2 name",
            "description": "Name of the second subdivision matched to this event's IP address.",
        },
        "$geoip_subdivision_2_code": {
            "label": "Subdivision 2 code",
            "description": "Code of the second subdivision matched to this event's IP address.",
        },
        "$geoip_subdivision_2_confidence": {
            "label": "Subdivision 2 identification confidence score",
            "description": "If provided by the licensed geoip database",
            "examples": ["null", "0.1"],
        },
        "$geoip_subdivision_3_name": {
            "label": "Subdivision 3 name",
            "description": "Name of the third subdivision matched to this event's IP address.",
        },
        "$geoip_subdivision_3_code": {
            "label": "Subdivision 3 code",
            "description": "Code of the third subdivision matched to this event's IP address.",
        },
        "$geoip_disable": {
            "label": "GeoIP disabled",
            "description": "Whether to skip GeoIP processing for the event.",
        },
        "$geoip_city_confidence": {
            "label": "GeoIP detection city confidence",
            "description": "Confidence level of the city matched to this event's IP address.",
            "examples": ["0.5"],
        },
        "$geoip_country_confidence": {
            "label": "GeoIP detection country confidence",
            "description": "Confidence level of the country matched to this event's IP address.",
            "examples": ["0.5"],
        },
        "$geoip_accuracy_radius": {
            "label": "GeoIP detection accuracy radius",
            "description": "Accuracy radius of the location matched to this event's IP address (in kilometers).",
            "examples": ["50"],
        },
        "$geoip_subdivision_1_confidence": {
            "label": "GeoIP detection subdivision 1 confidence",
            "description": "Confidence level of the first subdivision matched to this event's IP address.",
            "examples": ["0.5"],
        },
        "$el_text": {
            "label": "Element text",
            "description": "The text of the element that was clicked. Only sent with Autocapture events.",
            "examples": ["Click here!"],
        },
        "$app_build": {
            "label": "App build",
            "description": "The build number for the app.",
        },
        "$app_name": {
            "label": "App name",
            "description": "The name of the app.",
        },
        "$app_namespace": {
            "label": "App namespace",
            "description": "The namespace of the app as identified in the app store.",
            "examples": ["com.posthog.app"],
        },
        "$app_version": {
            "label": "App version",
            "description": "The version of the app.",
        },
        "$device_manufacturer": {
            "label": "Device manufacturer",
            "description": "The manufacturer of the device",
            "examples": ["Apple", "Samsung"],
        },
        "$device_name": {
            "label": "Device name",
            "description": "Name of the device",
            "examples": ["iPhone 12 Pro", "Samsung Galaxy 10"],
        },
        "$is_emulator": {
            "label": "Is emulator",
            "description": "Indicates whether the app is running on an emulator or a physical device",
            "examples": ["true", "false"],
        },
        "$is_mac_catalyst_app": {
            "label": "Is Mac Catalyst app",
            "description": "Indicates whether the app is a Mac Catalyst app running on macOS",
            "examples": ["true", "false"],
        },
        "$is_ios_running_on_mac": {
            "label": "Is iOS app running on Mac",
            "description": "Indicates whether the app is an iOS app running on macOS (Apple Silicon)",
            "examples": ["true", "false"],
        },
        "$locale": {
            "label": "Locale",
            "description": "The locale of the device",
            "examples": ["en-US", "de-DE"],
        },
        "$os_name": {
            "label": "OS name",
            "description": "The Operating System name",
            "examples": ["iOS", "Android"],
        },
        "$os_version": {
            "label": "OS version",
            "description": "The Operating System version.",
            "examples": ["15.5"],
        },
        "$timezone": {
            "label": "Timezone",
            "description": "The timezone as reported by the device",
        },
        "$timezone_offset": {
            "label": "Timezone offset",
            "description": "The timezone offset, as reported by the device. Minutes difference from UTC.",
            "type": "Numeric",
        },
        "$touch_x": {
            "label": "Touch X",
            "description": "The location of a Touch event on the X axis",
        },
        "$touch_y": {
            "label": "Touch Y",
            "description": "The location of a Touch event on the Y axis",
        },
        "$plugins_succeeded": {
            "label": "Plugins succeeded",
            "description": "Plugins that successfully processed the event, e.g. edited properties (plugin method `processEvent`).",
        },
        "$groups": {
            "label": "Groups",
            "description": "Relevant groups",
        },
        "$group_0": {
            "label": "Group 1",
        },
        "$group_1": {
            "label": "Group 2",
        },
        "$group_2": {
            "label": "Group 3",
        },
        "$group_3": {
            "label": "Group 4",
        },
        "$group_4": {
            "label": "Group 5",
        },
        "$group_set": {
            "label": "Group set",
            "description": "Group properties to be set",
        },
        "$group_key": {
            "label": "Group key",
            "description": "Specified group key",
        },
        "$group_type": {
            "label": "Group type",
            "description": "Specified group type",
        },
        "$window_id": {
            "label": "Window ID",
            "description": "Unique window ID for session recording disambiguation",
        },
        "$session_id": {
            "label": "Session ID",
            "description": "Unique session ID for session recording disambiguation",
        },
        "$plugins_failed": {
            "label": "Plugins failed",
            "description": "Plugins that failed to process the event (plugin method `processEvent`).",
        },
        "$plugins_deferred": {
            "label": "Plugins deferred",
            "description": "Plugins to which the event was handed off post-ingestion, e.g. for export (plugin method `onEvent`).",
        },
        "$$plugin_metrics": {
            "label": "Plugin metric",
            "description": "Performance metrics for a given plugin.",
        },
        "$creator_event_uuid": {
            "label": "Creator event ID",
            "description": "Unique ID for the event, which created this person.",
            "examples": ["16ff262c4301e5-0aa346c03894bc-39667c0e-1aeaa0-16ff262c431767"],
        },
        "utm_source": {
            "label": "UTM source",
            "description": "UTM source tag.",
            "examples": ["Google", "Bing", "Twitter", "Facebook"],
        },
        "$initial_utm_source": {
            "label": "Initial UTM source",
            "description": "UTM source tag.",
            "examples": ["Google", "Bing", "Twitter", "Facebook"],
        },
        "utm_medium": {
            "label": "UTM medium",
            "description": "UTM medium tag.",
            "examples": ["Social", "Organic", "Paid", "Email"],
        },
        "utm_campaign": {
            "label": "UTM campaign",
            "description": "UTM campaign tag.",
            "examples": ["feature launch", "discount"],
        },
        "utm_name": {
            "label": "UTM name",
            "description": "UTM campaign tag, sent via Segment.",
            "examples": ["feature launch", "discount"],
        },
        "utm_content": {
            "label": "UTM content",
            "description": "UTM content tag.",
            "examples": ["bottom link", "second button"],
        },
        "utm_term": {
            "label": "UTM term",
            "description": "UTM term tag.",
            "examples": ["free goodies"],
        },
        "$performance_page_loaded": {
            "label": "Page loaded",
            "description": "The time taken until the browser's page load event in milliseconds.",
        },
        "$performance_raw": {
            "label": "Browser performance",
            "description": "The browser performance entries for navigation (the page), paint, and resources. That were available when the page view event fired",
        },
        "$had_persisted_distinct_id": {
            "label": "$had_persisted_distinct_id",
            "description": "",
        },
        "$sentry_event_id": {
            "label": "Sentry event ID",
            "description": "This is the Sentry key for an event.",
            "examples": ["byroc2ar9ee4ijqp"],
        },
        "$timestamp": {
            "label": "Timestamp (deprecated)",
            "description": "Use the SQL field `timestamp` instead. This field was previously set on some client side events.",
            "examples": ["2023-05-20T15:30:00Z"],
        },
        "$sent_at": {
            "label": "Sent at",
            "description": "Time the event was sent to PostHog. Used for correcting the event timestamp when the device clock is off.",
            "examples": ["2023-05-20T15:31:00Z"],
        },
        "$browser": {
            "label": "Browser",
            "description": "Name of the browser the user has used.",
            "examples": ["Chrome", "Firefox"],
        },
        "$os": {
            "label": "OS",
            "description": "The operating system of the user.",
            "examples": ["Windows", "Mac OS X"],
        },
        "$browser_language": {
            "label": "Browser language",
            "description": "Language.",
            "examples": ["en", "en-US", "cn", "pl-PL"],
        },
        "$browser_language_prefix": {
            "label": "Browser language prefix",
            "description": "Language prefix.",
            "examples": [
                "en",
                "ja",
            ],
        },
        "$current_url": {
            "label": "Current URL",
            "description": "The URL visited at the time of the event.",
            "examples": ["https://example.com/interesting-article?parameter=true"],
        },
        "$browser_version": {
            "label": "Browser version",
            "description": "The version of the browser that was used. Used in combination with Browser.",
            "examples": ["70", "79"],
        },
        "$raw_user_agent": {
            "label": "Raw user agent",
            "description": "PostHog process information like browser, OS, and device type from the user agent string. This is the raw user agent string.",
            "examples": ["Mozilla/5.0 (Macintosh; Intel Mac OS X 10_15_7) AppleWebKit/537.36 (KHTML, like Gecko)"],
        },
        "$user_agent": {
            "label": "Raw user agent",
            "description": "Some SDKs (like Android) send the raw user agent as $user_agent.",
            "examples": ["Dalvik/2.1.0 (Linux; U; Android 11; Pixel 3 Build/RQ2A.210505.002)"],
        },
        "$screen_height": {
            "label": "Screen height",
            "description": "The height of the user's entire screen (in pixels).",
            "examples": ["2160", "1050"],
        },
        "$screen_width": {
            "label": "Screen width",
            "description": "The width of the user's entire screen (in pixels).",
            "examples": ["1440", "1920"],
        },
        "$screen_name": {
            "label": "Screen name",
            "description": "The name of the active screen.",
        },
        "$viewport_height": {
            "label": "Viewport height",
            "description": "The height of the user's actual browser window (in pixels).",
            "examples": ["2094", "1031"],
        },
        "$viewport_width": {
            "label": "Viewport width",
            "description": "The width of the user's actual browser window (in pixels).",
            "examples": ["1439", "1915"],
        },
        "$lib": {
            "label": "Library",
            "description": "What library was used to send the event.",
            "examples": ["web", "posthog-ios"],
        },
        "$lib_custom_api_host": {
            "label": "Library custom API host",
            "description": "The custom API host used to send the event.",
            "examples": ["https://ph.example.com"],
        },
        "$lib_version": {
            "label": "Library version",
            "description": "Version of the library used to send the event. Used in combination with Library.",
            "examples": ["1.0.3"],
        },
        "$lib_version__major": {
            "label": "Library version (major)",
            "description": "Major version of the library used to send the event.",
            "examples": [1],
        },
        "$lib_version__minor": {
            "label": "Library version (minor)",
            "description": "Minor version of the library used to send the event.",
            "examples": [0],
        },
        "$lib_version__patch": {
            "label": "Library version (patch)",
            "description": "Patch version of the library used to send the event.",
            "examples": [3],
        },
        "$referrer": {
            "label": "Referrer URL",
            "description": "URL of where the user came from.",
            "examples": ["https://google.com/search?q=posthog&rlz=1C..."],
        },
        "$referring_domain": {
            "label": "Referring domain",
            "description": "Domain of where the user came from.",
            "examples": ["google.com", "facebook.com"],
        },
        "$user_id": {
            "label": "User ID",
            "description": "This variable will be set to the distinct ID if you've called `posthog.identify('distinct id')`. If the user is anonymous, it'll be empty.",
        },
        "$ip": {
            "label": "IP address",
            "description": "IP address for this user when the event was sent.",
            "examples": ["203.0.113.0"],
        },
        "$host": {
            "label": "Host",
            "description": "The hostname of the Current URL.",
            "examples": ["example.com", "localhost:8000"],
        },
        "$pathname": {
            "label": "Path name",
            "description": "The path of the Current URL, which means everything in the url after the domain.",
            "examples": ["/pricing", "/about-us/team"],
        },
        "$search_engine": {
            "label": "Search engine",
            "description": "The search engine the user came in from (if any).",
            "examples": ["Google", "DuckDuckGo"],
        },
        "$active_feature_flags": {
            "label": "Active feature flags",
            "description": "Keys of the feature flags that were active while this event was sent.",
            "examples": ["['beta-feature']"],
        },
        "$enabled_feature_flags": {
            "label": "Enabled feature flags",
            "description": "Keys and multivariate values of the feature flags that were active while this event was sent.",
            "examples": ['{"flag": "value"}'],
        },
        "$feature_flag_response": {
            "label": "Feature flag response",
            "description": "What the call to feature flag responded with.",
            "examples": ["true", "false"],
        },
        "$feature_flag_payload": {
            "label": "Feature flag response payload",
            "description": "The JSON payload that the call to feature flag responded with (if any)",
            "examples": ['{"variant": "test"}'],
        },
        "$feature_flag": {
            "label": "Feature flag",
            "description": 'The feature flag that was called.\n\nWarning! This only works in combination with the $feature_flag_called event. If you want to filter other events, try "Active feature flags".',
            "examples": ["beta-feature"],
        },
        "$feature_flag_reason": {
            "label": "Feature flag evaluation reason",
            "description": "The reason the feature flag was matched or not matched.",
            "examples": ["Matched condition set 1"],
        },
        "$feature_flag_request_id": {
            "label": "Feature flag request ID",
            "description": "The unique identifier for the request that retrieved this feature flag result.\n\nNote: Primarily used by PostHog support for debugging issues with feature flags.",
            "examples": ["01234567-89ab-cdef-0123-456789abcdef"],
        },
        "$feature_flag_version": {
            "label": "Feature flag version",
            "description": "The version of the feature flag that was called.",
            "examples": ["3"],
        },
        "$survey_response": {
            "label": "Survey response",
            "description": "The response value for the first question in the survey.",
            "examples": ["I love it!", 5, "['choice 1', 'choice 3']"],
        },
        "$survey_name": {
            "label": "Survey name",
            "description": "The name of the survey.",
            "examples": ["Product Feedback for New Product", "Home page NPS"],
        },
        "$survey_questions": {
            "label": "Survey questions",
            "description": "The questions asked in the survey.",
        },
        "$survey_id": {
            "label": "Survey ID",
            "description": "The unique identifier for the survey.",
        },
        "$survey_iteration": {
            "label": "Survey iteration number",
            "description": "The iteration number for the survey.",
        },
        "$survey_iteration_start_date": {
            "label": "Survey iteration start date",
            "description": "The start date for the current iteration of the survey.",
        },
        "$survey_submission_id": {
            "description": "The unique identifier for the survey submission. Relevant for partial submissions, as they submit multiple 'survey sent' events. This is what allows us to count them as a single submission.",
            "label": "Survey submission ID",
        },
        "$survey_completed": {
            "description": "If a survey was fully completed (all questions answered), this will be true.",
            "label": "Survey completed",
        },
        "$survey_partially_completed": {
            "description": "If a survey was partially completed (some questions answered) on dismissal, this will be true.",
            "label": "Survey partially completed",
        },
        "$device": {
            "label": "Device",
            "description": "The mobile device that was used.",
            "examples": ["iPad", "iPhone", "Android"],
        },
        "$sentry_url": {
            "label": "Sentry URL",
            "description": "Direct link to the exception in Sentry",
            "examples": ["https://sentry.io/..."],
        },
        "$device_type": {
            "label": "Device type",
            "description": "The type of device that was used.",
            "examples": ["Mobile", "Tablet", "Desktop"],
        },
        "$screen_density": {
            "label": "Screen density",
            "description": 'The logical density of the display. This is a scaling factor for the Density Independent Pixel unit, where one DIP is one pixel on an approximately 160 dpi screen (for example a 240x320, 1.5"x2" screen), providing the baseline of the system\'s display. Thus on a 160dpi screen this density value will be 1; on a 120 dpi screen it would be .75; etc.',
            "examples": [2.75],
        },
        "$device_model": {
            "label": "Device model",
            "description": "The model of the device that was used.",
            "examples": ["iPhone9,3", "SM-G965W"],
        },
        "$network_wifi": {
            "label": "Network WiFi",
            "description": "Whether the user was on WiFi when the event was sent.",
            "examples": ["true", "false"],
        },
        "$network_bluetooth": {
            "label": "Network Bluetooth",
            "description": "Whether the user was on Bluetooth when the event was sent.",
            "examples": ["true", "false"],
        },
        "$network_cellular": {
            "label": "Network Cellular",
            "description": "Whether the user was on cellular when the event was sent.",
            "examples": ["true", "false"],
        },
        "$client_session_initial_referring_host": {
            "label": "Referrer host",
            "description": "Host that the user came from. (First-touch, session-scoped)",
            "examples": ["google.com", "facebook.com"],
        },
        "$client_session_initial_pathname": {
            "label": "Initial path",
            "description": "Path that the user started their session on. (First-touch, session-scoped)",
            "examples": ["/register", "/some/landing/page"],
        },
        "$client_session_initial_utm_source": {
            "label": "Initial UTM source",
            "description": "UTM Source. (First-touch, session-scoped)",
            "examples": ["Google", "Bing", "Twitter", "Facebook"],
        },
        "$client_session_initial_utm_campaign": {
            "label": "Initial UTM campaign",
            "description": "UTM Campaign. (First-touch, session-scoped)",
            "examples": ["feature launch", "discount"],
        },
        "$client_session_initial_utm_medium": {
            "label": "Initial UTM medium",
            "description": "UTM Medium. (First-touch, session-scoped)",
            "examples": ["Social", "Organic", "Paid", "Email"],
        },
        "$client_session_initial_utm_content": {
            "label": "Initial UTM source",
            "description": "UTM Source. (First-touch, session-scoped)",
            "examples": ["bottom link", "second button"],
        },
        "$client_session_initial_utm_term": {
            "label": "Initial UTM term",
            "description": "UTM term. (First-touch, session-scoped)",
            "examples": ["free goodies"],
        },
        "$network_carrier": {
            "label": "Network carrier",
            "description": "The network carrier that the user is on.",
            "examples": ["cricket", "telecom"],
        },
        "from_background": {
            "label": "From background",
            "description": "Whether the app was opened for the first time or from the background.",
            "examples": ["true", "false"],
        },
        "url": {
            "label": "URL",
            "description": "The deep link URL that the app was opened from.",
            "examples": ["https://open.my.app"],
        },
        "referring_application": {
            "label": "Referrer application",
            "description": "The namespace of the app that made the request.",
            "examples": ["com.posthog.app"],
        },
        "version": {
            "label": "App version",
            "description": "The version of the app",
            "examples": ["1.0.0"],
        },
        "previous_version": {
            "label": "App previous version",
            "description": "The previous version of the app",
            "examples": ["1.0.0"],
        },
        "build": {
            "label": "App build",
            "description": "The build number for the app",
            "examples": ["1"],
        },
        "previous_build": {
            "label": "App previous build",
            "description": "The previous build number for the app",
            "examples": ["1"],
        },
        "gclid": {
            "label": "gclid",
            "description": "Google Click ID",
        },
        "rdt_cid": {
            "label": "rdt_cid",
            "description": "Reddit Click ID",
        },
        "epik": {
            "label": "epik",
            "description": "Pinterest Click ID",
        },
        "qclid": {
            "label": "qclid",
            "description": "Quora Click ID",
        },
        "sccid": {
            "label": "sccid",
            "description": "Snapchat Click ID",
        },
        "irclid": {
            "label": "irclid",
            "description": "Impact Click ID",
        },
        "_kx": {
            "label": "_kx",
            "description": "Klaviyo Tracking ID",
        },
        "gad_source": {
            "label": "gad_source",
            "description": "Google Ads Source",
        },
        "gclsrc": {
            "label": "gclsrc",
            "description": "Google Click Source",
        },
        "dclid": {
            "label": "dclid",
            "description": "DoubleClick ID",
        },
        "gbraid": {
            "label": "gbraid",
            "description": "Google Ads, web to app",
        },
        "wbraid": {
            "label": "wbraid",
            "description": "Google Ads, app to web",
        },
        "fbclid": {
            "label": "fbclid",
            "description": "Facebook Click ID",
        },
        "msclkid": {
            "label": "msclkid",
            "description": "Microsoft Click ID",
        },
        "twclid": {
            "label": "twclid",
            "description": "Twitter Click ID",
        },
        "li_fat_id": {
            "label": "li_fat_id",
            "description": "LinkedIn First-Party Ad Tracking ID",
        },
        "mc_cid": {
            "label": "mc_cid",
            "description": "Mailchimp Campaign ID",
        },
        "igshid": {
            "label": "igshid",
            "description": "Instagram Share ID",
        },
        "ttclid": {
            "label": "ttclid",
            "description": "TikTok Click ID",
        },
        "$is_identified": {
            "label": "Is identified",
            "description": "When the person was identified",
        },
        "$initial_person_info": {
            "label": "Initial person info",
            "description": "posthog-js initial person information. used in the $set_once flow",
            "system": True,
        },
        "revenue": {
            "label": "Revenue",
            "description": "The revenue associated with the event. By default, this is in USD, but the currency property can be used to specify a different currency.",
            "examples": [10.0],
        },
        "currency": {
            "label": "Currency",
            "description": "The currency code associated with the event.",
            "examples": ["USD", "EUR", "GBP", "CAD"],
        },
        "$web_vitals_enabled_server_side": {
            "label": "Web vitals enabled server side",
            "description": "Whether web vitals was enabled in remote config",
        },
        "$web_vitals_FCP_event": {
            "label": "Web vitals FCP measure event details",
        },
        "$web_vitals_FCP_value": {
            "label": "Web vitals FCP value",
        },
        "$web_vitals_LCP_event": {
            "label": "Web vitals LCP measure event details",
        },
        "$web_vitals_LCP_value": {
            "label": "Web vitals LCP value",
        },
        "$web_vitals_INP_event": {
            "label": "Web vitals INP measure event details",
        },
        "$web_vitals_INP_value": {
            "label": "Web vitals INP value",
        },
        "$web_vitals_CLS_event": {
            "label": "Web vitals CLS measure event details",
        },
        "$web_vitals_CLS_value": {
            "label": "Web vitals CLS value",
        },
        "$web_vitals_allowed_metrics": {
            "label": "Web vitals allowed metrics",
            "description": "Allowed web vitals metrics config.",
            "examples": ['["LCP", "CLS"]'],
            "system": True,
        },
        "$prev_pageview_last_scroll": {
            "label": "Previous pageview last scroll",
            "description": "posthog-js adds these to the page leave event, they are used in web analytics calculations",
            "examples": [0],
        },
        "$prev_pageview_id": {
            "label": "Previous pageview ID",
            "description": "posthog-js adds these to the page leave event, they are used in web analytics calculations",
            "examples": ["1"],
            "system": True,
        },
        "$prev_pageview_last_scroll_percentage": {
            "label": "Previous pageview last scroll percentage",
            "description": "posthog-js adds these to the page leave event, they are used in web analytics calculations",
            "examples": [0],
        },
        "$prev_pageview_max_scroll": {
            "examples": [0],
            "label": "Previous pageview max scroll",
            "description": "posthog-js adds these to the page leave event, they are used in web analytics calculations",
        },
        "$prev_pageview_max_scroll_percentage": {
            "examples": [0],
            "label": "Previous pageview max scroll percentage",
            "description": "posthog-js adds these to the page leave event, they are used in web analytics calculations",
        },
        "$prev_pageview_last_content": {
            "examples": [0],
            "description": "posthog-js adds these to the page leave event, they are used in web analytics calculations",
            "label": "Previous pageview last content",
        },
        "$prev_pageview_last_content_percentage": {
            "examples": [0],
            "description": "posthog-js adds these to the page leave event, they are used in web analytics calculations",
            "label": "Previous pageview last content percentage",
        },
        "$prev_pageview_max_content": {
            "examples": [0],
            "description": "posthog-js adds these to the page leave event, they are used in web analytics calculations",
            "label": "Previous pageview max content",
        },
        "$prev_pageview_max_content_percentage": {
            "examples": [0],
            "description": "posthog-js adds these to the page leave event, they are used in web analytics calculations",
            "label": "Previous pageview max content percentage",
        },
        "$prev_pageview_pathname": {
            "examples": ["/pricing", "/about-us/team"],
            "description": "posthog-js adds these to the page leave event, they are used in web analytics calculations",
            "label": "Previous pageview pathname",
        },
        "$prev_pageview_duration": {
            "examples": [0],
            "description": "posthog-js adds these to the page leave event, they are used in web analytics calculations",
            "label": "Previous pageview duration",
        },
        "$surveys_activated": {
            "label": "Surveys activated",
            "description": "The surveys that were activated for this event.",
        },
        "$process_person_profile": {
            "label": "Person profile processing flag",
            "description": "The setting from an SDK to control whether an event has person processing enabled",
            "system": True,
        },
        "$dead_clicks_enabled_server_side": {
            "label": "Dead clicks enabled server side",
            "description": "Whether dead clicks were enabled in remote config",
            "system": True,
        },
        "$dead_click_scroll_delay_ms": {
            "label": "Dead click scroll delay in milliseconds",
            "description": "The delay between a click and the next scroll event",
            "system": True,
        },
        "$dead_click_mutation_delay_ms": {
            "label": "Dead click mutation delay in milliseconds",
            "description": "The delay between a click and the next mutation event",
            "system": True,
        },
        "$dead_click_absolute_delay_ms": {
            "label": "Dead click absolute delay in milliseconds",
            "description": "The delay between a click and having seen no activity at all",
            "system": True,
        },
        "$dead_click_selection_changed_delay_ms": {
            "label": "Dead click selection changed delay in milliseconds",
            "description": "The delay between a click and the next text selection change event",
            "system": True,
        },
        "$dead_click_last_mutation_timestamp": {
            "label": "Dead click last mutation timestamp",
            "description": "debug signal time of the last mutation seen by dead click autocapture",
            "system": True,
        },
        "$dead_click_event_timestamp": {
            "label": "Dead click event timestamp",
            "description": "debug signal time of the event that triggered dead click autocapture",
            "system": True,
        },
        "$dead_click_scroll_timeout": {
            "label": "Dead click scroll timeout",
            "description": "whether the dead click autocapture passed the threshold for waiting for a scroll event",
        },
        "$dead_click_mutation_timeout": {
            "label": "Dead click mutation timeout",
            "description": "whether the dead click autocapture passed the threshold for waiting for a mutation event",
            "system": True,
        },
        "$dead_click_absolute_timeout": {
            "label": "Dead click absolute timeout",
            "description": "whether the dead click autocapture passed the threshold for waiting for any activity",
            "system": True,
        },
        "$dead_click_selection_changed_timeout": {
            "label": "Dead click selection changed timeout",
            "description": "whether the dead click autocapture passed the threshold for waiting for a text selection change event",
            "system": True,
        },
        # AI
        "$ai_base_url": {
            "label": "AI base URL (LLM)",
            "description": "The base URL of the request made to the LLM API.",
            "examples": ["https://api.openai.com/v1/"],
        },
        "$ai_http_status": {
            "label": "AI HTTP status (LLM)",
            "description": "The HTTP status code of the request made to the LLM API.",
            "examples": [200, 429],
        },
        "$ai_input": {
            "label": "AI input (LLM)",
            "description": "The input JSON that was sent to the LLM API.",
            "examples": ['{"content": "Explain quantum computing in simple terms.", "role": "user"}'],
        },
        "$ai_input_tokens": {
            "label": "AI input tokens (LLM)",
            "description": "The number of tokens in the input prompt that was sent to the LLM API.",
            "examples": [23],
        },
        "$ai_output": {
            "label": "AI output (LLM)",
            "description": "The output JSON that was received from the LLM API.",
            "examples": [
                '{"choices": [{"text": "Quantum computing is a type of computing that harnesses the power of quantum mechanics to perform operations on data."}]}',
            ],
        },
        "$ai_output_choices": {
            "label": "AI output (LLM)",
            "description": "The output message choices JSON that was received from the LLM API.",
            "examples": [
                '{"choices": [{"text": "Quantum computing is a type of computing that harnesses the power of quantum mechanics to perform operations on data."}]}',
            ],
        },
        "$ai_output_tokens": {
            "label": "AI output tokens (LLM)",
            "description": "The number of tokens in the output from the LLM API.",
            "examples": [23],
        },
        "$ai_cache_read_input_tokens": {
            "label": "AI cache read input tokens (LLM)",
            "description": "The number of tokens read from the cache for the input prompt.",
            "examples": [23],
        },
        "$ai_cache_creation_input_tokens": {
            "label": "AI cache creation input tokens (LLM)",
            "description": "The number of tokens created in the cache for the input prompt (anthropic only).",
            "examples": [23],
        },
        "$ai_reasoning_tokens": {
            "label": "AI reasoning tokens (LLM)",
            "description": "The number of tokens in the reasoning output from the LLM API.",
            "examples": [23],
        },
        "$ai_input_cost_usd": {
            "label": "AI input cost USD (LLM)",
            "description": "The cost in USD of the input tokens sent to the LLM API.",
            "examples": [0.0017],
        },
        "$ai_output_cost_usd": {
            "label": "AI output cost USD (LLM)",
            "description": "The cost in USD of the output tokens received from the LLM API.",
            "examples": [0.0024],
        },
        "$ai_total_cost_usd": {
            "label": "AI total cost USD (LLM)",
            "description": "The total cost in USD of the request made to the LLM API (input + output costs).",
            "examples": [0.0041],
        },
        "$ai_latency": {
            "label": "AI latency (LLM)",
            "description": "The latency of the request made to the LLM API, in seconds.",
            "examples": [0.361],
        },
        "$ai_model": {
            "label": "AI model (LLM)",
            "description": "The model used to generate the output from the LLM API.",
            "examples": ["gpt-4o-mini"],
        },
        "$ai_model_parameters": {
            "label": "AI model parameters (LLM)",
            "description": "The parameters used to configure the model in the LLM API, in JSON.",
            "examples": ['{"temperature": 0.5, "max_tokens": 50}'],
        },
        "$ai_tools": {
            "label": "AI tools (LLM)",
            "description": "The tools available to the LLM.",
            "examples": [
                '[{"type": "function", "function": {"name": "tool1", "arguments": {"arg1": "value1", "arg2": "value2"}}}]',
            ],
        },
        "$ai_stream": {
            "label": "AI stream (LLM)",
            "description": "Whether the response from the LLM API was streamed.",
            "examples": ["true", "false"],
        },
        "$ai_temperature": {
            "label": "AI temperature (LLM)",
            "description": "The temperature parameter used in the request to the LLM API.",
            "examples": [0.7, 1.0],
        },
        "$ai_input_state": {
            "label": "AI Input State (LLM)",
            "description": "Input state of the LLM agent.",
        },
        "$ai_output_state": {
            "label": "AI Output State (LLM)",
            "description": "Output state of the LLM agent.",
        },
        "$ai_provider": {
            "label": "AI Provider (LLM)",
            "description": "The provider of the AI model used to generate the output from the LLM API.",
            "examples": ["openai"],
        },
        "$ai_trace_id": {
            "label": "AI Trace ID (LLM)",
            "description": "The trace ID of the request made to the LLM API. Used to group together multiple generations into a single trace.",
            "examples": ["c9222e05-8708-41b8-98ea-d4a21849e761"],
        },
        "$ai_request_url": {
            "label": "AI Request URL (LLM)",
            "description": "The full URL of the request made to the LLM API.",
            "examples": ["https://api.openai.com/v1/chat/completions"],
        },
        "$ai_metric_name": {
            "label": "AI Metric Name (LLM)",
            "description": "The name assigned to the metric used to evaluate the LLM trace.",
            "examples": ["rating", "accuracy"],
        },
        "$ai_metric_value": {
            "label": "AI Metric Value (LLM)",
            "description": "The value assigned to the metric used to evaluate the LLM trace.",
            "examples": ["negative", "95"],
        },
        "$ai_feedback_text": {
            "label": "AI Feedback Text (LLM)",
            "description": "The text provided by the user for feedback on the LLM trace.",
            "examples": ['"The response was helpful, but it did not use the provided context."'],
        },
        "$ai_parent_id": {
            "label": "AI Parent ID (LLM)",
            "description": "The parent span ID of a span or generation, used to group a trace into a tree view.",
            "examples": ["bdf42359-9364-4db7-8958-c001f28c9255"],
        },
        "$ai_span_id": {
            "label": "AI Span ID (LLM)",
            "description": "The unique identifier for a LLM trace, generation, or span.",
            "examples": ["bdf42359-9364-4db7-8958-c001f28c9255"],
        },
        "$ai_span_name": {
            "label": "AI Span Name (LLM)",
            "description": "The name given to this LLM trace, generation, or span.",
            "examples": ["summarize_text"],
        },
        "$csp_document_url": {
            "label": "Document URL",
            "description": "The URL of the document where the violation occurred.",
            "examples": ["https://example.com/page"],
        },
        "$csp_violated_directive": {
            "label": "Violated directive",
            "description": "The CSP directive that was violated.",
            "examples": ["script-src", "img-src", "default-src"],
        },
        "$csp_effective_directive": {
            "label": "Effective directive",
            "description": "The CSP directive that was effectively violated.",
            "examples": ["script-src", "img-src", "default-src"],
        },
        "$csp_original_policy": {
            "label": "Original policy",
            "description": "The CSP policy that was active when the violation occurred.",
            "examples": ["default-src 'self'; script-src 'self' example.com"],
        },
        "$csp_disposition": {
            "label": "Disposition",
            "description": "The disposition of the CSP policy that was violated (enforce or report).",
            "examples": ["enforce", "report"],
        },
        "$csp_blocked_url": {
            "label": "Blocked URL",
            "description": "The URL that was blocked by the CSP policy.",
            "examples": ["https://malicious-site.com/script.js"],
        },
        "$csp_line_number": {
            "label": "Line number",
            "description": "The line number in the source file where the violation occurred.",
            "examples": ["42"],
        },
        "$csp_column_number": {
            "label": "Column number",
            "description": "The column number in the source file where the violation occurred.",
            "examples": ["13"],
        },
        "$csp_source_file": {
            "label": "Source file",
            "description": "The source file where the violation occurred.",
            "examples": ["script.js"],
        },
        "$csp_status_code": {
            "label": "Status code",
            "description": "The HTTP status code that was returned when trying to load the blocked resource.",
            "examples": ["200", "404"],
        },
        "$csp_script_sample": {
            "label": "Script sample",
            "description": "An escaped sample of the script that caused the violation. Usually capped at 40 characters.",
            "examples": ["eval('alert(1)')"],
        },
        "$csp_report_type": {
            "label": "Report type",
            "description": "The type of CSP report.",
        },
        "$csp_raw_report": {
            "label": "Raw CSP report",
            "description": "The raw CSP report as received from the browser.",
        },
        "$csp_referrer": {
            "label": "CSP Referrer",
            "description": "The referrer of the CSP report if available.",
            "examples": ["https://example.com/referrer"],
        },
        "$csp_version": {
            "label": "CSP Policy version",
            "description": "The version of the CSP policy. Must be provided in the report URL.",
            "examples": ["1.0"],
        },
    }
"""
PERSON_TAXONOMY_MESSAGE = """
Here is the taxonomy for person properties:
"person_properties": {
        "email": {
            "label": "Email address",
            "description": "The email address of the user.",
            "examples": ["johnny.appleseed@icloud.com", "sales@posthog.com", "test@example.com"],
            "type": "String",
        },
        "$virt_initial_channel_type": {
            "description": "What type of acquisition channel this user initially came from. Learn more about channels types and how to customise them in [our documentation](https://posthog.com/docs/data/channel-type)",
            "examples": ["Paid Search", "Organic Video", "Direct"],
            "label": "Initial channel type",
            "type": "String",
            "virtual": True,
        },
        "$virt_initial_referring_domain_type": {
            "description": "What type of referring domain this user initially came from.",
            "examples": ["Search", "Video", "Direct"],
            "label": "Initial referring domain type",
            "type": "String",
            "virtual": True,
        },
    }
"""

FILTER_TAXONOMY_MESSAGE = """
Here is the taxonomy for event properties:
PROPERTY_FILTER_VERBOSE_NAME: dict[PropertyOperator, str] = {
    PropertyOperator.EXACT: "matches exactly",
    PropertyOperator.IS_NOT: "is not",
    PropertyOperator.ICONTAINS: "contains",
    PropertyOperator.NOT_ICONTAINS: "doesn't contain",
    PropertyOperator.REGEX: "matches regex",
    PropertyOperator.NOT_REGEX: "doesn't match regex",
    PropertyOperator.GT: "greater than",
    PropertyOperator.GTE: "greater than or equal to",
    PropertyOperator.LT: "less than",
    PropertyOperator.LTE: "less than or equal to",
    PropertyOperator.IS_SET: "is set",
    PropertyOperator.IS_NOT_SET: "is not set",
    PropertyOperator.IS_DATE_EXACT: "is on exact date",
    PropertyOperator.IS_DATE_BEFORE: "is before date",
    PropertyOperator.IS_DATE_AFTER: "is after date",
    PropertyOperator.BETWEEN: "is between",
    PropertyOperator.NOT_BETWEEN: "is not between",
    PropertyOperator.MIN: "is a minimum value",
    PropertyOperator.MAX: "is a maximum value",
    PropertyOperator.IN_: "is one of the values in",
    PropertyOperator.NOT_IN: "is not one of the values in",
    PropertyOperator.IS_CLEANED_PATH_EXACT: "has a link without a hash and URL parameters that matches exactly",
}
"""

HOG_FUNCTION_FILTERS_SYSTEM_PROMPT = """You are an expert at creating filters for PostHog hog functions.

Create filters based on the user's instructions. Return the filters as a JSON object with the following structure:
{
    "events": [
        {
            "id": "event_name",
            "name": "Event Name",
            "type": "events",
            "order": 0,
            "properties": []
        }
    ],
    "actions": [],
    "properties": [
        {
            "key": "property_key",
            "value": "property_value",
            "operator": "exact",
            "type": "event"
        }
    ],
    "filter_test_accounts": false
}

Property types can be:
- "event" for event properties
- "person" for person properties
- "group" for group properties

Common operators:
- "exact" for exact matches
- "icontains" for contains
- "regex" for regex patterns
- "gt", "lt", "gte", "lte" for numeric comparisons

Return ONLY the JSON object inside <filters> tags. Do not add any other text or explanation."""

HOG_FUNCTION_INPUTS_SYSTEM_PROMPT = """You are an expert at creating input variable schemas for PostHog hog functions.

Your task is to analyze the hog code and create appropriate input variable schemas based on the instructions.
CRITICAL: You must extract the EXACT variable names used in the hog code. Look for patterns like:
- inputs.variableName
- inputs['variableName']
- inputs["variableName"]
The "key" field in the schema MUST match exactly what is used in the hog code after "inputs.". For example:
- If code uses inputs.propertiesToRedact, the key must be "propertiesToRedact" (NOT "properties_to_redact")
- If code uses inputs.webhookUrl, the key must be "webhookUrl" (NOT "webhook_url")
- If code uses inputs.api_key, the key must be "api_key" (NOT "apiKey")

Return ONLY a valid JSON array of input schema objects inside <inputs_schema> tags."""

INPUT_SCHEMA_TYPES_MESSAGE = """Input schema format should be a list of objects with these fields:
- key: string (EXACT variable name as used in hog code, preserve camelCase/snake_case)
- type: string (one of: string, number, boolean, dictionary, choice, json, integration, integration_field, email)
- label: string (human readable label)
- description: string (description of what this input is for)
- required: boolean (whether this input is required)
- default: any (default value, optional)
- choices: list (for choice type, list of {label, value} objects)
- templating: boolean (whether templating is enabled, defaults to true)
- secret: boolean (whether this is a secret value, defaults to false)
- hidden: boolean (whether this input is hidden from users, defaults to false)
- integration: string (for integration type, the integration name)
- integration_key: string (for integration_field type, the integration key)
- integration_field: string (for integration_field type, the field name)
- requires_field: string (for conditional fields)
- requiredScopes: string (for integrations, required OAuth scopes)

export type CyclotronJobInputSchemaType = {
    type:
        | 'string'
        | 'number'
        | 'boolean'
        | 'dictionary'
        | 'choice'
        | 'json'
        | 'integration'
        | 'integration_field'
        | 'email'
    key: string
    label: string
    choices?: { value: string; label: string }[]
    required?: boolean
    default?: any
    secret?: boolean
    hidden?: boolean
    templating?: boolean
    description?: string
    integration?: string
    integration_key?: string
    integration_field?: string
    requires_field?: string
    requiredScopes?: string
}

Here are some example input schemas to help you understand the format:

Example 1 - Bot Detection Function:
[
    {
        "key": "userAgent",
        "type": "string",
        "label": "User Agent Property",
        "description": "The property that contains the user agent string (e.g. $raw_user_agent, $useragent)",
        "default": "$raw_user_agent",
        "secret": false,
        "required": true
    },
    {
        "key": "customBotPatterns",
        "type": "string",
        "label": "Custom Bot Patterns",
        "description": "Additional bot patterns to detect, separated by commas (e.g. mybot,customcrawler)",
        "default": "",
        "secret": false,
        "required": false
    },
    {
        "key": "customIpPrefixes",
        "type": "string",
        "label": "Custom IP Prefixes",
        "description": "Additional IPv4 or IPv6 prefixes in CIDR notation to block, separated by commas (e.g. 198.51.100.14/24,2001:db8::/48)",
        "default": "",
        "secret": false,
        "required": false
    }
]

Example 2 - Property Filter Function:
[
    {
        "key": "propertiesToFilter",
        "type": "string",
        "label": "Properties to filter",
        "description": "Comma-separated list of properties to filter (e.g. \"$set.email, $set.name, custom_prop\")",
        "required": true
    }
]

Example 3 - PII Hashing Function:
[
    {
        "key": "salt",
        "type": "string",
        "label": "Salt",
        "description": "A secret salt used for hashing. This should be kept secure and consistent.",
        "default": "",
        "secret": true,
        "required": true
    },
    {
        "key": "privateFields",
        "type": "string",
        "label": "Fields to hash",
        "description": "Comma-separated list of field names to hash. Can include both event properties and top-level event fields like distinct_id.",
        "default": "distinct_id,name,userid,email",
        "secret": false,
        "required": true
    },
    {
        "key": "includeSetProperties",
        "type": "boolean",
        "label": "Also hash $set and $set_once properties",
        "description": "Whether to also hash $set and $set_once properties that are used to update Person properties.",
        "default": true,
        "secret": false,
        "required": false
    }
]

Example 4 - Property Hashing Function:
[
    {
        "key": "propertiesToHash",
        "type": "string",
        "label": "Properties to Hash",
        "description": "Comma-separated list of property paths to hash (e.g. \"$ip,$email,$set.$phone\")",
        "default": "$ip",
        "secret": false,
        "required": true
    },
    {
        "key": "hashDistinctId",
        "type": "boolean",
        "label": "Hash Distinct ID",
        "description": "Whether to hash the distinct_id field",
        "default": false,
        "secret": false,
        "required": false
    },
    {
        "key": "salt",
        "type": "string",
        "label": "Salt",
        "description": "Optional salt to add to the hashed values for additional security",
        "default": "",
        "secret": true,
        "required": false
    }
]"""<|MERGE_RESOLUTION|>--- conflicted
+++ resolved
@@ -45,14 +45,11 @@
 - JSON properties are accessed using `properties.foo.bar` instead of `properties->foo->bar`
 - JSON properties can also be accessed using `properties.foo['bar']` (note the single quotes)
 - toFloat64OrNull() and toFloat64() are NOT SUPPORTED. Use toFloat() instead. If you use them, the query will NOT WORK.
-<<<<<<< HEAD
-=======
 - CRITICAL: Relational operators (>, <, >=, <=) in JOIN clauses are COMPLETELY FORBIDDEN and will always cause a CHQueryErrorInvalidJoinOnExpression error!
   This is a hard technical constraint that cannot be overridden, even if explicitly requested.
   ALWAYS use CROSS JOIN with WHERE instead: `CROSS JOIN persons p WHERE e.person_id = p.id AND e.timestamp > p.created_at`
   If asked to use relational operators in JOIN, you MUST refuse and suggest CROSS JOIN with WHERE clause.
   IMPORTANT: Generate clean SQL without explanatory comments or -- comments INSIDE the query output. The SQL should be executable without any comment lines.
->>>>>>> 4eea9680
 """
 
 SCHEMA_MESSAGE = """
