# HogQL -> ClickHouse allowed transformations
from typing import Optional

from pydantic import BaseModel, Extra

CLICKHOUSE_FUNCTIONS = {
    # arithmetic
    "abs": "abs",
    "max2": "max2",
    "min2": "min2",
    # type conversions
    "toInt": "toInt64OrNull",
    "toFloat": "toFloat64OrNull",
    "toDecimal": "toDecimal64OrNull",
    "toDate": "toDateOrNull",
<<<<<<< HEAD
    "toDateTime": "parseDateTimeBestEffortOrNull",
=======
    "toDateTime": "toDateTimeOrNull",
    "toUUID": "toUUIDOrNull",
    "toString": "toString",
    # intervals
>>>>>>> 130ab5c0
    "toIntervalSecond": "toIntervalSecond",
    "toIntervalMinute": "toIntervalMinute",
    "toIntervalHour": "toIntervalHour",
    "toIntervalDay": "toIntervalDay",
    "toIntervalWeek": "toIntervalWeek",
    "toIntervalMonth": "toIntervalMonth",
    "toIntervalQuarter": "toIntervalQuarter",
    "toIntervalYear": "toIntervalYear",
    # date functions
    "now": "now",
    "NOW": "now",
    "toMonday": "toMonday",
    "toStartOfYear": "toStartOfYear",
    "toStartOfQuarter": "toStartOfQuarter",
    "toStartOfMonth": "toStartOfMonth",
    "toStartOfWeek": "toStartOfWeek",
    "toStartOfDay": "toStartOfDay",
    "toStartOfHour": "toStartOfHour",
    "toStartOfMinute": "toStartOfMinute",
    "toStartOfSecond": "toStartOfSecond",
    "toStartOfFiveMinutes": "toStartOfFiveMinutes",
    "toStartOfTenMinutes": "toStartOfTenMinutes",
    "toStartOfFifteenMinutes": "toStartOfFifteenMinutes",
    "toTimezone": "toTimezone",
    "age": "age",
    "dateDiff": "dateDiff",
    "dateTrunc": "dateTrunc",
    "formatDateTime": "formatDateTime",
    # string functions
    "length": "lengthUTF8",
    "empty": "empty",
    "notEmpty": "notEmpty",
    "leftPad": "leftPad",
    "rightPad": "rightPad",
    "lower": "lower",
    "upper": "upper",
    "repeat": "repeat",
    "format": "format",
    "concat": "concat",
    "coalesce": "coalesce",
    "substring": "substringUTF8",
    "appendTrailingCharIfAbsent": "appendTrailingCharIfAbsent",
    "endsWith": "endsWith",
    "startsWith": "startsWith",
    "trim": "trimBoth",
    "trimLeft": "trimLeft",
    "trimRight": "trimRight",
    "extractTextFromHTML": "extractTextFromHTML",
    "match": "match",
    "like": "like",
    "ilike": "ilike",
    "notLike": "notLike",
    "replace": "replace",
    "replaceOne": "replaceOne",
    # array functions
    "tuple": "tuple",
    # conditional
    "if": "if",
    "not": "not",
    "multiIf": "multiIf",
    # rounding
    "round": "round",
    "floor": "floor",
    "ceil": "ceil",
    "trunc": "trunc",
}
# Permitted HogQL aggregations
HOGQL_AGGREGATIONS = {
    "count": (0, 1),
    "countIf": (1, 2),
    "min": 1,
    "minIf": 2,
    "max": 1,
    "maxIf": 2,
    "sum": 1,
    "sumIf": 2,
    "avg": 1,
    "avgIf": 2,
    "any": 1,
    "anyIf": 2,
    "argMax": 2,
    "argMin": 2,
}
# Keywords passed to ClickHouse without transformation
KEYWORDS = ["true", "false", "null"]

# Keywords you can't alias to
RESERVED_KEYWORDS = KEYWORDS + ["team_id"]

# Never return more rows than this in top level HogQL SELECT statements
DEFAULT_RETURNED_ROWS = 100
MAX_SELECT_RETURNED_ROWS = 65535

# Settings applied on top of all HogQL queries.
class HogQLSettings(BaseModel):
    class Config:
        extra = Extra.forbid

    readonly: Optional[int] = 1
    max_execution_time: Optional[int] = 60<|MERGE_RESOLUTION|>--- conflicted
+++ resolved
@@ -13,14 +13,10 @@
     "toFloat": "toFloat64OrNull",
     "toDecimal": "toDecimal64OrNull",
     "toDate": "toDateOrNull",
-<<<<<<< HEAD
-    "toDateTime": "parseDateTimeBestEffortOrNull",
-=======
     "toDateTime": "toDateTimeOrNull",
     "toUUID": "toUUIDOrNull",
     "toString": "toString",
     # intervals
->>>>>>> 130ab5c0
     "toIntervalSecond": "toIntervalSecond",
     "toIntervalMinute": "toIntervalMinute",
     "toIntervalHour": "toIntervalHour",
