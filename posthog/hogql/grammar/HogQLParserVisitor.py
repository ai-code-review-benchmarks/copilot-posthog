# Generated from HogQLParser.g4 by ANTLR 4.11.1
from antlr4 import *

if __name__ is not None and "." in __name__:
    from .HogQLParser import HogQLParser
else:
    from HogQLParser import HogQLParser

# This class defines a complete generic visitor for a parse tree produced by HogQLParser.


class HogQLParserVisitor(ParseTreeVisitor):

    # Visit a parse tree produced by HogQLParser#selectQuery.
    def visitSelectQuery(self, ctx: HogQLParser.SelectQueryContext):
        return self.visitChildren(ctx)

    # Visit a parse tree produced by HogQLParser#selectUnionStmt.
    def visitSelectUnionStmt(self, ctx: HogQLParser.SelectUnionStmtContext):
        return self.visitChildren(ctx)

    # Visit a parse tree produced by HogQLParser#selectStmtWithParens.
    def visitSelectStmtWithParens(self, ctx: HogQLParser.SelectStmtWithParensContext):
        return self.visitChildren(ctx)

    # Visit a parse tree produced by HogQLParser#selectStmt.
    def visitSelectStmt(self, ctx: HogQLParser.SelectStmtContext):
        return self.visitChildren(ctx)

    # Visit a parse tree produced by HogQLParser#withClause.
    def visitWithClause(self, ctx: HogQLParser.WithClauseContext):
        return self.visitChildren(ctx)

    # Visit a parse tree produced by HogQLParser#topClause.
    def visitTopClause(self, ctx: HogQLParser.TopClauseContext):
        return self.visitChildren(ctx)

    # Visit a parse tree produced by HogQLParser#fromClause.
    def visitFromClause(self, ctx: HogQLParser.FromClauseContext):
        return self.visitChildren(ctx)

    # Visit a parse tree produced by HogQLParser#arrayJoinClause.
    def visitArrayJoinClause(self, ctx: HogQLParser.ArrayJoinClauseContext):
        return self.visitChildren(ctx)

    # Visit a parse tree produced by HogQLParser#windowClause.
    def visitWindowClause(self, ctx: HogQLParser.WindowClauseContext):
        return self.visitChildren(ctx)

    # Visit a parse tree produced by HogQLParser#prewhereClause.
    def visitPrewhereClause(self, ctx: HogQLParser.PrewhereClauseContext):
        return self.visitChildren(ctx)

    # Visit a parse tree produced by HogQLParser#whereClause.
    def visitWhereClause(self, ctx: HogQLParser.WhereClauseContext):
        return self.visitChildren(ctx)

    # Visit a parse tree produced by HogQLParser#groupByClause.
    def visitGroupByClause(self, ctx: HogQLParser.GroupByClauseContext):
        return self.visitChildren(ctx)

    # Visit a parse tree produced by HogQLParser#havingClause.
    def visitHavingClause(self, ctx: HogQLParser.HavingClauseContext):
        return self.visitChildren(ctx)

    # Visit a parse tree produced by HogQLParser#orderByClause.
    def visitOrderByClause(self, ctx: HogQLParser.OrderByClauseContext):
        return self.visitChildren(ctx)

    # Visit a parse tree produced by HogQLParser#projectionOrderByClause.
    def visitProjectionOrderByClause(self, ctx: HogQLParser.ProjectionOrderByClauseContext):
        return self.visitChildren(ctx)

    # Visit a parse tree produced by HogQLParser#limitByClause.
    def visitLimitByClause(self, ctx: HogQLParser.LimitByClauseContext):
        return self.visitChildren(ctx)

    # Visit a parse tree produced by HogQLParser#limitClause.
    def visitLimitClause(self, ctx: HogQLParser.LimitClauseContext):
        return self.visitChildren(ctx)

    # Visit a parse tree produced by HogQLParser#settingsClause.
    def visitSettingsClause(self, ctx: HogQLParser.SettingsClauseContext):
        return self.visitChildren(ctx)

    # Visit a parse tree produced by HogQLParser#JoinExprOp.
    def visitJoinExprOp(self, ctx: HogQLParser.JoinExprOpContext):
        return self.visitChildren(ctx)

    # Visit a parse tree produced by HogQLParser#JoinExprTable.
    def visitJoinExprTable(self, ctx: HogQLParser.JoinExprTableContext):
        return self.visitChildren(ctx)

    # Visit a parse tree produced by HogQLParser#JoinExprParens.
    def visitJoinExprParens(self, ctx: HogQLParser.JoinExprParensContext):
        return self.visitChildren(ctx)

    # Visit a parse tree produced by HogQLParser#JoinExprCrossOp.
    def visitJoinExprCrossOp(self, ctx: HogQLParser.JoinExprCrossOpContext):
        return self.visitChildren(ctx)

    # Visit a parse tree produced by HogQLParser#JoinOpInner.
    def visitJoinOpInner(self, ctx: HogQLParser.JoinOpInnerContext):
        return self.visitChildren(ctx)

    # Visit a parse tree produced by HogQLParser#JoinOpLeftRight.
    def visitJoinOpLeftRight(self, ctx: HogQLParser.JoinOpLeftRightContext):
        return self.visitChildren(ctx)

    # Visit a parse tree produced by HogQLParser#JoinOpFull.
    def visitJoinOpFull(self, ctx: HogQLParser.JoinOpFullContext):
        return self.visitChildren(ctx)

    # Visit a parse tree produced by HogQLParser#joinOpCross.
    def visitJoinOpCross(self, ctx: HogQLParser.JoinOpCrossContext):
        return self.visitChildren(ctx)

    # Visit a parse tree produced by HogQLParser#joinConstraintClause.
    def visitJoinConstraintClause(self, ctx: HogQLParser.JoinConstraintClauseContext):
        return self.visitChildren(ctx)

    # Visit a parse tree produced by HogQLParser#sampleClause.
    def visitSampleClause(self, ctx: HogQLParser.SampleClauseContext):
        return self.visitChildren(ctx)

    # Visit a parse tree produced by HogQLParser#limitExpr.
    def visitLimitExpr(self, ctx: HogQLParser.LimitExprContext):
        return self.visitChildren(ctx)

    # Visit a parse tree produced by HogQLParser#orderExprList.
    def visitOrderExprList(self, ctx: HogQLParser.OrderExprListContext):
        return self.visitChildren(ctx)

    # Visit a parse tree produced by HogQLParser#orderExpr.
    def visitOrderExpr(self, ctx: HogQLParser.OrderExprContext):
        return self.visitChildren(ctx)

    # Visit a parse tree produced by HogQLParser#ratioExpr.
    def visitRatioExpr(self, ctx: HogQLParser.RatioExprContext):
        return self.visitChildren(ctx)

    # Visit a parse tree produced by HogQLParser#settingExprList.
    def visitSettingExprList(self, ctx: HogQLParser.SettingExprListContext):
        return self.visitChildren(ctx)

    # Visit a parse tree produced by HogQLParser#settingExpr.
    def visitSettingExpr(self, ctx: HogQLParser.SettingExprContext):
        return self.visitChildren(ctx)

    # Visit a parse tree produced by HogQLParser#windowExpr.
    def visitWindowExpr(self, ctx: HogQLParser.WindowExprContext):
        return self.visitChildren(ctx)

    # Visit a parse tree produced by HogQLParser#winPartitionByClause.
    def visitWinPartitionByClause(self, ctx: HogQLParser.WinPartitionByClauseContext):
        return self.visitChildren(ctx)

    # Visit a parse tree produced by HogQLParser#winOrderByClause.
    def visitWinOrderByClause(self, ctx: HogQLParser.WinOrderByClauseContext):
        return self.visitChildren(ctx)

    # Visit a parse tree produced by HogQLParser#winFrameClause.
    def visitWinFrameClause(self, ctx: HogQLParser.WinFrameClauseContext):
        return self.visitChildren(ctx)

    # Visit a parse tree produced by HogQLParser#frameStart.
    def visitFrameStart(self, ctx: HogQLParser.FrameStartContext):
        return self.visitChildren(ctx)

    # Visit a parse tree produced by HogQLParser#frameBetween.
    def visitFrameBetween(self, ctx: HogQLParser.FrameBetweenContext):
        return self.visitChildren(ctx)

    # Visit a parse tree produced by HogQLParser#winFrameBound.
<<<<<<< HEAD
    def visitWinFrameBound(self, ctx: HogQLParser.WinFrameBoundContext):
        return self.visitChildren(ctx)

=======
    def visitWinFrameBound(self, ctx:HogQLParser.WinFrameBoundContext):
        return self.visitChildren(ctx)


    # Visit a parse tree produced by HogQLParser#expr.
    def visitExpr(self, ctx:HogQLParser.ExprContext):
        return self.visitChildren(ctx)


>>>>>>> 10dafac1
    # Visit a parse tree produced by HogQLParser#ColumnTypeExprSimple.
    def visitColumnTypeExprSimple(self, ctx: HogQLParser.ColumnTypeExprSimpleContext):
        return self.visitChildren(ctx)

    # Visit a parse tree produced by HogQLParser#ColumnTypeExprNested.
    def visitColumnTypeExprNested(self, ctx: HogQLParser.ColumnTypeExprNestedContext):
        return self.visitChildren(ctx)

    # Visit a parse tree produced by HogQLParser#ColumnTypeExprEnum.
    def visitColumnTypeExprEnum(self, ctx: HogQLParser.ColumnTypeExprEnumContext):
        return self.visitChildren(ctx)

    # Visit a parse tree produced by HogQLParser#ColumnTypeExprComplex.
    def visitColumnTypeExprComplex(self, ctx: HogQLParser.ColumnTypeExprComplexContext):
        return self.visitChildren(ctx)

    # Visit a parse tree produced by HogQLParser#ColumnTypeExprParam.
    def visitColumnTypeExprParam(self, ctx: HogQLParser.ColumnTypeExprParamContext):
        return self.visitChildren(ctx)

    # Visit a parse tree produced by HogQLParser#columnExprList.
    def visitColumnExprList(self, ctx: HogQLParser.ColumnExprListContext):
        return self.visitChildren(ctx)

    # Visit a parse tree produced by HogQLParser#ColumnsExprAsterisk.
    def visitColumnsExprAsterisk(self, ctx: HogQLParser.ColumnsExprAsteriskContext):
        return self.visitChildren(ctx)

    # Visit a parse tree produced by HogQLParser#ColumnsExprSubquery.
    def visitColumnsExprSubquery(self, ctx: HogQLParser.ColumnsExprSubqueryContext):
        return self.visitChildren(ctx)

    # Visit a parse tree produced by HogQLParser#ColumnsExprColumn.
    def visitColumnsExprColumn(self, ctx: HogQLParser.ColumnsExprColumnContext):
        return self.visitChildren(ctx)

    # Visit a parse tree produced by HogQLParser#ColumnExprTernaryOp.
    def visitColumnExprTernaryOp(self, ctx: HogQLParser.ColumnExprTernaryOpContext):
        return self.visitChildren(ctx)

    # Visit a parse tree produced by HogQLParser#ColumnExprAlias.
    def visitColumnExprAlias(self, ctx: HogQLParser.ColumnExprAliasContext):
        return self.visitChildren(ctx)

    # Visit a parse tree produced by HogQLParser#ColumnExprExtract.
    def visitColumnExprExtract(self, ctx: HogQLParser.ColumnExprExtractContext):
        return self.visitChildren(ctx)

    # Visit a parse tree produced by HogQLParser#ColumnExprNegate.
    def visitColumnExprNegate(self, ctx: HogQLParser.ColumnExprNegateContext):
        return self.visitChildren(ctx)

    # Visit a parse tree produced by HogQLParser#ColumnExprSubquery.
    def visitColumnExprSubquery(self, ctx: HogQLParser.ColumnExprSubqueryContext):
        return self.visitChildren(ctx)

    # Visit a parse tree produced by HogQLParser#ColumnExprLiteral.
    def visitColumnExprLiteral(self, ctx: HogQLParser.ColumnExprLiteralContext):
        return self.visitChildren(ctx)

    # Visit a parse tree produced by HogQLParser#ColumnExprArray.
    def visitColumnExprArray(self, ctx: HogQLParser.ColumnExprArrayContext):
        return self.visitChildren(ctx)

    # Visit a parse tree produced by HogQLParser#ColumnExprSubstring.
    def visitColumnExprSubstring(self, ctx: HogQLParser.ColumnExprSubstringContext):
        return self.visitChildren(ctx)

    # Visit a parse tree produced by HogQLParser#ColumnExprCast.
    def visitColumnExprCast(self, ctx: HogQLParser.ColumnExprCastContext):
        return self.visitChildren(ctx)

    # Visit a parse tree produced by HogQLParser#ColumnExprOr.
    def visitColumnExprOr(self, ctx: HogQLParser.ColumnExprOrContext):
        return self.visitChildren(ctx)

    # Visit a parse tree produced by HogQLParser#ColumnExprPrecedence1.
    def visitColumnExprPrecedence1(self, ctx: HogQLParser.ColumnExprPrecedence1Context):
        return self.visitChildren(ctx)

    # Visit a parse tree produced by HogQLParser#ColumnExprPrecedence2.
    def visitColumnExprPrecedence2(self, ctx: HogQLParser.ColumnExprPrecedence2Context):
        return self.visitChildren(ctx)

    # Visit a parse tree produced by HogQLParser#ColumnExprPrecedence3.
    def visitColumnExprPrecedence3(self, ctx: HogQLParser.ColumnExprPrecedence3Context):
        return self.visitChildren(ctx)

    # Visit a parse tree produced by HogQLParser#ColumnExprInterval.
    def visitColumnExprInterval(self, ctx: HogQLParser.ColumnExprIntervalContext):
        return self.visitChildren(ctx)

    # Visit a parse tree produced by HogQLParser#ColumnExprIsNull.
    def visitColumnExprIsNull(self, ctx: HogQLParser.ColumnExprIsNullContext):
        return self.visitChildren(ctx)

    # Visit a parse tree produced by HogQLParser#ColumnExprWinFunctionTarget.
    def visitColumnExprWinFunctionTarget(self, ctx: HogQLParser.ColumnExprWinFunctionTargetContext):
        return self.visitChildren(ctx)

    # Visit a parse tree produced by HogQLParser#ColumnExprTrim.
    def visitColumnExprTrim(self, ctx: HogQLParser.ColumnExprTrimContext):
        return self.visitChildren(ctx)

    # Visit a parse tree produced by HogQLParser#ColumnExprTuple.
    def visitColumnExprTuple(self, ctx: HogQLParser.ColumnExprTupleContext):
        return self.visitChildren(ctx)

    # Visit a parse tree produced by HogQLParser#ColumnExprArrayAccess.
    def visitColumnExprArrayAccess(self, ctx: HogQLParser.ColumnExprArrayAccessContext):
        return self.visitChildren(ctx)

    # Visit a parse tree produced by HogQLParser#ColumnExprBetween.
    def visitColumnExprBetween(self, ctx: HogQLParser.ColumnExprBetweenContext):
        return self.visitChildren(ctx)

    # Visit a parse tree produced by HogQLParser#ColumnExprParens.
    def visitColumnExprParens(self, ctx: HogQLParser.ColumnExprParensContext):
        return self.visitChildren(ctx)

    # Visit a parse tree produced by HogQLParser#ColumnExprTimestamp.
    def visitColumnExprTimestamp(self, ctx: HogQLParser.ColumnExprTimestampContext):
        return self.visitChildren(ctx)

    # Visit a parse tree produced by HogQLParser#ColumnExprAnd.
    def visitColumnExprAnd(self, ctx: HogQLParser.ColumnExprAndContext):
        return self.visitChildren(ctx)

    # Visit a parse tree produced by HogQLParser#ColumnExprTupleAccess.
    def visitColumnExprTupleAccess(self, ctx: HogQLParser.ColumnExprTupleAccessContext):
        return self.visitChildren(ctx)

    # Visit a parse tree produced by HogQLParser#ColumnExprCase.
    def visitColumnExprCase(self, ctx: HogQLParser.ColumnExprCaseContext):
        return self.visitChildren(ctx)

    # Visit a parse tree produced by HogQLParser#ColumnExprDate.
    def visitColumnExprDate(self, ctx: HogQLParser.ColumnExprDateContext):
        return self.visitChildren(ctx)

    # Visit a parse tree produced by HogQLParser#ColumnExprNot.
    def visitColumnExprNot(self, ctx: HogQLParser.ColumnExprNotContext):
        return self.visitChildren(ctx)

    # Visit a parse tree produced by HogQLParser#ColumnExprWinFunction.
    def visitColumnExprWinFunction(self, ctx: HogQLParser.ColumnExprWinFunctionContext):
        return self.visitChildren(ctx)

    # Visit a parse tree produced by HogQLParser#ColumnExprIdentifier.
    def visitColumnExprIdentifier(self, ctx: HogQLParser.ColumnExprIdentifierContext):
        return self.visitChildren(ctx)

    # Visit a parse tree produced by HogQLParser#ColumnExprFunction.
    def visitColumnExprFunction(self, ctx: HogQLParser.ColumnExprFunctionContext):
        return self.visitChildren(ctx)

    # Visit a parse tree produced by HogQLParser#ColumnExprAsterisk.
    def visitColumnExprAsterisk(self, ctx: HogQLParser.ColumnExprAsteriskContext):
        return self.visitChildren(ctx)

    # Visit a parse tree produced by HogQLParser#columnArgList.
    def visitColumnArgList(self, ctx: HogQLParser.ColumnArgListContext):
        return self.visitChildren(ctx)

    # Visit a parse tree produced by HogQLParser#columnArgExpr.
    def visitColumnArgExpr(self, ctx: HogQLParser.ColumnArgExprContext):
        return self.visitChildren(ctx)

    # Visit a parse tree produced by HogQLParser#columnLambdaExpr.
    def visitColumnLambdaExpr(self, ctx: HogQLParser.ColumnLambdaExprContext):
        return self.visitChildren(ctx)

    # Visit a parse tree produced by HogQLParser#columnIdentifier.
    def visitColumnIdentifier(self, ctx: HogQLParser.ColumnIdentifierContext):
        return self.visitChildren(ctx)

    # Visit a parse tree produced by HogQLParser#nestedIdentifier.
    def visitNestedIdentifier(self, ctx: HogQLParser.NestedIdentifierContext):
        return self.visitChildren(ctx)

    # Visit a parse tree produced by HogQLParser#TableExprIdentifier.
    def visitTableExprIdentifier(self, ctx: HogQLParser.TableExprIdentifierContext):
        return self.visitChildren(ctx)

    # Visit a parse tree produced by HogQLParser#TableExprSubquery.
    def visitTableExprSubquery(self, ctx: HogQLParser.TableExprSubqueryContext):
        return self.visitChildren(ctx)

    # Visit a parse tree produced by HogQLParser#TableExprAlias.
    def visitTableExprAlias(self, ctx: HogQLParser.TableExprAliasContext):
        return self.visitChildren(ctx)

    # Visit a parse tree produced by HogQLParser#TableExprFunction.
    def visitTableExprFunction(self, ctx: HogQLParser.TableExprFunctionContext):
        return self.visitChildren(ctx)

    # Visit a parse tree produced by HogQLParser#tableFunctionExpr.
    def visitTableFunctionExpr(self, ctx: HogQLParser.TableFunctionExprContext):
        return self.visitChildren(ctx)

    # Visit a parse tree produced by HogQLParser#tableIdentifier.
    def visitTableIdentifier(self, ctx: HogQLParser.TableIdentifierContext):
        return self.visitChildren(ctx)

    # Visit a parse tree produced by HogQLParser#tableArgList.
    def visitTableArgList(self, ctx: HogQLParser.TableArgListContext):
        return self.visitChildren(ctx)

    # Visit a parse tree produced by HogQLParser#tableArgExpr.
    def visitTableArgExpr(self, ctx: HogQLParser.TableArgExprContext):
        return self.visitChildren(ctx)

    # Visit a parse tree produced by HogQLParser#databaseIdentifier.
    def visitDatabaseIdentifier(self, ctx: HogQLParser.DatabaseIdentifierContext):
        return self.visitChildren(ctx)

    # Visit a parse tree produced by HogQLParser#floatingLiteral.
    def visitFloatingLiteral(self, ctx: HogQLParser.FloatingLiteralContext):
        return self.visitChildren(ctx)

    # Visit a parse tree produced by HogQLParser#numberLiteral.
    def visitNumberLiteral(self, ctx: HogQLParser.NumberLiteralContext):
        return self.visitChildren(ctx)

    # Visit a parse tree produced by HogQLParser#literal.
    def visitLiteral(self, ctx: HogQLParser.LiteralContext):
        return self.visitChildren(ctx)

    # Visit a parse tree produced by HogQLParser#interval.
    def visitInterval(self, ctx: HogQLParser.IntervalContext):
        return self.visitChildren(ctx)

    # Visit a parse tree produced by HogQLParser#keyword.
    def visitKeyword(self, ctx: HogQLParser.KeywordContext):
        return self.visitChildren(ctx)

    # Visit a parse tree produced by HogQLParser#keywordForAlias.
    def visitKeywordForAlias(self, ctx: HogQLParser.KeywordForAliasContext):
        return self.visitChildren(ctx)

    # Visit a parse tree produced by HogQLParser#alias.
    def visitAlias(self, ctx: HogQLParser.AliasContext):
        return self.visitChildren(ctx)

    # Visit a parse tree produced by HogQLParser#templateString.
    def visitTemplateString(self, ctx: HogQLParser.TemplateStringContext):
        return self.visitChildren(ctx)

    # Visit a parse tree produced by HogQLParser#identifier.
    def visitIdentifier(self, ctx: HogQLParser.IdentifierContext):
        return self.visitChildren(ctx)

    # Visit a parse tree produced by HogQLParser#identifierOrNull.
    def visitIdentifierOrNull(self, ctx: HogQLParser.IdentifierOrNullContext):
        return self.visitChildren(ctx)

    # Visit a parse tree produced by HogQLParser#enumValue.
    def visitEnumValue(self, ctx: HogQLParser.EnumValueContext):
        return self.visitChildren(ctx)


del HogQLParser<|MERGE_RESOLUTION|>--- conflicted
+++ resolved
@@ -1,6 +1,5 @@
 # Generated from HogQLParser.g4 by ANTLR 4.11.1
 from antlr4 import *
-
 if __name__ is not None and "." in __name__:
     from .HogQLParser import HogQLParser
 else:
@@ -8,175 +7,209 @@
 
 # This class defines a complete generic visitor for a parse tree produced by HogQLParser.
 
-
 class HogQLParserVisitor(ParseTreeVisitor):
 
     # Visit a parse tree produced by HogQLParser#selectQuery.
-    def visitSelectQuery(self, ctx: HogQLParser.SelectQueryContext):
-        return self.visitChildren(ctx)
+    def visitSelectQuery(self, ctx:HogQLParser.SelectQueryContext):
+        return self.visitChildren(ctx)
+
 
     # Visit a parse tree produced by HogQLParser#selectUnionStmt.
-    def visitSelectUnionStmt(self, ctx: HogQLParser.SelectUnionStmtContext):
-        return self.visitChildren(ctx)
+    def visitSelectUnionStmt(self, ctx:HogQLParser.SelectUnionStmtContext):
+        return self.visitChildren(ctx)
+
 
     # Visit a parse tree produced by HogQLParser#selectStmtWithParens.
-    def visitSelectStmtWithParens(self, ctx: HogQLParser.SelectStmtWithParensContext):
-        return self.visitChildren(ctx)
+    def visitSelectStmtWithParens(self, ctx:HogQLParser.SelectStmtWithParensContext):
+        return self.visitChildren(ctx)
+
 
     # Visit a parse tree produced by HogQLParser#selectStmt.
-    def visitSelectStmt(self, ctx: HogQLParser.SelectStmtContext):
-        return self.visitChildren(ctx)
+    def visitSelectStmt(self, ctx:HogQLParser.SelectStmtContext):
+        return self.visitChildren(ctx)
+
 
     # Visit a parse tree produced by HogQLParser#withClause.
-    def visitWithClause(self, ctx: HogQLParser.WithClauseContext):
-        return self.visitChildren(ctx)
+    def visitWithClause(self, ctx:HogQLParser.WithClauseContext):
+        return self.visitChildren(ctx)
+
 
     # Visit a parse tree produced by HogQLParser#topClause.
-    def visitTopClause(self, ctx: HogQLParser.TopClauseContext):
-        return self.visitChildren(ctx)
+    def visitTopClause(self, ctx:HogQLParser.TopClauseContext):
+        return self.visitChildren(ctx)
+
 
     # Visit a parse tree produced by HogQLParser#fromClause.
-    def visitFromClause(self, ctx: HogQLParser.FromClauseContext):
-        return self.visitChildren(ctx)
+    def visitFromClause(self, ctx:HogQLParser.FromClauseContext):
+        return self.visitChildren(ctx)
+
 
     # Visit a parse tree produced by HogQLParser#arrayJoinClause.
-    def visitArrayJoinClause(self, ctx: HogQLParser.ArrayJoinClauseContext):
-        return self.visitChildren(ctx)
+    def visitArrayJoinClause(self, ctx:HogQLParser.ArrayJoinClauseContext):
+        return self.visitChildren(ctx)
+
 
     # Visit a parse tree produced by HogQLParser#windowClause.
-    def visitWindowClause(self, ctx: HogQLParser.WindowClauseContext):
-        return self.visitChildren(ctx)
+    def visitWindowClause(self, ctx:HogQLParser.WindowClauseContext):
+        return self.visitChildren(ctx)
+
 
     # Visit a parse tree produced by HogQLParser#prewhereClause.
-    def visitPrewhereClause(self, ctx: HogQLParser.PrewhereClauseContext):
-        return self.visitChildren(ctx)
+    def visitPrewhereClause(self, ctx:HogQLParser.PrewhereClauseContext):
+        return self.visitChildren(ctx)
+
 
     # Visit a parse tree produced by HogQLParser#whereClause.
-    def visitWhereClause(self, ctx: HogQLParser.WhereClauseContext):
-        return self.visitChildren(ctx)
+    def visitWhereClause(self, ctx:HogQLParser.WhereClauseContext):
+        return self.visitChildren(ctx)
+
 
     # Visit a parse tree produced by HogQLParser#groupByClause.
-    def visitGroupByClause(self, ctx: HogQLParser.GroupByClauseContext):
-        return self.visitChildren(ctx)
+    def visitGroupByClause(self, ctx:HogQLParser.GroupByClauseContext):
+        return self.visitChildren(ctx)
+
 
     # Visit a parse tree produced by HogQLParser#havingClause.
-    def visitHavingClause(self, ctx: HogQLParser.HavingClauseContext):
-        return self.visitChildren(ctx)
+    def visitHavingClause(self, ctx:HogQLParser.HavingClauseContext):
+        return self.visitChildren(ctx)
+
 
     # Visit a parse tree produced by HogQLParser#orderByClause.
-    def visitOrderByClause(self, ctx: HogQLParser.OrderByClauseContext):
-        return self.visitChildren(ctx)
+    def visitOrderByClause(self, ctx:HogQLParser.OrderByClauseContext):
+        return self.visitChildren(ctx)
+
 
     # Visit a parse tree produced by HogQLParser#projectionOrderByClause.
-    def visitProjectionOrderByClause(self, ctx: HogQLParser.ProjectionOrderByClauseContext):
-        return self.visitChildren(ctx)
+    def visitProjectionOrderByClause(self, ctx:HogQLParser.ProjectionOrderByClauseContext):
+        return self.visitChildren(ctx)
+
 
     # Visit a parse tree produced by HogQLParser#limitByClause.
-    def visitLimitByClause(self, ctx: HogQLParser.LimitByClauseContext):
-        return self.visitChildren(ctx)
+    def visitLimitByClause(self, ctx:HogQLParser.LimitByClauseContext):
+        return self.visitChildren(ctx)
+
 
     # Visit a parse tree produced by HogQLParser#limitClause.
-    def visitLimitClause(self, ctx: HogQLParser.LimitClauseContext):
-        return self.visitChildren(ctx)
+    def visitLimitClause(self, ctx:HogQLParser.LimitClauseContext):
+        return self.visitChildren(ctx)
+
 
     # Visit a parse tree produced by HogQLParser#settingsClause.
-    def visitSettingsClause(self, ctx: HogQLParser.SettingsClauseContext):
-        return self.visitChildren(ctx)
+    def visitSettingsClause(self, ctx:HogQLParser.SettingsClauseContext):
+        return self.visitChildren(ctx)
+
 
     # Visit a parse tree produced by HogQLParser#JoinExprOp.
-    def visitJoinExprOp(self, ctx: HogQLParser.JoinExprOpContext):
-        return self.visitChildren(ctx)
+    def visitJoinExprOp(self, ctx:HogQLParser.JoinExprOpContext):
+        return self.visitChildren(ctx)
+
 
     # Visit a parse tree produced by HogQLParser#JoinExprTable.
-    def visitJoinExprTable(self, ctx: HogQLParser.JoinExprTableContext):
-        return self.visitChildren(ctx)
+    def visitJoinExprTable(self, ctx:HogQLParser.JoinExprTableContext):
+        return self.visitChildren(ctx)
+
 
     # Visit a parse tree produced by HogQLParser#JoinExprParens.
-    def visitJoinExprParens(self, ctx: HogQLParser.JoinExprParensContext):
-        return self.visitChildren(ctx)
+    def visitJoinExprParens(self, ctx:HogQLParser.JoinExprParensContext):
+        return self.visitChildren(ctx)
+
 
     # Visit a parse tree produced by HogQLParser#JoinExprCrossOp.
-    def visitJoinExprCrossOp(self, ctx: HogQLParser.JoinExprCrossOpContext):
-        return self.visitChildren(ctx)
+    def visitJoinExprCrossOp(self, ctx:HogQLParser.JoinExprCrossOpContext):
+        return self.visitChildren(ctx)
+
 
     # Visit a parse tree produced by HogQLParser#JoinOpInner.
-    def visitJoinOpInner(self, ctx: HogQLParser.JoinOpInnerContext):
-        return self.visitChildren(ctx)
+    def visitJoinOpInner(self, ctx:HogQLParser.JoinOpInnerContext):
+        return self.visitChildren(ctx)
+
 
     # Visit a parse tree produced by HogQLParser#JoinOpLeftRight.
-    def visitJoinOpLeftRight(self, ctx: HogQLParser.JoinOpLeftRightContext):
-        return self.visitChildren(ctx)
+    def visitJoinOpLeftRight(self, ctx:HogQLParser.JoinOpLeftRightContext):
+        return self.visitChildren(ctx)
+
 
     # Visit a parse tree produced by HogQLParser#JoinOpFull.
-    def visitJoinOpFull(self, ctx: HogQLParser.JoinOpFullContext):
-        return self.visitChildren(ctx)
+    def visitJoinOpFull(self, ctx:HogQLParser.JoinOpFullContext):
+        return self.visitChildren(ctx)
+
 
     # Visit a parse tree produced by HogQLParser#joinOpCross.
-    def visitJoinOpCross(self, ctx: HogQLParser.JoinOpCrossContext):
-        return self.visitChildren(ctx)
+    def visitJoinOpCross(self, ctx:HogQLParser.JoinOpCrossContext):
+        return self.visitChildren(ctx)
+
 
     # Visit a parse tree produced by HogQLParser#joinConstraintClause.
-    def visitJoinConstraintClause(self, ctx: HogQLParser.JoinConstraintClauseContext):
-        return self.visitChildren(ctx)
+    def visitJoinConstraintClause(self, ctx:HogQLParser.JoinConstraintClauseContext):
+        return self.visitChildren(ctx)
+
 
     # Visit a parse tree produced by HogQLParser#sampleClause.
-    def visitSampleClause(self, ctx: HogQLParser.SampleClauseContext):
-        return self.visitChildren(ctx)
+    def visitSampleClause(self, ctx:HogQLParser.SampleClauseContext):
+        return self.visitChildren(ctx)
+
 
     # Visit a parse tree produced by HogQLParser#limitExpr.
-    def visitLimitExpr(self, ctx: HogQLParser.LimitExprContext):
-        return self.visitChildren(ctx)
+    def visitLimitExpr(self, ctx:HogQLParser.LimitExprContext):
+        return self.visitChildren(ctx)
+
 
     # Visit a parse tree produced by HogQLParser#orderExprList.
-    def visitOrderExprList(self, ctx: HogQLParser.OrderExprListContext):
-        return self.visitChildren(ctx)
+    def visitOrderExprList(self, ctx:HogQLParser.OrderExprListContext):
+        return self.visitChildren(ctx)
+
 
     # Visit a parse tree produced by HogQLParser#orderExpr.
-    def visitOrderExpr(self, ctx: HogQLParser.OrderExprContext):
-        return self.visitChildren(ctx)
+    def visitOrderExpr(self, ctx:HogQLParser.OrderExprContext):
+        return self.visitChildren(ctx)
+
 
     # Visit a parse tree produced by HogQLParser#ratioExpr.
-    def visitRatioExpr(self, ctx: HogQLParser.RatioExprContext):
-        return self.visitChildren(ctx)
+    def visitRatioExpr(self, ctx:HogQLParser.RatioExprContext):
+        return self.visitChildren(ctx)
+
 
     # Visit a parse tree produced by HogQLParser#settingExprList.
-    def visitSettingExprList(self, ctx: HogQLParser.SettingExprListContext):
-        return self.visitChildren(ctx)
+    def visitSettingExprList(self, ctx:HogQLParser.SettingExprListContext):
+        return self.visitChildren(ctx)
+
 
     # Visit a parse tree produced by HogQLParser#settingExpr.
-    def visitSettingExpr(self, ctx: HogQLParser.SettingExprContext):
-        return self.visitChildren(ctx)
+    def visitSettingExpr(self, ctx:HogQLParser.SettingExprContext):
+        return self.visitChildren(ctx)
+
 
     # Visit a parse tree produced by HogQLParser#windowExpr.
-    def visitWindowExpr(self, ctx: HogQLParser.WindowExprContext):
-        return self.visitChildren(ctx)
+    def visitWindowExpr(self, ctx:HogQLParser.WindowExprContext):
+        return self.visitChildren(ctx)
+
 
     # Visit a parse tree produced by HogQLParser#winPartitionByClause.
-    def visitWinPartitionByClause(self, ctx: HogQLParser.WinPartitionByClauseContext):
-        return self.visitChildren(ctx)
+    def visitWinPartitionByClause(self, ctx:HogQLParser.WinPartitionByClauseContext):
+        return self.visitChildren(ctx)
+
 
     # Visit a parse tree produced by HogQLParser#winOrderByClause.
-    def visitWinOrderByClause(self, ctx: HogQLParser.WinOrderByClauseContext):
-        return self.visitChildren(ctx)
+    def visitWinOrderByClause(self, ctx:HogQLParser.WinOrderByClauseContext):
+        return self.visitChildren(ctx)
+
 
     # Visit a parse tree produced by HogQLParser#winFrameClause.
-    def visitWinFrameClause(self, ctx: HogQLParser.WinFrameClauseContext):
-        return self.visitChildren(ctx)
+    def visitWinFrameClause(self, ctx:HogQLParser.WinFrameClauseContext):
+        return self.visitChildren(ctx)
+
 
     # Visit a parse tree produced by HogQLParser#frameStart.
-    def visitFrameStart(self, ctx: HogQLParser.FrameStartContext):
-        return self.visitChildren(ctx)
+    def visitFrameStart(self, ctx:HogQLParser.FrameStartContext):
+        return self.visitChildren(ctx)
+
 
     # Visit a parse tree produced by HogQLParser#frameBetween.
-    def visitFrameBetween(self, ctx: HogQLParser.FrameBetweenContext):
-        return self.visitChildren(ctx)
+    def visitFrameBetween(self, ctx:HogQLParser.FrameBetweenContext):
+        return self.visitChildren(ctx)
+
 
     # Visit a parse tree produced by HogQLParser#winFrameBound.
-<<<<<<< HEAD
-    def visitWinFrameBound(self, ctx: HogQLParser.WinFrameBoundContext):
-        return self.visitChildren(ctx)
-
-=======
     def visitWinFrameBound(self, ctx:HogQLParser.WinFrameBoundContext):
         return self.visitChildren(ctx)
 
@@ -186,266 +219,330 @@
         return self.visitChildren(ctx)
 
 
->>>>>>> 10dafac1
     # Visit a parse tree produced by HogQLParser#ColumnTypeExprSimple.
-    def visitColumnTypeExprSimple(self, ctx: HogQLParser.ColumnTypeExprSimpleContext):
-        return self.visitChildren(ctx)
+    def visitColumnTypeExprSimple(self, ctx:HogQLParser.ColumnTypeExprSimpleContext):
+        return self.visitChildren(ctx)
+
 
     # Visit a parse tree produced by HogQLParser#ColumnTypeExprNested.
-    def visitColumnTypeExprNested(self, ctx: HogQLParser.ColumnTypeExprNestedContext):
-        return self.visitChildren(ctx)
+    def visitColumnTypeExprNested(self, ctx:HogQLParser.ColumnTypeExprNestedContext):
+        return self.visitChildren(ctx)
+
 
     # Visit a parse tree produced by HogQLParser#ColumnTypeExprEnum.
-    def visitColumnTypeExprEnum(self, ctx: HogQLParser.ColumnTypeExprEnumContext):
-        return self.visitChildren(ctx)
+    def visitColumnTypeExprEnum(self, ctx:HogQLParser.ColumnTypeExprEnumContext):
+        return self.visitChildren(ctx)
+
 
     # Visit a parse tree produced by HogQLParser#ColumnTypeExprComplex.
-    def visitColumnTypeExprComplex(self, ctx: HogQLParser.ColumnTypeExprComplexContext):
-        return self.visitChildren(ctx)
+    def visitColumnTypeExprComplex(self, ctx:HogQLParser.ColumnTypeExprComplexContext):
+        return self.visitChildren(ctx)
+
 
     # Visit a parse tree produced by HogQLParser#ColumnTypeExprParam.
-    def visitColumnTypeExprParam(self, ctx: HogQLParser.ColumnTypeExprParamContext):
-        return self.visitChildren(ctx)
+    def visitColumnTypeExprParam(self, ctx:HogQLParser.ColumnTypeExprParamContext):
+        return self.visitChildren(ctx)
+
 
     # Visit a parse tree produced by HogQLParser#columnExprList.
-    def visitColumnExprList(self, ctx: HogQLParser.ColumnExprListContext):
-        return self.visitChildren(ctx)
+    def visitColumnExprList(self, ctx:HogQLParser.ColumnExprListContext):
+        return self.visitChildren(ctx)
+
 
     # Visit a parse tree produced by HogQLParser#ColumnsExprAsterisk.
-    def visitColumnsExprAsterisk(self, ctx: HogQLParser.ColumnsExprAsteriskContext):
-        return self.visitChildren(ctx)
+    def visitColumnsExprAsterisk(self, ctx:HogQLParser.ColumnsExprAsteriskContext):
+        return self.visitChildren(ctx)
+
 
     # Visit a parse tree produced by HogQLParser#ColumnsExprSubquery.
-    def visitColumnsExprSubquery(self, ctx: HogQLParser.ColumnsExprSubqueryContext):
-        return self.visitChildren(ctx)
+    def visitColumnsExprSubquery(self, ctx:HogQLParser.ColumnsExprSubqueryContext):
+        return self.visitChildren(ctx)
+
 
     # Visit a parse tree produced by HogQLParser#ColumnsExprColumn.
-    def visitColumnsExprColumn(self, ctx: HogQLParser.ColumnsExprColumnContext):
-        return self.visitChildren(ctx)
+    def visitColumnsExprColumn(self, ctx:HogQLParser.ColumnsExprColumnContext):
+        return self.visitChildren(ctx)
+
 
     # Visit a parse tree produced by HogQLParser#ColumnExprTernaryOp.
-    def visitColumnExprTernaryOp(self, ctx: HogQLParser.ColumnExprTernaryOpContext):
-        return self.visitChildren(ctx)
+    def visitColumnExprTernaryOp(self, ctx:HogQLParser.ColumnExprTernaryOpContext):
+        return self.visitChildren(ctx)
+
 
     # Visit a parse tree produced by HogQLParser#ColumnExprAlias.
-    def visitColumnExprAlias(self, ctx: HogQLParser.ColumnExprAliasContext):
-        return self.visitChildren(ctx)
+    def visitColumnExprAlias(self, ctx:HogQLParser.ColumnExprAliasContext):
+        return self.visitChildren(ctx)
+
 
     # Visit a parse tree produced by HogQLParser#ColumnExprExtract.
-    def visitColumnExprExtract(self, ctx: HogQLParser.ColumnExprExtractContext):
-        return self.visitChildren(ctx)
+    def visitColumnExprExtract(self, ctx:HogQLParser.ColumnExprExtractContext):
+        return self.visitChildren(ctx)
+
 
     # Visit a parse tree produced by HogQLParser#ColumnExprNegate.
-    def visitColumnExprNegate(self, ctx: HogQLParser.ColumnExprNegateContext):
-        return self.visitChildren(ctx)
+    def visitColumnExprNegate(self, ctx:HogQLParser.ColumnExprNegateContext):
+        return self.visitChildren(ctx)
+
 
     # Visit a parse tree produced by HogQLParser#ColumnExprSubquery.
-    def visitColumnExprSubquery(self, ctx: HogQLParser.ColumnExprSubqueryContext):
-        return self.visitChildren(ctx)
+    def visitColumnExprSubquery(self, ctx:HogQLParser.ColumnExprSubqueryContext):
+        return self.visitChildren(ctx)
+
 
     # Visit a parse tree produced by HogQLParser#ColumnExprLiteral.
-    def visitColumnExprLiteral(self, ctx: HogQLParser.ColumnExprLiteralContext):
-        return self.visitChildren(ctx)
+    def visitColumnExprLiteral(self, ctx:HogQLParser.ColumnExprLiteralContext):
+        return self.visitChildren(ctx)
+
 
     # Visit a parse tree produced by HogQLParser#ColumnExprArray.
-    def visitColumnExprArray(self, ctx: HogQLParser.ColumnExprArrayContext):
-        return self.visitChildren(ctx)
+    def visitColumnExprArray(self, ctx:HogQLParser.ColumnExprArrayContext):
+        return self.visitChildren(ctx)
+
 
     # Visit a parse tree produced by HogQLParser#ColumnExprSubstring.
-    def visitColumnExprSubstring(self, ctx: HogQLParser.ColumnExprSubstringContext):
-        return self.visitChildren(ctx)
+    def visitColumnExprSubstring(self, ctx:HogQLParser.ColumnExprSubstringContext):
+        return self.visitChildren(ctx)
+
 
     # Visit a parse tree produced by HogQLParser#ColumnExprCast.
-    def visitColumnExprCast(self, ctx: HogQLParser.ColumnExprCastContext):
-        return self.visitChildren(ctx)
+    def visitColumnExprCast(self, ctx:HogQLParser.ColumnExprCastContext):
+        return self.visitChildren(ctx)
+
 
     # Visit a parse tree produced by HogQLParser#ColumnExprOr.
-    def visitColumnExprOr(self, ctx: HogQLParser.ColumnExprOrContext):
-        return self.visitChildren(ctx)
+    def visitColumnExprOr(self, ctx:HogQLParser.ColumnExprOrContext):
+        return self.visitChildren(ctx)
+
 
     # Visit a parse tree produced by HogQLParser#ColumnExprPrecedence1.
-    def visitColumnExprPrecedence1(self, ctx: HogQLParser.ColumnExprPrecedence1Context):
-        return self.visitChildren(ctx)
+    def visitColumnExprPrecedence1(self, ctx:HogQLParser.ColumnExprPrecedence1Context):
+        return self.visitChildren(ctx)
+
 
     # Visit a parse tree produced by HogQLParser#ColumnExprPrecedence2.
-    def visitColumnExprPrecedence2(self, ctx: HogQLParser.ColumnExprPrecedence2Context):
-        return self.visitChildren(ctx)
+    def visitColumnExprPrecedence2(self, ctx:HogQLParser.ColumnExprPrecedence2Context):
+        return self.visitChildren(ctx)
+
 
     # Visit a parse tree produced by HogQLParser#ColumnExprPrecedence3.
-    def visitColumnExprPrecedence3(self, ctx: HogQLParser.ColumnExprPrecedence3Context):
-        return self.visitChildren(ctx)
+    def visitColumnExprPrecedence3(self, ctx:HogQLParser.ColumnExprPrecedence3Context):
+        return self.visitChildren(ctx)
+
 
     # Visit a parse tree produced by HogQLParser#ColumnExprInterval.
-    def visitColumnExprInterval(self, ctx: HogQLParser.ColumnExprIntervalContext):
-        return self.visitChildren(ctx)
+    def visitColumnExprInterval(self, ctx:HogQLParser.ColumnExprIntervalContext):
+        return self.visitChildren(ctx)
+
 
     # Visit a parse tree produced by HogQLParser#ColumnExprIsNull.
-    def visitColumnExprIsNull(self, ctx: HogQLParser.ColumnExprIsNullContext):
-        return self.visitChildren(ctx)
+    def visitColumnExprIsNull(self, ctx:HogQLParser.ColumnExprIsNullContext):
+        return self.visitChildren(ctx)
+
 
     # Visit a parse tree produced by HogQLParser#ColumnExprWinFunctionTarget.
-    def visitColumnExprWinFunctionTarget(self, ctx: HogQLParser.ColumnExprWinFunctionTargetContext):
-        return self.visitChildren(ctx)
+    def visitColumnExprWinFunctionTarget(self, ctx:HogQLParser.ColumnExprWinFunctionTargetContext):
+        return self.visitChildren(ctx)
+
 
     # Visit a parse tree produced by HogQLParser#ColumnExprTrim.
-    def visitColumnExprTrim(self, ctx: HogQLParser.ColumnExprTrimContext):
-        return self.visitChildren(ctx)
+    def visitColumnExprTrim(self, ctx:HogQLParser.ColumnExprTrimContext):
+        return self.visitChildren(ctx)
+
 
     # Visit a parse tree produced by HogQLParser#ColumnExprTuple.
-    def visitColumnExprTuple(self, ctx: HogQLParser.ColumnExprTupleContext):
-        return self.visitChildren(ctx)
+    def visitColumnExprTuple(self, ctx:HogQLParser.ColumnExprTupleContext):
+        return self.visitChildren(ctx)
+
 
     # Visit a parse tree produced by HogQLParser#ColumnExprArrayAccess.
-    def visitColumnExprArrayAccess(self, ctx: HogQLParser.ColumnExprArrayAccessContext):
-        return self.visitChildren(ctx)
+    def visitColumnExprArrayAccess(self, ctx:HogQLParser.ColumnExprArrayAccessContext):
+        return self.visitChildren(ctx)
+
 
     # Visit a parse tree produced by HogQLParser#ColumnExprBetween.
-    def visitColumnExprBetween(self, ctx: HogQLParser.ColumnExprBetweenContext):
-        return self.visitChildren(ctx)
+    def visitColumnExprBetween(self, ctx:HogQLParser.ColumnExprBetweenContext):
+        return self.visitChildren(ctx)
+
 
     # Visit a parse tree produced by HogQLParser#ColumnExprParens.
-    def visitColumnExprParens(self, ctx: HogQLParser.ColumnExprParensContext):
-        return self.visitChildren(ctx)
+    def visitColumnExprParens(self, ctx:HogQLParser.ColumnExprParensContext):
+        return self.visitChildren(ctx)
+
 
     # Visit a parse tree produced by HogQLParser#ColumnExprTimestamp.
-    def visitColumnExprTimestamp(self, ctx: HogQLParser.ColumnExprTimestampContext):
-        return self.visitChildren(ctx)
+    def visitColumnExprTimestamp(self, ctx:HogQLParser.ColumnExprTimestampContext):
+        return self.visitChildren(ctx)
+
 
     # Visit a parse tree produced by HogQLParser#ColumnExprAnd.
-    def visitColumnExprAnd(self, ctx: HogQLParser.ColumnExprAndContext):
-        return self.visitChildren(ctx)
+    def visitColumnExprAnd(self, ctx:HogQLParser.ColumnExprAndContext):
+        return self.visitChildren(ctx)
+
 
     # Visit a parse tree produced by HogQLParser#ColumnExprTupleAccess.
-    def visitColumnExprTupleAccess(self, ctx: HogQLParser.ColumnExprTupleAccessContext):
-        return self.visitChildren(ctx)
+    def visitColumnExprTupleAccess(self, ctx:HogQLParser.ColumnExprTupleAccessContext):
+        return self.visitChildren(ctx)
+
 
     # Visit a parse tree produced by HogQLParser#ColumnExprCase.
-    def visitColumnExprCase(self, ctx: HogQLParser.ColumnExprCaseContext):
-        return self.visitChildren(ctx)
+    def visitColumnExprCase(self, ctx:HogQLParser.ColumnExprCaseContext):
+        return self.visitChildren(ctx)
+
 
     # Visit a parse tree produced by HogQLParser#ColumnExprDate.
-    def visitColumnExprDate(self, ctx: HogQLParser.ColumnExprDateContext):
-        return self.visitChildren(ctx)
+    def visitColumnExprDate(self, ctx:HogQLParser.ColumnExprDateContext):
+        return self.visitChildren(ctx)
+
 
     # Visit a parse tree produced by HogQLParser#ColumnExprNot.
-    def visitColumnExprNot(self, ctx: HogQLParser.ColumnExprNotContext):
-        return self.visitChildren(ctx)
+    def visitColumnExprNot(self, ctx:HogQLParser.ColumnExprNotContext):
+        return self.visitChildren(ctx)
+
 
     # Visit a parse tree produced by HogQLParser#ColumnExprWinFunction.
-    def visitColumnExprWinFunction(self, ctx: HogQLParser.ColumnExprWinFunctionContext):
-        return self.visitChildren(ctx)
+    def visitColumnExprWinFunction(self, ctx:HogQLParser.ColumnExprWinFunctionContext):
+        return self.visitChildren(ctx)
+
 
     # Visit a parse tree produced by HogQLParser#ColumnExprIdentifier.
-    def visitColumnExprIdentifier(self, ctx: HogQLParser.ColumnExprIdentifierContext):
-        return self.visitChildren(ctx)
+    def visitColumnExprIdentifier(self, ctx:HogQLParser.ColumnExprIdentifierContext):
+        return self.visitChildren(ctx)
+
 
     # Visit a parse tree produced by HogQLParser#ColumnExprFunction.
-    def visitColumnExprFunction(self, ctx: HogQLParser.ColumnExprFunctionContext):
-        return self.visitChildren(ctx)
+    def visitColumnExprFunction(self, ctx:HogQLParser.ColumnExprFunctionContext):
+        return self.visitChildren(ctx)
+
 
     # Visit a parse tree produced by HogQLParser#ColumnExprAsterisk.
-    def visitColumnExprAsterisk(self, ctx: HogQLParser.ColumnExprAsteriskContext):
-        return self.visitChildren(ctx)
+    def visitColumnExprAsterisk(self, ctx:HogQLParser.ColumnExprAsteriskContext):
+        return self.visitChildren(ctx)
+
 
     # Visit a parse tree produced by HogQLParser#columnArgList.
-    def visitColumnArgList(self, ctx: HogQLParser.ColumnArgListContext):
-        return self.visitChildren(ctx)
+    def visitColumnArgList(self, ctx:HogQLParser.ColumnArgListContext):
+        return self.visitChildren(ctx)
+
 
     # Visit a parse tree produced by HogQLParser#columnArgExpr.
-    def visitColumnArgExpr(self, ctx: HogQLParser.ColumnArgExprContext):
-        return self.visitChildren(ctx)
+    def visitColumnArgExpr(self, ctx:HogQLParser.ColumnArgExprContext):
+        return self.visitChildren(ctx)
+
 
     # Visit a parse tree produced by HogQLParser#columnLambdaExpr.
-    def visitColumnLambdaExpr(self, ctx: HogQLParser.ColumnLambdaExprContext):
-        return self.visitChildren(ctx)
+    def visitColumnLambdaExpr(self, ctx:HogQLParser.ColumnLambdaExprContext):
+        return self.visitChildren(ctx)
+
 
     # Visit a parse tree produced by HogQLParser#columnIdentifier.
-    def visitColumnIdentifier(self, ctx: HogQLParser.ColumnIdentifierContext):
-        return self.visitChildren(ctx)
+    def visitColumnIdentifier(self, ctx:HogQLParser.ColumnIdentifierContext):
+        return self.visitChildren(ctx)
+
 
     # Visit a parse tree produced by HogQLParser#nestedIdentifier.
-    def visitNestedIdentifier(self, ctx: HogQLParser.NestedIdentifierContext):
-        return self.visitChildren(ctx)
+    def visitNestedIdentifier(self, ctx:HogQLParser.NestedIdentifierContext):
+        return self.visitChildren(ctx)
+
 
     # Visit a parse tree produced by HogQLParser#TableExprIdentifier.
-    def visitTableExprIdentifier(self, ctx: HogQLParser.TableExprIdentifierContext):
-        return self.visitChildren(ctx)
+    def visitTableExprIdentifier(self, ctx:HogQLParser.TableExprIdentifierContext):
+        return self.visitChildren(ctx)
+
 
     # Visit a parse tree produced by HogQLParser#TableExprSubquery.
-    def visitTableExprSubquery(self, ctx: HogQLParser.TableExprSubqueryContext):
-        return self.visitChildren(ctx)
+    def visitTableExprSubquery(self, ctx:HogQLParser.TableExprSubqueryContext):
+        return self.visitChildren(ctx)
+
 
     # Visit a parse tree produced by HogQLParser#TableExprAlias.
-    def visitTableExprAlias(self, ctx: HogQLParser.TableExprAliasContext):
-        return self.visitChildren(ctx)
+    def visitTableExprAlias(self, ctx:HogQLParser.TableExprAliasContext):
+        return self.visitChildren(ctx)
+
 
     # Visit a parse tree produced by HogQLParser#TableExprFunction.
-    def visitTableExprFunction(self, ctx: HogQLParser.TableExprFunctionContext):
-        return self.visitChildren(ctx)
+    def visitTableExprFunction(self, ctx:HogQLParser.TableExprFunctionContext):
+        return self.visitChildren(ctx)
+
 
     # Visit a parse tree produced by HogQLParser#tableFunctionExpr.
-    def visitTableFunctionExpr(self, ctx: HogQLParser.TableFunctionExprContext):
-        return self.visitChildren(ctx)
+    def visitTableFunctionExpr(self, ctx:HogQLParser.TableFunctionExprContext):
+        return self.visitChildren(ctx)
+
 
     # Visit a parse tree produced by HogQLParser#tableIdentifier.
-    def visitTableIdentifier(self, ctx: HogQLParser.TableIdentifierContext):
-        return self.visitChildren(ctx)
+    def visitTableIdentifier(self, ctx:HogQLParser.TableIdentifierContext):
+        return self.visitChildren(ctx)
+
 
     # Visit a parse tree produced by HogQLParser#tableArgList.
-    def visitTableArgList(self, ctx: HogQLParser.TableArgListContext):
-        return self.visitChildren(ctx)
+    def visitTableArgList(self, ctx:HogQLParser.TableArgListContext):
+        return self.visitChildren(ctx)
+
 
     # Visit a parse tree produced by HogQLParser#tableArgExpr.
-    def visitTableArgExpr(self, ctx: HogQLParser.TableArgExprContext):
-        return self.visitChildren(ctx)
+    def visitTableArgExpr(self, ctx:HogQLParser.TableArgExprContext):
+        return self.visitChildren(ctx)
+
 
     # Visit a parse tree produced by HogQLParser#databaseIdentifier.
-    def visitDatabaseIdentifier(self, ctx: HogQLParser.DatabaseIdentifierContext):
-        return self.visitChildren(ctx)
+    def visitDatabaseIdentifier(self, ctx:HogQLParser.DatabaseIdentifierContext):
+        return self.visitChildren(ctx)
+
 
     # Visit a parse tree produced by HogQLParser#floatingLiteral.
-    def visitFloatingLiteral(self, ctx: HogQLParser.FloatingLiteralContext):
-        return self.visitChildren(ctx)
+    def visitFloatingLiteral(self, ctx:HogQLParser.FloatingLiteralContext):
+        return self.visitChildren(ctx)
+
 
     # Visit a parse tree produced by HogQLParser#numberLiteral.
-    def visitNumberLiteral(self, ctx: HogQLParser.NumberLiteralContext):
-        return self.visitChildren(ctx)
+    def visitNumberLiteral(self, ctx:HogQLParser.NumberLiteralContext):
+        return self.visitChildren(ctx)
+
 
     # Visit a parse tree produced by HogQLParser#literal.
-    def visitLiteral(self, ctx: HogQLParser.LiteralContext):
-        return self.visitChildren(ctx)
+    def visitLiteral(self, ctx:HogQLParser.LiteralContext):
+        return self.visitChildren(ctx)
+
 
     # Visit a parse tree produced by HogQLParser#interval.
-    def visitInterval(self, ctx: HogQLParser.IntervalContext):
-        return self.visitChildren(ctx)
+    def visitInterval(self, ctx:HogQLParser.IntervalContext):
+        return self.visitChildren(ctx)
+
 
     # Visit a parse tree produced by HogQLParser#keyword.
-    def visitKeyword(self, ctx: HogQLParser.KeywordContext):
-        return self.visitChildren(ctx)
+    def visitKeyword(self, ctx:HogQLParser.KeywordContext):
+        return self.visitChildren(ctx)
+
 
     # Visit a parse tree produced by HogQLParser#keywordForAlias.
-    def visitKeywordForAlias(self, ctx: HogQLParser.KeywordForAliasContext):
-        return self.visitChildren(ctx)
+    def visitKeywordForAlias(self, ctx:HogQLParser.KeywordForAliasContext):
+        return self.visitChildren(ctx)
+
 
     # Visit a parse tree produced by HogQLParser#alias.
-    def visitAlias(self, ctx: HogQLParser.AliasContext):
-        return self.visitChildren(ctx)
+    def visitAlias(self, ctx:HogQLParser.AliasContext):
+        return self.visitChildren(ctx)
+
 
     # Visit a parse tree produced by HogQLParser#templateString.
-    def visitTemplateString(self, ctx: HogQLParser.TemplateStringContext):
-        return self.visitChildren(ctx)
+    def visitTemplateString(self, ctx:HogQLParser.TemplateStringContext):
+        return self.visitChildren(ctx)
+
 
     # Visit a parse tree produced by HogQLParser#identifier.
-    def visitIdentifier(self, ctx: HogQLParser.IdentifierContext):
-        return self.visitChildren(ctx)
+    def visitIdentifier(self, ctx:HogQLParser.IdentifierContext):
+        return self.visitChildren(ctx)
+
 
     # Visit a parse tree produced by HogQLParser#identifierOrNull.
-    def visitIdentifierOrNull(self, ctx: HogQLParser.IdentifierOrNullContext):
-        return self.visitChildren(ctx)
+    def visitIdentifierOrNull(self, ctx:HogQLParser.IdentifierOrNullContext):
+        return self.visitChildren(ctx)
+
 
     # Visit a parse tree produced by HogQLParser#enumValue.
-    def visitEnumValue(self, ctx: HogQLParser.EnumValueContext):
-        return self.visitChildren(ctx)
+    def visitEnumValue(self, ctx:HogQLParser.EnumValueContext):
+        return self.visitChildren(ctx)
+
 
 
 del HogQLParser