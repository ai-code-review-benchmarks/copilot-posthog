from datetime import datetime, date, UTC
from typing import Optional, cast
import pytest
from django.test import override_settings
from uuid import UUID

from freezegun import freeze_time

from posthog.hogql import ast
from posthog.hogql.constants import MAX_SELECT_RETURNED_ROWS
from posthog.hogql.context import HogQLContext
from posthog.hogql.database.database import create_hogql_database
from posthog.hogql.database.models import (
    ExpressionField,
    FieldTraverser,
    StringJSONDatabaseField,
    StringDatabaseField,
    DateTimeDatabaseField,
)
from posthog.hogql.errors import QueryError
from posthog.hogql.test.utils import pretty_dataclasses
from posthog.hogql.visitor import clone_expr
from posthog.hogql.parser import parse_select
from posthog.hogql.printer import print_ast, print_prepared_ast
from posthog.hogql.resolver import ResolutionError, resolve_types
from posthog.test.base import BaseTest


class TestResolver(BaseTest):
    maxDiff = None

    def _select(self, query: str, placeholders: Optional[dict[str, ast.Expr]] = None) -> ast.SelectQuery:
        return cast(
            ast.SelectQuery,
            clone_expr(parse_select(query, placeholders=placeholders), clear_locations=True),
        )

    def _print_hogql(self, select: str):
        expr = self._select(select)
        return print_ast(
            expr,
            HogQLContext(team_id=self.team.pk, enable_select_queries=True),
            "hogql",
        )

    def setUp(self):
        self.database = create_hogql_database(self.team.pk)
        self.context = HogQLContext(database=self.database, team_id=self.team.pk, enable_select_queries=True)

    @pytest.mark.usefixtures("unittest_snapshot")
    def test_resolve_events_table(self):
        expr = self._select("SELECT event, events.timestamp FROM events WHERE events.event = 'test'")
        expr = resolve_types(expr, self.context, dialect="clickhouse")
        assert pretty_dataclasses(expr) == self.snapshot

    def test_will_not_run_twice(self):
        expr = self._select("SELECT event, events.timestamp FROM events WHERE events.event = 'test'")
        expr = resolve_types(expr, self.context, dialect="clickhouse")
        with self.assertRaises(ResolutionError) as context:
            expr = resolve_types(expr, self.context, dialect="clickhouse")
        self.assertEqual(
            str(context.exception),
            "Type already resolved for SelectQuery (SelectQueryType). Can't run again.",
        )

    @pytest.mark.usefixtures("unittest_snapshot")
    def test_resolve_events_table_alias(self):
        expr = self._select("SELECT event, e.timestamp FROM events e WHERE e.event = 'test'")
        expr = resolve_types(expr, self.context, dialect="clickhouse")
        assert pretty_dataclasses(expr) == self.snapshot

    @pytest.mark.usefixtures("unittest_snapshot")
    def test_resolve_events_table_column_alias(self):
        expr = self._select("SELECT event as ee, ee, ee as e, e.timestamp FROM events e WHERE e.event = 'test'")
        expr = resolve_types(expr, self.context, dialect="clickhouse")
        assert pretty_dataclasses(expr) == self.snapshot

    @pytest.mark.usefixtures("unittest_snapshot")
    def test_resolve_events_table_column_alias_inside_subquery(self):
        expr = self._select("SELECT b FROM (select event as b, timestamp as c from events) e WHERE e.b = 'test'")
        expr = resolve_types(expr, self.context, dialect="clickhouse")
        assert pretty_dataclasses(expr) == self.snapshot

    def test_resolve_subquery_no_field_access(self):
        # From ClickHouse's GitHub: "Aliases defined outside of subquery are not visible in subqueries (but see below)."
        expr = self._select(
            "SELECT event, (select count() from events where event = e.event) as c FROM events e where event = '$pageview'"
        )
        with self.assertRaises(QueryError) as e:
            expr = resolve_types(expr, self.context, dialect="clickhouse")
        self.assertEqual(str(e.exception), "Unable to resolve field: e")

    @pytest.mark.usefixtures("unittest_snapshot")
    def test_resolve_constant_type(self):
        with freeze_time("2020-01-10 00:00:00"):
            expr = self._select(
                "SELECT 1, 'boo', true, 1.1232, null, {date}, {datetime}, {uuid}, {array}, {array12}, {tuple}",
                placeholders={
                    "date": ast.Constant(value=date(2020, 1, 10)),
                    "datetime": ast.Constant(value=datetime(2020, 1, 10, 0, 0, 0, tzinfo=UTC)),
                    "uuid": ast.Constant(value=UUID("00000000-0000-4000-8000-000000000000")),
                    "array": ast.Constant(value=[]),
                    "array12": ast.Constant(value=[1, 2]),
                    "tuple": ast.Constant(value=(1, 2, 3)),
                },
            )
            expr = resolve_types(expr, self.context, dialect="clickhouse")
            assert pretty_dataclasses(expr) == self.snapshot

    @pytest.mark.usefixtures("unittest_snapshot")
    def test_resolve_boolean_operation_types(self):
        expr = self._select("SELECT 1 and 1, 1 or 1, not true")
        expr = resolve_types(expr, self.context, dialect="clickhouse")
        assert pretty_dataclasses(expr) == self.snapshot

    def test_resolve_errors(self):
        queries = [
            "SELECT event, (select count() from events where event = x.event) as c FROM events x where event = '$pageview'",
            "SELECT x, (SELECT 1 AS x)",
            "SELECT x IN (SELECT 1 AS x)",
            "SELECT events.x FROM (SELECT event as x FROM events) AS t",
            "SELECT x.y FROM (SELECT event as y FROM events AS x) AS t",
        ]
        for query in queries:
            with self.assertRaises(QueryError) as e:
                resolve_types(self._select(query), self.context, dialect="clickhouse")
            self.assertIn("Unable to resolve field:", str(e.exception))

    def test_unresolved_field_type(self):
        query = "SELECT x"
        # raises with ClickHouse
        with self.assertRaises(QueryError):
            resolve_types(self._select(query), self.context, dialect="clickhouse")
        # does not raise with HogQL
        select = self._select(query)
        select = resolve_types(select, self.context, dialect="hogql")
        assert isinstance(select.select[0].type, ast.UnresolvedFieldType)

    @pytest.mark.usefixtures("unittest_snapshot")
    def test_resolve_lazy_pdi_person_table(self):
        expr = self._select("select distinct_id, person.id from person_distinct_ids")
        expr = resolve_types(expr, self.context, dialect="clickhouse")
        assert pretty_dataclasses(expr) == self.snapshot

    @pytest.mark.usefixtures("unittest_snapshot")
    def test_resolve_lazy_events_pdi_table(self):
        expr = self._select("select event, pdi.person_id from events")
        expr = resolve_types(expr, self.context, dialect="clickhouse")
        assert pretty_dataclasses(expr) == self.snapshot

    @pytest.mark.usefixtures("unittest_snapshot")
    def test_resolve_lazy_events_pdi_table_aliased(self):
        expr = self._select("select event, e.pdi.person_id from events e")
        expr = resolve_types(expr, self.context, dialect="clickhouse")
        assert pretty_dataclasses(expr) == self.snapshot

    @pytest.mark.usefixtures("unittest_snapshot")
    def test_resolve_lazy_events_pdi_person_table(self):
        expr = self._select("select event, pdi.person.id from events")
        expr = resolve_types(expr, self.context, dialect="clickhouse")
        assert pretty_dataclasses(expr) == self.snapshot

    @pytest.mark.usefixtures("unittest_snapshot")
    def test_resolve_lazy_events_pdi_person_table_aliased(self):
        expr = self._select("select event, e.pdi.person.id from events e")
        expr = resolve_types(expr, self.context, dialect="clickhouse")
        assert pretty_dataclasses(expr) == self.snapshot

    @pytest.mark.usefixtures("unittest_snapshot")
    def test_resolve_virtual_events_poe(self):
        expr = self._select("select event, poe.id from events")
        expr = resolve_types(expr, self.context, dialect="clickhouse")
        assert pretty_dataclasses(expr) == self.snapshot

    @pytest.mark.usefixtures("unittest_snapshot")
    def test_resolve_union_all(self):
        node = self._select("select event, timestamp from events union all select event, timestamp from events")
        node = resolve_types(node, self.context, dialect="clickhouse")
        assert pretty_dataclasses(node) == self.snapshot

    @pytest.mark.usefixtures("unittest_snapshot")
    def test_call_type(self):
        node = self._select("select max(timestamp) from events")
        node = resolve_types(node, self.context, dialect="clickhouse")
        assert pretty_dataclasses(node) == self.snapshot

    def test_ctes_loop(self):
        with self.assertRaises(QueryError) as e:
            self._print_hogql("with cte as (select * from cte) select * from cte")
        self.assertIn("Too many CTE expansions (50+). Probably a CTE loop.", str(e.exception))

    def test_ctes_basic_column(self):
        expr = self._print_hogql("with 1 as cte select cte from events")
        expected = self._print_hogql("select 1 from events")
        self.assertEqual(expr, expected)

    def test_ctes_recursive_column(self):
        self.assertEqual(
            self._print_hogql("with 1 as cte, cte as soap select soap from events"),
            self._print_hogql("select 1 from events"),
        )

    def test_ctes_field_access(self):
        with self.assertRaises(QueryError) as e:
            self._print_hogql("with properties as cte select cte.$browser from events")
        self.assertIn("Cannot access fields on CTE cte yet", str(e.exception))

    def test_ctes_subqueries(self):
        self.assertEqual(
            self._print_hogql("with my_table as (select * from events) select * from my_table"),
            self._print_hogql("select * from (select * from events) my_table"),
        )

        self.assertEqual(
            self._print_hogql("with my_table as (select * from events) select my_table.timestamp from my_table"),
            self._print_hogql("select my_table.timestamp from (select * from events) my_table"),
        )

        self.assertEqual(
            self._print_hogql("with my_table as (select * from events) select timestamp from my_table"),
            self._print_hogql("select timestamp from (select * from events) my_table"),
        )

    def test_ctes_subquery_deep(self):
        self.assertEqual(
            self._print_hogql(
                "with my_table as (select * from events), "
                "other_table as (select * from (select * from (select * from my_table))) "
                "select * from other_table"
            ),
            self._print_hogql(
                "select * from (select * from (select * from (select * from (select * from events) as my_table))) as other_table"
            ),
        )

    def test_ctes_subquery_recursion(self):
        self.assertEqual(
            self._print_hogql(
                "with users as (select event, timestamp as tt from events ), final as ( select tt from users ) select * from final"
            ),
            self._print_hogql(
                "select * from (select tt from (select event, timestamp as tt from events) AS users) AS final"
            ),
        )

    def test_ctes_with_aliases(self):
        self.assertEqual(
            self._print_hogql(
                "WITH initial_alias AS (SELECT 1 AS a) SELECT a FROM initial_alias AS new_alias WHERE new_alias.a=1"
            ),
            self._print_hogql("SELECT a FROM (SELECT 1 AS a) AS new_alias WHERE new_alias.a=1"),
        )

    def test_ctes_with_union_all(self):
        self.assertEqual(
            self._print_hogql(
                """
                    WITH cte1 AS (SELECT 1 AS a)
                    SELECT 1 AS a
                    UNION ALL
                    WITH cte2 AS (SELECT 2 AS a)
                    SELECT * FROM cte2
                    UNION ALL
                    SELECT * FROM cte1
                        """
            ),
            self._print_hogql(
                """
                    SELECT 1 AS a
                    UNION ALL
                    SELECT * FROM (SELECT 2 AS a) AS cte2
                    UNION ALL
                    SELECT * FROM (SELECT 1 AS a) AS cte1
                        """
            ),
        )

    def test_join_using(self):
        node = self._select(
            "WITH my_table AS (SELECT 1 AS a) SELECT q1.a FROM my_table AS q1 INNER JOIN my_table AS q2 USING a"
        )
        node = cast(ast.SelectQuery, resolve_types(node, self.context, dialect="clickhouse"))
        constraint = cast(ast.SelectQuery, node).select_from.next_join.constraint
        assert constraint.constraint_type == "USING"
        assert cast(ast.Field, cast(ast.Alias, constraint.expr).expr).chain == ["a"]

        node = self._select("SELECT q1.event FROM events AS q1 INNER JOIN events AS q2 USING event")
        node = cast(ast.SelectQuery, resolve_types(node, self.context, dialect="clickhouse"))
        assert cast(ast.SelectQuery, node).select_from.next_join.constraint.constraint_type == "USING"

    @override_settings(PERSON_ON_EVENTS_OVERRIDE=False, PERSON_ON_EVENTS_V2_OVERRIDE=False)
    @pytest.mark.usefixtures("unittest_snapshot")
    def test_asterisk_expander_table(self):
        self.setUp()  # rebuild self.database with PERSON_ON_EVENTS_OVERRIDE=False
        node = self._select("select * from events")
        node = resolve_types(node, self.context, dialect="clickhouse")
        assert pretty_dataclasses(node) == self.snapshot

    @override_settings(PERSON_ON_EVENTS_OVERRIDE=False, PERSON_ON_EVENTS_V2_OVERRIDE=False)
    @pytest.mark.usefixtures("unittest_snapshot")
    def test_asterisk_expander_table_alias(self):
        self.setUp()  # rebuild self.database with PERSON_ON_EVENTS_OVERRIDE=False
        node = self._select("select * from events e")
        node = resolve_types(node, self.context, dialect="clickhouse")
        assert pretty_dataclasses(node) == self.snapshot

    @pytest.mark.usefixtures("unittest_snapshot")
    def test_asterisk_expander_subquery(self):
        node = self._select("select * from (select 1 as a, 2 as b)")
        node = resolve_types(node, self.context, dialect="clickhouse")
        assert pretty_dataclasses(node) == self.snapshot

    @pytest.mark.usefixtures("unittest_snapshot")
    def test_asterisk_expander_hidden_field(self):
        self.database.events.fields["hidden_field"] = ExpressionField(
            name="hidden_field", hidden=True, expr=ast.Field(chain=["event"])
        )
        node = self._select("select * from events")
        node = resolve_types(node, self.context, dialect="clickhouse")
        assert pretty_dataclasses(node) == self.snapshot

    @pytest.mark.usefixtures("unittest_snapshot")
    def test_asterisk_expander_subquery_alias(self):
        node = self._select("select x.* from (select 1 as a, 2 as b) x")
        node = resolve_types(node, self.context, dialect="clickhouse")
        assert pretty_dataclasses(node) == self.snapshot

    @override_settings(PERSON_ON_EVENTS_OVERRIDE=False, PERSON_ON_EVENTS_V2_OVERRIDE=False)
    @pytest.mark.usefixtures("unittest_snapshot")
    def test_asterisk_expander_from_subquery_table(self):
        self.setUp()  # rebuild self.database with PERSON_ON_EVENTS_OVERRIDE=False
        node = self._select("select * from (select * from events)")
        node = resolve_types(node, self.context, dialect="clickhouse")
        assert pretty_dataclasses(node) == self.snapshot

    def test_asterisk_expander_multiple_table_error(self):
        node = self._select("select * from (select 1 as a, 2 as b) x left join (select 1 as a, 2 as b) y on x.a = y.a")
        with self.assertRaises(QueryError) as e:
            resolve_types(node, self.context, dialect="clickhouse")
        self.assertEqual(
            str(e.exception),
            "Cannot use '*' without table name when there are multiple tables in the query",
        )

    @override_settings(PERSON_ON_EVENTS_OVERRIDE=False, PERSON_ON_EVENTS_V2_OVERRIDE=False)
    @pytest.mark.usefixtures("unittest_snapshot")
    def test_asterisk_expander_select_union(self):
        self.setUp()  # rebuild self.database with PERSON_ON_EVENTS_OVERRIDE=False
        node = self._select("select * from (select * from events union all select * from events)")
        node = cast(ast.SelectQuery, resolve_types(node, self.context, dialect="clickhouse"))
        assert pretty_dataclasses(node) == self.snapshot

    def test_lambda_parent_scope(self):
        # does not raise
        node = self._select("select timestamp, arrayMap(x -> x + timestamp, [2]) from events")
        node = cast(ast.SelectQuery, resolve_types(node, self.context, dialect="clickhouse"))

        # found a type
        lambda_type: ast.SelectQueryType = cast(ast.SelectQueryType, cast(ast.Call, node.select[1]).args[0].type)
        self.assertEqual(lambda_type.parent, node.type)
        self.assertEqual(list(lambda_type.aliases.keys()), ["x"])
        self.assertEqual(list(lambda_type.parent.columns.keys()), ["timestamp"])

    def test_field_traverser_double_dot(self):
        # Create a condition where we want to ".." out of "events.poe." to get to a higher level prop
        self.database.events.fields["person"] = FieldTraverser(chain=["poe"])
        self.database.events.fields["poe"].fields["id"] = FieldTraverser(chain=["..", "pdi", "person_id"])
        self.database.events.fields["poe"].fields["created_at"] = FieldTraverser(
            chain=["..", "pdi", "person", "created_at"]
        )
        self.database.events.fields["poe"].fields["properties"] = StringJSONDatabaseField(name="person_properties")

        node = self._select("SELECT event, person.id, person.properties, person.created_at FROM events")
        node = cast(ast.SelectQuery, resolve_types(node, self.context, dialect="clickhouse"))

        # all columns resolve to a type in the end
        assert cast(ast.FieldType, node.select[0].type).resolve_database_field(self.context) == StringDatabaseField(
            name="event", array=None, nullable=None
        )
        assert cast(ast.FieldType, node.select[1].type).resolve_database_field(self.context) == StringDatabaseField(
            name="person_id", array=None, nullable=None
        )
        assert cast(ast.FieldType, node.select[2].type).resolve_database_field(self.context) == StringJSONDatabaseField(
            name="person_properties"
        )
        assert cast(ast.FieldType, node.select[3].type).resolve_database_field(self.context) == DateTimeDatabaseField(
            name="created_at", array=None, nullable=None
        )

    def test_visit_hogqlx_tag(self):
        node = self._select("select event from <HogQLQuery query='select event from events' />")
        node = cast(ast.SelectQuery, resolve_types(node, self.context, dialect="clickhouse"))
        table_node = cast(ast.SelectQuery, node).select_from.table
        expected = ast.SelectQuery(
            select=[ast.Alias(hidden=True, alias="event", expr=ast.Field(chain=["event"]))],
            select_from=ast.JoinExpr(table=ast.Field(chain=["events"])),
        )
        assert clone_expr(table_node, clear_types=True) == expected

    def test_visit_hogqlx_tag_alias(self):
        node = self._select("select event from <HogQLQuery query='select event from events' /> a")
        node = cast(ast.SelectQuery, resolve_types(node, self.context, dialect="clickhouse"))
        assert cast(ast.SelectQuery, node).select_from.alias == "a"

    def test_visit_hogqlx_tag_source(self):
        query = """
            select id, email from (
                <ActorsQuery
                    select={['id', 'properties.email as email']}
                    source={
                        <HogQLQuery query='select distinct person_id from events' />
                    }
                />
            )
        """
        node = cast(ast.SelectQuery, resolve_types(self._select(query), self.context, dialect="hogql"))
        hogql = print_prepared_ast(node, HogQLContext(team_id=self.team.pk, enable_select_queries=True), "hogql")
        expected = (
            "SELECT id, email FROM "
            "(SELECT id, properties.email AS email FROM "
            "(SELECT DISTINCT person_id FROM events) "
            "AS source INNER JOIN "
            "persons ON equals(persons.id, source.person_id) ORDER BY id ASC) "
            f"LIMIT {MAX_SELECT_RETURNED_ROWS}"
        )

        assert hogql == expected

    def test_visit_hogqlx_sparkline(self):
        node = self._select("select <Sparkline data={[1,2,3]} />")
        node = cast(ast.SelectQuery, resolve_types(node, self.context, dialect="clickhouse"))
        expected = ast.SelectQuery(
            select=[
                ast.Tuple(
                    exprs=[
                        ast.Constant(value="__hx_tag"),
                        ast.Constant(value="Sparkline"),
                        ast.Constant(value="data"),
                        ast.Tuple(
                            exprs=[
                                ast.Constant(value=1),
                                ast.Constant(value=2),
                                ast.Constant(value=3),
                            ]
                        ),
                    ]
                )
            ],
        )
        assert clone_expr(node, clear_types=True) == expected

    def test_visit_hogqlx_object(self):
        node = self._select("select {'key': {'key': 'value'}}")
        node = cast(ast.SelectQuery, resolve_types(node, self.context, dialect="clickhouse"))
        expected = ast.SelectQuery(
            select=[
                ast.Tuple(
                    exprs=[
                        ast.Constant(value="__hx_tag"),
                        ast.Constant(value="__hx_obj"),
                        ast.Constant(value="key"),
                        ast.Tuple(
                            exprs=[
                                ast.Constant(value="__hx_tag"),
                                ast.Constant(value="__hx_obj"),
                                ast.Constant(value="key"),
                                ast.Constant(value="value"),
                            ]
                        ),
                    ]
                )
            ],
        )
        assert clone_expr(node, clear_types=True) == expected

    def _assert_first_columm_is_type(self, node: ast.SelectQuery, type: ast.ConstantType):
        column_type = node.select[0].type
        assert column_type is not None
        assert column_type.resolve_constant_type(self.context) == type

    def test_types_pass_outside_subqueries_two_levels(self):
        node: ast.SelectQuery = self._select("select event from (select event from events)")
        node = cast(ast.SelectQuery, resolve_types(node, self.context, dialect="clickhouse"))

        assert node.select_from is not None
        assert node.select_from.table is not None

        self._assert_first_columm_is_type(cast(ast.SelectQuery, node.select_from.table), ast.StringType(nullable=False))
        self._assert_first_columm_is_type(node, ast.StringType(nullable=False))

    def test_types_pass_outside_subqueries_three_levels(self):
        node: ast.SelectQuery = self._select("select event from (select event from (select event from events))")
        node = cast(ast.SelectQuery, resolve_types(node, self.context, dialect="clickhouse"))

        assert node.select_from is not None
        assert node.select_from.table is not None

        self._assert_first_columm_is_type(cast(ast.SelectQuery, node.select_from.table), ast.StringType(nullable=False))
        self._assert_first_columm_is_type(node, ast.StringType(nullable=False))

    def test_arithmetic_types(self):
        node: ast.SelectQuery = self._select("select 1 + 2 as key from events")
        node = cast(ast.SelectQuery, resolve_types(node, self.context, dialect="clickhouse"))
        self._assert_first_columm_is_type(node, ast.IntegerType(nullable=False))

        node = self._select("select key from (select 1 + 2 as key from events)")
        node = cast(ast.SelectQuery, resolve_types(node, self.context, dialect="clickhouse"))
        self._assert_first_columm_is_type(node, ast.IntegerType(nullable=False))

        node = self._select("select 1.0 + 2.0 as key from events")
        node = cast(ast.SelectQuery, resolve_types(node, self.context, dialect="clickhouse"))
        self._assert_first_columm_is_type(node, ast.FloatType(nullable=False))

        node = self._select("select 100 + 2.0 as key from events")
        node = cast(ast.SelectQuery, resolve_types(node, self.context, dialect="clickhouse"))
        self._assert_first_columm_is_type(node, ast.FloatType(nullable=False))

        node = self._select("select 1.0 + 200 as key from events")
        node = cast(ast.SelectQuery, resolve_types(node, self.context, dialect="clickhouse"))
        self._assert_first_columm_is_type(node, ast.FloatType(nullable=False))

    def test_boolean_types(self):
        node: ast.SelectQuery = self._select("select true and false as key from events")
        node = cast(ast.SelectQuery, resolve_types(node, self.context, dialect="clickhouse"))
        self._assert_first_columm_is_type(node, ast.BooleanType(nullable=False))

        node = self._select("select key from (select true or false as key from events)")
        node = cast(ast.SelectQuery, resolve_types(node, self.context, dialect="clickhouse"))
        self._assert_first_columm_is_type(node, ast.BooleanType(nullable=False))

    def test_compare_types(self):
        node: ast.SelectQuery = self._select("select 1 < 2 from events")
        node = cast(ast.SelectQuery, resolve_types(node, self.context, dialect="clickhouse"))
        self._assert_first_columm_is_type(node, ast.BooleanType(nullable=False))

        node = self._select("select key from (select 3 = 4 as key from events)")
        node = cast(ast.SelectQuery, resolve_types(node, self.context, dialect="clickhouse"))
        self._assert_first_columm_is_type(node, ast.BooleanType(nullable=False))

        node = self._select("select key from (select 3 = null as key from events)")
        node = cast(ast.SelectQuery, resolve_types(node, self.context, dialect="clickhouse"))
        self._assert_first_columm_is_type(node, ast.BooleanType(nullable=False))

    def test_function_types(self):
        node: ast.SelectQuery = self._select("select abs(3) from events")
        node = cast(ast.SelectQuery, resolve_types(node, self.context, dialect="clickhouse"))
        self._assert_first_columm_is_type(node, ast.IntegerType(nullable=False))

        node = self._select("select plus(1, 2) from events")
        node = cast(ast.SelectQuery, resolve_types(node, self.context, dialect="clickhouse"))
        self._assert_first_columm_is_type(node, ast.IntegerType(nullable=False))

<<<<<<< HEAD
    def test_globals(self):
        context = HogQLContext(
            team_id=self.team.pk, database=self.database, globals={"globalVar": 1}, enable_select_queries=True
        )
        node: ast.SelectQuery = self._select("select globalVar from events")
        node = cast(ast.SelectQuery, resolve_types(node, context, dialect="clickhouse"))
        self._assert_first_columm_is_type(node, ast.IntegerType(nullable=False))
        assert isinstance(node.select[0], ast.Constant)
        assert node.select[0].value == 1
        query = print_prepared_ast(node, context, "hogql")
        assert "SELECT 1 FROM events LIMIT " in query

    def test_globals_nested(self):
        context = HogQLContext(
            team_id=self.team.pk,
            database=self.database,
            globals={"globalVar": {"nestedVar": "banana"}},
            enable_select_queries=True,
        )
        node: ast.SelectQuery = self._select("select globalVar.nestedVar from events")
        node = cast(ast.SelectQuery, resolve_types(node, context, dialect="clickhouse"))
        self._assert_first_columm_is_type(node, ast.StringType(nullable=False))
        assert isinstance(node.select[0], ast.Constant)
        assert node.select[0].value == "banana"
        query = print_prepared_ast(node, context, "hogql")
        assert "SELECT 'banana' FROM events LIMIT " in query

    def test_globals_nested_error(self):
        context = HogQLContext(
            team_id=self.team.pk, database=self.database, globals={"globalVar": 1}, enable_select_queries=True
        )
        node: ast.SelectQuery = self._select("select globalVar.nested from events")
        with self.assertRaises(QueryError) as ctx:
            node = cast(ast.SelectQuery, resolve_types(node, context, dialect="clickhouse"))
        self.assertEqual(str(ctx.exception), "Cannot resolve field: globalVar.nested")
=======
    def test_sparkline_tag(self):
        node: ast.SelectQuery = self._select("select <Sparkline data={[1,2,3]} />")
        node = cast(ast.SelectQuery, resolve_types(node, self.context, dialect="clickhouse"))

        node2 = self._select("select sparkline((1,2,3))")
        node2 = cast(ast.SelectQuery, resolve_types(node2, self.context, dialect="clickhouse"))
        assert node == node2
>>>>>>> 90b2ee3a
<|MERGE_RESOLUTION|>--- conflicted
+++ resolved
@@ -550,7 +550,14 @@
         node = cast(ast.SelectQuery, resolve_types(node, self.context, dialect="clickhouse"))
         self._assert_first_columm_is_type(node, ast.IntegerType(nullable=False))
 
-<<<<<<< HEAD
+    def test_sparkline_tag(self):
+        node: ast.SelectQuery = self._select("select <Sparkline data={[1,2,3]} />")
+        node = cast(ast.SelectQuery, resolve_types(node, self.context, dialect="clickhouse"))
+
+        node2 = self._select("select sparkline((1,2,3))")
+        node2 = cast(ast.SelectQuery, resolve_types(node2, self.context, dialect="clickhouse"))
+        assert node == node2
+
     def test_globals(self):
         context = HogQLContext(
             team_id=self.team.pk, database=self.database, globals={"globalVar": 1}, enable_select_queries=True
@@ -585,13 +592,4 @@
         node: ast.SelectQuery = self._select("select globalVar.nested from events")
         with self.assertRaises(QueryError) as ctx:
             node = cast(ast.SelectQuery, resolve_types(node, context, dialect="clickhouse"))
-        self.assertEqual(str(ctx.exception), "Cannot resolve field: globalVar.nested")
-=======
-    def test_sparkline_tag(self):
-        node: ast.SelectQuery = self._select("select <Sparkline data={[1,2,3]} />")
-        node = cast(ast.SelectQuery, resolve_types(node, self.context, dialect="clickhouse"))
-
-        node2 = self._select("select sparkline((1,2,3))")
-        node2 = cast(ast.SelectQuery, resolve_types(node2, self.context, dialect="clickhouse"))
-        assert node == node2
->>>>>>> 90b2ee3a
+        self.assertEqual(str(ctx.exception), "Cannot resolve field: globalVar.nested")