--- conflicted
+++ resolved
@@ -642,11 +642,7 @@
 
     def test_call_type(self):
         node = parse_select("select max(timestamp) from events")
-<<<<<<< HEAD
-        resolve_types(node, self.database)
-=======
         node = resolve_types(node, self.database)
->>>>>>> 728fd487
         expected = [
             ast.Call(
                 name="max",
@@ -660,9 +656,6 @@
                 ],
             ),
         ]
-<<<<<<< HEAD
-        self.assertEqual(node.select, expected)
-=======
         self.assertEqual(node.select, expected)
 
     def test_macros_loop(self):
@@ -921,5 +914,4 @@
 
     def _print_hogql(self, select: str):
         expr = parse_select(select)
-        return print_ast(expr, HogQLContext(team_id=self.team.pk, enable_select_queries=True), "hogql")
->>>>>>> 728fd487
+        return print_ast(expr, HogQLContext(team_id=self.team.pk, enable_select_queries=True), "hogql")