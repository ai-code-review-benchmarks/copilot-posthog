--- conflicted
+++ resolved
@@ -325,11 +325,7 @@
         node = cast(ast.SelectQuery, resolve_types(node, self.context))
         table_node = cast(ast.SelectQuery, node).select_from.table
         expected = ast.SelectQuery(
-<<<<<<< HEAD
             select=[ast.Alias(hidden=True, alias="event", expr=ast.Field(chain=["event"]))],
-=======
-            select=[ast.Field(chain=["event"])],
->>>>>>> 68858033
             select_from=ast.JoinExpr(table=ast.Field(chain=["events"])),
         )
         assert clone_expr(table_node, clear_types=True) == expected
