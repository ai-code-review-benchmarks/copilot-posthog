--- conflicted
+++ resolved
@@ -246,10 +246,6 @@
             )
             self.assertEqual(
                 response.hogql,
-<<<<<<< HEAD
-                # TODO: store original db name in hogql
-=======
->>>>>>> e1ac6860
                 "SELECT pdi.distinct_id, pdi.person.properties.sneaky_mail FROM person_distinct_ids AS pdi LIMIT 10",
             )
             self.assertEqual(
