--- conflicted
+++ resolved
@@ -3,12 +3,8 @@
 from django.test import override_settings
 
 from posthog.hogql.context import HogQLContext
-<<<<<<< HEAD
 from posthog.hogql.database.database import Database
-=======
-from posthog.hogql.database.database import create_hogql_database
 from posthog.hogql.database.models import DateDatabaseField
->>>>>>> ec15c510
 from posthog.hogql.errors import HogQLException
 from posthog.hogql.hogql import translate_hogql
 from posthog.hogql.parser import parse_select
@@ -586,9 +582,10 @@
         )
 
     def test_print_timezone(self):
-        context = HogQLContext(team_id=self.team.pk, enable_select_queries=True)
-        context.database = create_hogql_database(self.team.pk)
-        context.database.events.fields["test_date"] = DateDatabaseField(name="test_date")
+        context = HogQLContext(
+            team_id=self.team.pk, enable_select_queries=True, database=Database(None, WeekStartDay.SUNDAY)
+        )
+        context.database.events.fields["test_date"] = DateDatabaseField(name="test_date")  # type: ignore
 
         self.assertEqual(
             self._select(
