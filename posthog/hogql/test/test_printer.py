--- conflicted
+++ resolved
@@ -2082,13 +2082,8 @@
         )
         self.assertEqual(
             (
-<<<<<<< HEAD
-                f"SELECT if(dictGetOrDefault(`{CLICKHOUSE_DATABASE}`.`{EXCHANGE_RATE_DICTIONARY_NAME}`, 'rate', %(hogql_val_0)s, toDateOrNull(%(hogql_val_2)s), toDecimal64(0, 10)) = 0, toDecimal64(0, 10), multiplyDecimal(divideDecimal(toDecimal64(100, 10), dictGetOrDefault(`{CLICKHOUSE_DATABASE}`.`{EXCHANGE_RATE_DICTIONARY_NAME}`, 'rate', %(hogql_val_0)s, toDateOrNull(%(hogql_val_2)s), toDecimal64(0, 10))), dictGetOrDefault(`{CLICKHOUSE_DATABASE}`.`{EXCHANGE_RATE_DICTIONARY_NAME}`, 'rate', %(hogql_val_1)s, toDateOrNull(%(hogql_val_2)s), toDecimal64(0, 10)))) "
+                f"SELECT if(equals(%(hogql_val_0)s, %(hogql_val_1)s), toDecimal64(100, 10), if(dictGetOrDefault(`{CLICKHOUSE_DATABASE}`.`{EXCHANGE_RATE_DICTIONARY_NAME}`, 'rate', %(hogql_val_0)s, toDateOrNull(%(hogql_val_2)s), toDecimal64(0, 10)) = 0, toDecimal64(0, 10), multiplyDecimal(divideDecimal(toDecimal64(100, 10), dictGetOrDefault(`{CLICKHOUSE_DATABASE}`.`{EXCHANGE_RATE_DICTIONARY_NAME}`, 'rate', %(hogql_val_0)s, toDateOrNull(%(hogql_val_2)s), toDecimal64(0, 10))), dictGetOrDefault(`{CLICKHOUSE_DATABASE}`.`{EXCHANGE_RATE_DICTIONARY_NAME}`, 'rate', %(hogql_val_1)s, toDateOrNull(%(hogql_val_2)s), toDecimal64(0, 10))))) "
                 "LIMIT 50000 SETTINGS readonly=2, max_execution_time=10, allow_experimental_object_type=1, format_csv_allow_double_quotes=0, max_ast_elements=4000000, max_expanded_ast_elements=4000000, max_bytes_before_external_group_by=0, transform_null_in=1"
-=======
-                f"SELECT if(equals(%(hogql_val_0)s, %(hogql_val_1)s), toDecimal64(100, 10), if(dictGetOrDefault(`{CLICKHOUSE_DATABASE}`.`{EXCHANGE_RATE_DICTIONARY_NAME}`, 'rate', %(hogql_val_0)s, toDateOrNull(%(hogql_val_2)s), toDecimal64(0, 10)) = 0, toDecimal64(0, 10), multiplyDecimal(divideDecimal(toDecimal64(100, 10), dictGetOrDefault(`{CLICKHOUSE_DATABASE}`.`{EXCHANGE_RATE_DICTIONARY_NAME}`, 'rate', %(hogql_val_0)s, toDateOrNull(%(hogql_val_2)s), toDecimal64(0, 10))), dictGetOrDefault(`{CLICKHOUSE_DATABASE}`.`{EXCHANGE_RATE_DICTIONARY_NAME}`, 'rate', %(hogql_val_1)s, toDateOrNull(%(hogql_val_2)s), toDecimal64(0, 10))))) "
-                "LIMIT 50000 SETTINGS readonly=2, max_execution_time=10, allow_experimental_object_type=1, format_csv_allow_double_quotes=0, max_ast_elements=4000000, max_expanded_ast_elements=4000000, max_bytes_before_external_group_by=0"
->>>>>>> 1a82822c
             ),
             printed,
         )
@@ -2103,13 +2098,8 @@
         )
         self.assertEqual(
             (
-<<<<<<< HEAD
-                f"SELECT if(dictGetOrDefault(`{CLICKHOUSE_DATABASE}`.`{EXCHANGE_RATE_DICTIONARY_NAME}`, 'rate', %(hogql_val_0)s, today(), toDecimal64(0, 10)) = 0, toDecimal64(0, 10), multiplyDecimal(divideDecimal(toDecimal64(100, 10), dictGetOrDefault(`{CLICKHOUSE_DATABASE}`.`{EXCHANGE_RATE_DICTIONARY_NAME}`, 'rate', %(hogql_val_0)s, today(), toDecimal64(0, 10))), dictGetOrDefault(`{CLICKHOUSE_DATABASE}`.`{EXCHANGE_RATE_DICTIONARY_NAME}`, 'rate', %(hogql_val_1)s, today(), toDecimal64(0, 10)))) "
+                f"SELECT if(equals(%(hogql_val_0)s, %(hogql_val_1)s), toDecimal64(100, 10), if(dictGetOrDefault(`{CLICKHOUSE_DATABASE}`.`{EXCHANGE_RATE_DICTIONARY_NAME}`, 'rate', %(hogql_val_0)s, today(), toDecimal64(0, 10)) = 0, toDecimal64(0, 10), multiplyDecimal(divideDecimal(toDecimal64(100, 10), dictGetOrDefault(`{CLICKHOUSE_DATABASE}`.`{EXCHANGE_RATE_DICTIONARY_NAME}`, 'rate', %(hogql_val_0)s, today(), toDecimal64(0, 10))), dictGetOrDefault(`{CLICKHOUSE_DATABASE}`.`{EXCHANGE_RATE_DICTIONARY_NAME}`, 'rate', %(hogql_val_1)s, today(), toDecimal64(0, 10))))) "
                 "LIMIT 50000 SETTINGS readonly=2, max_execution_time=10, allow_experimental_object_type=1, format_csv_allow_double_quotes=0, max_ast_elements=4000000, max_expanded_ast_elements=4000000, max_bytes_before_external_group_by=0, transform_null_in=1"
-=======
-                f"SELECT if(equals(%(hogql_val_0)s, %(hogql_val_1)s), toDecimal64(100, 10), if(dictGetOrDefault(`{CLICKHOUSE_DATABASE}`.`{EXCHANGE_RATE_DICTIONARY_NAME}`, 'rate', %(hogql_val_0)s, today(), toDecimal64(0, 10)) = 0, toDecimal64(0, 10), multiplyDecimal(divideDecimal(toDecimal64(100, 10), dictGetOrDefault(`{CLICKHOUSE_DATABASE}`.`{EXCHANGE_RATE_DICTIONARY_NAME}`, 'rate', %(hogql_val_0)s, today(), toDecimal64(0, 10))), dictGetOrDefault(`{CLICKHOUSE_DATABASE}`.`{EXCHANGE_RATE_DICTIONARY_NAME}`, 'rate', %(hogql_val_1)s, today(), toDecimal64(0, 10))))) "
-                "LIMIT 50000 SETTINGS readonly=2, max_execution_time=10, allow_experimental_object_type=1, format_csv_allow_double_quotes=0, max_ast_elements=4000000, max_expanded_ast_elements=4000000, max_bytes_before_external_group_by=0"
->>>>>>> 1a82822c
             ),
             printed,
         )
