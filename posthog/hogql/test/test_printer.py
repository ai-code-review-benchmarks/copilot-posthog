import json
from collections.abc import Mapping
from typing import Any, Literal, Optional, cast

import pytest
from posthog.test.base import APIBaseTest, BaseTest, _create_event, clean_varying_query_parts, materialized
from unittest.mock import patch

from django.test import override_settings

from posthog.schema import (
    HogQLQueryModifiers,
    MaterializationMode,
    PersonsArgMaxVersion,
    PersonsOnEventsMode,
    PropertyGroupsMode,
)

from posthog.hogql import ast
from posthog.hogql.constants import MAX_SELECT_RETURNED_ROWS, HogQLGlobalSettings, HogQLQuerySettings
from posthog.hogql.context import HogQLContext
from posthog.hogql.database.database import Database
from posthog.hogql.database.models import DateDatabaseField, StringDatabaseField
from posthog.hogql.errors import ExposedHogQLError, QueryError
from posthog.hogql.parser import parse_expr, parse_select
from posthog.hogql.printer import prepare_ast_for_printing, print_ast, print_prepared_ast, to_printed_hogql
from posthog.hogql.query import execute_hogql_query

from posthog.clickhouse.client.execute import sync_execute
from posthog.models import PropertyDefinition
from posthog.models.cohort.cohort import Cohort
from posthog.models.exchange_rate.sql import EXCHANGE_RATE_DICTIONARY_NAME
from posthog.models.team.team import WeekStartDay
from posthog.settings.data_stores import CLICKHOUSE_DATABASE
from posthog.warehouse.models import DataWarehouseCredential, DataWarehouseTable


class TestPrinter(BaseTest):
    maxDiff = None

    # Helper to always translate HogQL with a blank context
    def _expr(
        self,
        query: str,
        context: Optional[HogQLContext] = None,
        dialect: Literal["hogql", "clickhouse"] = "clickhouse",
    ) -> str:
        node = parse_expr(query)
        context = context or HogQLContext(team_id=self.team.pk, enable_select_queries=True)
        select_query = ast.SelectQuery(select=[node], select_from=ast.JoinExpr(table=ast.Field(chain=["events"])))
        prepared_select_query: ast.SelectQuery = cast(
            ast.SelectQuery,
            prepare_ast_for_printing(select_query, context=context, dialect=dialect, stack=[select_query]),
        )
        return print_prepared_ast(
            prepared_select_query.select[0],
            context=context,
            dialect=dialect,
            stack=[prepared_select_query],
        )

    # Helper to always translate HogQL with a blank context,
    def _select(
        self,
        query: str,
        context: Optional[HogQLContext] = None,
        placeholders: Optional[dict[str, ast.Expr]] = None,
    ) -> str:
        return print_ast(
            parse_select(query, placeholders=placeholders),
            context or HogQLContext(team_id=self.team.pk, enable_select_queries=True),
            "clickhouse",
        )

    def _assert_expr_error(
        self,
        expr,
        expected_error,
        dialect: Literal["hogql", "clickhouse"] = "clickhouse",
    ):
        with self.assertRaises(ExposedHogQLError) as context:
            self._expr(expr, None, dialect)
        if expected_error not in str(context.exception):
            raise AssertionError(f"Expected '{expected_error}' in '{str(context.exception)}'")
        self.assertTrue(expected_error in str(context.exception))

    def _assert_select_error(self, statement, expected_error):
        with self.assertRaises(ExposedHogQLError) as context:
            self._select(statement, None)
        if expected_error not in str(context.exception):
            raise AssertionError(f"Expected '{expected_error}' in '{str(context.exception)}'")
        self.assertTrue(expected_error in str(context.exception))

    def _pretty(self, query: str):
        printed = print_ast(
            parse_select(query),
            HogQLContext(team_id=self.team.pk, enable_select_queries=True),
            "hogql",
            pretty=True,
        )
        return printed

    def test_to_printed_hogql(self):
        expr = parse_select("select 1 + 2, 3 from events")
        repsponse = to_printed_hogql(expr, self.team)
        self.assertEqual(
            repsponse, f"SELECT\n    plus(1, 2),\n    3\nFROM\n    events\nLIMIT {MAX_SELECT_RETURNED_ROWS}"
        )

    def test_union_distinct(self):
        expr = parse_select("""select 1 as id union distinct select 2 as id""")
        response = to_printed_hogql(expr, self.team)
        self.assertEqual(
            response,
            f"SELECT\n    1 AS id\nLIMIT 50000\nUNION DISTINCT\nSELECT\n    2 AS id\nLIMIT {MAX_SELECT_RETURNED_ROWS}",
        )

    def test_intersect(self):
        expr = parse_select("""select 1 as id intersect select 2 as id""")
        response = to_printed_hogql(expr, self.team)
        self.assertEqual(
            response,
            f"SELECT\n    1 AS id\nLIMIT 50000\nINTERSECT\nSELECT\n    2 AS id\nLIMIT {MAX_SELECT_RETURNED_ROWS}",
        )

    def test_intersect_distinct(self):
        expr = parse_select("""select 1 as id intersect distinct select 2 as id""")
        response = to_printed_hogql(expr, self.team)
        self.assertEqual(
            response,
            f"SELECT\n    1 AS id\nLIMIT 50000\nINTERSECT DISTINCT\nSELECT\n    2 AS id\nLIMIT {MAX_SELECT_RETURNED_ROWS}",
        )

    def test_except(self):
        expr = parse_select("""select 1 as id except select 2 as id""")
        response = to_printed_hogql(expr, self.team)
        self.assertEqual(
            response,
            f"SELECT\n    1 AS id\nLIMIT 50000\nEXCEPT\nSELECT\n    2 AS id\nLIMIT {MAX_SELECT_RETURNED_ROWS}",
        )

    # these share the same priority, should stay in order
    def test_except_and_union(self):
        expr = parse_select("""select 1 as id except select 2 as id union all select 3 as id""")
        response = to_printed_hogql(expr, self.team)
        self.assertEqual(
            response,
            (
                "SELECT\n"
                "    1 AS id\n"
                "LIMIT 50000\n"
                "EXCEPT\n"
                "SELECT\n"
                "    2 AS id\n"
                "LIMIT 50000\n"
                "UNION ALL\n"
                "SELECT\n"
                "    3 AS id\n"
                "LIMIT 50000"
            ),
        )

    def test_union_and_except(self):
        expr = parse_select("""select 1 as id union all select 2 as id except select 3 as id""")
        response = to_printed_hogql(expr, self.team)
        self.assertEqual(
            response,
            (
                "SELECT\n"
                "    1 AS id\n"
                "LIMIT 50000\n"
                "UNION ALL\n"
                "SELECT\n"
                "    2 AS id\n"
                "LIMIT 50000\n"
                "EXCEPT\n"
                "SELECT\n"
                "    3 AS id\n"
                "LIMIT 50000"
            ),
        )

    def test_intersect3(self):
        expr = parse_select("""select 1 as id intersect select 2 as id intersect select 3 as id""")
        response = to_printed_hogql(expr, self.team)
        self.assertEqual(
            response,
            "SELECT\n"
            "    1 AS id\n"
            "LIMIT 50000\n"
            "INTERSECT\n"
            "SELECT\n"
            "    2 AS id\n"
            "LIMIT 50000\n"
            "INTERSECT\n"
            "SELECT\n"
            "    3 AS id\n"
            "LIMIT 50000",
        )

    def test_union3(self):
        expr = parse_select("""select 1 as id union all select 2 as id union all select 3 as id""")
        response = to_printed_hogql(expr, self.team)
        self.assertEqual(
            response,
            "SELECT\n"
            "    1 AS id\n"
            "LIMIT 50000\n"
            "UNION ALL\n"
            "SELECT\n"
            "    2 AS id\n"
            "LIMIT 50000\n"
            "UNION ALL\n"
            "SELECT\n"
            "    3 AS id\n"
            "LIMIT 50000",
        )

    def test_intersect_and_union_parens(self):
        expr = parse_select("""select 1 as id intersect (select 2 as id union all select 3 as id)""")
        response = to_printed_hogql(expr, self.team)
        self.assertEqual(
            response,
            "SELECT\n    1 AS id\nLIMIT 50000\nINTERSECT\n(SELECT\n    2 AS id\nUNION ALL\nSELECT\n    3 AS id)",
        )

    # INTERSECT has higher priority than union
    def test_intersect_and_union(self):
        expr = parse_select("""select 1 as id union all select 2 as id intersect select 3 as id""")
        response = to_printed_hogql(expr, self.team)
        self.assertEqual(
            response,
            (
                "SELECT\n"
                "    1 AS id\n"
                "LIMIT 50000\n"
                "UNION ALL\n"
                "SELECT\n"
                "    2 AS id\n"
                "LIMIT 50000\n"
                "INTERSECT\n"
                "SELECT\n"
                "    3 AS id\n"
                "LIMIT 50000"
            ),
        )

    def test_print_to_string(self):
        assert str(parse_select("select 1 + 2, 3 from events")) == "sql(SELECT plus(1, 2), 3 FROM events)"
        assert str(parse_expr("1 + 2")) == "sql(plus(1, 2))"
        assert str(parse_expr("unknown_field")) == "sql(unknown_field)"

    def test_literals(self):
        self.assertEqual(self._expr("1 + 2"), "plus(1, 2)")
        self.assertEqual(self._expr("-1 + 2"), "plus(-1, 2)")
        self.assertEqual(self._expr("-1 - 2 / (3 + 4)"), "minus(-1, divide(2, plus(3, 4)))")
        self.assertEqual(self._expr("1.0 * 2.66"), "multiply(1.0, 2.66)")
        self.assertEqual(self._expr("1.0 % 2.66"), "modulo(1.0, 2.66)")
        self.assertEqual(self._expr("'string'"), "%(hogql_val_0)s")

    def test_arrays(self):
        self.assertEqual(self._expr("[]"), "[]")
        self.assertEqual(self._expr("[1,2]"), "[1, 2]")

    def test_array_access(self):
        self.assertEqual(self._expr("[1,2,3][1]"), "[1, 2, 3][1]")
        self.assertEqual(
            self._expr("events.properties[1]"),
            "replaceRegexpAll(nullIf(nullIf(JSONExtractRaw(events.properties, %(hogql_val_0)s), ''), 'null'), '^\"|\"$', '')",
        )
        self.assertEqual(self._expr("events.event[1 + 2]"), "events.event[plus(1, 2)]")

        self.assertEqual(self._expr("[1,2,3]?.[1]", dialect="hogql"), "[1, 2, 3]?.[1]")
        self.assertEqual(self._expr("[1,2,3]?.[1]", dialect="clickhouse"), "[1, 2, 3][1]")  # no nullish

    def test_tuples(self):
        self.assertEqual(self._expr("(1,2)"), "tuple(1, 2)")
        self.assertEqual(self._expr("(1,2,[])"), "tuple(1, 2, [])")

    def test_tuple_access(self):
        self.assertEqual(self._expr("(1,2)?.2", dialect="hogql"), "tuple(1, 2)?.2")
        self.assertEqual(self._expr("(1,2)?.2", dialect="clickhouse"), "tuple(1, 2).2")  # no nullish

    def test_lambdas(self):
        self.assertEqual(
            self._expr("arrayMap(x -> x*2, [1,2,3])"),
            "arrayMap(x -> multiply(x, 2), [1, 2, 3])",
        )
        self.assertEqual(
            self._expr("arrayMap((x, y) -> x*y, [1,2,3])"),
            "arrayMap((x, y) -> multiply(x, y), [1, 2, 3])",
        )

    def test_equals_null(self):
        self.assertEqual(self._expr("event == null"), "isNull(events.event)")
        self.assertEqual(self._expr("event != null"), "isNotNull(events.event)")
        self.assertEqual(self._expr("1 == null"), "0")
        self.assertEqual(self._expr("1 != null"), "1")

    def test_fields_and_properties(self):
        self.assertEqual(
            self._expr("properties.bla"),
            "replaceRegexpAll(nullIf(nullIf(JSONExtractRaw(events.properties, %(hogql_val_0)s), ''), 'null'), '^\"|\"$', '')",
        )
        self.assertEqual(
            self._expr("properties['bla']"),
            "replaceRegexpAll(nullIf(nullIf(JSONExtractRaw(events.properties, %(hogql_val_0)s), ''), 'null'), '^\"|\"$', '')",
        )
        self.assertEqual(
            self._expr("properties['bla']['bla']"),
            "replaceRegexpAll(nullIf(nullIf(JSONExtractRaw(events.properties, %(hogql_val_0)s, %(hogql_val_1)s), ''), 'null'), '^\"|\"$', '')",
        )
        context = HogQLContext(team_id=self.team.pk)
        self.assertEqual(
            self._expr("properties.$bla", context),
            "replaceRegexpAll(nullIf(nullIf(JSONExtractRaw(events.properties, %(hogql_val_0)s), ''), 'null'), '^\"|\"$', '')",
        )

        with override_settings(PERSON_ON_EVENTS_V2_OVERRIDE=False):
            context = HogQLContext(
                team_id=self.team.pk,
                within_non_hogql_query=True,
                modifiers=HogQLQueryModifiers(personsOnEventsMode=PersonsOnEventsMode.DISABLED),
            )
            self.assertEqual(
                self._expr("person.properties.bla", context),
                "replaceRegexpAll(nullIf(nullIf(JSONExtractRaw(person_props, %(hogql_val_0)s), ''), 'null'), '^\"|\"$', '')",
            )
            context = HogQLContext(team_id=self.team.pk)
            self.assertEqual(
                self._expr("person.properties.bla", context),
                "events__person.properties___bla",
            )

        with override_settings(PERSON_ON_EVENTS_OVERRIDE=True):
            context = HogQLContext(
                team_id=self.team.pk,
                within_non_hogql_query=True,
                modifiers=HogQLQueryModifiers(
                    personsOnEventsMode=PersonsOnEventsMode.PERSON_ID_NO_OVERRIDE_PROPERTIES_ON_EVENTS
                ),
            )
            self.assertEqual(
                self._expr("person.properties.bla", context),
                "replaceRegexpAll(nullIf(nullIf(JSONExtractRaw(person_properties, %(hogql_val_0)s), ''), 'null'), '^\"|\"$', '')",
            )
            context = HogQLContext(team_id=self.team.pk)
            self.assertEqual(
                self._expr("person.properties.bla", context),
                "replaceRegexpAll(nullIf(nullIf(JSONExtractRaw(events.person_properties, %(hogql_val_0)s), ''), 'null'), '^\"|\"$', '')",
            )

    def test_hogql_properties(self):
        self.assertEqual(
            self._expr("event", HogQLContext(team_id=self.team.pk), "hogql"),
            "event",
        )
        self.assertEqual(
            self._expr("person", HogQLContext(team_id=self.team.pk), "hogql"),
            "person",
        )
        self.assertEqual(
            self._expr(
                "person.properties.$browser",
                HogQLContext(team_id=self.team.pk),
                "hogql",
            ),
            "person.properties.$browser",
        )
        self.assertEqual(
            self._expr("properties.$browser", HogQLContext(team_id=self.team.pk), "hogql"),
            "properties.$browser",
        )
        self.assertEqual(
            self._expr(
                "properties.`$browser with a space`",
                HogQLContext(team_id=self.team.pk),
                "hogql",
            ),
            "properties.`$browser with a space`",
        )
        self.assertEqual(
            self._expr(
                'properties."$browser with a space"',
                HogQLContext(team_id=self.team.pk),
                "hogql",
            ),
            "properties.`$browser with a space`",
        )
        self.assertEqual(
            self._expr(
                "properties['$browser with a space']",
                HogQLContext(team_id=self.team.pk),
                "hogql",
            ),
            "properties.`$browser with a space`",
        )
        self.assertEqual(
            self._expr(
                "properties['$browser with a ` tick']",
                HogQLContext(team_id=self.team.pk),
                "hogql",
            ),
            "properties.`$browser with a \\` tick`",
        )
        self.assertEqual(
            self._expr(
                "properties['$browser \\\\with a \\n` tick']",
                HogQLContext(team_id=self.team.pk),
                "hogql",
            ),
            "properties.`$browser \\\\with a \\n\\` tick`",
        )
        # "dot NUMBER" means "tuple access" in clickhouse. To access strings properties, wrap them in `backquotes`
        self.assertEqual(
            self._expr("properties.1", HogQLContext(team_id=self.team.pk), "hogql"),
            "properties.1",
        )
        self.assertEqual(
            self._expr("properties.`1`", HogQLContext(team_id=self.team.pk), "hogql"),
            "properties.`1`",
        )
        self._assert_expr_error(
            "properties.'no strings'",
            "mismatched input",
            "hogql",
        )

    def test_hogql_properties_json(self):
        context = HogQLContext(team_id=self.team.pk)
        self.assertEqual(
            self._expr("properties.nomat.json.yet", context),
            "replaceRegexpAll(nullIf(nullIf(JSONExtractRaw(events.properties, %(hogql_val_0)s, %(hogql_val_1)s, %(hogql_val_2)s), ''), 'null'), '^\"|\"$', '')",
        )
        self.assertEqual(
            context.values,
            {"hogql_val_0": "nomat", "hogql_val_1": "json", "hogql_val_2": "yet"},
        )

    def test_hogql_properties_materialized_json_access(self):
        try:
            from ee.clickhouse.materialized_columns.analyze import materialize
        except ModuleNotFoundError:
            # EE not available? Assume we're good
            self.assertEqual(1 + 2, 3)
            return

        context = HogQLContext(team_id=self.team.pk)
        materialize("events", "withmat")
        self.assertEqual(
            self._expr("properties.withmat.json.yet", context),
            "replaceRegexpAll(nullIf(nullIf(JSONExtractRaw(nullIf(nullIf(events.mat_withmat, ''), 'null'), %(hogql_val_0)s, %(hogql_val_1)s), ''), 'null'), '^\"|\"$', '')",
        )
        self.assertEqual(context.values, {"hogql_val_0": "json", "hogql_val_1": "yet"})

        context = HogQLContext(team_id=self.team.pk)
        materialize("events", "withmat_nullable", is_nullable=True)
        self.assertEqual(
            self._expr("properties.withmat_nullable.json.yet", context),
            "replaceRegexpAll(nullIf(nullIf(JSONExtractRaw(events.mat_withmat_nullable, %(hogql_val_0)s, %(hogql_val_1)s), ''), 'null'), '^\"|\"$', '')",
        )
        self.assertEqual(context.values, {"hogql_val_0": "json", "hogql_val_1": "yet"})

    def test_materialized_fields_and_properties(self):
        try:
            from ee.clickhouse.materialized_columns.analyze import materialize
        except ModuleNotFoundError:
            # EE not available? Assume we're good
            self.assertEqual(1 + 2, 3)
            return
        materialize("events", "$browser")
        self.assertEqual(
            self._expr("properties['$browser']"),
            "nullIf(nullIf(events.`mat_$browser`, ''), 'null')",
        )

        materialize("events", "withoutdollar")
        self.assertEqual(
            self._expr("properties['withoutdollar']"),
            "nullIf(nullIf(events.mat_withoutdollar, ''), 'null')",
        )

        materialize("events", "$browser and string")
        self.assertEqual(
            self._expr("properties['$browser and string']"),
            "nullIf(nullIf(events.`mat_$browser_and_string`, ''), 'null')",
        )

        materialize("events", "$browser%%%#@!@")
        self.assertEqual(
            self._expr("properties['$browser%%%#@!@']"),
            "nullIf(nullIf(events.`mat_$browser_______`, ''), 'null')",
        )

        materialize("events", "nullable_property", is_nullable=True)
        self.assertEqual(
            self._expr("properties['nullable_property']"),
            "events.mat_nullable_property",
        )

    def test_property_groups(self):
        context = HogQLContext(
            team_id=self.team.pk,
            modifiers=HogQLQueryModifiers(
                materializationMode=MaterializationMode.AUTO,
                propertyGroupsMode=PropertyGroupsMode.ENABLED,
            ),
        )

        self.assertEqual(
            self._expr("properties['foo']", context),
            "has(events.properties_group_custom, %(hogql_val_0)s) ? events.properties_group_custom[%(hogql_val_0)s] : null",
        )
        self.assertEqual(context.values["hogql_val_0"], "foo")

        with materialized("events", "foo"):
            # Properties that are materialized as columns should take precedence over the values in the group's map
            # column.
            self.assertEqual(
                self._expr("properties['foo']", context),
                "nullIf(nullIf(events.mat_foo, ''), 'null')",
            )

    def test_property_groups_person_properties(self):
        context = HogQLContext(
            team_id=self.team.pk,
            modifiers=HogQLQueryModifiers(
                materializationMode=MaterializationMode.AUTO,
                propertyGroupsMode=PropertyGroupsMode.ENABLED,
                personsOnEventsMode=PersonsOnEventsMode.PERSON_ID_NO_OVERRIDE_PROPERTIES_ON_EVENTS,
            ),
        )

        self.assertEqual(
            self._expr("person.properties['foo']", context),
            "has(events.person_properties_map_custom, %(hogql_val_0)s) ? events.person_properties_map_custom[%(hogql_val_0)s] : null",
        )
        self.assertEqual(context.values["hogql_val_0"], "foo")

    def _test_property_group_comparison(
        self,
        input_expression: str,
        expected_optimized_query: str | None,
        expected_context_values: Mapping[str, Any] | None = None,
        expected_skip_indexes_used: set[str] | None = None,
    ) -> None:
        def build_context(property_groups_mode: PropertyGroupsMode) -> HogQLContext:
            return HogQLContext(
                team_id=self.team.pk,
                modifiers=HogQLQueryModifiers(
                    materializationMode=MaterializationMode.AUTO,
                    propertyGroupsMode=property_groups_mode,
                ),
            )

        context = build_context(PropertyGroupsMode.OPTIMIZED)
        printed_expr = self._expr(input_expression, context)
        if expected_optimized_query is not None:
            self.assertEqual(printed_expr, expected_optimized_query)
        else:
            unoptimized_context = build_context(PropertyGroupsMode.ENABLED)
            unoptimized_expr = self._expr(input_expression, unoptimized_context)
            # XXX: The placeholders used in the printed expression can vary between the direct and optimized variants,
            # so we string format the context values back into the expression template. This isn't necessarily going to
            # yield a valid ClickHouse expression, but it should generally be good enough to ensure the two expressions
            # are the same.
            self.assertEqual(printed_expr % context.values, unoptimized_expr % unoptimized_context.values)

        if expected_context_values is not None:
            self.assertDictContainsSubset(expected_context_values, context.values)

        if expected_skip_indexes_used is not None:
            # The table needs some data to be able get a `EXPLAIN` result that includes index information -- otherwise
            # the query is optimized to read from `NullSource` which doesn't do us much good here...
            for _ in range(10):
                _create_event(team=self.team, distinct_id="distinct_id", event="event")

            def _find_node(node, condition):
                """Find the first node in a query plan meeting a given condition (using depth-first search.)"""
                if condition(node):
                    return node
                else:
                    for child in node.get("Plans", []):
                        result = _find_node(child, condition)
                        if result is not None:
                            return result

            [[raw_explain_result]] = sync_execute(
                f"EXPLAIN indexes = 1, json = 1 SELECT count() FROM events WHERE {printed_expr}",
                context.values,
            )
            read_from_merge_tree_step = _find_node(
                json.loads(raw_explain_result)[0]["Plan"],
                condition=lambda node: node["Node Type"] == "ReadFromMergeTree",
            )
            self.assertTrue(
                expected_skip_indexes_used.issubset(
                    {index["Name"] for index in read_from_merge_tree_step.get("Indexes", []) if index["Type"] == "Skip"}
                ),
            )

    def test_property_groups_optimized_basic_equality_comparisons(self) -> None:
        # Comparing against a (non-empty) string value lets us avoid checking if the key exists or not, and lets us use
        # the bloom filter indices on both keys and values to optimize the comparison operation.
        self._test_property_group_comparison(
            "properties.key = 'value' as eq",
            "equals(events.properties_group_custom[%(hogql_val_0)s], %(hogql_val_1)s) AS eq",
            {"hogql_val_0": "key", "hogql_val_1": "value"},
            expected_skip_indexes_used={"properties_group_custom_keys_bf", "properties_group_custom_values_bf"},
        )
        self._test_property_group_comparison(
            "'value' = properties.key as eq",
            "equals(events.properties_group_custom[%(hogql_val_0)s], %(hogql_val_1)s) AS eq",
            {"hogql_val_0": "key", "hogql_val_1": "value"},
            expected_skip_indexes_used={"properties_group_custom_keys_bf", "properties_group_custom_values_bf"},
        )
        self._test_property_group_comparison(
            "equals(properties.key, 'value') as eq",
            "equals(events.properties_group_custom[%(hogql_val_0)s], %(hogql_val_1)s) AS eq",
            {"hogql_val_0": "key", "hogql_val_1": "value"},
            expected_skip_indexes_used={"properties_group_custom_keys_bf", "properties_group_custom_values_bf"},
        )

        # Don't optimize comparisons to types that require non-trivial type conversions.
        self._test_property_group_comparison("properties.key = 1", None)

        # TODO: We'll want to eventually support this type of expression where the right hand side is a non-``Nullable``
        # value, since this would allow expressions that only reference constant values to also use the appropriate
        # index, but for right now we only want to optimize comparisons to constant values directly for simplicity.
        self._test_property_group_comparison("properties.key = lower('value')", None)

        # The opposite case as above: ``Nullable`` values should _not_ be optimized (because we don't know which
        # optimization to apply).
        self._test_property_group_comparison("properties.key = nullIf('a', 'a')", None)

        # ... unless we can distinguish ``Nullable(Nothing)`` from ``Nullable(*)`` -- this _could_ be safely optimized.
        self._test_property_group_comparison("properties.key = lower(NULL)", None)

    def test_property_groups_optimized_boolean_equality_comparisons(self) -> None:
        PropertyDefinition.objects.create(
            team=self.team, name="is_boolean", property_type="Boolean", type=PropertyDefinition.Type.EVENT
        )

        self._test_property_group_comparison(
            "properties.is_boolean = true",
            "equals(events.properties_group_custom[%(hogql_val_0)s], 'true')",
            {"hogql_val_0": "is_boolean"},
            expected_skip_indexes_used={"properties_group_custom_keys_bf", "properties_group_custom_values_bf"},
        )

        self._test_property_group_comparison(
            "properties.is_boolean = false",
            "equals(events.properties_group_custom[%(hogql_val_0)s], 'false')",
            {"hogql_val_0": "is_boolean"},
            expected_skip_indexes_used={"properties_group_custom_keys_bf", "properties_group_custom_values_bf"},
        )

        # Don't try to optimize not equals comparisons: NULL handling here is tricky, and we wouldn't get any benefit
        # from using the indexes anyway.
        self._test_property_group_comparison("properties.is_boolean != true", None, expected_skip_indexes_used=set())
        self._test_property_group_comparison("properties.is_boolean != false", None, expected_skip_indexes_used=set())

    def test_property_groups_optimized_empty_string_equality_comparisons(self) -> None:
        # Keys that don't exist in a map return default values for the type -- in our case empty strings -- so we need
        # to check whether or not the key exists in the map *and* compare the value in the map is the empty string or
        # not. We can still utilize the bloom filter index on keys, but the empty string isn't stored in the bloom
        # filter so it won't be used here.
        self._test_property_group_comparison(
            "properties.key = '' as eq",
            "and(has(events.properties_group_custom, %(hogql_val_0)s), equals(events.properties_group_custom[%(hogql_val_0)s], %(hogql_val_1)s)) AS eq",
            {"hogql_val_0": "key", "hogql_val_1": ""},
            expected_skip_indexes_used={"properties_group_custom_keys_bf"},
        )
        self._test_property_group_comparison(
            "equals(properties.key, '') as eq",
            "and(has(events.properties_group_custom, %(hogql_val_0)s), equals(events.properties_group_custom[%(hogql_val_0)s], %(hogql_val_1)s)) AS eq",
            {"hogql_val_0": "key", "hogql_val_1": ""},
            expected_skip_indexes_used={"properties_group_custom_keys_bf"},
        )

    def test_property_groups_optimized_null_comparisons(self) -> None:
        # NOT NULL comparisons should check to see if the key exists within the map (and should use the bloom filter to
        # optimize the check), but do not need to load the values subcolumn.
        self._test_property_group_comparison(
            "properties.key is not null as p",
            "has(events.properties_group_custom, %(hogql_val_0)s) AS p",
            {"hogql_val_0": "key"},
            expected_skip_indexes_used={"properties_group_custom_keys_bf"},
        )
        self._test_property_group_comparison(
            "properties.key != null as p",
            "has(events.properties_group_custom, %(hogql_val_0)s) AS p",
            {"hogql_val_0": "key"},
            expected_skip_indexes_used={"properties_group_custom_keys_bf"},
        )
        self._test_property_group_comparison(
            "isNotNull(properties.key) as p",
            "has(events.properties_group_custom, %(hogql_val_0)s) AS p",
            {"hogql_val_0": "key"},
            expected_skip_indexes_used={"properties_group_custom_keys_bf"},
        )

        # NULL comparisons don't really benefit from the bloom filter index like NOT NULL comparisons do, but like
        # above, only need to check the keys subcolumn and not the values subcolumn.
        self._test_property_group_comparison(
            "properties.key is null as p",
            "not(has(events.properties_group_custom, %(hogql_val_0)s)) AS p",
            {"hogql_val_0": "key"},
        )
        self._test_property_group_comparison(
            "properties.key = null as p",
            "not(has(events.properties_group_custom, %(hogql_val_0)s)) AS p",
            {"hogql_val_0": "key"},
        )
        self._test_property_group_comparison(
            "isNull(properties.key) as p",
            "not(has(events.properties_group_custom, %(hogql_val_0)s)) AS p",
            {"hogql_val_0": "key"},
        )

    def test_property_groups_optimized_has(self) -> None:
        self._test_property_group_comparison(
            "JSONHas(properties, 'key') as j",
            "has(events.properties_group_custom, %(hogql_val_0)s) AS j",
            {"hogql_val_0": "key"},
            expected_skip_indexes_used={"properties_group_custom_keys_bf"},
        )

        # TODO: Chained operations/path traversal could be optimized further, but is left alone for now.
        self._test_property_group_comparison("JSONHas(properties, 'foo', 'bar')", None)

        with materialized("events", "key"):
            self._test_property_group_comparison(
                "JSONHas(properties, 'key') as j",
                "has(events.properties_group_custom, %(hogql_val_0)s) AS j",
                {"hogql_val_0": "key"},
                expected_skip_indexes_used={"properties_group_custom_keys_bf"},
            )

    def test_property_groups_optimized_in_comparisons(self) -> None:
        # The IN operator works much like equality when the right hand side of the expression is all constants. Like
        # equality, it also needs to handle the empty string special case.
        self._test_property_group_comparison(
            "properties.key IN ('a', 'b')",
            "in(events.properties_group_custom[%(hogql_val_0)s], tuple(%(hogql_val_1)s, %(hogql_val_2)s))",
            {"hogql_val_0": "key", "hogql_val_1": "a", "hogql_val_2": "b"},
            expected_skip_indexes_used={"properties_group_custom_keys_bf", "properties_group_custom_values_bf"},
        )
        self._test_property_group_comparison(
            "properties.key IN 'a'",  # strange, but syntactically valid
            "in(events.properties_group_custom[%(hogql_val_0)s], %(hogql_val_1)s)",
            {"hogql_val_0": "key", "hogql_val_1": "a"},
            expected_skip_indexes_used={"properties_group_custom_keys_bf", "properties_group_custom_values_bf"},
        )
        self._test_property_group_comparison(
            "properties.key IN ('a', 'b', '')",
            (
                "or("
                "in(events.properties_group_custom[%(hogql_val_0)s], tuple(%(hogql_val_1)s, %(hogql_val_2)s)), "
                "and(has(events.properties_group_custom, %(hogql_val_0)s), equals(events.properties_group_custom[%(hogql_val_0)s], %(hogql_val_3)s))"
                ")"
            ),
            {"hogql_val_0": "key", "hogql_val_1": "a", "hogql_val_2": "b", "hogql_val_3": ""},
            expected_skip_indexes_used={"properties_group_custom_keys_bf"},
        )
        self._test_property_group_comparison(
            "properties.key IN ''",  # strange, but syntactically valid
            "and(has(events.properties_group_custom, %(hogql_val_0)s), equals(events.properties_group_custom[%(hogql_val_0)s], %(hogql_val_1)s))",
            {"hogql_val_0": "key", "hogql_val_1": ""},
            expected_skip_indexes_used={"properties_group_custom_keys_bf"},
        )

        # NULL values are never equal. While this differs from the behavior of the equality operator above, it is
        # consistent with how ClickHouse treats these values:
        # https://clickhouse.com/docs/en/sql-reference/operators/in#null-processing
        self._test_property_group_comparison("properties.key in NULL", "0")
        self._test_property_group_comparison("properties.key in (NULL)", "0")
        self._test_property_group_comparison("properties.key in (NULL, NULL, NULL)", "0")
        self._test_property_group_comparison(
            "properties.key IN ('a', 'b', NULL)",
            "in(events.properties_group_custom[%(hogql_val_0)s], tuple(%(hogql_val_1)s, %(hogql_val_2)s))",
            {"hogql_val_0": "key", "hogql_val_1": "a", "hogql_val_2": "b"},
            expected_skip_indexes_used={"properties_group_custom_keys_bf", "properties_group_custom_values_bf"},
        )
        self._test_property_group_comparison(
            "properties.key IN ('', NULL)",
            "and(has(events.properties_group_custom, %(hogql_val_0)s), equals(events.properties_group_custom[%(hogql_val_0)s], %(hogql_val_1)s))",
            {"hogql_val_0": "key", "hogql_val_1": ""},
            expected_skip_indexes_used={"properties_group_custom_keys_bf"},
        )

        # Don't optimize comparisons to types that require additional type conversions.
        self._test_property_group_comparison("properties.key in true", None)
        self._test_property_group_comparison("properties.key in (true, false)", None)
        self._test_property_group_comparison("properties.key in 1", None)
        self._test_property_group_comparison("properties.key in (1, 2, 3)", None)

        # Only direct constant comparison is supported for now -- see above.
        self._test_property_group_comparison("properties.key in lower('value')", None)
        self._test_property_group_comparison("properties.key in (lower('a'), lower('b'))", None)

    def test_property_groups_select_with_aliases(self):
        def build_context(property_groups_mode: PropertyGroupsMode) -> HogQLContext:
            return HogQLContext(
                team_id=self.team.pk,
                enable_select_queries=True,
                modifiers=HogQLQueryModifiers(
                    materializationMode=MaterializationMode.AUTO,
                    propertyGroupsMode=property_groups_mode,
                ),
            )

        parsed = parse_select("SELECT properties.file_type AS ft FROM events WHERE ft = 'image/svg'")
        printed = print_ast(parsed, build_context(PropertyGroupsMode.OPTIMIZED), dialect="clickhouse")
        assert printed == (
            "SELECT has(events.properties_group_custom, %(hogql_val_0)s) ? events.properties_group_custom[%(hogql_val_0)s] : null AS ft "
            "FROM events "
            f"WHERE and(equals(events.team_id, {self.team.pk}), equals(events.properties_group_custom[%(hogql_val_1)s], %(hogql_val_2)s)) "
            "LIMIT 50000"
        )

        # TODO: Ideally we'd be able to optimize queries that compare aliases, but this is a bit tricky since we need
        # the ability to resolve the field back to the aliased expression (if one exists) to determine whether or not
        # the condition can be optimized (and possibly just inline the aliased value to make things easier for the
        # analyzer.) Until then, this should just use the direct (simple) property group access method.
        parsed = parse_select("SELECT properties.file_type AS ft, 'image/svg' as ft2 FROM events WHERE ft = ft2")
        assert print_ast(parsed, build_context(PropertyGroupsMode.OPTIMIZED), dialect="clickhouse") == print_ast(
            parsed, build_context(PropertyGroupsMode.ENABLED), dialect="clickhouse"
        )

    def test_methods(self):
        self.assertEqual(self._expr("count()"), "count()")
        self.assertEqual(self._expr("count(distinct event)"), "count(DISTINCT events.event)")
        self.assertEqual(
            self._expr("countIf(distinct event, 1 == 2)"),
            "countIf(DISTINCT events.event, 0)",
        )
        self.assertEqual(self._expr("sumIf(1, 1 == 2)"), "sumIf(1, 0)")

    def test_functions(self):
        context = HogQLContext(team_id=self.team.pk)  # inline values

        self.assertEqual(self._expr("abs(1)"), "abs(1)")
        self.assertEqual(self._expr("max2(1,2)"), "max2(1, 2)")
        self.assertEqual(self._expr("toInt('1')", context), "accurateCastOrNull(%(hogql_val_0)s, %(hogql_val_1)s)")
        self.assertEqual(self._expr("toFloat('1.3')", context), "accurateCastOrNull(%(hogql_val_2)s, %(hogql_val_3)s)")
        self.assertEqual(
            self._expr("toUUID('470f9b15-ff43-402a-af9f-2ed7c526a6cf')", context),
            "accurateCastOrNull(%(hogql_val_4)s, %(hogql_val_5)s)",
        )
        self.assertEqual(
            self._expr("toDecimal('3.14', 2)", context), "accurateCastOrNull(%(hogql_val_6)s, %(hogql_val_7)s)"
        )
        self.assertEqual(self._expr("quantile(0.95)( event )"), "quantile(0.95)(events.event)")

    def test_expr_parse_errors(self):
        self._assert_expr_error("", "Empty query")
        self._assert_expr_error("avg(bla)", "Unable to resolve field: bla")
        self._assert_expr_error("count(1,2,3,4)", "Aggregation 'count' expects at most 1 argument, found 4")
        self._assert_expr_error("countIf()", "Aggregation 'countIf' expects at least 1 argument, found 0")
        self._assert_expr_error(
            "countIf(2,3,4)",
            "Aggregation 'countIf' expects at most 2 arguments, found 3",
        )
        self._assert_expr_error("uniq()", "Aggregation 'uniq' expects at least 1 argument, found 0")
        self._assert_expr_error(
            "quantile(event)",
            "Aggregation 'quantile' requires parameters in addition to arguments",
        )
        self._assert_expr_error(
            "quantile()(event)",
            "Aggregation 'quantile' expects 1 parameter, found 0",
        )
        self._assert_expr_error(
            "quantile(0.5, 2)(event)",
            "Aggregation 'quantile' expects 1 parameter, found 2",
        )
        self._assert_expr_error("sparkline()", "Function 'sparkline' expects 1 argument, found 0")
        self._assert_expr_error("hamburger(event)", "Unsupported function call 'hamburger(...)'")
        self._assert_expr_error("mad(event)", "Unsupported function call 'mad(...)'")
        self._assert_expr_error(
            "noway(event)",
            "Unsupported function call 'noway(...)'. Perhaps you meant 'now(...)'?",
        )
        self._assert_expr_error(
            "tostring(event)",
            "Unsupported function call 'tostring(...)'. Perhaps you meant 'toString(...)'?",
        )
        self._assert_expr_error("yeet.the.cloud", "Unable to resolve field: yeet")
        self._assert_expr_error("chipotle", "Unable to resolve field: chipotle")
        self._assert_expr_error(
            "avg(avg(properties.bla))",
            "Aggregation 'avg' cannot be nested inside another aggregation 'avg'.",
        )
        self.assertEqual(  # does not error through subqueries
            "avg((select avg(properties.bla) from events))",
            "avg((select avg(properties.bla) from events))",
        )
        self._assert_expr_error("person.chipotle", "Field not found: chipotle")
        self._assert_expr_error("properties.0", "SQL indexes start from one, not from zero. E.g: array.1")
        self._assert_expr_error(
            "properties.id.0",
            "SQL indexes start from one, not from zero. E.g: array.1",
        )
        self._assert_expr_error(
            "event as `as%d`",
            'The HogQL identifier "as%d" is not permitted as it contains the "%" character',
        )

    @override_settings(PERSON_ON_EVENTS_OVERRIDE=True, PERSON_ON_EVENTS_V2_OVERRIDE=True)
    def test_expr_parse_errors_poe_on(self):
        # VirtualTable
        self._assert_expr_error("person", "Can't select a table when a column is expected: person")

    @override_settings(PERSON_ON_EVENTS_OVERRIDE=False, PERSON_ON_EVENTS_V2_OVERRIDE=False)
    def test_expr_parse_errors_poe_off(self):
        # LazyTable
        self._assert_expr_error("person", "Can't select a table when a column is expected: person")

    def test_expr_syntax_errors(self):
        self._assert_expr_error("(", "no viable alternative at input '('")
        self._assert_expr_error("())", "mismatched input ')' expecting '->'")
        self._assert_expr_error("(3 57", "no viable alternative at input '(3 57'")
        self._assert_expr_error("select query from events", "mismatched input 'query' expecting <EOF>")
        self._assert_expr_error("this makes little sense", "mismatched input 'makes' expecting <EOF>")
        self._assert_expr_error("1;2", "mismatched input ';' expecting <EOF>")
        self._assert_expr_error("b.a(bla)", "You can only call simple functions in HogQL, not expressions")
        self._assert_expr_error("a -> { print(2) }", "You can not use placeholders here")

    def test_logic(self):
        self.assertEqual(
            self._expr("event or timestamp"),
            "or(events.event, toTimeZone(events.timestamp, %(hogql_val_0)s))",
        )
        self.assertEqual(
            self._expr("properties.bla and properties.bla2"),
            "and(replaceRegexpAll(nullIf(nullIf(JSONExtractRaw(events.properties, %(hogql_val_0)s), ''), 'null'), '^\"|\"$', ''), replaceRegexpAll(nullIf(nullIf(JSONExtractRaw(events.properties, %(hogql_val_1)s), ''), 'null'), '^\"|\"$', ''))",
        )
        self.assertEqual(
            self._expr("event or timestamp or true or count()"),
            "or(events.event, toTimeZone(events.timestamp, %(hogql_val_0)s), 1, count())",
        )
        self.assertEqual(
            self._expr("event or not timestamp"),
            "or(events.event, not(toTimeZone(events.timestamp, %(hogql_val_0)s)))",
        )

    def test_comparisons(self):
        context = HogQLContext(team_id=self.team.pk)
        self.assertEqual(self._expr("event == 'E'", context), "equals(events.event, %(hogql_val_0)s)")
        self.assertEqual(
            self._expr("event != 'E'", context),
            "notEquals(events.event, %(hogql_val_1)s)",
        )
        self.assertEqual(self._expr("event > 'E'", context), "greater(events.event, %(hogql_val_2)s)")
        self.assertEqual(
            self._expr("event >= 'E'", context),
            "greaterOrEquals(events.event, %(hogql_val_3)s)",
        )
        self.assertEqual(self._expr("event < 'E'", context), "less(events.event, %(hogql_val_4)s)")
        self.assertEqual(
            self._expr("event <= 'E'", context),
            "lessOrEquals(events.event, %(hogql_val_5)s)",
        )
        self.assertEqual(self._expr("event like 'E'", context), "like(events.event, %(hogql_val_6)s)")
        self.assertEqual(
            self._expr("event not like 'E'", context),
            "notLike(events.event, %(hogql_val_7)s)",
        )
        self.assertEqual(
            self._expr("event ilike 'E'", context),
            "ilike(events.event, %(hogql_val_8)s)",
        )
        self.assertEqual(
            self._expr("event not ilike 'E'", context),
            "notILike(events.event, %(hogql_val_9)s)",
        )
        self.assertEqual(self._expr("event in 'E'", context), "in(events.event, %(hogql_val_10)s)")
        self.assertEqual(
            self._expr("event not in 'E'", context),
            "notIn(events.event, %(hogql_val_11)s)",
        )
        self.assertEqual(self._expr("event ~ 'E'", context), "match(events.event, %(hogql_val_12)s)")
        self.assertEqual(self._expr("event =~ 'E'", context), "match(events.event, %(hogql_val_13)s)")
        self.assertEqual(
            self._expr("event !~ 'E'", context),
            "not(match(events.event, %(hogql_val_14)s))",
        )
        self.assertEqual(
            self._expr("event ~* 'E'", context),
            "match(events.event, concat('(?i)', %(hogql_val_15)s))",
        )
        self.assertEqual(
            self._expr("event =~* 'E'", context),
            "match(events.event, concat('(?i)', %(hogql_val_16)s))",
        )
        self.assertEqual(
            self._expr("event !~* 'E'", context),
            "not(match(events.event, concat('(?i)', %(hogql_val_17)s)))",
        )

    def test_comments(self):
        context = HogQLContext(team_id=self.team.pk)
        self.assertEqual(self._expr("event -- something", context), "events.event")

    def test_values(self):
        context = HogQLContext(team_id=self.team.pk)
        self.assertEqual(self._expr("event == 'E'", context), "equals(events.event, %(hogql_val_0)s)")
        self.assertEqual(context.values, {"hogql_val_0": "E"})
        self.assertEqual(
            self._expr("coalesce(4.2, 5, 'lol', 'hoo')", context),
            "coalesce(4.2, 5, %(hogql_val_1)s, %(hogql_val_2)s)",
        )
        self.assertEqual(
            context.values,
            {"hogql_val_0": "E", "hogql_val_1": "lol", "hogql_val_2": "hoo"},
        )

    def test_alias_keywords(self):
        self._assert_expr_error(
            "1 as team_id",
            '"team_id" cannot be an alias or identifier, as it\'s a reserved keyword',
        )
        self._assert_expr_error(
            "1 as true",
            '"true" cannot be an alias or identifier, as it\'s a reserved keyword',
        )
        self._assert_select_error(
            "select 1 as team_id from events",
            '"team_id" cannot be an alias or identifier, as it\'s a reserved keyword',
        )
        self.assertEqual(
            self._select("select 1 as `-- select team_id` from events"),
            f"SELECT 1 AS `-- select team_id` FROM events WHERE equals(events.team_id, {self.team.pk}) LIMIT {MAX_SELECT_RETURNED_ROWS}",
        )

    def test_case_when(self):
        self.assertEqual(self._expr("case when 1 then 2 else 3 end"), "if(1, 2, 3)")

    def test_case_when_many(self):
        self.assertEqual(
            self._expr("case when 1 then 2 when 3 then 4 else 5 end"),
            "multiIf(1, 2, 3, 4, 5)",
        )

    def test_case_when_case(self):
        self.assertEqual(
            self._expr("case 0 when 1 then 2 when 3 then 4 else 5 end"),
            "transform(0, [1, 3], [2, 4], 5)",
        )

    def test_select(self):
        self.assertEqual(self._select("select 1"), f"SELECT 1 LIMIT {MAX_SELECT_RETURNED_ROWS}")
        self.assertEqual(self._select("select 1 + 2"), f"SELECT plus(1, 2) LIMIT {MAX_SELECT_RETURNED_ROWS}")
        self.assertEqual(self._select("select 1 + 2, 3"), f"SELECT plus(1, 2), 3 LIMIT {MAX_SELECT_RETURNED_ROWS}")
        self.assertEqual(
            self._select("select 1 + 2, 3 + 4 from events"),
            f"SELECT plus(1, 2), plus(3, 4) FROM events WHERE equals(events.team_id, {self.team.pk}) LIMIT {MAX_SELECT_RETURNED_ROWS}",
        )

    def test_select_alias(self):
        # currently not supported!
        self.assertEqual(self._select("select 1 as b"), f"SELECT 1 AS b LIMIT {MAX_SELECT_RETURNED_ROWS}")
        self.assertEqual(
            self._select("select 1 from events as e"),
            f"SELECT 1 FROM events AS e WHERE equals(e.team_id, {self.team.pk}) LIMIT {MAX_SELECT_RETURNED_ROWS}",
        )

    def test_select_from(self):
        self.assertEqual(
            self._select("select 1 from events"),
            f"SELECT 1 FROM events WHERE equals(events.team_id, {self.team.pk}) LIMIT {MAX_SELECT_RETURNED_ROWS}",
        )
        self._assert_select_error("select 1 from other", 'Unknown table "other".')

    def test_select_from_placeholder(self):
        self.assertEqual(
            self._select(
                "select 1 from {placeholder}",
                placeholders={"placeholder": ast.Field(chain=["events"])},
            ),
            f"SELECT 1 FROM events WHERE equals(events.team_id, {self.team.pk}) LIMIT {MAX_SELECT_RETURNED_ROWS}",
        )
        with self.assertRaises(QueryError) as error_context:
            (
                self._select(
                    "select 1 from {placeholder}",
                    placeholders={
                        "placeholder": ast.CompareOperation(
                            left=ast.Constant(value=1),
                            right=ast.Constant(value=1),
                            op=ast.CompareOperationOp.Eq,
                        )
                    },
                ),
            )
        self.assertEqual(
            str(error_context.exception),
            "A CompareOperation cannot be used as a SELECT source",
        )

    def test_select_cross_join(self):
        self.assertEqual(
            self._select("select 1 from events cross join raw_groups"),
            f"SELECT 1 FROM events CROSS JOIN groups WHERE and(equals(groups.team_id, {self.team.pk}), equals(events.team_id, {self.team.pk})) LIMIT {MAX_SELECT_RETURNED_ROWS}",
        )
        self.assertEqual(
            self._select("select 1 from events, raw_groups"),
            f"SELECT 1 FROM events CROSS JOIN groups WHERE and(equals(groups.team_id, {self.team.pk}), equals(events.team_id, {self.team.pk})) LIMIT {MAX_SELECT_RETURNED_ROWS}",
        )

    def test_select_array_join(self):
        self.assertEqual(
            self._select("select 1, a from events array join [1,2,3] as a"),
            f"SELECT 1, a FROM events ARRAY JOIN [1, 2, 3] AS a WHERE equals(events.team_id, {self.team.pk}) LIMIT {MAX_SELECT_RETURNED_ROWS}",
        )
        self.assertEqual(
            self._select("select 1, a, [1,2,3] as nums from events array join nums as a"),
            f"SELECT 1, a, [1, 2, 3] AS nums FROM events ARRAY JOIN nums AS a WHERE equals(events.team_id, {self.team.pk}) LIMIT {MAX_SELECT_RETURNED_ROWS}",
        )
        self.assertEqual(
            self._select("select 1, a from events left array join [1,2,3] as a"),
            f"SELECT 1, a FROM events LEFT ARRAY JOIN [1, 2, 3] AS a WHERE equals(events.team_id, {self.team.pk}) LIMIT {MAX_SELECT_RETURNED_ROWS}",
        )
        self.assertEqual(
            self._select("select 1, a from events inner array join [1,2,3] as a"),
            f"SELECT 1, a FROM events INNER ARRAY JOIN [1, 2, 3] AS a WHERE equals(events.team_id, {self.team.pk}) LIMIT {MAX_SELECT_RETURNED_ROWS}",
        )

    def test_select_where(self):
        self.assertEqual(
            self._select("select 1 from events where 1 == 2"),
            f"SELECT 1 FROM events WHERE and(equals(events.team_id, {self.team.pk}), 0) LIMIT {MAX_SELECT_RETURNED_ROWS}",
        )

    def test_select_having(self):
        self.assertEqual(
            self._select("select 1 from events having 1 == 2"),
            f"SELECT 1 FROM events WHERE equals(events.team_id, {self.team.pk}) HAVING 0 LIMIT {MAX_SELECT_RETURNED_ROWS}",
        )

    def test_select_prewhere(self):
        self.assertEqual(
            self._select("select 1 from events prewhere 1 == 2"),
            f"SELECT 1 FROM events PREWHERE 0 WHERE equals(events.team_id, {self.team.pk}) LIMIT {MAX_SELECT_RETURNED_ROWS}",
        )
        self.assertEqual(
            self._select("select 1 from events prewhere 1 == 2 where 2 == 3"),
            f"SELECT 1 FROM events PREWHERE 0 WHERE and(equals(events.team_id, {self.team.pk}), 0) LIMIT {MAX_SELECT_RETURNED_ROWS}",
        )

    def test_select_order_by(self):
        self.assertEqual(
            self._select("select event from events order by event"),
            f"SELECT events.event AS event FROM events WHERE equals(events.team_id, {self.team.pk}) ORDER BY events.event ASC LIMIT {MAX_SELECT_RETURNED_ROWS}",
        )
        self.assertEqual(
            self._select("select event from events order by event desc"),
            f"SELECT events.event AS event FROM events WHERE equals(events.team_id, {self.team.pk}) ORDER BY events.event DESC LIMIT {MAX_SELECT_RETURNED_ROWS}",
        )
        self.assertEqual(
            self._select("select event from events order by event desc, timestamp"),
            f"SELECT events.event AS event FROM events WHERE equals(events.team_id, {self.team.pk}) ORDER BY events.event DESC, toTimeZone(events.timestamp, %(hogql_val_0)s) ASC LIMIT {MAX_SELECT_RETURNED_ROWS}",
        )

    def test_select_limit(self):
        self.assertEqual(
            self._select("select event from events limit 10"),
            f"SELECT events.event AS event FROM events WHERE equals(events.team_id, {self.team.pk}) LIMIT 10",
        )
        self.assertEqual(
            self._select("select event from events limit 1000000"),
            f"SELECT events.event AS event FROM events WHERE equals(events.team_id, {self.team.pk}) LIMIT {MAX_SELECT_RETURNED_ROWS}",
        )
        self.assertEqual(
            self._select("select event from events limit (select 100000000)"),
            f"SELECT events.event AS event FROM events WHERE equals(events.team_id, {self.team.pk}) LIMIT min2({MAX_SELECT_RETURNED_ROWS}, (SELECT 100000000))",
        )

        self.assertEqual(
            self._select("select event from events limit (select 100000000) with ties"),
            f"SELECT events.event AS event FROM events WHERE equals(events.team_id, {self.team.pk}) LIMIT min2({MAX_SELECT_RETURNED_ROWS}, (SELECT 100000000)) WITH TIES",
        )

    def test_select_offset(self):
        # Only the default limit if OFFSET is specified alone
        self.assertEqual(
            self._select("select event from events offset 10"),
            f"SELECT events.event AS event FROM events WHERE equals(events.team_id, {self.team.pk}) LIMIT {MAX_SELECT_RETURNED_ROWS} OFFSET 10",
        )
        self.assertEqual(
            self._select("select event from events limit 10 offset 10"),
            f"SELECT events.event AS event FROM events WHERE equals(events.team_id, {self.team.pk}) LIMIT 10 OFFSET 10",
        )
        self.assertEqual(
            self._select("select event from events limit 10 offset 0"),
            f"SELECT events.event AS event FROM events WHERE equals(events.team_id, {self.team.pk}) LIMIT 10 OFFSET 0",
        )
        self.assertEqual(
            self._select("select event from events limit 10 with ties offset 0"),
            f"SELECT events.event AS event FROM events WHERE equals(events.team_id, {self.team.pk}) LIMIT 10 WITH TIES OFFSET 0",
        )

    def test_select_limit_by(self):
        self.assertEqual(
            self._select("select event from events limit 10 offset 0 by 1,event"),
            f"SELECT events.event AS event FROM events WHERE equals(events.team_id, {self.team.pk}) LIMIT 10 OFFSET 0 BY 1, events.event LIMIT 50000",
        )

    def test_select_group_by(self):
        self.assertEqual(
            self._select("select event from events group by event, timestamp"),
            f"SELECT events.event AS event FROM events WHERE equals(events.team_id, {self.team.pk}) GROUP BY events.event, toTimeZone(events.timestamp, %(hogql_val_0)s) LIMIT {MAX_SELECT_RETURNED_ROWS}",
        )

    def test_select_distinct(self):
        self.assertEqual(
            self._select("select distinct event from events group by event, timestamp"),
            f"SELECT DISTINCT events.event AS event FROM events WHERE equals(events.team_id, {self.team.pk}) GROUP BY events.event, toTimeZone(events.timestamp, %(hogql_val_0)s) LIMIT {MAX_SELECT_RETURNED_ROWS}",
        )

    def test_select_subquery(self):
        self.assertEqual(
            self._select("SELECT event from (select distinct event from events group by event, timestamp)"),
            f"SELECT event AS event FROM (SELECT DISTINCT events.event AS event FROM events WHERE equals(events.team_id, {self.team.pk}) GROUP BY events.event, toTimeZone(events.timestamp, %(hogql_val_0)s)) LIMIT {MAX_SELECT_RETURNED_ROWS}",
        )
        self.assertEqual(
            self._select("SELECT event from (select distinct event from events group by event, timestamp) e"),
            f"SELECT e.event AS event FROM (SELECT DISTINCT events.event AS event FROM events WHERE equals(events.team_id, {self.team.pk}) GROUP BY events.event, toTimeZone(events.timestamp, %(hogql_val_0)s)) AS e LIMIT {MAX_SELECT_RETURNED_ROWS}",
        )

    def test_select_union_all(self):
        self.assertEqual(
            self._select("SELECT events.event FROM events UNION ALL SELECT events.event FROM events WHERE 1 = 2"),
            f"SELECT events.event AS event FROM events WHERE equals(events.team_id, {self.team.pk}) LIMIT {MAX_SELECT_RETURNED_ROWS} UNION ALL SELECT events.event AS event FROM events WHERE and(equals(events.team_id, {self.team.pk}), 0) LIMIT {MAX_SELECT_RETURNED_ROWS}",
        )
        self.assertEqual(
            self._select(
                "SELECT events.event FROM events UNION ALL SELECT events.event FROM events WHERE 1 = 2 UNION ALL SELECT events.event FROM events WHERE 1 = 2"
            ),
            f"SELECT events.event AS event FROM events WHERE equals(events.team_id, {self.team.pk}) LIMIT {MAX_SELECT_RETURNED_ROWS} UNION ALL SELECT events.event AS event FROM events WHERE and(equals(events.team_id, {self.team.pk}), 0) LIMIT {MAX_SELECT_RETURNED_ROWS} UNION ALL SELECT events.event AS event FROM events WHERE and(equals(events.team_id, {self.team.pk}), 0) LIMIT {MAX_SELECT_RETURNED_ROWS}",
        )
        self.assertEqual(
            self._select("SELECT 1 UNION ALL (SELECT 1 UNION ALL SELECT 1) UNION ALL SELECT 1"),
            f"SELECT 1 LIMIT {MAX_SELECT_RETURNED_ROWS} UNION ALL (SELECT 1 UNION ALL SELECT 1) UNION ALL SELECT 1 LIMIT {MAX_SELECT_RETURNED_ROWS}",
        )
        self.assertEqual(
            self._select("SELECT 1 UNION ALL SELECT 1 UNION ALL SELECT 1 UNION ALL SELECT 1"),
            f"SELECT 1 LIMIT {MAX_SELECT_RETURNED_ROWS} UNION ALL SELECT 1 LIMIT {MAX_SELECT_RETURNED_ROWS} UNION ALL SELECT 1 LIMIT {MAX_SELECT_RETURNED_ROWS} UNION ALL SELECT 1 LIMIT {MAX_SELECT_RETURNED_ROWS}",
        )
        self.assertEqual(
            self._select("SELECT 1 FROM (SELECT 1 UNION ALL SELECT 1)"),
            f"SELECT 1 FROM (SELECT 1 UNION ALL SELECT 1) LIMIT {MAX_SELECT_RETURNED_ROWS}",
        )

    def test_select_sample(self):
        self.assertEqual(
            self._select("SELECT events.event FROM events SAMPLE 1"),
            f"SELECT events.event AS event FROM events SAMPLE 1 WHERE equals(events.team_id, {self.team.pk}) LIMIT {MAX_SELECT_RETURNED_ROWS}",
        )

        self.assertEqual(
            self._select("SELECT events.event FROM events SAMPLE 0.1 OFFSET 1/10"),
            f"SELECT events.event AS event FROM events SAMPLE 0.1 OFFSET 1/10 WHERE equals(events.team_id, {self.team.pk}) LIMIT {MAX_SELECT_RETURNED_ROWS}",
        )

        self.assertEqual(
            self._select("SELECT events.event FROM events SAMPLE 2/78 OFFSET 999"),
            f"SELECT events.event AS event FROM events SAMPLE 2/78 OFFSET 999 WHERE equals(events.team_id, {self.team.pk}) LIMIT {MAX_SELECT_RETURNED_ROWS}",
        )

        with override_settings(PERSON_ON_EVENTS_V2_OVERRIDE=False):
            context = HogQLContext(
                team_id=self.team.pk,
                enable_select_queries=True,
                modifiers=HogQLQueryModifiers(personsArgMaxVersion=PersonsArgMaxVersion.V2),
            )
            query = self._select(
                "SELECT events.event FROM events SAMPLE 2/78 OFFSET 999 JOIN persons ON persons.id=events.person_id",
                context,
            )
            self.assertEqual(
                query,
                f"SELECT events.event AS event FROM events SAMPLE 2/78 OFFSET 999 LEFT OUTER JOIN (SELECT "
                "argMax(person_distinct_id_overrides.person_id, person_distinct_id_overrides.version) AS person_id, "
                "person_distinct_id_overrides.distinct_id AS distinct_id FROM person_distinct_id_overrides WHERE "
                f"equals(person_distinct_id_overrides.team_id, {self.team.pk}) GROUP BY person_distinct_id_overrides.distinct_id "
                "HAVING ifNull(equals(argMax(person_distinct_id_overrides.is_deleted, person_distinct_id_overrides.version), 0), 0) "
                "SETTINGS optimize_aggregation_in_order=1) AS events__override ON equals(events.distinct_id, events__override.distinct_id) "
                f"JOIN (SELECT person.id AS id FROM person WHERE and(equals(person.team_id, {self.team.pk}), "
                "in(tuple(person.id, person.version), (SELECT person.id AS id, max(person.version) AS version "
                f"FROM person WHERE equals(person.team_id, {self.team.pk}) GROUP BY person.id "
                "HAVING and(ifNull(equals(argMax(person.is_deleted, person.version), 0), 0), "
                "ifNull(less(argMax(toTimeZone(person.created_at, %(hogql_val_0)s), person.version), "
                "plus(now64(6, %(hogql_val_1)s), toIntervalDay(1))), 0))))) "
                "SETTINGS optimize_aggregation_in_order=1) AS persons ON equals(persons.id, if(not(empty(events__override.distinct_id)), "
                f"events__override.person_id, events.person_id)) WHERE equals(events.team_id, {self.team.pk}) LIMIT {MAX_SELECT_RETURNED_ROWS}",
            )

            context = HogQLContext(
                team_id=self.team.pk,
                enable_select_queries=True,
                modifiers=HogQLQueryModifiers(personsArgMaxVersion=PersonsArgMaxVersion.V2),
            )
            self.assertEqual(
                self._select(
                    "SELECT events.event FROM events SAMPLE 2/78 OFFSET 999 JOIN persons SAMPLE 0.1 ON persons.id=events.person_id",
                    context,
                ),
                f"SELECT events.event AS event FROM events SAMPLE 2/78 OFFSET 999 LEFT OUTER JOIN (SELECT "
                "argMax(person_distinct_id_overrides.person_id, person_distinct_id_overrides.version) AS person_id, "
                "person_distinct_id_overrides.distinct_id AS distinct_id FROM person_distinct_id_overrides WHERE "
                f"equals(person_distinct_id_overrides.team_id, {self.team.pk}) GROUP BY person_distinct_id_overrides.distinct_id "
                "HAVING ifNull(equals(argMax(person_distinct_id_overrides.is_deleted, person_distinct_id_overrides.version), 0), 0) "
                "SETTINGS optimize_aggregation_in_order=1) AS events__override ON equals(events.distinct_id, events__override.distinct_id) "
                f"JOIN (SELECT person.id AS id FROM person WHERE and(equals(person.team_id, {self.team.pk}), "
                "in(tuple(person.id, person.version), (SELECT person.id AS id, max(person.version) AS version "
                f"FROM person WHERE equals(person.team_id, {self.team.pk}) GROUP BY person.id "
                "HAVING and(ifNull(equals(argMax(person.is_deleted, person.version), 0), 0), "
                "ifNull(less(argMax(toTimeZone(person.created_at, %(hogql_val_0)s), person.version), "
                "plus(now64(6, %(hogql_val_1)s), toIntervalDay(1))), 0))))) "
                "SETTINGS optimize_aggregation_in_order=1) AS persons SAMPLE 0.1 ON equals(persons.id, if(not(empty(events__override.distinct_id)), "
                f"events__override.person_id, events.person_id)) WHERE equals(events.team_id, {self.team.pk}) LIMIT {MAX_SELECT_RETURNED_ROWS}",
            )

        with override_settings(PERSON_ON_EVENTS_OVERRIDE=True, PERSON_ON_EVENTS_V2_OVERRIDE=False):
            context = HogQLContext(
                team_id=self.team.pk,
                enable_select_queries=True,
                modifiers=HogQLQueryModifiers(personsArgMaxVersion=PersonsArgMaxVersion.V2),
            )
            expected = self._select(
                "SELECT events.event FROM events SAMPLE 2/78 OFFSET 999 JOIN persons ON persons.id=events.person_id",
                context,
            )
            self.assertEqual(
                expected,
                f"SELECT events.event AS event FROM events SAMPLE 2/78 OFFSET 999 JOIN (SELECT person.id AS id FROM person WHERE "
                f"and(equals(person.team_id, {self.team.pk}), in(tuple(person.id, person.version), (SELECT person.id AS id, "
                f"max(person.version) AS version FROM person WHERE equals(person.team_id, {self.team.pk}) GROUP BY person.id "
                f"HAVING and(ifNull(equals(argMax(person.is_deleted, person.version), 0), 0), ifNull(less(argMax(toTimeZone(person.created_at, "
                f"%(hogql_val_0)s), person.version), plus(now64(6, %(hogql_val_1)s), toIntervalDay(1))), 0))))) SETTINGS optimize_aggregation_in_order=1) "
                f"AS persons ON equals(persons.id, events.person_id) WHERE equals(events.team_id, {self.team.pk}) LIMIT {MAX_SELECT_RETURNED_ROWS}",
            )

            context = HogQLContext(
                team_id=self.team.pk,
                enable_select_queries=True,
                modifiers=HogQLQueryModifiers(personsArgMaxVersion=PersonsArgMaxVersion.V2),
            )
            expected = self._select(
                "SELECT events.event FROM events SAMPLE 2/78 OFFSET 999 JOIN persons SAMPLE 0.1 ON persons.id=events.person_id",
                context,
            )
            self.assertEqual(
                expected,
                f"SELECT events.event AS event FROM events SAMPLE 2/78 OFFSET 999 JOIN (SELECT person.id AS id FROM person WHERE "
                f"and(equals(person.team_id, {self.team.pk}), in(tuple(person.id, person.version), (SELECT person.id AS id, "
                f"max(person.version) AS version FROM person WHERE equals(person.team_id, {self.team.pk}) GROUP BY person.id "
                f"HAVING and(ifNull(equals(argMax(person.is_deleted, person.version), 0), 0), ifNull(less(argMax(toTimeZone(person.created_at, "
                f"%(hogql_val_0)s), person.version), plus(now64(6, %(hogql_val_1)s), toIntervalDay(1))), 0))))) SETTINGS optimize_aggregation_in_order=1) "
                f"AS persons SAMPLE 0.1 ON equals(persons.id, events.person_id) WHERE equals(events.team_id, {self.team.pk}) LIMIT {MAX_SELECT_RETURNED_ROWS}",
            )

    def test_count_distinct(self):
        self.assertEqual(
            self._select("SELECT count(distinct event) as count FROM events"),
            f"SELECT count(DISTINCT events.event) AS count FROM events WHERE equals(events.team_id, {self.team.pk}) LIMIT {MAX_SELECT_RETURNED_ROWS}",
        )

    def test_count_star(self):
        self.assertEqual(
            self._select("SELECT count(*) as count FROM events"),
            f"SELECT count(*) AS count FROM events WHERE equals(events.team_id, {self.team.pk}) LIMIT {MAX_SELECT_RETURNED_ROWS}",
        )

    def test_count_if_distinct(self):
        self.assertEqual(
            self._select("SELECT countIf(distinct event, event like '%a%') as count FROM events"),
            f"SELECT countIf(DISTINCT events.event, like(events.event, %(hogql_val_0)s)) AS count FROM events WHERE equals(events.team_id, {self.team.pk}) LIMIT {MAX_SELECT_RETURNED_ROWS}",
        )

    def test_print_timezone(self):
        context = HogQLContext(
            team_id=self.team.pk,
            enable_select_queries=True,
            database=Database(None, WeekStartDay.SUNDAY),
        )
        context.database.events.fields["test_date"] = DateDatabaseField(name="test_date")  # type: ignore

        self.assertEqual(
            self._select(
                "SELECT now() as a, toDateTime(timestamp) as b, toDate(test_date) as c, toDateTime('2020-02-02') as d, toDateTime('2020-02-02 12:25') as e FROM events",
                context,
            ),
            f"SELECT now64(6, %(hogql_val_0)s) AS a, toDateTime(toTimeZone(events.timestamp, %(hogql_val_1)s), %(hogql_val_2)s) AS b, toDate(events.test_date) AS c, toDateTime(%(hogql_val_3)s, %(hogql_val_4)s) AS d, parseDateTime64BestEffort(%(hogql_val_5)s, 6, %(hogql_val_6)s) AS e FROM events WHERE equals(events.team_id, {self.team.pk}) LIMIT {MAX_SELECT_RETURNED_ROWS}",
        )
        self.assertEqual(
            context.values,
            {
                "hogql_val_0": "UTC",
                "hogql_val_1": "UTC",
                "hogql_val_2": "UTC",
                "hogql_val_3": "2020-02-02",
                "hogql_val_4": "UTC",
                "hogql_val_5": "2020-02-02 12:25",
                "hogql_val_6": "UTC",
            },
        )

    def test_print_timezone_custom(self):
        self.team.timezone = "Europe/Brussels"
        self.team.save()
        context = HogQLContext(team_id=self.team.pk, enable_select_queries=True)
        self.assertEqual(
            self._select(
                "SELECT now() as a, toDateTime(timestamp) as b, toDateTime('2020-02-02') as c FROM events",
                context,
            ),
            f"SELECT now64(6, %(hogql_val_0)s) AS a, toDateTime(toTimeZone(events.timestamp, %(hogql_val_1)s), %(hogql_val_2)s) AS b, toDateTime(%(hogql_val_3)s, %(hogql_val_4)s) AS c FROM events WHERE equals(events.team_id, {self.team.pk}) LIMIT {MAX_SELECT_RETURNED_ROWS}",
        )
        self.assertEqual(
            context.values,
            {
                "hogql_val_0": "Europe/Brussels",
                "hogql_val_1": "Europe/Brussels",
                "hogql_val_2": "Europe/Brussels",
                "hogql_val_3": "2020-02-02",
                "hogql_val_4": "Europe/Brussels",
            },
        )

    def test_print_timezone_gibberish(self):
        self.team.timezone = "Europe/PostHogLandia"
        self.team.save()

        context = HogQLContext(team_id=self.team.pk, enable_select_queries=True)
        with self.assertRaises(ValueError) as error_context:
            self._select(
                "SELECT now(), toDateTime(timestamp), toDateTime('2020-02-02') FROM events",
                context,
            )
        self.assertEqual(str(error_context.exception), "Unknown timezone: 'Europe/PostHogLandia'")

    def test_window_functions(self):
        self.assertEqual(
            self._select(
                "SELECT distinct_id, min(timestamp) over win1 as timestamp FROM events WINDOW win1 as (PARTITION by distinct_id ORDER BY timestamp DESC ROWS BETWEEN UNBOUNDED PRECEDING AND 1 PRECEDING)"
            ),
            f"SELECT events.distinct_id AS distinct_id, min(toTimeZone(events.timestamp, %(hogql_val_0)s)) OVER win1 AS timestamp FROM events WHERE equals(events.team_id, {self.team.pk}) WINDOW win1 AS (PARTITION BY events.distinct_id ORDER BY timestamp DESC ROWS BETWEEN UNBOUNDED PRECEDING AND 1 PRECEDING) LIMIT {MAX_SELECT_RETURNED_ROWS}",
        )

    def test_postgres_compatible_lag_and_lead_functions(self):
        # Simple example without ROWS
        self.assertEqual(
            self._select("SELECT distinct_id, lag(timestamp) OVER (ORDER BY timestamp) FROM events"),
            f"SELECT events.distinct_id AS distinct_id, lagInFrame(toNullable(toTimeZone(events.timestamp, %(hogql_val_0)s))) OVER (ORDER BY toTimeZone(events.timestamp, %(hogql_val_1)s) ASC ROWS BETWEEN UNBOUNDED PRECEDING AND UNBOUNDED FOLLOWING) FROM events WHERE equals(events.team_id, {self.team.pk}) LIMIT 50000",
        )
        self.assertEqual(
            self._select("SELECT distinct_id, lead(timestamp) OVER (ORDER BY timestamp) FROM events"),
            f"SELECT events.distinct_id AS distinct_id, leadInFrame(toNullable(toTimeZone(events.timestamp, %(hogql_val_0)s))) OVER (ORDER BY toTimeZone(events.timestamp, %(hogql_val_1)s) ASC ROWS BETWEEN UNBOUNDED PRECEDING AND UNBOUNDED FOLLOWING) FROM events WHERE equals(events.team_id, {self.team.pk}) LIMIT 50000",
        )
        # Example with ROWS specified
        self.assertEqual(
            self._select(
                "SELECT distinct_id, lag(timestamp) OVER (ORDER BY timestamp ROWS BETWEEN 1 PRECEDING AND 1 FOLLOWING) FROM events"
            ),
            f"SELECT events.distinct_id AS distinct_id, lagInFrame(toNullable(toTimeZone(events.timestamp, %(hogql_val_0)s))) OVER (ORDER BY toTimeZone(events.timestamp, %(hogql_val_1)s) ASC ROWS BETWEEN 1 PRECEDING AND 1 FOLLOWING) FROM events WHERE equals(events.team_id, {self.team.pk}) LIMIT 50000",
        )
        self.assertEqual(
            self._select(
                "SELECT distinct_id, lead(timestamp) OVER (ORDER BY timestamp ROWS BETWEEN 1 PRECEDING AND 1 FOLLOWING) FROM events"
            ),
            f"SELECT events.distinct_id AS distinct_id, leadInFrame(toNullable(toTimeZone(events.timestamp, %(hogql_val_0)s))) OVER (ORDER BY toTimeZone(events.timestamp, %(hogql_val_1)s) ASC ROWS BETWEEN 1 PRECEDING AND 1 FOLLOWING) FROM events WHERE equals(events.team_id, {self.team.pk}) LIMIT 50000",
        )
        # Example with named windows
        self.assertEqual(
            self._select(
                "SELECT distinct_id, lag(timestamp) over win1 as prev_ts FROM events WINDOW win1 as (PARTITION by distinct_id ORDER BY timestamp)"
            ),
            f"SELECT events.distinct_id AS distinct_id, lagInFrame(toNullable(toTimeZone(events.timestamp, %(hogql_val_0)s))) OVER (PARTITION BY events.distinct_id ORDER BY toTimeZone(events.timestamp, %(hogql_val_1)s) ASC ROWS BETWEEN UNBOUNDED PRECEDING AND UNBOUNDED FOLLOWING) AS prev_ts FROM events WHERE equals(events.team_id, {self.team.pk}) WINDOW win1 AS (PARTITION BY events.distinct_id ORDER BY toTimeZone(events.timestamp, %(hogql_val_2)s) ASC) LIMIT 50000",
        )
        # Example with multiple named windows, to make sure we don't add ROWS BETWEEN for non lag/lead functions
        self.assertEqual(
            self._select(
                "SELECT distinct_id, lag(timestamp) over win1 as prev_ts, min(timestamp) over win1 as min_ts FROM events WINDOW win1 as (PARTITION by distinct_id ORDER BY timestamp)"
            ),
            f"SELECT events.distinct_id AS distinct_id, lagInFrame(toNullable(toTimeZone(events.timestamp, %(hogql_val_0)s))) OVER (PARTITION BY events.distinct_id ORDER BY toTimeZone(events.timestamp, %(hogql_val_1)s) ASC ROWS BETWEEN UNBOUNDED PRECEDING AND UNBOUNDED FOLLOWING) AS prev_ts, min(toTimeZone(events.timestamp, %(hogql_val_2)s)) OVER win1 AS min_ts FROM events WHERE equals(events.team_id, {self.team.pk}) WINDOW win1 AS (PARTITION BY events.distinct_id ORDER BY toTimeZone(events.timestamp, %(hogql_val_3)s) ASC) LIMIT 50000",
        )
        # Simple example with partiton by
        # Simple example with partition by
        self.assertEqual(
            self._select(
                "SELECT distinct_id, lag(timestamp) OVER (PARTITION BY distinct_id ORDER BY timestamp) FROM events"
            ),
            f"SELECT events.distinct_id AS distinct_id, lagInFrame(toNullable(toTimeZone(events.timestamp, %(hogql_val_0)s))) OVER (PARTITION BY events.distinct_id ORDER BY toTimeZone(events.timestamp, %(hogql_val_1)s) ASC ROWS BETWEEN UNBOUNDED PRECEDING AND UNBOUNDED FOLLOWING) FROM events WHERE equals(events.team_id, {self.team.pk}) LIMIT 50000",
        )

    def test_window_functions_with_window(self):
        self.assertEqual(
            self._select(
                "SELECT distinct_id, min(timestamp) over win1 as timestamp FROM events WINDOW win1 as (PARTITION by distinct_id ORDER BY timestamp DESC ROWS BETWEEN UNBOUNDED PRECEDING AND 1 PRECEDING)"
            ),
            f"SELECT events.distinct_id AS distinct_id, min(toTimeZone(events.timestamp, %(hogql_val_0)s)) OVER win1 AS timestamp FROM events WHERE equals(events.team_id, {self.team.pk}) WINDOW win1 AS (PARTITION BY events.distinct_id ORDER BY timestamp DESC ROWS BETWEEN UNBOUNDED PRECEDING AND 1 PRECEDING) LIMIT {MAX_SELECT_RETURNED_ROWS}",
        )

    def test_window_functions_with_arg(self):
        self.assertEqual(
            self._select(
                "SELECT quantiles(0.0, 0.25, 0.5, 0.75, 1.0)(distinct distinct_id) over () as values FROM events"
            ),
            f"SELECT quantiles(0.0, 0.25, 0.5, 0.75, 1.0)(events.distinct_id) OVER () AS values FROM events WHERE equals(events.team_id, {self.team.pk}) LIMIT 50000",
        )

    def test_nullish_concat(self):
        self.assertEqual(
            self._expr("concat(null, 'a', 3, toString(4), toString(NULL))"),
            f"concat('', %(hogql_val_0)s, toString(3), toString(4), '')",
        )

    def test_concat_pipes(self):
        self.assertEqual(
            self._expr("'a' || 'b' || 3 || timestamp"),
            f"concat(%(hogql_val_0)s, %(hogql_val_1)s, toString(3), ifNull(toString(toTimeZone(events.timestamp, %(hogql_val_2)s)), ''))",
        )

    def test_to_start_of_week_gets_mode(self):
        # It's important we use ints and not WeekStartDay here, because it's the former that's actually in the DB
        default_week_context = HogQLContext(team_id=self.team.pk, database=Database(None, None))
        sunday_week_context = HogQLContext(team_id=self.team.pk, database=Database(None, WeekStartDay.SUNDAY))
        monday_week_context = HogQLContext(team_id=self.team.pk, database=Database(None, WeekStartDay.MONDAY))

        self.assertEqual(
            self._expr("toStartOfWeek(timestamp)", default_week_context),  # Sunday is the default
            f"toStartOfWeek(toTimeZone(events.timestamp, %(hogql_val_0)s), 0)",
        )
        self.assertEqual(
            self._expr("toStartOfWeek(timestamp)"),  # Sunday is the default
            f"toStartOfWeek(toTimeZone(events.timestamp, %(hogql_val_0)s), 0)",
        )
        self.assertEqual(
            self._expr("toStartOfWeek(timestamp)", sunday_week_context),
            f"toStartOfWeek(toTimeZone(events.timestamp, %(hogql_val_0)s), 0)",
        )
        self.assertEqual(
            self._expr("toStartOfWeek(timestamp)", monday_week_context),
            f"toStartOfWeek(toTimeZone(events.timestamp, %(hogql_val_0)s), 3)",
        )

    def test_functions_expecting_datetime_arg(self):
        self.assertEqual(
            self._expr("tumble(toDateTime('2023-06-12'), toIntervalDay('1')) as t"),
            f"tumble(assumeNotNull(toDateTime(toDateTime(%(hogql_val_0)s, %(hogql_val_1)s))), toIntervalDay(%(hogql_val_2)s)) AS t",
        )
        self.assertEqual(
            self._expr("tumble(now(), toIntervalDay('1')) as t"),
            f"tumble(toDateTime(now64(6, %(hogql_val_0)s), 'UTC'), toIntervalDay(%(hogql_val_1)s)) AS t",
        )
        self.assertEqual(
            self._expr("tumble(parseDateTime('2021-01-04+23:00:00', '%Y-%m-%d+%H:%i:%s'), toIntervalDay('1')) as t"),
            f"tumble(assumeNotNull(toDateTime(parseDateTimeOrNull(%(hogql_val_0)s, %(hogql_val_1)s, %(hogql_val_2)s))), toIntervalDay(%(hogql_val_3)s)) AS t",
        )
        self.assertEqual(
            self._expr("tumble(parseDateTimeBestEffort('23/10/2020 12:12:57'), toIntervalDay('1')) as t"),
            f"tumble(assumeNotNull(toDateTime(parseDateTime64BestEffort(%(hogql_val_0)s, 6, %(hogql_val_1)s))), toIntervalDay(%(hogql_val_2)s)) AS t",
        )
        self.assertEqual(
            self._select("SELECT tumble(timestamp, toIntervalDay('1')) as t FROM events"),
            f"SELECT tumble(toDateTime(toTimeZone(events.timestamp, %(hogql_val_0)s), 'UTC'), toIntervalDay(%(hogql_val_1)s)) AS t FROM events WHERE equals(events.team_id, {self.team.pk}) LIMIT {MAX_SELECT_RETURNED_ROWS}",
        )

    def test_field_nullable_equals(self):
        generated_sql_statements1 = self._select(
            "SELECT "
            "start_time = toStartOfMonth(now()) as a, "
            "1 = 1 as b, "
            "click_count = 1 as c, "
            "1 = click_count as d, "
            "click_count = keypress_count as e, "
            "click_count = null as f, "
            "null = click_count as g "
            "FROM session_replay_events"
        )
        generated_sql_statements2 = self._select(
            "SELECT "
            "equals(start_time, toStartOfMonth(now())) as a, "
            "equals(1, 1) as b, "
            "equals(click_count, 1) as c, "
            "equals(1, click_count) as d, "
            "equals(click_count, keypress_count) as e, "
            "equals(click_count, null) as f, "
            "equals(null, click_count) as g "
            "FROM session_replay_events"
        )
        assert generated_sql_statements1 == generated_sql_statements2
        assert generated_sql_statements1 == (
            f"SELECT "
            # start_time = toStartOfMonth(now())
            # (the return of toStartOfMonth() is treated as "potentially nullable" since we yet have full typing support)
            f"ifNull(equals(session_replay_events.start_time, toStartOfMonth(now64(6, %(hogql_val_1)s))), "
            f"isNull(session_replay_events.start_time) and isNull(toStartOfMonth(now64(6, %(hogql_val_1)s)))) AS a, "
            # 1 = 1
            f"1 AS b, "
            # click_count = 1
            f"ifNull(equals(session_replay_events.click_count, 1), 0) AS c, "
            # 1 = click_count
            f"ifNull(equals(1, session_replay_events.click_count), 0) AS d, "
            # click_count = keypress_count
            f"ifNull(equals(session_replay_events.click_count, session_replay_events.keypress_count), isNull(session_replay_events.click_count) and isNull(session_replay_events.keypress_count)) AS e, "
            # click_count = null
            f"isNull(session_replay_events.click_count) AS f, "
            # null = click_count
            f"isNull(session_replay_events.click_count) AS g "
            # ...
            f"FROM (SELECT min(toTimeZone(session_replay_events.min_first_timestamp, %(hogql_val_0)s)) AS start_time, sum(session_replay_events.click_count) AS click_count, sum(session_replay_events.keypress_count) AS keypress_count FROM session_replay_events WHERE equals(session_replay_events.team_id, {self.team.pk})) AS session_replay_events LIMIT {MAX_SELECT_RETURNED_ROWS}"
        )

    def test_field_nullable_not_equals(self):
        generated_sql1 = self._select(
            "SELECT start_time != toStartOfMonth(now()) as a, 1 != 1 as b, "
            "click_count != 1 as c, 1 != click_count as d, click_count != keypress_count as e, click_count != null as f, null != click_count as g "
            "FROM session_replay_events"
        )
        generated_sql2 = self._select(
            "SELECT notEquals(start_time, toStartOfMonth(now())) as a, notEquals(1, 1) as b, "
            "notEquals(click_count, 1) as c, notEquals(1, click_count) as d, notEquals(click_count, keypress_count) as e, notEquals(click_count, null) as f, notEquals(null, click_count) as g "
            "FROM session_replay_events"
        )
        assert generated_sql1 == generated_sql2
        assert generated_sql1 == (
            f"SELECT "
            # start_time = toStartOfMonth(now())
            # (the return of toStartOfMonth() is treated as "potentially nullable" since we yet have full typing support)
            f"ifNull(notEquals(session_replay_events.start_time, toStartOfMonth(now64(6, %(hogql_val_1)s))), "
            f"isNotNull(session_replay_events.start_time) or isNotNull(toStartOfMonth(now64(6, %(hogql_val_1)s)))) AS a, "
            # 1 = 1
            f"0 AS b, "
            # click_count = 1
            f"ifNull(notEquals(session_replay_events.click_count, 1), 1) AS c, "
            # 1 = click_count
            f"ifNull(notEquals(1, session_replay_events.click_count), 1) AS d, "
            # click_count = keypress_count
            f"ifNull(notEquals(session_replay_events.click_count, session_replay_events.keypress_count), isNotNull(session_replay_events.click_count) or isNotNull(session_replay_events.keypress_count)) AS e, "
            # click_count = null
            f"isNotNull(session_replay_events.click_count) AS f, "
            # null = click_count
            f"isNotNull(session_replay_events.click_count) AS g "
            # ...
            f"FROM (SELECT min(toTimeZone(session_replay_events.min_first_timestamp, %(hogql_val_0)s)) AS start_time, sum(session_replay_events.click_count) AS click_count, sum(session_replay_events.keypress_count) AS keypress_count FROM session_replay_events WHERE equals(session_replay_events.team_id, {self.team.pk})) AS session_replay_events LIMIT {MAX_SELECT_RETURNED_ROWS}"
        )

    def test_field_nullable_boolean(self):
        PropertyDefinition.objects.create(
            team=self.team, name="is_boolean", property_type="Boolean", type=PropertyDefinition.Type.EVENT
        )
        try:
            from ee.clickhouse.materialized_columns.analyze import materialize
        except ModuleNotFoundError:
            # EE not available? Assume we're good
            self.assertEqual(1 + 2, 3)
            return
        materialize("events", "is_boolean")
        context = HogQLContext(team_id=self.team.pk, enable_select_queries=True)
        generated_sql_statements1 = self._select(
            "SELECT "
            "properties.is_boolean = true,"
            "properties.is_boolean = false, "
            "properties.is_boolean is null "
            "FROM events",
            context=context,
        )
        assert generated_sql_statements1 == (
            f"SELECT "
            "ifNull(equals(toBool(transform(toString(nullIf(nullIf(events.mat_is_boolean, ''), 'null')), %(hogql_val_0)s, %(hogql_val_1)s, NULL)), 1), 0), "
            "ifNull(equals(toBool(transform(toString(nullIf(nullIf(events.mat_is_boolean, ''), 'null')), %(hogql_val_2)s, %(hogql_val_3)s, NULL)), 0), 0), "
            "isNull(toBool(transform(toString(nullIf(nullIf(events.mat_is_boolean, ''), 'null')), %(hogql_val_4)s, %(hogql_val_5)s, NULL))) "
            f"FROM events WHERE equals(events.team_id, {self.team.pk}) LIMIT {MAX_SELECT_RETURNED_ROWS}"
        )
        assert context.values == {
            "hogql_val_0": ["true", "false"],
            "hogql_val_1": [1, 0],
            "hogql_val_2": ["true", "false"],
            "hogql_val_3": [1, 0],
            "hogql_val_4": ["true", "false"],
            "hogql_val_5": [1, 0],
        }

    def test_field_nullable_like(self):
        context = HogQLContext(team_id=self.team.pk, enable_select_queries=True, database=Database())
        context.database.events.fields["nullable_field"] = StringDatabaseField(name="nullable_field", nullable=True)  # type: ignore
        generated_sql_statements1 = self._select(
            "SELECT "
            "nullable_field like 'a' as a, "
            "nullable_field like null as b, "
            "null like nullable_field as c, "
            "null like 'a' as d, "
            "'a' like nullable_field as e, "
            "'a' like null as f "
            "FROM events",
            context,
        )

        context = HogQLContext(team_id=self.team.pk, enable_select_queries=True, database=Database())
        context.database.events.fields["nullable_field"] = StringDatabaseField(name="nullable_field", nullable=True)  # type: ignore
        generated_sql_statements2 = self._select(
            "SELECT "
            "like(nullable_field, 'a') as a, "
            "like(nullable_field, null) as b, "
            "like(null, nullable_field) as c, "
            "like(null, 'a') as d, "
            "like('a', nullable_field) as e, "
            "like('a', null) as f "
            "FROM events",
            context,
        )
        assert generated_sql_statements1 == generated_sql_statements2
        assert generated_sql_statements1 == (
            f"SELECT "
            # event like 'a',
            "ifNull(like(events.nullable_field, %(hogql_val_0)s), 0) AS a, "
            # event like null,
            "isNull(events.nullable_field) AS b, "
            # null like event,
            "isNull(events.nullable_field) AS c, "
            # null like 'a',
            "ifNull(like(NULL, %(hogql_val_1)s), 0) AS d, "
            # 'a' like event,
            "ifNull(like(%(hogql_val_2)s, events.nullable_field), 0) AS e, "
            # 'a' like null
            "isNull(%(hogql_val_3)s) AS f "
            f"FROM events WHERE equals(events.team_id, {self.team.pk}) LIMIT {MAX_SELECT_RETURNED_ROWS}"
        )

    def test_field_nullable_not_like(self):
        context = HogQLContext(team_id=self.team.pk, enable_select_queries=True, database=Database())
        context.database.events.fields["nullable_field"] = StringDatabaseField(name="nullable_field", nullable=True)  # type: ignore
        generated_sql_statements1 = self._select(
            "SELECT "
            "nullable_field not like 'a' as a, "
            "nullable_field not like null as b, "
            "null not like nullable_field as c, "
            "null not like 'a' as d, "
            "'a' not like nullable_field as e, "
            "'a' not like null as f "
            "FROM events",
            context,
        )

        context = HogQLContext(team_id=self.team.pk, enable_select_queries=True, database=Database())
        context.database.events.fields["nullable_field"] = StringDatabaseField(name="nullable_field", nullable=True)  # type: ignore
        generated_sql_statements2 = self._select(
            "SELECT "
            "notLike(nullable_field, 'a') as a, "
            "notLike(nullable_field, null) as b, "
            "notLike(null, nullable_field) as c, "
            "notLike(null, 'a') as d, "
            "notLike('a', nullable_field) as e, "
            "notLike('a', null) as f "
            "FROM events",
            context,
        )
        assert generated_sql_statements1 == generated_sql_statements2
        assert generated_sql_statements1 == (
            f"SELECT "
            # event like 'a',
            "ifNull(notLike(events.nullable_field, %(hogql_val_0)s), 1) AS a, "
            # event like null,
            "isNotNull(events.nullable_field) AS b, "
            # null like event,
            "isNotNull(events.nullable_field) AS c, "
            # null like 'a',
            "ifNull(notLike(NULL, %(hogql_val_1)s), 1) AS d, "
            # 'a' like event,
            "ifNull(notLike(%(hogql_val_2)s, events.nullable_field), 1) AS e, "
            # 'a' like null
            "isNotNull(%(hogql_val_3)s) AS f "
            f"FROM events WHERE equals(events.team_id, {self.team.pk}) LIMIT {MAX_SELECT_RETURNED_ROWS}"
        )

    def test_print_global_settings(self):
        query = parse_select("SELECT 1 FROM events")
        printed = print_ast(
            query,
            HogQLContext(team_id=self.team.pk, enable_select_queries=True),
            dialect="clickhouse",
            settings=HogQLGlobalSettings(max_execution_time=10),
        )
        self.assertEqual(
            printed,
            f"SELECT 1 FROM events WHERE equals(events.team_id, {self.team.pk}) LIMIT {MAX_SELECT_RETURNED_ROWS} SETTINGS readonly=2, max_execution_time=10, allow_experimental_object_type=1, format_csv_allow_double_quotes=0, max_ast_elements=4000000, max_expanded_ast_elements=4000000, max_bytes_before_external_group_by=0, transform_null_in=1, optimize_min_equality_disjunction_chain_length=4294967295, allow_experimental_join_condition=1",
        )

    def test_print_query_level_settings(self):
        query = parse_select("SELECT 1 FROM events")
        assert isinstance(query, ast.SelectQuery)
        query.settings = HogQLQuerySettings(optimize_aggregation_in_order=True)
        printed = print_ast(
            query,
            HogQLContext(team_id=self.team.pk, enable_select_queries=True),
            "clickhouse",
        )
        self.assertEqual(
            printed,
            f"SELECT 1 FROM events WHERE equals(events.team_id, {self.team.pk}) LIMIT {MAX_SELECT_RETURNED_ROWS} SETTINGS optimize_aggregation_in_order=1",
        )

    def test_print_both_settings(self):
        query = parse_select("SELECT 1 FROM events")
        assert isinstance(query, ast.SelectQuery)
        query.settings = HogQLQuerySettings(optimize_aggregation_in_order=True)
        printed = print_ast(
            query,
            HogQLContext(team_id=self.team.pk, enable_select_queries=True),
            "clickhouse",
            settings=HogQLGlobalSettings(max_execution_time=10),
        )
        self.assertEqual(
            printed,
            f"SELECT 1 FROM events WHERE equals(events.team_id, {self.team.pk}) LIMIT {MAX_SELECT_RETURNED_ROWS} SETTINGS optimize_aggregation_in_order=1, readonly=2, max_execution_time=10, allow_experimental_object_type=1, format_csv_allow_double_quotes=0, max_ast_elements=4000000, max_expanded_ast_elements=4000000, max_bytes_before_external_group_by=0, transform_null_in=1, optimize_min_equality_disjunction_chain_length=4294967295, allow_experimental_join_condition=1",
        )

    def test_pretty_print(self):
        printed = self._pretty("SELECT 1, event FROM events")
        self.assertEqual(
            printed,
            f"SELECT\n    1,\n    event\nFROM\n    events\nLIMIT {MAX_SELECT_RETURNED_ROWS}",
        )

    def test_pretty_print_subquery(self):
        printed = self._pretty("SELECT 1, event FROM (select 1, event from events)")
        self.assertEqual(
            printed,
            f"""SELECT\n    1,\n    event\nFROM\n    (SELECT\n        1,\n        event\n    FROM\n        events)\nLIMIT {MAX_SELECT_RETURNED_ROWS}""",
        )

    @pytest.mark.usefixtures("unittest_snapshot")
    def test_large_pretty_print(self):
        printed = self._pretty(
            f"""
            SELECT
                groupArray(start_of_period) AS date,
                groupArray(counts) AS total,
                status
            FROM
                (SELECT
                    if(equals(status, 'dormant'), negate(sum(counts)), negate(negate(sum(counts)))) AS counts,
                    start_of_period,
                    status
                FROM
                    (SELECT
                        periods.start_of_period AS start_of_period,
                        0 AS counts,
                        status
                    FROM
                        (SELECT
                            minus(dateTrunc('day', assumeNotNull(toDateTime('2023-10-19 23:59:59'))), toIntervalDay(number)) AS start_of_period
                        FROM
                            numbers(dateDiff('day', dateTrunc('day', assumeNotNull(toDateTime('2023-09-19 00:00:00'))), dateTrunc('day', plus(assumeNotNull(toDateTime('2023-10-19 23:59:59')), toIntervalDay(1))))) AS numbers) AS periods CROSS JOIN (SELECT
                            status
                        FROM
                            (SELECT
                                1)
                        ARRAY JOIN ['new', 'returning', 'resurrecting', 'dormant'] AS status) AS sec
                    ORDER BY
                        status ASC,
                        start_of_period ASC
                    UNION ALL
                    SELECT
                        start_of_period,
                        count(DISTINCT person_id) AS counts,
                        status
                    FROM
                        (SELECT
                            events.person.id AS person_id,
                            min(events.person.created_at) AS created_at,
                            arraySort(groupUniqArray(dateTrunc('day', events.timestamp))) AS all_activity,
                            arrayPopBack(arrayPushFront(all_activity, dateTrunc('day', created_at))) AS previous_activity,
                            arrayPopFront(arrayPushBack(all_activity, dateTrunc('day', toDateTime('1970-01-01 00:00:00')))) AS following_activity,
                            arrayMap((previous, current, index) -> if(equals(previous, current), 'new', if(and(equals(minus(current, toIntervalDay(1)), previous), notEquals(index, 1)), 'returning', 'resurrecting')), previous_activity, all_activity, arrayEnumerate(all_activity)) AS initial_status,
                            arrayMap((current, next) -> if(equals(plus(current, toIntervalDay(1)), next), '', 'dormant'), all_activity, following_activity) AS dormant_status,
                            arrayMap(x -> plus(x, toIntervalDay(1)), arrayFilter((current, is_dormant) -> equals(is_dormant, 'dormant'), all_activity, dormant_status)) AS dormant_periods,
                            arrayMap(x -> 'dormant', dormant_periods) AS dormant_label,
                            arrayConcat(arrayZip(all_activity, initial_status), arrayZip(dormant_periods, dormant_label)) AS temp_concat,
                            arrayJoin(temp_concat) AS period_status_pairs,
                            period_status_pairs.1 AS start_of_period,
                            period_status_pairs.2 AS status
                        FROM
                            events
                        WHERE
                            and(greaterOrEquals(timestamp, minus(dateTrunc('day', assumeNotNull(toDateTime('2023-09-19 00:00:00'))), toIntervalDay(1))), less(timestamp, plus(dateTrunc('day', assumeNotNull(toDateTime('2023-10-19 23:59:59'))), toIntervalDay(1))), equals(event, '$pageview'))
                        GROUP BY
                            person_id)
                    GROUP BY
                        start_of_period,
                        status)
                WHERE
                    and(lessOrEquals(start_of_period, dateTrunc('day', assumeNotNull(toDateTime('2023-10-19 23:59:59')))), greaterOrEquals(start_of_period, dateTrunc('day', assumeNotNull(toDateTime('2023-09-19 00:00:00')))))
                GROUP BY
                    start_of_period,
                    status
                ORDER BY
                    start_of_period ASC)
            GROUP BY
                status
            LIMIT {MAX_SELECT_RETURNED_ROWS}
        """
        )
        assert printed == self.snapshot  # type: ignore

    def test_print_hidden_aliases_timestamp(self):
        query = parse_select("select * from (SELECT timestamp, timestamp FROM events)")
        printed = print_ast(
            query,
            HogQLContext(team_id=self.team.pk, enable_select_queries=True),
            dialect="clickhouse",
            settings=HogQLGlobalSettings(max_execution_time=10),
        )
        self.assertEqual(
            printed,
            f"SELECT timestamp AS timestamp FROM (SELECT toTimeZone(events.timestamp, %(hogql_val_0)s), "
            f"toTimeZone(events.timestamp, %(hogql_val_1)s) AS timestamp FROM events WHERE equals(events.team_id, {self.team.pk})) "
            f"LIMIT {MAX_SELECT_RETURNED_ROWS} SETTINGS readonly=2, max_execution_time=10, allow_experimental_object_type=1, format_csv_allow_double_quotes=0, max_ast_elements=4000000, max_expanded_ast_elements=4000000, max_bytes_before_external_group_by=0, transform_null_in=1, optimize_min_equality_disjunction_chain_length=4294967295, allow_experimental_join_condition=1",
        )

    def test_print_hidden_aliases_column_override(self):
        query = parse_select("select * from (SELECT timestamp as event, event FROM events)")
        printed = print_ast(
            query,
            HogQLContext(team_id=self.team.pk, enable_select_queries=True),
            dialect="clickhouse",
            settings=HogQLGlobalSettings(max_execution_time=10),
        )
        self.assertEqual(
            printed,
            f"SELECT event AS event FROM (SELECT toTimeZone(events.timestamp, %(hogql_val_0)s) AS event, "
            f"event FROM events WHERE equals(events.team_id, {self.team.pk})) "
            f"LIMIT {MAX_SELECT_RETURNED_ROWS} SETTINGS readonly=2, max_execution_time=10, allow_experimental_object_type=1, format_csv_allow_double_quotes=0, max_ast_elements=4000000, max_expanded_ast_elements=4000000, max_bytes_before_external_group_by=0, transform_null_in=1, optimize_min_equality_disjunction_chain_length=4294967295, allow_experimental_join_condition=1",
        )

    def test_print_hidden_aliases_properties(self):
        try:
            from ee.clickhouse.materialized_columns.analyze import materialize
        except ModuleNotFoundError:
            # EE not available? Assume we're good
            self.assertEqual(1 + 2, 3)
            return
        materialize("events", "$browser")

        query = parse_select("select * from (SELECT properties.$browser FROM events)")
        printed = print_ast(
            query,
            HogQLContext(team_id=self.team.pk, enable_select_queries=True),
            dialect="clickhouse",
            settings=HogQLGlobalSettings(max_execution_time=10),
        )
        self.assertEqual(
            printed,
            f"SELECT `$browser` AS `$browser` FROM (SELECT nullIf(nullIf(events.`mat_$browser`, ''), 'null') AS `$browser` "
            f"FROM events WHERE equals(events.team_id, {self.team.pk})) LIMIT {MAX_SELECT_RETURNED_ROWS} "
            f"SETTINGS readonly=2, max_execution_time=10, allow_experimental_object_type=1, format_csv_allow_double_quotes=0, max_ast_elements=4000000, max_expanded_ast_elements=4000000, max_bytes_before_external_group_by=0, transform_null_in=1, optimize_min_equality_disjunction_chain_length=4294967295, allow_experimental_join_condition=1",
        )

    def test_print_hidden_aliases_double_property(self):
        try:
            from ee.clickhouse.materialized_columns.analyze import materialize
        except ModuleNotFoundError:
            # EE not available? Assume we're good
            self.assertEqual(1 + 2, 3)
            return
        materialize("events", "$browser")

        query = parse_select("select * from (SELECT properties.$browser, properties.$browser FROM events)")
        printed = print_ast(
            query,
            HogQLContext(team_id=self.team.pk, enable_select_queries=True),
            dialect="clickhouse",
            settings=HogQLGlobalSettings(max_execution_time=10),
        )
        self.assertEqual(
            printed,
            f"SELECT `$browser` AS `$browser` FROM (SELECT nullIf(nullIf(events.`mat_$browser`, ''), 'null'), "
            f"nullIf(nullIf(events.`mat_$browser`, ''), 'null') AS `$browser` "  # only the second one gets the alias
            f"FROM events WHERE equals(events.team_id, {self.team.pk})) LIMIT {MAX_SELECT_RETURNED_ROWS} "
            f"SETTINGS readonly=2, max_execution_time=10, allow_experimental_object_type=1, format_csv_allow_double_quotes=0, max_ast_elements=4000000, max_expanded_ast_elements=4000000, max_bytes_before_external_group_by=0, transform_null_in=1, optimize_min_equality_disjunction_chain_length=4294967295, allow_experimental_join_condition=1",
        )

    def test_lookup_domain_type(self):
        query = parse_select("select hogql_lookupDomainType('www.google.com') as domain from events")
        printed = print_ast(
            query,
            HogQLContext(team_id=self.team.pk, enable_select_queries=True),
            dialect="clickhouse",
            settings=HogQLGlobalSettings(max_execution_time=10),
        )
        assert (
            "SELECT coalesce(dictGetOrNull('posthog_test.channel_definition_dict', 'domain_type', "
            "(coalesce(%(hogql_val_0)s, ''), 'source')), "
            "dictGetOrNull('posthog_test.channel_definition_dict', 'domain_type', "
            "(cutToFirstSignificantSubdomain(coalesce(%(hogql_val_0)s, '')), 'source'))) AS domain "
            f"FROM events WHERE equals(events.team_id, {self.team.pk}) LIMIT 50000 SETTINGS "
            "readonly=2, max_execution_time=10, allow_experimental_object_type=1, "
            "format_csv_allow_double_quotes=0, max_ast_elements=4000000, "
            "max_expanded_ast_elements=4000000, max_bytes_before_external_group_by=0, transform_null_in=1, optimize_min_equality_disjunction_chain_length=4294967295, allow_experimental_join_condition=1"
        ) == printed

    def test_lookup_paid_source_type(self):
        query = parse_select("select hogql_lookupPaidSourceType('google') as source from events")
        printed = print_ast(
            query,
            HogQLContext(team_id=self.team.pk, enable_select_queries=True),
            dialect="clickhouse",
            settings=HogQLGlobalSettings(max_execution_time=10),
        )
        assert (
            "SELECT coalesce(dictGetOrNull('posthog_test.channel_definition_dict', 'type_if_paid', "
            "(coalesce(%(hogql_val_0)s, ''), 'source')) , "
            "dictGetOrNull('posthog_test.channel_definition_dict', 'type_if_paid', "
            "(cutToFirstSignificantSubdomain(coalesce(%(hogql_val_0)s, '')), 'source'))) AS source "
            f"FROM events WHERE equals(events.team_id, {self.team.pk}) LIMIT 50000 SETTINGS "
            "readonly=2, max_execution_time=10, allow_experimental_object_type=1, "
            "format_csv_allow_double_quotes=0, max_ast_elements=4000000, "
            "max_expanded_ast_elements=4000000, max_bytes_before_external_group_by=0, transform_null_in=1, optimize_min_equality_disjunction_chain_length=4294967295, allow_experimental_join_condition=1"
        ) == printed

    def test_lookup_paid_medium_type(self):
        query = parse_select("select hogql_lookupPaidMediumType('social') as medium from events")
        printed = print_ast(
            query,
            HogQLContext(team_id=self.team.pk, enable_select_queries=True),
            dialect="clickhouse",
            settings=HogQLGlobalSettings(max_execution_time=10),
        )
        assert (
            "SELECT dictGetOrNull('posthog_test.channel_definition_dict', 'type_if_paid', "
            "(coalesce(%(hogql_val_0)s, ''), 'medium')) AS medium "
            f"FROM events WHERE equals(events.team_id, {self.team.pk}) LIMIT {MAX_SELECT_RETURNED_ROWS} SETTINGS "
            "readonly=2, max_execution_time=10, allow_experimental_object_type=1, format_csv_allow_double_quotes=0, max_ast_elements=4000000, max_expanded_ast_elements=4000000, max_bytes_before_external_group_by=0, transform_null_in=1, optimize_min_equality_disjunction_chain_length=4294967295, allow_experimental_join_condition=1"
        ) == printed

    def test_lookup_organic_source_type(self):
        query = parse_select("select hogql_lookupOrganicSourceType('google') as source  from events")
        printed = print_ast(
            query,
            HogQLContext(team_id=self.team.pk, enable_select_queries=True),
            dialect="clickhouse",
            settings=HogQLGlobalSettings(max_execution_time=10),
        )
        assert (
            "SELECT coalesce(dictGetOrNull('posthog_test.channel_definition_dict', 'type_if_organic', "
            "(coalesce(%(hogql_val_0)s, ''), 'source')), "
            "dictGetOrNull('posthog_test.channel_definition_dict', 'type_if_organic', "
            "(cutToFirstSignificantSubdomain(coalesce(%(hogql_val_0)s, '')), 'source'))) AS source "
            f"FROM events WHERE equals(events.team_id, {self.team.pk}) LIMIT 50000 SETTINGS "
            "readonly=2, max_execution_time=10, allow_experimental_object_type=1, "
            "format_csv_allow_double_quotes=0, max_ast_elements=4000000, "
            "max_expanded_ast_elements=4000000, max_bytes_before_external_group_by=0, transform_null_in=1, optimize_min_equality_disjunction_chain_length=4294967295, allow_experimental_join_condition=1"
        ) == printed

    def test_lookup_organic_medium_type(self):
        query = parse_select("select hogql_lookupOrganicMediumType('social') as medium from events")
        printed = print_ast(
            query,
            HogQLContext(team_id=self.team.pk, enable_select_queries=True),
            dialect="clickhouse",
            settings=HogQLGlobalSettings(max_execution_time=10),
        )
        assert (
            "SELECT dictGetOrNull('posthog_test.channel_definition_dict', 'type_if_organic', "
            "(coalesce(%(hogql_val_0)s, ''), 'medium')) AS medium "
            f"FROM events WHERE equals(events.team_id, {self.team.pk}) LIMIT {MAX_SELECT_RETURNED_ROWS} SETTINGS "
            "readonly=2, max_execution_time=10, allow_experimental_object_type=1, format_csv_allow_double_quotes=0, max_ast_elements=4000000, max_expanded_ast_elements=4000000, max_bytes_before_external_group_by=0, transform_null_in=1, optimize_min_equality_disjunction_chain_length=4294967295, allow_experimental_join_condition=1"
        ) == printed

    def test_currency_conversion(self):
        query = parse_select("select convertCurrency('USD', 'EUR', 100, toDate('2021-01-01')) as currency")
        printed = print_ast(
            query,
            HogQLContext(team_id=self.team.pk, enable_select_queries=True),
            dialect="clickhouse",
            settings=HogQLGlobalSettings(max_execution_time=10),
        )
        self.assertEqual(
            (
                f"SELECT if(equals(%(hogql_val_0)s, %(hogql_val_1)s), toDecimal64(100, 10), if(dictGetOrDefault(`{CLICKHOUSE_DATABASE}`.`{EXCHANGE_RATE_DICTIONARY_NAME}`, 'rate', %(hogql_val_0)s, toDateOrNull(%(hogql_val_2)s), toDecimal64(0, 10)) = 0, toDecimal64(0, 10), multiplyDecimal(divideDecimal(toDecimal64(100, 10), dictGetOrDefault(`{CLICKHOUSE_DATABASE}`.`{EXCHANGE_RATE_DICTIONARY_NAME}`, 'rate', %(hogql_val_0)s, toDateOrNull(%(hogql_val_2)s), toDecimal64(0, 10))), dictGetOrDefault(`{CLICKHOUSE_DATABASE}`.`{EXCHANGE_RATE_DICTIONARY_NAME}`, 'rate', %(hogql_val_1)s, toDateOrNull(%(hogql_val_2)s), toDecimal64(0, 10))))) AS currency "
                "LIMIT 50000 SETTINGS readonly=2, max_execution_time=10, allow_experimental_object_type=1, format_csv_allow_double_quotes=0, max_ast_elements=4000000, max_expanded_ast_elements=4000000, max_bytes_before_external_group_by=0, transform_null_in=1, optimize_min_equality_disjunction_chain_length=4294967295, allow_experimental_join_condition=1"
            ),
            printed,
        )

    def test_currency_conversion_without_date(self):
        query = parse_select("select convertCurrency('USD', 'EUR', 100) as currency")
        printed = print_ast(
            query,
            HogQLContext(team_id=self.team.pk, enable_select_queries=True),
            dialect="clickhouse",
            settings=HogQLGlobalSettings(max_execution_time=10),
        )
        self.assertEqual(
            (
                f"SELECT if(equals(%(hogql_val_0)s, %(hogql_val_1)s), toDecimal64(100, 10), if(dictGetOrDefault(`{CLICKHOUSE_DATABASE}`.`{EXCHANGE_RATE_DICTIONARY_NAME}`, 'rate', %(hogql_val_0)s, today(), toDecimal64(0, 10)) = 0, toDecimal64(0, 10), multiplyDecimal(divideDecimal(toDecimal64(100, 10), dictGetOrDefault(`{CLICKHOUSE_DATABASE}`.`{EXCHANGE_RATE_DICTIONARY_NAME}`, 'rate', %(hogql_val_0)s, today(), toDecimal64(0, 10))), dictGetOrDefault(`{CLICKHOUSE_DATABASE}`.`{EXCHANGE_RATE_DICTIONARY_NAME}`, 'rate', %(hogql_val_1)s, today(), toDecimal64(0, 10))))) AS currency "
                "LIMIT 50000 SETTINGS readonly=2, max_execution_time=10, allow_experimental_object_type=1, format_csv_allow_double_quotes=0, max_ast_elements=4000000, max_expanded_ast_elements=4000000, max_bytes_before_external_group_by=0, transform_null_in=1, optimize_min_equality_disjunction_chain_length=4294967295, allow_experimental_join_condition=1"
            ),
            printed,
        )

    def test_get_survey_response(self):
        # Test with just question index
        with patch("posthog.hogql.printer.get_survey_response_clickhouse_query") as mock_get_survey_response:
            mock_get_survey_response.return_value = "MOCKED SQL FOR SURVEY RESPONSE"

            query = parse_select("select getSurveyResponse(0) from events")
            printed = print_ast(
                query,
                HogQLContext(team_id=self.team.pk, enable_select_queries=True),
                dialect="clickhouse",
                settings=HogQLGlobalSettings(max_execution_time=10),
            )

            # Verify the utility function was called with correct parameters
            mock_get_survey_response.assert_called_once_with(0, None, False)

            # Just test that the mock value was inserted into the query
            self.assertIn("MOCKED SQL FOR SURVEY RESPONSE", printed)

        # Test with question index and specific ID
        with patch("posthog.hogql.printer.get_survey_response_clickhouse_query") as mock_get_survey_response:
            mock_get_survey_response.return_value = "MOCKED SQL FOR SURVEY RESPONSE WITH ID"

            query = parse_select("select getSurveyResponse(1, 'question123') from events")
            printed = print_ast(
                query,
                HogQLContext(team_id=self.team.pk, enable_select_queries=True),
                dialect="clickhouse",
                settings=HogQLGlobalSettings(max_execution_time=10),
            )

            # Verify the utility function was called with correct parameters
            mock_get_survey_response.assert_called_once_with(1, "question123", False)

            # Just test that the mock value was inserted into the query
            self.assertIn("MOCKED SQL FOR SURVEY RESPONSE WITH ID", printed)

        # Test with multiple choice question
        with patch("posthog.hogql.printer.get_survey_response_clickhouse_query") as mock_get_survey_response:
            mock_get_survey_response.return_value = "MOCKED SQL FOR MULTIPLE CHOICE SURVEY RESPONSE"

            query = parse_select("select getSurveyResponse(2, 'abc123', true) from events")
            printed = print_ast(
                query,
                HogQLContext(team_id=self.team.pk, enable_select_queries=True),
                dialect="clickhouse",
                settings=HogQLGlobalSettings(max_execution_time=10),
            )

            # Verify the utility function was called with correct parameters
            mock_get_survey_response.assert_called_once_with(2, "abc123", True)

    def test_unique_survey_submissions_filter(self):
        with patch(
            "posthog.hogql.printer.filter_survey_sent_events_by_unique_submission"
        ) as mock_filter_survey_sent_events_by_unique_submission:
            mock_filter_survey_sent_events_by_unique_submission.return_value = (
                "MOCKED SQL FOR UNIQUE SURVEY SUBMISSIONS FILTER"
            )
            query = parse_select("select uuid from events where uniqueSurveySubmissionsFilter('survey123')")
            printed = print_ast(
                query,
                HogQLContext(team_id=self.team.pk, enable_select_queries=True),
                dialect="clickhouse",
                settings=HogQLGlobalSettings(max_execution_time=10),
            )
            mock_filter_survey_sent_events_by_unique_submission.assert_called_once_with("survey123")
            self.assertIn("MOCKED SQL FOR UNIQUE SURVEY SUBMISSIONS FILTER", printed)

    def test_override_timezone(self):
        context = HogQLContext(
            team_id=self.team.pk,
            enable_select_queries=True,
            database=Database(None, WeekStartDay.SUNDAY),
        )
        context.database.events.fields["test_date"] = DateDatabaseField(name="test_date")  # type: ignore

        self.assertEqual(
            self._select(
                """
                    SELECT
                        toDateTime(timestamp) as ts,
                        toDateTime(timestamp, 'US/Pacific') as tsz,
                        now() as now,
                        now('US/Pacific') as nowz
                    FROM events
                """,
                context,
            ),
            f"SELECT toDateTime(toTimeZone(events.timestamp, %(hogql_val_0)s), %(hogql_val_1)s) AS ts, toDateTime(toTimeZone(events.timestamp, %(hogql_val_2)s), %(hogql_val_3)s) AS tsz, now64(6, %(hogql_val_4)s) AS now, now64(6, %(hogql_val_5)s) AS nowz FROM events WHERE equals(events.team_id, {self.team.pk}) LIMIT {MAX_SELECT_RETURNED_ROWS}",
        )
        self.assertEqual(
            context.values,
            {
                "hogql_val_0": "UTC",
                "hogql_val_1": "UTC",
                "hogql_val_2": "UTC",
                "hogql_val_3": "US/Pacific",
                "hogql_val_4": "UTC",
                "hogql_val_5": "US/Pacific",
            },
        )

    def test_trim_leading_trailing_both(self):
        query = parse_select(
            "select trim(LEADING 'xy' FROM 'media') as a, trim(TRAILING 'xy' FROM 'media') as b, trim(BOTH 'xy' FROM 'media') as c"
        )
        printed = print_ast(
            query,
            HogQLContext(team_id=self.team.pk, enable_select_queries=True),
            dialect="clickhouse",
            settings=HogQLGlobalSettings(max_execution_time=10),
        )
        assert printed == (
            f"SELECT trim(LEADING %(hogql_val_1)s FROM %(hogql_val_0)s) AS a, trim(TRAILING %(hogql_val_3)s FROM %(hogql_val_2)s) AS b, trim(BOTH %(hogql_val_5)s FROM %(hogql_val_4)s) AS c LIMIT {MAX_SELECT_RETURNED_ROWS} SETTINGS "
            "readonly=2, max_execution_time=10, allow_experimental_object_type=1, format_csv_allow_double_quotes=0, max_ast_elements=4000000, max_expanded_ast_elements=4000000, max_bytes_before_external_group_by=0, transform_null_in=1, optimize_min_equality_disjunction_chain_length=4294967295, allow_experimental_join_condition=1"
        )
        query2 = parse_select(
            "select trimLeft('media', 'xy') as a, trimRight('media', 'xy') as b, trim('media', 'xy') as c"
        )
        printed2 = print_ast(
            query2,
            HogQLContext(team_id=self.team.pk, enable_select_queries=True),
            dialect="clickhouse",
            settings=HogQLGlobalSettings(max_execution_time=10),
        )
        assert printed2 == printed

    def test_case_insensitive_functions(self):
        context = HogQLContext(team_id=self.team.pk)
        self.assertEqual(
            self._expr("CoALESce(1)", context),
            "coalesce(1)",
        )
        self.assertEqual(
            self._expr("SuM(1)", context),
            "sum(1)",
        )

    def test_inline_persons(self):
        query = parse_select(
            "select persons.id as person_id from events join persons on persons.id = events.person_id and persons.id in (1,2,3)"
        )
        printed = print_ast(
            query,
            HogQLContext(team_id=self.team.pk, enable_select_queries=True),
            dialect="clickhouse",
            settings=HogQLGlobalSettings(max_execution_time=10),
        )
        assert f"AS id FROM person WHERE and(equals(person.team_id, {self.team.pk}), in(id, tuple(1, 2, 3)))" in printed

    def test_dont_inline_persons(self):
        query = parse_select(
            "select persons.id as person_id from events join persons on persons.id = events.person_id and persons.id = 1"
        )
        printed = print_ast(
            query,
            HogQLContext(team_id=self.team.pk, enable_select_queries=True),
            dialect="clickhouse",
            settings=HogQLGlobalSettings(max_execution_time=10),
        )
        assert f"AS id FROM person WHERE equals(person.team_id, {self.team.pk})" in printed

    def test_inline_persons_alias(self):
        query = parse_select(
            """
            select p1.id as p1_id from events
            join persons as p1 on p1.id = events.person_id and p1.id in (1,2,3)
            """
        )
        printed = print_ast(
            query,
            HogQLContext(team_id=self.team.pk, enable_select_queries=True),
            dialect="clickhouse",
            settings=HogQLGlobalSettings(max_execution_time=10),
        )
        assert f"AS id FROM person WHERE and(equals(person.team_id, {self.team.pk}), in(id, tuple(1, 2, 3)))" in printed

    def test_two_joins(self):
        query = parse_select(
            """
            select p1.id as p1_id, p2.id as p2_id from events
            join persons as p1 on p1.id = events.person_id and p1.id in (1,2,3)
            join persons as p2 on p2.id = events.person_id and p2.id in (4,5,6)
            """
        )
        printed = print_ast(
            query,
            HogQLContext(team_id=self.team.pk, enable_select_queries=True),
            dialect="clickhouse",
            settings=HogQLGlobalSettings(max_execution_time=10),
        )
        assert f"AS id FROM person WHERE and(equals(person.team_id, {self.team.pk}), in(id, tuple(1, 2, 3)))" in printed
        assert f"AS id FROM person WHERE and(equals(person.team_id, {self.team.pk}), in(id, tuple(4, 5, 6)))" in printed

    def test_two_clauses(self):
        query = parse_select(
            """
            select p1.id as p1_id, p2.id as p2_id from events
            join persons as p1 on p1.id in (7,8,9) and p1.id = events.person_id and p1.id in (1,2,3)
            join persons as p2 on p2.id = events.person_id and p2.id in (4,5,6)
            """
        )
        printed = print_ast(
            query,
            HogQLContext(team_id=self.team.pk, enable_select_queries=True),
            dialect="clickhouse",
            settings=HogQLGlobalSettings(max_execution_time=10),
        )
        assert (
            f"AS id FROM person WHERE and(equals(person.team_id, {self.team.pk}), in(id, tuple(7, 8, 9)), in(id, tuple(1, 2, 3)))"
            in printed
        )
        assert f"AS id FROM person WHERE and(equals(person.team_id, {self.team.pk}), in(id, tuple(4, 5, 6)))" in printed

    def test_print_hogql_aggregation_function_uses_hogql_function_names(self):
        query = parse_expr("avgArray([1, 2, 3])")
        printed = print_ast(query, HogQLContext(team_id=self.team.pk), dialect="hogql")
        assert printed == "avgArray([1, 2, 3])"

    def test_print_percentage_call_alias(self):
        select = parse_select("SELECT concat('%', 'word', '%') LIMIT 1")
        printed = print_ast(
            select, HogQLContext(team_id=self.team.pk, enable_select_queries=True), dialect="clickhouse"
        )

        assert (
            printed
            == "SELECT concat(%(hogql_val_0)s, %(hogql_val_1)s, %(hogql_val_2)s) AS `concat('', 'word', '')` LIMIT 1"
        )

    def test_print_hogql_output_format(self):
        query = parse_select("select 1 limit 1")
        printed = print_ast(
            query,
            HogQLContext(team_id=self.team.pk, enable_select_queries=True, output_format="ArrowStream"),
            dialect="hogql",
        )
        assert printed == "SELECT 1 LIMIT 1"

    def test_print_clickhouse_output_format(self):
        query = parse_select("select 1 limit 1")
        printed = print_ast(
            query,
            HogQLContext(team_id=self.team.pk, enable_select_queries=True, output_format="ArrowStream"),
            dialect="clickhouse",
        )
        assert printed == "SELECT 1 LIMIT 1 FORMAT ArrowStream"

    def test_print_clickhouse_output_format_union(self):
        query = parse_select("select 1 limit 1 union all select 2 limit 1")
        printed = print_ast(
            query,
            HogQLContext(team_id=self.team.pk, enable_select_queries=True, output_format="ArrowStream"),
            dialect="clickhouse",
        )
        assert printed == "SELECT 1 LIMIT 1 UNION ALL SELECT 2 LIMIT 1 FORMAT ArrowStream"

    def test_print_clickhouse_output_format_union_with_nested_union_subquery(self):
        query = parse_select("select * from (select 1 as num union all select 2 as num) limit 2")
        printed = print_ast(
            query,
            HogQLContext(team_id=self.team.pk, enable_select_queries=True, output_format="ArrowStream"),
            dialect="clickhouse",
        )
        assert (
            printed == "SELECT num AS num FROM (SELECT 1 AS num UNION ALL SELECT 2 AS num) LIMIT 2 FORMAT ArrowStream"
        )

    def test_print_hogql_in_cohort(self):
        Cohort.objects.create(team=self.team, name="some fake cohort", created_by=self.user)
        query = parse_select(
            "select event from events where event = 'purchase' and person_id in cohort 'some fake cohort'"
        )
        printed = print_prepared_ast(
            query,
            HogQLContext(team_id=self.team.pk, enable_select_queries=True),
            dialect="hogql",
        )
        assert (
            printed
            == "SELECT event FROM events WHERE and(equals(event, 'purchase'), person_id IN COHORT 'some fake cohort') LIMIT 50000"
        )

    def test_print_hogql_not_in_cohort(self):
        Cohort.objects.create(team=self.team, name="some fake cohort", created_by=self.user)
        query = parse_select(
            "select event from events where event = 'purchase' and person_id not in cohort 'some fake cohort'"
        )
        printed = print_prepared_ast(
            query,
            HogQLContext(team_id=self.team.pk, enable_select_queries=True),
            dialect="hogql",
        )
        assert (
            printed
            == "SELECT event FROM events WHERE and(equals(event, 'purchase'), person_id NOT IN COHORT 'some fake cohort') LIMIT 50000"
        )

    def test_can_call_parametric_function(self):
        query = parse_select("SELECT arrayReduce('sum', [1, 2, 3])")
        printed = print_ast(
            query,
            HogQLContext(team_id=self.team.pk, enable_select_queries=True),
            dialect="clickhouse",
        )
        assert printed == (
            "SELECT arrayReduce(%(hogql_val_0)s, [1, 2, 3]) AS `arrayReduce('sum', [1, 2, 3])` LIMIT 50000"
        )

    def test_can_call_parametric_function_from_placeholder(self):
        query = parse_select("SELECT arrayReduce({f}, [1, 2, 3])", placeholders={"f": ast.Constant(value="sum")})
        printed = print_ast(
            query,
            HogQLContext(team_id=self.team.pk, enable_select_queries=True),
            dialect="clickhouse",
        )
        assert printed == (
            "SELECT arrayReduce(%(hogql_val_0)s, [1, 2, 3]) AS `arrayReduce('sum', [1, 2, " "3])` LIMIT 50000"
        )

    def test_fails_on_parametric_function_with_no_arguments(self):
        query = parse_select("SELECT arrayReduce()")
        with pytest.raises(QueryError, match="Missing arguments in function 'arrayReduce'"):
            print_ast(
                query,
                HogQLContext(team_id=self.team.pk, enable_select_queries=True),
                dialect="clickhouse",
            )

    def test_fails_on_parametric_function_numeric(self):
        query = parse_select("SELECT arrayReduce(1, [1, 2, 3])")
        with pytest.raises(
            QueryError, match="Expected constant string as first arg in function 'arrayReduce', got IntegerType '1'"
        ):
            print_ast(
                query,
                HogQLContext(team_id=self.team.pk, enable_select_queries=True),
                dialect="clickhouse",
            )

    def test_fails_on_parametric_function_lambda(self):
        query = parse_select("SELECT arrayReduce(x -> x, [1, 2, 3])")
        with pytest.raises(
            QueryError, match="Expected constant string as first arg in function 'arrayReduce', got Lambda"
        ):
            print_ast(
                query,
                HogQLContext(team_id=self.team.pk, enable_select_queries=True),
                dialect="clickhouse",
            )

    def test_fails_on_parametric_function_expression(self):
        query = parse_select("SELECT arrayReduce('ev' + 'il', [1, 2, 3])")
        with pytest.raises(
            QueryError, match="Expected constant string as first arg in function 'arrayReduce', got ArithmeticOperation"
        ):
            print_ast(
                query,
                HogQLContext(team_id=self.team.pk, enable_select_queries=True),
                dialect="clickhouse",
            )

    def test_fails_on_parametric_function_missing(self):
        query = parse_select("SELECT arrayReduce('evil', [1, 2, 3])")
        with pytest.raises(QueryError, match="Invalid parametric function in 'arrayReduce', 'evil' is not supported."):
            print_ast(
                query,
                HogQLContext(team_id=self.team.pk, enable_select_queries=True),
                dialect="clickhouse",
            )

    def test_fails_on_parametric_function_invalid(self):
        query = parse_select("SELECT arrayReduce('array_agg', [1, 2, 3])")
        with pytest.raises(
            QueryError, match="Invalid parametric function in 'arrayReduce', 'array_agg' is not supported."
        ):
            print_ast(
                query,
                HogQLContext(team_id=self.team.pk, enable_select_queries=True),
                dialect="clickhouse",
            )

    def test_fails_on_parametric_function_with_evil_placeholder(self):
        query = parse_select("SELECT arrayReduce({f}, [1, 2, 3])", placeholders={"f": ast.Constant(value="evil")})
        with pytest.raises(QueryError, match="Invalid parametric function in 'arrayReduce', 'evil' is not supported."):
            print_ast(
                query,
                HogQLContext(team_id=self.team.pk, enable_select_queries=True),
                dialect="clickhouse",
            )

    @pytest.mark.usefixtures("unittest_snapshot")
    def test_s3_tables_global_join_with_cte(self):
        credential = DataWarehouseCredential.objects.create(team=self.team, access_key="key", access_secret="secret")
        DataWarehouseTable.objects.create(
            team=self.team,
            name="test_table",
            format=DataWarehouseTable.TableFormat.DeltaS3Wrapper,
            url_pattern="http://s3/folder/",
            credential=credential,
            columns={"id": {"hogql": "StringDatabaseField", "clickhouse": "String", "schema_valid": True}},
        )
        printed = self._select("""
            WITH some_remote_table AS
            (
                SELECT * FROM test_table
            )
            SELECT event FROM events
            JOIN some_remote_table ON events.event = toString(some_remote_table.id)""")

        assert "GLOBAL JOIN" in printed

        assert clean_varying_query_parts(printed, replace_all_numbers=False) == self.snapshot  # type: ignore

    @pytest.mark.usefixtures("unittest_snapshot")
    def test_s3_tables_global_join_with_cte_nested(self):
        credential = DataWarehouseCredential.objects.create(team=self.team, access_key="key", access_secret="secret")
        DataWarehouseTable.objects.create(
            team=self.team,
            name="test_table",
            format=DataWarehouseTable.TableFormat.DeltaS3Wrapper,
            url_pattern="http://s3/folder/",
            credential=credential,
            columns={"id": {"hogql": "StringDatabaseField", "clickhouse": "String", "schema_valid": True}},
        )
        printed = self._select("""
            WITH some_remote_table AS
            (
                SELECT e.event, t.id FROM events e
                JOIN test_table t on toString(t.id) = e.event
            )
            SELECT some_remote_table.event FROM events
            JOIN some_remote_table ON events.event = toString(some_remote_table.id)""")

        assert "GLOBAL JOIN" in printed

        assert clean_varying_query_parts(printed, replace_all_numbers=False) == self.snapshot  # type: ignore

    @pytest.mark.usefixtures("unittest_snapshot")
    def test_s3_tables_global_join_with_multiple_joins(self):
        credential = DataWarehouseCredential.objects.create(team=self.team, access_key="key", access_secret="secret")
        DataWarehouseTable.objects.create(
            team=self.team,
            name="test_table",
            format=DataWarehouseTable.TableFormat.DeltaS3Wrapper,
            url_pattern="http://s3/folder/",
            credential=credential,
            columns={"id": {"hogql": "StringDatabaseField", "clickhouse": "String", "schema_valid": True}},
        )
        printed = self._select("""
            SELECT e.event, s.event, t.id
            FROM events e
            JOIN (SELECT event from events) as s ON e.event = s.event
            LEFT JOIN test_table t on e.event = toString(t.id)""")

        assert "GLOBAL JOIN" in printed  # Join #1
        assert "GLOBAL LEFT JOIN" in printed  # Join #2

        assert clean_varying_query_parts(printed, replace_all_numbers=False) == self.snapshot  # type: ignore

<<<<<<< HEAD
    def test_loose_syntax_function_normalization(self):
        """Test function name normalization with loose_syntax parameter."""
        context = HogQLContext(team_id=self.team.pk, enable_select_queries=True)

        # Test basic function normalization - aggregation functions
        query_ast = parse_select("SELECT COUNT() FROM events")
        strict_result = print_ast(query_ast, context, "hogql", loose_syntax=False)
        loose_result = print_ast(query_ast, context, "hogql", loose_syntax=True)

        self.assertIn("COUNT()", strict_result)
        self.assertIn("count()", loose_result)
        self.assertNotIn("COUNT()", loose_result)

        # Test multiple aggregation functions
        query_ast = parse_select("SELECT SUM(value), AVG(score), MAX(age) FROM events")
        strict_result = print_ast(query_ast, context, "hogql", loose_syntax=False)
        loose_result = print_ast(query_ast, context, "hogql", loose_syntax=True)

        self.assertIn("SUM(", strict_result)
        self.assertIn("AVG(", strict_result)
        self.assertIn("MAX(", strict_result)
        self.assertIn("sum(", loose_result)
        self.assertIn("avg(", loose_result)
        self.assertIn("max(", loose_result)

        query_ast = parse_select("SELECT countIF(active = 1) FROM events")
        result = print_ast(query_ast, context, "hogql", loose_syntax=True)
        self.assertIn("countIf(", result)
=======
    @pytest.mark.usefixtures("unittest_snapshot")
    def test_s3_tables_global_join_with_in_and_property_type(self):
        credential = DataWarehouseCredential.objects.create(team=self.team, access_key="key", access_secret="secret")
        DataWarehouseTable.objects.create(
            team=self.team,
            name="test_table",
            format=DataWarehouseTable.TableFormat.DeltaS3Wrapper,
            url_pattern="http://s3/folder/",
            credential=credential,
            columns={"id": {"hogql": "StringDatabaseField", "clickhouse": "String", "schema_valid": True}},
        )

        printed = self._select("""
            SELECT event FROM events
            WHERE properties.$browser IN (
                SELECT id FROM test_table
            )""")

        assert "globalIn" in printed

        assert clean_varying_query_parts(printed, replace_all_numbers=False) == self.snapshot  # type: ignore
>>>>>>> 0f25c56d


class TestPrinted(APIBaseTest):
    def test_can_call_parametric_function(self):
        query = parse_select("SELECT arrayReduce('sum', [1, 2, 3])")
        query_response = execute_hogql_query(
            team=self.team,
            query=query,
        )
        assert query_response.results == [(6,)]<|MERGE_RESOLUTION|>--- conflicted
+++ resolved
@@ -2564,7 +2564,6 @@
 
         assert clean_varying_query_parts(printed, replace_all_numbers=False) == self.snapshot  # type: ignore
 
-<<<<<<< HEAD
     def test_loose_syntax_function_normalization(self):
         """Test function name normalization with loose_syntax parameter."""
         context = HogQLContext(team_id=self.team.pk, enable_select_queries=True)
@@ -2593,7 +2592,7 @@
         query_ast = parse_select("SELECT countIF(active = 1) FROM events")
         result = print_ast(query_ast, context, "hogql", loose_syntax=True)
         self.assertIn("countIf(", result)
-=======
+
     @pytest.mark.usefixtures("unittest_snapshot")
     def test_s3_tables_global_join_with_in_and_property_type(self):
         credential = DataWarehouseCredential.objects.create(team=self.team, access_key="key", access_secret="secret")
@@ -2615,7 +2614,6 @@
         assert "globalIn" in printed
 
         assert clean_varying_query_parts(printed, replace_all_numbers=False) == self.snapshot  # type: ignore
->>>>>>> 0f25c56d
 
 
 class TestPrinted(APIBaseTest):
