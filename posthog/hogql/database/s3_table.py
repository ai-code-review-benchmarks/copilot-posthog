--- conflicted
+++ resolved
@@ -1,10 +1,6 @@
-<<<<<<< HEAD
-from typing import Dict, Optional
+from typing import Optional
 
-from posthog.hogql.database.models import FunctionCallTable, DatabaseField
-=======
 from posthog.hogql.database.models import FunctionCallTable
->>>>>>> e9ec59f9
 from posthog.hogql.escape_sql import escape_hogql_identifier
 
 
@@ -20,7 +16,6 @@
     def to_printed_clickhouse(self, context):
         escaped_url = context.add_value(self.url)
         escaped_format = context.add_value(self.format)
-<<<<<<< HEAD
 
         if self.access_key and self.access_secret:
             escaped_access_key = context.add_value(self.access_key)
@@ -32,7 +27,4 @@
         return f"s3Cluster('posthog', {escaped_url}, {escaped_format})"
 
     def get_asterisk(self):
-        return {key: self.get_field(key) for key in self.fields}
-=======
-        return f"s3({escaped_url}, {escaped_format})"
->>>>>>> e9ec59f9
+        return {key: self.get_field(key) for key in self.fields}