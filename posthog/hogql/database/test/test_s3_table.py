from posthog.hogql.context import HogQLContext
from posthog.hogql.database.database import create_hogql_database
from posthog.hogql.parser import parse_select
from posthog.hogql.printer import print_ast
from posthog.test.base import BaseTest
from posthog.hogql.database.test.tables import create_aapl_stock_s3_table
from posthog.hogql.errors import HogQLException


class TestS3Table(BaseTest):
    def _init_database(self):
        self.database = create_hogql_database(self.team.pk)
        self.database.aapl_stock = create_aapl_stock_s3_table()
        self.database.aapl_stock_2 = create_aapl_stock_s3_table(name="aapl_stock_2")
        self.context = HogQLContext(team_id=self.team.pk, enable_select_queries=True, database=self.database)

    def _select(self, query: str, dialect: str = "clickhouse") -> str:
        return print_ast(parse_select(query), self.context, dialect=dialect)

    def test_s3_table_select(self):
        self._init_database()

        hogql = self._select(query="SELECT * FROM aapl_stock LIMIT 10", dialect="hogql")
        self.assertEqual(hogql, "SELECT Date, Open, High, Low, Close, Volume, OpenInt FROM aapl_stock LIMIT 10")

        clickhouse = self._select(query="SELECT * FROM aapl_stock LIMIT 10", dialect="clickhouse")

        self.assertEqual(
            clickhouse,
            "SELECT aapl_stock.Date, aapl_stock.Open, aapl_stock.High, aapl_stock.Low, aapl_stock.Close, aapl_stock.Volume, aapl_stock.OpenInt FROM s3Cluster('posthog', %(hogql_val_0_sensitive)s, %(hogql_val_1)s) AS aapl_stock LIMIT 10",
        )

    def test_s3_table_select_with_alias(self):
        self._init_database()

        hogql = self._select(query="SELECT High, Low FROM aapl_stock AS a LIMIT 10", dialect="hogql")
        self.assertEqual(hogql, "SELECT High, Low FROM aapl_stock AS a LIMIT 10")

        clickhouse = self._select(query="SELECT High, Low FROM aapl_stock AS a LIMIT 10", dialect="clickhouse")

        # Alias will completely override table name to prevent ambiguous table names that can be shared if the same table is joinedfrom multiple times
        self.assertEqual(
            clickhouse,
            "SELECT a.High, a.Low FROM s3Cluster('posthog', %(hogql_val_0_sensitive)s, %(hogql_val_1)s) AS a LIMIT 10",
        )

    def test_s3_table_select_join(self):
        self._init_database()

        hogql = self._select(
            query="SELECT aapl_stock.High, aapl_stock.Low FROM aapl_stock JOIN aapl_stock_2 ON aapl_stock.High = aapl_stock_2.High LIMIT 10",
            dialect="hogql",
        )
        self.assertEqual(
            hogql,
            "SELECT aapl_stock.High, aapl_stock.Low FROM aapl_stock JOIN aapl_stock_2 ON equals(aapl_stock.High, aapl_stock_2.High) LIMIT 10",
        )

        clickhouse = self._select(
            query="SELECT aapl_stock.High, aapl_stock.Low FROM aapl_stock JOIN aapl_stock_2 ON aapl_stock.High = aapl_stock_2.High LIMIT 10",
            dialect="clickhouse",
        )

        self.assertEqual(
            clickhouse,
            "SELECT aapl_stock.High, aapl_stock.Low FROM (SELECT * FROM s3Cluster('posthog', %(hogql_val_0_sensitive)s, %(hogql_val_1)s)) AS aapl_stock JOIN (SELECT * FROM s3Cluster('posthog', %(hogql_val_3_sensitive)s, %(hogql_val_4)s)) AS aapl_stock_2 ON equals(aapl_stock.High, aapl_stock_2.High) LIMIT 10",
        )

    def test_s3_table_select_join_with_alias(self):
        self._init_database()

        hogql = self._select(
            query="SELECT a.High, a.Low FROM aapl_stock AS a JOIN aapl_stock AS b ON a.High = b.High LIMIT 10",
            dialect="hogql",
        )
        self.assertEqual(
            hogql, "SELECT a.High, a.Low FROM aapl_stock AS a JOIN aapl_stock AS b ON equals(a.High, b.High) LIMIT 10"
        )

        clickhouse = self._select(
            query="SELECT a.High, a.Low FROM aapl_stock AS a JOIN aapl_stock AS b ON a.High = b.High LIMIT 10",
            dialect="clickhouse",
        )

        # Alias will completely override table name to prevent ambiguous table names that can be shared if the same table is joinedfrom multiple times
        self.assertEqual(
            clickhouse,
            "SELECT a.High, a.Low FROM (SELECT * FROM s3Cluster('posthog', %(hogql_val_0_sensitive)s, %(hogql_val_1)s)) AS a JOIN (SELECT * FROM s3Cluster('posthog', %(hogql_val_3_sensitive)s, %(hogql_val_4)s)) AS b ON equals(a.High, b.High) LIMIT 10",
        )

    def test_s3_table_select_and_non_s3_join(self):
        self._init_database()

        hogql = self._select(
            query="SELECT aapl_stock.High, aapl_stock.Low FROM aapl_stock JOIN events ON aapl_stock.High = events.event LIMIT 10",
            dialect="hogql",
        )
        self.assertEqual(
            hogql,
            "SELECT aapl_stock.High, aapl_stock.Low FROM aapl_stock JOIN events ON equals(aapl_stock.High, events.event) LIMIT 10",
        )

        clickhouse = self._select(
            query="SELECT aapl_stock.High, aapl_stock.Low FROM aapl_stock JOIN events ON aapl_stock.High = events.event LIMIT 10",
            dialect="clickhouse",
        )

        self.assertEqual(
            clickhouse,
            f"SELECT aapl_stock.High, aapl_stock.Low FROM (SELECT * FROM s3Cluster('posthog', %(hogql_val_0_sensitive)s, %(hogql_val_1)s)) AS aapl_stock JOIN events ON equals(aapl_stock.High, events.event) WHERE equals(events.team_id, {self.team.pk}) LIMIT 10",
        )

    def test_s3_table_select_and_non_s3_join_first(self):
        self._init_database()

        hogql = self._select(
            query="SELECT aapl_stock.High, aapl_stock.Low FROM aapl_stock JOIN events ON aapl_stock.High = events.event LIMIT 10",
            dialect="hogql",
        )
        self.assertEqual(
            hogql,
            "SELECT aapl_stock.High, aapl_stock.Low FROM aapl_stock JOIN events ON equals(aapl_stock.High, events.event) LIMIT 10",
        )

        clickhouse = self._select(
            query="SELECT aapl_stock.High, aapl_stock.Low FROM events JOIN aapl_stock ON aapl_stock.High = events.event LIMIT 10",
            dialect="clickhouse",
        )

        self.assertEqual(
            clickhouse,
            f"SELECT aapl_stock.High, aapl_stock.Low FROM events GLOBAL JOIN (SELECT * FROM s3Cluster('posthog', %(hogql_val_0_sensitive)s, %(hogql_val_1)s)) AS aapl_stock ON equals(aapl_stock.High, events.event) WHERE equals(events.team_id, {self.team.pk}) LIMIT 10",
        )

    def test_s3_table_select_alias_escaped(self):
        self._init_database()

        escaped_table = create_aapl_stock_s3_table(name="random as (SELECT * FROM events), SELECT * FROM events --")
        self.database.add_warehouse_tables(
            **{"random as (SELECT * FROM events), SELECT * FROM events --": escaped_table}
        )

        hogql = self._select(
            query='SELECT High, Low FROM "random as (SELECT * FROM events), SELECT * FROM events --" JOIN events ON "random as (SELECT * FROM events), SELECT * FROM events --".High = events.event LIMIT 10',
            dialect="hogql",
        )
        self.assertEqual(
            hogql,
            "SELECT High, Low FROM `random as (SELECT * FROM events), SELECT * FROM events --` AS `random as (SELECT * FROM events), SELECT * FROM events --` JOIN events ON equals(`random as (SELECT * FROM events), SELECT * FROM events --`.High, events.event) LIMIT 10",
        )

        clickhouse = self._select(
            query='SELECT High, Low FROM "random as (SELECT * FROM events), SELECT * FROM events --" JOIN events ON "random as (SELECT * FROM events), SELECT * FROM events --".High = events.event LIMIT 10',
            dialect="clickhouse",
        )

        # table name is escaped
        self.assertEqual(
            clickhouse,
            f"SELECT `random as (SELECT * FROM events), SELECT * FROM events --`.High, `random as (SELECT * FROM events), SELECT * FROM events --`.Low FROM (SELECT * FROM s3Cluster('posthog', %(hogql_val_0_sensitive)s, %(hogql_val_1)s)) AS `random as (SELECT * FROM events), SELECT * FROM events --` JOIN events ON equals(`random as (SELECT * FROM events), SELECT * FROM events --`.High, events.event) WHERE equals(events.team_id, {self.team.pk}) LIMIT 10",
        )

    def test_s3_table_select_table_name_bad_character(self):
        self._init_database()

        escaped_table = create_aapl_stock_s3_table(name="some%(asd)sname")
        self.database.add_warehouse_tables(**{"some%(asd)sname": escaped_table})

        with self.assertRaises(HogQLException) as context:
            self._select(query='SELECT * FROM "some%(asd)sname" LIMIT 10', dialect="clickhouse")
            self.assertTrue("Alias \"some%(asd)sname\" contains unsupported character '%'" in str(context.exception))

    def test_s3_table_select_in(self):
        self._init_database()

        hogql = self._select(
            query="SELECT uuid, event FROM events WHERE event IN (SELECT Date FROM aapl_stock)", dialect="hogql"
        )
        self.assertEqual(
            hogql,
            "SELECT uuid, event FROM events WHERE globalIn(event, (SELECT Date FROM aapl_stock)) LIMIT 10000",
        )

        clickhouse = self._select(
            query="SELECT uuid, event FROM events WHERE event IN (SELECT Date FROM aapl_stock)", dialect="clickhouse"
        )

        self.assertEqual(
            clickhouse,
<<<<<<< HEAD
            f"SELECT events.uuid, events.event FROM events WHERE and(equals(events.team_id, {self.team.pk}), globalIn(events.event, (SELECT aapl_stock.Date FROM s3Cluster('posthog', %(hogql_val_0_sensitive)s, %(hogql_val_1)s) AS aapl_stock))) LIMIT 10000",
=======
            f"SELECT events.uuid, events.event FROM events WHERE and(equals(events.team_id, {self.team.pk}), ifNull(globalIn(events.event, (SELECT aapl_stock.Date FROM s3Cluster('posthog', %(hogql_val_0_sensitive)s, %(hogql_val_1)s) AS aapl_stock)), 0)) LIMIT 10000",
>>>>>>> bc02bef1
        )<|MERGE_RESOLUTION|>--- conflicted
+++ resolved
@@ -187,9 +187,5 @@
 
         self.assertEqual(
             clickhouse,
-<<<<<<< HEAD
-            f"SELECT events.uuid, events.event FROM events WHERE and(equals(events.team_id, {self.team.pk}), globalIn(events.event, (SELECT aapl_stock.Date FROM s3Cluster('posthog', %(hogql_val_0_sensitive)s, %(hogql_val_1)s) AS aapl_stock))) LIMIT 10000",
-=======
             f"SELECT events.uuid, events.event FROM events WHERE and(equals(events.team_id, {self.team.pk}), ifNull(globalIn(events.event, (SELECT aapl_stock.Date FROM s3Cluster('posthog', %(hogql_val_0_sensitive)s, %(hogql_val_1)s) AS aapl_stock)), 0)) LIMIT 10000",
->>>>>>> bc02bef1
         )