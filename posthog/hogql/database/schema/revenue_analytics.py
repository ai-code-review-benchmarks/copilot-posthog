--- conflicted
+++ resolved
@@ -11,11 +11,6 @@
     LazyJoinToAdd,
 )
 from posthog.hogql.errors import ResolutionError
-from products.revenue_analytics.backend.views import (
-    RevenueAnalyticsBaseView,
-    RevenueAnalyticsCustomerView,
-    RevenueAnalyticsInvoiceItemView,
-)
 
 
 def build_join_with_persons_revenue_analytics_table(is_poe: bool = False):
@@ -43,19 +38,14 @@
 
     return join_with_persons_revenue_analytics_table
 
-<<<<<<< HEAD
-=======
+
 def select_from_persons_revenue_analytics_table(context: HogQLContext) -> ast.SelectQuery | ast.SelectSetQuery:
     from products.revenue_analytics.backend.views import (
         RevenueAnalyticsBaseView,
         RevenueAnalyticsCustomerView,
         RevenueAnalyticsRevenueItemView,
     )
->>>>>>> 584e4002
 
-def select_from_persons_revenue_analytics_table(
-    context: HogQLContext, is_poe: bool = False
-) -> ast.SelectQuery | ast.SelectSetQuery:
     columns = ["person_id", "revenue", "revenue_last_30_days"]
 
     if not context.database:
