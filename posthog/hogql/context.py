--- conflicted
+++ resolved
@@ -1,11 +1,8 @@
 from dataclasses import dataclass, field
 from typing import Dict, List, Literal, Optional
 
-<<<<<<< HEAD
 from posthog.utils import PersonOnEventsMode
-=======
 from posthog.hogql.database import Database
->>>>>>> 348aee94
 
 
 @dataclass
@@ -29,14 +26,8 @@
     # Are we small part of a non-HogQL query? If so, use custom syntax for accessed person properties.
     within_non_hogql_query: bool = False
     # Do we need to join the persons table or not. Has effect if within_non_hogql_query = True
-<<<<<<< HEAD
     person_on_events_mode: PersonOnEventsMode = PersonOnEventsMode.V1_ENABLED
-    # If set, allows printing full SELECT queries in ClickHouse
-    select_team_id: Optional[int] = None
-=======
-    using_person_on_events: bool = True
     # Enable full SELECT queries and subqueries in ClickHouse
     enable_select_queries: bool = False
->>>>>>> 348aee94
     # Do we apply a limit of MAX_SELECT_RETURNED_ROWS=65535 to the topmost select query?
     limit_top_select: bool = True