--- conflicted
+++ resolved
@@ -324,14 +324,10 @@
     @cached_property
     def query_conditions(self) -> Dict[str, bool]:
         try:
-<<<<<<< HEAD
             print('query_conditions executing', DATABASE_FOR_FLAG_MATCHING(), settings.READ_REPLICA_OPT_IN)
-            with execute_with_timeout(FLAG_MATCHING_QUERY_TIMEOUT_MS, DATABASE_FOR_FLAG_MATCHING()):
-=======
             # Some extra wiggle room here for timeouts because this depends on the number of flags as well,
             # and not just the database query.
-            with execute_with_timeout(FLAG_MATCHING_QUERY_TIMEOUT_MS * 2):
->>>>>>> c6a2449d
+            with execute_with_timeout(FLAG_MATCHING_QUERY_TIMEOUT_MS * 2, DATABASE_FOR_FLAG_MATCHING()):
                 all_conditions: Dict = {}
                 team_id = self.feature_flags[0].team_id
                 person_query: QuerySet = Person.objects.using(DATABASE_FOR_FLAG_MATCHING()).filter(
