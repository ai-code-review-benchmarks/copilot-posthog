# ruff: noqa: F401

from .feature_flag import (
    FeatureFlag,
    FeatureFlagDashboards,
    get_feature_flags_for_team_in_cache,
    set_feature_flags_for_team_in_cache,
<<<<<<< HEAD
    FeatureFlagDashboards,
    FeatureFlagEvaluationTag,
=======
>>>>>>> 41505596
)
from .flag_matching import FeatureFlagMatcher, get_all_feature_flags, get_all_feature_flags_with_details
from .permissions import can_user_edit_feature_flag
from .user_blast_radius import get_user_blast_radius<|MERGE_RESOLUTION|>--- conflicted
+++ resolved
@@ -3,13 +3,9 @@
 from .feature_flag import (
     FeatureFlag,
     FeatureFlagDashboards,
+    FeatureFlagEvaluationTag,
     get_feature_flags_for_team_in_cache,
     set_feature_flags_for_team_in_cache,
-<<<<<<< HEAD
-    FeatureFlagDashboards,
-    FeatureFlagEvaluationTag,
-=======
->>>>>>> 41505596
 )
 from .flag_matching import FeatureFlagMatcher, get_all_feature_flags, get_all_feature_flags_with_details
 from .permissions import can_user_edit_feature_flag
