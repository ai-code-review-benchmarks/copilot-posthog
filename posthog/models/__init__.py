from ..batch_exports.models import (
    BatchExport,
    BatchExportBackfill,
    BatchExportDestination,
    BatchExportRun,
)
from ..session_recordings.models.session_recording import SessionRecording
from ..session_recordings.models.session_recording_playlist import (
    SessionRecordingPlaylist,
)
from ..session_recordings.models.session_recording_playlist_item import (
    SessionRecordingPlaylistItem,
)
from ..warehouse.models import DataWarehouseTable
from ._deprecated_prompts import Prompt, PromptSequence, UserPromptState
from .action import Action
from .action.action_step import ActionStep
from .activity_logging.activity_log import ActivityLog
from .activity_logging.notification_viewed import NotificationViewed
from .alert import AlertConfiguration
from .annotation import Annotation
from .async_deletion import AsyncDeletion, DeletionType
from .async_migration import AsyncMigration, AsyncMigrationError, MigrationStatus
from .cohort import Cohort, CohortPeople
from .comment import Comment
from .dashboard import Dashboard
from .dashboard_templates import DashboardTemplate
from .dashboard_tile import DashboardTile, Text
from .early_access_feature import EarlyAccessFeature
from .element import Element
from .element_group import ElementGroup
from .entity import Entity
<<<<<<< HEAD
from .error_tracking import ErrorTrackingGroup, ErrorTrackingIssueFingerprint
=======
from .error_tracking import ErrorTrackingIssue, ErrorTrackingStackFrame, ErrorTrackingSymbolSet
>>>>>>> a84ac224
from .event.event import Event
from .event_buffer import EventBuffer
from .event_definition import EventDefinition
from .event_property import EventProperty
from .experiment import Experiment
from .exported_asset import ExportedAsset
from .feature_flag import FeatureFlag
from .feedback.survey import Survey
from .filters import Filter, RetentionFilter
from .group import Group
from .group_type_mapping import GroupTypeMapping
from .hog_functions import HogFunction
from .insight import Insight, InsightViewed
from .insight_caching_state import InsightCachingState
from .insight_variable import InsightVariable
from .instance_setting import InstanceSetting
from .integration import Integration
from .messaging import MessagingRecord
from .notebook import Notebook
from .organization import Organization, OrganizationMembership
from .organization_domain import OrganizationDomain
from .organization_invite import OrganizationInvite
from .person import Person, PersonDistinctId, PersonOverride, PersonOverrideMapping
from .personal_api_key import PersonalAPIKey
from .plugin import (
    Plugin,
    PluginAttachment,
    PluginConfig,
    PluginLogEntry,
    PluginSourceFile,
)
from .product_intent import ProductIntent
from .project import Project
from .property import Property
from .property_definition import PropertyDefinition
from .proxy_record import ProxyRecord
from .scheduled_change import ScheduledChange
from .sharing_configuration import SharingConfiguration
from .subscription import Subscription
from .tag import Tag
from .tagged_item import TaggedItem
from .team import Team
from .uploaded_media import UploadedMedia
from .user import User, UserManager
from .user_scene_personalisation import UserScenePersonalisation
from .web_experiment import WebExperiment

__all__ = [
    "AlertConfiguration",
    "Action",
    "ActionStep",
    "ActivityLog",
    "Annotation",
    "AsyncDeletion",
    "AsyncMigration",
    "AsyncMigrationError",
    "BatchExport",
    "BatchExportBackfill",
    "BatchExportDestination",
    "BatchExportRun",
    "Cohort",
    "CohortPeople",
    "Dashboard",
    "DashboardTile",
    "DashboardTemplate",
    "DeletionType",
    "EarlyAccessFeature",
    "Element",
    "ElementGroup",
    "Entity",
<<<<<<< HEAD
    "ErrorTrackingGroup",
    "ErrorTrackingIssueFingerprint",
=======
    "ErrorTrackingIssue",
    "ErrorTrackingStackFrame",
    "ErrorTrackingSymbolSet",
>>>>>>> a84ac224
    "Event",
    "EventBuffer",
    "EventDefinition",
    "EventProperty",
    "Experiment",
    "ExportedAsset",
    "FeatureFlag",
    "Filter",
    "Group",
    "GroupTypeMapping",
    "HogFunction",
    "Insight",
    "InsightCachingState",
    "InsightVariable",
    "InsightViewed",
    "InstanceSetting",
    "Integration",
    "InviteExpiredException",
    "MessagingRecord",
    "Notebook",
    "MigrationStatus",
    "NotificationViewed",
    "Organization",
    "OrganizationDomain",
    "OrganizationInvite",
    "OrganizationMembership",
    "Person",
    "PersonDistinctId",
    "PersonalAPIKey",
    "PersonOverride",
    "PersonOverrideMapping",
    "Plugin",
    "PluginAttachment",
    "PluginConfig",
    "PluginLogEntry",
    "PluginSourceFile",
    "ProductIntent",
    "Project",
    "Property",
    "PropertyDefinition",
    "ProxyRecord",
    "RetentionFilter",
    "SessionRecording",
    "SessionRecordingPlaylist",
    "SessionRecordingPlaylistItem",
    "SharingConfiguration",
    "Subscription",
    "Survey",
    "Tag",
    "TaggedItem",
    "Team",
    "Text",
    "UploadedMedia",
    "User",
    "UserScenePersonalisation",
    "UserManager",
    "DataWarehouseTable",
    "ScheduledChange",
    "WebExperiment",
    "Comment",
    # Deprecated models here for backwards compatibility
    "Prompt",
    "PromptSequence",
    "UserPromptState",
]<|MERGE_RESOLUTION|>--- conflicted
+++ resolved
@@ -30,11 +30,12 @@
 from .element import Element
 from .element_group import ElementGroup
 from .entity import Entity
-<<<<<<< HEAD
-from .error_tracking import ErrorTrackingGroup, ErrorTrackingIssueFingerprint
-=======
-from .error_tracking import ErrorTrackingIssue, ErrorTrackingStackFrame, ErrorTrackingSymbolSet
->>>>>>> a84ac224
+from .error_tracking import (
+    ErrorTrackingIssue,
+    ErrorTrackingIssueFingerprintV2,
+    ErrorTrackingStackFrame,
+    ErrorTrackingSymbolSet,
+)
 from .event.event import Event
 from .event_buffer import EventBuffer
 from .event_definition import EventDefinition
@@ -105,14 +106,10 @@
     "Element",
     "ElementGroup",
     "Entity",
-<<<<<<< HEAD
-    "ErrorTrackingGroup",
-    "ErrorTrackingIssueFingerprint",
-=======
     "ErrorTrackingIssue",
+    "ErrorTrackingIssueFingerprintV2",
     "ErrorTrackingStackFrame",
     "ErrorTrackingSymbolSet",
->>>>>>> a84ac224
     "Event",
     "EventBuffer",
     "EventDefinition",
