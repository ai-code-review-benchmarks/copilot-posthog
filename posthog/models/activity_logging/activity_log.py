import dataclasses
import json
from datetime import datetime
from typing import Any, List, Literal, Optional, Union

import structlog
from django.db import models
from django.utils import timezone

from posthog.models.user import User
from posthog.models.utils import UUIDT, UUIDModel

logger = structlog.get_logger(__name__)


@dataclasses.dataclass(frozen=True)
class Change:
    type: Literal["FeatureFlag", "Insight"]
    action: Literal["changed", "created", "deleted"]
    field: Optional[str] = None
    before: Optional[Any] = None
    after: Optional[Any] = None


@dataclasses.dataclass(frozen=True)
class Detail:
    changes: Optional[List[Change]] = None
    name: Optional[str] = None
    short_id: Optional[str] = None


class ActivityDetailEncoder(json.JSONEncoder):
    def default(self, obj):
        if isinstance(obj, Detail):
            return obj.__dict__
        if isinstance(obj, Change):
            return obj.__dict__
        if isinstance(obj, datetime):
            return obj.isoformat()
        if isinstance(obj, User):
            return {"first_name": obj.first_name, "email": obj.email}

        return json.JSONEncoder.default(self, obj)


class ActivityLog(UUIDModel):
    class Meta:
        constraints = [
            models.CheckConstraint(
                check=models.Q(team_id__isnull=False) | models.Q(organization_id__isnull=False),
                name="must_have_team_or_organization_id",
            ),
        ]
        indexes = [
            models.Index(fields=["team_id", "scope", "item_id"]),
        ]

    team_id = models.PositiveIntegerField(null=True)
    organization_id = models.UUIDField(null=True)
    user = models.ForeignKey("posthog.User", null=True, on_delete=models.SET_NULL)
    activity = models.fields.CharField(max_length=79, null=False)
    # if scoped to a model this activity log holds the id of the model being logged
    # if not scoped to a model this log might not hold an item_id
    # this might be a numerical id, short id, or UUID, so each will be converted to string
    # it will be used to lookup rows with exactly matching item_ids
    # it probably only needs to be 36 characters in order to hold a GUID
    # but 72 may be useful to avoid a migration in future
    item_id = models.fields.CharField(max_length=72, null=True)
    # e.g. FeatureFlags - this will often be the name of a model class
    scope = models.fields.CharField(max_length=79, null=False)
    detail = models.JSONField(encoder=ActivityDetailEncoder, null=True)
    created_at: models.DateTimeField = models.DateTimeField(default=timezone.now)


def changes_between(
    model_type: Literal["FeatureFlag", "Insight"], previous: Optional[models.Model], current: Optional[models.Model]
) -> List[Change]:
    """
    Identifies changes between two models by comparing fields
    """
    changes: List[Change] = []

    if previous is None and current is None:
        # there are no changes between two things that don't exist
        return changes

    if previous is not None:
        fields = current._meta.fields if current is not None else []

        for field in [f.name for f in fields]:
            left = getattr(previous, field, None)
            right = getattr(current, field, None)

            if left is None and right is not None:
                changes.append(Change(type=model_type, field=field, action="created", after=right,))
            elif right is None and left is not None:
                changes.append(Change(type=model_type, field=field, action="deleted", before=left,))
            elif left != right:
                changes.append(Change(type=model_type, field=field, action="changed", before=left, after=right,))

    return changes


def log_activity(
    organization_id: UUIDT,
    team_id: int,
    user: User,
    item_id: Optional[Union[int, str, UUIDT]],
    scope: str,
    activity: str,
    detail: Detail,
) -> None:
<<<<<<< HEAD
    try:
        ActivityLog.objects.create(
            organization_id=organization_id,
            team_id=team_id,
            user=user,
            item_id=str(item_id),
            scope=scope,
            activity=activity,
            detail=detail,
        )
    except Exception as e:
        logger.warn("failed to write activity log", scope=scope, team=team_id, exception=e, activity=activity)


def load_activity(scope: Literal["FeatureFlag", "Insight"], team_id: int, item_id: Optional[int] = None):
=======
    if activity == "updated" and (detail.changes is None or len(detail.changes) == 0):
        logger.warn(
            "ignore_update_activity_no_changes",
            team_id=team_id,
            organization_id=organization_id,
            user_id=user.id,
            scope=scope,
        )
        return

    ActivityLog.objects.create(
        organization_id=organization_id,
        team_id=team_id,
        user=user,
        item_id=str(item_id),
        scope=scope,
        activity=activity,
        detail=detail,
    )


def load_activity(scope: Literal["FeatureFlag"], team_id: int, item_id: Optional[int] = None):
>>>>>>> d065f764
    # TODO in follow-up to posthog#8931 paging and selecting specific fields into a return type from this query
    activity_query = (
        ActivityLog.objects.select_related("user").filter(team_id=team_id, scope=scope).order_by("-created_at")
    )

    if item_id is not None:
        activity_query.filter(item_id=item_id)
    activities = list(activity_query[:10])

    return activities<|MERGE_RESOLUTION|>--- conflicted
+++ resolved
@@ -110,23 +110,6 @@
     activity: str,
     detail: Detail,
 ) -> None:
-<<<<<<< HEAD
-    try:
-        ActivityLog.objects.create(
-            organization_id=organization_id,
-            team_id=team_id,
-            user=user,
-            item_id=str(item_id),
-            scope=scope,
-            activity=activity,
-            detail=detail,
-        )
-    except Exception as e:
-        logger.warn("failed to write activity log", scope=scope, team=team_id, exception=e, activity=activity)
-
-
-def load_activity(scope: Literal["FeatureFlag", "Insight"], team_id: int, item_id: Optional[int] = None):
-=======
     if activity == "updated" and (detail.changes is None or len(detail.changes) == 0):
         logger.warn(
             "ignore_update_activity_no_changes",
@@ -148,8 +131,7 @@
     )
 
 
-def load_activity(scope: Literal["FeatureFlag"], team_id: int, item_id: Optional[int] = None):
->>>>>>> d065f764
+def load_activity(scope: Literal["FeatureFlag", "Insight"], team_id: int, item_id: Optional[int] = None):
     # TODO in follow-up to posthog#8931 paging and selecting specific fields into a return type from this query
     activity_query = (
         ActivityLog.objects.select_related("user").filter(team_id=team_id, scope=scope).order_by("-created_at")
