import time
from datetime import datetime
from typing import Any, Dict, List, Literal, Optional, cast

import structlog
from django.conf import settings
from django.db import connection, models
from django.db.models import Case, Q, When
from django.db.models.expressions import F
from django.utils import timezone
from sentry_sdk import capture_exception

from posthog.constants import PropertyOperatorType
from posthog.models.filters.filter import Filter
from posthog.models.property import Property, PropertyGroup
from posthog.models.utils import sane_repr
from posthog.settings.base_variables import TEST

from .person import Person

logger = structlog.get_logger(__name__)

DELETE_QUERY = """
DELETE FROM "posthog_cohortpeople" WHERE "cohort_id" = {cohort_id}
"""

UPDATE_QUERY = """
INSERT INTO "posthog_cohortpeople" ("person_id", "cohort_id", "version")
{values_query}
ON CONFLICT DO NOTHING
"""


class Group:
    def __init__(
        self,
        properties: Optional[Dict[str, Any]] = None,
        action_id: Optional[int] = None,
        event_id: Optional[str] = None,
        days: Optional[int] = None,
        count: Optional[int] = None,
        count_operator: Optional[Literal["eq", "lte", "gte"]] = None,
        start_date: Optional[datetime] = None,
        end_date: Optional[datetime] = None,
        label: Optional[str] = None,
    ):
        if not properties and not action_id and not event_id:
            raise ValueError("Cohort group needs properties or action_id or event_id")
        self.properties = properties
        self.action_id = action_id
        self.event_id = event_id
        self.label = label
        self.days = days
        self.count = count
        self.count_operator = count_operator
        self.start_date = start_date
        self.end_date = end_date

    def to_dict(self) -> Dict[str, Any]:
        dup = self.__dict__.copy()
        dup["start_date"] = self.start_date.isoformat() if self.start_date else self.start_date
        dup["end_date"] = self.end_date.isoformat() if self.end_date else self.end_date
        return dup


class CohortManager(models.Manager):
    def create(self, *args: Any, **kwargs: Any):
        if kwargs.get("groups"):
            kwargs["groups"] = [Group(**group).to_dict() for group in kwargs["groups"]]
        cohort = super().create(*args, **kwargs)
        return cohort


class Cohort(models.Model):
    name: models.CharField = models.CharField(max_length=400, null=True, blank=True)
    description: models.CharField = models.CharField(max_length=1000, blank=True)
    team: models.ForeignKey = models.ForeignKey("Team", on_delete=models.CASCADE)
    deleted: models.BooleanField = models.BooleanField(default=False)
<<<<<<< HEAD
    filters: models.JSONField = models.JSONField(null=True)
=======
>>>>>>> 8abb7f9e
    people: models.ManyToManyField = models.ManyToManyField("Person", through="CohortPeople")
    version: models.IntegerField = models.IntegerField(blank=True, null=True)
    pending_version: models.IntegerField = models.IntegerField(blank=True, null=True)
    count: models.IntegerField = models.IntegerField(blank=True, null=True)

    created_by: models.ForeignKey = models.ForeignKey("User", on_delete=models.SET_NULL, blank=True, null=True)
    created_at: models.DateTimeField = models.DateTimeField(default=timezone.now, blank=True, null=True)

    is_calculating: models.BooleanField = models.BooleanField(default=False)
    last_calculation: models.DateTimeField = models.DateTimeField(blank=True, null=True)
    errors_calculating: models.IntegerField = models.IntegerField(default=0)

    is_static: models.BooleanField = models.BooleanField(default=False)

    objects = CohortManager()

<<<<<<< HEAD
    # deprecated in favor of filters
    groups: models.JSONField = models.JSONField(default=list)

    @property
    def properties(self):
        """
        Kinds of errors I've seen so far:
        - [X] negation for the case when count=0 and operator=lte or eq
        - [ ] Wherever we freezetime, things don't work anymore because that doesn't trickle down to clickhouse, and our new CH queries use now()
        - [X] cohorts within cohorts
        - [ ] Cohorts with start_date / end_date. This isn't supported in new version really, but also, on metabase, no cohorts have this. So will deprecate this fully now.
        """
=======
    # deprecated
    groups: models.JSONField = models.JSONField(default=list)

    @property
    def properties(self) -> PropertyGroup:
>>>>>>> 8abb7f9e
        # convert deprecated groups to properties
        if self.groups:
            property_groups = []
            for group in self.groups:
                if group.get("properties"):
                    # Do not try simplifying properties at this stage. We'll let this happen at query time.
                    property_groups.append(
                        Filter(data={**group, "is_simplified": True}, team=self.team).property_groups
                    )
<<<<<<< HEAD
                elif group.get("action_id"):
                    property_groups.append(
                        PropertyGroup(
                            PropertyOperatorType.AND,
                            [
                                Property(
                                    key=group.get("action_id"),
                                    type="behavioural",
                                    value="performed_event_multiple" if group.get("count") else "performed_event",
                                    event_type="actions",
                                    time_interval="day",
                                    time_value=group.get("days"),
                                    operator=group.get("count_operator"),
                                    operator_value=group.get("count"),
                                    negation=group.get("count") == 0 and group.get("count_operator") in ["lte", "eq"],
                                ),
                            ],
                        )
                    )
                elif group.get("event_id"):
=======
                elif group.get("action_id") or group.get("event_id"):
                    key = group.get("action_id") or group.get("event_id")
                    event_type: Literal["actions", "events"] = "actions" if group.get("action_id") else "events"
                    try:
                        count = int(group.get("count") or 0)
                    except ValueError:
                        count = 0

>>>>>>> 8abb7f9e
                    property_groups.append(
                        PropertyGroup(
                            PropertyOperatorType.AND,
                            [
                                Property(
<<<<<<< HEAD
                                    key=group.get("event_id"),
                                    type="behavioural",
                                    value="performed_event_multiple" if group.get("count") else "performed_event",
                                    event_type="events",
                                    time_interval="day",
                                    time_value=group.get("days"),
                                    operator=group.get("count_operator"),
                                    operator_value=group.get("count"),
                                    negation=group.get("count") == 0 and group.get("count_operator") in ["lte", "eq"],
=======
                                    key=key,
                                    type="behavioural",
                                    value="performed_event_multiple" if count else "performed_event",
                                    event_type=event_type,
                                    time_interval="day",
                                    time_value=group.get("days"),
                                    operator=group.get("count_operator"),
                                    operator_value=count,
>>>>>>> 8abb7f9e
                                ),
                            ],
                        )
                    )
                else:
                    # invalid state
<<<<<<< HEAD
                    raise ValueError("Cohort group needs properties or action_id or event_id")

            return PropertyGroup(PropertyOperatorType.OR, property_groups)

        if self.filters:
            properties = Filter(data=self.filters, team=self.team).property_groups
            if not properties.values:
                raise ValueError("Cohort has no properties")
            return properties

        raise ValueError("Cohort has no properties")
=======
                    return PropertyGroup(PropertyOperatorType.OR, cast(List[Property], []))

            return PropertyGroup(PropertyOperatorType.OR, property_groups)

        return PropertyGroup(PropertyOperatorType.OR, cast(List[Property], []))
>>>>>>> 8abb7f9e

    def get_analytics_metadata(self):
        # TODO: add analytics for new cohort prop types
        action_groups_count: int = 0
        properties_groups_count: int = 0
        for group in self.groups:
            action_groups_count += 1 if group.get("action_id") else 0
            properties_groups_count += 1 if group.get("properties") else 0

        return {
            "name_length": len(self.name) if self.name else 0,
            "person_count_precalc": self.people.count(),
            "groups_count": len(self.groups),
            "action_groups_count": action_groups_count,
            "properties_groups_count": properties_groups_count,
            "deleted": self.deleted,
        }

    def calculate_people(self, new_version: int, batch_size=10000, pg_batch_size=1000):
        if self.is_static:
            return
        try:

            # Paginate fetch batch_size from clickhouse and paginate insert pg_batch_size into postgres
            cursor = 0
            persons = self._clickhouse_persons_query(batch_size=batch_size, offset=cursor)
            while persons:
                # TODO: Insert from a subquery instead of pulling retrieving
                # then sending large lists of data backwards and forwards.
                to_insert = [
                    CohortPeople(person_id=person_id, cohort_id=self.pk, version=new_version)
                    #  Just pull out the person id as we don't need anything
                    #  else.
                    for person_id in persons.values_list("id", flat=True)
                ]
                #  TODO: make sure this bulk_create doesn't actually return anything
                CohortPeople.objects.bulk_create(to_insert, batch_size=pg_batch_size)

                cursor += batch_size
                persons = self._clickhouse_persons_query(batch_size=batch_size, offset=cursor)
                time.sleep(5)

        except Exception as err:
            # Clear the pending version people if there's an error
            batch_delete_cohort_people(self.pk, new_version)

            raise err

    def calculate_people_ch(self, pending_version):
        from ee.clickhouse.models.cohort import recalculate_cohortpeople, recalculate_cohortpeople_with_new_query
        from posthog.tasks.cohorts_in_feature_flag import get_cohort_ids_in_feature_flags

        logger.info("cohort_calculation_started", id=self.pk, current_version=self.version, new_version=pending_version)
        start_time = time.monotonic()

        try:
            count = recalculate_cohortpeople(self)

            # only precalculate if used in feature flag
            ids = get_cohort_ids_in_feature_flags()

            if self.pk in ids:
                self.calculate_people(new_version=pending_version)
                # Update filter to match pending version if still valid
                Cohort.objects.filter(pk=self.pk).filter(
                    Q(version__lt=pending_version) | Q(version__isnull=True)
                ).update(version=pending_version, count=count)
                self.refresh_from_db()
            else:
                self.count = count

            self.last_calculation = timezone.now()
            self.errors_calculating = 0
        except Exception:
            self.errors_calculating = F("errors_calculating") + 1
            logger.warning(
                "cohort_calculation_failed",
                id=self.pk,
                current_version=self.version,
                new_version=pending_version,
                exc_info=True,
            )
            raise
        finally:
            self.is_calculating = False
            self.save()

        logger.info(
            "cohort_calculation_completed",
            id=self.pk,
            version=pending_version,
            duration=(time.monotonic() - start_time),
        )

        try:
            new_query_count = recalculate_cohortpeople_with_new_query(self)
            if new_query_count != count:
                raise ValueError("Count mismatch between new query and old query", new_query_count, count)
        except Exception as exception:
            capture_exception(
                exception, {"cohort_id": self.pk, "properties": self.properties.to_dict()},
            )

    def insert_users_by_list(self, items: List[str]) -> None:
        """
        Items can be distinct_id or email
        Important! Does not insert into clickhouse
        """
        batchsize = 1000
        from ee.clickhouse.models.cohort import insert_static_cohort

        if TEST:
            from posthog.test.base import flush_persons_and_events

            # Make sure persons are created in tests before running this
            flush_persons_and_events()

        try:
            cursor = connection.cursor()
            for i in range(0, len(items), batchsize):
                batch = items[i : i + batchsize]
                persons_query = (
                    Person.objects.filter(team_id=self.team_id)
                    .filter(Q(persondistinctid__team_id=self.team_id, persondistinctid__distinct_id__in=batch))
                    .exclude(cohort__id=self.id)
                )
                insert_static_cohort([p for p in persons_query.values_list("uuid", flat=True)], self.pk, self.team)
                sql, params = persons_query.distinct("pk").only("pk").query.sql_with_params()
                query = UPDATE_QUERY.format(
                    cohort_id=self.pk,
                    values_query=sql.replace(
                        'FROM "posthog_person"', f', {self.pk}, {self.version or "NULL"} FROM "posthog_person"', 1,
                    ),
                )
                cursor.execute(query, params)
            self.is_calculating = False
            self.last_calculation = timezone.now()
            self.errors_calculating = 0
            self.save()
        except Exception as err:
            if settings.DEBUG:
                raise err
            self.is_calculating = False
            self.errors_calculating = F("errors_calculating") + 1
            self.save()
            capture_exception(err)

    def insert_users_list_by_uuid(self, items: List[str]) -> None:
        batchsize = 1000
        try:
            cursor = connection.cursor()
            for i in range(0, len(items), batchsize):
                batch = items[i : i + batchsize]
                persons_query = (
                    Person.objects.filter(team_id=self.team_id).filter(uuid__in=batch).exclude(cohort__id=self.id)
                )
                sql, params = persons_query.distinct("pk").only("pk").query.sql_with_params()
                query = UPDATE_QUERY.format(
                    cohort_id=self.pk,
                    values_query=sql.replace(
                        'FROM "posthog_person"', f', {self.pk}, {self.version or "NULL"} FROM "posthog_person"', 1,
                    ),
                )
                cursor.execute(query, params)

            self.is_calculating = False
            self.last_calculation = timezone.now()
            self.errors_calculating = 0
            self.save()
        except Exception as err:
            if settings.DEBUG:
                raise err
            self.is_calculating = False
            self.errors_calculating = F("errors_calculating") + 1
            self.save()
            capture_exception(err)

    def __str__(self):
        return self.name

    def _clickhouse_persons_query(self, batch_size=10000, offset=0):
        from ee.clickhouse.models.cohort import get_person_ids_by_cohort_id

        uuids = get_person_ids_by_cohort_id(team=self.team, cohort_id=self.pk, limit=batch_size, offset=offset)
        return Person.objects.filter(uuid__in=uuids, team=self.team)

    __repr__ = sane_repr("id", "name", "last_calculation")


def get_and_update_pending_version(cohort: Cohort):
    cohort.pending_version = Case(When(pending_version__isnull=True, then=1), default=F("pending_version") + 1)
    cohort.save()
    cohort.refresh_from_db()
    return cohort.pending_version


class CohortPeople(models.Model):
    id: models.BigAutoField = models.BigAutoField(primary_key=True)
    cohort: models.ForeignKey = models.ForeignKey("Cohort", on_delete=models.CASCADE)
    person: models.ForeignKey = models.ForeignKey("Person", on_delete=models.CASCADE)
    version: models.IntegerField = models.IntegerField(blank=True, null=True)

    class Meta:
        indexes = [
            models.Index(fields=["cohort_id", "person_id"]),
        ]


def batch_delete_cohort_people(cohort_id: int, version: int, batch_size: int = 1000):
    while batch := CohortPeople.objects.filter(cohort_id=cohort_id, version=version).values("id")[:batch_size]:
        CohortPeople.objects.filter(id__in=batch)._raw_delete(batch.db)  # type: ignore
        time.sleep(1)<|MERGE_RESOLUTION|>--- conflicted
+++ resolved
@@ -76,10 +76,7 @@
     description: models.CharField = models.CharField(max_length=1000, blank=True)
     team: models.ForeignKey = models.ForeignKey("Team", on_delete=models.CASCADE)
     deleted: models.BooleanField = models.BooleanField(default=False)
-<<<<<<< HEAD
     filters: models.JSONField = models.JSONField(null=True)
-=======
->>>>>>> 8abb7f9e
     people: models.ManyToManyField = models.ManyToManyField("Person", through="CohortPeople")
     version: models.IntegerField = models.IntegerField(blank=True, null=True)
     pending_version: models.IntegerField = models.IntegerField(blank=True, null=True)
@@ -96,7 +93,6 @@
 
     objects = CohortManager()
 
-<<<<<<< HEAD
     # deprecated in favor of filters
     groups: models.JSONField = models.JSONField(default=list)
 
@@ -109,13 +105,6 @@
         - [X] cohorts within cohorts
         - [ ] Cohorts with start_date / end_date. This isn't supported in new version really, but also, on metabase, no cohorts have this. So will deprecate this fully now.
         """
-=======
-    # deprecated
-    groups: models.JSONField = models.JSONField(default=list)
-
-    @property
-    def properties(self) -> PropertyGroup:
->>>>>>> 8abb7f9e
         # convert deprecated groups to properties
         if self.groups:
             property_groups = []
@@ -125,28 +114,6 @@
                     property_groups.append(
                         Filter(data={**group, "is_simplified": True}, team=self.team).property_groups
                     )
-<<<<<<< HEAD
-                elif group.get("action_id"):
-                    property_groups.append(
-                        PropertyGroup(
-                            PropertyOperatorType.AND,
-                            [
-                                Property(
-                                    key=group.get("action_id"),
-                                    type="behavioural",
-                                    value="performed_event_multiple" if group.get("count") else "performed_event",
-                                    event_type="actions",
-                                    time_interval="day",
-                                    time_value=group.get("days"),
-                                    operator=group.get("count_operator"),
-                                    operator_value=group.get("count"),
-                                    negation=group.get("count") == 0 and group.get("count_operator") in ["lte", "eq"],
-                                ),
-                            ],
-                        )
-                    )
-                elif group.get("event_id"):
-=======
                 elif group.get("action_id") or group.get("event_id"):
                     key = group.get("action_id") or group.get("event_id")
                     event_type: Literal["actions", "events"] = "actions" if group.get("action_id") else "events"
@@ -155,23 +122,11 @@
                     except ValueError:
                         count = 0
 
->>>>>>> 8abb7f9e
                     property_groups.append(
                         PropertyGroup(
                             PropertyOperatorType.AND,
                             [
                                 Property(
-<<<<<<< HEAD
-                                    key=group.get("event_id"),
-                                    type="behavioural",
-                                    value="performed_event_multiple" if group.get("count") else "performed_event",
-                                    event_type="events",
-                                    time_interval="day",
-                                    time_value=group.get("days"),
-                                    operator=group.get("count_operator"),
-                                    operator_value=group.get("count"),
-                                    negation=group.get("count") == 0 and group.get("count_operator") in ["lte", "eq"],
-=======
                                     key=key,
                                     type="behavioural",
                                     value="performed_event_multiple" if count else "performed_event",
@@ -180,15 +135,13 @@
                                     time_value=group.get("days"),
                                     operator=group.get("count_operator"),
                                     operator_value=count,
->>>>>>> 8abb7f9e
                                 ),
                             ],
                         )
                     )
                 else:
                     # invalid state
-<<<<<<< HEAD
-                    raise ValueError("Cohort group needs properties or action_id or event_id")
+                    return PropertyGroup(PropertyOperatorType.OR, cast(List[Property], []))
 
             return PropertyGroup(PropertyOperatorType.OR, property_groups)
 
@@ -198,14 +151,7 @@
                 raise ValueError("Cohort has no properties")
             return properties
 
-        raise ValueError("Cohort has no properties")
-=======
-                    return PropertyGroup(PropertyOperatorType.OR, cast(List[Property], []))
-
-            return PropertyGroup(PropertyOperatorType.OR, property_groups)
-
         return PropertyGroup(PropertyOperatorType.OR, cast(List[Property], []))
->>>>>>> 8abb7f9e
 
     def get_analytics_metadata(self):
         # TODO: add analytics for new cohort prop types
