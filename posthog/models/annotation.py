from django.db import models


class Annotation(models.Model):
    class Scope(models.TextChoices):
        DASHBOARD_ITEM = "dashboard_item", "dashboard item"
        PROJECT = "project", "project"
        ORGANIZATION = "organization", "organization"

    class CreationType(models.TextChoices):
        USER = "USR", "user"
        GITHUB = "GIT", "GitHub"

    content: models.CharField = models.CharField(max_length=400, null=True, blank=True)
    created_at: models.DateTimeField = models.DateTimeField(null=True, blank=True)
    updated_at: models.DateTimeField = models.DateTimeField(auto_now=True)
    dashboard_item: models.ForeignKey = models.ForeignKey(
        "posthog.DashboardItem", on_delete=models.SET_NULL, null=True, blank=True
    )
    team: models.ForeignKey = models.ForeignKey("posthog.Team", on_delete=models.CASCADE)
    organization: models.ForeignKey = models.ForeignKey("posthog.Organization", on_delete=models.CASCADE, null=True)
    created_by: models.ForeignKey = models.ForeignKey("User", on_delete=models.SET_NULL, null=True, blank=True)
    scope = models.CharField(max_length=24, choices=Scope.choices, default=Scope.DASHBOARD_ITEM)
    creation_type = models.CharField(max_length=3, choices=CreationType.choices, default=CreationType.USER,)
    date_marker: models.DateTimeField = models.DateTimeField(null=True, blank=True)
    deleted: models.BooleanField = models.BooleanField(default=False)
<<<<<<< HEAD

    # DEPRECATED: replaced by scope
    apply_all: models.BooleanField = models.BooleanField(default=False)
=======

    # DEPRECATED: replaced by scope
    apply_all: models.BooleanField = models.BooleanField(null=True)

    def get_analytics_metadata(self):
        return {"scope": str(self.scope), "date_marker": self.date_marker}
>>>>>>> 8a629179
<|MERGE_RESOLUTION|>--- conflicted
+++ resolved
@@ -24,15 +24,9 @@
     creation_type = models.CharField(max_length=3, choices=CreationType.choices, default=CreationType.USER,)
     date_marker: models.DateTimeField = models.DateTimeField(null=True, blank=True)
     deleted: models.BooleanField = models.BooleanField(default=False)
-<<<<<<< HEAD
-
-    # DEPRECATED: replaced by scope
-    apply_all: models.BooleanField = models.BooleanField(default=False)
-=======
 
     # DEPRECATED: replaced by scope
     apply_all: models.BooleanField = models.BooleanField(null=True)
 
     def get_analytics_metadata(self):
-        return {"scope": str(self.scope), "date_marker": self.date_marker}
->>>>>>> 8a629179
+        return {"scope": str(self.scope), "date_marker": self.date_marker}