--- conflicted
+++ resolved
@@ -47,13 +47,9 @@
         if goal.get("id") and not isinstance(goal.get("id"), str) and not isinstance(goal.get("id"), int):
             raise ValidationError(f"Conversion goal id must be a string or integer, got {type(goal.get('id'))}")
         if not isinstance(goal.get("schema_map"), dict):
-<<<<<<< HEAD
-            raise ValidationError(f"Conversion goal schema_map must be a string, got {type(goal.get('schema_map'))}")
-=======
             raise ValidationError(
                 f"Conversion goal schema_map must be a dictionary, got {type(goal.get('schema_map'))}"
             )
->>>>>>> 21476104
         if goal.get("kind") is None:
             raise ValidationError("Conversion goal must have a 'kind' field")
         if goal.get("kind") == NodeKind.EVENTS_NODE:
