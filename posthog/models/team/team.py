--- conflicted
+++ resolved
@@ -229,11 +229,7 @@
     FIVE_YEARS = "5y", "5 Years"
 
 
-<<<<<<< HEAD
-class Team(UUIDClassicModel):
-=======
 class Team(UUIDTClassicModel):
->>>>>>> d2ba76a3
     """Team means "environment" (historically it meant "project", but now we have the parent Project model for that)."""
 
     class Meta:
