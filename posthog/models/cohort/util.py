import uuid
from datetime import datetime, timedelta
from typing import Any, Dict, List, Optional, Tuple, Union

import structlog
from dateutil import parser
from django.conf import settings
from django.utils import timezone
from rest_framework.exceptions import ValidationError

from posthog.client import sync_execute
from posthog.constants import PropertyOperatorType
from posthog.hogql.hogql import HogQLContext
from posthog.models import Action, Filter, Team
from posthog.models.action.util import format_action_filter
from posthog.models.async_deletion import AsyncDeletion, DeletionType
from posthog.models.cohort.cohort import Cohort
from posthog.models.cohort.sql import (
    CALCULATE_COHORT_PEOPLE_SQL,
    GET_COHORT_SIZE_SQL,
    GET_COHORTS_BY_PERSON_UUID,
    GET_PERSON_ID_BY_PRECALCULATED_COHORT_ID,
    GET_STATIC_COHORTPEOPLE_BY_PERSON_UUID,
    RECALCULATE_COHORT_BY_ID,
    STALE_COHORTPEOPLE,
)
from posthog.models.person.sql import (
    GET_LATEST_PERSON_SQL,
    GET_PERSON_IDS_BY_FILTER,
    INSERT_PERSON_STATIC_COHORT,
    PERSON_STATIC_COHORT_TABLE,
)
from posthog.models.property import Property, PropertyGroup
from posthog.queries.insight import insight_sync_execute
from posthog.queries.person_distinct_id_query import get_team_distinct_ids_query

# temporary marker to denote when cohortpeople table started being populated
TEMP_PRECALCULATED_MARKER = parser.parse("2021-06-07T15:00:00+00:00")

logger = structlog.get_logger(__name__)


def format_person_query(cohort: Cohort, index: int, hogql_context: HogQLContext) -> Tuple[str, Dict[str, Any]]:
    if cohort.is_static:
        return format_static_cohort_query(cohort.pk, index, prepend="")

    if not cohort.properties.values:
        # No person can match an empty cohort
        return "SELECT generateUUIDv4() as id WHERE 0 = 19", {}

    from posthog.queries.cohort_query import CohortQuery

    query_builder = CohortQuery(
        Filter(data={"properties": cohort.properties}, team=cohort.team, hogql_context=hogql_context),
        cohort.team,
        cohort_pk=cohort.pk,
    )

    query, params = query_builder.get_query()

    return query, params


def format_static_cohort_query(cohort_id: int, index: int, prepend: str) -> Tuple[str, Dict[str, Any]]:
    return (
        f"SELECT person_id as id FROM {PERSON_STATIC_COHORT_TABLE} WHERE cohort_id = %({prepend}_cohort_id_{index})s AND team_id = %(team_id)s",
        {f"{prepend}_cohort_id_{index}": cohort_id},
    )


def format_precalculated_cohort_query(cohort_id: int, index: int, prepend: str = "") -> Tuple[str, Dict[str, Any]]:
    filter_query = GET_PERSON_ID_BY_PRECALCULATED_COHORT_ID.format(index=index, prepend=prepend)
    return (filter_query, {f"{prepend}_cohort_id_{index}": cohort_id})


def get_count_operator(count_operator: Optional[str]) -> str:
    if count_operator == "gte":
        return ">="
    elif count_operator == "lte":
        return "<="
    elif count_operator == "gt":
        return ">"
    elif count_operator == "lt":
        return "<"
    elif count_operator == "eq" or count_operator == "exact" or count_operator is None:
        return "="
    else:
        raise ValidationError("count_operator must be gte, lte, eq, or None")


def get_entity_query(
    event_id: Optional[str],
    action_id: Optional[int],
    team_id: int,
    group_idx: Union[int, str],
    hogql_context: HogQLContext,
) -> Tuple[str, Dict[str, str]]:
    if event_id:
        return f"event = %({f'event_{group_idx}'})s", {f"event_{group_idx}": event_id}
    elif action_id:
        action = Action.objects.get(pk=action_id, team_id=team_id)
        action_filter_query, action_params = format_action_filter(
            team_id=team_id, action=action, prepend="_{}_action".format(group_idx), hogql_context=hogql_context
        )
        return action_filter_query, action_params
    else:
        raise ValidationError("Cohort query requires action_id or event_id")


def get_date_query(
    days: Optional[str], start_time: Optional[str], end_time: Optional[str]
) -> Tuple[str, Dict[str, str]]:
    date_query: str = ""
    date_params: Dict[str, str] = {}
    if days:
        date_query, date_params = parse_entity_timestamps_in_days(int(days))
    elif start_time or end_time:
        date_query, date_params = parse_cohort_timestamps(start_time, end_time)

    return date_query, date_params


def parse_entity_timestamps_in_days(days: int) -> Tuple[str, Dict[str, str]]:
    curr_time = timezone.now()
    start_time = curr_time - timedelta(days=days)

    return (
        "AND timestamp >= %(date_from)s AND timestamp <= %(date_to)s",
        {"date_from": start_time.strftime("%Y-%m-%d %H:%M:%S"), "date_to": curr_time.strftime("%Y-%m-%d %H:%M:%S")},
    )


def parse_cohort_timestamps(start_time: Optional[str], end_time: Optional[str]) -> Tuple[str, Dict[str, str]]:
    clause = "AND "
    params: Dict[str, str] = {}

    if start_time:
        clause += "timestamp >= %(date_from)s"

        params = {"date_from": datetime.strptime(start_time, "%Y-%m-%dT%H:%M:%S").strftime("%Y-%m-%d %H:%M:%S")}
    if end_time:
        clause += "timestamp <= %(date_to)s"
        params = {**params, "date_to": datetime.strptime(end_time, "%Y-%m-%dT%H:%M:%S").strftime("%Y-%m-%d %H:%M:%S")}

    return clause, params


def is_precalculated_query(cohort: Cohort) -> bool:
    if (
        cohort.last_calculation
        and cohort.last_calculation > TEMP_PRECALCULATED_MARKER
        and settings.USE_PRECALCULATED_CH_COHORT_PEOPLE
        and not cohort.is_static  # static cohorts are handled within the regular cohort filter query path
    ):
        return True
    else:
        return False


def format_filter_query(
    cohort: Cohort,
    index: int,
    hogql_context: HogQLContext,
    id_column: str = "distinct_id",
    custom_match_field="person_id",
) -> Tuple[str, Dict[str, Any]]:
    person_query, params = format_cohort_subquery(cohort, index, hogql_context, custom_match_field=custom_match_field)

    person_id_query = CALCULATE_COHORT_PEOPLE_SQL.format(
        query=person_query,
        id_column=id_column,
        GET_TEAM_PERSON_DISTINCT_IDS=get_team_distinct_ids_query(cohort.team_id),
    )
    return person_id_query, params


def format_cohort_subquery(
    cohort: Cohort, index: int, hogql_context: HogQLContext, custom_match_field="person_id"
) -> Tuple[str, Dict[str, Any]]:
    is_precalculated = is_precalculated_query(cohort)
    if is_precalculated:
        query, params = format_precalculated_cohort_query(cohort.pk, index)
    else:
        query, params = format_person_query(cohort, index, hogql_context)

    person_query = f"{custom_match_field} IN ({query})"
    return person_query, params


def get_person_ids_by_cohort_id(team: Team, cohort_id: int, limit: Optional[int] = None, offset: Optional[int] = None):
    from posthog.models.property.util import parse_prop_grouped_clauses

    filter = Filter(data={"properties": [{"key": "id", "value": cohort_id, "type": "cohort"}]})
    filter_query, filter_params = parse_prop_grouped_clauses(
        team_id=team.pk,
        property_group=filter.property_groups,
        table_name="pdi",
        hogql_context=filter.hogql_context,
    )

    results = insight_sync_execute(
        GET_PERSON_IDS_BY_FILTER.format(
            person_query=GET_LATEST_PERSON_SQL,
            distinct_query=filter_query,
            query="",
            GET_TEAM_PERSON_DISTINCT_IDS=get_team_distinct_ids_query(team.pk),
            offset="OFFSET %(offset)s" if offset else "",
            limit="ORDER BY _timestamp ASC LIMIT %(limit)s" if limit else "",
        ),
        {**filter_params, "team_id": team.pk, "offset": offset, "limit": limit},
        query_type="get_person_ids_by_cohort_id",
    )

    return [str(row[0]) for row in results]


def insert_static_cohort(person_uuids: List[Optional[uuid.UUID]], cohort_id: int, team: Team):
    persons = (
        {
            "id": str(uuid.uuid4()),
            "person_id": str(person_uuid),
            "cohort_id": cohort_id,
            "team_id": team.pk,
            "_timestamp": datetime.now(),
        }
        for person_uuid in person_uuids
    )
    sync_execute(INSERT_PERSON_STATIC_COHORT, persons)


def recalculate_cohortpeople(cohort: Cohort, pending_version: int) -> Optional[int]:

<<<<<<< HEAD
    hogql_context = HogQLContext(legacy_person_property_handling=True)
=======
    hogql_context = HogQLContext(within_non_hogql_query=True)
>>>>>>> 80fba8cf
    cohort_query, cohort_params = format_person_query(cohort, 0, hogql_context)

    before_count = get_cohort_size(cohort.pk, cohort.team_id)

    if before_count:
        logger.info(
            "Recalculating cohortpeople starting", team_id=cohort.team_id, cohort_id=cohort.pk, size_before=before_count
        )

    recalcluate_cohortpeople_sql = RECALCULATE_COHORT_BY_ID.format(cohort_filter=cohort_query)

    sync_execute(
        recalcluate_cohortpeople_sql,
        {
            **cohort_params,
            **hogql_context.values,
            "cohort_id": cohort.pk,
            "team_id": cohort.team_id,
            "new_version": pending_version,
        },
        settings={"optimize_on_insert": 0},
    )

    count = get_cohort_size(cohort.pk, cohort.team_id)

    if count is not None and before_count is not None:
        logger.info(
            "Recalculating cohortpeople done",
            team_id=cohort.team_id,
            cohort_id=cohort.pk,
            size_before=before_count,
            size=count,
        )

    return count


def clear_stale_cohortpeople(cohort: Cohort, current_version: int) -> None:

    if cohort.version and cohort.version > 0:
        stale_count_result = sync_execute(
            STALE_COHORTPEOPLE,
            {"cohort_id": cohort.pk, "team_id": cohort.team_id, "version": current_version},
        )

        if stale_count_result and len(stale_count_result) and len(stale_count_result[0]):
            stale_count = stale_count_result[0][0]
            if stale_count > 0:
                # Don't do anything if it already exists
                AsyncDeletion.objects.get_or_create(
                    deletion_type=DeletionType.Cohort_stale, team_id=cohort.team.pk, key=f"{cohort.pk}_{cohort.version}"
                )


def get_cohort_size(cohort_id: int, team_id: int) -> Optional[int]:
    count_result = sync_execute(GET_COHORT_SIZE_SQL, {"cohort_id": cohort_id, "team_id": team_id})

    if count_result and len(count_result) and len(count_result[0]):
        return count_result[0][0]
    else:
        return None


def simplified_cohort_filter_properties(cohort: Cohort, team: Team, is_negated=False) -> PropertyGroup:
    """
    'Simplifies' cohort property filters, removing team-specific context from properties.
    """
    if cohort.is_static:
        return PropertyGroup(
            type=PropertyOperatorType.AND,
            values=[Property(type="static-cohort", key="id", value=cohort.pk, negation=is_negated)],
        )

    # Cohort has been precalculated
    if is_precalculated_query(cohort):
        return PropertyGroup(
            type=PropertyOperatorType.AND,
            values=[Property(type="precalculated-cohort", key="id", value=cohort.pk, negation=is_negated)],
        )

    # Cohort can have multiple match groups.
    # Each group is either
    # 1. "user has done X in time range Y at least N times" or
    # 2. "user has properties XYZ", including belonging to another cohort
    #
    # Users who match _any_ of the groups are considered to match the cohort.

    for property in cohort.properties.flat:
        if property.type == "behavioral":
            # TODO: Support behavioral property type in other insights
            return PropertyGroup(
                type=PropertyOperatorType.AND,
                values=[Property(type="cohort", key="id", value=cohort.pk, negation=is_negated)],
            )

        elif property.type == "cohort":
            # If entire cohort is negated, just return the negated cohort.
            if is_negated:
                return PropertyGroup(
                    type=PropertyOperatorType.AND,
                    values=[Property(type="cohort", key="id", value=cohort.pk, negation=is_negated)],
                )
            # :TRICKY: We need to ensure we don't have infinite loops in here
            # guaranteed during cohort creation
            return Filter(data={"properties": cohort.properties.to_dict()}, team=team).property_groups

    # We have person properties only
    # TODO: Handle negating a complete property group
    if is_negated:
        return PropertyGroup(
            type=PropertyOperatorType.AND,
            values=[Property(type="cohort", key="id", value=cohort.pk, negation=is_negated)],
        )
    else:
        return cohort.properties


def _get_cohort_ids_by_person_uuid(uuid: str, team_id: int) -> List[int]:
    res = sync_execute(GET_COHORTS_BY_PERSON_UUID, {"person_id": uuid, "team_id": team_id})
    return [row[0] for row in res]


def _get_static_cohort_ids_by_person_uuid(uuid: str, team_id: int) -> List[int]:
    res = sync_execute(GET_STATIC_COHORTPEOPLE_BY_PERSON_UUID, {"person_id": uuid, "team_id": team_id})
    return [row[0] for row in res]


def get_all_cohort_ids_by_person_uuid(uuid: str, team_id: int) -> List[int]:
    cohort_ids = _get_cohort_ids_by_person_uuid(uuid, team_id)
    static_cohort_ids = _get_static_cohort_ids_by_person_uuid(uuid, team_id)
    return [*cohort_ids, *static_cohort_ids]<|MERGE_RESOLUTION|>--- conflicted
+++ resolved
@@ -230,11 +230,7 @@
 
 def recalculate_cohortpeople(cohort: Cohort, pending_version: int) -> Optional[int]:
 
-<<<<<<< HEAD
-    hogql_context = HogQLContext(legacy_person_property_handling=True)
-=======
     hogql_context = HogQLContext(within_non_hogql_query=True)
->>>>>>> 80fba8cf
     cohort_query, cohort_params = format_person_query(cohort, 0, hogql_context)
 
     before_count = get_cohort_size(cohort.pk, cohort.team_id)
