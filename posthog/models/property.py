--- conflicted
+++ resolved
@@ -81,18 +81,7 @@
 
 VALIDATE_BEHAVIOURAL_PROP_TYPES = {
     BehaviouralPropertyType.PERFORMED_EVENT: ["key", "value", "event_type", "time_value", "time_interval"],
-<<<<<<< HEAD
     BehaviouralPropertyType.PERFORMED_EVENT_MULTIPLE: ["key", "value", "event_type", "time_value", "time_interval",],
-=======
-    BehaviouralPropertyType.PERFORMED_EVENT_MULTIPLE: [
-        "key",
-        "value",
-        "event_type",
-        "time_value",
-        "time_interval",
-        "operator_value",
-    ],
->>>>>>> 8abb7f9e
     BehaviouralPropertyType.PERFORMED_EVENT_FIRST_TIME: ["key", "value", "event_type", "time_value", "time_interval",],
     BehaviouralPropertyType.PERFORMED_EVENT_SEQUENCE: [
         "key",
