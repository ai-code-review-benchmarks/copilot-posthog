--- conflicted
+++ resolved
@@ -259,15 +259,7 @@
 
     def __eq__(self, other):
         if isinstance(other, UniqueConstraintByExpression):
-<<<<<<< HEAD
             return self.name == other.name and self.expression == other.expression
-        return super().__eq__(other)
-=======
-            return (
-                self.name == other.name
-                and self.expression == other.expression
-                and self.concurrently == other.concurrently
-            )
         return super().__eq__(other)
 
 
@@ -279,5 +271,4 @@
     with transaction.atomic():
         with connection.cursor() as cursor:
             cursor.execute("SET LOCAL statement_timeout = %s", [timeout])
-            yield
->>>>>>> a29e1370
+            yield