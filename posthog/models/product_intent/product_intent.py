--- conflicted
+++ resolved
@@ -176,11 +176,8 @@
             "feature_flags": self.has_activated_feature_flags,
             "session_replay": self.has_activated_session_replay,
             "error_tracking": self.has_activated_error_tracking,
-<<<<<<< HEAD
             "product_analytics": self.has_activated_product_analytics,
-=======
             "surveys": self.has_activated_surveys,
->>>>>>> de683f8b
         }
 
         if self.product_type in activation_checks and activation_checks[self.product_type]():
