--- conflicted
+++ resolved
@@ -422,12 +422,8 @@
     person_id: Optional[int] = None,
     groups: Dict[GroupTypeName, str] = {},
     property_value_overrides: Dict[str, str] = {},
-<<<<<<< HEAD
     group_property_value_overrides: Dict[str, Dict[str, str]] = {},
-) -> Dict[str, Union[bool, str]]:
-=======
 ) -> Tuple[Dict[str, Union[str, bool]], Dict[str, dict]]:
->>>>>>> 5812d56f
     cache = FlagsMatcherCache(team_id)
 
     if person_id is not None:
@@ -456,12 +452,8 @@
     groups: Dict[GroupTypeName, str] = {},
     hash_key_override: Optional[str] = None,
     property_value_overrides: Dict[str, str] = {},
-<<<<<<< HEAD
     group_property_value_overrides: Dict[str, Dict[str, str]] = {},
-) -> Dict[str, Union[bool, str]]:
-=======
 ) -> Tuple[Dict[str, Union[str, bool]], Dict[str, dict]]:
->>>>>>> 5812d56f
 
     all_feature_flags = FeatureFlag.objects.filter(team_id=team_id, active=True, deleted=False).only(
         "id", "team_id", "filters", "key", "rollout_percentage", "ensure_experience_continuity"
