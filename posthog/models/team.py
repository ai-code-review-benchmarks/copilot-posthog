import re
from typing import Any, Dict, List, Optional

from django.contrib.postgres.fields import ArrayField, JSONField
from django.core.validators import MinLengthValidator
from django.db import models
<<<<<<< HEAD
from django.db.models.query_utils import Q
from django.utils import timezone
=======
>>>>>>> 1c296ada

from posthog.helpers.dashboard_templates import create_dashboard_from_template
from posthog.utils import GenericEmails

from .dashboard import Dashboard
from .utils import UUIDT, generate_random_token, sane_repr

TEAM_CACHE: Dict[str, "Team"] = {}


class TeamManager(models.Manager):
<<<<<<< HEAD
    def set_test_account_filters(self, organization: Optional[Any]) -> List:
        filters = [
            {
                "key": "$host",
                "operator": "is_not",
                "value": ["localhost:8000", "localhost:5000", "127.0.0.1:8000", "127.0.0.1:3000"],
            },
        ]
        if organization:
            example_emails = organization.members.only("email")
            generic_emails = GenericEmails()
            example_emails = [email.email for email in example_emails if not generic_emails.is_generic(email.email)]
            if len(example_emails) > 0:
                example_email = re.search("@[\w.]+", example_emails[0])
                if example_email:
                    return [
                        {"key": "email", "operator": "not_icontains", "value": example_email.group(), "type": "person"},
                    ] + filters
        return filters

    def create_with_data(self, user=None, **kwargs) -> "Team":
        kwargs["test_account_filters"] = self.set_test_account_filters(kwargs.get("organization"))
=======
    def create_with_data(self, user=None, default_dashboards: bool = True, **kwargs) -> "Team":
>>>>>>> 1c296ada
        team = Team.objects.create(**kwargs)

        # Create default dashboards (skipped for demo projects)
        # TODO: Support multiple dashboard flavors based on #2822 personalization
        if default_dashboards:
            dashboard = Dashboard.objects.create(name="My App Dashboard", pinned=True, team=team)
            create_dashboard_from_template("DEFAULT_APP", dashboard)
        return team

    def create(self, *args, **kwargs) -> "Team":
        if kwargs.get("organization") is None and kwargs.get("organization_id") is None:
            raise ValueError("Creating organization-less projects is prohibited")
        return super().create(*args, **kwargs)

    def get_team_from_token(self, token: Optional[str]) -> Optional["Team"]:
        if not token:
            return None
        try:
            return Team.objects.get(api_token=token)
        except Team.DoesNotExist:
            return None


class Team(models.Model):
    organization: models.ForeignKey = models.ForeignKey(
        "posthog.Organization", on_delete=models.CASCADE, related_name="teams", related_query_name="team"
    )
    api_token: models.CharField = models.CharField(
        max_length=200,
        unique=True,
        default=generate_random_token,
        validators=[MinLengthValidator(10, "Project's API token must be at least 10 characters long!")],
    )
    app_urls: ArrayField = ArrayField(models.CharField(max_length=200, null=True, blank=True), default=list)
    name: models.CharField = models.CharField(
        max_length=200, default="Default Project", validators=[MinLengthValidator(1, "Project must have a name!")],
    )
    slack_incoming_webhook: models.CharField = models.CharField(max_length=500, null=True, blank=True)
    event_names: JSONField = JSONField(default=list)
    event_names_with_usage: JSONField = JSONField(default=list)
    event_properties: JSONField = JSONField(default=list)
    event_properties_with_usage: JSONField = JSONField(default=list)
    event_properties_numerical: JSONField = JSONField(default=list)
    created_at: models.DateTimeField = models.DateTimeField(auto_now_add=True)
    updated_at: models.DateTimeField = models.DateTimeField(auto_now=True)
    anonymize_ips: models.BooleanField = models.BooleanField(default=False)
    completed_snippet_onboarding: models.BooleanField = models.BooleanField(default=False)
    ingested_event: models.BooleanField = models.BooleanField(default=False)
    uuid: models.UUIDField = models.UUIDField(default=UUIDT, editable=False, unique=True)
    session_recording_opt_in: models.BooleanField = models.BooleanField(default=False)
    session_recording_retention_period_days: models.IntegerField = models.IntegerField(null=True, default=None)
    plugins_opt_in: models.BooleanField = models.BooleanField(default=False)
    signup_token: models.CharField = models.CharField(max_length=200, null=True, blank=True)
    is_demo: models.BooleanField = models.BooleanField(default=False)

    test_account_filters: JSONField = JSONField(default=list)

    # DEPRECATED, DISUSED: replaced with env variable OPT_OUT_CAPTURE and User.anonymized_data
    opt_out_capture: models.BooleanField = models.BooleanField(default=False)
    # DEPRECATED, DISUSED: now managing access in an Organization-centric way
    users: models.ManyToManyField = models.ManyToManyField(
        "User", blank=True, related_name="teams_deprecated_relationship"
    )

    objects = TeamManager()

    def __str__(self):
        if self.name:
            return self.name
        if self.app_urls and self.app_urls[0]:
            return ", ".join(self.app_urls)
        return str(self.pk)

    __repr__ = sane_repr("uuid", "name", "api_token")<|MERGE_RESOLUTION|>--- conflicted
+++ resolved
@@ -4,11 +4,6 @@
 from django.contrib.postgres.fields import ArrayField, JSONField
 from django.core.validators import MinLengthValidator
 from django.db import models
-<<<<<<< HEAD
-from django.db.models.query_utils import Q
-from django.utils import timezone
-=======
->>>>>>> 1c296ada
 
 from posthog.helpers.dashboard_templates import create_dashboard_from_template
 from posthog.utils import GenericEmails
@@ -20,7 +15,6 @@
 
 
 class TeamManager(models.Manager):
-<<<<<<< HEAD
     def set_test_account_filters(self, organization: Optional[Any]) -> List:
         filters = [
             {
@@ -41,11 +35,8 @@
                     ] + filters
         return filters
 
-    def create_with_data(self, user=None, **kwargs) -> "Team":
+    def create_with_data(self, user=None, default_dashboards: bool = True, **kwargs) -> "Team":
         kwargs["test_account_filters"] = self.set_test_account_filters(kwargs.get("organization"))
-=======
-    def create_with_data(self, user=None, default_dashboards: bool = True, **kwargs) -> "Team":
->>>>>>> 1c296ada
         team = Team.objects.create(**kwargs)
 
         # Create default dashboards (skipped for demo projects)
