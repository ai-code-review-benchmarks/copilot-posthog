import re
from typing import TYPE_CHECKING, Any, Dict, List, Optional

import pytz
from django.conf import settings
from django.contrib.postgres.fields import ArrayField
from django.core.exceptions import ObjectDoesNotExist
from django.core.validators import MinLengthValidator
from django.db import models
from django.dispatch.dispatcher import receiver

from posthog.constants import AvailableFeature
from posthog.helpers.dashboard_templates import create_dashboard_from_template
from posthog.utils import GenericEmails

from .dashboard import Dashboard
from .utils import UUIDClassicModel, generate_random_token_project, sane_repr

if TYPE_CHECKING:
    from posthog.models.organization import OrganizationMembership
    from posthog.models.user import User

TEAM_CACHE: Dict[str, "Team"] = {}

TIMEZONES = [(tz, tz) for tz in pytz.common_timezones]

# TODO: DEPRECATED; delete when these attributes can be fully removed from `Team` model
DEPRECATED_ATTRS = (
    "plugins_opt_in",
    "opt_out_capture",
    "event_names",
    "event_names_with_usage",
    "event_properties",
    "event_properties_with_usage",
    "event_properties_numerical",
)


class TeamManager(models.Manager):
    def set_test_account_filters(self, organization: Optional[Any]) -> List:
        filters = [
            {
                "key": "$host",
                "operator": "is_not",
                "value": ["localhost:8000", "localhost:5000", "127.0.0.1:8000", "127.0.0.1:3000", "localhost:3000"],
            },
        ]
        if organization:
            example_emails = organization.members.only("email")
            generic_emails = GenericEmails()
            example_emails = [email.email for email in example_emails if not generic_emails.is_generic(email.email)]
            if len(example_emails) > 0:
                example_email = re.search(r"@[\w.]+", example_emails[0])
                if example_email:
                    return [
                        {"key": "email", "operator": "not_icontains", "value": example_email.group(), "type": "person"},
                    ] + filters
        return filters

    def create_with_data(self, user: Any = None, default_dashboards: bool = True, **kwargs) -> "Team":
        kwargs["test_account_filters"] = self.set_test_account_filters(kwargs.get("organization"))
        team = Team.objects.create(**kwargs)

        # Create default dashboards (skipped for demo projects)
        # TODO: Support multiple dashboard flavors based on #2822 personalization
        if default_dashboards:
            dashboard = Dashboard.objects.create(name="My App Dashboard", pinned=True, team=team)
            create_dashboard_from_template("DEFAULT_APP", dashboard)
        return team

    def create(self, *args, **kwargs) -> "Team":
        if kwargs.get("organization") is None and kwargs.get("organization_id") is None:
            raise ValueError("Creating organization-less projects is prohibited")
        return super().create(*args, **kwargs)

    def get_team_from_token(self, token: Optional[str]) -> Optional["Team"]:
        if not token:
            return None
        try:
            return Team.objects.defer(*DEPRECATED_ATTRS).get(api_token=token)
        except Team.DoesNotExist:
            return None


def get_default_data_attributes() -> Any:
    return ["data-attr"]


class Team(UUIDClassicModel):
    organization: models.ForeignKey = models.ForeignKey(
        "posthog.Organization", on_delete=models.CASCADE, related_name="teams", related_query_name="team"
    )
    api_token: models.CharField = models.CharField(
        max_length=200,
        unique=True,
        default=generate_random_token_project,
        validators=[MinLengthValidator(10, "Project's API token must be at least 10 characters long!")],
    )
    app_urls: ArrayField = ArrayField(models.CharField(max_length=200, null=True), default=list, blank=True)
    name: models.CharField = models.CharField(
        max_length=200, default="Default Project", validators=[MinLengthValidator(1, "Project must have a name!")],
    )
    slack_incoming_webhook: models.CharField = models.CharField(max_length=500, null=True, blank=True)
    created_at: models.DateTimeField = models.DateTimeField(auto_now_add=True)
    updated_at: models.DateTimeField = models.DateTimeField(auto_now=True)
    anonymize_ips: models.BooleanField = models.BooleanField(default=False)
    completed_snippet_onboarding: models.BooleanField = models.BooleanField(default=False)
    ingested_event: models.BooleanField = models.BooleanField(default=False)
    session_recording_opt_in: models.BooleanField = models.BooleanField(default=False)
    session_recording_retention_period_days: models.IntegerField = models.IntegerField(
        null=True, default=None, blank=True
    )
    signup_token: models.CharField = models.CharField(max_length=200, null=True, blank=True)
    is_demo: models.BooleanField = models.BooleanField(default=False)
<<<<<<< HEAD
    project_based_permissioning: models.BooleanField = models.BooleanField(default=False)
=======
    access_control: models.BooleanField = models.BooleanField(default=False)
>>>>>>> bc3e2232
    test_account_filters: models.JSONField = models.JSONField(default=list)
    timezone: models.CharField = models.CharField(max_length=240, choices=TIMEZONES, default="UTC")
    data_attributes: models.JSONField = models.JSONField(default=get_default_data_attributes)

    # DEPRECATED, DISUSED: plugins are enabled for everyone now
    plugins_opt_in: models.BooleanField = models.BooleanField(default=False)
    # DEPRECATED, DISUSED: replaced with env variable OPT_OUT_CAPTURE and User.anonymized_data
    opt_out_capture: models.BooleanField = models.BooleanField(default=False)
    # DEPRECATED: in favor of `EventDefinition` model
    event_names: models.JSONField = models.JSONField(default=list)
    event_names_with_usage: models.JSONField = models.JSONField(default=list)
    # DEPRECATED: in favor of `PropertyDefinition` model
    event_properties: models.JSONField = models.JSONField(default=list)
    event_properties_with_usage: models.JSONField = models.JSONField(default=list)
    event_properties_numerical: models.JSONField = models.JSONField(default=list)

    objects: TeamManager = TeamManager()

    def get_effective_membership_level(self, user: "User") -> Optional["OrganizationMembership.Level"]:
        from posthog.models.organization import OrganizationMembership

        parent_membership: "OrganizationMembership" = user.organization_memberships.only("id", "level").get(
            organization_id=self.organization_id
        )
        if (
            settings.EE_AVAILABLE
<<<<<<< HEAD
            and self.project_based_permissioning
=======
            and self.access_control
>>>>>>> bc3e2232
            and self.organization.is_feature_available(AvailableFeature.PROJECT_BASED_PERMISSIONING)
        ):
            # Checking for project-specific level
            try:
                return (
                    parent_membership.explicit_team_memberships.only("parent_membership", "level")
                    .get(team=self)
                    .effective_level
                )
            except ObjectDoesNotExist:
                if parent_membership.level < OrganizationMembership.Level.ADMIN:
                    # Only organization admins and above get implicit project membership
                    return None
                return parent_membership.level
        else:
            # Project-based permissioning unavailable or disabled, simply returning organization-wide level
            return parent_membership.level

    def __str__(self):
        if self.name:
            return self.name
        if self.app_urls and self.app_urls[0]:
            return ", ".join(self.app_urls)
        return str(self.pk)

    __repr__ = sane_repr("uuid", "name", "api_token")


@receiver(models.signals.pre_delete, sender=Team)
def team_deleted(sender, instance, **kwargs):
    instance.event_set.all().delete()
    instance.elementgroup_set.all().delete()<|MERGE_RESOLUTION|>--- conflicted
+++ resolved
@@ -112,11 +112,7 @@
     )
     signup_token: models.CharField = models.CharField(max_length=200, null=True, blank=True)
     is_demo: models.BooleanField = models.BooleanField(default=False)
-<<<<<<< HEAD
-    project_based_permissioning: models.BooleanField = models.BooleanField(default=False)
-=======
     access_control: models.BooleanField = models.BooleanField(default=False)
->>>>>>> bc3e2232
     test_account_filters: models.JSONField = models.JSONField(default=list)
     timezone: models.CharField = models.CharField(max_length=240, choices=TIMEZONES, default="UTC")
     data_attributes: models.JSONField = models.JSONField(default=get_default_data_attributes)
@@ -143,11 +139,7 @@
         )
         if (
             settings.EE_AVAILABLE
-<<<<<<< HEAD
-            and self.project_based_permissioning
-=======
             and self.access_control
->>>>>>> bc3e2232
             and self.organization.is_feature_available(AvailableFeature.PROJECT_BASED_PERMISSIONING)
         ):
             # Checking for project-specific level
