--- conflicted
+++ resolved
@@ -59,11 +59,8 @@
     FunnelWindowDaysMixin,
     FunnelFromToStepsMixin,
     FunnelPersonsStepMixin,
-<<<<<<< HEAD
     FunnelTrendsPersonsMixin,
-=======
     FunnelPersonsStepBreakdownMixin,
->>>>>>> 82a887bd
     FunnelTypeMixin,
     HistogramMixin,
     BaseFilter,
