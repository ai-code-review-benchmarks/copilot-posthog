--- conflicted
+++ resolved
@@ -306,7 +306,6 @@
   ORDER BY "posthog_persondistinctid"."id" ASC
   '
 ---
-<<<<<<< HEAD
 # name: TestDjangoPropertiesToQ.test_person_relative_date_parsing_with_invalid_date
   '
   SELECT (1) AS "a"
@@ -327,36 +326,6 @@
          AND "posthog_person"."team_id" = 2
          AND "posthog_person"."id" = -1)
   LIMIT 1
-=======
-# name: TestDjangoPropertiesToQ.test_icontains_with_array_value
-  '
-  SELECT "posthog_person"."uuid"
-  FROM "posthog_person"
-  WHERE (UPPER(("posthog_person"."properties" ->> '$key')::text) LIKE UPPER('%[''red'']%')
-         AND "posthog_person"."properties" ? '$key'
-         AND NOT (("posthog_person"."properties" -> '$key') = 'null')
-         AND "posthog_person"."team_id" = 2)
-  '
----
-# name: TestDjangoPropertiesToQ.test_icontains_with_array_value.1
-  '
-  SELECT "posthog_person"."uuid"
-  FROM "posthog_person"
-  WHERE (UPPER(("posthog_person"."properties" ->> '$key')::text) LIKE UPPER('%red%')
-         AND "posthog_person"."properties" ? '$key'
-         AND NOT (("posthog_person"."properties" -> '$key') = 'null')
-         AND "posthog_person"."team_id" = 2)
-  '
----
-# name: TestDjangoPropertiesToQ.test_icontains_with_array_value.2
-  '
-  SELECT "posthog_person"."uuid"
-  FROM "posthog_person"
-  WHERE (("posthog_person"."properties" -> '$key') > '["2"]'
-         AND "posthog_person"."properties" ? '$key'
-         AND NOT (("posthog_person"."properties" -> '$key') = 'null')
-         AND "posthog_person"."team_id" = 2)
->>>>>>> aa6bac9c
   '
 ---
 # name: TestDjangoPropertyGroupToQ.test_property_group_to_q_with_cohorts
