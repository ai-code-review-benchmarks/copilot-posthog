--- conflicted
+++ resolved
@@ -33,92 +33,6 @@
 RETENTION_DEFAULT_INTERVALS = 11
 
 
-<<<<<<< HEAD
-class RetentionFilter(Filter):
-    period: str = "Day"
-    target_entity: Entity = Entity({"id": "$pageview", "type": TREND_FILTER_TYPE_EVENTS})
-    returning_entity: Entity
-    retention_type: str = RETENTION_RECURRING
-    total_intervals: int = RETENTION_DEFAULT_INTERVALS
-    period_increment: Union[timedelta, relativedelta] = timedelta(days=1)
-    total_increment: Union[timedelta, relativedelta] = timedelta(days=total_intervals)
-    selected_interval: int = 0
-    date_from: datetime.datetime
-    _date_to_is_default: bool = True
-
-    def __init__(self, data: Dict[str, Any] = {}, request: Optional[HttpRequest] = None, **kwargs) -> None:
-        data["insight"] = INSIGHT_RETENTION
-        super().__init__(data, request)
-        if request:
-            data = {
-                **request.GET.dict(),
-            }
-        elif not data:
-            raise ValueError("You need to define either a data dict or a request")
-        self.period = data.get(PERIOD, self.period)
-        if data.get("target_entity"):
-            self.target_entity = Entity(
-                data["target_entity"] if isinstance(data["target_entity"], dict) else json.loads(data["target_entity"])
-            )
-
-        if data.get("returning_entity"):
-            self.returning_entity = Entity(
-                data["returning_entity"]
-                if isinstance(data["returning_entity"], dict)
-                else json.loads(data["returning_entity"])
-            )
-        else:
-            self.returning_entity = self.target_entity
-        self.retention_type = data.get(RETENTION_TYPE, self.retention_type)
-        self.total_intervals = int(data.get(TOTAL_INTERVALS, self.total_intervals))
-        self.selected_interval = int(data.get(SELECTED_INTERVAL, 0))
-
-        if not self.date_from:
-            self._date_from = "-11d"
-
-        if self._date_to:
-            self._date_to_is_default = False
-
-        tdelta, t1 = RetentionFilter.determine_time_delta(self.total_intervals, self.period)
-        self._date_to = (self.date_to + t1).isoformat()
-
-        if self.period == "Hour":
-            date_to = self.date_to
-            date_from: datetime.datetime = date_to - tdelta
-        elif self.period == "Week":
-            date_to = self.date_to.replace(hour=0, minute=0, second=0, microsecond=0)
-            date_from = date_to - tdelta
-            date_from = date_from - timedelta(days=date_from.isoweekday() % 7)
-        else:
-            date_to = self.date_to.replace(hour=0, minute=0, second=0, microsecond=0)
-            date_from = date_to - tdelta
-
-        self._date_from = date_from.isoformat()
-        self._date_to = date_to.isoformat()
-        self.period_increment = t1
-
-    def to_dict(self) -> Dict[str, Any]:
-        dict = super().to_dict()
-        dict.pop("date_from", None)
-        if self._date_to_is_default:
-            dict.pop("date_to", None)
-        return dict
-
-    @staticmethod
-    def determine_time_delta(
-        total_intervals: int, period: str
-    ) -> Tuple[Union[timedelta, relativedelta], Union[timedelta, relativedelta]]:
-        if period == "Hour":
-            return timedelta(hours=total_intervals), timedelta(hours=1)
-        elif period == "Week":
-            return timedelta(weeks=total_intervals), timedelta(weeks=1)
-        elif period == "Month":
-            return relativedelta(months=total_intervals), relativedelta(months=1)
-        elif period == "Day":
-            return timedelta(days=total_intervals), timedelta(days=1)
-        else:
-            raise ValueError(f"Period {period} is unsupported.")
-=======
 class RetentionFilter(
     RetentionTypeMixin,
     EntitiesDerivedMixin,
@@ -126,11 +40,9 @@
     PropertyMixin,
     DisplayDerivedMixin,
     InsightMixin,
-    IntervalMixin,
     OffsetMixin,
     BaseFilter,
 ):
     def __init__(self, data: Dict[str, Any] = {}, request: Optional[HttpRequest] = None, **kwargs) -> None:
         data["insight"] = INSIGHT_RETENTION
-        super().__init__(data, request)
->>>>>>> 4ece4ce3
+        super().__init__(data, request)