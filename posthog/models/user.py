--- conflicted
+++ resolved
@@ -172,11 +172,7 @@
     @property
     def team(self) -> Optional[Team]:
         if self.current_team is None and self.organization is not None:
-<<<<<<< HEAD
-            self.current_team = self.teams.first()
-=======
             self.current_team = self.teams.filter(organization=self.current_organization).first()
->>>>>>> 0b4af441
             self.save()
         return self.current_team
 
