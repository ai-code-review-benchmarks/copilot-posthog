--- conflicted
+++ resolved
@@ -56,11 +56,8 @@
     order_by: List[str],
     action_id: Optional[str],
     select: Optional[List[str]],
-<<<<<<< HEAD
+    where: Optional[List[str]],
     pivot: Optional[List[str]],
-=======
-    where: Optional[List[str]],
->>>>>>> bb486a82
     long_date_from: bool = False,
     limit: int = 100,
 ) -> Union[List, dict]:
@@ -126,7 +123,6 @@
         else:
             order_by_list.append(selected_columns[0])
 
-<<<<<<< HEAD
         if pivot:
             pivot_columns = [translate_hql(pivot[0]), translate_hql(pivot[1])]
             results, types = sync_execute(
@@ -170,10 +166,11 @@
                 SELECT_EVENT_FIELDS_BY_TEAM_AND_CONDITIONS_FILTERS.format(
                     columns=", ".join(selected_columns),
                     conditions=conditions,
+                    filters=prop_filters,
+                    group="GROUP BY {}".format(", ".join(group_by_columns)) if group_by_columns else "",
+                    having="HAVING {}".format(" AND ".join(having_filters)) if having_filters else "",
+                    order="ORDER BY {}".format(", ".join(order_by_list)),
                     limit=limit_sql,
-                    group="GROUP BY {}".format(", ".join(group_by_columns)) if group_by_columns else "",
-                    order="ORDER BY {}".format(", ".join(order_by_list)),
-                    filters=prop_filters,
                 ),
                 {"team_id": team.pk, "limit": limit, **condition_params, **prop_filter_params},
                 with_column_types=True,
@@ -183,26 +180,6 @@
                 "columns": select,
                 "types": [type for _, type in types],
             }
-=======
-        results, types = sync_execute(
-            SELECT_EVENT_FIELDS_BY_TEAM_AND_CONDITIONS_FILTERS.format(
-                columns=", ".join(selected_columns),
-                conditions=conditions,
-                filters=prop_filters,
-                group="GROUP BY {}".format(", ".join(group_by_columns)) if group_by_columns else "",
-                having="HAVING {}".format(" AND ".join(having_filters)) if having_filters else "",
-                order="ORDER BY {}".format(", ".join(order_by_list)),
-                limit=limit_sql,
-            ),
-            {"team_id": team.pk, "limit": limit, **condition_params, **prop_filter_params},
-            with_column_types=True,
-        )
-        return {
-            "results": results,
-            "columns": select,
-            "types": [type for _, type in types],
-        }
->>>>>>> bb486a82
 
     if prop_filters != "":
         return query_with_columns(
