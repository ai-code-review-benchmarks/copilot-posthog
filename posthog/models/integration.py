--- conflicted
+++ resolved
@@ -50,11 +50,8 @@
         GOOGLE_CLOUD_STORAGE = "google-cloud-storage"
         GOOGLE_ADS = "google-ads"
         SNAPCHAT = "snapchat"
-<<<<<<< HEAD
+        LINKEDIN_ADS = "linkedin-ads"
         INTERCOM = "intercom"
-=======
-        LINKEDIN_ADS = "linkedin-ads"
->>>>>>> 20b5dc8a
 
     team = models.ForeignKey("Team", on_delete=models.CASCADE)
 
@@ -121,11 +118,7 @@
 
 
 class OauthIntegration:
-<<<<<<< HEAD
-    supported_kinds = ["slack", "salesforce", "hubspot", "google-ads", "snapchat", "intercom"]
-=======
-    supported_kinds = ["slack", "salesforce", "hubspot", "google-ads", "snapchat", "linkedin-ads"]
->>>>>>> 20b5dc8a
+    supported_kinds = ["slack", "salesforce", "hubspot", "google-ads", "snapchat", "linkedin-ads", "intercom"]
     integration: Integration
 
     def __init__(self, integration: Integration) -> None:
@@ -219,7 +212,21 @@
                 id_path="me.id",
                 name_path="me.email",
             )
-<<<<<<< HEAD
+        elif kind == "linkedin-ads":
+            if not settings.LINKEDIN_APP_CLIENT_ID or not settings.LINKEDIN_APP_CLIENT_SECRET:
+                raise NotImplementedError("LinkedIn Ads app not configured")
+
+            return OauthConfig(
+                authorize_url="https://www.linkedin.com/oauth/v2/authorization",
+                token_info_url="https://api.linkedin.com/v2/userinfo",
+                token_info_config_fields=["sub", "email"],
+                token_url="https://www.linkedin.com/oauth/v2/accessToken",
+                client_id=settings.LINKEDIN_APP_CLIENT_ID,
+                client_secret=settings.LINKEDIN_APP_CLIENT_SECRET,
+                scope="r_ads rw_conversions openid profile email",
+                id_path="sub",
+                name_path="email",
+            )
         elif kind == "intercom":
             if not settings.INTERCOM_APP_CLIENT_ID or not settings.INTERCOM_APP_CLIENT_SECRET:
                 raise NotImplementedError("Intercom app not configured")
@@ -233,21 +240,6 @@
                 client_secret=settings.INTERCOM_APP_CLIENT_SECRET,
                 scope="",
                 id_path="id",
-=======
-        elif kind == "linkedin-ads":
-            if not settings.LINKEDIN_APP_CLIENT_ID or not settings.LINKEDIN_APP_CLIENT_SECRET:
-                raise NotImplementedError("LinkedIn Ads app not configured")
-
-            return OauthConfig(
-                authorize_url="https://www.linkedin.com/oauth/v2/authorization",
-                token_info_url="https://api.linkedin.com/v2/userinfo",
-                token_info_config_fields=["sub", "email"],
-                token_url="https://www.linkedin.com/oauth/v2/accessToken",
-                client_id=settings.LINKEDIN_APP_CLIENT_ID,
-                client_secret=settings.LINKEDIN_APP_CLIENT_SECRET,
-                scope="r_ads rw_conversions openid profile email",
-                id_path="sub",
->>>>>>> 20b5dc8a
                 name_path="email",
             )
 
