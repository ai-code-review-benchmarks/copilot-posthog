from dataclasses import dataclass
import hashlib
import hmac
import time
import jwt
import json
from datetime import timedelta, datetime
from typing import Any, Literal, Optional
from urllib.parse import urlencode

from django.db import models
from prometheus_client import Counter
import requests
from rest_framework.exceptions import ValidationError
from rest_framework.request import Request
from rest_framework import status
from posthog.exceptions_capture import capture_exception
from slack_sdk import WebClient
from slack_sdk.errors import SlackApiError
from google.oauth2 import service_account
from google.auth.transport.requests import Request as GoogleRequest

from django.conf import settings
from posthog.cache_utils import cache_for
from posthog.helpers.encrypted_fields import EncryptedJSONField
from posthog.models.instance_setting import get_instance_settings
from posthog.models.user import User
from products.messaging.backend.providers import MailjetProvider, TwilioProvider
import structlog

from posthog.plugins.plugin_server_api import reload_integrations_on_workers
from posthog.sync import database_sync_to_async

logger = structlog.get_logger(__name__)

oauth_refresh_counter = Counter(
    "integration_oauth_refresh", "Number of times an oauth refresh has been attempted", labelnames=["kind", "result"]
)

PRIVATE_CHANNEL_WITHOUT_ACCESS = "PRIVATE_CHANNEL_WITHOUT_ACCESS"


def dot_get(d: Any, path: str, default: Any = None) -> Any:
    if path in d and d[path] is not None:
        return d[path]
    for key in path.split("."):
        if not isinstance(d, dict):
            return default
        d = d.get(key, default)
    return d


ERROR_TOKEN_REFRESH_FAILED = "TOKEN_REFRESH_FAILED"


class Integration(models.Model):
    class IntegrationKind(models.TextChoices):
        SLACK = "slack"
        SALESFORCE = "salesforce"
        HUBSPOT = "hubspot"
        GOOGLE_PUBSUB = "google-pubsub"
        GOOGLE_CLOUD_STORAGE = "google-cloud-storage"
        GOOGLE_ADS = "google-ads"
        SNAPCHAT = "snapchat"
        LINKEDIN_ADS = "linkedin-ads"
        INTERCOM = "intercom"
        EMAIL = "email"
        LINEAR = "linear"
        GITHUB = "github"
<<<<<<< HEAD
        TWILIO = "twilio"
=======
        META_ADS = "meta-ads"
>>>>>>> 55a3a11e

    team = models.ForeignKey("Team", on_delete=models.CASCADE)

    # The integration type identifier
    kind = models.CharField(max_length=20, choices=IntegrationKind.choices)
    # The ID of the integration in the external system
    integration_id = models.TextField(null=True, blank=True)
    # Any config that COULD be passed to the frontend
    config = models.JSONField(default=dict)
    sensitive_config = EncryptedJSONField(
        default=dict,
        ignore_decrypt_errors=True,  # allows us to load previously unencrypted data
    )

    errors = models.TextField()

    # Meta
    created_at = models.DateTimeField(auto_now_add=True, blank=True)
    created_by = models.ForeignKey("User", on_delete=models.SET_NULL, null=True, blank=True)

    class Meta:
        constraints = [
            models.UniqueConstraint(
                fields=["team", "kind", "integration_id"], name="posthog_integration_kind_id_unique"
            )
        ]

    @property
    def display_name(self) -> str:
        if self.kind in OauthIntegration.supported_kinds:
            oauth_config = OauthIntegration.oauth_config_for_kind(self.kind)
            return dot_get(self.config, oauth_config.name_path, self.integration_id)
        if self.kind in GoogleCloudIntegration.supported_kinds:
            return self.integration_id or "unknown ID"
        if self.kind == "github":
            return dot_get(self.config, "account.name", self.integration_id)

        return f"ID: {self.integration_id}"

    @property
    def access_token(self) -> Optional[str]:
        return self.sensitive_config.get("access_token")

    @property
    def refresh_token(self) -> Optional[str]:
        return self.sensitive_config.get("refresh_token")


@database_sync_to_async
def aget_integration_by_id(integration_id: str, team_id: int) -> Integration | None:
    return Integration.objects.get(id=integration_id, team_id=team_id)


@dataclass
class OauthConfig:
    authorize_url: str
    token_url: str
    client_id: str
    client_secret: str
    scope: str
    id_path: str
    name_path: str
    token_info_url: Optional[str] = None
    token_info_graphql_query: Optional[str] = None
    token_info_config_fields: Optional[list[str]] = None
    additional_authorize_params: Optional[dict[str, str]] = None


class OauthIntegration:
    supported_kinds = [
        "slack",
        "salesforce",
        "hubspot",
        "google-ads",
        "snapchat",
        "linkedin-ads",
        "meta-ads",
        "intercom",
        "linear",
    ]
    integration: Integration

    def __str__(self) -> str:
        return f"OauthIntegration(integration={self.integration.id}, kind={self.integration.kind}, team={self.integration.team_id})"

    def __init__(self, integration: Integration) -> None:
        self.integration = integration

    @classmethod
    @cache_for(timedelta(minutes=5))
    def oauth_config_for_kind(cls, kind: str) -> OauthConfig:
        if kind == "slack":
            from_settings = get_instance_settings(
                [
                    "SLACK_APP_CLIENT_ID",
                    "SLACK_APP_CLIENT_SECRET",
                    "SLACK_APP_SIGNING_SECRET",
                ]
            )

            if not from_settings["SLACK_APP_CLIENT_ID"] or not from_settings["SLACK_APP_CLIENT_SECRET"]:
                raise NotImplementedError("Slack app not configured")

            return OauthConfig(
                authorize_url="https://slack.com/oauth/v2/authorize",
                token_url="https://slack.com/api/oauth.v2.access",
                client_id=from_settings["SLACK_APP_CLIENT_ID"],
                client_secret=from_settings["SLACK_APP_CLIENT_SECRET"],
                scope="channels:read,groups:read,chat:write,chat:write.customize",
                id_path="team.id",
                name_path="team.name",
            )
        elif kind == "salesforce":
            if not settings.SALESFORCE_CONSUMER_KEY or not settings.SALESFORCE_CONSUMER_SECRET:
                raise NotImplementedError("Salesforce app not configured")

            return OauthConfig(
                authorize_url="https://login.salesforce.com/services/oauth2/authorize",
                token_url="https://login.salesforce.com/services/oauth2/token",
                client_id=settings.SALESFORCE_CONSUMER_KEY,
                client_secret=settings.SALESFORCE_CONSUMER_SECRET,
                scope="full refresh_token",
                id_path="instance_url",
                name_path="instance_url",
            )
        elif kind == "salesforce-sandbox":
            if not settings.SALESFORCE_CONSUMER_KEY or not settings.SALESFORCE_CONSUMER_SECRET:
                raise NotImplementedError("Salesforce app not configured")

            return OauthConfig(
                authorize_url="https://test.salesforce.com/services/oauth2/authorize",
                token_url="https://test.salesforce.com/services/oauth2/token",
                client_id=settings.SALESFORCE_CONSUMER_KEY,
                client_secret=settings.SALESFORCE_CONSUMER_SECRET,
                scope="full refresh_token",
                id_path="instance_url",
                name_path="instance_url",
            )
        elif kind == "hubspot":
            if not settings.HUBSPOT_APP_CLIENT_ID or not settings.HUBSPOT_APP_CLIENT_SECRET:
                raise NotImplementedError("Hubspot app not configured")

            return OauthConfig(
                authorize_url="https://app.hubspot.com/oauth/authorize",
                token_url="https://api.hubapi.com/oauth/v1/token",
                token_info_url="https://api.hubapi.com/oauth/v1/access-tokens/:access_token",
                token_info_config_fields=["hub_id", "hub_domain", "user", "user_id", "scopes"],
                client_id=settings.HUBSPOT_APP_CLIENT_ID,
                client_secret=settings.HUBSPOT_APP_CLIENT_SECRET,
                scope="tickets crm.objects.contacts.write sales-email-read crm.objects.companies.read crm.objects.deals.read crm.objects.contacts.read crm.objects.quotes.read crm.objects.companies.write",
                additional_authorize_params={
                    # NOTE: these scopes are only available on certain hubspot plans and as such are optional
                    "optional_scope": "analytics.behavioral_events.send behavioral_events.event_definitions.read_write"
                },
                id_path="hub_id",
                name_path="hub_domain",
            )
        elif kind == "google-ads":
            if not settings.GOOGLE_ADS_APP_CLIENT_ID or not settings.GOOGLE_ADS_APP_CLIENT_SECRET:
                raise NotImplementedError("Google Ads app not configured")

            return OauthConfig(
                authorize_url="https://accounts.google.com/o/oauth2/v2/auth",
                # forces the consent screen, otherwise we won't receive a refresh token
                additional_authorize_params={"access_type": "offline", "prompt": "consent"},
                token_info_url="https://openidconnect.googleapis.com/v1/userinfo",
                token_info_config_fields=["sub", "email"],
                token_url="https://oauth2.googleapis.com/token",
                client_id=settings.GOOGLE_ADS_APP_CLIENT_ID,
                client_secret=settings.GOOGLE_ADS_APP_CLIENT_SECRET,
                scope="https://www.googleapis.com/auth/adwords https://www.googleapis.com/auth/userinfo.email",
                id_path="sub",
                name_path="email",
            )
        elif kind == "snapchat":
            if not settings.SNAPCHAT_APP_CLIENT_ID or not settings.SNAPCHAT_APP_CLIENT_SECRET:
                raise NotImplementedError("Snapchat app not configured")

            return OauthConfig(
                authorize_url="https://accounts.snapchat.com/accounts/oauth2/auth",
                token_url="https://accounts.snapchat.com/accounts/oauth2/token",
                token_info_url="https://adsapi.snapchat.com/v1/me",
                token_info_config_fields=["me.id", "me.email"],
                client_id=settings.SNAPCHAT_APP_CLIENT_ID,
                client_secret=settings.SNAPCHAT_APP_CLIENT_SECRET,
                scope="snapchat-offline-conversions-api snapchat-marketing-api",
                id_path="me.id",
                name_path="me.email",
            )
        elif kind == "linkedin-ads":
            if not settings.LINKEDIN_APP_CLIENT_ID or not settings.LINKEDIN_APP_CLIENT_SECRET:
                raise NotImplementedError("LinkedIn Ads app not configured")

            return OauthConfig(
                authorize_url="https://www.linkedin.com/oauth/v2/authorization",
                token_info_url="https://api.linkedin.com/v2/userinfo",
                token_info_config_fields=["sub", "email"],
                token_url="https://www.linkedin.com/oauth/v2/accessToken",
                client_id=settings.LINKEDIN_APP_CLIENT_ID,
                client_secret=settings.LINKEDIN_APP_CLIENT_SECRET,
                scope="r_ads rw_conversions openid profile email",
                id_path="sub",
                name_path="email",
            )
        elif kind == "intercom":
            if not settings.INTERCOM_APP_CLIENT_ID or not settings.INTERCOM_APP_CLIENT_SECRET:
                raise NotImplementedError("Intercom app not configured")

            return OauthConfig(
                authorize_url="https://app.intercom.com/oauth",
                token_url="https://api.intercom.io/auth/eagle/token",
                token_info_url="https://api.intercom.io/me",
                token_info_config_fields=["id", "email", "app.region"],
                client_id=settings.INTERCOM_APP_CLIENT_ID,
                client_secret=settings.INTERCOM_APP_CLIENT_SECRET,
                scope="",
                id_path="id",
                name_path="email",
            )
        elif kind == "linear":
            if not settings.LINEAR_APP_CLIENT_ID or not settings.LINEAR_APP_CLIENT_SECRET:
                raise NotImplementedError("Linear app not configured")

            return OauthConfig(
                authorize_url="https://linear.app/oauth/authorize",
                additional_authorize_params={"actor": "application"},
                token_url="https://api.linear.app/oauth/token",
                token_info_url="https://api.linear.app/graphql",
                token_info_graphql_query="{ viewer { organization { id name urlKey } } }",
                token_info_config_fields=[
                    "data.viewer.organization.id",
                    "data.viewer.organization.name",
                    "data.viewer.organization.urlKey",
                ],
                client_id=settings.LINEAR_APP_CLIENT_ID,
                client_secret=settings.LINEAR_APP_CLIENT_SECRET,
                scope="read issues:create",
                id_path="data.viewer.organization.id",
                name_path="data.viewer.organization.name",
            )
        elif kind == "meta-ads":
            if not settings.META_ADS_APP_CLIENT_ID or not settings.META_ADS_APP_CLIENT_SECRET:
                raise NotImplementedError("Meta Ads app not configured")

            return OauthConfig(
                authorize_url=f"https://www.facebook.com/{MetaAdsIntegration.api_version}/dialog/oauth",
                token_url=f"https://graph.facebook.com/{MetaAdsIntegration.api_version}/oauth/access_token",
                token_info_url=f"https://graph.facebook.com/{MetaAdsIntegration.api_version}/me",
                token_info_config_fields=["id", "name", "email"],
                client_id=settings.META_ADS_APP_CLIENT_ID,
                client_secret=settings.META_ADS_APP_CLIENT_SECRET,
                scope="ads_read ads_management business_management read_insights",
                id_path="id",
                name_path="name",
            )

        raise NotImplementedError(f"Oauth config for kind {kind} not implemented")

    @classmethod
    def redirect_uri(cls, kind: str) -> str:
        # The redirect uri is fixed but should always be https and include the "next" parameter for the frontend to redirect
        return f"{settings.SITE_URL.replace('http://', 'https://')}/integrations/{kind}/callback"

    @classmethod
    def authorize_url(cls, kind: str, token: str, next="") -> str:
        oauth_config = cls.oauth_config_for_kind(kind)

        query_params = {
            "client_id": oauth_config.client_id,
            "scope": oauth_config.scope,
            "redirect_uri": cls.redirect_uri(kind),
            "response_type": "code",
            "state": urlencode({"next": next, "token": token}),
            **(oauth_config.additional_authorize_params or {}),
        }

        return f"{oauth_config.authorize_url}?{urlencode(query_params)}"

    @classmethod
    def integration_from_oauth_response(
        cls, kind: str, team_id: int, created_by: User, params: dict[str, str]
    ) -> Integration:
        oauth_config = cls.oauth_config_for_kind(kind)
        res = requests.post(
            oauth_config.token_url,
            data={
                "client_id": oauth_config.client_id,
                "client_secret": oauth_config.client_secret,
                "code": params["code"],
                "redirect_uri": OauthIntegration.redirect_uri(kind),
                "grant_type": "authorization_code",
            },
        )

        config: dict = res.json()

        if res.status_code != 200 or not config.get("access_token"):
            # Hack to try getting sandbox auth token instead of their salesforce production account
            if kind == "salesforce":
                oauth_config = cls.oauth_config_for_kind("salesforce-sandbox")
                res = requests.post(
                    oauth_config.token_url,
                    data={
                        "client_id": oauth_config.client_id,
                        "client_secret": oauth_config.client_secret,
                        "code": params["code"],
                        "redirect_uri": OauthIntegration.redirect_uri(kind),
                        "grant_type": "authorization_code",
                    },
                )

                config = res.json()

                if res.status_code != 200 or not config.get("access_token"):
                    logger.error(f"Oauth error for {kind}", response=res.text)
                    raise Exception(f"Oauth error for {kind}. Status code = {res.status_code}")
            else:
                logger.error(f"Oauth error for {kind}", response=res.text)
                raise Exception(f"Oauth error. Status code = {res.status_code}")

        if oauth_config.token_info_url:
            # If token info url is given we call it and check the integration id from there
            if oauth_config.token_info_graphql_query:
                token_info_res = requests.post(
                    oauth_config.token_info_url,
                    headers={"Authorization": f"Bearer {config['access_token']}"},
                    json={"query": oauth_config.token_info_graphql_query},
                )
            else:
                token_info_res = requests.get(
                    oauth_config.token_info_url.replace(":access_token", config["access_token"]),
                    headers={"Authorization": f"Bearer {config['access_token']}"},
                )

            if token_info_res.status_code == 200:
                data = token_info_res.json()
                if oauth_config.token_info_config_fields:
                    for field in oauth_config.token_info_config_fields:
                        config[field] = dot_get(data, field)

        integration_id = dot_get(config, oauth_config.id_path)

        if isinstance(integration_id, int):
            integration_id = str(integration_id)

        if not isinstance(integration_id, str):
            raise Exception("Oauth error")

        sensitive_config: dict = {
            "access_token": config.pop("access_token"),
            # NOTE: We don't actually use the refresh and id tokens (typically they aren't even provided for this sort of service auth)
            # but we ensure they are popped and stored in sensitive config to avoid accidental exposure
            "refresh_token": config.pop("refresh_token", None),
            "id_token": config.pop("id_token", None),
        }

        # Handle case where Salesforce doesn't provide expires_in in initial response
        if not config.get("expires_in") and kind == "salesforce":
            # Default to 1 hour for Salesforce if not provided (conservative)
            config["expires_in"] = 3600

        config["refreshed_at"] = int(time.time())

        integration, created = Integration.objects.update_or_create(
            team_id=team_id,
            kind=kind,
            integration_id=integration_id,
            defaults={
                "config": config,
                "sensitive_config": sensitive_config,
                "created_by": created_by,
            },
        )

        if integration.errors:
            integration.errors = ""
            integration.save()

        return integration

    def access_token_expired(self, time_threshold: Optional[timedelta] = None) -> bool:
        # Not all integrations have refresh tokens or expiries, so we just return False if we can't check

        refresh_token = self.integration.sensitive_config.get("refresh_token")
        expires_in = self.integration.config.get("expires_in")
        refreshed_at = self.integration.config.get("refreshed_at")

        if not refresh_token:
            return False

        if not expires_in and self.integration.kind == "salesforce":
            # Salesforce tokens typically last 2-4 hours, we'll assume 1 hour (3600 seconds) to be conservative
            expires_in = 3600

        if not expires_in or not refreshed_at:
            return False

        # To be really safe we refresh if its half way through the expiry
        time_threshold = time_threshold or timedelta(seconds=expires_in / 2)

        return time.time() > refreshed_at + expires_in - time_threshold.total_seconds()

    def refresh_access_token(self):
        """
        Refresh the access token for the integration if necessary
        """

        oauth_config = self.oauth_config_for_kind(self.integration.kind)

        res = requests.post(
            oauth_config.token_url,
            data={
                "client_id": oauth_config.client_id,
                "client_secret": oauth_config.client_secret,
                "refresh_token": self.integration.sensitive_config["refresh_token"],
                "grant_type": "refresh_token",
            },
        )

        config: dict = res.json()

        if res.status_code != 200 or not config.get("access_token"):
            logger.warning(f"Failed to refresh token for {self}", response=res.text)
            self.integration.errors = ERROR_TOKEN_REFRESH_FAILED
            oauth_refresh_counter.labels(self.integration.kind, "failed").inc()
        else:
            logger.info(f"Refreshed access token for {self}")
            self.integration.sensitive_config["access_token"] = config["access_token"]

            # Handle case where Salesforce doesn't provide expires_in in refresh response
            expires_in = config.get("expires_in")
            if not expires_in and self.integration.kind == "salesforce":
                # Default to 1 hour for Salesforce if not provided (conservative)
                expires_in = 3600

            self.integration.config["expires_in"] = expires_in
            self.integration.config["refreshed_at"] = int(time.time())
            reload_integrations_on_workers(self.integration.team_id, [self.integration.id])
            oauth_refresh_counter.labels(self.integration.kind, "success").inc()
        self.integration.save()


class SlackIntegrationError(Exception):
    pass


class SlackIntegration:
    integration: Integration

    def __init__(self, integration: Integration) -> None:
        if integration.kind != "slack":
            raise Exception("SlackIntegration init called with Integration with wrong 'kind'")

        self.integration = integration

    @property
    def client(self) -> WebClient:
        return WebClient(self.integration.sensitive_config["access_token"])

    def list_channels(self, should_include_private_channels: bool, authed_user: str) -> list[dict]:
        # NOTE: Annoyingly the Slack API has no search so we have to load all channels...
        # We load public and private channels separately as when mixed, the Slack API pagination is buggy
        public_channels = self._list_channels_by_type("public_channel")
        private_channels = self._list_channels_by_type("private_channel", should_include_private_channels, authed_user)
        channels = public_channels + private_channels

        return sorted(channels, key=lambda x: x["name"])

    def get_channel_by_id(
        self, channel_id: str, should_include_private_channels: bool = False, authed_user: str | None = None
    ) -> Optional[dict]:
        try:
            response = self.client.conversations_info(channel=channel_id, include_num_members=True)
            channel = response["channel"]
            members_response = self.client.conversations_members(channel=channel_id, limit=channel["num_members"] + 1)
            isMember = authed_user in members_response["members"]

            if not isMember:
                return None

            isPrivateWithoutAccess = channel["is_private"] and not should_include_private_channels

            return {
                "id": channel["id"],
                "name": PRIVATE_CHANNEL_WITHOUT_ACCESS if isPrivateWithoutAccess else channel["name"],
                "is_private": channel["is_private"],
                "is_member": channel.get("is_member", True),
                "is_ext_shared": channel["is_ext_shared"],
                "is_private_without_access": isPrivateWithoutAccess,
            }
        except SlackApiError as e:
            if e.response["error"] == "channel_not_found":
                return None
            raise

    def _list_channels_by_type(
        self,
        type: Literal["public_channel", "private_channel"],
        should_include_private_channels: bool = False,
        authed_user: str | None = None,
    ) -> list[dict]:
        max_page = 50
        channels = []
        cursor = None

        while max_page > 0:
            max_page -= 1
            if type == "public_channel":
                res = self.client.conversations_list(exclude_archived=True, types=type, limit=200, cursor=cursor)
            else:
                res = self.client.users_conversations(
                    exclude_archived=True, types=type, limit=200, cursor=cursor, user=authed_user
                )

                for channel in res["channels"]:
                    if channel["is_private"] and not should_include_private_channels:
                        channel["name"] = PRIVATE_CHANNEL_WITHOUT_ACCESS
                        channel["is_private_without_access"] = True

            channels.extend(res["channels"])
            cursor = res["response_metadata"]["next_cursor"]
            if not cursor:
                break

        return channels

    @classmethod
    def validate_request(cls, request: Request):
        """
        Based on https://api.slack.com/authentication/verifying-requests-from-slack
        """
        slack_config = cls.slack_config()
        slack_signature = request.headers.get("X-SLACK-SIGNATURE")
        slack_time = request.headers.get("X-SLACK-REQUEST-TIMESTAMP")

        if not slack_config["SLACK_APP_SIGNING_SECRET"] or not slack_signature or not slack_time:
            raise SlackIntegrationError("Invalid")

        # Check the token is not older than 5mins
        try:
            if time.time() - float(slack_time) > 300:
                raise SlackIntegrationError("Expired")
        except ValueError:
            raise SlackIntegrationError("Invalid")

        sig_basestring = f"v0:{slack_time}:{request.body.decode('utf-8')}"

        my_signature = (
            "v0="
            + hmac.new(
                slack_config["SLACK_APP_SIGNING_SECRET"].encode("utf-8"),
                sig_basestring.encode("utf-8"),
                digestmod=hashlib.sha256,
            ).hexdigest()
        )

        if not hmac.compare_digest(my_signature, slack_signature):
            raise SlackIntegrationError("Invalid")

    @classmethod
    @cache_for(timedelta(minutes=5))
    def slack_config(cls):
        config = get_instance_settings(
            [
                "SLACK_APP_CLIENT_ID",
                "SLACK_APP_CLIENT_SECRET",
                "SLACK_APP_SIGNING_SECRET",
            ]
        )

        return config


class GoogleAdsIntegration:
    integration: Integration

    def __init__(self, integration: Integration) -> None:
        if integration.kind != "google-ads":
            raise Exception("GoogleAdsIntegration init called with Integration with wrong 'kind'")

        self.integration = integration

    @property
    def client(self) -> WebClient:
        return WebClient(self.integration.sensitive_config["access_token"])

    def list_google_ads_conversion_actions(self, customer_id, parent_id=None) -> list[dict]:
        response = requests.request(
            "POST",
            f"https://googleads.googleapis.com/v18/customers/{customer_id}/googleAds:searchStream",
            json={"query": "SELECT conversion_action.id, conversion_action.name FROM conversion_action"},
            headers={
                "Content-Type": "application/json",
                "Authorization": f"Bearer {self.integration.sensitive_config['access_token']}",
                "developer-token": settings.GOOGLE_ADS_DEVELOPER_TOKEN,
                **({"login-customer-id": parent_id} if parent_id else {}),
            },
        )

        if response.status_code != 200:
            capture_exception(
                Exception(f"GoogleAdsIntegration: Failed to list ads conversion actions: {response.text}")
            )
            raise Exception(f"There was an internal error")

        return response.json()

    # Google Ads manager accounts can have access to other accounts (including other manager accounts).
    # Filter out duplicates where a user has direct access and access through a manager account, while prioritizing direct access.
    def list_google_ads_accessible_accounts(self) -> list[dict[str, str]]:
        response = requests.request(
            "GET",
            f"https://googleads.googleapis.com/v18/customers:listAccessibleCustomers",
            headers={
                "Content-Type": "application/json",
                "Authorization": f"Bearer {self.integration.sensitive_config['access_token']}",
                "developer-token": settings.GOOGLE_ADS_DEVELOPER_TOKEN,
            },
        )

        if response.status_code != 200:
            capture_exception(Exception(f"GoogleAdsIntegration: Failed to list accessible accounts: {response.text}"))
            raise Exception(f"There was an internal error")

        accessible_accounts = response.json()
        all_accounts: list[dict[str, str]] = []

        def dfs(account_id, accounts=None, parent_id=None) -> list[dict]:
            if accounts is None:
                accounts = []
            response = requests.request(
                "POST",
                f"https://googleads.googleapis.com/v18/customers/{account_id}/googleAds:searchStream",
                json={
                    "query": "SELECT customer_client.descriptive_name, customer_client.client_customer, customer_client.level, customer_client.manager, customer_client.status FROM customer_client WHERE customer_client.level <= 5"
                },
                headers={
                    "Content-Type": "application/json",
                    "Authorization": f"Bearer {self.integration.sensitive_config['access_token']}",
                    "developer-token": settings.GOOGLE_ADS_DEVELOPER_TOKEN,
                    **({"login-customer-id": parent_id} if parent_id else {}),
                },
            )

            if response.status_code != 200:
                return accounts

            data = response.json()

            for nested_account in data[0]["results"]:
                if any(
                    account["id"] == nested_account["customerClient"]["clientCustomer"].split("/")[1]
                    and account["level"] > nested_account["customerClient"]["level"]
                    for account in accounts
                ):
                    accounts = [
                        account
                        for account in accounts
                        if account["id"] != nested_account["customerClient"]["clientCustomer"].split("/")[1]
                    ]
                elif any(
                    account["id"] == nested_account["customerClient"]["clientCustomer"].split("/")[1]
                    and account["level"] < nested_account["customerClient"]["level"]
                    for account in accounts
                ):
                    continue
                if nested_account["customerClient"].get("status") != "ENABLED":
                    continue
                accounts.append(
                    {
                        "parent_id": parent_id,
                        "id": nested_account["customerClient"].get("clientCustomer").split("/")[1],
                        "level": nested_account["customerClient"].get("level"),
                        "name": nested_account["customerClient"].get("descriptiveName", "Google Ads account"),
                    }
                )

            return accounts

        for account in accessible_accounts["resourceNames"]:
            all_accounts = dfs(account.split("/")[1], all_accounts, account.split("/")[1])

        return all_accounts


class GoogleCloudIntegration:
    supported_kinds = ["google-pubsub", "google-cloud-storage"]
    integration: Integration

    def __init__(self, integration: Integration) -> None:
        self.integration = integration

    @classmethod
    def integration_from_key(
        cls, kind: str, key_info: dict, team_id: int, created_by: Optional[User] = None
    ) -> Integration:
        if kind == "google-pubsub":
            scope = "https://www.googleapis.com/auth/pubsub"
        elif kind == "google-cloud-storage":
            scope = "https://www.googleapis.com/auth/devstorage.read_write"
        else:
            raise NotImplementedError(f"Google Cloud integration kind {kind} not implemented")

        try:
            credentials = service_account.Credentials.from_service_account_info(key_info, scopes=[scope])
            credentials.refresh(GoogleRequest())
        except Exception:
            raise ValidationError(f"Failed to authenticate with provided service account key")

        integration, created = Integration.objects.update_or_create(
            team_id=team_id,
            kind=kind,
            integration_id=credentials.service_account_email,
            defaults={
                "config": {
                    "expires_in": credentials.expiry.timestamp() - int(time.time()),
                    "refreshed_at": int(time.time()),
                    "access_token": credentials.token,
                },
                "sensitive_config": key_info,
                "created_by": created_by,
            },
        )

        if integration.errors:
            integration.errors = ""
            integration.save()

        return integration

    def access_token_expired(self, time_threshold: Optional[timedelta] = None) -> bool:
        expires_in = self.integration.config.get("expires_in")
        refreshed_at = self.integration.config.get("refreshed_at")
        if not expires_in or not refreshed_at:
            return False

        # To be really safe we refresh if its half way through the expiry
        time_threshold = time_threshold or timedelta(seconds=expires_in / 2)

        return time.time() > refreshed_at + expires_in - time_threshold.total_seconds()

    def refresh_access_token(self):
        """
        Refresh the access token for the integration if necessary
        """
        if self.integration.kind == "google-pubsub":
            scope = "https://www.googleapis.com/auth/pubsub"
        elif self.integration.kind == "google-cloud-storage":
            scope = "https://www.googleapis.com/auth/devstorage.read_write"
        else:
            raise NotImplementedError(f"Google Cloud integration kind {self.integration.kind} not implemented")

        credentials = service_account.Credentials.from_service_account_info(
            self.integration.sensitive_config, scopes=[scope]
        )

        try:
            credentials.refresh(GoogleRequest())
        except Exception:
            raise ValidationError(f"Failed to authenticate with provided service account key")

        self.integration.config = {
            "expires_in": credentials.expiry.timestamp() - int(time.time()),
            "refreshed_at": int(time.time()),
            "access_token": credentials.token,
        }
        self.integration.save()
        reload_integrations_on_workers(self.integration.team_id, [self.integration.id])

        logger.info(f"Refreshed access token for {self}")


class LinkedInAdsIntegration:
    integration: Integration

    def __init__(self, integration: Integration) -> None:
        if integration.kind != "linkedin-ads":
            raise Exception("LinkedInAdsIntegration init called with Integration with wrong 'kind'")

        self.integration = integration

    @property
    def client(self) -> WebClient:
        return WebClient(self.integration.sensitive_config["access_token"])

    def list_linkedin_ads_conversion_rules(self, account_id):
        response = requests.request(
            "GET",
            f"https://api.linkedin.com/rest/conversions?q=account&account=urn%3Ali%3AsponsoredAccount%3A{account_id}&fields=conversionMethod%2Cenabled%2Ctype%2Cname%2Cid%2Ccampaigns%2CattributionType",
            headers={
                "Content-Type": "application/json",
                "Authorization": f"Bearer {self.integration.sensitive_config['access_token']}",
                "LinkedIn-Version": "202409",
            },
        )

        return response.json()

    def list_linkedin_ads_accounts(self) -> dict:
        response = requests.request(
            "GET",
            "https://api.linkedin.com/v2/adAccountsV2?q=search",
            headers={
                "Content-Type": "application/json",
                "Authorization": f"Bearer {self.integration.sensitive_config['access_token']}",
                "LinkedIn-Version": "202409",
            },
        )

        return response.json()


class EmailIntegration:
    integration: Integration

    def __init__(self, integration: Integration) -> None:
        if integration.kind != "email":
            raise Exception("EmailIntegration init called with Integration with wrong 'kind'")
        self.integration = integration

    @property
    def mailjet_provider(self) -> MailjetProvider:
        return MailjetProvider()

    @classmethod
    def integration_from_domain(cls, domain: str, team_id: int, created_by: Optional[User] = None) -> Integration:
        mailjet = MailjetProvider()
        mailjet.create_email_domain(domain, team_id=team_id)

        integration, created = Integration.objects.update_or_create(
            team_id=team_id,
            kind="email",
            integration_id=domain,
            defaults={
                "config": {
                    "domain": domain,
                    "mailjet_verified": False,
                    "aws_ses_verified": False,
                },
                "created_by": created_by,
            },
        )

        if integration.errors:
            integration.errors = ""
            integration.save()

        return integration

    @classmethod
    def integration_from_keys(
        cls, api_key: str, secret_key: str, team_id: int, created_by: Optional[User] = None
    ) -> Integration:
        integration, created = Integration.objects.update_or_create(
            team_id=team_id,
            kind="email",
            integration_id=api_key,
            defaults={
                "config": {
                    "api_key": api_key,
                    "vendor": "mailjet",
                },
                "sensitive_config": {
                    "secret_key": secret_key,
                },
                "created_by": created_by,
            },
        )
        if integration.errors:
            integration.errors = ""
            integration.save()

        return integration

    def verify(self):
        domain = self.integration.config.get("domain")

        verification_result = self.mailjet_provider.verify_email_domain(domain, team_id=self.integration.team_id)

        if verification_result.get("status") == "success":
            updated_config = {"mailjet_verified": True}

            # Merge the new config with existing config
            updated_config = {**self.integration.config, **updated_config}
            self.integration.config = updated_config
            self.integration.save()

        return verification_result


class LinearIntegration:
    integration: Integration

    def __init__(self, integration: Integration) -> None:
        if integration.kind != "linear":
            raise Exception("LinearIntegration init called with Integration with wrong 'kind'")

        self.integration = integration

    def url_key(self) -> str:
        return dot_get(self.integration.config, "data.viewer.organization.urlKey")

    def list_teams(self) -> list[dict]:
        body = self.query(f"{{ teams {{ nodes {{ id name }} }} }}")
        teams = dot_get(body, "data.teams.nodes")
        return teams

    def create_issue(self, team_id: str, posthog_issue_id: str, config: dict[str, str]):
        title: str = json.dumps(config.pop("title"))
        description: str = json.dumps(config.pop("description"))
        linear_team_id = config.pop("team_id")

        issue_create_query = f'mutation IssueCreate {{ issueCreate(input: {{ title: {title}, description: {description}, teamId: "{linear_team_id}" }}) {{ success issue {{ identifier }} }} }}'
        body = self.query(issue_create_query)
        linear_issue_id = dot_get(body, "data.issueCreate.issue.identifier")

        attachment_url = f"{settings.SITE_URL}/project/{team_id}/error_tracking/{posthog_issue_id}"
        link_attachment_query = f'mutation AttachmentCreate {{ attachmentCreate(input: {{ issueId: "{linear_issue_id}", title: "PostHog issue", url: "{attachment_url}" }}) {{ success }} }}'
        self.query(link_attachment_query)

        return {"id": linear_issue_id}

    def query(self, query):
        response = requests.post(
            "https://api.linear.app/graphql",
            headers={"Authorization": f"Bearer {self.integration.sensitive_config['access_token']}"},
            json={"query": query},
        )
        return response.json()


class GitHubIntegration:
    integration: Integration

    @classmethod
    def client_request(cls, endpoint: str, method: str = "GET") -> requests.Response:
        jwt_token = jwt.encode(
            {
                "iat": int(time.time()) - 300,  # 5 minutes in the past
                "exp": int(time.time()) + 300,  # 5 minutes in the future
                "iss": settings.GITHUB_APP_CLIENT_ID,
            },
            settings.GITHUB_APP_PRIVATE_KEY,
            algorithm="RS256",
        )

        return requests.request(
            method,
            f"https://api.github.com/app/{endpoint}",
            headers={
                "Accept": "application/vnd.github+json",
                "Authorization": f"Bearer {jwt_token}",
                "X-GitHub-Api-Version": "2022-11-28",
            },
        )

    @classmethod
    def integration_from_installation_id(
        cls, installation_id: str, team_id: int, created_by: Optional[User] = None
    ) -> Integration:
        installation_info = cls.client_request(f"installations/{installation_id}").json()
        access_token = cls.client_request(f"installations/{installation_id}/access_tokens", method="POST").json()

        config = {
            "installation_id": installation_id,
            "expires_in": datetime.fromisoformat(access_token["expires_at"]).timestamp() - int(time.time()),
            "refreshed_at": int(time.time()),
            "repository_selection": access_token["repository_selection"],
            "account": {
                "type": dot_get(installation_info, "account.type", None),
                "name": dot_get(installation_info, "account.login", installation_id),
            },
        }

        sensitive_config = {"access_token": access_token["token"]}

        integration, created = Integration.objects.update_or_create(
            team_id=team_id,
            kind="github",
            integration_id=installation_id,
            defaults={
                "config": config,
                "sensitive_config": sensitive_config,
                "created_by": created_by,
            },
        )

        if integration.errors:
            integration.errors = ""
            integration.save()

        return integration

    def __init__(self, integration: Integration) -> None:
        if integration.kind != "github":
            raise Exception("GitHubIntegration init called with Integration with wrong 'kind'")
        self.integration = integration

    def access_token_expired(self, time_threshold: Optional[timedelta] = None) -> bool:
        expires_in = self.integration.config.get("expires_in")
        refreshed_at = self.integration.config.get("refreshed_at")
        if not expires_in or not refreshed_at:
            return False

        # To be really safe we refresh if its half way through the expiry
        time_threshold = time_threshold or timedelta(seconds=expires_in / 2)

        return time.time() > refreshed_at + expires_in - time_threshold.total_seconds()

    def refresh_access_token(self):
        """
        Refresh the access token for the integration if necessary
        """
        response = self.client_request(f"installations/{self.integration.integration_id}/access_tokens", method="POST")
        config = response.json()

        if response.status_code != status.HTTP_201_CREATED or not config.get("token"):
            logger.warning(f"Failed to refresh token for {self}", response=response.text)
            self.integration.errors = ERROR_TOKEN_REFRESH_FAILED
            oauth_refresh_counter.labels(self.integration.kind, "failed").inc()
        else:
            logger.info(f"Refreshed access token for {self}")
            expires_in = datetime.fromisoformat(config["expires_at"]).timestamp() - int(time.time())
            self.integration.config["expires_in"] = expires_in
            self.integration.config["refreshed_at"] = int(time.time())
            self.integration.sensitive_config["access_token"] = config["token"]
            reload_integrations_on_workers(self.integration.team_id, [self.integration.id])
            oauth_refresh_counter.labels(self.integration.kind, "success").inc()
        self.integration.save()

<<<<<<< HEAD
    def create_issue(self, team_id: str, posthog_issue_id: str, config: dict[str, str]):
        pass


class TwilioIntegration:
    integration: Integration

    def __init__(self, integration: Integration) -> None:
        if integration.kind != "twilio":
            raise Exception("TwilioIntegration init called with Integration with wrong 'kind'")
        self.integration = integration

    @classmethod
    def integration_from_keys(
        cls, account_sid: str, auth_token: str, phone_number: str, team_id: int, created_by: Optional[User] = None
    ) -> Integration:
        twilio_provider = TwilioProvider(account_sid=account_sid, auth_token=auth_token)
        is_phone_verified = twilio_provider.verify_phone_number(phone_number)

        if not is_phone_verified:
            raise ValidationError({"phone_number": f"Failed to verify ownership of phone number {phone_number}"})

        integration, created = Integration.objects.update_or_create(
            team_id=team_id,
            kind="twilio",
            integration_id=phone_number,
            defaults={
                "config": {
                    "account_sid": account_sid,
                    "phone_number": phone_number,
                },
                "sensitive_config": {
                    "auth_token": auth_token,
                },
                "created_by": created_by,
            },
        )
        if integration.errors:
            integration.errors = ""
            integration.save()

        return integration
=======
    def organization(self) -> str:
        return dot_get(self.integration.config, "account.name")

    def list_repositories(self, page: int = 1) -> list[dict]:
        access_token = self.integration.sensitive_config["access_token"]

        response = requests.get(
            f"https://api.github.com/installation/repositories?page={page}&per_page=100",
            headers={
                "Accept": "application/vnd.github+json",
                "Authorization": f"Bearer {access_token}",
                "X-GitHub-Api-Version": "2022-11-28",
            },
        )

        repositories = response.json()["repositories"]
        return [repo["name"] for repo in repositories]

    def create_issue(self, config: dict[str, str]):
        title: str = config.pop("title")
        body: str = config.pop("body")
        repository: str = config.pop("repository")

        org = self.organization()
        access_token = self.integration.sensitive_config["access_token"]

        response = requests.post(
            f"https://api.github.com/repos/{org}/{repository}/issues",
            json={"title": title, "body": body},
            headers={
                "Accept": "application/vnd.github+json",
                "Authorization": f"Bearer {access_token}",
                "X-GitHub-Api-Version": "2022-11-28",
            },
        )

        issue = response.json()

        return {"number": issue["number"], "repository": repository}


class MetaAdsIntegration:
    integration: Integration
    api_version: str = "v23.0"

    def __init__(self, integration: Integration) -> None:
        if integration.kind != "meta-ads":
            raise Exception("MetaAdsIntegration init called with Integration with wrong 'kind'")
        self.integration = integration

    def refresh_access_token(self):
        oauth_config = OauthIntegration.oauth_config_for_kind(self.integration.kind)

        # check if refresh is necessary (less than 7 days)
        if self.integration.config.get("expires_in") and self.integration.config.get("refreshed_at"):
            if (
                time.time()
                > self.integration.config.get("refreshed_at") + self.integration.config.get("expires_in") - 604800
            ):
                return

        res = requests.post(
            oauth_config.token_url,
            data={
                "client_id": oauth_config.client_id,
                "client_secret": oauth_config.client_secret,
                "fb_exchange_token": self.integration.sensitive_config["access_token"],
                "grant_type": "fb_exchange_token",
                "set_token_expires_in_60_days": True,
            },
        )

        config: dict = res.json()

        if res.status_code != 200 or not config.get("access_token"):
            logger.warning(f"Failed to refresh token for {self}", response=res.text)
            self.integration.errors = ERROR_TOKEN_REFRESH_FAILED
            oauth_refresh_counter.labels(self.integration.kind, "failed").inc()
        else:
            logger.info(f"Refreshed access token for {self}")
            self.integration.sensitive_config["access_token"] = config["access_token"]
            self.integration.errors = ""
            self.integration.config["expires_in"] = config.get("expires_in")
            self.integration.config["refreshed_at"] = int(time.time())
            # not used in CDP yet
            # reload_integrations_on_workers(self.integration.team_id, [self.integration.id])
            oauth_refresh_counter.labels(self.integration.kind, "success").inc()
        self.integration.save()
>>>>>>> 55a3a11e
<|MERGE_RESOLUTION|>--- conflicted
+++ resolved
@@ -67,11 +67,7 @@
         EMAIL = "email"
         LINEAR = "linear"
         GITHUB = "github"
-<<<<<<< HEAD
-        TWILIO = "twilio"
-=======
         META_ADS = "meta-ads"
->>>>>>> 55a3a11e
 
     team = models.ForeignKey("Team", on_delete=models.CASCADE)
 
@@ -1102,50 +1098,6 @@
             oauth_refresh_counter.labels(self.integration.kind, "success").inc()
         self.integration.save()
 
-<<<<<<< HEAD
-    def create_issue(self, team_id: str, posthog_issue_id: str, config: dict[str, str]):
-        pass
-
-
-class TwilioIntegration:
-    integration: Integration
-
-    def __init__(self, integration: Integration) -> None:
-        if integration.kind != "twilio":
-            raise Exception("TwilioIntegration init called with Integration with wrong 'kind'")
-        self.integration = integration
-
-    @classmethod
-    def integration_from_keys(
-        cls, account_sid: str, auth_token: str, phone_number: str, team_id: int, created_by: Optional[User] = None
-    ) -> Integration:
-        twilio_provider = TwilioProvider(account_sid=account_sid, auth_token=auth_token)
-        is_phone_verified = twilio_provider.verify_phone_number(phone_number)
-
-        if not is_phone_verified:
-            raise ValidationError({"phone_number": f"Failed to verify ownership of phone number {phone_number}"})
-
-        integration, created = Integration.objects.update_or_create(
-            team_id=team_id,
-            kind="twilio",
-            integration_id=phone_number,
-            defaults={
-                "config": {
-                    "account_sid": account_sid,
-                    "phone_number": phone_number,
-                },
-                "sensitive_config": {
-                    "auth_token": auth_token,
-                },
-                "created_by": created_by,
-            },
-        )
-        if integration.errors:
-            integration.errors = ""
-            integration.save()
-
-        return integration
-=======
     def organization(self) -> str:
         return dot_get(self.integration.config, "account.name")
 
@@ -1233,5 +1185,4 @@
             # not used in CDP yet
             # reload_integrations_on_workers(self.integration.team_id, [self.integration.id])
             oauth_refresh_counter.labels(self.integration.kind, "success").inc()
-        self.integration.save()
->>>>>>> 55a3a11e
+        self.integration.save()