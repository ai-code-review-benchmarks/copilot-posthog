--- conflicted
+++ resolved
@@ -238,23 +238,8 @@
 
     def switch_team_if_allowed(self, new_team: Team, request: HttpRequest):
         user = cast(User, request.user)
-<<<<<<< HEAD
-        user_permissions = UserPermissions(user)
-        # :KLUDGE: This is more inefficient than needed, doing several expensive lookups
-        #   However this should be a rare operation!
-        if user_permissions.team(new_team).effective_membership_level is None:
-            if user.is_staff:
-                # Staff users get a popup with suggested users to log in as, which makes support faster
-                # This is even more expensive in terms of Postgres queries, but VERY rare
-                request.suggested_users_with_access = UserBasicSerializer(
-                    new_team.all_users_with_access().order_by("first_name", "last_name", "id"), many=True
-                ).data
-            else:
-                pass  # Do something to indicate that they don't have access to the team
-=======
 
         if not self.can_switch_to_team(new_team, request):
->>>>>>> 476df557
             return
 
         old_team_id = user.current_team_id
@@ -271,7 +256,11 @@
         # :KLUDGE: This is more inefficient than needed, doing several expensive lookups
         #   However this should be a rare operation!
         if user_permissions.team(new_team).effective_membership_level is None:
-            # Do something to indicate that they don't have access to the team...
+            if user.is_staff:
+                # Staff users get a popup with suggested users to log in as, facilating support
+                request.suggested_users_with_access = UserBasicSerializer(
+                    new_team.all_users_with_access().order_by("first_name", "last_name", "id"), many=True
+                ).data
             return False
 
         return True
