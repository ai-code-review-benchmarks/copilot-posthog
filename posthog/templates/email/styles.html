<style type="text/css">
    /* Main containers */
    body,
    .main {
        width: 100%;
        font-family: 'MatterSQ', 'Helvetica Neue', helvetica, sans-serif;
        padding: 0;
        margin: 0;
        color: #2d2d2d;
        line-height: 1.4;
        border-top-left-radius: 4px;
        border-top-right-radius: 4px;
        border-bottom-left-radius: 4px;
        border-bottom-right-radius: 4px;
        font-size: 16px;
<<<<<<< HEAD
        background-color: #FAFAF9;
=======
        background-color: #fafaf9;
>>>>>>> 14eda789
    }

    .main {
        max-width: 600px;
        margin: 15px auto;
        border-collapse: separate;
        border-spacing: 0;
    }

    .logo {
        /* Styling for alt text */
        font-weight: 600;
        color: #5375ff;
        padding-left: 16px;
    }

    /* General styles */

    table {
        width: 100%;
        border-collapse: collapse;
        border-width: 0;
    }

    td {
        padding: 0;
        margin: 0;
    }

    td {
        text-align: center;
    }

    .spacingTop {
        margin-top: 16px;
    }

    .container {
        max-width: 700px;
        margin: 0 auto;
        text-align: left;
        padding: 0 20px;
    }

    .inner {
        padding: 30px 0 20px;
    }

    .section {
        margin-bottom: 96px;
    }

    .preheader {
        display: none;
        font-size: 0;
        max-height: 0;
        line-height: 0;
    }

    h1 {
        font-size: 36px;
    }

    h1,
    h2 {
        font-weight: 600;
        margin-bottom: 8px;
    }

    b,
    strong {
        font-weight: 600;
    }

    a {
        color: #5375ff;
        text-decoration: none;
    }

    .text-center {
        text-align: center;
    }

    .danger {
        color: #df4313;
    }

    .action-btn {
<<<<<<< HEAD
        background-color: #1D4AFF;
=======
        background-color: #1d4aff;
>>>>>>> 14eda789
        color: white;
        padding: 16px 40px 16px 40px;
        font-size: 18px;
        font-weight: 600;
        border: none;
        border-radius: 4px;
    }

    .button {
        padding-top: 16px;
        padding-bottom: 16px;
        padding-left: 48px;
        padding-right: 48px;
        border-radius: 4px;
<<<<<<< HEAD
        background-color: #1D4AFF;
=======
        background-color: #1d4aff;
>>>>>>> 14eda789
        font-weight: 500;
        color: #fff;
        border-radius: 4px;
        text-decoration: none;
    }

    .mt {
        margin-top: 24px;
    }

    .mb {
        margin-bottom: 24px;
    }

    .invite-header {
        font-weight: 400;
        text-align: center;
<<<<<<< HEAD
    }

    .invite-link {
        border-bottom: 3px dashed #BDBDBD;
=======
        margin-top: -24px;
    }

    .dashed-border {
        border-bottom: 3px dashed #bdbdbd;
>>>>>>> 14eda789
        padding-bottom: 16px;
    }

    .invite-bottom {
        text-align: center;
        padding-top: 8px;
    }

<<<<<<< HEAD
=======
    .invite-message {
        display: flex;
        font-size: 18px;
        font-weight: 500;
        background-color: white;
        padding: 16px;
        margin-bottom: 8px;
    }

    .invite-message-divider {
        height: auto;
        width: 8px;
        margin-right: 16px;
        background-color: #db3707;
    }

>>>>>>> 14eda789
    /* Header & Footer */

    .header {
        text-align: left;
    }

    .mainTitle div,
    .mainTitle span {
        font-weight: 600;
    }

    .mainTitle .secondary {
        color: #989a9b;
    }

    .mainTitle td:first-child {
        text-align: left;
    }

    .mainTitle td:last-child {
        text-align: right;
    }

    .footer {
        border-top-color: #d9d9d9;
        border-top-width: 1px;
        border-top-style: dashed;
        padding-top: 32px;
        color: #a5a5a5;
        font-size: 12px;
        text-align: center;
    }

    .footer a {
        color: #a5a5a5;
        text-decoration: none;
    }

    .footer div:not(.socialLinks) a {
        text-decoration: underline;
    }

    .footer .socialLinks a {
        font-weight: 600;
    }

    .footer .socialLinks span {
        padding: 0 8px;
    }

    /* Temporary */
    .beta {
        color: #f7a501;
    }
</style>

<style type="text/css" inline="false">
    @media only screen and (max-width: 480px) {
        /* General styles */
        .grid {
            width: 100% !important;
        }

        .grid .column {
            display: block !important;
            width: 100% !important;
            margin-top: 32px !important;
        }

        .section {
            margin-bottom: 48px !important;
        }

        /* Header & Footer */

        .header {
            text-align: center;
            margin: 0 8px;
        }

        .mainTitle td {
            text-align: left !important;
        }

        .mainTitle {
            margin-bottom: 16px;
        }
    }
</style><|MERGE_RESOLUTION|>--- conflicted
+++ resolved
@@ -13,11 +13,7 @@
         border-bottom-left-radius: 4px;
         border-bottom-right-radius: 4px;
         font-size: 16px;
-<<<<<<< HEAD
-        background-color: #FAFAF9;
-=======
         background-color: #fafaf9;
->>>>>>> 14eda789
     }
 
     .main {
@@ -106,11 +102,7 @@
     }
 
     .action-btn {
-<<<<<<< HEAD
-        background-color: #1D4AFF;
-=======
         background-color: #1d4aff;
->>>>>>> 14eda789
         color: white;
         padding: 16px 40px 16px 40px;
         font-size: 18px;
@@ -125,11 +117,7 @@
         padding-left: 48px;
         padding-right: 48px;
         border-radius: 4px;
-<<<<<<< HEAD
-        background-color: #1D4AFF;
-=======
         background-color: #1d4aff;
->>>>>>> 14eda789
         font-weight: 500;
         color: #fff;
         border-radius: 4px;
@@ -147,18 +135,11 @@
     .invite-header {
         font-weight: 400;
         text-align: center;
-<<<<<<< HEAD
-    }
-
-    .invite-link {
-        border-bottom: 3px dashed #BDBDBD;
-=======
         margin-top: -24px;
     }
 
     .dashed-border {
         border-bottom: 3px dashed #bdbdbd;
->>>>>>> 14eda789
         padding-bottom: 16px;
     }
 
@@ -167,8 +148,6 @@
         padding-top: 8px;
     }
 
-<<<<<<< HEAD
-=======
     .invite-message {
         display: flex;
         font-size: 18px;
@@ -185,7 +164,6 @@
         background-color: #db3707;
     }
 
->>>>>>> 14eda789
     /* Header & Footer */
 
     .header {
@@ -240,10 +218,12 @@
     .beta {
         color: #f7a501;
     }
+
 </style>
 
 <style type="text/css" inline="false">
     @media only screen and (max-width: 480px) {
+
         /* General styles */
         .grid {
             width: 100% !important;
@@ -274,4 +254,5 @@
             margin-bottom: 16px;
         }
     }
+
 </style>