--- conflicted
+++ resolved
@@ -553,8 +553,6 @@
                 request,
             )
 
-<<<<<<< HEAD
-=======
         def assertLifecycleResults(self, results, expected):
             sorted_results = [
                 {"status": r["status"], "data": r["data"]} for r in sorted(results, key=lambda r: r["status"])
@@ -563,5 +561,4 @@
 
             self.assertEquals(sorted_results, sorted_expected)
 
->>>>>>> 573bbefb
     return TestLifecycle