from dataclasses import dataclass
from datetime import datetime, timedelta

from dateutil.relativedelta import relativedelta
from django.utils.timezone import now
from freezegun.api import freeze_time

from posthog.models import Cohort, Person, Team
from posthog.models.action import Action
from posthog.models.action_step import ActionStep
from posthog.models.filters.session_recordings_filter import SessionRecordingsFilter
<<<<<<< HEAD
from posthog.queries.session_recordings.session_recording_list import SessionRecordingList
from posthog.session_recordings.test.test_factory import create_chunked_snapshots, create_snapshot
from posthog.test.base import (
    APIBaseTest,
    ClickhouseTestMixin,
    _create_event,
    snapshot_clickhouse_queries,
    test_with_materialized_columns,
)


class TestClickhouseSessionRecordingsList(ClickhouseTestMixin, APIBaseTest):
    def create_action(self, name, team_id=None, properties=[]):
        if team_id is None:
            team_id = self.team.pk
        action = Action.objects.create(team_id=team_id, name=name)
        ActionStep.objects.create(action=action, event=name, properties=properties)
        return action

    def create_event(
        self,
        distinct_id,
        timestamp,
        team=None,
        event_name="$pageview",
        properties={"$os": "Windows 95", "$current_url": "aloha.com/2"},
    ):
        if team is None:
            team = self.team
        _create_event(team=team, event=event_name, timestamp=timestamp, distinct_id=distinct_id, properties=properties)

    @property
    def base_time(self):
        return now() - relativedelta(hours=1)

    @test_with_materialized_columns(["$current_url"])
    @freeze_time("2021-01-21T20:00:00.000Z")
    def test_basic_query(self):
        Person.objects.create(team=self.team, distinct_ids=["user"], properties={"email": "bla"})

        create_snapshot(distinct_id="user", session_id="1", timestamp=self.base_time, team_id=self.team.id)
        create_snapshot(
            distinct_id="user",
            session_id="1",
            timestamp=self.base_time + relativedelta(seconds=10),
            team_id=self.team.id,
        )
        create_snapshot(
            distinct_id="user",
            session_id="2",
            timestamp=self.base_time + relativedelta(seconds=20),
            team_id=self.team.id,
        )
        filter = SessionRecordingsFilter(team=self.team, data={"no_filter": None})
        session_recording_list_instance = SessionRecordingList(filter=filter, team=self.team)
        (session_recordings, more_recordings_available) = session_recording_list_instance.run()

        self.assertEqual(len(session_recordings), 2)
        self.assertEqual(session_recordings[0]["start_time"], self.base_time + relativedelta(seconds=20))
        self.assertEqual(session_recordings[0]["session_id"], "2")
        self.assertEqual(session_recordings[0]["distinct_id"], "user")

        self.assertEqual(session_recordings[1]["start_time"], self.base_time)
        self.assertEqual(session_recordings[1]["session_id"], "1")
        self.assertEqual(session_recordings[1]["distinct_id"], "user")
        self.assertEqual(more_recordings_available, False)

    @freeze_time("2021-01-21T20:00:00.000Z")
    def test_recordings_dont_leak_data_between_teams(self):
        another_team = Team.objects.create(organization=self.organization)
        Person.objects.create(team=self.team, distinct_ids=["user"], properties={"email": "bla"})
        Person.objects.create(team=another_team, distinct_ids=["user"], properties={"email": "bla"})
        create_snapshot(distinct_id="user", session_id="1", timestamp=self.base_time, team_id=another_team.pk)
        create_snapshot(distinct_id="user", session_id="2", timestamp=self.base_time, team_id=self.team.id)

        filter = SessionRecordingsFilter(team=self.team, data={"no_filter": None})
        session_recording_list_instance = SessionRecordingList(filter=filter, team=self.team)
        (session_recordings, _) = session_recording_list_instance.run()

        self.assertEqual(len(session_recordings), 1)
        self.assertEqual(session_recordings[0]["session_id"], "2")
        self.assertEqual(session_recordings[0]["distinct_id"], "user")

    @freeze_time("2021-01-21T20:00:00.000Z")
    def test_all_sessions_recording_object_keys(self):
        Person.objects.create(team=self.team, distinct_ids=["user"], properties={"email": "bla"})
        create_snapshot(distinct_id="user", session_id="1", timestamp=self.base_time, team_id=self.team.id)
        create_snapshot(
            distinct_id="user",
            session_id="1",
            timestamp=self.base_time + relativedelta(seconds=30),
            team_id=self.team.id,
        )
        filter = SessionRecordingsFilter(team=self.team, data={"no_filter": None})
        session_recording_list_instance = SessionRecordingList(filter=filter, team=self.team)
        (session_recordings, _) = session_recording_list_instance.run()
        self.assertEqual(len(session_recordings), 1)
        self.assertEqual(session_recordings[0]["session_id"], "1")
        self.assertEqual(session_recordings[0]["distinct_id"], "user")
        self.assertEqual(session_recordings[0]["start_time"], self.base_time)
        self.assertEqual(session_recordings[0]["end_time"], self.base_time + relativedelta(seconds=30))
        self.assertEqual(session_recordings[0]["duration"], 30)

    @freeze_time("2021-01-21T20:00:00.000Z")
    def test_event_filter(self):
        Person.objects.create(team=self.team, distinct_ids=["user"], properties={"email": "bla"})
        create_snapshot(distinct_id="user", session_id="1", timestamp=self.base_time, team_id=self.team.id)
        self.create_event("user", self.base_time)
        create_snapshot(
            distinct_id="user",
            session_id="1",
            timestamp=self.base_time + relativedelta(seconds=30),
            team_id=self.team.id,
        )

        filter = SessionRecordingsFilter(
            team=self.team,
            data={"events": [{"id": "$pageview", "type": "events", "order": 0, "name": "$pageview"}]},
        )
        session_recording_list_instance = SessionRecordingList(filter=filter, team=self.team)
        (session_recordings, _) = session_recording_list_instance.run()
        self.assertEqual(len(session_recordings), 1)
        self.assertEqual(session_recordings[0]["session_id"], "1")

        filter = SessionRecordingsFilter(
            team=self.team,
            data={"events": [{"id": "$autocapture", "type": "events", "order": 0, "name": "$autocapture"}]},
        )
        session_recording_list_instance = SessionRecordingList(filter=filter, team=self.team)
        (session_recordings, _) = session_recording_list_instance.run()
        self.assertEqual(len(session_recordings), 0)

    @test_with_materialized_columns(["$current_url", "$browser"])
    @freeze_time("2021-01-21T20:00:00.000Z")
    def test_event_filter_with_properties(self):
        Person.objects.create(team=self.team, distinct_ids=["user"], properties={"email": "bla"})
        create_snapshot(distinct_id="user", session_id="1", timestamp=self.base_time, team_id=self.team.id)
        self.create_event("user", self.base_time, properties={"$browser": "Chrome"})
        create_snapshot(
            distinct_id="user",
            session_id="1",
            timestamp=self.base_time + relativedelta(seconds=30),
            team_id=self.team.id,
        )
        filter = SessionRecordingsFilter(
            team=self.team,
            data={
                "events": [
                    {
                        "id": "$pageview",
                        "type": "events",
                        "order": 0,
                        "name": "$pageview",
                        "properties": [{"key": "$browser", "value": ["Chrome"], "operator": "exact", "type": "event"}],
                    }
                ]
            },
        )
        session_recording_list_instance = SessionRecordingList(filter=filter, team=self.team)
        (session_recordings, _) = session_recording_list_instance.run()
        self.assertEqual(len(session_recordings), 1)
        self.assertEqual(session_recordings[0]["session_id"], "1")

        filter = SessionRecordingsFilter(
            team=self.team,
            data={
                "events": [
                    {
                        "id": "$pageview",
                        "type": "events",
                        "order": 0,
                        "name": "$pageview",
                        "properties": [{"key": "$browser", "value": ["Firefox"], "operator": "exact", "type": "event"}],
                    }
                ]
            },
        )
        session_recording_list_instance = SessionRecordingList(filter=filter, team=self.team)
        (session_recordings, _) = session_recording_list_instance.run()
        self.assertEqual(len(session_recordings), 0)

    @freeze_time("2021-01-21T20:00:00.000Z")
    def test_multiple_event_filters(self):
        Person.objects.create(team=self.team, distinct_ids=["user"], properties={"email": "bla"})
        create_snapshot(distinct_id="user", session_id="1", timestamp=self.base_time, team_id=self.team.id)
        self.create_event("user", self.base_time)
        self.create_event("user", self.base_time, event_name="new-event")
        create_snapshot(
            distinct_id="user",
            session_id="1",
            timestamp=self.base_time + relativedelta(seconds=30),
            team_id=self.team.id,
        )

        filter = SessionRecordingsFilter(
            team=self.team,
            data={
                "events": [
                    {"id": "$pageview", "type": "events", "order": 0, "name": "$pageview"},
                    {"id": "new-event", "type": "events", "order": 0, "name": "new-event"},
                ]
            },
        )
        session_recording_list_instance = SessionRecordingList(filter=filter, team=self.team)
        (session_recordings, _) = session_recording_list_instance.run()
        self.assertEqual(len(session_recordings), 1)
        self.assertEqual(session_recordings[0]["session_id"], "1")

        filter = SessionRecordingsFilter(
            team=self.team,
            data={
                "events": [
                    {"id": "$pageview", "type": "events", "order": 0, "name": "$pageview"},
                    {"id": "new-event2", "type": "events", "order": 0, "name": "new-event2"},
                ]
            },
        )
        session_recording_list_instance = SessionRecordingList(filter=filter, team=self.team)
        (session_recordings, _) = session_recording_list_instance.run()
        self.assertEqual(len(session_recordings), 0)

    @test_with_materialized_columns(["$current_url", "$browser"])
    @freeze_time("2021-01-21T20:00:00.000Z")
    def test_action_filter(self):
        Person.objects.create(team=self.team, distinct_ids=["user"], properties={"email": "bla"})
        action1 = self.create_action("custom-event", properties=[{"key": "$browser", "value": "Firefox"}])
        action2 = self.create_action(name="custom-event")

        create_snapshot(distinct_id="user", session_id="1", timestamp=self.base_time, team_id=self.team.id)
        self.create_event("user", self.base_time, event_name="custom-event", properties={"$browser": "Chrome"})
        create_snapshot(
            distinct_id="user",
            session_id="1",
            timestamp=self.base_time + relativedelta(seconds=30),
            team_id=self.team.id,
        )

        # An action with properties
        filter = SessionRecordingsFilter(
            team=self.team,
            data={"actions": [{"id": action1.id, "type": "actions", "order": 1, "name": "custom-event"}]},
        )
        session_recording_list_instance = SessionRecordingList(filter=filter, team=self.team)
        (session_recordings, _) = session_recording_list_instance.run()
        self.assertEqual(len(session_recordings), 0)

        # An action without properties
        filter = SessionRecordingsFilter(
            team=self.team,
            data={"actions": [{"id": action2.id, "type": "actions", "order": 1, "name": "custom-event"}]},
        )
        session_recording_list_instance = SessionRecordingList(filter=filter, team=self.team)
        (session_recordings, _) = session_recording_list_instance.run()
        self.assertEqual(len(session_recordings), 1)
        self.assertEqual(session_recordings[0]["session_id"], "1")

        # Adding properties to an action
        filter = SessionRecordingsFilter(
            team=self.team,
            data={
                "actions": [
                    {
                        "id": action2.id,
                        "type": "actions",
                        "order": 1,
                        "name": "custom-event",
                        "properties": [{"key": "$browser", "value": ["Firefox"], "operator": "exact", "type": "event"}],
                    }
                ]
            },
        )
        session_recording_list_instance = SessionRecordingList(filter=filter, team=self.team)
        (session_recordings, _) = session_recording_list_instance.run()
        self.assertEqual(len(session_recordings), 0)

    @freeze_time("2021-01-21T20:00:00.000Z")
    def test_all_sessions_recording_object_keys_with_entity_filter(self):
        Person.objects.create(team=self.team, distinct_ids=["user"], properties={"email": "bla"})
        create_snapshot(distinct_id="user", session_id="1", timestamp=self.base_time, team_id=self.team.id)
        self.create_event("user", self.base_time)
        create_snapshot(
            distinct_id="user",
            session_id="1",
            timestamp=self.base_time + relativedelta(seconds=30),
            team_id=self.team.id,
        )
        filter = SessionRecordingsFilter(
            team=self.team,
            data={"events": [{"id": "$pageview", "type": "events", "order": 0, "name": "$pageview"}]},
        )
        session_recording_list_instance = SessionRecordingList(filter=filter, team=self.team)
        (session_recordings, _) = session_recording_list_instance.run()
        self.assertEqual(len(session_recordings), 1)
        self.assertEqual(session_recordings[0]["session_id"], "1")
        self.assertEqual(session_recordings[0]["distinct_id"], "user")
        self.assertEqual(session_recordings[0]["start_time"], self.base_time)
        self.assertEqual(session_recordings[0]["end_time"], self.base_time + relativedelta(seconds=30))
        self.assertEqual(session_recordings[0]["duration"], 30)

    @freeze_time("2021-01-21T20:00:00.000Z")
    def test_duration_filter(self):
        Person.objects.create(team=self.team, distinct_ids=["user"], properties={"email": "bla"})
        create_snapshot(distinct_id="user", session_id="1", timestamp=self.base_time, team_id=self.team.id)
        create_snapshot(
            distinct_id="user",
            session_id="1",
            timestamp=self.base_time + relativedelta(seconds=30),
            team_id=self.team.id,
        )

        create_snapshot(distinct_id="user", session_id="2", timestamp=self.base_time, team_id=self.team.id)
        create_snapshot(
            distinct_id="user",
            session_id="2",
            timestamp=self.base_time + relativedelta(minutes=4),
            team_id=self.team.id,
        )
        filter = SessionRecordingsFilter(
            team=self.team,
            data={"session_recording_duration": '{"type":"recording","key":"duration","value":60,"operator":"gt"}'},
        )
        session_recording_list_instance = SessionRecordingList(filter=filter, team=self.team)
        (session_recordings, _) = session_recording_list_instance.run()
        self.assertEqual(len(session_recordings), 1)
        self.assertEqual(session_recordings[0]["session_id"], "2")

        filter = SessionRecordingsFilter(
            team=self.team,
            data={"session_recording_duration": '{"type":"recording","key":"duration","value":60,"operator":"lt"}'},
        )
        session_recording_list_instance = SessionRecordingList(filter=filter, team=self.team)
        (session_recordings, _) = session_recording_list_instance.run()
        self.assertEqual(len(session_recordings), 1)
        self.assertEqual(session_recordings[0]["session_id"], "1")

    @freeze_time("2021-01-21T20:00:00.000Z")
    def test_date_from_filter(self):
        Person.objects.create(team=self.team, distinct_ids=["user"], properties={"email": "bla"})
        create_snapshot(
            distinct_id="user",
            session_id="1",
            timestamp=self.base_time - relativedelta(days=3),
            team_id=self.team.id,
        )
        create_snapshot(
            distinct_id="user",
            session_id="1",
            timestamp=self.base_time - relativedelta(days=3) + relativedelta(seconds=30),
            team_id=self.team.id,
        )

        filter = SessionRecordingsFilter(team=self.team, data={"date_from": self.base_time.strftime("%Y-%m-%d")})
        session_recording_list_instance = SessionRecordingList(filter=filter, team=self.team)
        (session_recordings, _) = session_recording_list_instance.run()
        self.assertEqual(len(session_recordings), 0)

        filter = SessionRecordingsFilter(
            team=self.team, data={"date_from": (self.base_time - relativedelta(days=4)).strftime("%Y-%m-%d")}
        )
        session_recording_list_instance = SessionRecordingList(filter=filter, team=self.team)
        (session_recordings, _) = session_recording_list_instance.run()
        self.assertEqual(len(session_recordings), 1)
        self.assertEqual(session_recordings[0]["session_id"], "1")

    @freeze_time("2021-01-21T20:00:00.000Z")
    def test_date_to_filter(self):
        Person.objects.create(team=self.team, distinct_ids=["user"], properties={"email": "bla"})
        create_snapshot(
            distinct_id="user",
            session_id="1",
            timestamp=self.base_time - relativedelta(days=3),
            team_id=self.team.id,
        )
        create_snapshot(
            distinct_id="user",
            session_id="1",
            timestamp=self.base_time - relativedelta(days=3) + relativedelta(seconds=30),
            team_id=self.team.id,
        )

        filter = SessionRecordingsFilter(
            team=self.team, data={"date_to": (self.base_time - relativedelta(days=4)).strftime("%Y-%m-%d")}
        )
        session_recording_list_instance = SessionRecordingList(filter=filter, team=self.team)
        (session_recordings, _) = session_recording_list_instance.run()
        self.assertEqual(len(session_recordings), 0)

        filter = SessionRecordingsFilter(team=self.team, data={"date_to": (self.base_time).strftime("%Y-%m-%d")})
        session_recording_list_instance = SessionRecordingList(filter=filter, team=self.team)
        (session_recordings, _) = session_recording_list_instance.run()
        self.assertEqual(len(session_recordings), 1)
        self.assertEqual(session_recordings[0]["session_id"], "1")

    @freeze_time("2021-01-21T20:00:00.000Z")
    def test_recording_that_spans_time_bounds(self):
        Person.objects.create(team=self.team, distinct_ids=["user"], properties={"email": "bla"})
        day_line = datetime(2021, 11, 5)
        create_snapshot(
            distinct_id="user", session_id="1", timestamp=day_line - relativedelta(hours=3), team_id=self.team.id
        )
        create_snapshot(
            distinct_id="user", session_id="1", timestamp=day_line + relativedelta(hours=3), team_id=self.team.id
        )

        filter = SessionRecordingsFilter(
            team=self.team,
            data={
                "date_to": day_line.strftime("%Y-%m-%d"),
                "date_from": (day_line - relativedelta(days=10)).strftime("%Y-%m-%d"),
            },
        )
        session_recording_list_instance = SessionRecordingList(filter=filter, team=self.team)
        (session_recordings, _) = session_recording_list_instance.run()
        self.assertEqual(len(session_recordings), 1)
        self.assertEqual(session_recordings[0]["session_id"], "1")
        self.assertEqual(session_recordings[0]["duration"], 6 * 60 * 60)

    @freeze_time("2021-01-21T20:00:00.000Z")
    def test_person_id_filter(self):
        p = Person.objects.create(team=self.team, distinct_ids=["user", "user2"], properties={"email": "bla"})
        create_snapshot(distinct_id="user", session_id="1", timestamp=self.base_time, team_id=self.team.id)
        create_snapshot(
            distinct_id="user2",
            session_id="2",
            timestamp=self.base_time + relativedelta(seconds=10),
            team_id=self.team.id,
        )
        create_snapshot(
            distinct_id="user3",
            session_id="3",
            timestamp=self.base_time + relativedelta(seconds=20),
            team_id=self.team.id,
        )

        filter = SessionRecordingsFilter(team=self.team, data={"person_uuid": str(p.uuid)})
        session_recording_list_instance = SessionRecordingList(filter=filter, team=self.team)
        (session_recordings, _) = session_recording_list_instance.run()
        self.assertEqual(len(session_recordings), 2)
        self.assertEqual(session_recordings[0]["session_id"], "2")
        self.assertEqual(session_recordings[1]["session_id"], "1")

    @freeze_time("2021-01-21T20:00:00.000Z")
    def test_all_filters_at_once(self):
        p = Person.objects.create(team=self.team, distinct_ids=["user", "user2"], properties={"email": "bla"})
        action2 = self.create_action(name="custom-event")

        create_snapshot(
            distinct_id="user",
            session_id="1",
            timestamp=self.base_time - relativedelta(days=3),
            team_id=self.team.id,
        )
        self.create_event("user", self.base_time - relativedelta(days=3))
        self.create_event(
            "user",
            self.base_time - relativedelta(days=3),
            event_name="custom-event",
            properties={"$browser": "Chrome"},
        )
        create_snapshot(
            distinct_id="user",
            session_id="1",
            timestamp=self.base_time - relativedelta(days=3) + relativedelta(hours=6),
            team_id=self.team.id,
        )

        filter = SessionRecordingsFilter(
            team=self.team,
            data={
                "person_uuid": str(p.uuid),
                "date_to": (self.base_time + relativedelta(days=3)).strftime("%Y-%m-%d"),
                "date_from": (self.base_time - relativedelta(days=10)).strftime("%Y-%m-%d"),
                "session_recording_duration": '{"type":"recording","key":"duration","value":60,"operator":"gt"}',
                "events": [{"id": "$pageview", "type": "events", "order": 0, "name": "$pageview"}],
                "actions": [{"id": action2.id, "type": "actions", "order": 1, "name": "custom-event"}],
            },
        )
        session_recording_list_instance = SessionRecordingList(filter=filter, team=self.team)
        (session_recordings, _) = session_recording_list_instance.run()
        self.assertEqual(len(session_recordings), 1)
        self.assertEqual(session_recordings[0]["session_id"], "1")

    @freeze_time("2021-01-21T20:00:00.000Z")
    def test_pagination(self):
        Person.objects.create(team=self.team, distinct_ids=["user"], properties={"email": "bla"})
        create_snapshot(distinct_id="user", session_id="1", timestamp=self.base_time, team_id=self.team.id)
        create_snapshot(
            distinct_id="user",
            session_id="2",
            timestamp=self.base_time + relativedelta(seconds=10),
            team_id=self.team.id,
        )
        create_snapshot(
            distinct_id="user",
            session_id="3",
            timestamp=self.base_time + relativedelta(seconds=20),
            team_id=self.team.id,
        )

        filter = SessionRecordingsFilter(team=self.team, data={"limit": 2})
        session_recording_list_instance = SessionRecordingList(filter=filter, team=self.team)
        (session_recordings, more_recordings_available) = session_recording_list_instance.run()
        self.assertEqual(len(session_recordings), 2)
        self.assertEqual(session_recordings[0]["session_id"], "3")
        self.assertEqual(session_recordings[1]["session_id"], "2")
        self.assertEqual(more_recordings_available, True)

        filter = SessionRecordingsFilter(team=self.team, data={"limit": 2, "offset": 0})
        session_recording_list_instance = SessionRecordingList(filter=filter, team=self.team)
        (session_recordings, more_recordings_available) = session_recording_list_instance.run()
        self.assertEqual(len(session_recordings), 2)
        self.assertEqual(session_recordings[0]["session_id"], "3")
        self.assertEqual(session_recordings[1]["session_id"], "2")
        self.assertEqual(more_recordings_available, True)

        filter = SessionRecordingsFilter(team=self.team, data={"limit": 2, "offset": 1})
        session_recording_list_instance = SessionRecordingList(filter=filter, team=self.team)
        (session_recordings, more_recordings_available) = session_recording_list_instance.run()
        self.assertEqual(len(session_recordings), 2)
        self.assertEqual(session_recordings[0]["session_id"], "2")
        self.assertEqual(session_recordings[1]["session_id"], "1")
        self.assertEqual(more_recordings_available, False)

        filter = SessionRecordingsFilter(team=self.team, data={"limit": 2, "offset": 2})
        session_recording_list_instance = SessionRecordingList(filter=filter, team=self.team)
        (session_recordings, more_recordings_available) = session_recording_list_instance.run()
        self.assertEqual(len(session_recordings), 1)
        self.assertEqual(session_recordings[0]["session_id"], "1")
        self.assertEqual(more_recordings_available, False)

    @freeze_time("2021-01-21T20:00:00.000Z")
    def test_recording_without_fullsnapshot_dont_appear(self):
        Person.objects.create(team=self.team, distinct_ids=["user"], properties={"email": "bla"})
        create_snapshot(
            distinct_id="user",
            session_id="1",
            timestamp=self.base_time,
            has_full_snapshot=False,
            team_id=self.team.id,
        )
        filter = SessionRecordingsFilter(team=self.team, data={"no-filter": True})
        session_recording_list_instance = SessionRecordingList(filter=filter, team=self.team)
        (session_recordings, _) = session_recording_list_instance.run()
        self.assertEqual(len(session_recordings), 0)

    @freeze_time("2021-01-21T20:00:00.000Z")
    def test_teams_dont_leak_event_filter(self):
        Person.objects.create(team=self.team, distinct_ids=["user"], properties={"email": "bla"})
        another_team = Team.objects.create(organization=self.organization)

        create_snapshot(distinct_id="user", session_id="1", timestamp=self.base_time, team_id=self.team.id)
        self.create_event(1, self.base_time + relativedelta(seconds=15), team=another_team)
        create_snapshot(
            distinct_id="user",
            session_id="1",
            timestamp=self.base_time + relativedelta(seconds=30),
            team_id=self.team.id,
        )

        filter = SessionRecordingsFilter(
            team=self.team,
            data={"events": [{"id": "$pageview", "type": "events", "order": 0, "name": "$pageview"}]},
        )

        session_recording_list_instance = SessionRecordingList(filter=filter, team=self.team)
        (session_recordings, _) = session_recording_list_instance.run()
        self.assertEqual(len(session_recordings), 0)

    @freeze_time("2021-01-21T20:00:00.000Z")
    @snapshot_clickhouse_queries
    @test_with_materialized_columns(person_properties=["email"])
    def test_event_filter_with_person_properties(self):
        Person.objects.create(team=self.team, distinct_ids=["user"], properties={"email": "bla"})
        Person.objects.create(team=self.team, distinct_ids=["user2"], properties={"email": "bla2"})
        create_snapshot(distinct_id="user", session_id="1", timestamp=self.base_time, team_id=self.team.id)
        self.create_event("user", self.base_time)
        create_snapshot(
            distinct_id="user",
            session_id="1",
            timestamp=self.base_time + relativedelta(seconds=30),
            team_id=self.team.id,
        )
        create_snapshot(distinct_id="user2", session_id="2", timestamp=self.base_time, team_id=self.team.id)
        self.create_event("user2", self.base_time)
        create_snapshot(
            distinct_id="user2",
            session_id="2",
            timestamp=self.base_time + relativedelta(seconds=30),
            team_id=self.team.id,
        )
        filter = SessionRecordingsFilter(
            team=self.team,
            data={"properties": [{"key": "email", "value": ["bla"], "operator": "exact", "type": "person"}]},
        )
        session_recording_list_instance = SessionRecordingList(filter=filter, team=self.team)
        (session_recordings, _) = session_recording_list_instance.run()
        self.assertEqual(len(session_recordings), 1)
        self.assertEqual(session_recordings[0]["session_id"], "1")

    @snapshot_clickhouse_queries
    @test_with_materialized_columns(["$current_url"])
    def test_event_filter_with_cohort_properties(self):
        with self.settings(USE_PRECALCULATED_CH_COHORT_PEOPLE=True):
            with freeze_time("2021-08-21T20:00:00.000Z"):
                Person.objects.create(team=self.team, distinct_ids=["user"], properties={"email": "bla"})
                Person.objects.create(
                    team=self.team, distinct_ids=["user2"], properties={"email": "bla2", "$some_prop": "some_val"}
                )
                cohort = Cohort.objects.create(
                    team=self.team,
                    name="cohort1",
                    groups=[{"properties": [{"key": "$some_prop", "value": "some_val", "type": "person"}]}],
                )
                cohort.calculate_people_ch(pending_version=0)

                create_snapshot(distinct_id="user", session_id="1", timestamp=self.base_time, team_id=self.team.id)
                self.create_event("user", self.base_time, team=self.team)
                create_snapshot(
                    distinct_id="user",
                    session_id="1",
                    timestamp=self.base_time + relativedelta(seconds=30),
                    team_id=self.team.id,
                )
                create_snapshot(distinct_id="user2", session_id="2", timestamp=self.base_time, team_id=self.team.id)
                self.create_event("user2", self.base_time, team=self.team)
                create_snapshot(
                    distinct_id="user2",
                    session_id="2",
                    timestamp=self.base_time + relativedelta(seconds=30),
                    team_id=self.team.id,
                )
                filter = SessionRecordingsFilter(
                    team=self.team,
                    data={"properties": [{"key": "id", "value": cohort.pk, "operator": None, "type": "cohort"}]},
                )
                session_recording_list_instance = SessionRecordingList(filter=filter, team=self.team)
                (session_recordings, _) = session_recording_list_instance.run()
                self.assertEqual(len(session_recordings), 1)
                self.assertEqual(session_recordings[0]["session_id"], "2")

    @freeze_time("2021-01-21T20:00:00.000Z")
    @snapshot_clickhouse_queries
    @test_with_materialized_columns(["$current_url"])
    def test_event_filter_with_matching_on_session_id(self):
        Person.objects.create(team=self.team, distinct_ids=["user"], properties={"email": "bla"})
        create_snapshot(
            distinct_id="user", session_id="1", timestamp=self.base_time, window_id="1", team_id=self.team.id
        )
        self.create_event("user", self.base_time, properties={"$session_id": "1"})
        self.create_event("user", self.base_time, event_name="$autocapture", properties={"$session_id": "2"})
        create_snapshot(
            distinct_id="user",
            session_id="1",
            timestamp=self.base_time + relativedelta(seconds=30),
            window_id="1",
            team_id=self.team.id,
        )
        filter = SessionRecordingsFilter(
            team=self.team, data={"events": [{"id": "$pageview", "type": "events", "order": 0, "name": "$pageview"}]}
        )
        session_recording_list_instance = SessionRecordingList(filter=filter, team=self.team)
        (session_recordings, _) = session_recording_list_instance.run()
        self.assertEqual(len(session_recordings), 1)
        self.assertEqual(session_recordings[0]["session_id"], "1")

        filter = SessionRecordingsFilter(
            team=self.team,
            data={"events": [{"id": "$autocapture", "type": "events", "order": 0, "name": "$autocapture"}]},
        )
        session_recording_list_instance = SessionRecordingList(filter=filter, team=self.team)
        (session_recordings, _) = session_recording_list_instance.run()
        self.assertEqual(len(session_recordings), 0)

    @freeze_time("2021-01-21T20:00:00.000Z")
    @snapshot_clickhouse_queries
    @test_with_materialized_columns(["$current_url"])
    def test_event_filter_matching_with_no_session_id(self):
        Person.objects.create(team=self.team, distinct_ids=["user"], properties={"email": "bla"})
        create_snapshot(
            distinct_id="user", session_id="1", timestamp=self.base_time, window_id="1", team_id=self.team.id
        )
        self.create_event("user", self.base_time)
        create_snapshot(
            distinct_id="user",
            session_id="1",
            timestamp=self.base_time + relativedelta(seconds=30),
            window_id="1",
            team_id=self.team.id,
        )
        self.create_event("user", self.base_time + relativedelta(seconds=31), event_name="$autocapture")

        # Pageview within timestamps matches recording
        filter = SessionRecordingsFilter(
            team=self.team, data={"events": [{"id": "$pageview", "type": "events", "order": 0, "name": "$pageview"}]}
        )
        session_recording_list_instance = SessionRecordingList(filter=filter, team=self.team)
        (session_recordings, _) = session_recording_list_instance.run()
        self.assertEqual(len(session_recordings), 1)
        self.assertEqual(session_recordings[0]["session_id"], "1")

        # Pageview outside timestamps does not match recording
        filter = SessionRecordingsFilter(
            team=self.team,
            data={"events": [{"id": "$autocapture", "type": "events", "order": 0, "name": "$autocapture"}]},
        )
        session_recording_list_instance = SessionRecordingList(filter=filter, team=self.team)
        (session_recordings, _) = session_recording_list_instance.run()
        self.assertEqual(len(session_recordings), 0)

    @freeze_time("2021-01-21T20:00:00.000Z")
    # @snapshot_clickhouse_queries
    def test_event_duration_is_calculated_from_summary(self):
        Person.objects.create(team=self.team, distinct_ids=["user"], properties={"email": "bla"})

        # Creates 1 full snapshot
        create_chunked_snapshots(
            team_id=self.team.id,
            snapshot_count=1,
            distinct_id="user",
            session_id="1",
            timestamp=self.base_time,
            window_id="1",
            has_full_snapshot=True,
            source=3,
        )

        # Creates 10 click events at 1 second intervals
        create_chunked_snapshots(
            team_id=self.team.id,
            snapshot_count=10,
            distinct_id="user",
            session_id="1",
            timestamp=self.base_time + timedelta(minutes=1),
            window_id="1",
            has_full_snapshot=False,
            source=2,
        )

        # Creates 10 input events at 1 second intervals
        create_chunked_snapshots(
            team_id=self.team.id,
            snapshot_count=10,
            distinct_id="user",
            session_id="1",
            timestamp=self.base_time + timedelta(minutes=2),
            window_id="1",
            has_full_snapshot=False,
            source=5,
        )

        filter = SessionRecordingsFilter(team=self.team, data={"no_filter": None})
        session_recording_list_instance = SessionRecordingList(filter=filter, team=self.team)
        (session_recordings, more_recordings_available) = session_recording_list_instance.run()

        assert len(session_recordings) == 1

        assert session_recordings[0]["start_time"] == self.base_time + relativedelta(seconds=0)
        assert session_recordings[0]["end_time"] == self.base_time + relativedelta(minutes=2, seconds=10)
=======
from posthog.session_recordings.test.test_factory import create_snapshot
from posthog.test.base import BaseTest, test_with_materialized_columns


def factory_session_recordings_list_test(session_recording_list, event_factory, action_factory, action_step_factory):
    class TestSessionRecordingsList(BaseTest):
        def create_action(self, name, team_id=None, properties=[]):
            if team_id is None:
                team_id = self.team.pk
            action = action_factory(team_id=team_id, name=name)
            action_step_factory(action=action, event=name, properties=properties)
            return action

        def create_event(
            self,
            distinct_id,
            timestamp,
            team=None,
            event_name="$pageview",
            properties={"$os": "Windows 95", "$current_url": "aloha.com/2"},
        ):
            if team is None:
                team = self.team
            event_factory(
                team=team, event=event_name, timestamp=timestamp, distinct_id=distinct_id, properties=properties
            )

        @property
        def base_time(self):
            return now() - relativedelta(hours=1)

        @test_with_materialized_columns(["$current_url"])
        @freeze_time("2021-01-21T20:00:00.000Z")
        def test_basic_query(self):
            Person.objects.create(team=self.team, distinct_ids=["user"], properties={"email": "bla"})

            create_snapshot(distinct_id="user", session_id="1", timestamp=self.base_time, team_id=self.team.id)
            create_snapshot(
                distinct_id="user",
                session_id="1",
                timestamp=self.base_time + relativedelta(seconds=10),
                team_id=self.team.id,
            )
            create_snapshot(
                distinct_id="user",
                session_id="2",
                timestamp=self.base_time + relativedelta(seconds=20),
                team_id=self.team.id,
            )
            filter = SessionRecordingsFilter(team=self.team, data={"no_filter": None})
            session_recording_list_instance = session_recording_list(filter=filter, team=self.team)
            (session_recordings, more_recordings_available) = session_recording_list_instance.run()

            self.assertEqual(len(session_recordings), 2)
            self.assertEqual(session_recordings[0]["start_time"], self.base_time + relativedelta(seconds=20))
            self.assertEqual(session_recordings[0]["session_id"], "2")
            self.assertEqual(session_recordings[0]["distinct_id"], "user")

            self.assertEqual(session_recordings[1]["start_time"], self.base_time)
            self.assertEqual(session_recordings[1]["session_id"], "1")
            self.assertEqual(session_recordings[1]["distinct_id"], "user")
            self.assertEqual(more_recordings_available, False)

        @freeze_time("2021-01-21T20:00:00.000Z")
        def test_recordings_dont_leak_data_between_teams(self):
            another_team = Team.objects.create(organization=self.organization)
            Person.objects.create(team=self.team, distinct_ids=["user"], properties={"email": "bla"})
            Person.objects.create(team=another_team, distinct_ids=["user"], properties={"email": "bla"})
            create_snapshot(distinct_id="user", session_id="1", timestamp=self.base_time, team_id=another_team.pk)
            create_snapshot(distinct_id="user", session_id="2", timestamp=self.base_time, team_id=self.team.id)

            filter = SessionRecordingsFilter(team=self.team, data={"no_filter": None})
            session_recording_list_instance = session_recording_list(filter=filter, team=self.team)
            (session_recordings, _) = session_recording_list_instance.run()

            self.assertEqual(len(session_recordings), 1)
            self.assertEqual(session_recordings[0]["session_id"], "2")
            self.assertEqual(session_recordings[0]["distinct_id"], "user")

        @freeze_time("2021-01-21T20:00:00.000Z")
        def test_all_sessions_recording_object_keys(self):
            Person.objects.create(team=self.team, distinct_ids=["user"], properties={"email": "bla"})
            create_snapshot(distinct_id="user", session_id="1", timestamp=self.base_time, team_id=self.team.id)
            create_snapshot(
                distinct_id="user",
                session_id="1",
                timestamp=self.base_time + relativedelta(seconds=30),
                team_id=self.team.id,
            )
            filter = SessionRecordingsFilter(team=self.team, data={"no_filter": None})
            session_recording_list_instance = session_recording_list(filter=filter, team=self.team)
            (session_recordings, _) = session_recording_list_instance.run()
            self.assertEqual(len(session_recordings), 1)
            self.assertEqual(session_recordings[0]["session_id"], "1")
            self.assertEqual(session_recordings[0]["distinct_id"], "user")
            self.assertEqual(session_recordings[0]["start_time"], self.base_time)
            self.assertEqual(session_recordings[0]["end_time"], self.base_time + relativedelta(seconds=30))
            self.assertEqual(session_recordings[0]["duration"], 30)

        @freeze_time("2021-01-21T20:00:00.000Z")
        def test_event_filter(self):
            Person.objects.create(team=self.team, distinct_ids=["user"], properties={"email": "bla"})
            create_snapshot(distinct_id="user", session_id="1", timestamp=self.base_time, team_id=self.team.id)
            self.create_event("user", self.base_time, properties={"$session_id": "1", "$window_id": "1"})
            create_snapshot(
                distinct_id="user",
                session_id="1",
                timestamp=self.base_time + relativedelta(seconds=30),
                team_id=self.team.id,
            )

            filter = SessionRecordingsFilter(
                team=self.team,
                data={"events": [{"id": "$pageview", "type": "events", "order": 0, "name": "$pageview"}]},
            )
            session_recording_list_instance = session_recording_list(filter=filter, team=self.team)
            (session_recordings, _) = session_recording_list_instance.run()
            self.assertEqual(len(session_recordings), 1)
            self.assertEqual(session_recordings[0]["session_id"], "1")
            self.assertEqual(len(session_recordings[0]["matching_events"][0]["events"]), 1)
            self.assertEqual(session_recordings[0]["matching_events"][0]["events"][0]["timestamp"], self.base_time)
            self.assertEqual(session_recordings[0]["matching_events"][0]["events"][0]["session_id"], "1")
            self.assertEqual(session_recordings[0]["matching_events"][0]["events"][0]["window_id"], "1")

            filter = SessionRecordingsFilter(
                team=self.team,
                data={"events": [{"id": "$autocapture", "type": "events", "order": 0, "name": "$autocapture"}]},
            )
            session_recording_list_instance = session_recording_list(filter=filter, team=self.team)
            (session_recordings, _) = session_recording_list_instance.run()
            self.assertEqual(len(session_recordings), 0)

        @test_with_materialized_columns(["$current_url", "$browser"])
        @freeze_time("2021-01-21T20:00:00.000Z")
        def test_event_filter_with_properties(self):
            Person.objects.create(team=self.team, distinct_ids=["user"], properties={"email": "bla"})
            create_snapshot(distinct_id="user", session_id="1", timestamp=self.base_time, team_id=self.team.id)
            self.create_event(
                "user", self.base_time, properties={"$browser": "Chrome", "$session_id": "1", "$window_id": "1"}
            )
            create_snapshot(
                distinct_id="user",
                session_id="1",
                timestamp=self.base_time + relativedelta(seconds=30),
                team_id=self.team.id,
            )
            filter = SessionRecordingsFilter(
                team=self.team,
                data={
                    "events": [
                        {
                            "id": "$pageview",
                            "type": "events",
                            "order": 0,
                            "name": "$pageview",
                            "properties": [
                                {"key": "$browser", "value": ["Chrome"], "operator": "exact", "type": "event"}
                            ],
                        }
                    ]
                },
            )
            session_recording_list_instance = session_recording_list(filter=filter, team=self.team)
            (session_recordings, _) = session_recording_list_instance.run()
            self.assertEqual(len(session_recordings), 1)
            self.assertEqual(session_recordings[0]["session_id"], "1")
            self.assertEqual(len(session_recordings[0]["matching_events"][0]["events"]), 1)
            self.assertEqual(session_recordings[0]["matching_events"][0]["events"][0]["timestamp"], self.base_time)
            self.assertEqual(session_recordings[0]["matching_events"][0]["events"][0]["session_id"], "1")
            self.assertEqual(session_recordings[0]["matching_events"][0]["events"][0]["window_id"], "1")

            filter = SessionRecordingsFilter(
                team=self.team,
                data={
                    "events": [
                        {
                            "id": "$pageview",
                            "type": "events",
                            "order": 0,
                            "name": "$pageview",
                            "properties": [
                                {"key": "$browser", "value": ["Firefox"], "operator": "exact", "type": "event"}
                            ],
                        }
                    ]
                },
            )
            session_recording_list_instance = session_recording_list(filter=filter, team=self.team)
            (session_recordings, _) = session_recording_list_instance.run()
            self.assertEqual(len(session_recordings), 0)

        @freeze_time("2021-01-21T20:00:00.000Z")
        def test_multiple_event_filters(self):
            Person.objects.create(team=self.team, distinct_ids=["user"], properties={"email": "bla"})
            create_snapshot(distinct_id="user", session_id="1", timestamp=self.base_time, team_id=self.team.id)
            self.create_event("user", self.base_time, properties={"$session_id": "1", "$window_id": "1"})
            self.create_event(
                "user", self.base_time, properties={"$session_id": "1", "$window_id": "1"}, event_name="new-event"
            )
            create_snapshot(
                distinct_id="user",
                session_id="1",
                timestamp=self.base_time + relativedelta(seconds=30),
                team_id=self.team.id,
            )

            filter = SessionRecordingsFilter(
                team=self.team,
                data={
                    "events": [
                        {"id": "$pageview", "type": "events", "order": 0, "name": "$pageview"},
                        {"id": "new-event", "type": "events", "order": 0, "name": "new-event"},
                    ]
                },
            )
            session_recording_list_instance = session_recording_list(filter=filter, team=self.team)
            (session_recordings, _) = session_recording_list_instance.run()
            self.assertEqual(len(session_recordings), 1)
            self.assertEqual(session_recordings[0]["session_id"], "1")
            self.assertEqual(len(session_recordings[0]["matching_events"][0]["events"]), 1)
            self.assertEqual(session_recordings[0]["matching_events"][0]["events"][0]["timestamp"], self.base_time)
            self.assertEqual(session_recordings[0]["matching_events"][0]["events"][0]["session_id"], "1")
            self.assertEqual(session_recordings[0]["matching_events"][0]["events"][0]["window_id"], "1")
            self.assertEqual(len(session_recordings[0]["matching_events"][1]["events"]), 1)
            self.assertEqual(session_recordings[0]["matching_events"][1]["events"][0]["timestamp"], self.base_time)
            self.assertEqual(session_recordings[0]["matching_events"][1]["events"][0]["session_id"], "1")
            self.assertEqual(session_recordings[0]["matching_events"][1]["events"][0]["window_id"], "1")

            filter = SessionRecordingsFilter(
                team=self.team,
                data={
                    "events": [
                        {"id": "$pageview", "type": "events", "order": 0, "name": "$pageview"},
                        {"id": "new-event2", "type": "events", "order": 0, "name": "new-event2"},
                    ]
                },
            )
            session_recording_list_instance = session_recording_list(filter=filter, team=self.team)
            (session_recordings, _) = session_recording_list_instance.run()
            self.assertEqual(len(session_recordings), 0)

        @test_with_materialized_columns(["$current_url", "$browser"])
        @freeze_time("2021-01-21T20:00:00.000Z")
        def test_action_filter(self):
            Person.objects.create(team=self.team, distinct_ids=["user"], properties={"email": "bla"})
            action1 = self.create_action(
                "custom-event",
                properties=[
                    {"key": "$browser", "value": "Firefox"},
                    {"key": "$session_id", "value": "1"},
                    {"key": "$window_id", "value": "1"},
                ],
            )
            action2 = self.create_action(
                name="custom-event",
                properties=[{"key": "$session_id", "value": "1"}, {"key": "$window_id", "value": "1"}],
            )

            create_snapshot(distinct_id="user", session_id="1", timestamp=self.base_time, team_id=self.team.id)
            self.create_event(
                "user",
                self.base_time,
                event_name="custom-event",
                properties={"$browser": "Chrome", "$session_id": "1", "$window_id": "1"},
            )
            create_snapshot(
                distinct_id="user",
                session_id="1",
                timestamp=self.base_time + relativedelta(seconds=30),
                team_id=self.team.id,
            )

            # An action with properties
            filter = SessionRecordingsFilter(
                team=self.team,
                data={"actions": [{"id": action1.id, "type": "actions", "order": 1, "name": "custom-event"}]},
            )
            session_recording_list_instance = session_recording_list(filter=filter, team=self.team)
            (session_recordings, _) = session_recording_list_instance.run()
            self.assertEqual(len(session_recordings), 0)

            # An action without properties
            filter = SessionRecordingsFilter(
                team=self.team,
                data={"actions": [{"id": action2.id, "type": "actions", "order": 1, "name": "custom-event"}]},
            )
            session_recording_list_instance = session_recording_list(filter=filter, team=self.team)
            (session_recordings, _) = session_recording_list_instance.run()
            self.assertEqual(len(session_recordings), 1)
            self.assertEqual(session_recordings[0]["session_id"], "1")
            self.assertEqual(len(session_recordings[0]["matching_events"][0]["events"]), 1)
            self.assertEqual(session_recordings[0]["matching_events"][0]["events"][0]["timestamp"], self.base_time)
            self.assertEqual(session_recordings[0]["matching_events"][0]["events"][0]["session_id"], "1")
            self.assertEqual(session_recordings[0]["matching_events"][0]["events"][0]["window_id"], "1")

            # Adding properties to an action
            filter = SessionRecordingsFilter(
                team=self.team,
                data={
                    "actions": [
                        {
                            "id": action2.id,
                            "type": "actions",
                            "order": 1,
                            "name": "custom-event",
                            "properties": [
                                {"key": "$browser", "value": ["Firefox"], "operator": "exact", "type": "event"}
                            ],
                        }
                    ]
                },
            )
            session_recording_list_instance = session_recording_list(filter=filter, team=self.team)
            (session_recordings, _) = session_recording_list_instance.run()
            self.assertEqual(len(session_recordings), 0)

        @freeze_time("2021-01-21T20:00:00.000Z")
        def test_all_sessions_recording_object_keys_with_entity_filter(self):
            Person.objects.create(team=self.team, distinct_ids=["user"], properties={"email": "bla"})
            create_snapshot(distinct_id="user", session_id="1", timestamp=self.base_time, team_id=self.team.id)
            self.create_event("user", self.base_time, properties={"$session_id": "1", "$window_id": "1"})
            create_snapshot(
                distinct_id="user",
                session_id="1",
                timestamp=self.base_time + relativedelta(seconds=30),
                team_id=self.team.id,
            )
            filter = SessionRecordingsFilter(
                team=self.team,
                data={"events": [{"id": "$pageview", "type": "events", "order": 0, "name": "$pageview"}]},
            )
            session_recording_list_instance = session_recording_list(filter=filter, team=self.team)
            (session_recordings, _) = session_recording_list_instance.run()
            self.assertEqual(len(session_recordings), 1)
            self.assertEqual(session_recordings[0]["session_id"], "1")
            self.assertEqual(session_recordings[0]["distinct_id"], "user")
            self.assertEqual(session_recordings[0]["start_time"], self.base_time)
            self.assertEqual(session_recordings[0]["end_time"], self.base_time + relativedelta(seconds=30))
            self.assertEqual(session_recordings[0]["duration"], 30)
            self.assertEqual(len(session_recordings[0]["matching_events"][0]["events"]), 1)
            self.assertEqual(session_recordings[0]["matching_events"][0]["events"][0]["timestamp"], self.base_time)
            self.assertEqual(session_recordings[0]["matching_events"][0]["events"][0]["session_id"], "1")
            self.assertEqual(session_recordings[0]["matching_events"][0]["events"][0]["window_id"], "1")

        @freeze_time("2021-01-21T20:00:00.000Z")
        def test_duration_filter(self):
            Person.objects.create(team=self.team, distinct_ids=["user"], properties={"email": "bla"})
            create_snapshot(distinct_id="user", session_id="1", timestamp=self.base_time, team_id=self.team.id)
            create_snapshot(
                distinct_id="user",
                session_id="1",
                timestamp=self.base_time + relativedelta(seconds=30),
                team_id=self.team.id,
            )

            create_snapshot(distinct_id="user", session_id="2", timestamp=self.base_time, team_id=self.team.id)
            create_snapshot(
                distinct_id="user",
                session_id="2",
                timestamp=self.base_time + relativedelta(minutes=4),
                team_id=self.team.id,
            )
            filter = SessionRecordingsFilter(
                team=self.team,
                data={"session_recording_duration": '{"type":"recording","key":"duration","value":60,"operator":"gt"}'},
            )
            session_recording_list_instance = session_recording_list(filter=filter, team=self.team)
            (session_recordings, _) = session_recording_list_instance.run()
            self.assertEqual(len(session_recordings), 1)
            self.assertEqual(session_recordings[0]["session_id"], "2")

            filter = SessionRecordingsFilter(
                team=self.team,
                data={"session_recording_duration": '{"type":"recording","key":"duration","value":60,"operator":"lt"}'},
            )
            session_recording_list_instance = session_recording_list(filter=filter, team=self.team)
            (session_recordings, _) = session_recording_list_instance.run()
            self.assertEqual(len(session_recordings), 1)
            self.assertEqual(session_recordings[0]["session_id"], "1")

        @freeze_time("2021-01-21T20:00:00.000Z")
        def test_date_from_filter(self):
            Person.objects.create(team=self.team, distinct_ids=["user"], properties={"email": "bla"})
            create_snapshot(
                distinct_id="user",
                session_id="1",
                timestamp=self.base_time - relativedelta(days=3),
                team_id=self.team.id,
            )
            create_snapshot(
                distinct_id="user",
                session_id="1",
                timestamp=self.base_time - relativedelta(days=3) + relativedelta(seconds=30),
                team_id=self.team.id,
            )

            filter = SessionRecordingsFilter(team=self.team, data={"date_from": self.base_time.strftime("%Y-%m-%d")})
            session_recording_list_instance = session_recording_list(filter=filter, team=self.team)
            (session_recordings, _) = session_recording_list_instance.run()
            self.assertEqual(len(session_recordings), 0)

            filter = SessionRecordingsFilter(
                team=self.team, data={"date_from": (self.base_time - relativedelta(days=4)).strftime("%Y-%m-%d")}
            )
            session_recording_list_instance = session_recording_list(filter=filter, team=self.team)
            (session_recordings, _) = session_recording_list_instance.run()
            self.assertEqual(len(session_recordings), 1)
            self.assertEqual(session_recordings[0]["session_id"], "1")

        @freeze_time("2021-01-21T20:00:00.000Z")
        def test_date_to_filter(self):
            Person.objects.create(team=self.team, distinct_ids=["user"], properties={"email": "bla"})
            create_snapshot(
                distinct_id="user",
                session_id="1",
                timestamp=self.base_time - relativedelta(days=3),
                team_id=self.team.id,
            )
            create_snapshot(
                distinct_id="user",
                session_id="1",
                timestamp=self.base_time - relativedelta(days=3) + relativedelta(seconds=30),
                team_id=self.team.id,
            )

            filter = SessionRecordingsFilter(
                team=self.team, data={"date_to": (self.base_time - relativedelta(days=4)).strftime("%Y-%m-%d")}
            )
            session_recording_list_instance = session_recording_list(filter=filter, team=self.team)
            (session_recordings, _) = session_recording_list_instance.run()
            self.assertEqual(len(session_recordings), 0)

            filter = SessionRecordingsFilter(team=self.team, data={"date_to": (self.base_time).strftime("%Y-%m-%d")})
            session_recording_list_instance = session_recording_list(filter=filter, team=self.team)
            (session_recordings, _) = session_recording_list_instance.run()
            self.assertEqual(len(session_recordings), 1)
            self.assertEqual(session_recordings[0]["session_id"], "1")

        @freeze_time("2021-01-21T20:00:00.000Z")
        def test_recording_that_spans_time_bounds(self):
            Person.objects.create(team=self.team, distinct_ids=["user"], properties={"email": "bla"})
            day_line = datetime(2021, 11, 5)
            create_snapshot(
                distinct_id="user", session_id="1", timestamp=day_line - relativedelta(hours=3), team_id=self.team.id
            )
            create_snapshot(
                distinct_id="user", session_id="1", timestamp=day_line + relativedelta(hours=3), team_id=self.team.id
            )

            filter = SessionRecordingsFilter(
                team=self.team,
                data={
                    "date_to": day_line.strftime("%Y-%m-%d"),
                    "date_from": (day_line - relativedelta(days=10)).strftime("%Y-%m-%d"),
                },
            )
            session_recording_list_instance = session_recording_list(filter=filter, team=self.team)
            (session_recordings, _) = session_recording_list_instance.run()
            self.assertEqual(len(session_recordings), 1)
            self.assertEqual(session_recordings[0]["session_id"], "1")
            self.assertEqual(session_recordings[0]["duration"], 6 * 60 * 60)

        @freeze_time("2021-01-21T20:00:00.000Z")
        def test_person_id_filter(self):
            p = Person.objects.create(team=self.team, distinct_ids=["user", "user2"], properties={"email": "bla"})
            create_snapshot(distinct_id="user", session_id="1", timestamp=self.base_time, team_id=self.team.id)
            create_snapshot(
                distinct_id="user2",
                session_id="2",
                timestamp=self.base_time + relativedelta(seconds=10),
                team_id=self.team.id,
            )
            create_snapshot(
                distinct_id="user3",
                session_id="3",
                timestamp=self.base_time + relativedelta(seconds=20),
                team_id=self.team.id,
            )

            filter = SessionRecordingsFilter(team=self.team, data={"person_uuid": str(p.uuid)})
            session_recording_list_instance = session_recording_list(filter=filter, team=self.team)
            (session_recordings, _) = session_recording_list_instance.run()
            self.assertEqual(len(session_recordings), 2)
            self.assertEqual(session_recordings[0]["session_id"], "2")
            self.assertEqual(session_recordings[1]["session_id"], "1")

        @freeze_time("2021-01-21T20:00:00.000Z")
        def test_all_filters_at_once(self):
            p = Person.objects.create(team=self.team, distinct_ids=["user", "user2"], properties={"email": "bla"})
            action2 = self.create_action(name="custom-event")

            create_snapshot(
                distinct_id="user",
                session_id="1",
                timestamp=self.base_time - relativedelta(days=3),
                team_id=self.team.id,
            )
            self.create_event("user", self.base_time - relativedelta(days=3))
            self.create_event(
                "user",
                self.base_time - relativedelta(days=3),
                event_name="custom-event",
                properties={"$browser": "Chrome"},
            )
            create_snapshot(
                distinct_id="user",
                session_id="1",
                timestamp=self.base_time - relativedelta(days=3) + relativedelta(hours=6),
                team_id=self.team.id,
            )

            filter = SessionRecordingsFilter(
                team=self.team,
                data={
                    "person_uuid": str(p.uuid),
                    "date_to": (self.base_time + relativedelta(days=3)).strftime("%Y-%m-%d"),
                    "date_from": (self.base_time - relativedelta(days=10)).strftime("%Y-%m-%d"),
                    "session_recording_duration": '{"type":"recording","key":"duration","value":60,"operator":"gt"}',
                    "events": [{"id": "$pageview", "type": "events", "order": 0, "name": "$pageview"}],
                    "actions": [{"id": action2.id, "type": "actions", "order": 1, "name": "custom-event"}],
                },
            )
            session_recording_list_instance = session_recording_list(filter=filter, team=self.team)
            (session_recordings, _) = session_recording_list_instance.run()
            self.assertEqual(len(session_recordings), 1)
            self.assertEqual(session_recordings[0]["session_id"], "1")

        @freeze_time("2021-01-21T20:00:00.000Z")
        def test_pagination(self):
            Person.objects.create(team=self.team, distinct_ids=["user"], properties={"email": "bla"})
            create_snapshot(distinct_id="user", session_id="1", timestamp=self.base_time, team_id=self.team.id)
            create_snapshot(
                distinct_id="user",
                session_id="2",
                timestamp=self.base_time + relativedelta(seconds=10),
                team_id=self.team.id,
            )
            create_snapshot(
                distinct_id="user",
                session_id="3",
                timestamp=self.base_time + relativedelta(seconds=20),
                team_id=self.team.id,
            )

            filter = SessionRecordingsFilter(team=self.team, data={"limit": 2})
            session_recording_list_instance = session_recording_list(filter=filter, team=self.team)
            (session_recordings, more_recordings_available) = session_recording_list_instance.run()
            self.assertEqual(len(session_recordings), 2)
            self.assertEqual(session_recordings[0]["session_id"], "3")
            self.assertEqual(session_recordings[1]["session_id"], "2")
            self.assertEqual(more_recordings_available, True)

            filter = SessionRecordingsFilter(team=self.team, data={"limit": 2, "offset": 0})
            session_recording_list_instance = session_recording_list(filter=filter, team=self.team)
            (session_recordings, more_recordings_available) = session_recording_list_instance.run()
            self.assertEqual(len(session_recordings), 2)
            self.assertEqual(session_recordings[0]["session_id"], "3")
            self.assertEqual(session_recordings[1]["session_id"], "2")
            self.assertEqual(more_recordings_available, True)

            filter = SessionRecordingsFilter(team=self.team, data={"limit": 2, "offset": 1})
            session_recording_list_instance = session_recording_list(filter=filter, team=self.team)
            (session_recordings, more_recordings_available) = session_recording_list_instance.run()
            self.assertEqual(len(session_recordings), 2)
            self.assertEqual(session_recordings[0]["session_id"], "2")
            self.assertEqual(session_recordings[1]["session_id"], "1")
            self.assertEqual(more_recordings_available, False)

            filter = SessionRecordingsFilter(team=self.team, data={"limit": 2, "offset": 2})
            session_recording_list_instance = session_recording_list(filter=filter, team=self.team)
            (session_recordings, more_recordings_available) = session_recording_list_instance.run()
            self.assertEqual(len(session_recordings), 1)
            self.assertEqual(session_recordings[0]["session_id"], "1")
            self.assertEqual(more_recordings_available, False)

        @freeze_time("2021-01-21T20:00:00.000Z")
        def test_recording_without_fullsnapshot_dont_appear(self):
            Person.objects.create(team=self.team, distinct_ids=["user"], properties={"email": "bla"})
            create_snapshot(
                distinct_id="user",
                session_id="1",
                timestamp=self.base_time,
                has_full_snapshot=False,
                team_id=self.team.id,
            )
            filter = SessionRecordingsFilter(team=self.team, data={"no-filter": True})
            session_recording_list_instance = session_recording_list(filter=filter, team=self.team)
            (session_recordings, _) = session_recording_list_instance.run()
            self.assertEqual(len(session_recordings), 0)

        @freeze_time("2021-01-21T20:00:00.000Z")
        def test_teams_dont_leak_event_filter(self):
            Person.objects.create(team=self.team, distinct_ids=["user"], properties={"email": "bla"})
            another_team = Team.objects.create(organization=self.organization)

            create_snapshot(distinct_id="user", session_id="1", timestamp=self.base_time, team_id=self.team.id)
            self.create_event(1, self.base_time + relativedelta(seconds=15), team=another_team)
            create_snapshot(
                distinct_id="user",
                session_id="1",
                timestamp=self.base_time + relativedelta(seconds=30),
                team_id=self.team.id,
            )

            filter = SessionRecordingsFilter(
                team=self.team,
                data={"events": [{"id": "$pageview", "type": "events", "order": 0, "name": "$pageview"}]},
            )

            session_recording_list_instance = session_recording_list(filter=filter, team=self.team)
            (session_recordings, _) = session_recording_list_instance.run()
            self.assertEqual(len(session_recordings), 0)

    return TestSessionRecordingsList
>>>>>>> 86e570bb
<|MERGE_RESOLUTION|>--- conflicted
+++ resolved
@@ -9,7 +9,6 @@
 from posthog.models.action import Action
 from posthog.models.action_step import ActionStep
 from posthog.models.filters.session_recordings_filter import SessionRecordingsFilter
-<<<<<<< HEAD
 from posthog.queries.session_recordings.session_recording_list import SessionRecordingList
 from posthog.session_recordings.test.test_factory import create_chunked_snapshots, create_snapshot
 from posthog.test.base import (
@@ -117,7 +116,7 @@
     def test_event_filter(self):
         Person.objects.create(team=self.team, distinct_ids=["user"], properties={"email": "bla"})
         create_snapshot(distinct_id="user", session_id="1", timestamp=self.base_time, team_id=self.team.id)
-        self.create_event("user", self.base_time)
+        self.create_event("user", self.base_time, properties={"$session_id": "1", "$window_id": "1"})
         create_snapshot(
             distinct_id="user",
             session_id="1",
@@ -133,6 +132,10 @@
         (session_recordings, _) = session_recording_list_instance.run()
         self.assertEqual(len(session_recordings), 1)
         self.assertEqual(session_recordings[0]["session_id"], "1")
+        self.assertEqual(len(session_recordings[0]["matching_events"][0]["events"]), 1)
+        self.assertEqual(session_recordings[0]["matching_events"][0]["events"][0]["timestamp"], self.base_time)
+        self.assertEqual(session_recordings[0]["matching_events"][0]["events"][0]["session_id"], "1")
+        self.assertEqual(session_recordings[0]["matching_events"][0]["events"][0]["window_id"], "1")
 
         filter = SessionRecordingsFilter(
             team=self.team,
@@ -147,7 +150,9 @@
     def test_event_filter_with_properties(self):
         Person.objects.create(team=self.team, distinct_ids=["user"], properties={"email": "bla"})
         create_snapshot(distinct_id="user", session_id="1", timestamp=self.base_time, team_id=self.team.id)
-        self.create_event("user", self.base_time, properties={"$browser": "Chrome"})
+        self.create_event(
+            "user", self.base_time, properties={"$browser": "Chrome", "$session_id": "1", "$window_id": "1"}
+        )
         create_snapshot(
             distinct_id="user",
             session_id="1",
@@ -172,6 +177,10 @@
         (session_recordings, _) = session_recording_list_instance.run()
         self.assertEqual(len(session_recordings), 1)
         self.assertEqual(session_recordings[0]["session_id"], "1")
+        self.assertEqual(len(session_recordings[0]["matching_events"][0]["events"]), 1)
+        self.assertEqual(session_recordings[0]["matching_events"][0]["events"][0]["timestamp"], self.base_time)
+        self.assertEqual(session_recordings[0]["matching_events"][0]["events"][0]["session_id"], "1")
+        self.assertEqual(session_recordings[0]["matching_events"][0]["events"][0]["window_id"], "1")
 
         filter = SessionRecordingsFilter(
             team=self.team,
@@ -195,8 +204,10 @@
     def test_multiple_event_filters(self):
         Person.objects.create(team=self.team, distinct_ids=["user"], properties={"email": "bla"})
         create_snapshot(distinct_id="user", session_id="1", timestamp=self.base_time, team_id=self.team.id)
-        self.create_event("user", self.base_time)
-        self.create_event("user", self.base_time, event_name="new-event")
+        self.create_event("user", self.base_time, properties={"$session_id": "1", "$window_id": "1"})
+        self.create_event(
+            "user", self.base_time, properties={"$session_id": "1", "$window_id": "1"}, event_name="new-event"
+        )
         create_snapshot(
             distinct_id="user",
             session_id="1",
@@ -217,6 +228,14 @@
         (session_recordings, _) = session_recording_list_instance.run()
         self.assertEqual(len(session_recordings), 1)
         self.assertEqual(session_recordings[0]["session_id"], "1")
+        self.assertEqual(len(session_recordings[0]["matching_events"][0]["events"]), 1)
+        self.assertEqual(session_recordings[0]["matching_events"][0]["events"][0]["timestamp"], self.base_time)
+        self.assertEqual(session_recordings[0]["matching_events"][0]["events"][0]["session_id"], "1")
+        self.assertEqual(session_recordings[0]["matching_events"][0]["events"][0]["window_id"], "1")
+        self.assertEqual(len(session_recordings[0]["matching_events"][1]["events"]), 1)
+        self.assertEqual(session_recordings[0]["matching_events"][1]["events"][0]["timestamp"], self.base_time)
+        self.assertEqual(session_recordings[0]["matching_events"][1]["events"][0]["session_id"], "1")
+        self.assertEqual(session_recordings[0]["matching_events"][1]["events"][0]["window_id"], "1")
 
         filter = SessionRecordingsFilter(
             team=self.team,
@@ -235,11 +254,26 @@
     @freeze_time("2021-01-21T20:00:00.000Z")
     def test_action_filter(self):
         Person.objects.create(team=self.team, distinct_ids=["user"], properties={"email": "bla"})
-        action1 = self.create_action("custom-event", properties=[{"key": "$browser", "value": "Firefox"}])
-        action2 = self.create_action(name="custom-event")
-
-        create_snapshot(distinct_id="user", session_id="1", timestamp=self.base_time, team_id=self.team.id)
-        self.create_event("user", self.base_time, event_name="custom-event", properties={"$browser": "Chrome"})
+        action1 = self.create_action(
+            "custom-event",
+            properties=[
+                {"key": "$browser", "value": "Firefox"},
+                {"key": "$session_id", "value": "1"},
+                {"key": "$window_id", "value": "1"},
+            ],
+        )
+        action2 = self.create_action(
+            name="custom-event",
+            properties=[{"key": "$session_id", "value": "1"}, {"key": "$window_id", "value": "1"}],
+        )
+
+        create_snapshot(distinct_id="user", session_id="1", timestamp=self.base_time, team_id=self.team.id)
+        self.create_event(
+            "user",
+            self.base_time,
+            event_name="custom-event",
+            properties={"$browser": "Chrome", "$session_id": "1", "$window_id": "1"},
+        )
         create_snapshot(
             distinct_id="user",
             session_id="1",
@@ -265,6 +299,10 @@
         (session_recordings, _) = session_recording_list_instance.run()
         self.assertEqual(len(session_recordings), 1)
         self.assertEqual(session_recordings[0]["session_id"], "1")
+        self.assertEqual(len(session_recordings[0]["matching_events"][0]["events"]), 1)
+        self.assertEqual(session_recordings[0]["matching_events"][0]["events"][0]["timestamp"], self.base_time)
+        self.assertEqual(session_recordings[0]["matching_events"][0]["events"][0]["session_id"], "1")
+        self.assertEqual(session_recordings[0]["matching_events"][0]["events"][0]["window_id"], "1")
 
         # Adding properties to an action
         filter = SessionRecordingsFilter(
@@ -289,7 +327,7 @@
     def test_all_sessions_recording_object_keys_with_entity_filter(self):
         Person.objects.create(team=self.team, distinct_ids=["user"], properties={"email": "bla"})
         create_snapshot(distinct_id="user", session_id="1", timestamp=self.base_time, team_id=self.team.id)
-        self.create_event("user", self.base_time)
+        self.create_event("user", self.base_time, properties={"$session_id": "1", "$window_id": "1"})
         create_snapshot(
             distinct_id="user",
             session_id="1",
@@ -308,6 +346,10 @@
         self.assertEqual(session_recordings[0]["start_time"], self.base_time)
         self.assertEqual(session_recordings[0]["end_time"], self.base_time + relativedelta(seconds=30))
         self.assertEqual(session_recordings[0]["duration"], 30)
+        self.assertEqual(len(session_recordings[0]["matching_events"][0]["events"]), 1)
+        self.assertEqual(session_recordings[0]["matching_events"][0]["events"][0]["timestamp"], self.base_time)
+        self.assertEqual(session_recordings[0]["matching_events"][0]["events"][0]["session_id"], "1")
+        self.assertEqual(session_recordings[0]["matching_events"][0]["events"][0]["window_id"], "1")
 
     @freeze_time("2021-01-21T20:00:00.000Z")
     def test_duration_filter(self):
@@ -767,620 +809,4 @@
         assert len(session_recordings) == 1
 
         assert session_recordings[0]["start_time"] == self.base_time + relativedelta(seconds=0)
-        assert session_recordings[0]["end_time"] == self.base_time + relativedelta(minutes=2, seconds=10)
-=======
-from posthog.session_recordings.test.test_factory import create_snapshot
-from posthog.test.base import BaseTest, test_with_materialized_columns
-
-
-def factory_session_recordings_list_test(session_recording_list, event_factory, action_factory, action_step_factory):
-    class TestSessionRecordingsList(BaseTest):
-        def create_action(self, name, team_id=None, properties=[]):
-            if team_id is None:
-                team_id = self.team.pk
-            action = action_factory(team_id=team_id, name=name)
-            action_step_factory(action=action, event=name, properties=properties)
-            return action
-
-        def create_event(
-            self,
-            distinct_id,
-            timestamp,
-            team=None,
-            event_name="$pageview",
-            properties={"$os": "Windows 95", "$current_url": "aloha.com/2"},
-        ):
-            if team is None:
-                team = self.team
-            event_factory(
-                team=team, event=event_name, timestamp=timestamp, distinct_id=distinct_id, properties=properties
-            )
-
-        @property
-        def base_time(self):
-            return now() - relativedelta(hours=1)
-
-        @test_with_materialized_columns(["$current_url"])
-        @freeze_time("2021-01-21T20:00:00.000Z")
-        def test_basic_query(self):
-            Person.objects.create(team=self.team, distinct_ids=["user"], properties={"email": "bla"})
-
-            create_snapshot(distinct_id="user", session_id="1", timestamp=self.base_time, team_id=self.team.id)
-            create_snapshot(
-                distinct_id="user",
-                session_id="1",
-                timestamp=self.base_time + relativedelta(seconds=10),
-                team_id=self.team.id,
-            )
-            create_snapshot(
-                distinct_id="user",
-                session_id="2",
-                timestamp=self.base_time + relativedelta(seconds=20),
-                team_id=self.team.id,
-            )
-            filter = SessionRecordingsFilter(team=self.team, data={"no_filter": None})
-            session_recording_list_instance = session_recording_list(filter=filter, team=self.team)
-            (session_recordings, more_recordings_available) = session_recording_list_instance.run()
-
-            self.assertEqual(len(session_recordings), 2)
-            self.assertEqual(session_recordings[0]["start_time"], self.base_time + relativedelta(seconds=20))
-            self.assertEqual(session_recordings[0]["session_id"], "2")
-            self.assertEqual(session_recordings[0]["distinct_id"], "user")
-
-            self.assertEqual(session_recordings[1]["start_time"], self.base_time)
-            self.assertEqual(session_recordings[1]["session_id"], "1")
-            self.assertEqual(session_recordings[1]["distinct_id"], "user")
-            self.assertEqual(more_recordings_available, False)
-
-        @freeze_time("2021-01-21T20:00:00.000Z")
-        def test_recordings_dont_leak_data_between_teams(self):
-            another_team = Team.objects.create(organization=self.organization)
-            Person.objects.create(team=self.team, distinct_ids=["user"], properties={"email": "bla"})
-            Person.objects.create(team=another_team, distinct_ids=["user"], properties={"email": "bla"})
-            create_snapshot(distinct_id="user", session_id="1", timestamp=self.base_time, team_id=another_team.pk)
-            create_snapshot(distinct_id="user", session_id="2", timestamp=self.base_time, team_id=self.team.id)
-
-            filter = SessionRecordingsFilter(team=self.team, data={"no_filter": None})
-            session_recording_list_instance = session_recording_list(filter=filter, team=self.team)
-            (session_recordings, _) = session_recording_list_instance.run()
-
-            self.assertEqual(len(session_recordings), 1)
-            self.assertEqual(session_recordings[0]["session_id"], "2")
-            self.assertEqual(session_recordings[0]["distinct_id"], "user")
-
-        @freeze_time("2021-01-21T20:00:00.000Z")
-        def test_all_sessions_recording_object_keys(self):
-            Person.objects.create(team=self.team, distinct_ids=["user"], properties={"email": "bla"})
-            create_snapshot(distinct_id="user", session_id="1", timestamp=self.base_time, team_id=self.team.id)
-            create_snapshot(
-                distinct_id="user",
-                session_id="1",
-                timestamp=self.base_time + relativedelta(seconds=30),
-                team_id=self.team.id,
-            )
-            filter = SessionRecordingsFilter(team=self.team, data={"no_filter": None})
-            session_recording_list_instance = session_recording_list(filter=filter, team=self.team)
-            (session_recordings, _) = session_recording_list_instance.run()
-            self.assertEqual(len(session_recordings), 1)
-            self.assertEqual(session_recordings[0]["session_id"], "1")
-            self.assertEqual(session_recordings[0]["distinct_id"], "user")
-            self.assertEqual(session_recordings[0]["start_time"], self.base_time)
-            self.assertEqual(session_recordings[0]["end_time"], self.base_time + relativedelta(seconds=30))
-            self.assertEqual(session_recordings[0]["duration"], 30)
-
-        @freeze_time("2021-01-21T20:00:00.000Z")
-        def test_event_filter(self):
-            Person.objects.create(team=self.team, distinct_ids=["user"], properties={"email": "bla"})
-            create_snapshot(distinct_id="user", session_id="1", timestamp=self.base_time, team_id=self.team.id)
-            self.create_event("user", self.base_time, properties={"$session_id": "1", "$window_id": "1"})
-            create_snapshot(
-                distinct_id="user",
-                session_id="1",
-                timestamp=self.base_time + relativedelta(seconds=30),
-                team_id=self.team.id,
-            )
-
-            filter = SessionRecordingsFilter(
-                team=self.team,
-                data={"events": [{"id": "$pageview", "type": "events", "order": 0, "name": "$pageview"}]},
-            )
-            session_recording_list_instance = session_recording_list(filter=filter, team=self.team)
-            (session_recordings, _) = session_recording_list_instance.run()
-            self.assertEqual(len(session_recordings), 1)
-            self.assertEqual(session_recordings[0]["session_id"], "1")
-            self.assertEqual(len(session_recordings[0]["matching_events"][0]["events"]), 1)
-            self.assertEqual(session_recordings[0]["matching_events"][0]["events"][0]["timestamp"], self.base_time)
-            self.assertEqual(session_recordings[0]["matching_events"][0]["events"][0]["session_id"], "1")
-            self.assertEqual(session_recordings[0]["matching_events"][0]["events"][0]["window_id"], "1")
-
-            filter = SessionRecordingsFilter(
-                team=self.team,
-                data={"events": [{"id": "$autocapture", "type": "events", "order": 0, "name": "$autocapture"}]},
-            )
-            session_recording_list_instance = session_recording_list(filter=filter, team=self.team)
-            (session_recordings, _) = session_recording_list_instance.run()
-            self.assertEqual(len(session_recordings), 0)
-
-        @test_with_materialized_columns(["$current_url", "$browser"])
-        @freeze_time("2021-01-21T20:00:00.000Z")
-        def test_event_filter_with_properties(self):
-            Person.objects.create(team=self.team, distinct_ids=["user"], properties={"email": "bla"})
-            create_snapshot(distinct_id="user", session_id="1", timestamp=self.base_time, team_id=self.team.id)
-            self.create_event(
-                "user", self.base_time, properties={"$browser": "Chrome", "$session_id": "1", "$window_id": "1"}
-            )
-            create_snapshot(
-                distinct_id="user",
-                session_id="1",
-                timestamp=self.base_time + relativedelta(seconds=30),
-                team_id=self.team.id,
-            )
-            filter = SessionRecordingsFilter(
-                team=self.team,
-                data={
-                    "events": [
-                        {
-                            "id": "$pageview",
-                            "type": "events",
-                            "order": 0,
-                            "name": "$pageview",
-                            "properties": [
-                                {"key": "$browser", "value": ["Chrome"], "operator": "exact", "type": "event"}
-                            ],
-                        }
-                    ]
-                },
-            )
-            session_recording_list_instance = session_recording_list(filter=filter, team=self.team)
-            (session_recordings, _) = session_recording_list_instance.run()
-            self.assertEqual(len(session_recordings), 1)
-            self.assertEqual(session_recordings[0]["session_id"], "1")
-            self.assertEqual(len(session_recordings[0]["matching_events"][0]["events"]), 1)
-            self.assertEqual(session_recordings[0]["matching_events"][0]["events"][0]["timestamp"], self.base_time)
-            self.assertEqual(session_recordings[0]["matching_events"][0]["events"][0]["session_id"], "1")
-            self.assertEqual(session_recordings[0]["matching_events"][0]["events"][0]["window_id"], "1")
-
-            filter = SessionRecordingsFilter(
-                team=self.team,
-                data={
-                    "events": [
-                        {
-                            "id": "$pageview",
-                            "type": "events",
-                            "order": 0,
-                            "name": "$pageview",
-                            "properties": [
-                                {"key": "$browser", "value": ["Firefox"], "operator": "exact", "type": "event"}
-                            ],
-                        }
-                    ]
-                },
-            )
-            session_recording_list_instance = session_recording_list(filter=filter, team=self.team)
-            (session_recordings, _) = session_recording_list_instance.run()
-            self.assertEqual(len(session_recordings), 0)
-
-        @freeze_time("2021-01-21T20:00:00.000Z")
-        def test_multiple_event_filters(self):
-            Person.objects.create(team=self.team, distinct_ids=["user"], properties={"email": "bla"})
-            create_snapshot(distinct_id="user", session_id="1", timestamp=self.base_time, team_id=self.team.id)
-            self.create_event("user", self.base_time, properties={"$session_id": "1", "$window_id": "1"})
-            self.create_event(
-                "user", self.base_time, properties={"$session_id": "1", "$window_id": "1"}, event_name="new-event"
-            )
-            create_snapshot(
-                distinct_id="user",
-                session_id="1",
-                timestamp=self.base_time + relativedelta(seconds=30),
-                team_id=self.team.id,
-            )
-
-            filter = SessionRecordingsFilter(
-                team=self.team,
-                data={
-                    "events": [
-                        {"id": "$pageview", "type": "events", "order": 0, "name": "$pageview"},
-                        {"id": "new-event", "type": "events", "order": 0, "name": "new-event"},
-                    ]
-                },
-            )
-            session_recording_list_instance = session_recording_list(filter=filter, team=self.team)
-            (session_recordings, _) = session_recording_list_instance.run()
-            self.assertEqual(len(session_recordings), 1)
-            self.assertEqual(session_recordings[0]["session_id"], "1")
-            self.assertEqual(len(session_recordings[0]["matching_events"][0]["events"]), 1)
-            self.assertEqual(session_recordings[0]["matching_events"][0]["events"][0]["timestamp"], self.base_time)
-            self.assertEqual(session_recordings[0]["matching_events"][0]["events"][0]["session_id"], "1")
-            self.assertEqual(session_recordings[0]["matching_events"][0]["events"][0]["window_id"], "1")
-            self.assertEqual(len(session_recordings[0]["matching_events"][1]["events"]), 1)
-            self.assertEqual(session_recordings[0]["matching_events"][1]["events"][0]["timestamp"], self.base_time)
-            self.assertEqual(session_recordings[0]["matching_events"][1]["events"][0]["session_id"], "1")
-            self.assertEqual(session_recordings[0]["matching_events"][1]["events"][0]["window_id"], "1")
-
-            filter = SessionRecordingsFilter(
-                team=self.team,
-                data={
-                    "events": [
-                        {"id": "$pageview", "type": "events", "order": 0, "name": "$pageview"},
-                        {"id": "new-event2", "type": "events", "order": 0, "name": "new-event2"},
-                    ]
-                },
-            )
-            session_recording_list_instance = session_recording_list(filter=filter, team=self.team)
-            (session_recordings, _) = session_recording_list_instance.run()
-            self.assertEqual(len(session_recordings), 0)
-
-        @test_with_materialized_columns(["$current_url", "$browser"])
-        @freeze_time("2021-01-21T20:00:00.000Z")
-        def test_action_filter(self):
-            Person.objects.create(team=self.team, distinct_ids=["user"], properties={"email": "bla"})
-            action1 = self.create_action(
-                "custom-event",
-                properties=[
-                    {"key": "$browser", "value": "Firefox"},
-                    {"key": "$session_id", "value": "1"},
-                    {"key": "$window_id", "value": "1"},
-                ],
-            )
-            action2 = self.create_action(
-                name="custom-event",
-                properties=[{"key": "$session_id", "value": "1"}, {"key": "$window_id", "value": "1"}],
-            )
-
-            create_snapshot(distinct_id="user", session_id="1", timestamp=self.base_time, team_id=self.team.id)
-            self.create_event(
-                "user",
-                self.base_time,
-                event_name="custom-event",
-                properties={"$browser": "Chrome", "$session_id": "1", "$window_id": "1"},
-            )
-            create_snapshot(
-                distinct_id="user",
-                session_id="1",
-                timestamp=self.base_time + relativedelta(seconds=30),
-                team_id=self.team.id,
-            )
-
-            # An action with properties
-            filter = SessionRecordingsFilter(
-                team=self.team,
-                data={"actions": [{"id": action1.id, "type": "actions", "order": 1, "name": "custom-event"}]},
-            )
-            session_recording_list_instance = session_recording_list(filter=filter, team=self.team)
-            (session_recordings, _) = session_recording_list_instance.run()
-            self.assertEqual(len(session_recordings), 0)
-
-            # An action without properties
-            filter = SessionRecordingsFilter(
-                team=self.team,
-                data={"actions": [{"id": action2.id, "type": "actions", "order": 1, "name": "custom-event"}]},
-            )
-            session_recording_list_instance = session_recording_list(filter=filter, team=self.team)
-            (session_recordings, _) = session_recording_list_instance.run()
-            self.assertEqual(len(session_recordings), 1)
-            self.assertEqual(session_recordings[0]["session_id"], "1")
-            self.assertEqual(len(session_recordings[0]["matching_events"][0]["events"]), 1)
-            self.assertEqual(session_recordings[0]["matching_events"][0]["events"][0]["timestamp"], self.base_time)
-            self.assertEqual(session_recordings[0]["matching_events"][0]["events"][0]["session_id"], "1")
-            self.assertEqual(session_recordings[0]["matching_events"][0]["events"][0]["window_id"], "1")
-
-            # Adding properties to an action
-            filter = SessionRecordingsFilter(
-                team=self.team,
-                data={
-                    "actions": [
-                        {
-                            "id": action2.id,
-                            "type": "actions",
-                            "order": 1,
-                            "name": "custom-event",
-                            "properties": [
-                                {"key": "$browser", "value": ["Firefox"], "operator": "exact", "type": "event"}
-                            ],
-                        }
-                    ]
-                },
-            )
-            session_recording_list_instance = session_recording_list(filter=filter, team=self.team)
-            (session_recordings, _) = session_recording_list_instance.run()
-            self.assertEqual(len(session_recordings), 0)
-
-        @freeze_time("2021-01-21T20:00:00.000Z")
-        def test_all_sessions_recording_object_keys_with_entity_filter(self):
-            Person.objects.create(team=self.team, distinct_ids=["user"], properties={"email": "bla"})
-            create_snapshot(distinct_id="user", session_id="1", timestamp=self.base_time, team_id=self.team.id)
-            self.create_event("user", self.base_time, properties={"$session_id": "1", "$window_id": "1"})
-            create_snapshot(
-                distinct_id="user",
-                session_id="1",
-                timestamp=self.base_time + relativedelta(seconds=30),
-                team_id=self.team.id,
-            )
-            filter = SessionRecordingsFilter(
-                team=self.team,
-                data={"events": [{"id": "$pageview", "type": "events", "order": 0, "name": "$pageview"}]},
-            )
-            session_recording_list_instance = session_recording_list(filter=filter, team=self.team)
-            (session_recordings, _) = session_recording_list_instance.run()
-            self.assertEqual(len(session_recordings), 1)
-            self.assertEqual(session_recordings[0]["session_id"], "1")
-            self.assertEqual(session_recordings[0]["distinct_id"], "user")
-            self.assertEqual(session_recordings[0]["start_time"], self.base_time)
-            self.assertEqual(session_recordings[0]["end_time"], self.base_time + relativedelta(seconds=30))
-            self.assertEqual(session_recordings[0]["duration"], 30)
-            self.assertEqual(len(session_recordings[0]["matching_events"][0]["events"]), 1)
-            self.assertEqual(session_recordings[0]["matching_events"][0]["events"][0]["timestamp"], self.base_time)
-            self.assertEqual(session_recordings[0]["matching_events"][0]["events"][0]["session_id"], "1")
-            self.assertEqual(session_recordings[0]["matching_events"][0]["events"][0]["window_id"], "1")
-
-        @freeze_time("2021-01-21T20:00:00.000Z")
-        def test_duration_filter(self):
-            Person.objects.create(team=self.team, distinct_ids=["user"], properties={"email": "bla"})
-            create_snapshot(distinct_id="user", session_id="1", timestamp=self.base_time, team_id=self.team.id)
-            create_snapshot(
-                distinct_id="user",
-                session_id="1",
-                timestamp=self.base_time + relativedelta(seconds=30),
-                team_id=self.team.id,
-            )
-
-            create_snapshot(distinct_id="user", session_id="2", timestamp=self.base_time, team_id=self.team.id)
-            create_snapshot(
-                distinct_id="user",
-                session_id="2",
-                timestamp=self.base_time + relativedelta(minutes=4),
-                team_id=self.team.id,
-            )
-            filter = SessionRecordingsFilter(
-                team=self.team,
-                data={"session_recording_duration": '{"type":"recording","key":"duration","value":60,"operator":"gt"}'},
-            )
-            session_recording_list_instance = session_recording_list(filter=filter, team=self.team)
-            (session_recordings, _) = session_recording_list_instance.run()
-            self.assertEqual(len(session_recordings), 1)
-            self.assertEqual(session_recordings[0]["session_id"], "2")
-
-            filter = SessionRecordingsFilter(
-                team=self.team,
-                data={"session_recording_duration": '{"type":"recording","key":"duration","value":60,"operator":"lt"}'},
-            )
-            session_recording_list_instance = session_recording_list(filter=filter, team=self.team)
-            (session_recordings, _) = session_recording_list_instance.run()
-            self.assertEqual(len(session_recordings), 1)
-            self.assertEqual(session_recordings[0]["session_id"], "1")
-
-        @freeze_time("2021-01-21T20:00:00.000Z")
-        def test_date_from_filter(self):
-            Person.objects.create(team=self.team, distinct_ids=["user"], properties={"email": "bla"})
-            create_snapshot(
-                distinct_id="user",
-                session_id="1",
-                timestamp=self.base_time - relativedelta(days=3),
-                team_id=self.team.id,
-            )
-            create_snapshot(
-                distinct_id="user",
-                session_id="1",
-                timestamp=self.base_time - relativedelta(days=3) + relativedelta(seconds=30),
-                team_id=self.team.id,
-            )
-
-            filter = SessionRecordingsFilter(team=self.team, data={"date_from": self.base_time.strftime("%Y-%m-%d")})
-            session_recording_list_instance = session_recording_list(filter=filter, team=self.team)
-            (session_recordings, _) = session_recording_list_instance.run()
-            self.assertEqual(len(session_recordings), 0)
-
-            filter = SessionRecordingsFilter(
-                team=self.team, data={"date_from": (self.base_time - relativedelta(days=4)).strftime("%Y-%m-%d")}
-            )
-            session_recording_list_instance = session_recording_list(filter=filter, team=self.team)
-            (session_recordings, _) = session_recording_list_instance.run()
-            self.assertEqual(len(session_recordings), 1)
-            self.assertEqual(session_recordings[0]["session_id"], "1")
-
-        @freeze_time("2021-01-21T20:00:00.000Z")
-        def test_date_to_filter(self):
-            Person.objects.create(team=self.team, distinct_ids=["user"], properties={"email": "bla"})
-            create_snapshot(
-                distinct_id="user",
-                session_id="1",
-                timestamp=self.base_time - relativedelta(days=3),
-                team_id=self.team.id,
-            )
-            create_snapshot(
-                distinct_id="user",
-                session_id="1",
-                timestamp=self.base_time - relativedelta(days=3) + relativedelta(seconds=30),
-                team_id=self.team.id,
-            )
-
-            filter = SessionRecordingsFilter(
-                team=self.team, data={"date_to": (self.base_time - relativedelta(days=4)).strftime("%Y-%m-%d")}
-            )
-            session_recording_list_instance = session_recording_list(filter=filter, team=self.team)
-            (session_recordings, _) = session_recording_list_instance.run()
-            self.assertEqual(len(session_recordings), 0)
-
-            filter = SessionRecordingsFilter(team=self.team, data={"date_to": (self.base_time).strftime("%Y-%m-%d")})
-            session_recording_list_instance = session_recording_list(filter=filter, team=self.team)
-            (session_recordings, _) = session_recording_list_instance.run()
-            self.assertEqual(len(session_recordings), 1)
-            self.assertEqual(session_recordings[0]["session_id"], "1")
-
-        @freeze_time("2021-01-21T20:00:00.000Z")
-        def test_recording_that_spans_time_bounds(self):
-            Person.objects.create(team=self.team, distinct_ids=["user"], properties={"email": "bla"})
-            day_line = datetime(2021, 11, 5)
-            create_snapshot(
-                distinct_id="user", session_id="1", timestamp=day_line - relativedelta(hours=3), team_id=self.team.id
-            )
-            create_snapshot(
-                distinct_id="user", session_id="1", timestamp=day_line + relativedelta(hours=3), team_id=self.team.id
-            )
-
-            filter = SessionRecordingsFilter(
-                team=self.team,
-                data={
-                    "date_to": day_line.strftime("%Y-%m-%d"),
-                    "date_from": (day_line - relativedelta(days=10)).strftime("%Y-%m-%d"),
-                },
-            )
-            session_recording_list_instance = session_recording_list(filter=filter, team=self.team)
-            (session_recordings, _) = session_recording_list_instance.run()
-            self.assertEqual(len(session_recordings), 1)
-            self.assertEqual(session_recordings[0]["session_id"], "1")
-            self.assertEqual(session_recordings[0]["duration"], 6 * 60 * 60)
-
-        @freeze_time("2021-01-21T20:00:00.000Z")
-        def test_person_id_filter(self):
-            p = Person.objects.create(team=self.team, distinct_ids=["user", "user2"], properties={"email": "bla"})
-            create_snapshot(distinct_id="user", session_id="1", timestamp=self.base_time, team_id=self.team.id)
-            create_snapshot(
-                distinct_id="user2",
-                session_id="2",
-                timestamp=self.base_time + relativedelta(seconds=10),
-                team_id=self.team.id,
-            )
-            create_snapshot(
-                distinct_id="user3",
-                session_id="3",
-                timestamp=self.base_time + relativedelta(seconds=20),
-                team_id=self.team.id,
-            )
-
-            filter = SessionRecordingsFilter(team=self.team, data={"person_uuid": str(p.uuid)})
-            session_recording_list_instance = session_recording_list(filter=filter, team=self.team)
-            (session_recordings, _) = session_recording_list_instance.run()
-            self.assertEqual(len(session_recordings), 2)
-            self.assertEqual(session_recordings[0]["session_id"], "2")
-            self.assertEqual(session_recordings[1]["session_id"], "1")
-
-        @freeze_time("2021-01-21T20:00:00.000Z")
-        def test_all_filters_at_once(self):
-            p = Person.objects.create(team=self.team, distinct_ids=["user", "user2"], properties={"email": "bla"})
-            action2 = self.create_action(name="custom-event")
-
-            create_snapshot(
-                distinct_id="user",
-                session_id="1",
-                timestamp=self.base_time - relativedelta(days=3),
-                team_id=self.team.id,
-            )
-            self.create_event("user", self.base_time - relativedelta(days=3))
-            self.create_event(
-                "user",
-                self.base_time - relativedelta(days=3),
-                event_name="custom-event",
-                properties={"$browser": "Chrome"},
-            )
-            create_snapshot(
-                distinct_id="user",
-                session_id="1",
-                timestamp=self.base_time - relativedelta(days=3) + relativedelta(hours=6),
-                team_id=self.team.id,
-            )
-
-            filter = SessionRecordingsFilter(
-                team=self.team,
-                data={
-                    "person_uuid": str(p.uuid),
-                    "date_to": (self.base_time + relativedelta(days=3)).strftime("%Y-%m-%d"),
-                    "date_from": (self.base_time - relativedelta(days=10)).strftime("%Y-%m-%d"),
-                    "session_recording_duration": '{"type":"recording","key":"duration","value":60,"operator":"gt"}',
-                    "events": [{"id": "$pageview", "type": "events", "order": 0, "name": "$pageview"}],
-                    "actions": [{"id": action2.id, "type": "actions", "order": 1, "name": "custom-event"}],
-                },
-            )
-            session_recording_list_instance = session_recording_list(filter=filter, team=self.team)
-            (session_recordings, _) = session_recording_list_instance.run()
-            self.assertEqual(len(session_recordings), 1)
-            self.assertEqual(session_recordings[0]["session_id"], "1")
-
-        @freeze_time("2021-01-21T20:00:00.000Z")
-        def test_pagination(self):
-            Person.objects.create(team=self.team, distinct_ids=["user"], properties={"email": "bla"})
-            create_snapshot(distinct_id="user", session_id="1", timestamp=self.base_time, team_id=self.team.id)
-            create_snapshot(
-                distinct_id="user",
-                session_id="2",
-                timestamp=self.base_time + relativedelta(seconds=10),
-                team_id=self.team.id,
-            )
-            create_snapshot(
-                distinct_id="user",
-                session_id="3",
-                timestamp=self.base_time + relativedelta(seconds=20),
-                team_id=self.team.id,
-            )
-
-            filter = SessionRecordingsFilter(team=self.team, data={"limit": 2})
-            session_recording_list_instance = session_recording_list(filter=filter, team=self.team)
-            (session_recordings, more_recordings_available) = session_recording_list_instance.run()
-            self.assertEqual(len(session_recordings), 2)
-            self.assertEqual(session_recordings[0]["session_id"], "3")
-            self.assertEqual(session_recordings[1]["session_id"], "2")
-            self.assertEqual(more_recordings_available, True)
-
-            filter = SessionRecordingsFilter(team=self.team, data={"limit": 2, "offset": 0})
-            session_recording_list_instance = session_recording_list(filter=filter, team=self.team)
-            (session_recordings, more_recordings_available) = session_recording_list_instance.run()
-            self.assertEqual(len(session_recordings), 2)
-            self.assertEqual(session_recordings[0]["session_id"], "3")
-            self.assertEqual(session_recordings[1]["session_id"], "2")
-            self.assertEqual(more_recordings_available, True)
-
-            filter = SessionRecordingsFilter(team=self.team, data={"limit": 2, "offset": 1})
-            session_recording_list_instance = session_recording_list(filter=filter, team=self.team)
-            (session_recordings, more_recordings_available) = session_recording_list_instance.run()
-            self.assertEqual(len(session_recordings), 2)
-            self.assertEqual(session_recordings[0]["session_id"], "2")
-            self.assertEqual(session_recordings[1]["session_id"], "1")
-            self.assertEqual(more_recordings_available, False)
-
-            filter = SessionRecordingsFilter(team=self.team, data={"limit": 2, "offset": 2})
-            session_recording_list_instance = session_recording_list(filter=filter, team=self.team)
-            (session_recordings, more_recordings_available) = session_recording_list_instance.run()
-            self.assertEqual(len(session_recordings), 1)
-            self.assertEqual(session_recordings[0]["session_id"], "1")
-            self.assertEqual(more_recordings_available, False)
-
-        @freeze_time("2021-01-21T20:00:00.000Z")
-        def test_recording_without_fullsnapshot_dont_appear(self):
-            Person.objects.create(team=self.team, distinct_ids=["user"], properties={"email": "bla"})
-            create_snapshot(
-                distinct_id="user",
-                session_id="1",
-                timestamp=self.base_time,
-                has_full_snapshot=False,
-                team_id=self.team.id,
-            )
-            filter = SessionRecordingsFilter(team=self.team, data={"no-filter": True})
-            session_recording_list_instance = session_recording_list(filter=filter, team=self.team)
-            (session_recordings, _) = session_recording_list_instance.run()
-            self.assertEqual(len(session_recordings), 0)
-
-        @freeze_time("2021-01-21T20:00:00.000Z")
-        def test_teams_dont_leak_event_filter(self):
-            Person.objects.create(team=self.team, distinct_ids=["user"], properties={"email": "bla"})
-            another_team = Team.objects.create(organization=self.organization)
-
-            create_snapshot(distinct_id="user", session_id="1", timestamp=self.base_time, team_id=self.team.id)
-            self.create_event(1, self.base_time + relativedelta(seconds=15), team=another_team)
-            create_snapshot(
-                distinct_id="user",
-                session_id="1",
-                timestamp=self.base_time + relativedelta(seconds=30),
-                team_id=self.team.id,
-            )
-
-            filter = SessionRecordingsFilter(
-                team=self.team,
-                data={"events": [{"id": "$pageview", "type": "events", "order": 0, "name": "$pageview"}]},
-            )
-
-            session_recording_list_instance = session_recording_list(filter=filter, team=self.team)
-            (session_recordings, _) = session_recording_list_instance.run()
-            self.assertEqual(len(session_recordings), 0)
-
-    return TestSessionRecordingsList
->>>>>>> 86e570bb
+        assert session_recordings[0]["end_time"] == self.base_time + relativedelta(minutes=2, seconds=10)