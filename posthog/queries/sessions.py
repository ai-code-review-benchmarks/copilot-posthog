from typing import Any, Dict, List, Tuple

import pandas as pd
from dateutil.relativedelta import relativedelta
from django.db import connection
from django.db.models import F, Q, QuerySet
from django.db.models.expressions import Window
from django.db.models.functions import Lag
from django.utils.timezone import now

from posthog.api.element import ElementSerializer
from posthog.constants import SESSION_AVG, SESSION_DIST
from posthog.models import ElementGroup, Event, Filter, Team
from posthog.queries.base import BaseQuery, determine_compared_filter
from posthog.utils import append_data, dict_from_cursor_fetchall, friendly_time

SESSIONS_LIST_DEFAULT_LIMIT = 50


class Sessions(BaseQuery):
    def run(self, filter: Filter, team: Team, *args, **kwargs) -> List[Dict[str, Any]]:
        events = (
            Event.objects.filter(team=team)
            .filter(filter.properties_to_Q(team_id=team.pk))
            .add_person_id(team.pk)
            .order_by("-timestamp")
        )

        limit = int(kwargs.get("limit", SESSIONS_LIST_DEFAULT_LIMIT))
        offset = filter.offset

        if not filter.date_to:
            filter._date_to = now().isoformat()
        calculated = []

        # get compared period
        if filter.compare and filter._date_from != "all" and filter.session_type == SESSION_AVG:
            calculated = self.calculate_sessions(events.filter(filter.date_filter_Q), filter, team, limit, offset)
            calculated = convert_to_comparison(calculated, "current", filter)

            compare_filter = determine_compared_filter(filter)
            compared_calculated = self.calculate_sessions(
                events.filter(compare_filter.date_filter_Q), compare_filter, team, limit, offset
            )
            converted_compared_calculated = convert_to_comparison(compared_calculated, "previous", filter)
            calculated.extend(converted_compared_calculated)
        else:
            # if session_type is None, it's a list of sessions which shouldn't have any date filtering
            if filter.session_type is not None:
                events = events.filter(filter.date_filter_Q)
            calculated = self.calculate_sessions(events, filter, team, limit, offset)

        return calculated

    def calculate_sessions(
        self, events: QuerySet, filter: Filter, team: Team, limit: int, offset: int
    ) -> List[Dict[str, Any]]:

        # format date filter for session view
        _date_gte = Q()
        if filter.session_type is None:
            # if _date_from is not explicitely set we only want to get the last day worth of data
            # otherwise the query is very slow
            if filter._date_from and filter.date_to:
                _date_gte = Q(timestamp__gte=filter.date_from, timestamp__lte=filter.date_to + relativedelta(days=1),)
            else:
                dt = now()
                dt = dt.replace(hour=0, minute=0, second=0, microsecond=0)
                _date_gte = Q(timestamp__gte=dt, timestamp__lte=dt + relativedelta(days=1))
        else:
            if not filter.date_from:
                filter._date_from = (
                    Event.objects.filter(team_id=team)
                    .order_by("timestamp")[0]
                    .timestamp.replace(hour=0, minute=0, second=0, microsecond=0)
                    .isoformat()
                )

        sessions = (
            events.filter(_date_gte)
            .annotate(
                previous_timestamp=Window(
                    expression=Lag("timestamp", default=None),
                    partition_by=F("distinct_id"),
                    order_by=F("timestamp").asc(),
                )
            )
            .annotate(
                previous_event=Window(
                    expression=Lag("event", default=None), partition_by=F("distinct_id"), order_by=F("timestamp").asc(),
                )
            )
        )

        sessions_sql, sessions_sql_params = sessions.query.sql_with_params()
        all_sessions = "\
            SELECT *,\
                SUM(new_session) OVER (ORDER BY distinct_id, timestamp) AS global_session_id,\
                SUM(new_session) OVER (PARTITION BY distinct_id ORDER BY timestamp) AS user_session_id\
                FROM (SELECT id, team_id, distinct_id, event, elements_hash, timestamp, properties, CASE WHEN EXTRACT('EPOCH' FROM (timestamp - previous_timestamp)) >= (60 * 30)\
                    OR previous_timestamp IS NULL \
                    THEN 1 ELSE 0 END AS new_session \
                    FROM ({}) AS inner_sessions\
                ) AS outer_sessions".format(
            sessions_sql
        )

        result: List = []
        if filter.session_type == SESSION_AVG:
            result = self._session_avg(all_sessions, sessions_sql_params, filter)
        elif filter.session_type == SESSION_DIST:
            result = self._session_dist(all_sessions, sessions_sql_params)
        else:
            result = self._session_list(all_sessions, sessions_sql_params, team, filter, limit, offset)

        return result

    def _session_list(
        self, base_query: str, params: Tuple[Any, ...], team: Team, filter: Filter, limit: int, offset: int
    ) -> List[Dict[str, Any]]:
        session_list = "SELECT * FROM (SELECT global_session_id, properties, start_time, length, sessions.distinct_id, event_count, events from\
                                (SELECT\
                                    global_session_id,\
                                    count(1) as event_count,\
                                    MAX(distinct_id) as distinct_id,\
                                    EXTRACT('EPOCH' FROM (MAX(timestamp) - MIN(timestamp))) AS length,\
                                    MIN(timestamp) as start_time,\
                                    array_agg(json_build_object( 'id', id, 'event', event, 'timestamp', timestamp, 'properties', properties, 'elements_hash', elements_hash) ORDER BY timestamp) as events\
                                        FROM ({base_query}) as count GROUP BY 1) as sessions\
                                        LEFT OUTER JOIN posthog_persondistinctid ON posthog_persondistinctid.distinct_id = sessions.distinct_id AND posthog_persondistinctid.team_id = {team_id}\
                                        LEFT OUTER JOIN posthog_person ON posthog_person.id = posthog_persondistinctid.person_id\
<<<<<<< HEAD
                                        ORDER BY start_time DESC) as ordered_sessions OFFSET %s LIMIT %s".format(
            base_query
=======
                                        ORDER BY start_time DESC) as ordered_sessions OFFSET %s LIMIT 50".format(
            base_query=base_query, team_id=team.id
>>>>>>> ea7c156c
        )

        with connection.cursor() as cursor:
            params = params + (offset, limit,)
            cursor.execute(session_list, params)
            sessions = dict_from_cursor_fetchall(cursor)

            hash_ids = []
            for session in sessions:
                for event in session["events"]:
                    if event.get("elements_hash"):
                        hash_ids.append(event["elements_hash"])

            groups = self._prefetch_elements(hash_ids, team)

            for session in sessions:
                for event in session["events"]:
                    try:
                        event.update(
                            {
                                "elements": ElementSerializer(
                                    [group for group in groups if group.hash == event["elements_hash"]][0]
                                    .element_set.all()
                                    .order_by("order"),
                                    many=True,
                                ).data
                            }
                        )
                    except IndexError:
                        event.update({"elements": []})
        return sessions

    def _session_avg(self, base_query: str, params: Tuple[Any, ...], filter: Filter) -> List[Dict[str, Any]]:
        def _determineInterval(interval):
            if interval == "minute":
                return (
                    "minute",
                    "min",
                )
            elif interval == "hour":
                return "hour", "H"
            elif interval == "week":
                return "week", "W"
            elif interval == "month":
                return "month", "M"
            else:
                return "day", "D"

        interval, interval_freq = _determineInterval(filter.interval)

        average_length_time = "SELECT date_trunc('{interval}', timestamp) as start_time,\
                        AVG(length) AS average_session_length_per_day,\
                        SUM(length) AS total_session_length_per_day, \
                        COUNT(1) as num_sessions_per_day\
                        FROM (SELECT global_session_id, EXTRACT('EPOCH' FROM (MAX(timestamp) - MIN(timestamp)))\
                            AS length,\
                            MIN(timestamp) as timestamp FROM ({}) as count GROUP BY 1) as agg group by 1 order by start_time".format(
            base_query, interval=interval
        )

        cursor = connection.cursor()
        cursor.execute(average_length_time, params)
        time_series_avg = cursor.fetchall()
        if len(time_series_avg) == 0:
            return []

        date_range = pd.date_range(filter.date_from, filter.date_to, freq=interval_freq,)
        df = pd.DataFrame([{"date": a[0], "count": a[1], "breakdown": "Total"} for a in time_series_avg])
        if interval == "week":
            df["date"] = df["date"].apply(lambda x: x - pd.offsets.Week(weekday=6))
        elif interval == "month":
            df["date"] = df["date"].apply(lambda x: x - pd.offsets.MonthEnd(n=0))

        df_dates = pd.DataFrame(df.groupby("date").mean(), index=date_range)
        df_dates = df_dates.fillna(0)
        values = [(key, round(value[0])) if len(value) > 0 else (key, 0) for key, value in df_dates.iterrows()]

        time_series_data = append_data(values, interval=filter.interval, math=None)
        # calculate average
        totals = [sum(x) for x in list(zip(*time_series_avg))[2:4]]
        overall_average = (totals[0] / totals[1]) if totals else 0
        avg_formatted = friendly_time(overall_average)
        avg_split = avg_formatted.split(" ")

        time_series_data.update(
            {"label": "Average Duration of Session ({})".format(avg_split[1]), "count": int(avg_split[0]),}
        )
        time_series_data.update({"chartLabel": "Average Duration of Session (seconds)"})
        result = [time_series_data]
        return result

    def _session_dist(self, base_query: str, params: Tuple[Any, ...]) -> List[Dict[str, Any]]:
        distribution = "SELECT COUNT(CASE WHEN length = 0 THEN 1 ELSE NULL END) as first,\
                        COUNT(CASE WHEN length > 0 AND length <= 3 THEN 1 ELSE NULL END) as second,\
                        COUNT(CASE WHEN length > 3 AND length <= 10 THEN 1 ELSE NULL END) as third,\
                        COUNT(CASE WHEN length > 10 AND length <= 30 THEN 1 ELSE NULL END) as fourth,\
                        COUNT(CASE WHEN length > 30 AND length <= 60 THEN 1 ELSE NULL END) as fifth,\
                        COUNT(CASE WHEN length > 60 AND length <= 180 THEN 1 ELSE NULL END) as sixth,\
                        COUNT(CASE WHEN length > 180 AND length <= 600 THEN 1 ELSE NULL END) as seventh,\
                        COUNT(CASE WHEN length > 600 AND length <= 1800 THEN 1 ELSE NULL END) as eighth,\
                        COUNT(CASE WHEN length > 1800 AND length <= 3600 THEN 1 ELSE NULL END) as ninth,\
                        COUNT(CASE WHEN length > 3600 THEN 1 ELSE NULL END) as tenth\
                        FROM (SELECT global_session_id, EXTRACT('EPOCH' FROM (MAX(timestamp) - MIN(timestamp)))\
                            AS length FROM ({}) as count GROUP BY 1) agg".format(
            base_query
        )

        dist_labels = [
            "0 seconds (1 event)",
            "0-3 seconds",
            "3-10 seconds",
            "10-30 seconds",
            "30-60 seconds",
            "1-3 minutes",
            "3-10 minutes",
            "10-30 minutes",
            "30-60 minutes",
            "1+ hours",
        ]
        cursor = connection.cursor()
        cursor.execute(distribution, params)
        calculated = cursor.fetchall()
        result = [{"label": dist_labels[index], "count": calculated[0][index]} for index in range(len(dist_labels))]
        return result

    def _prefetch_elements(self, hash_ids: List[str], team: Team) -> QuerySet:
        groups = ElementGroup.objects.none()
        if len(hash_ids) > 0:
            groups = ElementGroup.objects.filter(team=team, hash__in=hash_ids).prefetch_related("element_set")
        return groups


def convert_to_comparison(trend_entity: List[Dict[str, Any]], label: str, filter: Filter) -> List[Dict[str, Any]]:
    for entity in trend_entity:
        days = [i for i in range(len(entity["days"]))]
        labels = ["{} {}".format(filter.interval or "Day", i) for i in range(len(entity["labels"]))]
        entity.update(
            {
                "labels": labels,
                "days": days,
                "chartLabel": "{} - {}".format(entity["label"], label),
                "dates": entity["days"],
                "compare": True,
            }
        )
    return trend_entity<|MERGE_RESOLUTION|>--- conflicted
+++ resolved
@@ -127,19 +127,14 @@
                                     MIN(timestamp) as start_time,\
                                     array_agg(json_build_object( 'id', id, 'event', event, 'timestamp', timestamp, 'properties', properties, 'elements_hash', elements_hash) ORDER BY timestamp) as events\
                                         FROM ({base_query}) as count GROUP BY 1) as sessions\
-                                        LEFT OUTER JOIN posthog_persondistinctid ON posthog_persondistinctid.distinct_id = sessions.distinct_id AND posthog_persondistinctid.team_id = {team_id}\
+                                        LEFT OUTER JOIN posthog_persondistinctid ON posthog_persondistinctid.distinct_id = sessions.distinct_id AND posthog_persondistinctid.team_id = %s\
                                         LEFT OUTER JOIN posthog_person ON posthog_person.id = posthog_persondistinctid.person_id\
-<<<<<<< HEAD
                                         ORDER BY start_time DESC) as ordered_sessions OFFSET %s LIMIT %s".format(
             base_query
-=======
-                                        ORDER BY start_time DESC) as ordered_sessions OFFSET %s LIMIT 50".format(
-            base_query=base_query, team_id=team.id
->>>>>>> ea7c156c
         )
 
         with connection.cursor() as cursor:
-            params = params + (offset, limit,)
+            params = params + (team.pk, offset, limit,)
             cursor.execute(session_list, params)
             sessions = dict_from_cursor_fetchall(cursor)
 
