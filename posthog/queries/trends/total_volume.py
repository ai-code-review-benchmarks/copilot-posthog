import urllib.parse
from datetime import datetime
from typing import Any, Callable, Dict, List, Tuple

<<<<<<< HEAD
import pytz

from posthog.constants import (
    EVENT_COUNT_PER_ACTOR,
    MONTHLY_ACTIVE,
    NON_TIME_SERIES_DISPLAY_TYPES,
    TRENDS_CUMULATIVE,
    UNIQUE_USERS,
    WEEKLY_ACTIVE,
)
=======
from posthog.constants import MONTHLY_ACTIVE, NON_TIME_SERIES_DISPLAY_TYPES, TRENDS_CUMULATIVE, WEEKLY_ACTIVE
>>>>>>> e9bd083a
from posthog.models.entity import Entity
from posthog.models.event.sql import NULL_SQL
from posthog.models.filters import Filter
from posthog.models.team import Team
from posthog.queries.trends.sql import (
    ACTIVE_USER_SQL,
    AGGREGATE_SQL,
    CUMULATIVE_SQL,
    SESSION_DURATION_AGGREGATE_SQL,
    SESSION_DURATION_SQL,
    VOLUME_AGGREGATE_SQL,
    VOLUME_PER_ACTOR_AGGREGATE_SQL,
    VOLUME_PER_ACTOR_SQL,
    VOLUME_SQL,
)
from posthog.queries.trends.trends_event_query import TrendsEventQuery
from posthog.queries.trends.util import enumerate_time_range, parse_response, process_math
from posthog.queries.util import TIME_IN_SECONDS, get_interval_func_ch, get_trunc_func_ch, start_of_week_fix
from posthog.utils import encode_get_request_params


class TrendsTotalVolume:
    def _total_volume_query(self, entity: Entity, filter: Filter, team: Team) -> Tuple[str, Dict, Callable]:

        trunc_func = get_trunc_func_ch(filter.interval)
        interval_func = get_interval_func_ch(filter.interval)
        aggregate_operation, join_condition, math_params = process_math(entity, team, person_id_alias="person_id")

        trend_event_query = TrendsEventQuery(
            filter=filter,
            entity=entity,
            team=team,
            should_join_distinct_ids=True
            if join_condition != ""
            or (entity.math in [WEEKLY_ACTIVE, MONTHLY_ACTIVE] and not team.aggregate_users_by_distinct_id)
            else False,
            using_person_on_events=team.actor_on_events_querying_enabled,
        )
        event_query, event_query_params = trend_event_query.get_query()

        content_sql_params = {
            "aggregate_operation": aggregate_operation,
            "timestamp": "e.timestamp",
            "interval": trunc_func,
        }
        params: Dict = {"team_id": team.id, "timezone": team.timezone}
        params = {**params, **math_params, **event_query_params}

        if filter.display in NON_TIME_SERIES_DISPLAY_TYPES:
            if entity.math_property == "$session_duration":
                # TODO: When we add more person/group properties to math_property,
                # generalise this query to work for everything, not just sessions.
                content_sql = SESSION_DURATION_AGGREGATE_SQL.format(event_query=event_query, **content_sql_params)
            elif entity.math_property == EVENT_COUNT_PER_ACTOR:
                content_sql = VOLUME_PER_ACTOR_AGGREGATE_SQL.format(
                    event_query=event_query,
                    **content_sql_params,
                    aggregator="distinct_id" if team.aggregate_users_by_distinct_id else "person_id",
                )
            else:
                content_sql = VOLUME_AGGREGATE_SQL.format(event_query=event_query, **content_sql_params)

            return (content_sql, params, self._parse_aggregate_volume_result(filter, entity, team.id))
        else:

            if entity.math in [WEEKLY_ACTIVE, MONTHLY_ACTIVE]:
                content_sql = ACTIVE_USER_SQL.format(
                    event_query=event_query,
                    **content_sql_params,
                    parsed_date_to=trend_event_query.parsed_date_to,
                    parsed_date_from=trend_event_query.parsed_date_from,
                    aggregator="distinct_id" if team.aggregate_users_by_distinct_id else "person_id",
                    **trend_event_query.active_user_params,
                )
            elif filter.display == TRENDS_CUMULATIVE and entity.math == UNIQUE_USERS:
                # TODO: for groups aggregation as well
                cumulative_sql = CUMULATIVE_SQL.format(event_query=event_query)
                content_sql = VOLUME_SQL.format(
                    event_query=cumulative_sql,
                    start_of_week_fix=start_of_week_fix(filter.interval),
                    **content_sql_params,
                )
            elif entity.math_property == EVENT_COUNT_PER_ACTOR:
                # Calculate average number of events per actor
                # (only including actors with at least one matching event in a period)
                # Note: When `math_property == EVENT_COUNT_PER_ACTOR` is combined with `math == "sum"`, the results are
                # identical to `math == 'total'`
                content_sql = VOLUME_PER_ACTOR_SQL.format(
                    event_query=event_query,
                    start_of_week_fix=start_of_week_fix(filter),
                    **content_sql_params,
                    aggregator="distinct_id" if team.aggregate_users_by_distinct_id else "person_id",
                )
            elif entity.math_property == "$session_duration":
                # TODO: When we add more person/group properties to math_property,
                # generalise this query to work for everything, not just sessions.
<<<<<<< HEAD
                content_sql = SESSION_DURATION_SQL.format(
                    event_query=event_query, start_of_week_fix=start_of_week_fix(filter), **content_sql_params
=======
                content_sql = SESSION_DURATION_VOLUME_SQL.format(
                    event_query=event_query, start_of_week_fix=start_of_week_fix(filter.interval), **content_sql_params
>>>>>>> e9bd083a
                )
            else:
                content_sql = VOLUME_SQL.format(
                    event_query=event_query, start_of_week_fix=start_of_week_fix(filter.interval), **content_sql_params
                )

            null_sql = NULL_SQL.format(
                trunc_func=trunc_func,
                interval_func=interval_func,
                start_of_week_fix=start_of_week_fix(filter.interval),
            )
            params["interval"] = filter.interval

            # If we have a smoothing interval > 1 then add in the sql to
            # handling rolling average. Else just do a sum. This is possibly an
            # nessacary optimization.
            if filter.smoothing_intervals > 1:
                smoothing_operation = f"""
                    AVG(SUM(total))
                    OVER (
                        ORDER BY day_start
                        ROWS BETWEEN {filter.smoothing_intervals - 1} PRECEDING
                        AND CURRENT ROW
                    )"""
            else:
                smoothing_operation = "SUM(total)"

            final_query = AGGREGATE_SQL.format(
                null_sql=null_sql,
                content_sql=content_sql,
                smoothing_operation=smoothing_operation,
                aggregate="count" if filter.smoothing_intervals < 2 else "floor(count)",
            )
            return final_query, params, self._parse_total_volume_result(filter, entity, team)

    def _parse_total_volume_result(self, filter: Filter, entity: Entity, team: Team) -> Callable:
        def _parse(result: List) -> List:
            parsed_results = []
            if result is not None:
                for stats in result:
                    parsed_result = parse_response(stats, filter)
                    parsed_result.update({"persons_urls": self._get_persons_url(filter, entity, team.pk, stats[0])})
                    parsed_results.append(parsed_result)
                    parsed_result.update({"filter": filter.to_dict()})
            return parsed_results

        return _parse

    def _parse_aggregate_volume_result(self, filter: Filter, entity: Entity, team_id: int) -> Callable:
        def _parse(result: List) -> List:
            seconds_in_interval = TIME_IN_SECONDS[filter.interval]
            time_range = enumerate_time_range(filter, seconds_in_interval)
            filter_params = filter.to_params()
            extra_params = {
                "entity_id": entity.id,
                "entity_type": entity.type,
                "entity_math": entity.math,
                "entity_order": entity.order,
            }
            parsed_params: Dict[str, str] = encode_get_request_params({**filter_params, **extra_params})

            return [
                {
                    "aggregated_value": result[0][0] if result and len(result) else 0,
                    "days": time_range,
                    "filter": filter_params,
                    "persons": {
                        "filter": extra_params,
                        "url": f"api/projects/{team_id}/persons/trends/?{urllib.parse.urlencode(parsed_params)}",
                    },
                }
            ]

        return _parse

    def _get_persons_url(
        self, filter: Filter, entity: Entity, team_id: int, dates: List[datetime]
    ) -> List[Dict[str, Any]]:
        persons_url = []
        for date in dates:
            filter_params = filter.to_params()
            extra_params = {
                "entity_id": entity.id,
                "entity_type": entity.type,
                "entity_math": entity.math,
                "date_from": filter.date_from if filter.display == TRENDS_CUMULATIVE else date,
                "date_to": date,
                "entity_order": entity.order,
            }

            parsed_params: Dict[str, str] = encode_get_request_params({**filter_params, **extra_params})
            persons_url.append(
                {
                    "filter": extra_params,
                    "url": f"api/projects/{team_id}/persons/trends/?{urllib.parse.urlencode(parsed_params)}",
                }
            )
        return persons_url<|MERGE_RESOLUTION|>--- conflicted
+++ resolved
@@ -1,9 +1,6 @@
 import urllib.parse
 from datetime import datetime
 from typing import Any, Callable, Dict, List, Tuple
-
-<<<<<<< HEAD
-import pytz
 
 from posthog.constants import (
     EVENT_COUNT_PER_ACTOR,
@@ -13,9 +10,6 @@
     UNIQUE_USERS,
     WEEKLY_ACTIVE,
 )
-=======
-from posthog.constants import MONTHLY_ACTIVE, NON_TIME_SERIES_DISPLAY_TYPES, TRENDS_CUMULATIVE, WEEKLY_ACTIVE
->>>>>>> e9bd083a
 from posthog.models.entity import Entity
 from posthog.models.event.sql import NULL_SQL
 from posthog.models.filters import Filter
@@ -112,13 +106,8 @@
             elif entity.math_property == "$session_duration":
                 # TODO: When we add more person/group properties to math_property,
                 # generalise this query to work for everything, not just sessions.
-<<<<<<< HEAD
                 content_sql = SESSION_DURATION_SQL.format(
-                    event_query=event_query, start_of_week_fix=start_of_week_fix(filter), **content_sql_params
-=======
-                content_sql = SESSION_DURATION_VOLUME_SQL.format(
                     event_query=event_query, start_of_week_fix=start_of_week_fix(filter.interval), **content_sql_params
->>>>>>> e9bd083a
                 )
             else:
                 content_sql = VOLUME_SQL.format(
