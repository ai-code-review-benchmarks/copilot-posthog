--- conflicted
+++ resolved
@@ -170,11 +170,7 @@
             sql_statements_with_params[entity.index] = (sql, query_params)
             thread = threading.Thread(
                 target=self._run_query_for_threading,
-<<<<<<< HEAD
-                args=(result, entity.index, query_type, sql, params, get_query_tags(), adjusted_filter),
-=======
-                args=(result, entity.index, query_type, sql, query_params, get_query_tags()),
->>>>>>> cfa94ebe
+                args=(result, entity.index, query_type, sql, query_params, get_query_tags(), adjusted_filter),
             )
             jobs.append(thread)
 
