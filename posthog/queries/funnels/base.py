--- conflicted
+++ resolved
@@ -6,21 +6,11 @@
 from rest_framework.exceptions import ValidationError
 
 from ee.clickhouse.materialized_columns.columns import ColumnName
-<<<<<<< HEAD
-from ee.clickhouse.models.property import (
-    box_value,
-    get_property_string_expr,
-    get_single_or_multi_property_string_expr,
-    parse_prop_grouped_clauses,
-)
 from ee.clickhouse.queries.breakdown_props import (
     format_breakdown_cohort_join_query,
     get_breakdown_cohort_name,
     get_breakdown_prop_values,
 )
-=======
-from ee.clickhouse.queries.breakdown_props import format_breakdown_cohort_join_query, get_breakdown_prop_values
->>>>>>> f768cdcf
 from posthog.client import sync_execute
 from posthog.constants import (
     FUNNEL_WINDOW_INTERVAL,
