--- conflicted
+++ resolved
@@ -25,30 +25,6 @@
     PATHS = "Path"
 
 
-<<<<<<< HEAD
-def cached_function():
-    def parameterized_decorator(f: Callable):
-        @wraps(f)
-        def wrapper(*args, **kwargs) -> Dict[str, Union[List, datetime, bool, str]]:
-            # prepare caching params
-            request: Request = args[1]
-            team = cast(User, request.user).team
-            filter = None
-            if not team:
-                return f(*args, **kwargs)
-            filter = get_filter(request=request, team=team)
-            cache_key = generate_cache_key("{}_{}".format(filter.toJSON(), team.pk))
-            # return cached result if possible
-            if not should_refresh(request):
-                cached_result = get_safe_cache(cache_key)
-                if cached_result and cached_result.get("result"):
-                    return {**cached_result, "is_cached": True}
-            # call function being wrapped
-            result = f(*args, **kwargs)
-
-            # cache new data
-            if result is not None and not (isinstance(result.get("result"), dict) and result["result"].get("loading")):
-=======
 ResultPackage = Union[Dict[str, Any], List[Dict[str, Any]]]
 
 T = TypeVar("T", bound=ResultPackage)
@@ -81,7 +57,6 @@
             if not isinstance(result, dict) or not result.get("loading"):
                 fresh_result_package["last_refresh"] = now()
                 fresh_result_package["is_cached"] = False
->>>>>>> 2bc3281d
                 cache.set(
                     cache_key, fresh_result_package, TEMP_CACHE_RESULTS_TTL,
                 )
