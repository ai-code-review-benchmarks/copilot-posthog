# serializer version: 1
# name: TestFeatureFlagMatcher.test_coercion_of_booleans_with_is_not_operator
  '''
  SELECT 1 AS "a"
  FROM "posthog_person"
  INNER JOIN "posthog_persondistinctid" ON ("posthog_person"."id" = "posthog_persondistinctid"."person_id")
  WHERE ("posthog_persondistinctid"."distinct_id" = '307'
         AND "posthog_persondistinctid"."team_id" = 99999
         AND "posthog_person"."team_id" = 99999)
  LIMIT 1
  '''
# ---
# name: TestFeatureFlagMatcher.test_coercion_of_booleans_with_is_not_operator.1
  '''
  SELECT NOT ((("posthog_person"."properties" -> 'disabled') = 'false'::jsonb
               OR ("posthog_person"."properties" -> 'disabled') = '"false"'::jsonb)
              AND "posthog_person"."properties" ? 'disabled'
              AND NOT (("posthog_person"."properties" -> 'disabled') = 'null'::jsonb)) AS "flag_X_condition_0",
             NOT ((("posthog_person"."properties" -> 'disabled') = 'false'::jsonb
                   OR ("posthog_person"."properties" -> 'disabled') = '"false"'::jsonb)
                  AND "posthog_person"."properties" ? 'disabled'
                  AND NOT (("posthog_person"."properties" -> 'disabled') = 'null'::jsonb)) AS "flag_X_condition_1",
                 NOT ((("posthog_person"."properties" -> 'disabled') = 'false'::jsonb
                       OR ("posthog_person"."properties" -> 'disabled') = '"false"'::jsonb)
                      AND "posthog_person"."properties" ? 'disabled'
                      AND NOT (("posthog_person"."properties" -> 'disabled') = 'null'::jsonb)) AS "flag_X_condition_2",
                     NOT ((("posthog_person"."properties" -> 'disabled') = 'false'::jsonb
                           OR ("posthog_person"."properties" -> 'disabled') = '"false"'::jsonb)
                          AND "posthog_person"."properties" ? 'disabled'
                          AND NOT (("posthog_person"."properties" -> 'disabled') = 'null'::jsonb)) AS "flag_X_condition_3",
                         NOT ((("posthog_person"."properties" -> 'disabled') = 'false'::jsonb
                               OR ("posthog_person"."properties" -> 'disabled') = '"false"'::jsonb)
                              AND "posthog_person"."properties" ? 'disabled'
                              AND NOT (("posthog_person"."properties" -> 'disabled') = 'null'::jsonb)) AS "flag_X_condition_4",
                             NOT ((("posthog_person"."properties" -> 'string_disabled') = 'false'::jsonb
                                   OR ("posthog_person"."properties" -> 'string_disabled') = '"false"'::jsonb)
                                  AND "posthog_person"."properties" ? 'string_disabled'
                                  AND NOT (("posthog_person"."properties" -> 'string_disabled') = 'null'::jsonb)) AS "flag_X_condition_5",
                                 NOT ((("posthog_person"."properties" -> 'string_disabled') = 'false'::jsonb
                                       OR ("posthog_person"."properties" -> 'string_disabled') = '"false"'::jsonb)
                                      AND "posthog_person"."properties" ? 'string_disabled'
                                      AND NOT (("posthog_person"."properties" -> 'string_disabled') = 'null'::jsonb)) AS "flag_X_condition_6",
                                     NOT ((("posthog_person"."properties" -> 'string_disabled') = 'false'::jsonb
                                           OR ("posthog_person"."properties" -> 'string_disabled') = '"false"'::jsonb)
                                          AND "posthog_person"."properties" ? 'string_disabled'
                                          AND NOT (("posthog_person"."properties" -> 'string_disabled') = 'null'::jsonb)) AS "flag_X_condition_7",
                                         NOT ((("posthog_person"."properties" -> 'string_disabled') = 'false'::jsonb
                                               OR ("posthog_person"."properties" -> 'string_disabled') = '"false"'::jsonb)
                                              AND "posthog_person"."properties" ? 'string_disabled'
                                              AND NOT (("posthog_person"."properties" -> 'string_disabled') = 'null'::jsonb)) AS "flag_X_condition_8"
  FROM "posthog_person"
  INNER JOIN "posthog_persondistinctid" ON ("posthog_person"."id" = "posthog_persondistinctid"."person_id")
  WHERE ("posthog_persondistinctid"."distinct_id" = '307'
         AND "posthog_persondistinctid"."team_id" = 99999
         AND "posthog_person"."team_id" = 99999)
  '''
# ---
# name: TestFeatureFlagMatcher.test_coercion_of_strings_and_numbers_with_is_not_operator
  '''
  SELECT 1 AS "a"
  FROM "posthog_person"
  INNER JOIN "posthog_persondistinctid" ON ("posthog_person"."id" = "posthog_persondistinctid"."person_id")
  WHERE ("posthog_persondistinctid"."distinct_id" = '307'
         AND "posthog_persondistinctid"."team_id" = 99999
         AND "posthog_person"."team_id" = 99999)
  LIMIT 1
  '''
# ---
# name: TestFeatureFlagMatcher.test_coercion_of_strings_and_numbers_with_is_not_operator.1
  '''
  SELECT (NOT ((("posthog_person"."properties" -> 'Organizer Id') IN ('"307"'::jsonb)
                OR ("posthog_person"."properties" -> 'Organizer Id') IN ('307'::jsonb))
               AND "posthog_person"."properties" ? 'Organizer Id'
               AND NOT (("posthog_person"."properties" -> 'Organizer Id') = 'null'::jsonb))
          AND NOT (("posthog_person"."properties" -> 'Organizer Id') IN ('307'::jsonb)
                   AND "posthog_person"."properties" ? 'Organizer Id'
                   AND NOT (("posthog_person"."properties" -> 'Organizer Id') = 'null'::jsonb))
          AND NOT ((("posthog_person"."properties" -> 'Organizer Id') = '"307"'::jsonb
                    OR ("posthog_person"."properties" -> 'Organizer Id') = '307'::jsonb)
                   AND "posthog_person"."properties" ? 'Organizer Id'
                   AND NOT (("posthog_person"."properties" -> 'Organizer Id') = 'null'::jsonb))
          AND NOT (("posthog_person"."properties" -> 'Organizer Id') = '307'::jsonb
                   AND "posthog_person"."properties" ? 'Organizer Id'
                   AND NOT (("posthog_person"."properties" -> 'Organizer Id') = 'null'::jsonb))) AS "flag_X_condition_0"
  FROM "posthog_person"
  INNER JOIN "posthog_persondistinctid" ON ("posthog_person"."id" = "posthog_persondistinctid"."person_id")
  WHERE ("posthog_persondistinctid"."distinct_id" = '307'
         AND "posthog_persondistinctid"."team_id" = 99999
         AND "posthog_person"."team_id" = 99999)
  '''
# ---
# name: TestFeatureFlagMatcher.test_coercion_of_strings_and_numbers_with_is_not_operator.2
  '''
  SELECT 1 AS "a"
  FROM "posthog_person"
  INNER JOIN "posthog_persondistinctid" ON ("posthog_person"."id" = "posthog_persondistinctid"."person_id")
  WHERE ("posthog_persondistinctid"."distinct_id" = '307'
         AND "posthog_persondistinctid"."team_id" = 99999
         AND "posthog_person"."team_id" = 99999)
  LIMIT 1
  '''
# ---
# name: TestFeatureFlagMatcher.test_coercion_of_strings_and_numbers_with_is_not_operator.3
  '''
  SELECT NOT ((("posthog_person"."properties" -> 'Distinct Id') IN ('"307"'::jsonb)
               OR ("posthog_person"."properties" -> 'Distinct Id') IN ('307'::jsonb))
              AND "posthog_person"."properties" ? 'Distinct Id'
              AND NOT (("posthog_person"."properties" -> 'Distinct Id') = 'null'::jsonb)) AS "flag_X_condition_0",
             NOT (("posthog_person"."properties" -> 'Distinct Id') IN ('307'::jsonb)
                  AND "posthog_person"."properties" ? 'Distinct Id'
                  AND NOT (("posthog_person"."properties" -> 'Distinct Id') = 'null'::jsonb)) AS "flag_X_condition_1",
                 NOT ((("posthog_person"."properties" -> 'Distinct Id') = '"307"'::jsonb
                       OR ("posthog_person"."properties" -> 'Distinct Id') = '307'::jsonb)
                      AND "posthog_person"."properties" ? 'Distinct Id'
                      AND NOT (("posthog_person"."properties" -> 'Distinct Id') = 'null'::jsonb)) AS "flag_X_condition_2",
                     NOT (("posthog_person"."properties" -> 'Distinct Id') = '307'::jsonb
                          AND "posthog_person"."properties" ? 'Distinct Id'
                          AND NOT (("posthog_person"."properties" -> 'Distinct Id') = 'null'::jsonb)) AS "flag_X_condition_3"
  FROM "posthog_person"
  INNER JOIN "posthog_persondistinctid" ON ("posthog_person"."id" = "posthog_persondistinctid"."person_id")
  WHERE ("posthog_persondistinctid"."distinct_id" = '307'
         AND "posthog_persondistinctid"."team_id" = 99999
         AND "posthog_person"."team_id" = 99999)
  '''
# ---
# name: TestFeatureFlagMatcher.test_db_matches_independent_of_string_or_number_type
  '''
  SELECT "posthog_team"."id",
         "posthog_team"."uuid",
         "posthog_team"."organization_id",
         "posthog_team"."parent_team_id",
         "posthog_team"."project_id",
         "posthog_team"."api_token",
         "posthog_team"."app_urls",
         "posthog_team"."name",
         "posthog_team"."slack_incoming_webhook",
         "posthog_team"."created_at",
         "posthog_team"."updated_at",
         "posthog_team"."anonymize_ips",
         "posthog_team"."completed_snippet_onboarding",
         "posthog_team"."has_completed_onboarding_for",
         "posthog_team"."onboarding_tasks",
         "posthog_team"."ingested_event",
         "posthog_team"."autocapture_opt_out",
         "posthog_team"."autocapture_web_vitals_opt_in",
         "posthog_team"."autocapture_web_vitals_allowed_metrics",
         "posthog_team"."autocapture_exceptions_opt_in",
         "posthog_team"."autocapture_exceptions_errors_to_ignore",
         "posthog_team"."person_processing_opt_out",
         "posthog_team"."secret_api_token",
         "posthog_team"."secret_api_token_backup",
         "posthog_team"."session_recording_opt_in",
         "posthog_team"."session_recording_sample_rate",
         "posthog_team"."session_recording_minimum_duration_milliseconds",
         "posthog_team"."session_recording_linked_flag",
         "posthog_team"."session_recording_network_payload_capture_config",
         "posthog_team"."session_recording_masking_config",
         "posthog_team"."session_recording_url_trigger_config",
         "posthog_team"."session_recording_url_blocklist_config",
         "posthog_team"."session_recording_event_trigger_config",
         "posthog_team"."session_recording_trigger_match_type_config",
         "posthog_team"."session_replay_config",
         "posthog_team"."session_recording_retention_period",
         "posthog_team"."survey_config",
         "posthog_team"."capture_console_log_opt_in",
         "posthog_team"."capture_performance_opt_in",
         "posthog_team"."capture_dead_clicks",
         "posthog_team"."surveys_opt_in",
         "posthog_team"."heatmaps_opt_in",
         "posthog_team"."web_analytics_pre_aggregated_tables_enabled",
         "posthog_team"."flags_persistence_default",
         "posthog_team"."feature_flag_confirmation_enabled",
         "posthog_team"."feature_flag_confirmation_message",
         "posthog_team"."session_recording_version",
         "posthog_team"."signup_token",
         "posthog_team"."is_demo",
         "posthog_team"."access_control",
         "posthog_team"."week_start_day",
         "posthog_team"."inject_web_apps",
         "posthog_team"."test_account_filters",
         "posthog_team"."test_account_filters_default_checked",
         "posthog_team"."path_cleaning_filters",
         "posthog_team"."timezone",
         "posthog_team"."data_attributes",
         "posthog_team"."person_display_name_properties",
         "posthog_team"."live_events_columns",
         "posthog_team"."recording_domains",
         "posthog_team"."human_friendly_comparison_periods",
         "posthog_team"."cookieless_server_hash_mode",
         "posthog_team"."primary_dashboard_id",
         "posthog_team"."default_data_theme",
         "posthog_team"."extra_settings",
         "posthog_team"."modifiers",
         "posthog_team"."correlation_config",
         "posthog_team"."session_recording_retention_period_days",
         "posthog_team"."plugins_opt_in",
         "posthog_team"."opt_out_capture",
         "posthog_team"."event_names",
         "posthog_team"."event_names_with_usage",
         "posthog_team"."event_properties",
         "posthog_team"."event_properties_with_usage",
         "posthog_team"."event_properties_numerical",
         "posthog_team"."external_data_workspace_id",
         "posthog_team"."external_data_workspace_last_synced_at",
         "posthog_team"."api_query_rate_limit",
         "posthog_team"."revenue_tracking_config",
         "posthog_team"."drop_events_older_than",
         "posthog_team"."base_currency"
  FROM "posthog_team"
  WHERE "posthog_team"."id" = 99999
  LIMIT 21
  '''
# ---
# name: TestFeatureFlagMatcher.test_db_matches_independent_of_string_or_number_type.1
  '''
  SELECT "posthog_filesystem"."team_id",
         "posthog_filesystem"."id",
         "posthog_filesystem"."path",
         "posthog_filesystem"."depth",
         "posthog_filesystem"."type",
         "posthog_filesystem"."ref",
         "posthog_filesystem"."href",
         "posthog_filesystem"."shortcut",
         "posthog_filesystem"."meta",
         "posthog_filesystem"."created_at",
         "posthog_filesystem"."created_by_id",
         "posthog_filesystem"."project_id"
  FROM "posthog_filesystem"
  WHERE ("posthog_filesystem"."ref" = '0001'
         AND "posthog_filesystem"."team_id" = 99999
         AND "posthog_filesystem"."type" = 'feature_flag'
         AND NOT ("posthog_filesystem"."shortcut"
                  AND "posthog_filesystem"."shortcut" IS NOT NULL))
  '''
# ---
# name: TestFeatureFlagMatcher.test_db_matches_independent_of_string_or_number_type.10
  '''
  SELECT "posthog_pluginconfig"."id",
         "posthog_pluginsourcefile"."transpiled",
         "posthog_pluginconfig"."web_token",
         "posthog_plugin"."config_schema",
         "posthog_pluginconfig"."config"
  FROM "posthog_pluginconfig"
  INNER JOIN "posthog_plugin" ON ("posthog_pluginconfig"."plugin_id" = "posthog_plugin"."id")
  INNER JOIN "posthog_pluginsourcefile" ON ("posthog_plugin"."id" = "posthog_pluginsourcefile"."plugin_id")
  WHERE ("posthog_pluginconfig"."enabled"
         AND "posthog_pluginsourcefile"."filename" = 'site.ts'
         AND "posthog_pluginsourcefile"."status" = 'TRANSPILED'
         AND "posthog_pluginconfig"."team_id" = 99999)
  '''
# ---
# name: TestFeatureFlagMatcher.test_db_matches_independent_of_string_or_number_type.11
  '''
  SELECT "posthog_hogfunction"."id",
         "posthog_hogfunction"."team_id",
         "posthog_hogfunction"."name",
         "posthog_hogfunction"."description",
         "posthog_hogfunction"."created_at",
         "posthog_hogfunction"."created_by_id",
         "posthog_hogfunction"."deleted",
         "posthog_hogfunction"."updated_at",
         "posthog_hogfunction"."enabled",
         "posthog_hogfunction"."type",
         "posthog_hogfunction"."kind",
         "posthog_hogfunction"."icon_url",
         "posthog_hogfunction"."hog",
         "posthog_hogfunction"."bytecode",
         "posthog_hogfunction"."transpiled",
         "posthog_hogfunction"."inputs_schema",
         "posthog_hogfunction"."inputs",
         "posthog_hogfunction"."encrypted_inputs",
         "posthog_hogfunction"."filters",
         "posthog_hogfunction"."mappings",
         "posthog_hogfunction"."masking",
         "posthog_hogfunction"."template_id",
         "posthog_hogfunction"."hog_function_template_id",
         "posthog_hogfunction"."execution_order",
         "posthog_team"."id",
         "posthog_team"."uuid",
         "posthog_team"."organization_id",
         "posthog_team"."parent_team_id",
         "posthog_team"."project_id",
         "posthog_team"."api_token",
         "posthog_team"."app_urls",
         "posthog_team"."name",
         "posthog_team"."slack_incoming_webhook",
         "posthog_team"."created_at",
         "posthog_team"."updated_at",
         "posthog_team"."anonymize_ips",
         "posthog_team"."completed_snippet_onboarding",
         "posthog_team"."has_completed_onboarding_for",
         "posthog_team"."onboarding_tasks",
         "posthog_team"."ingested_event",
         "posthog_team"."autocapture_opt_out",
         "posthog_team"."autocapture_web_vitals_opt_in",
         "posthog_team"."autocapture_web_vitals_allowed_metrics",
         "posthog_team"."autocapture_exceptions_opt_in",
         "posthog_team"."autocapture_exceptions_errors_to_ignore",
         "posthog_team"."person_processing_opt_out",
         "posthog_team"."secret_api_token",
         "posthog_team"."secret_api_token_backup",
         "posthog_team"."session_recording_opt_in",
         "posthog_team"."session_recording_sample_rate",
         "posthog_team"."session_recording_minimum_duration_milliseconds",
         "posthog_team"."session_recording_linked_flag",
         "posthog_team"."session_recording_network_payload_capture_config",
         "posthog_team"."session_recording_masking_config",
         "posthog_team"."session_recording_url_trigger_config",
         "posthog_team"."session_recording_url_blocklist_config",
         "posthog_team"."session_recording_event_trigger_config",
         "posthog_team"."session_recording_trigger_match_type_config",
         "posthog_team"."session_replay_config",
         "posthog_team"."survey_config",
         "posthog_team"."capture_console_log_opt_in",
         "posthog_team"."capture_performance_opt_in",
         "posthog_team"."capture_dead_clicks",
         "posthog_team"."surveys_opt_in",
         "posthog_team"."heatmaps_opt_in",
         "posthog_team"."flags_persistence_default",
         "posthog_team"."feature_flag_confirmation_enabled",
         "posthog_team"."feature_flag_confirmation_message",
         "posthog_team"."session_recording_version",
         "posthog_team"."signup_token",
         "posthog_team"."is_demo",
         "posthog_team"."access_control",
         "posthog_team"."week_start_day",
         "posthog_team"."inject_web_apps",
         "posthog_team"."test_account_filters",
         "posthog_team"."test_account_filters_default_checked",
         "posthog_team"."path_cleaning_filters",
         "posthog_team"."timezone",
         "posthog_team"."data_attributes",
         "posthog_team"."person_display_name_properties",
         "posthog_team"."live_events_columns",
         "posthog_team"."recording_domains",
         "posthog_team"."human_friendly_comparison_periods",
         "posthog_team"."cookieless_server_hash_mode",
         "posthog_team"."primary_dashboard_id",
         "posthog_team"."default_data_theme",
         "posthog_team"."extra_settings",
         "posthog_team"."modifiers",
         "posthog_team"."correlation_config",
         "posthog_team"."session_recording_retention_period_days",
         "posthog_team"."plugins_opt_in",
         "posthog_team"."opt_out_capture",
         "posthog_team"."event_names",
         "posthog_team"."event_names_with_usage",
         "posthog_team"."event_properties",
         "posthog_team"."event_properties_with_usage",
         "posthog_team"."event_properties_numerical",
         "posthog_team"."external_data_workspace_id",
         "posthog_team"."external_data_workspace_last_synced_at",
         "posthog_team"."api_query_rate_limit",
         "posthog_team"."revenue_tracking_config",
         "posthog_team"."drop_events_older_than",
         "posthog_team"."base_currency"
  FROM "posthog_hogfunction"
  INNER JOIN "posthog_team" ON ("posthog_hogfunction"."team_id" = "posthog_team"."id")
  WHERE (NOT "posthog_hogfunction"."deleted"
         AND "posthog_hogfunction"."enabled"
         AND "posthog_hogfunction"."team_id" = 99999
         AND "posthog_hogfunction"."type" IN ('site_destination',
                                              'site_app'))
  '''
# ---
# name: TestFeatureFlagMatcher.test_db_matches_independent_of_string_or_number_type.12
  '''
  SELECT "posthog_filesystem"."team_id",
         "posthog_filesystem"."id",
         "posthog_filesystem"."path",
         "posthog_filesystem"."depth",
         "posthog_filesystem"."type",
         "posthog_filesystem"."ref",
         "posthog_filesystem"."href",
         "posthog_filesystem"."shortcut",
         "posthog_filesystem"."meta",
         "posthog_filesystem"."created_at",
         "posthog_filesystem"."created_by_id",
         "posthog_filesystem"."project_id"
  FROM "posthog_filesystem"
  WHERE ("posthog_filesystem"."ref" = '0001'
         AND "posthog_filesystem"."team_id" = 99999
         AND "posthog_filesystem"."type" = 'feature_flag'
         AND NOT ("posthog_filesystem"."shortcut"
                  AND "posthog_filesystem"."shortcut" IS NOT NULL))
  '''
# ---
# name: TestFeatureFlagMatcher.test_db_matches_independent_of_string_or_number_type.13
  '''
  SELECT "posthog_team"."id",
         "posthog_team"."uuid",
         "posthog_team"."organization_id",
         "posthog_team"."parent_team_id",
         "posthog_team"."project_id",
         "posthog_team"."api_token",
         "posthog_team"."app_urls",
         "posthog_team"."name",
         "posthog_team"."slack_incoming_webhook",
         "posthog_team"."created_at",
         "posthog_team"."updated_at",
         "posthog_team"."anonymize_ips",
         "posthog_team"."completed_snippet_onboarding",
         "posthog_team"."has_completed_onboarding_for",
         "posthog_team"."onboarding_tasks",
         "posthog_team"."ingested_event",
         "posthog_team"."autocapture_opt_out",
         "posthog_team"."autocapture_web_vitals_opt_in",
         "posthog_team"."autocapture_web_vitals_allowed_metrics",
         "posthog_team"."autocapture_exceptions_opt_in",
         "posthog_team"."autocapture_exceptions_errors_to_ignore",
         "posthog_team"."person_processing_opt_out",
         "posthog_team"."secret_api_token",
         "posthog_team"."secret_api_token_backup",
         "posthog_team"."session_recording_opt_in",
         "posthog_team"."session_recording_sample_rate",
         "posthog_team"."session_recording_minimum_duration_milliseconds",
         "posthog_team"."session_recording_linked_flag",
         "posthog_team"."session_recording_network_payload_capture_config",
         "posthog_team"."session_recording_masking_config",
         "posthog_team"."session_recording_url_trigger_config",
         "posthog_team"."session_recording_url_blocklist_config",
         "posthog_team"."session_recording_event_trigger_config",
         "posthog_team"."session_recording_trigger_match_type_config",
         "posthog_team"."session_replay_config",
         "posthog_team"."survey_config",
         "posthog_team"."capture_console_log_opt_in",
         "posthog_team"."capture_performance_opt_in",
         "posthog_team"."capture_dead_clicks",
         "posthog_team"."surveys_opt_in",
         "posthog_team"."heatmaps_opt_in",
         "posthog_team"."flags_persistence_default",
         "posthog_team"."feature_flag_confirmation_enabled",
         "posthog_team"."feature_flag_confirmation_message",
         "posthog_team"."session_recording_version",
         "posthog_team"."signup_token",
         "posthog_team"."is_demo",
         "posthog_team"."access_control",
         "posthog_team"."week_start_day",
         "posthog_team"."inject_web_apps",
         "posthog_team"."test_account_filters",
         "posthog_team"."test_account_filters_default_checked",
         "posthog_team"."path_cleaning_filters",
         "posthog_team"."timezone",
         "posthog_team"."data_attributes",
         "posthog_team"."person_display_name_properties",
         "posthog_team"."live_events_columns",
         "posthog_team"."recording_domains",
         "posthog_team"."human_friendly_comparison_periods",
         "posthog_team"."cookieless_server_hash_mode",
         "posthog_team"."primary_dashboard_id",
         "posthog_team"."default_data_theme",
         "posthog_team"."extra_settings",
         "posthog_team"."modifiers",
         "posthog_team"."correlation_config",
         "posthog_team"."session_recording_retention_period_days",
         "posthog_team"."external_data_workspace_id",
         "posthog_team"."external_data_workspace_last_synced_at",
         "posthog_team"."api_query_rate_limit",
         "posthog_team"."revenue_tracking_config",
         "posthog_team"."drop_events_older_than",
         "posthog_team"."base_currency"
  FROM "posthog_team"
  WHERE "posthog_team"."id" = 99999
  LIMIT 21
  '''
# ---
# name: TestFeatureFlagMatcher.test_db_matches_independent_of_string_or_number_type.14
  '''
  SELECT "posthog_remoteconfig"."id",
         "posthog_remoteconfig"."team_id",
         "posthog_remoteconfig"."config",
         "posthog_remoteconfig"."updated_at",
         "posthog_remoteconfig"."synced_at"
  FROM "posthog_remoteconfig"
  WHERE "posthog_remoteconfig"."team_id" = 99999
  LIMIT 21
  '''
# ---
# name: TestFeatureFlagMatcher.test_db_matches_independent_of_string_or_number_type.15
  '''
  SELECT "posthog_team"."id",
         "posthog_team"."uuid",
         "posthog_team"."organization_id",
         "posthog_team"."parent_team_id",
         "posthog_team"."project_id",
         "posthog_team"."api_token",
         "posthog_team"."app_urls",
         "posthog_team"."name",
         "posthog_team"."slack_incoming_webhook",
         "posthog_team"."created_at",
         "posthog_team"."updated_at",
         "posthog_team"."anonymize_ips",
         "posthog_team"."completed_snippet_onboarding",
         "posthog_team"."has_completed_onboarding_for",
         "posthog_team"."onboarding_tasks",
         "posthog_team"."ingested_event",
         "posthog_team"."autocapture_opt_out",
         "posthog_team"."autocapture_web_vitals_opt_in",
         "posthog_team"."autocapture_web_vitals_allowed_metrics",
         "posthog_team"."autocapture_exceptions_opt_in",
         "posthog_team"."autocapture_exceptions_errors_to_ignore",
         "posthog_team"."person_processing_opt_out",
         "posthog_team"."secret_api_token",
         "posthog_team"."secret_api_token_backup",
         "posthog_team"."session_recording_opt_in",
         "posthog_team"."session_recording_sample_rate",
         "posthog_team"."session_recording_minimum_duration_milliseconds",
         "posthog_team"."session_recording_linked_flag",
         "posthog_team"."session_recording_network_payload_capture_config",
         "posthog_team"."session_recording_masking_config",
         "posthog_team"."session_recording_url_trigger_config",
         "posthog_team"."session_recording_url_blocklist_config",
         "posthog_team"."session_recording_event_trigger_config",
         "posthog_team"."session_recording_trigger_match_type_config",
         "posthog_team"."session_replay_config",
         "posthog_team"."survey_config",
         "posthog_team"."capture_console_log_opt_in",
         "posthog_team"."capture_performance_opt_in",
         "posthog_team"."capture_dead_clicks",
         "posthog_team"."surveys_opt_in",
         "posthog_team"."heatmaps_opt_in",
         "posthog_team"."flags_persistence_default",
         "posthog_team"."feature_flag_confirmation_enabled",
         "posthog_team"."feature_flag_confirmation_message",
         "posthog_team"."session_recording_version",
         "posthog_team"."signup_token",
         "posthog_team"."is_demo",
         "posthog_team"."access_control",
         "posthog_team"."week_start_day",
         "posthog_team"."inject_web_apps",
         "posthog_team"."test_account_filters",
         "posthog_team"."test_account_filters_default_checked",
         "posthog_team"."path_cleaning_filters",
         "posthog_team"."timezone",
         "posthog_team"."data_attributes",
         "posthog_team"."person_display_name_properties",
         "posthog_team"."live_events_columns",
         "posthog_team"."recording_domains",
         "posthog_team"."human_friendly_comparison_periods",
         "posthog_team"."cookieless_server_hash_mode",
         "posthog_team"."primary_dashboard_id",
         "posthog_team"."default_data_theme",
         "posthog_team"."extra_settings",
         "posthog_team"."modifiers",
         "posthog_team"."correlation_config",
         "posthog_team"."session_recording_retention_period_days",
         "posthog_team"."plugins_opt_in",
         "posthog_team"."opt_out_capture",
         "posthog_team"."event_names",
         "posthog_team"."event_names_with_usage",
         "posthog_team"."event_properties",
         "posthog_team"."event_properties_with_usage",
         "posthog_team"."event_properties_numerical",
         "posthog_team"."external_data_workspace_id",
         "posthog_team"."external_data_workspace_last_synced_at",
         "posthog_team"."api_query_rate_limit",
         "posthog_team"."revenue_tracking_config",
         "posthog_team"."drop_events_older_than",
         "posthog_team"."base_currency"
  FROM "posthog_team"
  WHERE "posthog_team"."id" = 99999
  LIMIT 21
  '''
# ---
# name: TestFeatureFlagMatcher.test_db_matches_independent_of_string_or_number_type.16
  '''
  SELECT COUNT(*) AS "__count"
  FROM "posthog_featureflag"
  WHERE ("posthog_featureflag"."active"
         AND NOT "posthog_featureflag"."deleted"
         AND "posthog_featureflag"."team_id" = 99999)
  '''
# ---
# name: TestFeatureFlagMatcher.test_db_matches_independent_of_string_or_number_type.17
  '''
  SELECT "posthog_pluginconfig"."id",
         "posthog_pluginsourcefile"."transpiled",
         "posthog_pluginconfig"."web_token",
         "posthog_plugin"."config_schema",
         "posthog_pluginconfig"."config"
  FROM "posthog_pluginconfig"
  INNER JOIN "posthog_plugin" ON ("posthog_pluginconfig"."plugin_id" = "posthog_plugin"."id")
  INNER JOIN "posthog_pluginsourcefile" ON ("posthog_plugin"."id" = "posthog_pluginsourcefile"."plugin_id")
  WHERE ("posthog_pluginconfig"."enabled"
         AND "posthog_pluginsourcefile"."filename" = 'site.ts'
         AND "posthog_pluginsourcefile"."status" = 'TRANSPILED'
         AND "posthog_pluginconfig"."team_id" = 99999)
  '''
# ---
# name: TestFeatureFlagMatcher.test_db_matches_independent_of_string_or_number_type.18
  '''
  SELECT "posthog_hogfunction"."id",
         "posthog_hogfunction"."team_id",
         "posthog_hogfunction"."name",
         "posthog_hogfunction"."description",
         "posthog_hogfunction"."created_at",
         "posthog_hogfunction"."created_by_id",
         "posthog_hogfunction"."deleted",
         "posthog_hogfunction"."updated_at",
         "posthog_hogfunction"."enabled",
         "posthog_hogfunction"."type",
         "posthog_hogfunction"."kind",
         "posthog_hogfunction"."icon_url",
         "posthog_hogfunction"."hog",
         "posthog_hogfunction"."bytecode",
         "posthog_hogfunction"."transpiled",
         "posthog_hogfunction"."inputs_schema",
         "posthog_hogfunction"."inputs",
         "posthog_hogfunction"."encrypted_inputs",
         "posthog_hogfunction"."filters",
         "posthog_hogfunction"."mappings",
         "posthog_hogfunction"."masking",
         "posthog_hogfunction"."template_id",
         "posthog_hogfunction"."hog_function_template_id",
         "posthog_hogfunction"."execution_order",
         "posthog_team"."id",
         "posthog_team"."uuid",
         "posthog_team"."organization_id",
         "posthog_team"."parent_team_id",
         "posthog_team"."project_id",
         "posthog_team"."api_token",
         "posthog_team"."app_urls",
         "posthog_team"."name",
         "posthog_team"."slack_incoming_webhook",
         "posthog_team"."created_at",
         "posthog_team"."updated_at",
         "posthog_team"."anonymize_ips",
         "posthog_team"."completed_snippet_onboarding",
         "posthog_team"."has_completed_onboarding_for",
         "posthog_team"."onboarding_tasks",
         "posthog_team"."ingested_event",
         "posthog_team"."autocapture_opt_out",
         "posthog_team"."autocapture_web_vitals_opt_in",
         "posthog_team"."autocapture_web_vitals_allowed_metrics",
         "posthog_team"."autocapture_exceptions_opt_in",
         "posthog_team"."autocapture_exceptions_errors_to_ignore",
         "posthog_team"."person_processing_opt_out",
         "posthog_team"."secret_api_token",
         "posthog_team"."secret_api_token_backup",
         "posthog_team"."session_recording_opt_in",
         "posthog_team"."session_recording_sample_rate",
         "posthog_team"."session_recording_minimum_duration_milliseconds",
         "posthog_team"."session_recording_linked_flag",
         "posthog_team"."session_recording_network_payload_capture_config",
         "posthog_team"."session_recording_masking_config",
         "posthog_team"."session_recording_url_trigger_config",
         "posthog_team"."session_recording_url_blocklist_config",
         "posthog_team"."session_recording_event_trigger_config",
         "posthog_team"."session_recording_trigger_match_type_config",
         "posthog_team"."session_replay_config",
         "posthog_team"."survey_config",
         "posthog_team"."capture_console_log_opt_in",
         "posthog_team"."capture_performance_opt_in",
         "posthog_team"."capture_dead_clicks",
         "posthog_team"."surveys_opt_in",
         "posthog_team"."heatmaps_opt_in",
         "posthog_team"."flags_persistence_default",
         "posthog_team"."feature_flag_confirmation_enabled",
         "posthog_team"."feature_flag_confirmation_message",
         "posthog_team"."session_recording_version",
         "posthog_team"."signup_token",
         "posthog_team"."is_demo",
         "posthog_team"."access_control",
         "posthog_team"."week_start_day",
         "posthog_team"."inject_web_apps",
         "posthog_team"."test_account_filters",
         "posthog_team"."test_account_filters_default_checked",
         "posthog_team"."path_cleaning_filters",
         "posthog_team"."timezone",
         "posthog_team"."data_attributes",
         "posthog_team"."person_display_name_properties",
         "posthog_team"."live_events_columns",
         "posthog_team"."recording_domains",
         "posthog_team"."human_friendly_comparison_periods",
         "posthog_team"."cookieless_server_hash_mode",
         "posthog_team"."primary_dashboard_id",
         "posthog_team"."default_data_theme",
         "posthog_team"."extra_settings",
         "posthog_team"."modifiers",
         "posthog_team"."correlation_config",
         "posthog_team"."session_recording_retention_period_days",
         "posthog_team"."plugins_opt_in",
         "posthog_team"."opt_out_capture",
         "posthog_team"."event_names",
         "posthog_team"."event_names_with_usage",
         "posthog_team"."event_properties",
         "posthog_team"."event_properties_with_usage",
         "posthog_team"."event_properties_numerical",
         "posthog_team"."external_data_workspace_id",
         "posthog_team"."external_data_workspace_last_synced_at",
         "posthog_team"."api_query_rate_limit",
         "posthog_team"."revenue_tracking_config",
         "posthog_team"."drop_events_older_than",
         "posthog_team"."base_currency"
  FROM "posthog_hogfunction"
  INNER JOIN "posthog_team" ON ("posthog_hogfunction"."team_id" = "posthog_team"."id")
  WHERE (NOT "posthog_hogfunction"."deleted"
         AND "posthog_hogfunction"."enabled"
         AND "posthog_hogfunction"."team_id" = 99999
         AND "posthog_hogfunction"."type" IN ('site_destination',
                                              'site_app'))
  '''
# ---
# name: TestFeatureFlagMatcher.test_db_matches_independent_of_string_or_number_type.19
  '''
  SELECT "posthog_filesystem"."team_id",
         "posthog_filesystem"."id",
         "posthog_filesystem"."path",
         "posthog_filesystem"."depth",
         "posthog_filesystem"."type",
         "posthog_filesystem"."ref",
         "posthog_filesystem"."href",
         "posthog_filesystem"."shortcut",
         "posthog_filesystem"."meta",
         "posthog_filesystem"."created_at",
         "posthog_filesystem"."created_by_id",
         "posthog_filesystem"."project_id"
  FROM "posthog_filesystem"
  WHERE ("posthog_filesystem"."ref" = '0001'
         AND "posthog_filesystem"."team_id" = 99999
         AND "posthog_filesystem"."type" = 'feature_flag'
         AND NOT ("posthog_filesystem"."shortcut"
                  AND "posthog_filesystem"."shortcut" IS NOT NULL))
  '''
# ---
# name: TestFeatureFlagMatcher.test_db_matches_independent_of_string_or_number_type.2
  '''
  SELECT "posthog_filesystem"."team_id",
         "posthog_filesystem"."id",
         "posthog_filesystem"."path",
         "posthog_filesystem"."depth",
         "posthog_filesystem"."type",
         "posthog_filesystem"."ref",
         "posthog_filesystem"."href",
         "posthog_filesystem"."shortcut",
         "posthog_filesystem"."meta",
         "posthog_filesystem"."created_at",
         "posthog_filesystem"."created_by_id",
         "posthog_filesystem"."project_id"
  FROM "posthog_filesystem"
  WHERE ("posthog_filesystem"."ref" = '0001'
         AND "posthog_filesystem"."team_id" = 99999
         AND "posthog_filesystem"."type" = 'feature_flag'
         AND NOT ("posthog_filesystem"."shortcut"
                  AND "posthog_filesystem"."shortcut" IS NOT NULL))
  '''
# ---
# name: TestFeatureFlagMatcher.test_db_matches_independent_of_string_or_number_type.20
  '''
  SELECT "posthog_team"."id",
         "posthog_team"."uuid",
         "posthog_team"."organization_id",
         "posthog_team"."parent_team_id",
         "posthog_team"."project_id",
         "posthog_team"."api_token",
         "posthog_team"."app_urls",
         "posthog_team"."name",
         "posthog_team"."slack_incoming_webhook",
         "posthog_team"."created_at",
         "posthog_team"."updated_at",
         "posthog_team"."anonymize_ips",
         "posthog_team"."completed_snippet_onboarding",
         "posthog_team"."has_completed_onboarding_for",
         "posthog_team"."onboarding_tasks",
         "posthog_team"."ingested_event",
         "posthog_team"."autocapture_opt_out",
         "posthog_team"."autocapture_web_vitals_opt_in",
         "posthog_team"."autocapture_web_vitals_allowed_metrics",
         "posthog_team"."autocapture_exceptions_opt_in",
         "posthog_team"."autocapture_exceptions_errors_to_ignore",
         "posthog_team"."person_processing_opt_out",
         "posthog_team"."secret_api_token",
         "posthog_team"."secret_api_token_backup",
         "posthog_team"."session_recording_opt_in",
         "posthog_team"."session_recording_sample_rate",
         "posthog_team"."session_recording_minimum_duration_milliseconds",
         "posthog_team"."session_recording_linked_flag",
         "posthog_team"."session_recording_network_payload_capture_config",
         "posthog_team"."session_recording_masking_config",
         "posthog_team"."session_recording_url_trigger_config",
         "posthog_team"."session_recording_url_blocklist_config",
         "posthog_team"."session_recording_event_trigger_config",
         "posthog_team"."session_recording_trigger_match_type_config",
         "posthog_team"."session_replay_config",
         "posthog_team"."survey_config",
         "posthog_team"."capture_console_log_opt_in",
         "posthog_team"."capture_performance_opt_in",
         "posthog_team"."capture_dead_clicks",
         "posthog_team"."surveys_opt_in",
         "posthog_team"."heatmaps_opt_in",
         "posthog_team"."flags_persistence_default",
         "posthog_team"."feature_flag_confirmation_enabled",
         "posthog_team"."feature_flag_confirmation_message",
         "posthog_team"."session_recording_version",
         "posthog_team"."signup_token",
         "posthog_team"."is_demo",
         "posthog_team"."access_control",
         "posthog_team"."week_start_day",
         "posthog_team"."inject_web_apps",
         "posthog_team"."test_account_filters",
         "posthog_team"."test_account_filters_default_checked",
         "posthog_team"."path_cleaning_filters",
         "posthog_team"."timezone",
         "posthog_team"."data_attributes",
         "posthog_team"."person_display_name_properties",
         "posthog_team"."live_events_columns",
         "posthog_team"."recording_domains",
         "posthog_team"."human_friendly_comparison_periods",
         "posthog_team"."cookieless_server_hash_mode",
         "posthog_team"."primary_dashboard_id",
         "posthog_team"."default_data_theme",
         "posthog_team"."extra_settings",
         "posthog_team"."modifiers",
         "posthog_team"."correlation_config",
         "posthog_team"."session_recording_retention_period_days",
         "posthog_team"."external_data_workspace_id",
         "posthog_team"."external_data_workspace_last_synced_at",
         "posthog_team"."api_query_rate_limit",
         "posthog_team"."revenue_tracking_config",
         "posthog_team"."drop_events_older_than",
         "posthog_team"."base_currency"
  FROM "posthog_team"
  WHERE "posthog_team"."id" = 99999
  LIMIT 21
  '''
# ---
# name: TestFeatureFlagMatcher.test_db_matches_independent_of_string_or_number_type.21
  '''
  SELECT "posthog_remoteconfig"."id",
         "posthog_remoteconfig"."team_id",
         "posthog_remoteconfig"."config",
         "posthog_remoteconfig"."updated_at",
         "posthog_remoteconfig"."synced_at"
  FROM "posthog_remoteconfig"
  WHERE "posthog_remoteconfig"."team_id" = 99999
  LIMIT 21
  '''
# ---
# name: TestFeatureFlagMatcher.test_db_matches_independent_of_string_or_number_type.22
  '''
  SELECT "posthog_team"."id",
         "posthog_team"."uuid",
         "posthog_team"."organization_id",
         "posthog_team"."parent_team_id",
         "posthog_team"."project_id",
         "posthog_team"."api_token",
         "posthog_team"."app_urls",
         "posthog_team"."name",
         "posthog_team"."slack_incoming_webhook",
         "posthog_team"."created_at",
         "posthog_team"."updated_at",
         "posthog_team"."anonymize_ips",
         "posthog_team"."completed_snippet_onboarding",
         "posthog_team"."has_completed_onboarding_for",
         "posthog_team"."onboarding_tasks",
         "posthog_team"."ingested_event",
         "posthog_team"."autocapture_opt_out",
         "posthog_team"."autocapture_web_vitals_opt_in",
         "posthog_team"."autocapture_web_vitals_allowed_metrics",
         "posthog_team"."autocapture_exceptions_opt_in",
         "posthog_team"."autocapture_exceptions_errors_to_ignore",
         "posthog_team"."person_processing_opt_out",
         "posthog_team"."secret_api_token",
         "posthog_team"."secret_api_token_backup",
         "posthog_team"."session_recording_opt_in",
         "posthog_team"."session_recording_sample_rate",
         "posthog_team"."session_recording_minimum_duration_milliseconds",
         "posthog_team"."session_recording_linked_flag",
         "posthog_team"."session_recording_network_payload_capture_config",
         "posthog_team"."session_recording_masking_config",
         "posthog_team"."session_recording_url_trigger_config",
         "posthog_team"."session_recording_url_blocklist_config",
         "posthog_team"."session_recording_event_trigger_config",
         "posthog_team"."session_recording_trigger_match_type_config",
         "posthog_team"."session_replay_config",
         "posthog_team"."survey_config",
         "posthog_team"."capture_console_log_opt_in",
         "posthog_team"."capture_performance_opt_in",
         "posthog_team"."capture_dead_clicks",
         "posthog_team"."surveys_opt_in",
         "posthog_team"."heatmaps_opt_in",
         "posthog_team"."flags_persistence_default",
         "posthog_team"."feature_flag_confirmation_enabled",
         "posthog_team"."feature_flag_confirmation_message",
         "posthog_team"."session_recording_version",
         "posthog_team"."signup_token",
         "posthog_team"."is_demo",
         "posthog_team"."access_control",
         "posthog_team"."week_start_day",
         "posthog_team"."inject_web_apps",
         "posthog_team"."test_account_filters",
         "posthog_team"."test_account_filters_default_checked",
         "posthog_team"."path_cleaning_filters",
         "posthog_team"."timezone",
         "posthog_team"."data_attributes",
         "posthog_team"."person_display_name_properties",
         "posthog_team"."live_events_columns",
         "posthog_team"."recording_domains",
         "posthog_team"."human_friendly_comparison_periods",
         "posthog_team"."cookieless_server_hash_mode",
         "posthog_team"."primary_dashboard_id",
         "posthog_team"."default_data_theme",
         "posthog_team"."extra_settings",
         "posthog_team"."modifiers",
         "posthog_team"."correlation_config",
         "posthog_team"."session_recording_retention_period_days",
         "posthog_team"."plugins_opt_in",
         "posthog_team"."opt_out_capture",
         "posthog_team"."event_names",
         "posthog_team"."event_names_with_usage",
         "posthog_team"."event_properties",
         "posthog_team"."event_properties_with_usage",
         "posthog_team"."event_properties_numerical",
         "posthog_team"."external_data_workspace_id",
         "posthog_team"."external_data_workspace_last_synced_at",
         "posthog_team"."api_query_rate_limit",
         "posthog_team"."revenue_tracking_config",
         "posthog_team"."drop_events_older_than",
         "posthog_team"."base_currency"
  FROM "posthog_team"
  WHERE "posthog_team"."id" = 99999
  LIMIT 21
  '''
# ---
# name: TestFeatureFlagMatcher.test_db_matches_independent_of_string_or_number_type.23
  '''
  SELECT COUNT(*) AS "__count"
  FROM "posthog_featureflag"
  WHERE ("posthog_featureflag"."active"
         AND NOT "posthog_featureflag"."deleted"
         AND "posthog_featureflag"."team_id" = 99999)
  '''
# ---
# name: TestFeatureFlagMatcher.test_db_matches_independent_of_string_or_number_type.24
  '''
  SELECT "posthog_pluginconfig"."id",
         "posthog_pluginsourcefile"."transpiled",
         "posthog_pluginconfig"."web_token",
         "posthog_plugin"."config_schema",
         "posthog_pluginconfig"."config"
  FROM "posthog_pluginconfig"
  INNER JOIN "posthog_plugin" ON ("posthog_pluginconfig"."plugin_id" = "posthog_plugin"."id")
  INNER JOIN "posthog_pluginsourcefile" ON ("posthog_plugin"."id" = "posthog_pluginsourcefile"."plugin_id")
  WHERE ("posthog_pluginconfig"."enabled"
         AND "posthog_pluginsourcefile"."filename" = 'site.ts'
         AND "posthog_pluginsourcefile"."status" = 'TRANSPILED'
         AND "posthog_pluginconfig"."team_id" = 99999)
  '''
# ---
# name: TestFeatureFlagMatcher.test_db_matches_independent_of_string_or_number_type.25
  '''
  SELECT "posthog_hogfunction"."id",
         "posthog_hogfunction"."team_id",
         "posthog_hogfunction"."name",
         "posthog_hogfunction"."description",
         "posthog_hogfunction"."created_at",
         "posthog_hogfunction"."created_by_id",
         "posthog_hogfunction"."deleted",
         "posthog_hogfunction"."updated_at",
         "posthog_hogfunction"."enabled",
         "posthog_hogfunction"."type",
         "posthog_hogfunction"."kind",
         "posthog_hogfunction"."icon_url",
         "posthog_hogfunction"."hog",
         "posthog_hogfunction"."bytecode",
         "posthog_hogfunction"."transpiled",
         "posthog_hogfunction"."inputs_schema",
         "posthog_hogfunction"."inputs",
         "posthog_hogfunction"."encrypted_inputs",
         "posthog_hogfunction"."filters",
         "posthog_hogfunction"."mappings",
         "posthog_hogfunction"."masking",
         "posthog_hogfunction"."template_id",
         "posthog_hogfunction"."hog_function_template_id",
         "posthog_hogfunction"."execution_order",
         "posthog_team"."id",
         "posthog_team"."uuid",
         "posthog_team"."organization_id",
         "posthog_team"."parent_team_id",
         "posthog_team"."project_id",
         "posthog_team"."api_token",
         "posthog_team"."app_urls",
         "posthog_team"."name",
         "posthog_team"."slack_incoming_webhook",
         "posthog_team"."created_at",
         "posthog_team"."updated_at",
         "posthog_team"."anonymize_ips",
         "posthog_team"."completed_snippet_onboarding",
         "posthog_team"."has_completed_onboarding_for",
         "posthog_team"."onboarding_tasks",
         "posthog_team"."ingested_event",
         "posthog_team"."autocapture_opt_out",
         "posthog_team"."autocapture_web_vitals_opt_in",
         "posthog_team"."autocapture_web_vitals_allowed_metrics",
         "posthog_team"."autocapture_exceptions_opt_in",
         "posthog_team"."autocapture_exceptions_errors_to_ignore",
         "posthog_team"."person_processing_opt_out",
         "posthog_team"."secret_api_token",
         "posthog_team"."secret_api_token_backup",
         "posthog_team"."session_recording_opt_in",
         "posthog_team"."session_recording_sample_rate",
         "posthog_team"."session_recording_minimum_duration_milliseconds",
         "posthog_team"."session_recording_linked_flag",
         "posthog_team"."session_recording_network_payload_capture_config",
         "posthog_team"."session_recording_masking_config",
         "posthog_team"."session_recording_url_trigger_config",
         "posthog_team"."session_recording_url_blocklist_config",
         "posthog_team"."session_recording_event_trigger_config",
         "posthog_team"."session_recording_trigger_match_type_config",
         "posthog_team"."session_replay_config",
         "posthog_team"."survey_config",
         "posthog_team"."capture_console_log_opt_in",
         "posthog_team"."capture_performance_opt_in",
         "posthog_team"."capture_dead_clicks",
         "posthog_team"."surveys_opt_in",
         "posthog_team"."heatmaps_opt_in",
         "posthog_team"."flags_persistence_default",
         "posthog_team"."feature_flag_confirmation_enabled",
         "posthog_team"."feature_flag_confirmation_message",
         "posthog_team"."session_recording_version",
         "posthog_team"."signup_token",
         "posthog_team"."is_demo",
         "posthog_team"."access_control",
         "posthog_team"."week_start_day",
         "posthog_team"."inject_web_apps",
         "posthog_team"."test_account_filters",
         "posthog_team"."test_account_filters_default_checked",
         "posthog_team"."path_cleaning_filters",
         "posthog_team"."timezone",
         "posthog_team"."data_attributes",
         "posthog_team"."person_display_name_properties",
         "posthog_team"."live_events_columns",
         "posthog_team"."recording_domains",
         "posthog_team"."human_friendly_comparison_periods",
         "posthog_team"."cookieless_server_hash_mode",
         "posthog_team"."primary_dashboard_id",
         "posthog_team"."default_data_theme",
         "posthog_team"."extra_settings",
         "posthog_team"."modifiers",
         "posthog_team"."correlation_config",
         "posthog_team"."session_recording_retention_period_days",
         "posthog_team"."plugins_opt_in",
         "posthog_team"."opt_out_capture",
         "posthog_team"."event_names",
         "posthog_team"."event_names_with_usage",
         "posthog_team"."event_properties",
         "posthog_team"."event_properties_with_usage",
         "posthog_team"."event_properties_numerical",
         "posthog_team"."external_data_workspace_id",
         "posthog_team"."external_data_workspace_last_synced_at",
         "posthog_team"."api_query_rate_limit",
         "posthog_team"."revenue_tracking_config",
         "posthog_team"."drop_events_older_than",
         "posthog_team"."base_currency"
  FROM "posthog_hogfunction"
  INNER JOIN "posthog_team" ON ("posthog_hogfunction"."team_id" = "posthog_team"."id")
  WHERE (NOT "posthog_hogfunction"."deleted"
         AND "posthog_hogfunction"."enabled"
         AND "posthog_hogfunction"."team_id" = 99999
         AND "posthog_hogfunction"."type" IN ('site_destination',
                                              'site_app'))
  '''
# ---
# name: TestFeatureFlagMatcher.test_db_matches_independent_of_string_or_number_type.26
  '''
  SELECT ((("posthog_person"."properties" -> 'Distinct Id') IN ('"307"'::jsonb)
           OR ("posthog_person"."properties" -> 'Distinct Id') IN ('307'::jsonb))
          AND "posthog_person"."properties" ? 'Distinct Id'
          AND NOT (("posthog_person"."properties" -> 'Distinct Id') = 'null'::jsonb)) AS "flag_X_condition_0"
  FROM "posthog_person"
  INNER JOIN "posthog_persondistinctid" ON ("posthog_person"."id" = "posthog_persondistinctid"."person_id")
  WHERE ("posthog_persondistinctid"."distinct_id" = '307'
         AND "posthog_persondistinctid"."team_id" = 99999
         AND "posthog_person"."team_id" = 99999)
  '''
# ---
# name: TestFeatureFlagMatcher.test_db_matches_independent_of_string_or_number_type.27
  '''
  SELECT (("posthog_person"."properties" -> 'Distinct Id') IN ('307'::jsonb)
          AND "posthog_person"."properties" ? 'Distinct Id'
          AND NOT (("posthog_person"."properties" -> 'Distinct Id') = 'null'::jsonb)) AS "flag_X_condition_0"
  FROM "posthog_person"
  INNER JOIN "posthog_persondistinctid" ON ("posthog_person"."id" = "posthog_persondistinctid"."person_id")
  WHERE ("posthog_persondistinctid"."distinct_id" = '307'
         AND "posthog_persondistinctid"."team_id" = 99999
         AND "posthog_person"."team_id" = 99999)
  '''
# ---
# name: TestFeatureFlagMatcher.test_db_matches_independent_of_string_or_number_type.28
  '''
  SELECT (("posthog_person"."properties" -> 'Distinct Id') = '307'::jsonb
          AND "posthog_person"."properties" ? 'Distinct Id'
          AND NOT (("posthog_person"."properties" -> 'Distinct Id') = 'null'::jsonb)) AS "flag_X_condition_0"
  FROM "posthog_person"
  INNER JOIN "posthog_persondistinctid" ON ("posthog_person"."id" = "posthog_persondistinctid"."person_id")
  WHERE ("posthog_persondistinctid"."distinct_id" = '307'
         AND "posthog_persondistinctid"."team_id" = 99999
         AND "posthog_person"."team_id" = 99999)
  '''
# ---
# name: TestFeatureFlagMatcher.test_db_matches_independent_of_string_or_number_type.3
  '''
  SELECT "posthog_filesystem"."team_id",
         "posthog_filesystem"."id",
         "posthog_filesystem"."path",
         "posthog_filesystem"."depth",
         "posthog_filesystem"."type",
         "posthog_filesystem"."ref",
         "posthog_filesystem"."href",
         "posthog_filesystem"."shortcut",
         "posthog_filesystem"."meta",
         "posthog_filesystem"."created_at",
         "posthog_filesystem"."created_by_id",
         "posthog_filesystem"."project_id"
  FROM "posthog_filesystem"
  WHERE ("posthog_filesystem"."ref" = '0001'
         AND "posthog_filesystem"."team_id" = 99999
         AND "posthog_filesystem"."type" = 'feature_flag'
         AND NOT ("posthog_filesystem"."shortcut"
                  AND "posthog_filesystem"."shortcut" IS NOT NULL))
  '''
# ---
# name: TestFeatureFlagMatcher.test_db_matches_independent_of_string_or_number_type.4
  '''
  SELECT ((("posthog_person"."properties" -> 'Distinct Id') IN ('"307"'::jsonb)
           OR ("posthog_person"."properties" -> 'Distinct Id') IN ('307'::jsonb))
          AND "posthog_person"."properties" ? 'Distinct Id'
          AND NOT (("posthog_person"."properties" -> 'Distinct Id') = 'null'::jsonb)) AS "flag_X_condition_0"
  FROM "posthog_person"
  INNER JOIN "posthog_persondistinctid" ON ("posthog_person"."id" = "posthog_persondistinctid"."person_id")
  WHERE ("posthog_persondistinctid"."distinct_id" = '307'
         AND "posthog_persondistinctid"."team_id" = 99999
         AND "posthog_person"."team_id" = 99999)
  '''
# ---
# name: TestFeatureFlagMatcher.test_db_matches_independent_of_string_or_number_type.5
  '''
  SELECT (("posthog_person"."properties" -> 'Distinct Id') IN ('307'::jsonb)
          AND "posthog_person"."properties" ? 'Distinct Id'
          AND NOT (("posthog_person"."properties" -> 'Distinct Id') = 'null'::jsonb)) AS "flag_X_condition_0"
  FROM "posthog_person"
  INNER JOIN "posthog_persondistinctid" ON ("posthog_person"."id" = "posthog_persondistinctid"."person_id")
  WHERE ("posthog_persondistinctid"."distinct_id" = '307'
         AND "posthog_persondistinctid"."team_id" = 99999
         AND "posthog_person"."team_id" = 99999)
  '''
# ---
# name: TestFeatureFlagMatcher.test_db_matches_independent_of_string_or_number_type.6
  '''
  SELECT (("posthog_person"."properties" -> 'Distinct Id') = '307'::jsonb
          AND "posthog_person"."properties" ? 'Distinct Id'
          AND NOT (("posthog_person"."properties" -> 'Distinct Id') = 'null'::jsonb)) AS "flag_X_condition_0"
  FROM "posthog_person"
  INNER JOIN "posthog_persondistinctid" ON ("posthog_person"."id" = "posthog_persondistinctid"."person_id")
  WHERE ("posthog_persondistinctid"."distinct_id" = '307'
         AND "posthog_persondistinctid"."team_id" = 99999
         AND "posthog_person"."team_id" = 99999)
  '''
# ---
# name: TestFeatureFlagMatcher.test_db_matches_independent_of_string_or_number_type.7
  '''
  SELECT "posthog_hogfunction"."id",
         "posthog_hogfunction"."team_id",
         "posthog_hogfunction"."name",
         "posthog_hogfunction"."description",
         "posthog_hogfunction"."created_at",
         "posthog_hogfunction"."created_by_id",
         "posthog_hogfunction"."deleted",
         "posthog_hogfunction"."updated_at",
         "posthog_hogfunction"."enabled",
         "posthog_hogfunction"."type",
         "posthog_hogfunction"."kind",
         "posthog_hogfunction"."icon_url",
         "posthog_hogfunction"."hog",
         "posthog_hogfunction"."bytecode",
         "posthog_hogfunction"."transpiled",
         "posthog_hogfunction"."inputs_schema",
         "posthog_hogfunction"."inputs",
         "posthog_hogfunction"."encrypted_inputs",
         "posthog_hogfunction"."filters",
         "posthog_hogfunction"."mappings",
         "posthog_hogfunction"."masking",
         "posthog_hogfunction"."template_id",
         "posthog_hogfunction"."hog_function_template_id",
         "posthog_hogfunction"."execution_order",
         "posthog_team"."id",
         "posthog_team"."uuid",
         "posthog_team"."organization_id",
         "posthog_team"."parent_team_id",
         "posthog_team"."project_id",
         "posthog_team"."api_token",
         "posthog_team"."app_urls",
         "posthog_team"."name",
         "posthog_team"."slack_incoming_webhook",
         "posthog_team"."created_at",
         "posthog_team"."updated_at",
         "posthog_team"."anonymize_ips",
         "posthog_team"."completed_snippet_onboarding",
         "posthog_team"."has_completed_onboarding_for",
         "posthog_team"."onboarding_tasks",
         "posthog_team"."ingested_event",
         "posthog_team"."autocapture_opt_out",
         "posthog_team"."autocapture_web_vitals_opt_in",
         "posthog_team"."autocapture_web_vitals_allowed_metrics",
         "posthog_team"."autocapture_exceptions_opt_in",
         "posthog_team"."autocapture_exceptions_errors_to_ignore",
         "posthog_team"."person_processing_opt_out",
         "posthog_team"."secret_api_token",
         "posthog_team"."secret_api_token_backup",
         "posthog_team"."session_recording_opt_in",
         "posthog_team"."session_recording_sample_rate",
         "posthog_team"."session_recording_minimum_duration_milliseconds",
         "posthog_team"."session_recording_linked_flag",
         "posthog_team"."session_recording_network_payload_capture_config",
         "posthog_team"."session_recording_masking_config",
         "posthog_team"."session_recording_url_trigger_config",
         "posthog_team"."session_recording_url_blocklist_config",
         "posthog_team"."session_recording_event_trigger_config",
         "posthog_team"."session_recording_trigger_match_type_config",
         "posthog_team"."session_replay_config",
         "posthog_team"."survey_config",
         "posthog_team"."capture_console_log_opt_in",
         "posthog_team"."capture_performance_opt_in",
         "posthog_team"."capture_dead_clicks",
         "posthog_team"."surveys_opt_in",
         "posthog_team"."heatmaps_opt_in",
         "posthog_team"."flags_persistence_default",
         "posthog_team"."feature_flag_confirmation_enabled",
         "posthog_team"."feature_flag_confirmation_message",
         "posthog_team"."session_recording_version",
         "posthog_team"."signup_token",
         "posthog_team"."is_demo",
         "posthog_team"."access_control",
         "posthog_team"."week_start_day",
         "posthog_team"."inject_web_apps",
         "posthog_team"."test_account_filters",
         "posthog_team"."test_account_filters_default_checked",
         "posthog_team"."path_cleaning_filters",
         "posthog_team"."timezone",
         "posthog_team"."data_attributes",
         "posthog_team"."person_display_name_properties",
         "posthog_team"."live_events_columns",
         "posthog_team"."recording_domains",
         "posthog_team"."human_friendly_comparison_periods",
         "posthog_team"."cookieless_server_hash_mode",
         "posthog_team"."primary_dashboard_id",
         "posthog_team"."default_data_theme",
         "posthog_team"."extra_settings",
         "posthog_team"."modifiers",
         "posthog_team"."correlation_config",
         "posthog_team"."session_recording_retention_period_days",
         "posthog_team"."plugins_opt_in",
         "posthog_team"."opt_out_capture",
         "posthog_team"."event_names",
         "posthog_team"."event_names_with_usage",
         "posthog_team"."event_properties",
         "posthog_team"."event_properties_with_usage",
         "posthog_team"."event_properties_numerical",
         "posthog_team"."external_data_workspace_id",
         "posthog_team"."external_data_workspace_last_synced_at",
         "posthog_team"."api_query_rate_limit",
         "posthog_team"."revenue_tracking_config",
         "posthog_team"."drop_events_older_than",
         "posthog_team"."base_currency"
  FROM "posthog_hogfunction"
  INNER JOIN "posthog_team" ON ("posthog_hogfunction"."team_id" = "posthog_team"."id")
  WHERE (NOT "posthog_hogfunction"."deleted"
         AND "posthog_hogfunction"."enabled"
         AND "posthog_hogfunction"."team_id" = 99999
         AND "posthog_hogfunction"."type" IN ('site_destination',
                                              'site_app'))
  '''
# ---
# name: TestFeatureFlagMatcher.test_db_matches_independent_of_string_or_number_type.8
  '''
  SELECT "posthog_remoteconfig"."id",
         "posthog_remoteconfig"."team_id",
         "posthog_remoteconfig"."config",
         "posthog_remoteconfig"."updated_at",
         "posthog_remoteconfig"."synced_at",
         "posthog_team"."id",
         "posthog_team"."uuid",
         "posthog_team"."organization_id",
         "posthog_team"."parent_team_id",
         "posthog_team"."project_id",
         "posthog_team"."api_token",
         "posthog_team"."app_urls",
         "posthog_team"."name",
         "posthog_team"."slack_incoming_webhook",
         "posthog_team"."created_at",
         "posthog_team"."updated_at",
         "posthog_team"."anonymize_ips",
         "posthog_team"."completed_snippet_onboarding",
         "posthog_team"."has_completed_onboarding_for",
         "posthog_team"."onboarding_tasks",
         "posthog_team"."ingested_event",
         "posthog_team"."autocapture_opt_out",
         "posthog_team"."autocapture_web_vitals_opt_in",
         "posthog_team"."autocapture_web_vitals_allowed_metrics",
         "posthog_team"."autocapture_exceptions_opt_in",
         "posthog_team"."autocapture_exceptions_errors_to_ignore",
         "posthog_team"."person_processing_opt_out",
         "posthog_team"."secret_api_token",
         "posthog_team"."secret_api_token_backup",
         "posthog_team"."session_recording_opt_in",
         "posthog_team"."session_recording_sample_rate",
         "posthog_team"."session_recording_minimum_duration_milliseconds",
         "posthog_team"."session_recording_linked_flag",
         "posthog_team"."session_recording_network_payload_capture_config",
         "posthog_team"."session_recording_masking_config",
         "posthog_team"."session_recording_url_trigger_config",
         "posthog_team"."session_recording_url_blocklist_config",
         "posthog_team"."session_recording_event_trigger_config",
         "posthog_team"."session_recording_trigger_match_type_config",
         "posthog_team"."session_replay_config",
         "posthog_team"."survey_config",
         "posthog_team"."capture_console_log_opt_in",
         "posthog_team"."capture_performance_opt_in",
         "posthog_team"."capture_dead_clicks",
         "posthog_team"."surveys_opt_in",
         "posthog_team"."heatmaps_opt_in",
         "posthog_team"."flags_persistence_default",
         "posthog_team"."feature_flag_confirmation_enabled",
         "posthog_team"."feature_flag_confirmation_message",
         "posthog_team"."session_recording_version",
         "posthog_team"."signup_token",
         "posthog_team"."is_demo",
         "posthog_team"."access_control",
         "posthog_team"."week_start_day",
         "posthog_team"."inject_web_apps",
         "posthog_team"."test_account_filters",
         "posthog_team"."test_account_filters_default_checked",
         "posthog_team"."path_cleaning_filters",
         "posthog_team"."timezone",
         "posthog_team"."data_attributes",
         "posthog_team"."person_display_name_properties",
         "posthog_team"."live_events_columns",
         "posthog_team"."recording_domains",
         "posthog_team"."human_friendly_comparison_periods",
         "posthog_team"."cookieless_server_hash_mode",
         "posthog_team"."primary_dashboard_id",
         "posthog_team"."default_data_theme",
         "posthog_team"."extra_settings",
         "posthog_team"."modifiers",
         "posthog_team"."correlation_config",
         "posthog_team"."session_recording_retention_period_days",
         "posthog_team"."plugins_opt_in",
         "posthog_team"."opt_out_capture",
         "posthog_team"."event_names",
         "posthog_team"."event_names_with_usage",
         "posthog_team"."event_properties",
         "posthog_team"."event_properties_with_usage",
         "posthog_team"."event_properties_numerical",
         "posthog_team"."external_data_workspace_id",
         "posthog_team"."external_data_workspace_last_synced_at",
         "posthog_team"."api_query_rate_limit",
         "posthog_team"."revenue_tracking_config",
         "posthog_team"."drop_events_older_than",
         "posthog_team"."base_currency"
  FROM "posthog_remoteconfig"
  INNER JOIN "posthog_team" ON ("posthog_remoteconfig"."team_id" = "posthog_team"."id")
  WHERE "posthog_team"."api_token" = 'token123'
  LIMIT 21
  '''
# ---
# name: TestFeatureFlagMatcher.test_db_matches_independent_of_string_or_number_type.9
  '''
  SELECT COUNT(*) AS "__count"
  FROM "posthog_featureflag"
  WHERE ("posthog_featureflag"."active"
         AND NOT "posthog_featureflag"."deleted"
         AND "posthog_featureflag"."team_id" = 99999)
  '''
# ---
# name: TestFeatureFlagMatcher.test_invalid_regex_match_flag
  '''
  SELECT "posthog_team"."id",
         "posthog_team"."uuid",
         "posthog_team"."organization_id",
         "posthog_team"."parent_team_id",
         "posthog_team"."project_id",
         "posthog_team"."api_token",
         "posthog_team"."app_urls",
         "posthog_team"."name",
         "posthog_team"."slack_incoming_webhook",
         "posthog_team"."created_at",
         "posthog_team"."updated_at",
         "posthog_team"."anonymize_ips",
         "posthog_team"."completed_snippet_onboarding",
         "posthog_team"."has_completed_onboarding_for",
         "posthog_team"."onboarding_tasks",
         "posthog_team"."ingested_event",
         "posthog_team"."autocapture_opt_out",
         "posthog_team"."autocapture_web_vitals_opt_in",
         "posthog_team"."autocapture_web_vitals_allowed_metrics",
         "posthog_team"."autocapture_exceptions_opt_in",
         "posthog_team"."autocapture_exceptions_errors_to_ignore",
         "posthog_team"."person_processing_opt_out",
         "posthog_team"."secret_api_token",
         "posthog_team"."secret_api_token_backup",
         "posthog_team"."session_recording_opt_in",
         "posthog_team"."session_recording_sample_rate",
         "posthog_team"."session_recording_minimum_duration_milliseconds",
         "posthog_team"."session_recording_linked_flag",
         "posthog_team"."session_recording_network_payload_capture_config",
         "posthog_team"."session_recording_masking_config",
         "posthog_team"."session_recording_url_trigger_config",
         "posthog_team"."session_recording_url_blocklist_config",
         "posthog_team"."session_recording_event_trigger_config",
         "posthog_team"."session_recording_trigger_match_type_config",
         "posthog_team"."session_replay_config",
         "posthog_team"."session_recording_retention_period",
         "posthog_team"."survey_config",
         "posthog_team"."capture_console_log_opt_in",
         "posthog_team"."capture_performance_opt_in",
         "posthog_team"."capture_dead_clicks",
         "posthog_team"."surveys_opt_in",
         "posthog_team"."heatmaps_opt_in",
         "posthog_team"."web_analytics_pre_aggregated_tables_enabled",
         "posthog_team"."flags_persistence_default",
         "posthog_team"."feature_flag_confirmation_enabled",
         "posthog_team"."feature_flag_confirmation_message",
         "posthog_team"."session_recording_version",
         "posthog_team"."signup_token",
         "posthog_team"."is_demo",
         "posthog_team"."access_control",
         "posthog_team"."week_start_day",
         "posthog_team"."inject_web_apps",
         "posthog_team"."test_account_filters",
         "posthog_team"."test_account_filters_default_checked",
         "posthog_team"."path_cleaning_filters",
         "posthog_team"."timezone",
         "posthog_team"."data_attributes",
         "posthog_team"."person_display_name_properties",
         "posthog_team"."live_events_columns",
         "posthog_team"."recording_domains",
         "posthog_team"."human_friendly_comparison_periods",
         "posthog_team"."cookieless_server_hash_mode",
         "posthog_team"."primary_dashboard_id",
         "posthog_team"."default_data_theme",
         "posthog_team"."extra_settings",
         "posthog_team"."modifiers",
         "posthog_team"."correlation_config",
         "posthog_team"."session_recording_retention_period_days",
         "posthog_team"."plugins_opt_in",
         "posthog_team"."opt_out_capture",
         "posthog_team"."event_names",
         "posthog_team"."event_names_with_usage",
         "posthog_team"."event_properties",
         "posthog_team"."event_properties_with_usage",
         "posthog_team"."event_properties_numerical",
         "posthog_team"."external_data_workspace_id",
         "posthog_team"."external_data_workspace_last_synced_at",
         "posthog_team"."api_query_rate_limit",
         "posthog_team"."revenue_tracking_config",
         "posthog_team"."drop_events_older_than",
         "posthog_team"."base_currency"
  FROM "posthog_team"
  WHERE "posthog_team"."id" = 99999
  LIMIT 21
  '''
# ---
# name: TestFeatureFlagMatcher.test_invalid_regex_match_flag.1
  '''
  SELECT "posthog_filesystem"."team_id",
         "posthog_filesystem"."id",
         "posthog_filesystem"."path",
         "posthog_filesystem"."depth",
         "posthog_filesystem"."type",
         "posthog_filesystem"."ref",
         "posthog_filesystem"."href",
         "posthog_filesystem"."shortcut",
         "posthog_filesystem"."meta",
         "posthog_filesystem"."created_at",
         "posthog_filesystem"."created_by_id",
         "posthog_filesystem"."project_id"
  FROM "posthog_filesystem"
  WHERE ("posthog_filesystem"."ref" = '0001'
         AND "posthog_filesystem"."team_id" = 99999
         AND "posthog_filesystem"."type" = 'feature_flag'
         AND NOT ("posthog_filesystem"."shortcut"
                  AND "posthog_filesystem"."shortcut" IS NOT NULL))
  '''
# ---
# name: TestFeatureFlagMatcher.test_invalid_regex_match_flag.10
  '''
  SELECT "posthog_pluginconfig"."id",
         "posthog_pluginsourcefile"."transpiled",
         "posthog_pluginconfig"."web_token",
         "posthog_plugin"."config_schema",
         "posthog_pluginconfig"."config"
  FROM "posthog_pluginconfig"
  INNER JOIN "posthog_plugin" ON ("posthog_pluginconfig"."plugin_id" = "posthog_plugin"."id")
  INNER JOIN "posthog_pluginsourcefile" ON ("posthog_plugin"."id" = "posthog_pluginsourcefile"."plugin_id")
  WHERE ("posthog_pluginconfig"."enabled"
         AND "posthog_pluginsourcefile"."filename" = 'site.ts'
         AND "posthog_pluginsourcefile"."status" = 'TRANSPILED'
         AND "posthog_pluginconfig"."team_id" = 99999)
  '''
# ---
# name: TestFeatureFlagMatcher.test_invalid_regex_match_flag.11
  '''
  SELECT "posthog_hogfunction"."id",
         "posthog_hogfunction"."team_id",
         "posthog_hogfunction"."name",
         "posthog_hogfunction"."description",
         "posthog_hogfunction"."created_at",
         "posthog_hogfunction"."created_by_id",
         "posthog_hogfunction"."deleted",
         "posthog_hogfunction"."updated_at",
         "posthog_hogfunction"."enabled",
         "posthog_hogfunction"."type",
         "posthog_hogfunction"."kind",
         "posthog_hogfunction"."icon_url",
         "posthog_hogfunction"."hog",
         "posthog_hogfunction"."bytecode",
         "posthog_hogfunction"."transpiled",
         "posthog_hogfunction"."inputs_schema",
         "posthog_hogfunction"."inputs",
         "posthog_hogfunction"."encrypted_inputs",
         "posthog_hogfunction"."filters",
         "posthog_hogfunction"."mappings",
         "posthog_hogfunction"."masking",
         "posthog_hogfunction"."template_id",
         "posthog_hogfunction"."hog_function_template_id",
         "posthog_hogfunction"."execution_order",
         "posthog_team"."id",
         "posthog_team"."uuid",
         "posthog_team"."organization_id",
         "posthog_team"."parent_team_id",
         "posthog_team"."project_id",
         "posthog_team"."api_token",
         "posthog_team"."app_urls",
         "posthog_team"."name",
         "posthog_team"."slack_incoming_webhook",
         "posthog_team"."created_at",
         "posthog_team"."updated_at",
         "posthog_team"."anonymize_ips",
         "posthog_team"."completed_snippet_onboarding",
         "posthog_team"."has_completed_onboarding_for",
         "posthog_team"."onboarding_tasks",
         "posthog_team"."ingested_event",
         "posthog_team"."autocapture_opt_out",
         "posthog_team"."autocapture_web_vitals_opt_in",
         "posthog_team"."autocapture_web_vitals_allowed_metrics",
         "posthog_team"."autocapture_exceptions_opt_in",
         "posthog_team"."autocapture_exceptions_errors_to_ignore",
         "posthog_team"."person_processing_opt_out",
         "posthog_team"."secret_api_token",
         "posthog_team"."secret_api_token_backup",
         "posthog_team"."session_recording_opt_in",
         "posthog_team"."session_recording_sample_rate",
         "posthog_team"."session_recording_minimum_duration_milliseconds",
         "posthog_team"."session_recording_linked_flag",
         "posthog_team"."session_recording_network_payload_capture_config",
         "posthog_team"."session_recording_masking_config",
         "posthog_team"."session_recording_url_trigger_config",
         "posthog_team"."session_recording_url_blocklist_config",
         "posthog_team"."session_recording_event_trigger_config",
         "posthog_team"."session_recording_trigger_match_type_config",
         "posthog_team"."session_replay_config",
         "posthog_team"."survey_config",
         "posthog_team"."capture_console_log_opt_in",
         "posthog_team"."capture_performance_opt_in",
         "posthog_team"."capture_dead_clicks",
         "posthog_team"."surveys_opt_in",
         "posthog_team"."heatmaps_opt_in",
         "posthog_team"."flags_persistence_default",
         "posthog_team"."feature_flag_confirmation_enabled",
         "posthog_team"."feature_flag_confirmation_message",
         "posthog_team"."session_recording_version",
         "posthog_team"."signup_token",
         "posthog_team"."is_demo",
         "posthog_team"."access_control",
         "posthog_team"."week_start_day",
         "posthog_team"."inject_web_apps",
         "posthog_team"."test_account_filters",
         "posthog_team"."test_account_filters_default_checked",
         "posthog_team"."path_cleaning_filters",
         "posthog_team"."timezone",
         "posthog_team"."data_attributes",
         "posthog_team"."person_display_name_properties",
         "posthog_team"."live_events_columns",
         "posthog_team"."recording_domains",
         "posthog_team"."human_friendly_comparison_periods",
         "posthog_team"."cookieless_server_hash_mode",
         "posthog_team"."primary_dashboard_id",
         "posthog_team"."default_data_theme",
         "posthog_team"."extra_settings",
         "posthog_team"."modifiers",
         "posthog_team"."correlation_config",
         "posthog_team"."session_recording_retention_period_days",
         "posthog_team"."plugins_opt_in",
         "posthog_team"."opt_out_capture",
         "posthog_team"."event_names",
         "posthog_team"."event_names_with_usage",
         "posthog_team"."event_properties",
         "posthog_team"."event_properties_with_usage",
         "posthog_team"."event_properties_numerical",
         "posthog_team"."external_data_workspace_id",
         "posthog_team"."external_data_workspace_last_synced_at",
         "posthog_team"."api_query_rate_limit",
         "posthog_team"."revenue_tracking_config",
         "posthog_team"."drop_events_older_than",
         "posthog_team"."base_currency"
  FROM "posthog_hogfunction"
  INNER JOIN "posthog_team" ON ("posthog_hogfunction"."team_id" = "posthog_team"."id")
  WHERE (NOT "posthog_hogfunction"."deleted"
         AND "posthog_hogfunction"."enabled"
         AND "posthog_hogfunction"."team_id" = 99999
         AND "posthog_hogfunction"."type" IN ('site_destination',
                                              'site_app'))
  '''
# ---
# name: TestFeatureFlagMatcher.test_invalid_regex_match_flag.12
  '''
  SELECT (("posthog_person"."properties" ->> 'email')::text ~ '["neil@x.com"]'
          AND "posthog_person"."properties" ? 'email'
          AND NOT (("posthog_person"."properties" -> 'email') = 'null'::jsonb)) AS "flag_X_condition_0"
  FROM "posthog_person"
  INNER JOIN "posthog_persondistinctid" ON ("posthog_person"."id" = "posthog_persondistinctid"."person_id")
  WHERE ("posthog_persondistinctid"."distinct_id" = '307'
         AND "posthog_persondistinctid"."team_id" = 99999
         AND "posthog_person"."team_id" = 99999)
  '''
# ---
# name: TestFeatureFlagMatcher.test_invalid_regex_match_flag.13
  '''
  SELECT (("posthog_person"."properties" ->> 'email')::text ~ '["neil@x.com"]'
          AND "posthog_person"."properties" ? 'email'
          AND NOT (("posthog_person"."properties" -> 'email') = 'null'::jsonb)) AS "flag_X_condition_0"
  FROM "posthog_person"
  INNER JOIN "posthog_persondistinctid" ON ("posthog_person"."id" = "posthog_persondistinctid"."person_id")
  WHERE ("posthog_persondistinctid"."distinct_id" = 'another_id'
         AND "posthog_persondistinctid"."team_id" = 99999
         AND "posthog_person"."team_id" = 99999)
  '''
# ---
# name: TestFeatureFlagMatcher.test_invalid_regex_match_flag.2
  '''
  SELECT (("posthog_person"."properties" ->> 'email')::text ~ '["neil@x.com"]'
          AND "posthog_person"."properties" ? 'email'
          AND NOT (("posthog_person"."properties" -> 'email') = 'null'::jsonb)) AS "flag_X_condition_0"
  FROM "posthog_person"
  INNER JOIN "posthog_persondistinctid" ON ("posthog_person"."id" = "posthog_persondistinctid"."person_id")
  WHERE ("posthog_persondistinctid"."distinct_id" = '307'
         AND "posthog_persondistinctid"."team_id" = 99999
         AND "posthog_person"."team_id" = 99999)
  '''
# ---
# name: TestFeatureFlagMatcher.test_invalid_regex_match_flag.3
  '''
  SELECT (("posthog_person"."properties" ->> 'email')::text ~ '["neil@x.com"]'
          AND "posthog_person"."properties" ? 'email'
          AND NOT (("posthog_person"."properties" -> 'email') = 'null'::jsonb)) AS "flag_X_condition_0"
  FROM "posthog_person"
  INNER JOIN "posthog_persondistinctid" ON ("posthog_person"."id" = "posthog_persondistinctid"."person_id")
  WHERE ("posthog_persondistinctid"."distinct_id" = 'another_id'
         AND "posthog_persondistinctid"."team_id" = 99999
         AND "posthog_person"."team_id" = 99999)
  '''
# ---
# name: TestFeatureFlagMatcher.test_invalid_regex_match_flag.4
  '''
  SELECT "posthog_team"."id",
         "posthog_team"."uuid",
         "posthog_team"."organization_id",
         "posthog_team"."parent_team_id",
         "posthog_team"."project_id",
         "posthog_team"."api_token",
         "posthog_team"."app_urls",
         "posthog_team"."name",
         "posthog_team"."slack_incoming_webhook",
         "posthog_team"."created_at",
         "posthog_team"."updated_at",
         "posthog_team"."anonymize_ips",
         "posthog_team"."completed_snippet_onboarding",
         "posthog_team"."has_completed_onboarding_for",
         "posthog_team"."onboarding_tasks",
         "posthog_team"."ingested_event",
         "posthog_team"."autocapture_opt_out",
         "posthog_team"."autocapture_web_vitals_opt_in",
         "posthog_team"."autocapture_web_vitals_allowed_metrics",
         "posthog_team"."autocapture_exceptions_opt_in",
         "posthog_team"."autocapture_exceptions_errors_to_ignore",
         "posthog_team"."person_processing_opt_out",
         "posthog_team"."secret_api_token",
         "posthog_team"."secret_api_token_backup",
         "posthog_team"."session_recording_opt_in",
         "posthog_team"."session_recording_sample_rate",
         "posthog_team"."session_recording_minimum_duration_milliseconds",
         "posthog_team"."session_recording_linked_flag",
         "posthog_team"."session_recording_network_payload_capture_config",
         "posthog_team"."session_recording_masking_config",
         "posthog_team"."session_recording_url_trigger_config",
         "posthog_team"."session_recording_url_blocklist_config",
         "posthog_team"."session_recording_event_trigger_config",
         "posthog_team"."session_recording_trigger_match_type_config",
         "posthog_team"."session_replay_config",
         "posthog_team"."survey_config",
         "posthog_team"."capture_console_log_opt_in",
         "posthog_team"."capture_performance_opt_in",
         "posthog_team"."capture_dead_clicks",
         "posthog_team"."surveys_opt_in",
         "posthog_team"."heatmaps_opt_in",
         "posthog_team"."flags_persistence_default",
         "posthog_team"."feature_flag_confirmation_enabled",
         "posthog_team"."feature_flag_confirmation_message",
         "posthog_team"."session_recording_version",
         "posthog_team"."signup_token",
         "posthog_team"."is_demo",
         "posthog_team"."access_control",
         "posthog_team"."week_start_day",
         "posthog_team"."inject_web_apps",
         "posthog_team"."test_account_filters",
         "posthog_team"."test_account_filters_default_checked",
         "posthog_team"."path_cleaning_filters",
         "posthog_team"."timezone",
         "posthog_team"."data_attributes",
         "posthog_team"."person_display_name_properties",
         "posthog_team"."live_events_columns",
         "posthog_team"."recording_domains",
         "posthog_team"."human_friendly_comparison_periods",
         "posthog_team"."cookieless_server_hash_mode",
         "posthog_team"."primary_dashboard_id",
         "posthog_team"."default_data_theme",
         "posthog_team"."extra_settings",
         "posthog_team"."modifiers",
         "posthog_team"."correlation_config",
         "posthog_team"."session_recording_retention_period_days",
         "posthog_team"."plugins_opt_in",
         "posthog_team"."opt_out_capture",
         "posthog_team"."event_names",
         "posthog_team"."event_names_with_usage",
         "posthog_team"."event_properties",
         "posthog_team"."event_properties_with_usage",
         "posthog_team"."event_properties_numerical",
         "posthog_team"."external_data_workspace_id",
         "posthog_team"."external_data_workspace_last_synced_at",
         "posthog_team"."api_query_rate_limit",
         "posthog_team"."revenue_tracking_config",
         "posthog_team"."drop_events_older_than",
         "posthog_team"."base_currency"
  FROM "posthog_team"
  WHERE "posthog_team"."id" = 99999
  LIMIT 21
  '''
# ---
# name: TestFeatureFlagMatcher.test_invalid_regex_match_flag.5
  '''
  SELECT COUNT(*) AS "__count"
  FROM "posthog_featureflag"
  WHERE ("posthog_featureflag"."active"
         AND NOT "posthog_featureflag"."deleted"
         AND "posthog_featureflag"."team_id" = 99999)
  '''
# ---
# name: TestFeatureFlagMatcher.test_invalid_regex_match_flag.6
  '''
  SELECT "posthog_pluginconfig"."id",
         "posthog_pluginsourcefile"."transpiled",
         "posthog_pluginconfig"."web_token",
         "posthog_plugin"."config_schema",
         "posthog_pluginconfig"."config"
  FROM "posthog_pluginconfig"
  INNER JOIN "posthog_plugin" ON ("posthog_pluginconfig"."plugin_id" = "posthog_plugin"."id")
  INNER JOIN "posthog_pluginsourcefile" ON ("posthog_plugin"."id" = "posthog_pluginsourcefile"."plugin_id")
  WHERE ("posthog_pluginconfig"."enabled"
         AND "posthog_pluginsourcefile"."filename" = 'site.ts'
         AND "posthog_pluginsourcefile"."status" = 'TRANSPILED'
         AND "posthog_pluginconfig"."team_id" = 99999)
  '''
# ---
# name: TestFeatureFlagMatcher.test_invalid_regex_match_flag.7
  '''
  SELECT "posthog_hogfunction"."id",
         "posthog_hogfunction"."team_id",
         "posthog_hogfunction"."name",
         "posthog_hogfunction"."description",
         "posthog_hogfunction"."created_at",
         "posthog_hogfunction"."created_by_id",
         "posthog_hogfunction"."deleted",
         "posthog_hogfunction"."updated_at",
         "posthog_hogfunction"."enabled",
         "posthog_hogfunction"."type",
         "posthog_hogfunction"."kind",
         "posthog_hogfunction"."icon_url",
         "posthog_hogfunction"."hog",
         "posthog_hogfunction"."bytecode",
         "posthog_hogfunction"."transpiled",
         "posthog_hogfunction"."inputs_schema",
         "posthog_hogfunction"."inputs",
         "posthog_hogfunction"."encrypted_inputs",
         "posthog_hogfunction"."filters",
         "posthog_hogfunction"."mappings",
         "posthog_hogfunction"."masking",
         "posthog_hogfunction"."template_id",
         "posthog_hogfunction"."hog_function_template_id",
         "posthog_hogfunction"."execution_order",
         "posthog_team"."id",
         "posthog_team"."uuid",
         "posthog_team"."organization_id",
         "posthog_team"."parent_team_id",
         "posthog_team"."project_id",
         "posthog_team"."api_token",
         "posthog_team"."app_urls",
         "posthog_team"."name",
         "posthog_team"."slack_incoming_webhook",
         "posthog_team"."created_at",
         "posthog_team"."updated_at",
         "posthog_team"."anonymize_ips",
         "posthog_team"."completed_snippet_onboarding",
         "posthog_team"."has_completed_onboarding_for",
         "posthog_team"."onboarding_tasks",
         "posthog_team"."ingested_event",
         "posthog_team"."autocapture_opt_out",
         "posthog_team"."autocapture_web_vitals_opt_in",
         "posthog_team"."autocapture_web_vitals_allowed_metrics",
         "posthog_team"."autocapture_exceptions_opt_in",
         "posthog_team"."autocapture_exceptions_errors_to_ignore",
         "posthog_team"."person_processing_opt_out",
         "posthog_team"."secret_api_token",
         "posthog_team"."secret_api_token_backup",
         "posthog_team"."session_recording_opt_in",
         "posthog_team"."session_recording_sample_rate",
         "posthog_team"."session_recording_minimum_duration_milliseconds",
         "posthog_team"."session_recording_linked_flag",
         "posthog_team"."session_recording_network_payload_capture_config",
         "posthog_team"."session_recording_masking_config",
         "posthog_team"."session_recording_url_trigger_config",
         "posthog_team"."session_recording_url_blocklist_config",
         "posthog_team"."session_recording_event_trigger_config",
         "posthog_team"."session_recording_trigger_match_type_config",
         "posthog_team"."session_replay_config",
         "posthog_team"."survey_config",
         "posthog_team"."capture_console_log_opt_in",
         "posthog_team"."capture_performance_opt_in",
         "posthog_team"."capture_dead_clicks",
         "posthog_team"."surveys_opt_in",
         "posthog_team"."heatmaps_opt_in",
         "posthog_team"."flags_persistence_default",
         "posthog_team"."feature_flag_confirmation_enabled",
         "posthog_team"."feature_flag_confirmation_message",
         "posthog_team"."session_recording_version",
         "posthog_team"."signup_token",
         "posthog_team"."is_demo",
         "posthog_team"."access_control",
         "posthog_team"."week_start_day",
         "posthog_team"."inject_web_apps",
         "posthog_team"."test_account_filters",
         "posthog_team"."test_account_filters_default_checked",
         "posthog_team"."path_cleaning_filters",
         "posthog_team"."timezone",
         "posthog_team"."data_attributes",
         "posthog_team"."person_display_name_properties",
         "posthog_team"."live_events_columns",
         "posthog_team"."recording_domains",
         "posthog_team"."human_friendly_comparison_periods",
         "posthog_team"."cookieless_server_hash_mode",
         "posthog_team"."primary_dashboard_id",
         "posthog_team"."default_data_theme",
         "posthog_team"."extra_settings",
         "posthog_team"."modifiers",
         "posthog_team"."correlation_config",
         "posthog_team"."session_recording_retention_period_days",
         "posthog_team"."plugins_opt_in",
         "posthog_team"."opt_out_capture",
         "posthog_team"."event_names",
         "posthog_team"."event_names_with_usage",
         "posthog_team"."event_properties",
         "posthog_team"."event_properties_with_usage",
         "posthog_team"."event_properties_numerical",
         "posthog_team"."external_data_workspace_id",
         "posthog_team"."external_data_workspace_last_synced_at",
         "posthog_team"."api_query_rate_limit",
         "posthog_team"."revenue_tracking_config",
         "posthog_team"."drop_events_older_than",
         "posthog_team"."base_currency"
  FROM "posthog_hogfunction"
  INNER JOIN "posthog_team" ON ("posthog_hogfunction"."team_id" = "posthog_team"."id")
  WHERE (NOT "posthog_hogfunction"."deleted"
         AND "posthog_hogfunction"."enabled"
         AND "posthog_hogfunction"."team_id" = 99999
         AND "posthog_hogfunction"."type" IN ('site_destination',
                                              'site_app'))
  '''
# ---
# name: TestFeatureFlagMatcher.test_invalid_regex_match_flag.8
  '''
  SELECT "posthog_remoteconfig"."id",
         "posthog_remoteconfig"."team_id",
         "posthog_remoteconfig"."config",
         "posthog_remoteconfig"."updated_at",
         "posthog_remoteconfig"."synced_at",
         "posthog_team"."id",
         "posthog_team"."uuid",
         "posthog_team"."organization_id",
         "posthog_team"."parent_team_id",
         "posthog_team"."project_id",
         "posthog_team"."api_token",
         "posthog_team"."app_urls",
         "posthog_team"."name",
         "posthog_team"."slack_incoming_webhook",
         "posthog_team"."created_at",
         "posthog_team"."updated_at",
         "posthog_team"."anonymize_ips",
         "posthog_team"."completed_snippet_onboarding",
         "posthog_team"."has_completed_onboarding_for",
         "posthog_team"."onboarding_tasks",
         "posthog_team"."ingested_event",
         "posthog_team"."autocapture_opt_out",
         "posthog_team"."autocapture_web_vitals_opt_in",
         "posthog_team"."autocapture_web_vitals_allowed_metrics",
         "posthog_team"."autocapture_exceptions_opt_in",
         "posthog_team"."autocapture_exceptions_errors_to_ignore",
         "posthog_team"."person_processing_opt_out",
         "posthog_team"."secret_api_token",
         "posthog_team"."secret_api_token_backup",
         "posthog_team"."session_recording_opt_in",
         "posthog_team"."session_recording_sample_rate",
         "posthog_team"."session_recording_minimum_duration_milliseconds",
         "posthog_team"."session_recording_linked_flag",
         "posthog_team"."session_recording_network_payload_capture_config",
         "posthog_team"."session_recording_masking_config",
         "posthog_team"."session_recording_url_trigger_config",
         "posthog_team"."session_recording_url_blocklist_config",
         "posthog_team"."session_recording_event_trigger_config",
         "posthog_team"."session_recording_trigger_match_type_config",
         "posthog_team"."session_replay_config",
         "posthog_team"."survey_config",
         "posthog_team"."capture_console_log_opt_in",
         "posthog_team"."capture_performance_opt_in",
         "posthog_team"."capture_dead_clicks",
         "posthog_team"."surveys_opt_in",
         "posthog_team"."heatmaps_opt_in",
         "posthog_team"."flags_persistence_default",
         "posthog_team"."feature_flag_confirmation_enabled",
         "posthog_team"."feature_flag_confirmation_message",
         "posthog_team"."session_recording_version",
         "posthog_team"."signup_token",
         "posthog_team"."is_demo",
         "posthog_team"."access_control",
         "posthog_team"."week_start_day",
         "posthog_team"."inject_web_apps",
         "posthog_team"."test_account_filters",
         "posthog_team"."test_account_filters_default_checked",
         "posthog_team"."path_cleaning_filters",
         "posthog_team"."timezone",
         "posthog_team"."data_attributes",
         "posthog_team"."person_display_name_properties",
         "posthog_team"."live_events_columns",
         "posthog_team"."recording_domains",
         "posthog_team"."human_friendly_comparison_periods",
         "posthog_team"."cookieless_server_hash_mode",
         "posthog_team"."primary_dashboard_id",
         "posthog_team"."default_data_theme",
         "posthog_team"."extra_settings",
         "posthog_team"."modifiers",
         "posthog_team"."correlation_config",
         "posthog_team"."session_recording_retention_period_days",
         "posthog_team"."plugins_opt_in",
         "posthog_team"."opt_out_capture",
         "posthog_team"."event_names",
         "posthog_team"."event_names_with_usage",
         "posthog_team"."event_properties",
         "posthog_team"."event_properties_with_usage",
         "posthog_team"."event_properties_numerical",
         "posthog_team"."external_data_workspace_id",
         "posthog_team"."external_data_workspace_last_synced_at",
         "posthog_team"."api_query_rate_limit",
         "posthog_team"."revenue_tracking_config",
         "posthog_team"."drop_events_older_than",
         "posthog_team"."base_currency"
  FROM "posthog_remoteconfig"
  INNER JOIN "posthog_team" ON ("posthog_remoteconfig"."team_id" = "posthog_team"."id")
  WHERE "posthog_team"."api_token" = 'token123'
  LIMIT 21
  '''
# ---
# name: TestFeatureFlagMatcher.test_invalid_regex_match_flag.9
  '''
  SELECT COUNT(*) AS "__count"
  FROM "posthog_featureflag"
  WHERE ("posthog_featureflag"."active"
         AND NOT "posthog_featureflag"."deleted"
         AND "posthog_featureflag"."team_id" = 99999)
  '''
# ---
# name: TestFeatureFlagMatcher.test_multiple_flags
  '''
  SELECT "posthog_grouptypemapping"."id",
         "posthog_grouptypemapping"."team_id",
         "posthog_grouptypemapping"."project_id",
         "posthog_grouptypemapping"."group_type",
         "posthog_grouptypemapping"."group_type_index",
         "posthog_grouptypemapping"."name_singular",
         "posthog_grouptypemapping"."name_plural",
         "posthog_grouptypemapping"."default_columns",
<<<<<<< HEAD
         "posthog_grouptypemapping"."detail_dashboard_id"
=======
         "posthog_grouptypemapping"."detail_dashboard_id",
         "posthog_grouptypemapping"."created_at"
>>>>>>> d2ba76a3
  FROM "posthog_grouptypemapping"
  WHERE "posthog_grouptypemapping"."project_id" = 99999
  '''
# ---
# name: TestFeatureFlagMatcher.test_multiple_flags.1
  '''
  SELECT (("posthog_person"."properties" -> 'email') = '"test@posthog.com"'::jsonb
          AND "posthog_person"."properties" ? 'email'
          AND NOT (("posthog_person"."properties" -> 'email') = 'null'::jsonb)) AS "flag_X_condition_0",
         (true) AS "flag_X_condition_1",
         (true) AS "flag_X_condition_0",
         (true) AS "flag_X_condition_0",
         (true) AS "flag_X_condition_0"
  FROM "posthog_person"
  INNER JOIN "posthog_persondistinctid" ON ("posthog_person"."id" = "posthog_persondistinctid"."person_id")
  WHERE ("posthog_persondistinctid"."distinct_id" = 'test_id'
         AND "posthog_persondistinctid"."team_id" = 99999
         AND "posthog_person"."team_id" = 99999)
  '''
# ---
# name: TestFeatureFlagMatcher.test_multiple_flags.2
  '''
  SELECT (true) AS "flag_X_condition_0",
         (true) AS "flag_X_condition_0"
  FROM "posthog_group"
  WHERE ("posthog_group"."team_id" = 99999
         AND "posthog_group"."group_key" = 'group_key'
         AND "posthog_group"."group_type_index" = 99999)
  '''
# ---
# name: TestFeatureFlagMatcher.test_multiple_flags.3
  '''
  SELECT (("posthog_group"."group_properties" -> 'name') IN ('"foo.inc"'::jsonb)
          AND "posthog_group"."group_properties" ? 'name'
          AND NOT (("posthog_group"."group_properties" -> 'name') = 'null'::jsonb)) AS "flag_X_condition_0",
         (("posthog_group"."group_properties" -> 'name') IN ('"foo2.inc"'::jsonb)
          AND "posthog_group"."group_properties" ? 'name'
          AND NOT (("posthog_group"."group_properties" -> 'name') = 'null'::jsonb)) AS "flag_X_condition_0"
  FROM "posthog_group"
  WHERE ("posthog_group"."team_id" = 99999
         AND "posthog_group"."group_key" = 'foo'
         AND "posthog_group"."group_type_index" = 99999)
  '''
# ---
# name: TestFeatureFlagMatcher.test_multiple_flags.4
  '''
  SELECT "posthog_grouptypemapping"."id",
         "posthog_grouptypemapping"."team_id",
         "posthog_grouptypemapping"."project_id",
         "posthog_grouptypemapping"."group_type",
         "posthog_grouptypemapping"."group_type_index",
         "posthog_grouptypemapping"."name_singular",
         "posthog_grouptypemapping"."name_plural",
         "posthog_grouptypemapping"."default_columns",
         "posthog_grouptypemapping"."detail_dashboard_id",
         "posthog_grouptypemapping"."created_at"
  FROM "posthog_grouptypemapping"
  WHERE "posthog_grouptypemapping"."project_id" = 99999
  '''
# ---
# name: TestFeatureFlagMatcher.test_multiple_flags.5
  '''
  SELECT (("posthog_person"."properties" -> 'email') = '"test@posthog.com"'::jsonb
          AND "posthog_person"."properties" ? 'email'
          AND NOT (("posthog_person"."properties" -> 'email') = 'null'::jsonb)) AS "flag_X_condition_0",
         (true) AS "flag_X_condition_1",
         (true) AS "flag_X_condition_0",
         (true) AS "flag_X_condition_0",
         (true) AS "flag_X_condition_0"
  FROM "posthog_person"
  INNER JOIN "posthog_persondistinctid" ON ("posthog_person"."id" = "posthog_persondistinctid"."person_id")
  WHERE ("posthog_persondistinctid"."distinct_id" = 'test_id'
         AND "posthog_persondistinctid"."team_id" = 99999
         AND "posthog_person"."team_id" = 99999)
  '''
# ---
# name: TestFeatureFlagMatcher.test_multiple_flags.6
  '''
  SELECT (("posthog_group"."group_properties" -> 'name') IN ('"foo.inc"'::jsonb)
          AND "posthog_group"."group_properties" ? 'name'
          AND NOT (("posthog_group"."group_properties" -> 'name') = 'null'::jsonb)) AS "flag_X_condition_0",
         (("posthog_group"."group_properties" -> 'name') IN ('"foo2.inc"'::jsonb)
          AND "posthog_group"."group_properties" ? 'name'
          AND NOT (("posthog_group"."group_properties" -> 'name') = 'null'::jsonb)) AS "flag_X_condition_0"
  FROM "posthog_group"
  WHERE ("posthog_group"."team_id" = 99999
         AND "posthog_group"."group_key" = 'foo2'
         AND "posthog_group"."group_type_index" = 99999)
  '''
# ---
# name: TestFeatureFlagMatcher.test_numeric_operator_with_cohorts_and_nested_cohorts
  '''
  SELECT "posthog_cohort"."id",
         "posthog_cohort"."name",
         "posthog_cohort"."description",
         "posthog_cohort"."team_id",
         "posthog_cohort"."deleted",
         "posthog_cohort"."filters",
         "posthog_cohort"."query",
         "posthog_cohort"."version",
         "posthog_cohort"."pending_version",
         "posthog_cohort"."count",
         "posthog_cohort"."created_by_id",
         "posthog_cohort"."created_at",
         "posthog_cohort"."is_calculating",
         "posthog_cohort"."last_calculation",
         "posthog_cohort"."errors_calculating",
         "posthog_cohort"."last_error_at",
         "posthog_cohort"."is_static",
         "posthog_cohort"."cohort_type",
         "posthog_cohort"."groups"
  FROM "posthog_cohort"
  INNER JOIN "posthog_team" ON ("posthog_cohort"."team_id" = "posthog_team"."id")
  WHERE (NOT "posthog_cohort"."deleted"
         AND "posthog_team"."project_id" = 99999)
  '''
# ---
# name: TestFeatureFlagMatcher.test_numeric_operator_with_cohorts_and_nested_cohorts.1
  '''
  SELECT (((("posthog_person"."properties" -> 'number') > '"100"'::jsonb
            AND JSONB_TYPEOF(("posthog_person"."properties" -> 'number')) = ('string'))
           OR (("posthog_person"."properties" -> 'number') > '100.0'::jsonb
               AND JSONB_TYPEOF(("posthog_person"."properties" -> 'number')) = ('number')))
          AND "posthog_person"."properties" ? 'number'
          AND NOT (("posthog_person"."properties" -> 'number') = 'null'::jsonb)) AS "flag_X_condition_0",
         (((("posthog_person"."properties" -> 'version') > '"1.05"'::jsonb
            AND JSONB_TYPEOF(("posthog_person"."properties" -> 'version')) = ('string'))
           OR (("posthog_person"."properties" -> 'version') > '1.05'::jsonb
               AND JSONB_TYPEOF(("posthog_person"."properties" -> 'version')) = ('number')))
          AND "posthog_person"."properties" ? 'version'
          AND NOT (("posthog_person"."properties" -> 'version') = 'null'::jsonb)) AS "flag_X_condition_0",
         (((("posthog_person"."properties" -> 'number') < '"31"'::jsonb
            AND JSONB_TYPEOF(("posthog_person"."properties" -> 'number')) = ('string'))
           OR (("posthog_person"."properties" -> 'number') < '31.0'::jsonb
               AND JSONB_TYPEOF(("posthog_person"."properties" -> 'number')) = ('number')))
          AND "posthog_person"."properties" ? 'number'
          AND NOT (("posthog_person"."properties" -> 'number') = 'null'::jsonb)
          AND ((("posthog_person"."properties" -> 'nested_prop') > '"20"'::jsonb
                AND JSONB_TYPEOF(("posthog_person"."properties" -> 'nested_prop')) = ('string'))
               OR (("posthog_person"."properties" -> 'nested_prop') > '20.0'::jsonb
                   AND JSONB_TYPEOF(("posthog_person"."properties" -> 'nested_prop')) = ('number')))
          AND "posthog_person"."properties" ? 'nested_prop'
          AND NOT (("posthog_person"."properties" -> 'nested_prop') = 'null'::jsonb)) AS "flag_X_condition_0"
  FROM "posthog_person"
  INNER JOIN "posthog_persondistinctid" ON ("posthog_person"."id" = "posthog_persondistinctid"."person_id")
  WHERE ("posthog_persondistinctid"."distinct_id" = '307'
         AND "posthog_persondistinctid"."team_id" = 99999
         AND "posthog_person"."team_id" = 99999)
  '''
# ---
# name: TestFeatureFlagMatcher.test_numeric_operator_with_groups_and_person_flags
  '''
  SELECT "posthog_grouptypemapping"."id",
         "posthog_grouptypemapping"."team_id",
         "posthog_grouptypemapping"."project_id",
         "posthog_grouptypemapping"."group_type",
         "posthog_grouptypemapping"."group_type_index",
         "posthog_grouptypemapping"."name_singular",
         "posthog_grouptypemapping"."name_plural",
         "posthog_grouptypemapping"."default_columns",
         "posthog_grouptypemapping"."detail_dashboard_id",
         "posthog_grouptypemapping"."created_at"
  FROM "posthog_grouptypemapping"
  WHERE "posthog_grouptypemapping"."project_id" = 99999
  '''
# ---
# name: TestFeatureFlagMatcher.test_numeric_operator_with_groups_and_person_flags.1
  '''
  SELECT (((("posthog_person"."properties" -> 'number') >= '"20"'::jsonb
            AND JSONB_TYPEOF(("posthog_person"."properties" -> 'number')) = ('string'))
           OR (("posthog_person"."properties" -> 'number') >= '20.0'::jsonb
               AND JSONB_TYPEOF(("posthog_person"."properties" -> 'number')) = ('number')))
          AND "posthog_person"."properties" ? 'number'
          AND NOT (("posthog_person"."properties" -> 'number') = 'null'::jsonb)) AS "flag_X_condition_0"
  FROM "posthog_person"
  INNER JOIN "posthog_persondistinctid" ON ("posthog_person"."id" = "posthog_persondistinctid"."person_id")
  WHERE ("posthog_persondistinctid"."distinct_id" = '307'
         AND "posthog_persondistinctid"."team_id" = 99999
         AND "posthog_person"."team_id" = 99999)
  '''
# ---
# name: TestFeatureFlagMatcher.test_numeric_operator_with_groups_and_person_flags.2
  '''
  SELECT (((("posthog_group"."group_properties" -> 'number') > '"100"'::jsonb
            AND JSONB_TYPEOF(("posthog_group"."group_properties" -> 'number')) = ('string'))
           OR (("posthog_group"."group_properties" -> 'number') > '100.0'::jsonb
               AND JSONB_TYPEOF(("posthog_group"."group_properties" -> 'number')) = ('number')))
          AND "posthog_group"."group_properties" ? 'number'
          AND NOT (("posthog_group"."group_properties" -> 'number') = 'null'::jsonb)) AS "flag_X_condition_0"
  FROM "posthog_group"
  WHERE ("posthog_group"."team_id" = 99999
         AND "posthog_group"."group_key" = 'foo'
         AND "posthog_group"."group_type_index" = 0)
  '''
# ---
# name: TestFeatureFlagMatcher.test_numeric_operator_with_groups_and_person_flags.3
  '''
  SELECT (("posthog_group"."group_properties" -> 'number') > '"100b2c"'::jsonb
          AND "posthog_group"."group_properties" ? 'number'
          AND NOT (("posthog_group"."group_properties" -> 'number') = 'null'::jsonb)) AS "flag_X_condition_0"
  FROM "posthog_group"
  WHERE ("posthog_group"."team_id" = 99999
         AND "posthog_group"."group_key" = 'foo-project'
         AND "posthog_group"."group_type_index" = 1)
  '''
# ---
# name: TestFeatureFlagMatcher.test_super_condition_matches_string
  '''
  SELECT ((("posthog_person"."properties" -> 'is_enabled') = 'true'::jsonb
           OR ("posthog_person"."properties" -> 'is_enabled') = '"true"'::jsonb)
          AND "posthog_person"."properties" ? 'is_enabled'
          AND NOT (("posthog_person"."properties" -> 'is_enabled') = 'null'::jsonb)) AS "flag_X_super_condition", ("posthog_person"."properties" -> 'is_enabled') IS NOT NULL AS "flag_X_super_condition_is_set",
                                                                                                                                                                                 (("posthog_person"."properties" -> 'email') = '"fake@posthog.com"'::jsonb
                                                                                                                                                                                  AND "posthog_person"."properties" ? 'email'
                                                                                                                                                                                  AND NOT (("posthog_person"."properties" -> 'email') = 'null'::jsonb)) AS "flag_X_condition_0",
                                                                                                                                                                                 (("posthog_person"."properties" -> 'email') = '"test@posthog.com"'::jsonb
                                                                                                                                                                                  AND "posthog_person"."properties" ? 'email'
                                                                                                                                                                                  AND NOT (("posthog_person"."properties" -> 'email') = 'null'::jsonb)) AS "flag_X_condition_1",
                                                                                                                                                                                 (true) AS "flag_X_condition_2"
  FROM "posthog_person"
  INNER JOIN "posthog_persondistinctid" ON ("posthog_person"."id" = "posthog_persondistinctid"."person_id")
  WHERE ("posthog_persondistinctid"."distinct_id" = 'test_id'
         AND "posthog_persondistinctid"."team_id" = 99999
         AND "posthog_person"."team_id" = 99999)
  '''
# ---
# name: TestFeatureFlagMatcher.test_with_sql_injection_properties_and_other_aliases
  '''
  SELECT "posthog_team"."id",
         "posthog_team"."uuid",
         "posthog_team"."organization_id",
         "posthog_team"."parent_team_id",
         "posthog_team"."project_id",
         "posthog_team"."api_token",
         "posthog_team"."app_urls",
         "posthog_team"."name",
         "posthog_team"."slack_incoming_webhook",
         "posthog_team"."created_at",
         "posthog_team"."updated_at",
         "posthog_team"."anonymize_ips",
         "posthog_team"."completed_snippet_onboarding",
         "posthog_team"."has_completed_onboarding_for",
         "posthog_team"."onboarding_tasks",
         "posthog_team"."ingested_event",
         "posthog_team"."autocapture_opt_out",
         "posthog_team"."autocapture_web_vitals_opt_in",
         "posthog_team"."autocapture_web_vitals_allowed_metrics",
         "posthog_team"."autocapture_exceptions_opt_in",
         "posthog_team"."autocapture_exceptions_errors_to_ignore",
         "posthog_team"."person_processing_opt_out",
         "posthog_team"."secret_api_token",
         "posthog_team"."secret_api_token_backup",
         "posthog_team"."session_recording_opt_in",
         "posthog_team"."session_recording_sample_rate",
         "posthog_team"."session_recording_minimum_duration_milliseconds",
         "posthog_team"."session_recording_linked_flag",
         "posthog_team"."session_recording_network_payload_capture_config",
         "posthog_team"."session_recording_masking_config",
         "posthog_team"."session_recording_url_trigger_config",
         "posthog_team"."session_recording_url_blocklist_config",
         "posthog_team"."session_recording_event_trigger_config",
         "posthog_team"."session_recording_trigger_match_type_config",
         "posthog_team"."session_replay_config",
         "posthog_team"."session_recording_retention_period",
         "posthog_team"."survey_config",
         "posthog_team"."capture_console_log_opt_in",
         "posthog_team"."capture_performance_opt_in",
         "posthog_team"."capture_dead_clicks",
         "posthog_team"."surveys_opt_in",
         "posthog_team"."heatmaps_opt_in",
         "posthog_team"."web_analytics_pre_aggregated_tables_enabled",
         "posthog_team"."flags_persistence_default",
         "posthog_team"."feature_flag_confirmation_enabled",
         "posthog_team"."feature_flag_confirmation_message",
         "posthog_team"."session_recording_version",
         "posthog_team"."signup_token",
         "posthog_team"."is_demo",
         "posthog_team"."access_control",
         "posthog_team"."week_start_day",
         "posthog_team"."inject_web_apps",
         "posthog_team"."test_account_filters",
         "posthog_team"."test_account_filters_default_checked",
         "posthog_team"."path_cleaning_filters",
         "posthog_team"."timezone",
         "posthog_team"."data_attributes",
         "posthog_team"."person_display_name_properties",
         "posthog_team"."live_events_columns",
         "posthog_team"."recording_domains",
         "posthog_team"."human_friendly_comparison_periods",
         "posthog_team"."cookieless_server_hash_mode",
         "posthog_team"."primary_dashboard_id",
         "posthog_team"."default_data_theme",
         "posthog_team"."extra_settings",
         "posthog_team"."modifiers",
         "posthog_team"."correlation_config",
         "posthog_team"."session_recording_retention_period_days",
         "posthog_team"."plugins_opt_in",
         "posthog_team"."opt_out_capture",
         "posthog_team"."event_names",
         "posthog_team"."event_names_with_usage",
         "posthog_team"."event_properties",
         "posthog_team"."event_properties_with_usage",
         "posthog_team"."event_properties_numerical",
         "posthog_team"."external_data_workspace_id",
         "posthog_team"."external_data_workspace_last_synced_at",
         "posthog_team"."api_query_rate_limit",
         "posthog_team"."revenue_tracking_config",
         "posthog_team"."drop_events_older_than",
         "posthog_team"."base_currency"
  FROM "posthog_team"
  WHERE "posthog_team"."id" = 99999
  LIMIT 21
  '''
# ---
# name: TestFeatureFlagMatcher.test_with_sql_injection_properties_and_other_aliases.1
  '''
  SELECT "posthog_filesystem"."team_id",
         "posthog_filesystem"."id",
         "posthog_filesystem"."path",
         "posthog_filesystem"."depth",
         "posthog_filesystem"."type",
         "posthog_filesystem"."ref",
         "posthog_filesystem"."href",
         "posthog_filesystem"."shortcut",
         "posthog_filesystem"."meta",
         "posthog_filesystem"."created_at",
         "posthog_filesystem"."created_by_id",
         "posthog_filesystem"."project_id"
  FROM "posthog_filesystem"
  WHERE ("posthog_filesystem"."ref" = '0001'
         AND "posthog_filesystem"."team_id" = 99999
         AND "posthog_filesystem"."type" = 'cohort'
         AND NOT ("posthog_filesystem"."shortcut"
                  AND "posthog_filesystem"."shortcut" IS NOT NULL))
  '''
# ---
# name: TestFeatureFlagMatcher.test_with_sql_injection_properties_and_other_aliases.10
  '''
  SELECT COUNT(*) AS "__count"
  FROM "posthog_featureflag"
  WHERE ("posthog_featureflag"."active"
         AND NOT "posthog_featureflag"."deleted"
         AND "posthog_featureflag"."team_id" = 99999)
  '''
# ---
# name: TestFeatureFlagMatcher.test_with_sql_injection_properties_and_other_aliases.11
  '''
  SELECT "posthog_pluginconfig"."id",
         "posthog_pluginsourcefile"."transpiled",
         "posthog_pluginconfig"."web_token",
         "posthog_plugin"."config_schema",
         "posthog_pluginconfig"."config"
  FROM "posthog_pluginconfig"
  INNER JOIN "posthog_plugin" ON ("posthog_pluginconfig"."plugin_id" = "posthog_plugin"."id")
  INNER JOIN "posthog_pluginsourcefile" ON ("posthog_plugin"."id" = "posthog_pluginsourcefile"."plugin_id")
  WHERE ("posthog_pluginconfig"."enabled"
         AND "posthog_pluginsourcefile"."filename" = 'site.ts'
         AND "posthog_pluginsourcefile"."status" = 'TRANSPILED'
         AND "posthog_pluginconfig"."team_id" = 99999)
  '''
# ---
# name: TestFeatureFlagMatcher.test_with_sql_injection_properties_and_other_aliases.12
  '''
  SELECT "posthog_hogfunction"."id",
         "posthog_hogfunction"."team_id",
         "posthog_hogfunction"."name",
         "posthog_hogfunction"."description",
         "posthog_hogfunction"."created_at",
         "posthog_hogfunction"."created_by_id",
         "posthog_hogfunction"."deleted",
         "posthog_hogfunction"."updated_at",
         "posthog_hogfunction"."enabled",
         "posthog_hogfunction"."type",
         "posthog_hogfunction"."kind",
         "posthog_hogfunction"."icon_url",
         "posthog_hogfunction"."hog",
         "posthog_hogfunction"."bytecode",
         "posthog_hogfunction"."transpiled",
         "posthog_hogfunction"."inputs_schema",
         "posthog_hogfunction"."inputs",
         "posthog_hogfunction"."encrypted_inputs",
         "posthog_hogfunction"."filters",
         "posthog_hogfunction"."mappings",
         "posthog_hogfunction"."masking",
         "posthog_hogfunction"."template_id",
         "posthog_hogfunction"."hog_function_template_id",
         "posthog_hogfunction"."execution_order",
         "posthog_team"."id",
         "posthog_team"."uuid",
         "posthog_team"."organization_id",
         "posthog_team"."parent_team_id",
         "posthog_team"."project_id",
         "posthog_team"."api_token",
         "posthog_team"."app_urls",
         "posthog_team"."name",
         "posthog_team"."slack_incoming_webhook",
         "posthog_team"."created_at",
         "posthog_team"."updated_at",
         "posthog_team"."anonymize_ips",
         "posthog_team"."completed_snippet_onboarding",
         "posthog_team"."has_completed_onboarding_for",
         "posthog_team"."onboarding_tasks",
         "posthog_team"."ingested_event",
         "posthog_team"."autocapture_opt_out",
         "posthog_team"."autocapture_web_vitals_opt_in",
         "posthog_team"."autocapture_web_vitals_allowed_metrics",
         "posthog_team"."autocapture_exceptions_opt_in",
         "posthog_team"."autocapture_exceptions_errors_to_ignore",
         "posthog_team"."person_processing_opt_out",
         "posthog_team"."secret_api_token",
         "posthog_team"."secret_api_token_backup",
         "posthog_team"."session_recording_opt_in",
         "posthog_team"."session_recording_sample_rate",
         "posthog_team"."session_recording_minimum_duration_milliseconds",
         "posthog_team"."session_recording_linked_flag",
         "posthog_team"."session_recording_network_payload_capture_config",
         "posthog_team"."session_recording_masking_config",
         "posthog_team"."session_recording_url_trigger_config",
         "posthog_team"."session_recording_url_blocklist_config",
         "posthog_team"."session_recording_event_trigger_config",
         "posthog_team"."session_recording_trigger_match_type_config",
         "posthog_team"."session_replay_config",
         "posthog_team"."survey_config",
         "posthog_team"."capture_console_log_opt_in",
         "posthog_team"."capture_performance_opt_in",
         "posthog_team"."capture_dead_clicks",
         "posthog_team"."surveys_opt_in",
         "posthog_team"."heatmaps_opt_in",
         "posthog_team"."flags_persistence_default",
         "posthog_team"."feature_flag_confirmation_enabled",
         "posthog_team"."feature_flag_confirmation_message",
         "posthog_team"."session_recording_version",
         "posthog_team"."signup_token",
         "posthog_team"."is_demo",
         "posthog_team"."access_control",
         "posthog_team"."week_start_day",
         "posthog_team"."inject_web_apps",
         "posthog_team"."test_account_filters",
         "posthog_team"."test_account_filters_default_checked",
         "posthog_team"."path_cleaning_filters",
         "posthog_team"."timezone",
         "posthog_team"."data_attributes",
         "posthog_team"."person_display_name_properties",
         "posthog_team"."live_events_columns",
         "posthog_team"."recording_domains",
         "posthog_team"."human_friendly_comparison_periods",
         "posthog_team"."cookieless_server_hash_mode",
         "posthog_team"."primary_dashboard_id",
         "posthog_team"."default_data_theme",
         "posthog_team"."extra_settings",
         "posthog_team"."modifiers",
         "posthog_team"."correlation_config",
         "posthog_team"."session_recording_retention_period_days",
         "posthog_team"."plugins_opt_in",
         "posthog_team"."opt_out_capture",
         "posthog_team"."event_names",
         "posthog_team"."event_names_with_usage",
         "posthog_team"."event_properties",
         "posthog_team"."event_properties_with_usage",
         "posthog_team"."event_properties_numerical",
         "posthog_team"."external_data_workspace_id",
         "posthog_team"."external_data_workspace_last_synced_at",
         "posthog_team"."api_query_rate_limit",
         "posthog_team"."revenue_tracking_config",
         "posthog_team"."drop_events_older_than",
         "posthog_team"."base_currency"
  FROM "posthog_hogfunction"
  INNER JOIN "posthog_team" ON ("posthog_hogfunction"."team_id" = "posthog_team"."id")
  WHERE (NOT "posthog_hogfunction"."deleted"
         AND "posthog_hogfunction"."enabled"
         AND "posthog_hogfunction"."team_id" = 99999
         AND "posthog_hogfunction"."type" IN ('site_destination',
                                              'site_app'))
  '''
# ---
# name: TestFeatureFlagMatcher.test_with_sql_injection_properties_and_other_aliases.13
  '''
  SELECT "posthog_cohort"."id",
         "posthog_cohort"."name",
         "posthog_cohort"."description",
         "posthog_cohort"."team_id",
         "posthog_cohort"."deleted",
         "posthog_cohort"."filters",
         "posthog_cohort"."query",
         "posthog_cohort"."version",
         "posthog_cohort"."pending_version",
         "posthog_cohort"."count",
         "posthog_cohort"."created_by_id",
         "posthog_cohort"."created_at",
         "posthog_cohort"."is_calculating",
         "posthog_cohort"."last_calculation",
         "posthog_cohort"."errors_calculating",
         "posthog_cohort"."last_error_at",
         "posthog_cohort"."is_static",
         "posthog_cohort"."cohort_type",
         "posthog_cohort"."groups"
  FROM "posthog_cohort"
  INNER JOIN "posthog_team" ON ("posthog_cohort"."team_id" = "posthog_team"."id")
  WHERE (NOT "posthog_cohort"."deleted"
         AND "posthog_team"."project_id" = 99999)
  '''
# ---
# name: TestFeatureFlagMatcher.test_with_sql_injection_properties_and_other_aliases.14
  '''
  SELECT (((("posthog_person"."properties" -> 'number space') > '"100"'::jsonb
            AND JSONB_TYPEOF(("posthog_person"."properties" -> 'number space')) = ('string'))
           OR (("posthog_person"."properties" -> 'number space') > '100.0'::jsonb
               AND JSONB_TYPEOF(("posthog_person"."properties" -> 'number space')) = ('number')))
          AND "posthog_person"."properties" ? 'number space'
          AND NOT (("posthog_person"."properties" -> 'number space') = 'null'::jsonb)
          AND ((JSONB_TYPEOF(("posthog_person"."properties" -> ';''" SELECT 1; DROP TABLE posthog_featureflag;')) = ('string')
                AND ("posthog_person"."properties" -> ';''" SELECT 1; DROP TABLE posthog_featureflag;') > '"100"'::jsonb)
               OR (JSONB_TYPEOF(("posthog_person"."properties" -> ';''" SELECT 1; DROP TABLE posthog_featureflag;')) = ('number')
                   AND ("posthog_person"."properties" -> ';''" SELECT 1; DROP TABLE posthog_featureflag;') > '100.0'::jsonb))
          AND "posthog_person"."properties" ? ';''" SELECT 1; DROP TABLE posthog_featureflag;'
          AND NOT (("posthog_person"."properties" -> ';''" SELECT 1; DROP TABLE posthog_featureflag;') = 'null'::jsonb)) AS "flag_X_condition_0",
         (((JSONB_TYPEOF(("posthog_person"."properties" -> ';''" SELECT 1; DROP TABLE posthog_featureflag;')) = ('string')
            AND ("posthog_person"."properties" -> ';''" SELECT 1; DROP TABLE posthog_featureflag;') > '"100"'::jsonb)
           OR (JSONB_TYPEOF(("posthog_person"."properties" -> ';''" SELECT 1; DROP TABLE posthog_featureflag;')) = ('number')
               AND ("posthog_person"."properties" -> ';''" SELECT 1; DROP TABLE posthog_featureflag;') > '100.0'::jsonb))
          AND "posthog_person"."properties" ? ';''" SELECT 1; DROP TABLE posthog_featureflag;'
          AND NOT (("posthog_person"."properties" -> ';''" SELECT 1; DROP TABLE posthog_featureflag;') = 'null'::jsonb)) AS "flag_X_condition_1",
         (((("posthog_person"."properties" -> 'version!!!') > '"1.05"'::jsonb
            AND JSONB_TYPEOF(("posthog_person"."properties" -> 'version!!!')) = ('string'))
           OR (("posthog_person"."properties" -> 'version!!!') > '1.05'::jsonb
               AND JSONB_TYPEOF(("posthog_person"."properties" -> 'version!!!')) = ('number')))
          AND "posthog_person"."properties" ? 'version!!!'
          AND NOT (("posthog_person"."properties" -> 'version!!!') = 'null'::jsonb)) AS "flag_X_condition_2",
         ((("posthog_person"."properties" -> 'nested_prop --random #comment //test') = '"21"'::jsonb
           OR ("posthog_person"."properties" -> 'nested_prop --random #comment //test') = '21'::jsonb)
          AND "posthog_person"."properties" ? 'nested_prop --random #comment //test'
          AND NOT (("posthog_person"."properties" -> 'nested_prop --random #comment //test') = 'null'::jsonb)) AS "flag_X_condition_3"
  FROM "posthog_person"
  INNER JOIN "posthog_persondistinctid" ON ("posthog_person"."id" = "posthog_persondistinctid"."person_id")
  WHERE ("posthog_persondistinctid"."distinct_id" = '307'
         AND "posthog_persondistinctid"."team_id" = 99999
         AND "posthog_person"."team_id" = 99999)
  '''
# ---
# name: TestFeatureFlagMatcher.test_with_sql_injection_properties_and_other_aliases.2
  '''
  SELECT "posthog_filesystem"."team_id",
         "posthog_filesystem"."id",
         "posthog_filesystem"."path",
         "posthog_filesystem"."depth",
         "posthog_filesystem"."type",
         "posthog_filesystem"."ref",
         "posthog_filesystem"."href",
         "posthog_filesystem"."shortcut",
         "posthog_filesystem"."meta",
         "posthog_filesystem"."created_at",
         "posthog_filesystem"."created_by_id",
         "posthog_filesystem"."project_id"
  FROM "posthog_filesystem"
  WHERE ("posthog_filesystem"."ref" = '0001'
         AND "posthog_filesystem"."team_id" = 99999
         AND "posthog_filesystem"."type" = 'feature_flag'
         AND NOT ("posthog_filesystem"."shortcut"
                  AND "posthog_filesystem"."shortcut" IS NOT NULL))
  '''
# ---
# name: TestFeatureFlagMatcher.test_with_sql_injection_properties_and_other_aliases.3
  '''
  SELECT "posthog_cohort"."id",
         "posthog_cohort"."name",
         "posthog_cohort"."description",
         "posthog_cohort"."team_id",
         "posthog_cohort"."deleted",
         "posthog_cohort"."filters",
         "posthog_cohort"."query",
         "posthog_cohort"."version",
         "posthog_cohort"."pending_version",
         "posthog_cohort"."count",
         "posthog_cohort"."created_by_id",
         "posthog_cohort"."created_at",
         "posthog_cohort"."is_calculating",
         "posthog_cohort"."last_calculation",
         "posthog_cohort"."errors_calculating",
         "posthog_cohort"."last_error_at",
         "posthog_cohort"."is_static",
         "posthog_cohort"."cohort_type",
         "posthog_cohort"."groups"
  FROM "posthog_cohort"
  INNER JOIN "posthog_team" ON ("posthog_cohort"."team_id" = "posthog_team"."id")
  WHERE (NOT "posthog_cohort"."deleted"
         AND "posthog_team"."project_id" = 99999)
  '''
# ---
# name: TestFeatureFlagMatcher.test_with_sql_injection_properties_and_other_aliases.4
  '''
  SELECT (((("posthog_person"."properties" -> 'number space') > '"100"'::jsonb
            AND JSONB_TYPEOF(("posthog_person"."properties" -> 'number space')) = ('string'))
           OR (("posthog_person"."properties" -> 'number space') > '100.0'::jsonb
               AND JSONB_TYPEOF(("posthog_person"."properties" -> 'number space')) = ('number')))
          AND "posthog_person"."properties" ? 'number space'
          AND NOT (("posthog_person"."properties" -> 'number space') = 'null'::jsonb)
          AND ((JSONB_TYPEOF(("posthog_person"."properties" -> ';''" SELECT 1; DROP TABLE posthog_featureflag;')) = ('string')
                AND ("posthog_person"."properties" -> ';''" SELECT 1; DROP TABLE posthog_featureflag;') > '"100"'::jsonb)
               OR (JSONB_TYPEOF(("posthog_person"."properties" -> ';''" SELECT 1; DROP TABLE posthog_featureflag;')) = ('number')
                   AND ("posthog_person"."properties" -> ';''" SELECT 1; DROP TABLE posthog_featureflag;') > '100.0'::jsonb))
          AND "posthog_person"."properties" ? ';''" SELECT 1; DROP TABLE posthog_featureflag;'
          AND NOT (("posthog_person"."properties" -> ';''" SELECT 1; DROP TABLE posthog_featureflag;') = 'null'::jsonb)) AS "flag_X_condition_0",
         (((JSONB_TYPEOF(("posthog_person"."properties" -> ';''" SELECT 1; DROP TABLE posthog_featureflag;')) = ('string')
            AND ("posthog_person"."properties" -> ';''" SELECT 1; DROP TABLE posthog_featureflag;') > '"100"'::jsonb)
           OR (JSONB_TYPEOF(("posthog_person"."properties" -> ';''" SELECT 1; DROP TABLE posthog_featureflag;')) = ('number')
               AND ("posthog_person"."properties" -> ';''" SELECT 1; DROP TABLE posthog_featureflag;') > '100.0'::jsonb))
          AND "posthog_person"."properties" ? ';''" SELECT 1; DROP TABLE posthog_featureflag;'
          AND NOT (("posthog_person"."properties" -> ';''" SELECT 1; DROP TABLE posthog_featureflag;') = 'null'::jsonb)) AS "flag_X_condition_1",
         (((("posthog_person"."properties" -> 'version!!!') > '"1.05"'::jsonb
            AND JSONB_TYPEOF(("posthog_person"."properties" -> 'version!!!')) = ('string'))
           OR (("posthog_person"."properties" -> 'version!!!') > '1.05'::jsonb
               AND JSONB_TYPEOF(("posthog_person"."properties" -> 'version!!!')) = ('number')))
          AND "posthog_person"."properties" ? 'version!!!'
          AND NOT (("posthog_person"."properties" -> 'version!!!') = 'null'::jsonb)) AS "flag_X_condition_2",
         ((("posthog_person"."properties" -> 'nested_prop --random #comment //test') = '"21"'::jsonb
           OR ("posthog_person"."properties" -> 'nested_prop --random #comment //test') = '21'::jsonb)
          AND "posthog_person"."properties" ? 'nested_prop --random #comment //test'
          AND NOT (("posthog_person"."properties" -> 'nested_prop --random #comment //test') = 'null'::jsonb)) AS "flag_X_condition_3"
  FROM "posthog_person"
  INNER JOIN "posthog_persondistinctid" ON ("posthog_person"."id" = "posthog_persondistinctid"."person_id")
  WHERE ("posthog_persondistinctid"."distinct_id" = '307'
         AND "posthog_persondistinctid"."team_id" = 99999
         AND "posthog_person"."team_id" = 99999)
  '''
# ---
# name: TestFeatureFlagMatcher.test_with_sql_injection_properties_and_other_aliases.5
  '''
  SELECT "posthog_team"."id",
         "posthog_team"."uuid",
         "posthog_team"."organization_id",
         "posthog_team"."parent_team_id",
         "posthog_team"."project_id",
         "posthog_team"."api_token",
         "posthog_team"."app_urls",
         "posthog_team"."name",
         "posthog_team"."slack_incoming_webhook",
         "posthog_team"."created_at",
         "posthog_team"."updated_at",
         "posthog_team"."anonymize_ips",
         "posthog_team"."completed_snippet_onboarding",
         "posthog_team"."has_completed_onboarding_for",
         "posthog_team"."onboarding_tasks",
         "posthog_team"."ingested_event",
         "posthog_team"."autocapture_opt_out",
         "posthog_team"."autocapture_web_vitals_opt_in",
         "posthog_team"."autocapture_web_vitals_allowed_metrics",
         "posthog_team"."autocapture_exceptions_opt_in",
         "posthog_team"."autocapture_exceptions_errors_to_ignore",
         "posthog_team"."person_processing_opt_out",
         "posthog_team"."secret_api_token",
         "posthog_team"."secret_api_token_backup",
         "posthog_team"."session_recording_opt_in",
         "posthog_team"."session_recording_sample_rate",
         "posthog_team"."session_recording_minimum_duration_milliseconds",
         "posthog_team"."session_recording_linked_flag",
         "posthog_team"."session_recording_network_payload_capture_config",
         "posthog_team"."session_recording_masking_config",
         "posthog_team"."session_recording_url_trigger_config",
         "posthog_team"."session_recording_url_blocklist_config",
         "posthog_team"."session_recording_event_trigger_config",
         "posthog_team"."session_recording_trigger_match_type_config",
         "posthog_team"."session_replay_config",
         "posthog_team"."survey_config",
         "posthog_team"."capture_console_log_opt_in",
         "posthog_team"."capture_performance_opt_in",
         "posthog_team"."capture_dead_clicks",
         "posthog_team"."surveys_opt_in",
         "posthog_team"."heatmaps_opt_in",
         "posthog_team"."flags_persistence_default",
         "posthog_team"."feature_flag_confirmation_enabled",
         "posthog_team"."feature_flag_confirmation_message",
         "posthog_team"."session_recording_version",
         "posthog_team"."signup_token",
         "posthog_team"."is_demo",
         "posthog_team"."access_control",
         "posthog_team"."week_start_day",
         "posthog_team"."inject_web_apps",
         "posthog_team"."test_account_filters",
         "posthog_team"."test_account_filters_default_checked",
         "posthog_team"."path_cleaning_filters",
         "posthog_team"."timezone",
         "posthog_team"."data_attributes",
         "posthog_team"."person_display_name_properties",
         "posthog_team"."live_events_columns",
         "posthog_team"."recording_domains",
         "posthog_team"."human_friendly_comparison_periods",
         "posthog_team"."cookieless_server_hash_mode",
         "posthog_team"."primary_dashboard_id",
         "posthog_team"."default_data_theme",
         "posthog_team"."extra_settings",
         "posthog_team"."modifiers",
         "posthog_team"."correlation_config",
         "posthog_team"."session_recording_retention_period_days",
         "posthog_team"."plugins_opt_in",
         "posthog_team"."opt_out_capture",
         "posthog_team"."event_names",
         "posthog_team"."event_names_with_usage",
         "posthog_team"."event_properties",
         "posthog_team"."event_properties_with_usage",
         "posthog_team"."event_properties_numerical",
         "posthog_team"."external_data_workspace_id",
         "posthog_team"."external_data_workspace_last_synced_at",
         "posthog_team"."api_query_rate_limit",
         "posthog_team"."revenue_tracking_config",
         "posthog_team"."drop_events_older_than",
         "posthog_team"."base_currency"
  FROM "posthog_team"
  WHERE "posthog_team"."id" = 99999
  LIMIT 21
  '''
# ---
# name: TestFeatureFlagMatcher.test_with_sql_injection_properties_and_other_aliases.6
  '''
  SELECT COUNT(*) AS "__count"
  FROM "posthog_featureflag"
  WHERE ("posthog_featureflag"."active"
         AND NOT "posthog_featureflag"."deleted"
         AND "posthog_featureflag"."team_id" = 99999)
  '''
# ---
# name: TestFeatureFlagMatcher.test_with_sql_injection_properties_and_other_aliases.7
  '''
  SELECT "posthog_pluginconfig"."id",
         "posthog_pluginsourcefile"."transpiled",
         "posthog_pluginconfig"."web_token",
         "posthog_plugin"."config_schema",
         "posthog_pluginconfig"."config"
  FROM "posthog_pluginconfig"
  INNER JOIN "posthog_plugin" ON ("posthog_pluginconfig"."plugin_id" = "posthog_plugin"."id")
  INNER JOIN "posthog_pluginsourcefile" ON ("posthog_plugin"."id" = "posthog_pluginsourcefile"."plugin_id")
  WHERE ("posthog_pluginconfig"."enabled"
         AND "posthog_pluginsourcefile"."filename" = 'site.ts'
         AND "posthog_pluginsourcefile"."status" = 'TRANSPILED'
         AND "posthog_pluginconfig"."team_id" = 99999)
  '''
# ---
# name: TestFeatureFlagMatcher.test_with_sql_injection_properties_and_other_aliases.8
  '''
  SELECT "posthog_hogfunction"."id",
         "posthog_hogfunction"."team_id",
         "posthog_hogfunction"."name",
         "posthog_hogfunction"."description",
         "posthog_hogfunction"."created_at",
         "posthog_hogfunction"."created_by_id",
         "posthog_hogfunction"."deleted",
         "posthog_hogfunction"."updated_at",
         "posthog_hogfunction"."enabled",
         "posthog_hogfunction"."type",
         "posthog_hogfunction"."kind",
         "posthog_hogfunction"."icon_url",
         "posthog_hogfunction"."hog",
         "posthog_hogfunction"."bytecode",
         "posthog_hogfunction"."transpiled",
         "posthog_hogfunction"."inputs_schema",
         "posthog_hogfunction"."inputs",
         "posthog_hogfunction"."encrypted_inputs",
         "posthog_hogfunction"."filters",
         "posthog_hogfunction"."mappings",
         "posthog_hogfunction"."masking",
         "posthog_hogfunction"."template_id",
         "posthog_hogfunction"."hog_function_template_id",
         "posthog_hogfunction"."execution_order",
         "posthog_team"."id",
         "posthog_team"."uuid",
         "posthog_team"."organization_id",
         "posthog_team"."parent_team_id",
         "posthog_team"."project_id",
         "posthog_team"."api_token",
         "posthog_team"."app_urls",
         "posthog_team"."name",
         "posthog_team"."slack_incoming_webhook",
         "posthog_team"."created_at",
         "posthog_team"."updated_at",
         "posthog_team"."anonymize_ips",
         "posthog_team"."completed_snippet_onboarding",
         "posthog_team"."has_completed_onboarding_for",
         "posthog_team"."onboarding_tasks",
         "posthog_team"."ingested_event",
         "posthog_team"."autocapture_opt_out",
         "posthog_team"."autocapture_web_vitals_opt_in",
         "posthog_team"."autocapture_web_vitals_allowed_metrics",
         "posthog_team"."autocapture_exceptions_opt_in",
         "posthog_team"."autocapture_exceptions_errors_to_ignore",
         "posthog_team"."person_processing_opt_out",
         "posthog_team"."secret_api_token",
         "posthog_team"."secret_api_token_backup",
         "posthog_team"."session_recording_opt_in",
         "posthog_team"."session_recording_sample_rate",
         "posthog_team"."session_recording_minimum_duration_milliseconds",
         "posthog_team"."session_recording_linked_flag",
         "posthog_team"."session_recording_network_payload_capture_config",
         "posthog_team"."session_recording_masking_config",
         "posthog_team"."session_recording_url_trigger_config",
         "posthog_team"."session_recording_url_blocklist_config",
         "posthog_team"."session_recording_event_trigger_config",
         "posthog_team"."session_recording_trigger_match_type_config",
         "posthog_team"."session_replay_config",
         "posthog_team"."survey_config",
         "posthog_team"."capture_console_log_opt_in",
         "posthog_team"."capture_performance_opt_in",
         "posthog_team"."capture_dead_clicks",
         "posthog_team"."surveys_opt_in",
         "posthog_team"."heatmaps_opt_in",
         "posthog_team"."flags_persistence_default",
         "posthog_team"."feature_flag_confirmation_enabled",
         "posthog_team"."feature_flag_confirmation_message",
         "posthog_team"."session_recording_version",
         "posthog_team"."signup_token",
         "posthog_team"."is_demo",
         "posthog_team"."access_control",
         "posthog_team"."week_start_day",
         "posthog_team"."inject_web_apps",
         "posthog_team"."test_account_filters",
         "posthog_team"."test_account_filters_default_checked",
         "posthog_team"."path_cleaning_filters",
         "posthog_team"."timezone",
         "posthog_team"."data_attributes",
         "posthog_team"."person_display_name_properties",
         "posthog_team"."live_events_columns",
         "posthog_team"."recording_domains",
         "posthog_team"."human_friendly_comparison_periods",
         "posthog_team"."cookieless_server_hash_mode",
         "posthog_team"."primary_dashboard_id",
         "posthog_team"."default_data_theme",
         "posthog_team"."extra_settings",
         "posthog_team"."modifiers",
         "posthog_team"."correlation_config",
         "posthog_team"."session_recording_retention_period_days",
         "posthog_team"."plugins_opt_in",
         "posthog_team"."opt_out_capture",
         "posthog_team"."event_names",
         "posthog_team"."event_names_with_usage",
         "posthog_team"."event_properties",
         "posthog_team"."event_properties_with_usage",
         "posthog_team"."event_properties_numerical",
         "posthog_team"."external_data_workspace_id",
         "posthog_team"."external_data_workspace_last_synced_at",
         "posthog_team"."api_query_rate_limit",
         "posthog_team"."revenue_tracking_config",
         "posthog_team"."drop_events_older_than",
         "posthog_team"."base_currency"
  FROM "posthog_hogfunction"
  INNER JOIN "posthog_team" ON ("posthog_hogfunction"."team_id" = "posthog_team"."id")
  WHERE (NOT "posthog_hogfunction"."deleted"
         AND "posthog_hogfunction"."enabled"
         AND "posthog_hogfunction"."team_id" = 99999
         AND "posthog_hogfunction"."type" IN ('site_destination',
                                              'site_app'))
  '''
# ---
# name: TestFeatureFlagMatcher.test_with_sql_injection_properties_and_other_aliases.9
  '''
  SELECT "posthog_remoteconfig"."id",
         "posthog_remoteconfig"."team_id",
         "posthog_remoteconfig"."config",
         "posthog_remoteconfig"."updated_at",
         "posthog_remoteconfig"."synced_at",
         "posthog_team"."id",
         "posthog_team"."uuid",
         "posthog_team"."organization_id",
         "posthog_team"."parent_team_id",
         "posthog_team"."project_id",
         "posthog_team"."api_token",
         "posthog_team"."app_urls",
         "posthog_team"."name",
         "posthog_team"."slack_incoming_webhook",
         "posthog_team"."created_at",
         "posthog_team"."updated_at",
         "posthog_team"."anonymize_ips",
         "posthog_team"."completed_snippet_onboarding",
         "posthog_team"."has_completed_onboarding_for",
         "posthog_team"."onboarding_tasks",
         "posthog_team"."ingested_event",
         "posthog_team"."autocapture_opt_out",
         "posthog_team"."autocapture_web_vitals_opt_in",
         "posthog_team"."autocapture_web_vitals_allowed_metrics",
         "posthog_team"."autocapture_exceptions_opt_in",
         "posthog_team"."autocapture_exceptions_errors_to_ignore",
         "posthog_team"."person_processing_opt_out",
         "posthog_team"."secret_api_token",
         "posthog_team"."secret_api_token_backup",
         "posthog_team"."session_recording_opt_in",
         "posthog_team"."session_recording_sample_rate",
         "posthog_team"."session_recording_minimum_duration_milliseconds",
         "posthog_team"."session_recording_linked_flag",
         "posthog_team"."session_recording_network_payload_capture_config",
         "posthog_team"."session_recording_masking_config",
         "posthog_team"."session_recording_url_trigger_config",
         "posthog_team"."session_recording_url_blocklist_config",
         "posthog_team"."session_recording_event_trigger_config",
         "posthog_team"."session_recording_trigger_match_type_config",
         "posthog_team"."session_replay_config",
         "posthog_team"."survey_config",
         "posthog_team"."capture_console_log_opt_in",
         "posthog_team"."capture_performance_opt_in",
         "posthog_team"."capture_dead_clicks",
         "posthog_team"."surveys_opt_in",
         "posthog_team"."heatmaps_opt_in",
         "posthog_team"."flags_persistence_default",
         "posthog_team"."feature_flag_confirmation_enabled",
         "posthog_team"."feature_flag_confirmation_message",
         "posthog_team"."session_recording_version",
         "posthog_team"."signup_token",
         "posthog_team"."is_demo",
         "posthog_team"."access_control",
         "posthog_team"."week_start_day",
         "posthog_team"."inject_web_apps",
         "posthog_team"."test_account_filters",
         "posthog_team"."test_account_filters_default_checked",
         "posthog_team"."path_cleaning_filters",
         "posthog_team"."timezone",
         "posthog_team"."data_attributes",
         "posthog_team"."person_display_name_properties",
         "posthog_team"."live_events_columns",
         "posthog_team"."recording_domains",
         "posthog_team"."human_friendly_comparison_periods",
         "posthog_team"."cookieless_server_hash_mode",
         "posthog_team"."primary_dashboard_id",
         "posthog_team"."default_data_theme",
         "posthog_team"."extra_settings",
         "posthog_team"."modifiers",
         "posthog_team"."correlation_config",
         "posthog_team"."session_recording_retention_period_days",
         "posthog_team"."plugins_opt_in",
         "posthog_team"."opt_out_capture",
         "posthog_team"."event_names",
         "posthog_team"."event_names_with_usage",
         "posthog_team"."event_properties",
         "posthog_team"."event_properties_with_usage",
         "posthog_team"."event_properties_numerical",
         "posthog_team"."external_data_workspace_id",
         "posthog_team"."external_data_workspace_last_synced_at",
         "posthog_team"."api_query_rate_limit",
         "posthog_team"."revenue_tracking_config",
         "posthog_team"."drop_events_older_than",
         "posthog_team"."base_currency"
  FROM "posthog_remoteconfig"
  INNER JOIN "posthog_team" ON ("posthog_remoteconfig"."team_id" = "posthog_team"."id")
  WHERE "posthog_team"."api_token" = 'token123'
  LIMIT 21
  '''
# ---
# name: TestHashKeyOverridesRaceConditions.test_hash_key_overrides_with_simulated_error_race_conditions_on_person_merging
  'BEGIN'
# ---
# name: TestHashKeyOverridesRaceConditions.test_hash_key_overrides_with_simulated_error_race_conditions_on_person_merging.1
  '''
  
  SET LOCAL statement_timeout = 99999
  '''
# ---
# name: TestHashKeyOverridesRaceConditions.test_hash_key_overrides_with_simulated_error_race_conditions_on_person_merging.10
  '''
  WITH target_person_ids AS
    (SELECT team_id,
            person_id
     FROM posthog_persondistinctid
     WHERE team_id = 99999
       AND distinct_id = ANY('{other_id,example_id}') ),
       existing_overrides AS
    (SELECT team_id,
            person_id,
            feature_flag_key,
            hash_key
     FROM posthog_featureflaghashkeyoverride
     WHERE team_id = 99999
       AND person_id IN
         (SELECT person_id
          FROM target_person_ids) ),
       flags_to_override AS
    (SELECT key
     FROM posthog_featureflag flag
     JOIN posthog_team team ON flag.team_id = team.id
     WHERE team.project_id = 99999
       AND flag.ensure_experience_continuity = TRUE
       AND flag.active = TRUE
       AND flag.deleted = FALSE
       AND flag.key NOT IN
         (SELECT feature_flag_key
          FROM existing_overrides) )
  INSERT INTO posthog_featureflaghashkeyoverride (team_id, person_id, feature_flag_key, hash_key)
  SELECT team_id,
         person_id,
         key,
         'example_id'
  FROM flags_to_override,
       target_person_ids
  WHERE EXISTS
      (SELECT 1
       FROM posthog_person
       WHERE id = person_id
         AND team_id = 99999) ON CONFLICT DO NOTHING
  '''
# ---
# name: TestHashKeyOverridesRaceConditions.test_hash_key_overrides_with_simulated_error_race_conditions_on_person_merging.11
  'ROLLBACK'
# ---
# name: TestHashKeyOverridesRaceConditions.test_hash_key_overrides_with_simulated_error_race_conditions_on_person_merging.12
  'BEGIN'
# ---
# name: TestHashKeyOverridesRaceConditions.test_hash_key_overrides_with_simulated_error_race_conditions_on_person_merging.13
  '''
  
  SET LOCAL statement_timeout = 99999
  '''
# ---
# name: TestHashKeyOverridesRaceConditions.test_hash_key_overrides_with_simulated_error_race_conditions_on_person_merging.14
  '''
  SELECT "posthog_persondistinctid"."person_id",
         "posthog_persondistinctid"."distinct_id"
  FROM "posthog_persondistinctid"
  WHERE ("posthog_persondistinctid"."distinct_id" IN ('other_id',
                                                      'example_id')
         AND "posthog_persondistinctid"."team_id" = 99999)
  '''
# ---
# name: TestHashKeyOverridesRaceConditions.test_hash_key_overrides_with_simulated_error_race_conditions_on_person_merging.15
  '''
  SELECT "posthog_featureflaghashkeyoverride"."feature_flag_key",
         "posthog_featureflaghashkeyoverride"."hash_key",
         "posthog_featureflaghashkeyoverride"."person_id"
  FROM "posthog_featureflaghashkeyoverride"
  WHERE ("posthog_featureflaghashkeyoverride"."person_id" IN (1,
                                                              2,
                                                              3,
                                                              4,
                                                              5 /* ... */)
         AND "posthog_featureflaghashkeyoverride"."team_id" = 99999)
  '''
# ---
# name: TestHashKeyOverridesRaceConditions.test_hash_key_overrides_with_simulated_error_race_conditions_on_person_merging.16
  'COMMIT'
# ---
# name: TestHashKeyOverridesRaceConditions.test_hash_key_overrides_with_simulated_error_race_conditions_on_person_merging.2
  '''
  WITH target_person_ids AS
    (SELECT team_id,
            person_id
     FROM posthog_persondistinctid
     WHERE team_id = 99999
       AND distinct_id = ANY('{other_id,example_id}') ),
       existing_overrides AS
    (SELECT team_id,
            person_id,
            feature_flag_key,
            hash_key
     FROM posthog_featureflaghashkeyoverride
     WHERE team_id = 99999
       AND person_id IN
         (SELECT person_id
          FROM target_person_ids) )
  SELECT key
  FROM posthog_featureflag flag
  JOIN posthog_team team ON flag.team_id = team.id
  WHERE team.project_id = 99999
    AND flag.ensure_experience_continuity = TRUE
    AND flag.active = TRUE
    AND flag.deleted = FALSE
    AND key NOT IN
      (SELECT feature_flag_key
       FROM existing_overrides)
  '''
# ---
# name: TestHashKeyOverridesRaceConditions.test_hash_key_overrides_with_simulated_error_race_conditions_on_person_merging.3
  'COMMIT'
# ---
# name: TestHashKeyOverridesRaceConditions.test_hash_key_overrides_with_simulated_error_race_conditions_on_person_merging.4
  'BEGIN'
# ---
# name: TestHashKeyOverridesRaceConditions.test_hash_key_overrides_with_simulated_error_race_conditions_on_person_merging.5
  '''
  
  SET LOCAL statement_timeout = 99999
  '''
# ---
# name: TestHashKeyOverridesRaceConditions.test_hash_key_overrides_with_simulated_error_race_conditions_on_person_merging.6
  '''
  WITH target_person_ids AS
    (SELECT team_id,
            person_id
     FROM posthog_persondistinctid
     WHERE team_id = 99999
       AND distinct_id = ANY('{other_id,example_id}') ),
       existing_overrides AS
    (SELECT team_id,
            person_id,
            feature_flag_key,
            hash_key
     FROM posthog_featureflaghashkeyoverride
     WHERE team_id = 99999
       AND person_id IN
         (SELECT person_id
          FROM target_person_ids) ),
       flags_to_override AS
    (SELECT key
     FROM posthog_featureflag flag
     JOIN posthog_team team ON flag.team_id = team.id
     WHERE team.project_id = 99999
       AND flag.ensure_experience_continuity = TRUE
       AND flag.active = TRUE
       AND flag.deleted = FALSE
       AND flag.key NOT IN
         (SELECT feature_flag_key
          FROM existing_overrides) )
  INSERT INTO posthog_featureflaghashkeyoverride (team_id, person_id, feature_flag_key, hash_key)
  SELECT team_id,
         person_id,
         key,
         'example_id'
  FROM flags_to_override,
       target_person_ids
  WHERE EXISTS
      (SELECT 1
       FROM posthog_person
       WHERE id = person_id
         AND team_id = 99999) ON CONFLICT DO NOTHING
  '''
# ---
# name: TestHashKeyOverridesRaceConditions.test_hash_key_overrides_with_simulated_error_race_conditions_on_person_merging.7
  'ROLLBACK'
# ---
# name: TestHashKeyOverridesRaceConditions.test_hash_key_overrides_with_simulated_error_race_conditions_on_person_merging.8
  'BEGIN'
# ---
# name: TestHashKeyOverridesRaceConditions.test_hash_key_overrides_with_simulated_error_race_conditions_on_person_merging.9
  '''
  
  SET LOCAL statement_timeout = 99999
  '''
# ---
# name: TestHashKeyOverridesRaceConditions.test_hash_key_overrides_with_simulated_race_conditions_on_person_merging
  'BEGIN'
# ---
# name: TestHashKeyOverridesRaceConditions.test_hash_key_overrides_with_simulated_race_conditions_on_person_merging.1
  '''
  
  SET LOCAL statement_timeout = 99999
  '''
# ---
# name: TestHashKeyOverridesRaceConditions.test_hash_key_overrides_with_simulated_race_conditions_on_person_merging.10
  '''
  WITH target_person_ids AS
    (SELECT team_id,
            person_id
     FROM posthog_persondistinctid
     WHERE team_id = 99999
       AND distinct_id = ANY('{other_id,example_id}') ),
       existing_overrides AS
    (SELECT team_id,
            person_id,
            feature_flag_key,
            hash_key
     FROM posthog_featureflaghashkeyoverride
     WHERE team_id = 99999
       AND person_id IN
         (SELECT person_id
          FROM target_person_ids) ),
       flags_to_override AS
    (SELECT key
     FROM posthog_featureflag flag
     JOIN posthog_team team ON flag.team_id = team.id
     WHERE team.project_id = 99999
       AND flag.ensure_experience_continuity = TRUE
       AND flag.active = TRUE
       AND flag.deleted = FALSE
       AND flag.key NOT IN
         (SELECT feature_flag_key
          FROM existing_overrides) )
  INSERT INTO posthog_featureflaghashkeyoverride (team_id, person_id, feature_flag_key, hash_key)
  SELECT team_id,
         person_id,
         key,
         'example_id'
  FROM flags_to_override,
       target_person_ids
  WHERE EXISTS
      (SELECT 1
       FROM posthog_person
       WHERE id = person_id
         AND team_id = 99999) ON CONFLICT DO NOTHING
  '''
# ---
# name: TestHashKeyOverridesRaceConditions.test_hash_key_overrides_with_simulated_race_conditions_on_person_merging.11
  'COMMIT'
# ---
# name: TestHashKeyOverridesRaceConditions.test_hash_key_overrides_with_simulated_race_conditions_on_person_merging.12
  'BEGIN'
# ---
# name: TestHashKeyOverridesRaceConditions.test_hash_key_overrides_with_simulated_race_conditions_on_person_merging.13
  '''
  
  SET LOCAL statement_timeout = 99999
  '''
# ---
# name: TestHashKeyOverridesRaceConditions.test_hash_key_overrides_with_simulated_race_conditions_on_person_merging.14
  '''
  SELECT "posthog_persondistinctid"."person_id",
         "posthog_persondistinctid"."distinct_id"
  FROM "posthog_persondistinctid"
  WHERE ("posthog_persondistinctid"."distinct_id" IN ('other_id',
                                                      'example_id')
         AND "posthog_persondistinctid"."team_id" = 99999)
  '''
# ---
# name: TestHashKeyOverridesRaceConditions.test_hash_key_overrides_with_simulated_race_conditions_on_person_merging.15
  '''
  SELECT "posthog_featureflaghashkeyoverride"."feature_flag_key",
         "posthog_featureflaghashkeyoverride"."hash_key",
         "posthog_featureflaghashkeyoverride"."person_id"
  FROM "posthog_featureflaghashkeyoverride"
  WHERE ("posthog_featureflaghashkeyoverride"."person_id" IN (1,
                                                              2,
                                                              3,
                                                              4,
                                                              5 /* ... */)
         AND "posthog_featureflaghashkeyoverride"."team_id" = 99999)
  '''
# ---
# name: TestHashKeyOverridesRaceConditions.test_hash_key_overrides_with_simulated_race_conditions_on_person_merging.16
  'COMMIT'
# ---
# name: TestHashKeyOverridesRaceConditions.test_hash_key_overrides_with_simulated_race_conditions_on_person_merging.2
  '''
  WITH target_person_ids AS
    (SELECT team_id,
            person_id
     FROM posthog_persondistinctid
     WHERE team_id = 99999
       AND distinct_id = ANY('{other_id,example_id}') ),
       existing_overrides AS
    (SELECT team_id,
            person_id,
            feature_flag_key,
            hash_key
     FROM posthog_featureflaghashkeyoverride
     WHERE team_id = 99999
       AND person_id IN
         (SELECT person_id
          FROM target_person_ids) )
  SELECT key
  FROM posthog_featureflag flag
  JOIN posthog_team team ON flag.team_id = team.id
  WHERE team.project_id = 99999
    AND flag.ensure_experience_continuity = TRUE
    AND flag.active = TRUE
    AND flag.deleted = FALSE
    AND key NOT IN
      (SELECT feature_flag_key
       FROM existing_overrides)
  '''
# ---
# name: TestHashKeyOverridesRaceConditions.test_hash_key_overrides_with_simulated_race_conditions_on_person_merging.3
  'COMMIT'
# ---
# name: TestHashKeyOverridesRaceConditions.test_hash_key_overrides_with_simulated_race_conditions_on_person_merging.4
  'BEGIN'
# ---
# name: TestHashKeyOverridesRaceConditions.test_hash_key_overrides_with_simulated_race_conditions_on_person_merging.5
  '''
  
  SET LOCAL statement_timeout = 99999
  '''
# ---
# name: TestHashKeyOverridesRaceConditions.test_hash_key_overrides_with_simulated_race_conditions_on_person_merging.6
  '''
  WITH target_person_ids AS
    (SELECT team_id,
            person_id
     FROM posthog_persondistinctid
     WHERE team_id = 99999
       AND distinct_id = ANY('{other_id,example_id}') ),
       existing_overrides AS
    (SELECT team_id,
            person_id,
            feature_flag_key,
            hash_key
     FROM posthog_featureflaghashkeyoverride
     WHERE team_id = 99999
       AND person_id IN
         (SELECT person_id
          FROM target_person_ids) ),
       flags_to_override AS
    (SELECT key
     FROM posthog_featureflag flag
     JOIN posthog_team team ON flag.team_id = team.id
     WHERE team.project_id = 99999
       AND flag.ensure_experience_continuity = TRUE
       AND flag.active = TRUE
       AND flag.deleted = FALSE
       AND flag.key NOT IN
         (SELECT feature_flag_key
          FROM existing_overrides) )
  INSERT INTO posthog_featureflaghashkeyoverride (team_id, person_id, feature_flag_key, hash_key)
  SELECT team_id,
         person_id,
         key,
         'example_id'
  FROM flags_to_override,
       target_person_ids
  WHERE EXISTS
      (SELECT 1
       FROM posthog_person
       WHERE id = person_id
         AND team_id = 99999) ON CONFLICT DO NOTHING
  '''
# ---
# name: TestHashKeyOverridesRaceConditions.test_hash_key_overrides_with_simulated_race_conditions_on_person_merging.7
  'ROLLBACK'
# ---
# name: TestHashKeyOverridesRaceConditions.test_hash_key_overrides_with_simulated_race_conditions_on_person_merging.8
  'BEGIN'
# ---
# name: TestHashKeyOverridesRaceConditions.test_hash_key_overrides_with_simulated_race_conditions_on_person_merging.9
  '''
  
  SET LOCAL statement_timeout = 99999
  '''
# ---<|MERGE_RESOLUTION|>--- conflicted
+++ resolved
@@ -1996,12 +1996,8 @@
          "posthog_grouptypemapping"."name_singular",
          "posthog_grouptypemapping"."name_plural",
          "posthog_grouptypemapping"."default_columns",
-<<<<<<< HEAD
-         "posthog_grouptypemapping"."detail_dashboard_id"
-=======
          "posthog_grouptypemapping"."detail_dashboard_id",
          "posthog_grouptypemapping"."created_at"
->>>>>>> d2ba76a3
   FROM "posthog_grouptypemapping"
   WHERE "posthog_grouptypemapping"."project_id" = 99999
   '''
