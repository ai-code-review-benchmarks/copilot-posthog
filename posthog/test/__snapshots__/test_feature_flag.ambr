# name: TestFeatureFlagMatcher.test_coercion_of_booleans_with_is_not_operator
  '
  SELECT NOT ((("posthog_person"."properties" -> 'disabled') = 'false'::jsonb
               OR ("posthog_person"."properties" -> 'disabled') = '"false"'::jsonb)
              AND "posthog_person"."properties" ? 'disabled'
              AND NOT (("posthog_person"."properties" -> 'disabled') = 'null'::jsonb)) AS "flag_X_condition_0",
             NOT ((("posthog_person"."properties" -> 'disabled') = 'false'::jsonb
                   OR ("posthog_person"."properties" -> 'disabled') = '"false"'::jsonb)
                  AND "posthog_person"."properties" ? 'disabled'
                  AND NOT (("posthog_person"."properties" -> 'disabled') = 'null'::jsonb)) AS "flag_X_condition_1",
                 NOT ((("posthog_person"."properties" -> 'disabled') = 'false'::jsonb
                       OR ("posthog_person"."properties" -> 'disabled') = '"false"'::jsonb)
                      AND "posthog_person"."properties" ? 'disabled'
                      AND NOT (("posthog_person"."properties" -> 'disabled') = 'null'::jsonb)) AS "flag_X_condition_2",
                     NOT ((("posthog_person"."properties" -> 'disabled') = 'false'::jsonb
                           OR ("posthog_person"."properties" -> 'disabled') = '"false"'::jsonb)
                          AND "posthog_person"."properties" ? 'disabled'
                          AND NOT (("posthog_person"."properties" -> 'disabled') = 'null'::jsonb)) AS "flag_X_condition_3",
                         NOT ((("posthog_person"."properties" -> 'disabled') = 'false'::jsonb
                               OR ("posthog_person"."properties" -> 'disabled') = '"false"'::jsonb)
                              AND "posthog_person"."properties" ? 'disabled'
                              AND NOT (("posthog_person"."properties" -> 'disabled') = 'null'::jsonb)) AS "flag_X_condition_4",
                             NOT ((("posthog_person"."properties" -> 'string_disabled') = 'false'::jsonb
                                   OR ("posthog_person"."properties" -> 'string_disabled') = '"false"'::jsonb)
                                  AND "posthog_person"."properties" ? 'string_disabled'
                                  AND NOT (("posthog_person"."properties" -> 'string_disabled') = 'null'::jsonb)) AS "flag_X_condition_5",
                                 NOT ((("posthog_person"."properties" -> 'string_disabled') = 'false'::jsonb
                                       OR ("posthog_person"."properties" -> 'string_disabled') = '"false"'::jsonb)
                                      AND "posthog_person"."properties" ? 'string_disabled'
                                      AND NOT (("posthog_person"."properties" -> 'string_disabled') = 'null'::jsonb)) AS "flag_X_condition_6",
                                     NOT ((("posthog_person"."properties" -> 'string_disabled') = 'false'::jsonb
                                           OR ("posthog_person"."properties" -> 'string_disabled') = '"false"'::jsonb)
                                          AND "posthog_person"."properties" ? 'string_disabled'
                                          AND NOT (("posthog_person"."properties" -> 'string_disabled') = 'null'::jsonb)) AS "flag_X_condition_7",
                                         NOT ((("posthog_person"."properties" -> 'string_disabled') = 'false'::jsonb
                                               OR ("posthog_person"."properties" -> 'string_disabled') = '"false"'::jsonb)
                                              AND "posthog_person"."properties" ? 'string_disabled'
                                              AND NOT (("posthog_person"."properties" -> 'string_disabled') = 'null'::jsonb)) AS "flag_X_condition_8"
  FROM "posthog_person"
  INNER JOIN "posthog_persondistinctid" ON ("posthog_person"."id" = "posthog_persondistinctid"."person_id")
  WHERE ("posthog_persondistinctid"."distinct_id" = '307'
         AND "posthog_persondistinctid"."team_id" = 2
         AND "posthog_person"."team_id" = 2)
  '
---
# name: TestFeatureFlagMatcher.test_coercion_of_strings_and_numbers_with_is_not_operator
  '
  SELECT (NOT ((("posthog_person"."properties" -> 'Organizer Id') IN ('"307"'::jsonb)
                OR ("posthog_person"."properties" -> 'Organizer Id') IN ('307'::jsonb))
               AND "posthog_person"."properties" ? 'Organizer Id'
               AND NOT (("posthog_person"."properties" -> 'Organizer Id') = 'null'::jsonb))
          AND NOT (("posthog_person"."properties" -> 'Organizer Id') IN ('307'::jsonb)
                   AND "posthog_person"."properties" ? 'Organizer Id'
                   AND NOT (("posthog_person"."properties" -> 'Organizer Id') = 'null'::jsonb))
          AND NOT ((("posthog_person"."properties" -> 'Organizer Id') = '"307"'::jsonb
                    OR ("posthog_person"."properties" -> 'Organizer Id') = '307'::jsonb)
                   AND "posthog_person"."properties" ? 'Organizer Id'
                   AND NOT (("posthog_person"."properties" -> 'Organizer Id') = 'null'::jsonb))
          AND NOT (("posthog_person"."properties" -> 'Organizer Id') = '307'::jsonb
                   AND "posthog_person"."properties" ? 'Organizer Id'
                   AND NOT (("posthog_person"."properties" -> 'Organizer Id') = 'null'::jsonb))) AS "flag_X_condition_0"
  FROM "posthog_person"
  INNER JOIN "posthog_persondistinctid" ON ("posthog_person"."id" = "posthog_persondistinctid"."person_id")
  WHERE ("posthog_persondistinctid"."distinct_id" = '307'
         AND "posthog_persondistinctid"."team_id" = 2
         AND "posthog_person"."team_id" = 2)
  '
---
# name: TestFeatureFlagMatcher.test_coercion_of_strings_and_numbers_with_is_not_operator.1
  '
  SELECT NOT ((("posthog_person"."properties" -> 'Distinct Id') IN ('"307"'::jsonb)
               OR ("posthog_person"."properties" -> 'Distinct Id') IN ('307'::jsonb))
              AND "posthog_person"."properties" ? 'Distinct Id'
              AND NOT (("posthog_person"."properties" -> 'Distinct Id') = 'null'::jsonb)) AS "flag_X_condition_0",
             NOT (("posthog_person"."properties" -> 'Distinct Id') IN ('307'::jsonb)
                  AND "posthog_person"."properties" ? 'Distinct Id'
                  AND NOT (("posthog_person"."properties" -> 'Distinct Id') = 'null'::jsonb)) AS "flag_X_condition_1",
                 NOT ((("posthog_person"."properties" -> 'Distinct Id') = '"307"'::jsonb
                       OR ("posthog_person"."properties" -> 'Distinct Id') = '307'::jsonb)
                      AND "posthog_person"."properties" ? 'Distinct Id'
                      AND NOT (("posthog_person"."properties" -> 'Distinct Id') = 'null'::jsonb)) AS "flag_X_condition_2",
                     NOT (("posthog_person"."properties" -> 'Distinct Id') = '307'::jsonb
                          AND "posthog_person"."properties" ? 'Distinct Id'
                          AND NOT (("posthog_person"."properties" -> 'Distinct Id') = 'null'::jsonb)) AS "flag_X_condition_3"
  FROM "posthog_person"
  INNER JOIN "posthog_persondistinctid" ON ("posthog_person"."id" = "posthog_persondistinctid"."person_id")
  WHERE ("posthog_persondistinctid"."distinct_id" = '307'
         AND "posthog_persondistinctid"."team_id" = 2
         AND "posthog_person"."team_id" = 2)
  '
---
# name: TestFeatureFlagMatcher.test_db_matches_independent_of_string_or_number_type
  '
  SELECT "posthog_team"."id",
         "posthog_team"."uuid",
         "posthog_team"."organization_id",
         "posthog_team"."api_token",
         "posthog_team"."app_urls",
         "posthog_team"."name",
         "posthog_team"."slack_incoming_webhook",
         "posthog_team"."created_at",
         "posthog_team"."updated_at",
         "posthog_team"."anonymize_ips",
         "posthog_team"."completed_snippet_onboarding",
         "posthog_team"."has_completed_onboarding_for",
         "posthog_team"."ingested_event",
         "posthog_team"."autocapture_opt_out",
         "posthog_team"."autocapture_exceptions_opt_in",
         "posthog_team"."autocapture_exceptions_errors_to_ignore",
         "posthog_team"."session_recording_opt_in",
         "posthog_team"."session_recording_sample_rate",
         "posthog_team"."session_recording_minimum_duration_milliseconds",
         "posthog_team"."session_recording_linked_flag",
         "posthog_team"."session_recording_network_payload_capture_config",
         "posthog_team"."capture_console_log_opt_in",
         "posthog_team"."capture_performance_opt_in",
         "posthog_team"."surveys_opt_in",
         "posthog_team"."session_recording_version",
         "posthog_team"."signup_token",
         "posthog_team"."is_demo",
         "posthog_team"."access_control",
         "posthog_team"."week_start_day",
         "posthog_team"."inject_web_apps",
         "posthog_team"."test_account_filters",
         "posthog_team"."test_account_filters_default_checked",
         "posthog_team"."path_cleaning_filters",
         "posthog_team"."timezone",
         "posthog_team"."data_attributes",
         "posthog_team"."person_display_name_properties",
         "posthog_team"."live_events_columns",
         "posthog_team"."recording_domains",
         "posthog_team"."primary_dashboard_id",
         "posthog_team"."extra_settings",
         "posthog_team"."correlation_config",
         "posthog_team"."session_recording_retention_period_days",
         "posthog_team"."plugins_opt_in",
         "posthog_team"."opt_out_capture",
         "posthog_team"."event_names",
         "posthog_team"."event_names_with_usage",
         "posthog_team"."event_properties",
         "posthog_team"."event_properties_with_usage",
         "posthog_team"."event_properties_numerical",
         "posthog_team"."external_data_workspace_id",
         "posthog_team"."external_data_workspace_last_synced_at"
  FROM "posthog_team"
  WHERE "posthog_team"."id" = 2
  LIMIT 21
  '
---
# name: TestFeatureFlagMatcher.test_db_matches_independent_of_string_or_number_type.1
  '
  SELECT "posthog_featureflag"."id",
         "posthog_featureflag"."key",
         "posthog_featureflag"."name",
         "posthog_featureflag"."filters",
         "posthog_featureflag"."rollout_percentage",
         "posthog_featureflag"."team_id",
         "posthog_featureflag"."created_by_id",
         "posthog_featureflag"."created_at",
         "posthog_featureflag"."deleted",
         "posthog_featureflag"."active",
         "posthog_featureflag"."rollback_conditions",
         "posthog_featureflag"."performed_rollback",
         "posthog_featureflag"."ensure_experience_continuity",
         "posthog_featureflag"."usage_dashboard_id",
         "posthog_featureflag"."has_enriched_analytics"
  FROM "posthog_featureflag"
  WHERE ("posthog_featureflag"."active"
         AND NOT "posthog_featureflag"."deleted"
         AND "posthog_featureflag"."team_id" = 2)
  '
---
# name: TestFeatureFlagMatcher.test_db_matches_independent_of_string_or_number_type.2
  '
  SELECT "posthog_featureflag"."id",
         "posthog_featureflag"."key",
         "posthog_featureflag"."name",
         "posthog_featureflag"."filters",
         "posthog_featureflag"."rollout_percentage",
         "posthog_featureflag"."team_id",
         "posthog_featureflag"."created_by_id",
         "posthog_featureflag"."created_at",
         "posthog_featureflag"."deleted",
         "posthog_featureflag"."active",
         "posthog_featureflag"."rollback_conditions",
         "posthog_featureflag"."performed_rollback",
         "posthog_featureflag"."ensure_experience_continuity",
         "posthog_featureflag"."usage_dashboard_id",
         "posthog_featureflag"."has_enriched_analytics"
  FROM "posthog_featureflag"
  WHERE ("posthog_featureflag"."active"
         AND NOT "posthog_featureflag"."deleted"
         AND "posthog_featureflag"."team_id" = 2)
  '
---
# name: TestFeatureFlagMatcher.test_db_matches_independent_of_string_or_number_type.3
  '
  SELECT "posthog_featureflag"."id",
         "posthog_featureflag"."key",
         "posthog_featureflag"."name",
         "posthog_featureflag"."filters",
         "posthog_featureflag"."rollout_percentage",
         "posthog_featureflag"."team_id",
         "posthog_featureflag"."created_by_id",
         "posthog_featureflag"."created_at",
         "posthog_featureflag"."deleted",
         "posthog_featureflag"."active",
         "posthog_featureflag"."rollback_conditions",
         "posthog_featureflag"."performed_rollback",
         "posthog_featureflag"."ensure_experience_continuity",
         "posthog_featureflag"."usage_dashboard_id",
         "posthog_featureflag"."has_enriched_analytics"
  FROM "posthog_featureflag"
  WHERE ("posthog_featureflag"."active"
         AND NOT "posthog_featureflag"."deleted"
         AND "posthog_featureflag"."team_id" = 2)
  '
---
# name: TestFeatureFlagMatcher.test_db_matches_independent_of_string_or_number_type.4
  '
  SELECT ((("posthog_person"."properties" -> 'Distinct Id') IN ('"307"'::jsonb)
           OR ("posthog_person"."properties" -> 'Distinct Id') IN ('307'::jsonb))
          AND "posthog_person"."properties" ? 'Distinct Id'
          AND NOT (("posthog_person"."properties" -> 'Distinct Id') = 'null'::jsonb)) AS "flag_X_condition_0"
  FROM "posthog_person"
  INNER JOIN "posthog_persondistinctid" ON ("posthog_person"."id" = "posthog_persondistinctid"."person_id")
  WHERE ("posthog_persondistinctid"."distinct_id" = '307'
         AND "posthog_persondistinctid"."team_id" = 2
         AND "posthog_person"."team_id" = 2)
  '
---
# name: TestFeatureFlagMatcher.test_db_matches_independent_of_string_or_number_type.5
  '
  SELECT (("posthog_person"."properties" -> 'Distinct Id') IN ('307'::jsonb)
          AND "posthog_person"."properties" ? 'Distinct Id'
          AND NOT (("posthog_person"."properties" -> 'Distinct Id') = 'null'::jsonb)) AS "flag_X_condition_0"
  FROM "posthog_person"
  INNER JOIN "posthog_persondistinctid" ON ("posthog_person"."id" = "posthog_persondistinctid"."person_id")
  WHERE ("posthog_persondistinctid"."distinct_id" = '307'
         AND "posthog_persondistinctid"."team_id" = 2
         AND "posthog_person"."team_id" = 2)
  '
---
# name: TestFeatureFlagMatcher.test_db_matches_independent_of_string_or_number_type.6
  '
  SELECT (("posthog_person"."properties" -> 'Distinct Id') = '307'::jsonb
          AND "posthog_person"."properties" ? 'Distinct Id'
          AND NOT (("posthog_person"."properties" -> 'Distinct Id') = 'null'::jsonb)) AS "flag_X_condition_0"
  FROM "posthog_person"
  INNER JOIN "posthog_persondistinctid" ON ("posthog_person"."id" = "posthog_persondistinctid"."person_id")
  WHERE ("posthog_persondistinctid"."distinct_id" = '307'
         AND "posthog_persondistinctid"."team_id" = 2
         AND "posthog_person"."team_id" = 2)
  '
---
# name: TestFeatureFlagMatcher.test_multiple_flags
  '
  SELECT "posthog_grouptypemapping"."id",
         "posthog_grouptypemapping"."team_id",
         "posthog_grouptypemapping"."group_type",
         "posthog_grouptypemapping"."group_type_index",
         "posthog_grouptypemapping"."name_singular",
         "posthog_grouptypemapping"."name_plural"
  FROM "posthog_grouptypemapping"
  WHERE "posthog_grouptypemapping"."team_id" = 2
  '
---
# name: TestFeatureFlagMatcher.test_multiple_flags.1
  '
  SELECT (("posthog_person"."properties" -> 'email') = '"test@posthog.com"'::jsonb
          AND "posthog_person"."properties" ? 'email'
          AND NOT (("posthog_person"."properties" -> 'email') = 'null'::jsonb)) AS "flag_X_condition_0",
         (true) AS "flag_X_condition_1",
         (true) AS "flag_X_condition_0",
         (true) AS "flag_X_condition_0",
         (true) AS "flag_X_condition_0"
  FROM "posthog_person"
  INNER JOIN "posthog_persondistinctid" ON ("posthog_person"."id" = "posthog_persondistinctid"."person_id")
  WHERE ("posthog_persondistinctid"."distinct_id" = 'test_id'
         AND "posthog_persondistinctid"."team_id" = 2
         AND "posthog_person"."team_id" = 2)
  '
---
# name: TestFeatureFlagMatcher.test_multiple_flags.2
  '
  SELECT (true) AS "flag_X_condition_0",
         (true) AS "flag_X_condition_0"
  FROM "posthog_group"
  WHERE ("posthog_group"."team_id" = 2
         AND "posthog_group"."group_key" = 'group_key'
         AND "posthog_group"."group_type_index" = 2)
  '
---
# name: TestFeatureFlagMatcher.test_multiple_flags.3
  '
  SELECT (("posthog_group"."group_properties" -> 'name') IN ('"foo.inc"'::jsonb)
          AND "posthog_group"."group_properties" ? 'name'
          AND NOT (("posthog_group"."group_properties" -> 'name') = 'null'::jsonb)) AS "flag_X_condition_0",
         (("posthog_group"."group_properties" -> 'name') IN ('"foo2.inc"'::jsonb)
          AND "posthog_group"."group_properties" ? 'name'
          AND NOT (("posthog_group"."group_properties" -> 'name') = 'null'::jsonb)) AS "flag_X_condition_0"
  FROM "posthog_group"
  WHERE ("posthog_group"."team_id" = 2
         AND "posthog_group"."group_key" = 'foo'
         AND "posthog_group"."group_type_index" = 2)
  '
---
# name: TestFeatureFlagMatcher.test_multiple_flags.4
  '
  SELECT "posthog_grouptypemapping"."id",
         "posthog_grouptypemapping"."team_id",
         "posthog_grouptypemapping"."group_type",
         "posthog_grouptypemapping"."group_type_index",
         "posthog_grouptypemapping"."name_singular",
         "posthog_grouptypemapping"."name_plural"
  FROM "posthog_grouptypemapping"
  WHERE "posthog_grouptypemapping"."team_id" = 2
  '
---
# name: TestFeatureFlagMatcher.test_multiple_flags.5
  '
  SELECT (("posthog_person"."properties" -> 'email') = '"test@posthog.com"'::jsonb
          AND "posthog_person"."properties" ? 'email'
          AND NOT (("posthog_person"."properties" -> 'email') = 'null'::jsonb)) AS "flag_X_condition_0",
         (true) AS "flag_X_condition_1",
         (true) AS "flag_X_condition_0",
         (true) AS "flag_X_condition_0",
         (true) AS "flag_X_condition_0"
  FROM "posthog_person"
  INNER JOIN "posthog_persondistinctid" ON ("posthog_person"."id" = "posthog_persondistinctid"."person_id")
  WHERE ("posthog_persondistinctid"."distinct_id" = 'test_id'
         AND "posthog_persondistinctid"."team_id" = 2
         AND "posthog_person"."team_id" = 2)
  '
---
# name: TestFeatureFlagMatcher.test_multiple_flags.6
  '
  SELECT (("posthog_group"."group_properties" -> 'name') IN ('"foo.inc"'::jsonb)
          AND "posthog_group"."group_properties" ? 'name'
          AND NOT (("posthog_group"."group_properties" -> 'name') = 'null'::jsonb)) AS "flag_X_condition_0",
         (("posthog_group"."group_properties" -> 'name') IN ('"foo2.inc"'::jsonb)
          AND "posthog_group"."group_properties" ? 'name'
          AND NOT (("posthog_group"."group_properties" -> 'name') = 'null'::jsonb)) AS "flag_X_condition_0"
  FROM "posthog_group"
  WHERE ("posthog_group"."team_id" = 2
         AND "posthog_group"."group_key" = 'foo2'
         AND "posthog_group"."group_type_index" = 2)
  '
---
# name: TestFeatureFlagMatcher.test_numeric_operator_with_cohorts_and_nested_cohorts
  '
  SELECT "posthog_cohort"."id",
         "posthog_cohort"."name",
         "posthog_cohort"."description",
         "posthog_cohort"."team_id",
         "posthog_cohort"."deleted",
         "posthog_cohort"."filters",
         "posthog_cohort"."query",
         "posthog_cohort"."version",
         "posthog_cohort"."pending_version",
         "posthog_cohort"."count",
         "posthog_cohort"."created_by_id",
         "posthog_cohort"."created_at",
         "posthog_cohort"."is_calculating",
         "posthog_cohort"."last_calculation",
         "posthog_cohort"."errors_calculating",
         "posthog_cohort"."is_static",
         "posthog_cohort"."groups"
  FROM "posthog_cohort"
  WHERE (NOT "posthog_cohort"."deleted"
         AND "posthog_cohort"."team_id" = 2)
  '
---
# name: TestFeatureFlagMatcher.test_numeric_operator_with_cohorts_and_nested_cohorts.1
  '
<<<<<<< HEAD
  SELECT (((("posthog_person"."properties" -> 'number') > '"100"'::jsonb
            AND JSONB_TYPEOF(("posthog_person"."properties" -> 'number')) = ('string'))
           OR (("posthog_person"."properties" -> 'number') > '100.0'::jsonb
               AND JSONB_TYPEOF(("posthog_person"."properties" -> 'number')) = ('number')))
          AND "posthog_person"."properties" ? 'number'
          AND NOT (("posthog_person"."properties" -> 'number') = 'null'::jsonb)) AS "flag_X_condition_0",
         (((("posthog_person"."properties" -> 'version') > '"1.05"'::jsonb
            AND JSONB_TYPEOF(("posthog_person"."properties" -> 'version')) = ('string'))
           OR (("posthog_person"."properties" -> 'version') > '1.05'::jsonb
               AND JSONB_TYPEOF(("posthog_person"."properties" -> 'version')) = ('number')))
          AND "posthog_person"."properties" ? 'version'
          AND NOT (("posthog_person"."properties" -> 'version') = 'null'::jsonb)) AS "flag_X_condition_0",
         (((("posthog_person"."properties" -> 'number') < '"31"'::jsonb
            AND JSONB_TYPEOF(("posthog_person"."properties" -> 'number')) = ('string'))
           OR (("posthog_person"."properties" -> 'number') < '31.0'::jsonb
               AND JSONB_TYPEOF(("posthog_person"."properties" -> 'number')) = ('number')))
          AND "posthog_person"."properties" ? 'number'
          AND NOT (("posthog_person"."properties" -> 'number') = 'null'::jsonb)
          AND ((("posthog_person"."properties" -> 'nested_prop') > '"20"'::jsonb
                AND JSONB_TYPEOF(("posthog_person"."properties" -> 'nested_prop')) = ('string'))
               OR (("posthog_person"."properties" -> 'nested_prop') > '20.0'::jsonb
=======
  SELECT (((("posthog_person"."properties" -> 'number') > '"100"'
            AND JSONB_TYPEOF(("posthog_person"."properties" -> 'number')) = ('string'))
           OR (("posthog_person"."properties" -> 'number') > '100.0'
               AND JSONB_TYPEOF(("posthog_person"."properties" -> 'number')) = ('number')))
          AND "posthog_person"."properties" ? 'number'
          AND NOT (("posthog_person"."properties" -> 'number') = 'null')) AS "flag_X_condition_0",
         (((("posthog_person"."properties" -> 'version') > '"1.05"'
            AND JSONB_TYPEOF(("posthog_person"."properties" -> 'version')) = ('string'))
           OR (("posthog_person"."properties" -> 'version') > '1.05'
               AND JSONB_TYPEOF(("posthog_person"."properties" -> 'version')) = ('number')))
          AND "posthog_person"."properties" ? 'version'
          AND NOT (("posthog_person"."properties" -> 'version') = 'null')) AS "flag_X_condition_0",
         (((("posthog_person"."properties" -> 'number') < '"31"'
            AND JSONB_TYPEOF(("posthog_person"."properties" -> 'number')) = ('string'))
           OR (("posthog_person"."properties" -> 'number') < '31.0'
               AND JSONB_TYPEOF(("posthog_person"."properties" -> 'number')) = ('number')))
          AND "posthog_person"."properties" ? 'number'
          AND NOT (("posthog_person"."properties" -> 'number') = 'null')
          AND ((("posthog_person"."properties" -> 'nested_prop') > '"20"'
                AND JSONB_TYPEOF(("posthog_person"."properties" -> 'nested_prop')) = ('string'))
               OR (("posthog_person"."properties" -> 'nested_prop') > '20.0'
>>>>>>> db92edfe
                   AND JSONB_TYPEOF(("posthog_person"."properties" -> 'nested_prop')) = ('number')))
          AND "posthog_person"."properties" ? 'nested_prop'
          AND NOT (("posthog_person"."properties" -> 'nested_prop') = 'null'::jsonb)) AS "flag_X_condition_0"
  FROM "posthog_person"
  INNER JOIN "posthog_persondistinctid" ON ("posthog_person"."id" = "posthog_persondistinctid"."person_id")
  WHERE ("posthog_persondistinctid"."distinct_id" = '307'
         AND "posthog_persondistinctid"."team_id" = 2
         AND "posthog_person"."team_id" = 2)
  '
---
# name: TestFeatureFlagMatcher.test_numeric_operator_with_groups_and_person_flags
  '
  SELECT "posthog_grouptypemapping"."id",
         "posthog_grouptypemapping"."team_id",
         "posthog_grouptypemapping"."group_type",
         "posthog_grouptypemapping"."group_type_index",
         "posthog_grouptypemapping"."name_singular",
         "posthog_grouptypemapping"."name_plural"
  FROM "posthog_grouptypemapping"
  WHERE "posthog_grouptypemapping"."team_id" = 2
  '
---
# name: TestFeatureFlagMatcher.test_numeric_operator_with_groups_and_person_flags.1
  '
<<<<<<< HEAD
  SELECT (((("posthog_person"."properties" -> 'number') >= '"20"'::jsonb
            AND JSONB_TYPEOF(("posthog_person"."properties" -> 'number')) = ('string'))
           OR (("posthog_person"."properties" -> 'number') >= '20.0'::jsonb
=======
  SELECT (((("posthog_person"."properties" -> 'number') >= '"20"'
            AND JSONB_TYPEOF(("posthog_person"."properties" -> 'number')) = ('string'))
           OR (("posthog_person"."properties" -> 'number') >= '20.0'
>>>>>>> db92edfe
               AND JSONB_TYPEOF(("posthog_person"."properties" -> 'number')) = ('number')))
          AND "posthog_person"."properties" ? 'number'
          AND NOT (("posthog_person"."properties" -> 'number') = 'null'::jsonb)) AS "flag_X_condition_0"
  FROM "posthog_person"
  INNER JOIN "posthog_persondistinctid" ON ("posthog_person"."id" = "posthog_persondistinctid"."person_id")
  WHERE ("posthog_persondistinctid"."distinct_id" = '307'
         AND "posthog_persondistinctid"."team_id" = 2
         AND "posthog_person"."team_id" = 2)
  '
---
# name: TestFeatureFlagMatcher.test_numeric_operator_with_groups_and_person_flags.2
  '
<<<<<<< HEAD
  SELECT (((("posthog_group"."group_properties" -> 'number') > '"100"'::jsonb
            AND JSONB_TYPEOF(("posthog_group"."group_properties" -> 'number')) = ('string'))
           OR (("posthog_group"."group_properties" -> 'number') > '100.0'::jsonb
=======
  SELECT (((("posthog_group"."group_properties" -> 'number') > '"100"'
            AND JSONB_TYPEOF(("posthog_group"."group_properties" -> 'number')) = ('string'))
           OR (("posthog_group"."group_properties" -> 'number') > '100.0'
>>>>>>> db92edfe
               AND JSONB_TYPEOF(("posthog_group"."group_properties" -> 'number')) = ('number')))
          AND "posthog_group"."group_properties" ? 'number'
          AND NOT (("posthog_group"."group_properties" -> 'number') = 'null'::jsonb)) AS "flag_X_condition_0"
  FROM "posthog_group"
  WHERE ("posthog_group"."team_id" = 2
         AND "posthog_group"."group_key" = 'foo'
         AND "posthog_group"."group_type_index" = 0)
  '
---
# name: TestFeatureFlagMatcher.test_numeric_operator_with_groups_and_person_flags.3
  '
  SELECT (("posthog_group"."group_properties" -> 'number') > '"100b2c"'::jsonb
          AND "posthog_group"."group_properties" ? 'number'
          AND NOT (("posthog_group"."group_properties" -> 'number') = 'null'::jsonb)) AS "flag_X_condition_0"
  FROM "posthog_group"
  WHERE ("posthog_group"."team_id" = 2
         AND "posthog_group"."group_key" = 'foo-project'
         AND "posthog_group"."group_type_index" = 1)
  '
---
# name: TestFeatureFlagMatcher.test_super_condition_matches_string
  '
  SELECT ((("posthog_person"."properties" -> 'is_enabled') = 'true'::jsonb
           OR ("posthog_person"."properties" -> 'is_enabled') = '"true"'::jsonb)
          AND "posthog_person"."properties" ? 'is_enabled'
          AND NOT (("posthog_person"."properties" -> 'is_enabled') = 'null'::jsonb)) AS "flag_X_super_condition", ("posthog_person"."properties" -> 'is_enabled') IS NOT NULL AS "flag_X_super_condition_is_set",
                                                                                                                                                                                 (("posthog_person"."properties" -> 'email') = '"fake@posthog.com"'::jsonb
                                                                                                                                                                                  AND "posthog_person"."properties" ? 'email'
                                                                                                                                                                                  AND NOT (("posthog_person"."properties" -> 'email') = 'null'::jsonb)) AS "flag_X_condition_0",
                                                                                                                                                                                 (("posthog_person"."properties" -> 'email') = '"test@posthog.com"'::jsonb
                                                                                                                                                                                  AND "posthog_person"."properties" ? 'email'
                                                                                                                                                                                  AND NOT (("posthog_person"."properties" -> 'email') = 'null'::jsonb)) AS "flag_X_condition_1",
                                                                                                                                                                                 (true) AS "flag_X_condition_2"
  FROM "posthog_person"
  INNER JOIN "posthog_persondistinctid" ON ("posthog_person"."id" = "posthog_persondistinctid"."person_id")
  WHERE ("posthog_persondistinctid"."distinct_id" = 'test_id'
         AND "posthog_persondistinctid"."team_id" = 2
         AND "posthog_person"."team_id" = 2)
  '
---
# name: TestFeatureFlagMatcher.test_with_sql_injection_properties_and_other_aliases
  '
  SELECT "posthog_team"."id",
         "posthog_team"."uuid",
         "posthog_team"."organization_id",
         "posthog_team"."api_token",
         "posthog_team"."app_urls",
         "posthog_team"."name",
         "posthog_team"."slack_incoming_webhook",
         "posthog_team"."created_at",
         "posthog_team"."updated_at",
         "posthog_team"."anonymize_ips",
         "posthog_team"."completed_snippet_onboarding",
         "posthog_team"."has_completed_onboarding_for",
         "posthog_team"."ingested_event",
         "posthog_team"."autocapture_opt_out",
         "posthog_team"."autocapture_exceptions_opt_in",
         "posthog_team"."autocapture_exceptions_errors_to_ignore",
         "posthog_team"."session_recording_opt_in",
         "posthog_team"."session_recording_sample_rate",
         "posthog_team"."session_recording_minimum_duration_milliseconds",
         "posthog_team"."session_recording_linked_flag",
         "posthog_team"."session_recording_network_payload_capture_config",
         "posthog_team"."capture_console_log_opt_in",
         "posthog_team"."capture_performance_opt_in",
         "posthog_team"."surveys_opt_in",
         "posthog_team"."session_recording_version",
         "posthog_team"."signup_token",
         "posthog_team"."is_demo",
         "posthog_team"."access_control",
         "posthog_team"."week_start_day",
         "posthog_team"."inject_web_apps",
         "posthog_team"."test_account_filters",
         "posthog_team"."test_account_filters_default_checked",
         "posthog_team"."path_cleaning_filters",
         "posthog_team"."timezone",
         "posthog_team"."data_attributes",
         "posthog_team"."person_display_name_properties",
         "posthog_team"."live_events_columns",
         "posthog_team"."recording_domains",
         "posthog_team"."primary_dashboard_id",
         "posthog_team"."extra_settings",
         "posthog_team"."correlation_config",
         "posthog_team"."session_recording_retention_period_days",
         "posthog_team"."plugins_opt_in",
         "posthog_team"."opt_out_capture",
         "posthog_team"."event_names",
         "posthog_team"."event_names_with_usage",
         "posthog_team"."event_properties",
         "posthog_team"."event_properties_with_usage",
         "posthog_team"."event_properties_numerical",
         "posthog_team"."external_data_workspace_id",
         "posthog_team"."external_data_workspace_last_synced_at"
  FROM "posthog_team"
  WHERE "posthog_team"."id" = 2
  LIMIT 21
  '
---
# name: TestFeatureFlagMatcher.test_with_sql_injection_properties_and_other_aliases.1
  '
  SELECT "posthog_featureflag"."id",
         "posthog_featureflag"."key",
         "posthog_featureflag"."name",
         "posthog_featureflag"."filters",
         "posthog_featureflag"."rollout_percentage",
         "posthog_featureflag"."team_id",
         "posthog_featureflag"."created_by_id",
         "posthog_featureflag"."created_at",
         "posthog_featureflag"."deleted",
         "posthog_featureflag"."active",
         "posthog_featureflag"."rollback_conditions",
         "posthog_featureflag"."performed_rollback",
         "posthog_featureflag"."ensure_experience_continuity",
         "posthog_featureflag"."usage_dashboard_id",
         "posthog_featureflag"."has_enriched_analytics"
  FROM "posthog_featureflag"
  WHERE ("posthog_featureflag"."active"
         AND NOT "posthog_featureflag"."deleted"
         AND "posthog_featureflag"."team_id" = 2)
  '
---
# name: TestFeatureFlagMatcher.test_with_sql_injection_properties_and_other_aliases.2
  '
  SELECT "posthog_cohort"."id",
         "posthog_cohort"."name",
         "posthog_cohort"."description",
         "posthog_cohort"."team_id",
         "posthog_cohort"."deleted",
         "posthog_cohort"."filters",
         "posthog_cohort"."query",
         "posthog_cohort"."version",
         "posthog_cohort"."pending_version",
         "posthog_cohort"."count",
         "posthog_cohort"."created_by_id",
         "posthog_cohort"."created_at",
         "posthog_cohort"."is_calculating",
         "posthog_cohort"."last_calculation",
         "posthog_cohort"."errors_calculating",
         "posthog_cohort"."is_static",
         "posthog_cohort"."groups"
  FROM "posthog_cohort"
  WHERE (NOT "posthog_cohort"."deleted"
         AND "posthog_cohort"."team_id" = 2)
  '
---
# name: TestFeatureFlagMatcher.test_with_sql_injection_properties_and_other_aliases.3
  '
<<<<<<< HEAD
  SELECT (((("posthog_person"."properties" -> 'number space') > '"100"'::jsonb
            AND JSONB_TYPEOF(("posthog_person"."properties" -> 'number space')) = ('string'))
           OR (("posthog_person"."properties" -> 'number space') > '100.0'::jsonb
               AND JSONB_TYPEOF(("posthog_person"."properties" -> 'number space')) = ('number')))
          AND "posthog_person"."properties" ? 'number space'
          AND NOT (("posthog_person"."properties" -> 'number space') = 'null'::jsonb)
          AND ((JSONB_TYPEOF(("posthog_person"."properties" -> ';''" SELECT 1; DROP TABLE posthog_featureflag;')) = ('string')
                AND ("posthog_person"."properties" -> ';''" SELECT 1; DROP TABLE posthog_featureflag;') > '"100"'::jsonb)
               OR (JSONB_TYPEOF(("posthog_person"."properties" -> ';''" SELECT 1; DROP TABLE posthog_featureflag;')) = ('number')
                   AND ("posthog_person"."properties" -> ';''" SELECT 1; DROP TABLE posthog_featureflag;') > '100.0'::jsonb))
          AND "posthog_person"."properties" ? ';''" SELECT 1; DROP TABLE posthog_featureflag;'
          AND NOT (("posthog_person"."properties" -> ';''" SELECT 1; DROP TABLE posthog_featureflag;') = 'null'::jsonb)) AS "flag_X_condition_0",
         (((JSONB_TYPEOF(("posthog_person"."properties" -> ';''" SELECT 1; DROP TABLE posthog_featureflag;')) = ('string')
            AND ("posthog_person"."properties" -> ';''" SELECT 1; DROP TABLE posthog_featureflag;') > '"100"'::jsonb)
           OR (JSONB_TYPEOF(("posthog_person"."properties" -> ';''" SELECT 1; DROP TABLE posthog_featureflag;')) = ('number')
               AND ("posthog_person"."properties" -> ';''" SELECT 1; DROP TABLE posthog_featureflag;') > '100.0'::jsonb))
          AND "posthog_person"."properties" ? ';''" SELECT 1; DROP TABLE posthog_featureflag;'
          AND NOT (("posthog_person"."properties" -> ';''" SELECT 1; DROP TABLE posthog_featureflag;') = 'null'::jsonb)) AS "flag_X_condition_1",
         (((("posthog_person"."properties" -> 'version!!!') > '"1.05"'::jsonb
            AND JSONB_TYPEOF(("posthog_person"."properties" -> 'version!!!')) = ('string'))
           OR (("posthog_person"."properties" -> 'version!!!') > '1.05'::jsonb
=======
  SELECT (((("posthog_person"."properties" -> 'number space') > '"100"'
            AND JSONB_TYPEOF(("posthog_person"."properties" -> 'number space')) = ('string'))
           OR (("posthog_person"."properties" -> 'number space') > '100.0'
               AND JSONB_TYPEOF(("posthog_person"."properties" -> 'number space')) = ('number')))
          AND "posthog_person"."properties" ? 'number space'
          AND NOT (("posthog_person"."properties" -> 'number space') = 'null')
          AND ((JSONB_TYPEOF(("posthog_person"."properties" -> ';''" SELECT 1; DROP TABLE posthog_featureflag;')) = ('string')
                AND ("posthog_person"."properties" -> ';''" SELECT 1; DROP TABLE posthog_featureflag;') > '"100"')
               OR (JSONB_TYPEOF(("posthog_person"."properties" -> ';''" SELECT 1; DROP TABLE posthog_featureflag;')) = ('number')
                   AND ("posthog_person"."properties" -> ';''" SELECT 1; DROP TABLE posthog_featureflag;') > '100.0'))
          AND "posthog_person"."properties" ? ';''" SELECT 1; DROP TABLE posthog_featureflag;'
          AND NOT (("posthog_person"."properties" -> ';''" SELECT 1; DROP TABLE posthog_featureflag;') = 'null')) AS "flag_X_condition_0",
         (((JSONB_TYPEOF(("posthog_person"."properties" -> ';''" SELECT 1; DROP TABLE posthog_featureflag;')) = ('string')
            AND ("posthog_person"."properties" -> ';''" SELECT 1; DROP TABLE posthog_featureflag;') > '"100"')
           OR (JSONB_TYPEOF(("posthog_person"."properties" -> ';''" SELECT 1; DROP TABLE posthog_featureflag;')) = ('number')
               AND ("posthog_person"."properties" -> ';''" SELECT 1; DROP TABLE posthog_featureflag;') > '100.0'))
          AND "posthog_person"."properties" ? ';''" SELECT 1; DROP TABLE posthog_featureflag;'
          AND NOT (("posthog_person"."properties" -> ';''" SELECT 1; DROP TABLE posthog_featureflag;') = 'null')) AS "flag_X_condition_1",
         (((("posthog_person"."properties" -> 'version!!!') > '"1.05"'
            AND JSONB_TYPEOF(("posthog_person"."properties" -> 'version!!!')) = ('string'))
           OR (("posthog_person"."properties" -> 'version!!!') > '1.05'
>>>>>>> db92edfe
               AND JSONB_TYPEOF(("posthog_person"."properties" -> 'version!!!')) = ('number')))
          AND "posthog_person"."properties" ? 'version!!!'
          AND NOT (("posthog_person"."properties" -> 'version!!!') = 'null'::jsonb)) AS "flag_X_condition_2",
         ((("posthog_person"."properties" -> 'nested_prop --random #comment //test') = '"21"'::jsonb
           OR ("posthog_person"."properties" -> 'nested_prop --random #comment //test') = '21'::jsonb)
          AND "posthog_person"."properties" ? 'nested_prop --random #comment //test'
          AND NOT (("posthog_person"."properties" -> 'nested_prop --random #comment //test') = 'null'::jsonb)) AS "flag_X_condition_3"
  FROM "posthog_person"
  INNER JOIN "posthog_persondistinctid" ON ("posthog_person"."id" = "posthog_persondistinctid"."person_id")
  WHERE ("posthog_persondistinctid"."distinct_id" = '307'
         AND "posthog_persondistinctid"."team_id" = 2
         AND "posthog_person"."team_id" = 2)
  '
---
# name: TestHashKeyOverridesRaceConditions.test_hash_key_overrides_with_simulated_error_race_conditions_on_person_merging
  'BEGIN'
---
# name: TestHashKeyOverridesRaceConditions.test_hash_key_overrides_with_simulated_error_race_conditions_on_person_merging.1
  '
  
  SET LOCAL statement_timeout = 2
  '
---
# name: TestHashKeyOverridesRaceConditions.test_hash_key_overrides_with_simulated_error_race_conditions_on_person_merging.10
  '
  WITH target_person_ids AS
    (SELECT team_id,
            person_id
     FROM posthog_persondistinctid
     WHERE team_id = 2
       AND distinct_id = ANY('{other_id,example_id}') ),
       existing_overrides AS
    (SELECT team_id,
            person_id,
            feature_flag_key,
            hash_key
     FROM posthog_featureflaghashkeyoverride
     WHERE team_id = 2
       AND person_id IN
         (SELECT person_id
          FROM target_person_ids) ),
       flags_to_override AS
    (SELECT key
     FROM posthog_featureflag
     WHERE team_id = 2
       AND ensure_experience_continuity = TRUE
       AND active = TRUE
       AND deleted = FALSE
       AND key NOT IN
         (SELECT feature_flag_key
          FROM existing_overrides) )
  INSERT INTO posthog_featureflaghashkeyoverride (team_id, person_id, feature_flag_key, hash_key)
  SELECT team_id,
         person_id,
         key,
         'example_id'
  FROM flags_to_override,
       target_person_ids
  WHERE EXISTS
      (SELECT 1
       FROM posthog_person
       WHERE id = person_id
         AND team_id = 2) ON CONFLICT DO NOTHING
  '
---
# name: TestHashKeyOverridesRaceConditions.test_hash_key_overrides_with_simulated_error_race_conditions_on_person_merging.11
  'ROLLBACK'
---
# name: TestHashKeyOverridesRaceConditions.test_hash_key_overrides_with_simulated_error_race_conditions_on_person_merging.12
  'BEGIN'
---
# name: TestHashKeyOverridesRaceConditions.test_hash_key_overrides_with_simulated_error_race_conditions_on_person_merging.13
  '
  
  SET LOCAL statement_timeout = 2
  '
---
# name: TestHashKeyOverridesRaceConditions.test_hash_key_overrides_with_simulated_error_race_conditions_on_person_merging.14
  '
  SELECT "posthog_persondistinctid"."person_id",
         "posthog_persondistinctid"."distinct_id"
  FROM "posthog_persondistinctid"
  WHERE ("posthog_persondistinctid"."distinct_id" IN ('other_id',
                                                      'example_id')
         AND "posthog_persondistinctid"."team_id" = 2)
  '
---
# name: TestHashKeyOverridesRaceConditions.test_hash_key_overrides_with_simulated_error_race_conditions_on_person_merging.15
  '
  SELECT "posthog_featureflaghashkeyoverride"."feature_flag_key",
         "posthog_featureflaghashkeyoverride"."hash_key",
         "posthog_featureflaghashkeyoverride"."person_id"
  FROM "posthog_featureflaghashkeyoverride"
  WHERE ("posthog_featureflaghashkeyoverride"."person_id" IN (1,
                                                              2,
                                                              3,
                                                              4,
                                                              5 /* ... */)
         AND "posthog_featureflaghashkeyoverride"."team_id" = 2)
  '
---
# name: TestHashKeyOverridesRaceConditions.test_hash_key_overrides_with_simulated_error_race_conditions_on_person_merging.16
  'COMMIT'
---
# name: TestHashKeyOverridesRaceConditions.test_hash_key_overrides_with_simulated_error_race_conditions_on_person_merging.2
  '
  WITH target_person_ids AS
    (SELECT team_id,
            person_id
     FROM posthog_persondistinctid
     WHERE team_id = 2
       AND distinct_id = ANY('{other_id,example_id}') ),
       existing_overrides AS
    (SELECT team_id,
            person_id,
            feature_flag_key,
            hash_key
     FROM posthog_featureflaghashkeyoverride
     WHERE team_id = 2
       AND person_id IN
         (SELECT person_id
          FROM target_person_ids) )
  SELECT key
  FROM posthog_featureflag
  WHERE team_id = 2
    AND ensure_experience_continuity = TRUE
    AND active = TRUE
    AND deleted = FALSE
    AND key NOT IN
      (SELECT feature_flag_key
       FROM existing_overrides)
  '
---
# name: TestHashKeyOverridesRaceConditions.test_hash_key_overrides_with_simulated_error_race_conditions_on_person_merging.3
  'COMMIT'
---
# name: TestHashKeyOverridesRaceConditions.test_hash_key_overrides_with_simulated_error_race_conditions_on_person_merging.4
  'BEGIN'
---
# name: TestHashKeyOverridesRaceConditions.test_hash_key_overrides_with_simulated_error_race_conditions_on_person_merging.5
  '
  
  SET LOCAL statement_timeout = 2
  '
---
# name: TestHashKeyOverridesRaceConditions.test_hash_key_overrides_with_simulated_error_race_conditions_on_person_merging.6
  '
  WITH target_person_ids AS
    (SELECT team_id,
            person_id
     FROM posthog_persondistinctid
     WHERE team_id = 2
       AND distinct_id = ANY('{other_id,example_id}') ),
       existing_overrides AS
    (SELECT team_id,
            person_id,
            feature_flag_key,
            hash_key
     FROM posthog_featureflaghashkeyoverride
     WHERE team_id = 2
       AND person_id IN
         (SELECT person_id
          FROM target_person_ids) ),
       flags_to_override AS
    (SELECT key
     FROM posthog_featureflag
     WHERE team_id = 2
       AND ensure_experience_continuity = TRUE
       AND active = TRUE
       AND deleted = FALSE
       AND key NOT IN
         (SELECT feature_flag_key
          FROM existing_overrides) )
  INSERT INTO posthog_featureflaghashkeyoverride (team_id, person_id, feature_flag_key, hash_key)
  SELECT team_id,
         person_id,
         key,
         'example_id'
  FROM flags_to_override,
       target_person_ids
  WHERE EXISTS
      (SELECT 1
       FROM posthog_person
       WHERE id = person_id
         AND team_id = 2) ON CONFLICT DO NOTHING
  '
---
# name: TestHashKeyOverridesRaceConditions.test_hash_key_overrides_with_simulated_error_race_conditions_on_person_merging.7
  'ROLLBACK'
---
# name: TestHashKeyOverridesRaceConditions.test_hash_key_overrides_with_simulated_error_race_conditions_on_person_merging.8
  'BEGIN'
---
# name: TestHashKeyOverridesRaceConditions.test_hash_key_overrides_with_simulated_error_race_conditions_on_person_merging.9
  '
  
  SET LOCAL statement_timeout = 2
  '
---
# name: TestHashKeyOverridesRaceConditions.test_hash_key_overrides_with_simulated_race_conditions_on_person_merging
  'BEGIN'
---
# name: TestHashKeyOverridesRaceConditions.test_hash_key_overrides_with_simulated_race_conditions_on_person_merging.1
  '
  
  SET LOCAL statement_timeout = 2
  '
---
# name: TestHashKeyOverridesRaceConditions.test_hash_key_overrides_with_simulated_race_conditions_on_person_merging.10
  '
  WITH target_person_ids AS
    (SELECT team_id,
            person_id
     FROM posthog_persondistinctid
     WHERE team_id = 2
       AND distinct_id = ANY('{other_id,example_id}') ),
       existing_overrides AS
    (SELECT team_id,
            person_id,
            feature_flag_key,
            hash_key
     FROM posthog_featureflaghashkeyoverride
     WHERE team_id = 2
       AND person_id IN
         (SELECT person_id
          FROM target_person_ids) ),
       flags_to_override AS
    (SELECT key
     FROM posthog_featureflag
     WHERE team_id = 2
       AND ensure_experience_continuity = TRUE
       AND active = TRUE
       AND deleted = FALSE
       AND key NOT IN
         (SELECT feature_flag_key
          FROM existing_overrides) )
  INSERT INTO posthog_featureflaghashkeyoverride (team_id, person_id, feature_flag_key, hash_key)
  SELECT team_id,
         person_id,
         key,
         'example_id'
  FROM flags_to_override,
       target_person_ids
  WHERE EXISTS
      (SELECT 1
       FROM posthog_person
       WHERE id = person_id
         AND team_id = 2) ON CONFLICT DO NOTHING
  '
---
# name: TestHashKeyOverridesRaceConditions.test_hash_key_overrides_with_simulated_race_conditions_on_person_merging.11
  'COMMIT'
---
# name: TestHashKeyOverridesRaceConditions.test_hash_key_overrides_with_simulated_race_conditions_on_person_merging.12
  'BEGIN'
---
# name: TestHashKeyOverridesRaceConditions.test_hash_key_overrides_with_simulated_race_conditions_on_person_merging.13
  '
  
  SET LOCAL statement_timeout = 2
  '
---
# name: TestHashKeyOverridesRaceConditions.test_hash_key_overrides_with_simulated_race_conditions_on_person_merging.14
  '
  SELECT "posthog_persondistinctid"."person_id",
         "posthog_persondistinctid"."distinct_id"
  FROM "posthog_persondistinctid"
  WHERE ("posthog_persondistinctid"."distinct_id" IN ('other_id',
                                                      'example_id')
         AND "posthog_persondistinctid"."team_id" = 2)
  '
---
# name: TestHashKeyOverridesRaceConditions.test_hash_key_overrides_with_simulated_race_conditions_on_person_merging.15
  '
  SELECT "posthog_featureflaghashkeyoverride"."feature_flag_key",
         "posthog_featureflaghashkeyoverride"."hash_key",
         "posthog_featureflaghashkeyoverride"."person_id"
  FROM "posthog_featureflaghashkeyoverride"
  WHERE ("posthog_featureflaghashkeyoverride"."person_id" IN (1,
                                                              2,
                                                              3,
                                                              4,
                                                              5 /* ... */)
         AND "posthog_featureflaghashkeyoverride"."team_id" = 2)
  '
---
# name: TestHashKeyOverridesRaceConditions.test_hash_key_overrides_with_simulated_race_conditions_on_person_merging.16
  'COMMIT'
---
# name: TestHashKeyOverridesRaceConditions.test_hash_key_overrides_with_simulated_race_conditions_on_person_merging.2
  '
  WITH target_person_ids AS
    (SELECT team_id,
            person_id
     FROM posthog_persondistinctid
     WHERE team_id = 2
       AND distinct_id = ANY('{other_id,example_id}') ),
       existing_overrides AS
    (SELECT team_id,
            person_id,
            feature_flag_key,
            hash_key
     FROM posthog_featureflaghashkeyoverride
     WHERE team_id = 2
       AND person_id IN
         (SELECT person_id
          FROM target_person_ids) )
  SELECT key
  FROM posthog_featureflag
  WHERE team_id = 2
    AND ensure_experience_continuity = TRUE
    AND active = TRUE
    AND deleted = FALSE
    AND key NOT IN
      (SELECT feature_flag_key
       FROM existing_overrides)
  '
---
# name: TestHashKeyOverridesRaceConditions.test_hash_key_overrides_with_simulated_race_conditions_on_person_merging.3
  'COMMIT'
---
# name: TestHashKeyOverridesRaceConditions.test_hash_key_overrides_with_simulated_race_conditions_on_person_merging.4
  'BEGIN'
---
# name: TestHashKeyOverridesRaceConditions.test_hash_key_overrides_with_simulated_race_conditions_on_person_merging.5
  '
  
  SET LOCAL statement_timeout = 2
  '
---
# name: TestHashKeyOverridesRaceConditions.test_hash_key_overrides_with_simulated_race_conditions_on_person_merging.6
  '
  WITH target_person_ids AS
    (SELECT team_id,
            person_id
     FROM posthog_persondistinctid
     WHERE team_id = 2
       AND distinct_id = ANY('{other_id,example_id}') ),
       existing_overrides AS
    (SELECT team_id,
            person_id,
            feature_flag_key,
            hash_key
     FROM posthog_featureflaghashkeyoverride
     WHERE team_id = 2
       AND person_id IN
         (SELECT person_id
          FROM target_person_ids) ),
       flags_to_override AS
    (SELECT key
     FROM posthog_featureflag
     WHERE team_id = 2
       AND ensure_experience_continuity = TRUE
       AND active = TRUE
       AND deleted = FALSE
       AND key NOT IN
         (SELECT feature_flag_key
          FROM existing_overrides) )
  INSERT INTO posthog_featureflaghashkeyoverride (team_id, person_id, feature_flag_key, hash_key)
  SELECT team_id,
         person_id,
         key,
         'example_id'
  FROM flags_to_override,
       target_person_ids
  WHERE EXISTS
      (SELECT 1
       FROM posthog_person
       WHERE id = person_id
         AND team_id = 2) ON CONFLICT DO NOTHING
  '
---
# name: TestHashKeyOverridesRaceConditions.test_hash_key_overrides_with_simulated_race_conditions_on_person_merging.7
  'ROLLBACK'
---
# name: TestHashKeyOverridesRaceConditions.test_hash_key_overrides_with_simulated_race_conditions_on_person_merging.8
  'BEGIN'
---
# name: TestHashKeyOverridesRaceConditions.test_hash_key_overrides_with_simulated_race_conditions_on_person_merging.9
  '
  
  SET LOCAL statement_timeout = 2
  '
---<|MERGE_RESOLUTION|>--- conflicted
+++ resolved
@@ -1,41 +1,41 @@
 # name: TestFeatureFlagMatcher.test_coercion_of_booleans_with_is_not_operator
   '
-  SELECT NOT ((("posthog_person"."properties" -> 'disabled') = 'false'::jsonb
-               OR ("posthog_person"."properties" -> 'disabled') = '"false"'::jsonb)
+  SELECT NOT ((("posthog_person"."properties" -> 'disabled') = 'false'
+               OR ("posthog_person"."properties" -> 'disabled') = '"false"')
               AND "posthog_person"."properties" ? 'disabled'
-              AND NOT (("posthog_person"."properties" -> 'disabled') = 'null'::jsonb)) AS "flag_X_condition_0",
-             NOT ((("posthog_person"."properties" -> 'disabled') = 'false'::jsonb
-                   OR ("posthog_person"."properties" -> 'disabled') = '"false"'::jsonb)
+              AND NOT (("posthog_person"."properties" -> 'disabled') = 'null')) AS "flag_X_condition_0",
+             NOT ((("posthog_person"."properties" -> 'disabled') = 'false'
+                   OR ("posthog_person"."properties" -> 'disabled') = '"false"')
                   AND "posthog_person"."properties" ? 'disabled'
-                  AND NOT (("posthog_person"."properties" -> 'disabled') = 'null'::jsonb)) AS "flag_X_condition_1",
-                 NOT ((("posthog_person"."properties" -> 'disabled') = 'false'::jsonb
-                       OR ("posthog_person"."properties" -> 'disabled') = '"false"'::jsonb)
+                  AND NOT (("posthog_person"."properties" -> 'disabled') = 'null')) AS "flag_X_condition_1",
+                 NOT ((("posthog_person"."properties" -> 'disabled') = 'false'
+                       OR ("posthog_person"."properties" -> 'disabled') = '"false"')
                       AND "posthog_person"."properties" ? 'disabled'
-                      AND NOT (("posthog_person"."properties" -> 'disabled') = 'null'::jsonb)) AS "flag_X_condition_2",
-                     NOT ((("posthog_person"."properties" -> 'disabled') = 'false'::jsonb
-                           OR ("posthog_person"."properties" -> 'disabled') = '"false"'::jsonb)
+                      AND NOT (("posthog_person"."properties" -> 'disabled') = 'null')) AS "flag_X_condition_2",
+                     NOT ((("posthog_person"."properties" -> 'disabled') = 'false'
+                           OR ("posthog_person"."properties" -> 'disabled') = '"false"')
                           AND "posthog_person"."properties" ? 'disabled'
-                          AND NOT (("posthog_person"."properties" -> 'disabled') = 'null'::jsonb)) AS "flag_X_condition_3",
-                         NOT ((("posthog_person"."properties" -> 'disabled') = 'false'::jsonb
-                               OR ("posthog_person"."properties" -> 'disabled') = '"false"'::jsonb)
+                          AND NOT (("posthog_person"."properties" -> 'disabled') = 'null')) AS "flag_X_condition_3",
+                         NOT ((("posthog_person"."properties" -> 'disabled') = 'false'
+                               OR ("posthog_person"."properties" -> 'disabled') = '"false"')
                               AND "posthog_person"."properties" ? 'disabled'
-                              AND NOT (("posthog_person"."properties" -> 'disabled') = 'null'::jsonb)) AS "flag_X_condition_4",
-                             NOT ((("posthog_person"."properties" -> 'string_disabled') = 'false'::jsonb
-                                   OR ("posthog_person"."properties" -> 'string_disabled') = '"false"'::jsonb)
+                              AND NOT (("posthog_person"."properties" -> 'disabled') = 'null')) AS "flag_X_condition_4",
+                             NOT ((("posthog_person"."properties" -> 'string_disabled') = 'false'
+                                   OR ("posthog_person"."properties" -> 'string_disabled') = '"false"')
                                   AND "posthog_person"."properties" ? 'string_disabled'
-                                  AND NOT (("posthog_person"."properties" -> 'string_disabled') = 'null'::jsonb)) AS "flag_X_condition_5",
-                                 NOT ((("posthog_person"."properties" -> 'string_disabled') = 'false'::jsonb
-                                       OR ("posthog_person"."properties" -> 'string_disabled') = '"false"'::jsonb)
+                                  AND NOT (("posthog_person"."properties" -> 'string_disabled') = 'null')) AS "flag_X_condition_5",
+                                 NOT ((("posthog_person"."properties" -> 'string_disabled') = 'false'
+                                       OR ("posthog_person"."properties" -> 'string_disabled') = '"false"')
                                       AND "posthog_person"."properties" ? 'string_disabled'
-                                      AND NOT (("posthog_person"."properties" -> 'string_disabled') = 'null'::jsonb)) AS "flag_X_condition_6",
-                                     NOT ((("posthog_person"."properties" -> 'string_disabled') = 'false'::jsonb
-                                           OR ("posthog_person"."properties" -> 'string_disabled') = '"false"'::jsonb)
+                                      AND NOT (("posthog_person"."properties" -> 'string_disabled') = 'null')) AS "flag_X_condition_6",
+                                     NOT ((("posthog_person"."properties" -> 'string_disabled') = 'false'
+                                           OR ("posthog_person"."properties" -> 'string_disabled') = '"false"')
                                           AND "posthog_person"."properties" ? 'string_disabled'
-                                          AND NOT (("posthog_person"."properties" -> 'string_disabled') = 'null'::jsonb)) AS "flag_X_condition_7",
-                                         NOT ((("posthog_person"."properties" -> 'string_disabled') = 'false'::jsonb
-                                               OR ("posthog_person"."properties" -> 'string_disabled') = '"false"'::jsonb)
+                                          AND NOT (("posthog_person"."properties" -> 'string_disabled') = 'null')) AS "flag_X_condition_7",
+                                         NOT ((("posthog_person"."properties" -> 'string_disabled') = 'false'
+                                               OR ("posthog_person"."properties" -> 'string_disabled') = '"false"')
                                               AND "posthog_person"."properties" ? 'string_disabled'
-                                              AND NOT (("posthog_person"."properties" -> 'string_disabled') = 'null'::jsonb)) AS "flag_X_condition_8"
+                                              AND NOT (("posthog_person"."properties" -> 'string_disabled') = 'null')) AS "flag_X_condition_8"
   FROM "posthog_person"
   INNER JOIN "posthog_persondistinctid" ON ("posthog_person"."id" = "posthog_persondistinctid"."person_id")
   WHERE ("posthog_persondistinctid"."distinct_id" = '307'
@@ -45,20 +45,20 @@
 ---
 # name: TestFeatureFlagMatcher.test_coercion_of_strings_and_numbers_with_is_not_operator
   '
-  SELECT (NOT ((("posthog_person"."properties" -> 'Organizer Id') IN ('"307"'::jsonb)
-                OR ("posthog_person"."properties" -> 'Organizer Id') IN ('307'::jsonb))
+  SELECT (NOT ((("posthog_person"."properties" -> 'Organizer Id') IN ('"307"')
+                OR ("posthog_person"."properties" -> 'Organizer Id') IN ('307'))
                AND "posthog_person"."properties" ? 'Organizer Id'
-               AND NOT (("posthog_person"."properties" -> 'Organizer Id') = 'null'::jsonb))
-          AND NOT (("posthog_person"."properties" -> 'Organizer Id') IN ('307'::jsonb)
+               AND NOT (("posthog_person"."properties" -> 'Organizer Id') = 'null'))
+          AND NOT (("posthog_person"."properties" -> 'Organizer Id') IN ('307')
                    AND "posthog_person"."properties" ? 'Organizer Id'
-                   AND NOT (("posthog_person"."properties" -> 'Organizer Id') = 'null'::jsonb))
-          AND NOT ((("posthog_person"."properties" -> 'Organizer Id') = '"307"'::jsonb
-                    OR ("posthog_person"."properties" -> 'Organizer Id') = '307'::jsonb)
+                   AND NOT (("posthog_person"."properties" -> 'Organizer Id') = 'null'))
+          AND NOT ((("posthog_person"."properties" -> 'Organizer Id') = '"307"'
+                    OR ("posthog_person"."properties" -> 'Organizer Id') = '307')
                    AND "posthog_person"."properties" ? 'Organizer Id'
-                   AND NOT (("posthog_person"."properties" -> 'Organizer Id') = 'null'::jsonb))
-          AND NOT (("posthog_person"."properties" -> 'Organizer Id') = '307'::jsonb
+                   AND NOT (("posthog_person"."properties" -> 'Organizer Id') = 'null'))
+          AND NOT (("posthog_person"."properties" -> 'Organizer Id') = '307'
                    AND "posthog_person"."properties" ? 'Organizer Id'
-                   AND NOT (("posthog_person"."properties" -> 'Organizer Id') = 'null'::jsonb))) AS "flag_X_condition_0"
+                   AND NOT (("posthog_person"."properties" -> 'Organizer Id') = 'null'))) AS "flag_X_condition_0"
   FROM "posthog_person"
   INNER JOIN "posthog_persondistinctid" ON ("posthog_person"."id" = "posthog_persondistinctid"."person_id")
   WHERE ("posthog_persondistinctid"."distinct_id" = '307'
@@ -68,20 +68,20 @@
 ---
 # name: TestFeatureFlagMatcher.test_coercion_of_strings_and_numbers_with_is_not_operator.1
   '
-  SELECT NOT ((("posthog_person"."properties" -> 'Distinct Id') IN ('"307"'::jsonb)
-               OR ("posthog_person"."properties" -> 'Distinct Id') IN ('307'::jsonb))
+  SELECT NOT ((("posthog_person"."properties" -> 'Distinct Id') IN ('"307"')
+               OR ("posthog_person"."properties" -> 'Distinct Id') IN ('307'))
               AND "posthog_person"."properties" ? 'Distinct Id'
-              AND NOT (("posthog_person"."properties" -> 'Distinct Id') = 'null'::jsonb)) AS "flag_X_condition_0",
-             NOT (("posthog_person"."properties" -> 'Distinct Id') IN ('307'::jsonb)
+              AND NOT (("posthog_person"."properties" -> 'Distinct Id') = 'null')) AS "flag_X_condition_0",
+             NOT (("posthog_person"."properties" -> 'Distinct Id') IN ('307')
                   AND "posthog_person"."properties" ? 'Distinct Id'
-                  AND NOT (("posthog_person"."properties" -> 'Distinct Id') = 'null'::jsonb)) AS "flag_X_condition_1",
-                 NOT ((("posthog_person"."properties" -> 'Distinct Id') = '"307"'::jsonb
-                       OR ("posthog_person"."properties" -> 'Distinct Id') = '307'::jsonb)
+                  AND NOT (("posthog_person"."properties" -> 'Distinct Id') = 'null')) AS "flag_X_condition_1",
+                 NOT ((("posthog_person"."properties" -> 'Distinct Id') = '"307"'
+                       OR ("posthog_person"."properties" -> 'Distinct Id') = '307')
                       AND "posthog_person"."properties" ? 'Distinct Id'
-                      AND NOT (("posthog_person"."properties" -> 'Distinct Id') = 'null'::jsonb)) AS "flag_X_condition_2",
-                     NOT (("posthog_person"."properties" -> 'Distinct Id') = '307'::jsonb
+                      AND NOT (("posthog_person"."properties" -> 'Distinct Id') = 'null')) AS "flag_X_condition_2",
+                     NOT (("posthog_person"."properties" -> 'Distinct Id') = '307'
                           AND "posthog_person"."properties" ? 'Distinct Id'
-                          AND NOT (("posthog_person"."properties" -> 'Distinct Id') = 'null'::jsonb)) AS "flag_X_condition_3"
+                          AND NOT (("posthog_person"."properties" -> 'Distinct Id') = 'null')) AS "flag_X_condition_3"
   FROM "posthog_person"
   INNER JOIN "posthog_persondistinctid" ON ("posthog_person"."id" = "posthog_persondistinctid"."person_id")
   WHERE ("posthog_persondistinctid"."distinct_id" = '307'
@@ -218,10 +218,10 @@
 ---
 # name: TestFeatureFlagMatcher.test_db_matches_independent_of_string_or_number_type.4
   '
-  SELECT ((("posthog_person"."properties" -> 'Distinct Id') IN ('"307"'::jsonb)
-           OR ("posthog_person"."properties" -> 'Distinct Id') IN ('307'::jsonb))
+  SELECT ((("posthog_person"."properties" -> 'Distinct Id') IN ('"307"')
+           OR ("posthog_person"."properties" -> 'Distinct Id') IN ('307'))
           AND "posthog_person"."properties" ? 'Distinct Id'
-          AND NOT (("posthog_person"."properties" -> 'Distinct Id') = 'null'::jsonb)) AS "flag_X_condition_0"
+          AND NOT (("posthog_person"."properties" -> 'Distinct Id') = 'null')) AS "flag_X_condition_0"
   FROM "posthog_person"
   INNER JOIN "posthog_persondistinctid" ON ("posthog_person"."id" = "posthog_persondistinctid"."person_id")
   WHERE ("posthog_persondistinctid"."distinct_id" = '307'
@@ -231,9 +231,9 @@
 ---
 # name: TestFeatureFlagMatcher.test_db_matches_independent_of_string_or_number_type.5
   '
-  SELECT (("posthog_person"."properties" -> 'Distinct Id') IN ('307'::jsonb)
+  SELECT (("posthog_person"."properties" -> 'Distinct Id') IN ('307')
           AND "posthog_person"."properties" ? 'Distinct Id'
-          AND NOT (("posthog_person"."properties" -> 'Distinct Id') = 'null'::jsonb)) AS "flag_X_condition_0"
+          AND NOT (("posthog_person"."properties" -> 'Distinct Id') = 'null')) AS "flag_X_condition_0"
   FROM "posthog_person"
   INNER JOIN "posthog_persondistinctid" ON ("posthog_person"."id" = "posthog_persondistinctid"."person_id")
   WHERE ("posthog_persondistinctid"."distinct_id" = '307'
@@ -243,9 +243,9 @@
 ---
 # name: TestFeatureFlagMatcher.test_db_matches_independent_of_string_or_number_type.6
   '
-  SELECT (("posthog_person"."properties" -> 'Distinct Id') = '307'::jsonb
+  SELECT (("posthog_person"."properties" -> 'Distinct Id') = '307'
           AND "posthog_person"."properties" ? 'Distinct Id'
-          AND NOT (("posthog_person"."properties" -> 'Distinct Id') = 'null'::jsonb)) AS "flag_X_condition_0"
+          AND NOT (("posthog_person"."properties" -> 'Distinct Id') = 'null')) AS "flag_X_condition_0"
   FROM "posthog_person"
   INNER JOIN "posthog_persondistinctid" ON ("posthog_person"."id" = "posthog_persondistinctid"."person_id")
   WHERE ("posthog_persondistinctid"."distinct_id" = '307'
@@ -267,9 +267,9 @@
 ---
 # name: TestFeatureFlagMatcher.test_multiple_flags.1
   '
-  SELECT (("posthog_person"."properties" -> 'email') = '"test@posthog.com"'::jsonb
+  SELECT (("posthog_person"."properties" -> 'email') = '"test@posthog.com"'
           AND "posthog_person"."properties" ? 'email'
-          AND NOT (("posthog_person"."properties" -> 'email') = 'null'::jsonb)) AS "flag_X_condition_0",
+          AND NOT (("posthog_person"."properties" -> 'email') = 'null')) AS "flag_X_condition_0",
          (true) AS "flag_X_condition_1",
          (true) AS "flag_X_condition_0",
          (true) AS "flag_X_condition_0",
@@ -293,12 +293,12 @@
 ---
 # name: TestFeatureFlagMatcher.test_multiple_flags.3
   '
-  SELECT (("posthog_group"."group_properties" -> 'name') IN ('"foo.inc"'::jsonb)
+  SELECT (("posthog_group"."group_properties" -> 'name') IN ('"foo.inc"')
           AND "posthog_group"."group_properties" ? 'name'
-          AND NOT (("posthog_group"."group_properties" -> 'name') = 'null'::jsonb)) AS "flag_X_condition_0",
-         (("posthog_group"."group_properties" -> 'name') IN ('"foo2.inc"'::jsonb)
+          AND NOT (("posthog_group"."group_properties" -> 'name') = 'null')) AS "flag_X_condition_0",
+         (("posthog_group"."group_properties" -> 'name') IN ('"foo2.inc"')
           AND "posthog_group"."group_properties" ? 'name'
-          AND NOT (("posthog_group"."group_properties" -> 'name') = 'null'::jsonb)) AS "flag_X_condition_0"
+          AND NOT (("posthog_group"."group_properties" -> 'name') = 'null')) AS "flag_X_condition_0"
   FROM "posthog_group"
   WHERE ("posthog_group"."team_id" = 2
          AND "posthog_group"."group_key" = 'foo'
@@ -319,9 +319,9 @@
 ---
 # name: TestFeatureFlagMatcher.test_multiple_flags.5
   '
-  SELECT (("posthog_person"."properties" -> 'email') = '"test@posthog.com"'::jsonb
+  SELECT (("posthog_person"."properties" -> 'email') = '"test@posthog.com"'
           AND "posthog_person"."properties" ? 'email'
-          AND NOT (("posthog_person"."properties" -> 'email') = 'null'::jsonb)) AS "flag_X_condition_0",
+          AND NOT (("posthog_person"."properties" -> 'email') = 'null')) AS "flag_X_condition_0",
          (true) AS "flag_X_condition_1",
          (true) AS "flag_X_condition_0",
          (true) AS "flag_X_condition_0",
@@ -335,12 +335,12 @@
 ---
 # name: TestFeatureFlagMatcher.test_multiple_flags.6
   '
-  SELECT (("posthog_group"."group_properties" -> 'name') IN ('"foo.inc"'::jsonb)
+  SELECT (("posthog_group"."group_properties" -> 'name') IN ('"foo.inc"')
           AND "posthog_group"."group_properties" ? 'name'
-          AND NOT (("posthog_group"."group_properties" -> 'name') = 'null'::jsonb)) AS "flag_X_condition_0",
-         (("posthog_group"."group_properties" -> 'name') IN ('"foo2.inc"'::jsonb)
+          AND NOT (("posthog_group"."group_properties" -> 'name') = 'null')) AS "flag_X_condition_0",
+         (("posthog_group"."group_properties" -> 'name') IN ('"foo2.inc"')
           AND "posthog_group"."group_properties" ? 'name'
-          AND NOT (("posthog_group"."group_properties" -> 'name') = 'null'::jsonb)) AS "flag_X_condition_0"
+          AND NOT (("posthog_group"."group_properties" -> 'name') = 'null')) AS "flag_X_condition_0"
   FROM "posthog_group"
   WHERE ("posthog_group"."team_id" = 2
          AND "posthog_group"."group_key" = 'foo2'
@@ -373,29 +373,6 @@
 ---
 # name: TestFeatureFlagMatcher.test_numeric_operator_with_cohorts_and_nested_cohorts.1
   '
-<<<<<<< HEAD
-  SELECT (((("posthog_person"."properties" -> 'number') > '"100"'::jsonb
-            AND JSONB_TYPEOF(("posthog_person"."properties" -> 'number')) = ('string'))
-           OR (("posthog_person"."properties" -> 'number') > '100.0'::jsonb
-               AND JSONB_TYPEOF(("posthog_person"."properties" -> 'number')) = ('number')))
-          AND "posthog_person"."properties" ? 'number'
-          AND NOT (("posthog_person"."properties" -> 'number') = 'null'::jsonb)) AS "flag_X_condition_0",
-         (((("posthog_person"."properties" -> 'version') > '"1.05"'::jsonb
-            AND JSONB_TYPEOF(("posthog_person"."properties" -> 'version')) = ('string'))
-           OR (("posthog_person"."properties" -> 'version') > '1.05'::jsonb
-               AND JSONB_TYPEOF(("posthog_person"."properties" -> 'version')) = ('number')))
-          AND "posthog_person"."properties" ? 'version'
-          AND NOT (("posthog_person"."properties" -> 'version') = 'null'::jsonb)) AS "flag_X_condition_0",
-         (((("posthog_person"."properties" -> 'number') < '"31"'::jsonb
-            AND JSONB_TYPEOF(("posthog_person"."properties" -> 'number')) = ('string'))
-           OR (("posthog_person"."properties" -> 'number') < '31.0'::jsonb
-               AND JSONB_TYPEOF(("posthog_person"."properties" -> 'number')) = ('number')))
-          AND "posthog_person"."properties" ? 'number'
-          AND NOT (("posthog_person"."properties" -> 'number') = 'null'::jsonb)
-          AND ((("posthog_person"."properties" -> 'nested_prop') > '"20"'::jsonb
-                AND JSONB_TYPEOF(("posthog_person"."properties" -> 'nested_prop')) = ('string'))
-               OR (("posthog_person"."properties" -> 'nested_prop') > '20.0'::jsonb
-=======
   SELECT (((("posthog_person"."properties" -> 'number') > '"100"'
             AND JSONB_TYPEOF(("posthog_person"."properties" -> 'number')) = ('string'))
            OR (("posthog_person"."properties" -> 'number') > '100.0'
@@ -417,10 +394,9 @@
           AND ((("posthog_person"."properties" -> 'nested_prop') > '"20"'
                 AND JSONB_TYPEOF(("posthog_person"."properties" -> 'nested_prop')) = ('string'))
                OR (("posthog_person"."properties" -> 'nested_prop') > '20.0'
->>>>>>> db92edfe
                    AND JSONB_TYPEOF(("posthog_person"."properties" -> 'nested_prop')) = ('number')))
           AND "posthog_person"."properties" ? 'nested_prop'
-          AND NOT (("posthog_person"."properties" -> 'nested_prop') = 'null'::jsonb)) AS "flag_X_condition_0"
+          AND NOT (("posthog_person"."properties" -> 'nested_prop') = 'null')) AS "flag_X_condition_0"
   FROM "posthog_person"
   INNER JOIN "posthog_persondistinctid" ON ("posthog_person"."id" = "posthog_persondistinctid"."person_id")
   WHERE ("posthog_persondistinctid"."distinct_id" = '307'
@@ -442,18 +418,12 @@
 ---
 # name: TestFeatureFlagMatcher.test_numeric_operator_with_groups_and_person_flags.1
   '
-<<<<<<< HEAD
-  SELECT (((("posthog_person"."properties" -> 'number') >= '"20"'::jsonb
-            AND JSONB_TYPEOF(("posthog_person"."properties" -> 'number')) = ('string'))
-           OR (("posthog_person"."properties" -> 'number') >= '20.0'::jsonb
-=======
   SELECT (((("posthog_person"."properties" -> 'number') >= '"20"'
             AND JSONB_TYPEOF(("posthog_person"."properties" -> 'number')) = ('string'))
            OR (("posthog_person"."properties" -> 'number') >= '20.0'
->>>>>>> db92edfe
                AND JSONB_TYPEOF(("posthog_person"."properties" -> 'number')) = ('number')))
           AND "posthog_person"."properties" ? 'number'
-          AND NOT (("posthog_person"."properties" -> 'number') = 'null'::jsonb)) AS "flag_X_condition_0"
+          AND NOT (("posthog_person"."properties" -> 'number') = 'null')) AS "flag_X_condition_0"
   FROM "posthog_person"
   INNER JOIN "posthog_persondistinctid" ON ("posthog_person"."id" = "posthog_persondistinctid"."person_id")
   WHERE ("posthog_persondistinctid"."distinct_id" = '307'
@@ -463,18 +433,12 @@
 ---
 # name: TestFeatureFlagMatcher.test_numeric_operator_with_groups_and_person_flags.2
   '
-<<<<<<< HEAD
-  SELECT (((("posthog_group"."group_properties" -> 'number') > '"100"'::jsonb
-            AND JSONB_TYPEOF(("posthog_group"."group_properties" -> 'number')) = ('string'))
-           OR (("posthog_group"."group_properties" -> 'number') > '100.0'::jsonb
-=======
   SELECT (((("posthog_group"."group_properties" -> 'number') > '"100"'
             AND JSONB_TYPEOF(("posthog_group"."group_properties" -> 'number')) = ('string'))
            OR (("posthog_group"."group_properties" -> 'number') > '100.0'
->>>>>>> db92edfe
                AND JSONB_TYPEOF(("posthog_group"."group_properties" -> 'number')) = ('number')))
           AND "posthog_group"."group_properties" ? 'number'
-          AND NOT (("posthog_group"."group_properties" -> 'number') = 'null'::jsonb)) AS "flag_X_condition_0"
+          AND NOT (("posthog_group"."group_properties" -> 'number') = 'null')) AS "flag_X_condition_0"
   FROM "posthog_group"
   WHERE ("posthog_group"."team_id" = 2
          AND "posthog_group"."group_key" = 'foo'
@@ -483,9 +447,9 @@
 ---
 # name: TestFeatureFlagMatcher.test_numeric_operator_with_groups_and_person_flags.3
   '
-  SELECT (("posthog_group"."group_properties" -> 'number') > '"100b2c"'::jsonb
+  SELECT (("posthog_group"."group_properties" -> 'number') > '"100b2c"'
           AND "posthog_group"."group_properties" ? 'number'
-          AND NOT (("posthog_group"."group_properties" -> 'number') = 'null'::jsonb)) AS "flag_X_condition_0"
+          AND NOT (("posthog_group"."group_properties" -> 'number') = 'null')) AS "flag_X_condition_0"
   FROM "posthog_group"
   WHERE ("posthog_group"."team_id" = 2
          AND "posthog_group"."group_key" = 'foo-project'
@@ -494,17 +458,17 @@
 ---
 # name: TestFeatureFlagMatcher.test_super_condition_matches_string
   '
-  SELECT ((("posthog_person"."properties" -> 'is_enabled') = 'true'::jsonb
-           OR ("posthog_person"."properties" -> 'is_enabled') = '"true"'::jsonb)
+  SELECT ((("posthog_person"."properties" -> 'is_enabled') = 'true'
+           OR ("posthog_person"."properties" -> 'is_enabled') = '"true"')
           AND "posthog_person"."properties" ? 'is_enabled'
-          AND NOT (("posthog_person"."properties" -> 'is_enabled') = 'null'::jsonb)) AS "flag_X_super_condition", ("posthog_person"."properties" -> 'is_enabled') IS NOT NULL AS "flag_X_super_condition_is_set",
-                                                                                                                                                                                 (("posthog_person"."properties" -> 'email') = '"fake@posthog.com"'::jsonb
-                                                                                                                                                                                  AND "posthog_person"."properties" ? 'email'
-                                                                                                                                                                                  AND NOT (("posthog_person"."properties" -> 'email') = 'null'::jsonb)) AS "flag_X_condition_0",
-                                                                                                                                                                                 (("posthog_person"."properties" -> 'email') = '"test@posthog.com"'::jsonb
-                                                                                                                                                                                  AND "posthog_person"."properties" ? 'email'
-                                                                                                                                                                                  AND NOT (("posthog_person"."properties" -> 'email') = 'null'::jsonb)) AS "flag_X_condition_1",
-                                                                                                                                                                                 (true) AS "flag_X_condition_2"
+          AND NOT (("posthog_person"."properties" -> 'is_enabled') = 'null')) AS "flag_X_super_condition", ("posthog_person"."properties" -> 'is_enabled') IS NOT NULL AS "flag_X_super_condition_is_set",
+                                                                                                                                                                          (("posthog_person"."properties" -> 'email') = '"fake@posthog.com"'
+                                                                                                                                                                           AND "posthog_person"."properties" ? 'email'
+                                                                                                                                                                           AND NOT (("posthog_person"."properties" -> 'email') = 'null')) AS "flag_X_condition_0",
+                                                                                                                                                                          (("posthog_person"."properties" -> 'email') = '"test@posthog.com"'
+                                                                                                                                                                           AND "posthog_person"."properties" ? 'email'
+                                                                                                                                                                           AND NOT (("posthog_person"."properties" -> 'email') = 'null')) AS "flag_X_condition_1",
+                                                                                                                                                                          (true) AS "flag_X_condition_2"
   FROM "posthog_person"
   INNER JOIN "posthog_persondistinctid" ON ("posthog_person"."id" = "posthog_persondistinctid"."person_id")
   WHERE ("posthog_persondistinctid"."distinct_id" = 'test_id'
@@ -619,29 +583,6 @@
 ---
 # name: TestFeatureFlagMatcher.test_with_sql_injection_properties_and_other_aliases.3
   '
-<<<<<<< HEAD
-  SELECT (((("posthog_person"."properties" -> 'number space') > '"100"'::jsonb
-            AND JSONB_TYPEOF(("posthog_person"."properties" -> 'number space')) = ('string'))
-           OR (("posthog_person"."properties" -> 'number space') > '100.0'::jsonb
-               AND JSONB_TYPEOF(("posthog_person"."properties" -> 'number space')) = ('number')))
-          AND "posthog_person"."properties" ? 'number space'
-          AND NOT (("posthog_person"."properties" -> 'number space') = 'null'::jsonb)
-          AND ((JSONB_TYPEOF(("posthog_person"."properties" -> ';''" SELECT 1; DROP TABLE posthog_featureflag;')) = ('string')
-                AND ("posthog_person"."properties" -> ';''" SELECT 1; DROP TABLE posthog_featureflag;') > '"100"'::jsonb)
-               OR (JSONB_TYPEOF(("posthog_person"."properties" -> ';''" SELECT 1; DROP TABLE posthog_featureflag;')) = ('number')
-                   AND ("posthog_person"."properties" -> ';''" SELECT 1; DROP TABLE posthog_featureflag;') > '100.0'::jsonb))
-          AND "posthog_person"."properties" ? ';''" SELECT 1; DROP TABLE posthog_featureflag;'
-          AND NOT (("posthog_person"."properties" -> ';''" SELECT 1; DROP TABLE posthog_featureflag;') = 'null'::jsonb)) AS "flag_X_condition_0",
-         (((JSONB_TYPEOF(("posthog_person"."properties" -> ';''" SELECT 1; DROP TABLE posthog_featureflag;')) = ('string')
-            AND ("posthog_person"."properties" -> ';''" SELECT 1; DROP TABLE posthog_featureflag;') > '"100"'::jsonb)
-           OR (JSONB_TYPEOF(("posthog_person"."properties" -> ';''" SELECT 1; DROP TABLE posthog_featureflag;')) = ('number')
-               AND ("posthog_person"."properties" -> ';''" SELECT 1; DROP TABLE posthog_featureflag;') > '100.0'::jsonb))
-          AND "posthog_person"."properties" ? ';''" SELECT 1; DROP TABLE posthog_featureflag;'
-          AND NOT (("posthog_person"."properties" -> ';''" SELECT 1; DROP TABLE posthog_featureflag;') = 'null'::jsonb)) AS "flag_X_condition_1",
-         (((("posthog_person"."properties" -> 'version!!!') > '"1.05"'::jsonb
-            AND JSONB_TYPEOF(("posthog_person"."properties" -> 'version!!!')) = ('string'))
-           OR (("posthog_person"."properties" -> 'version!!!') > '1.05'::jsonb
-=======
   SELECT (((("posthog_person"."properties" -> 'number space') > '"100"'
             AND JSONB_TYPEOF(("posthog_person"."properties" -> 'number space')) = ('string'))
            OR (("posthog_person"."properties" -> 'number space') > '100.0'
@@ -663,14 +604,13 @@
          (((("posthog_person"."properties" -> 'version!!!') > '"1.05"'
             AND JSONB_TYPEOF(("posthog_person"."properties" -> 'version!!!')) = ('string'))
            OR (("posthog_person"."properties" -> 'version!!!') > '1.05'
->>>>>>> db92edfe
                AND JSONB_TYPEOF(("posthog_person"."properties" -> 'version!!!')) = ('number')))
           AND "posthog_person"."properties" ? 'version!!!'
-          AND NOT (("posthog_person"."properties" -> 'version!!!') = 'null'::jsonb)) AS "flag_X_condition_2",
-         ((("posthog_person"."properties" -> 'nested_prop --random #comment //test') = '"21"'::jsonb
-           OR ("posthog_person"."properties" -> 'nested_prop --random #comment //test') = '21'::jsonb)
+          AND NOT (("posthog_person"."properties" -> 'version!!!') = 'null')) AS "flag_X_condition_2",
+         ((("posthog_person"."properties" -> 'nested_prop --random #comment //test') = '"21"'
+           OR ("posthog_person"."properties" -> 'nested_prop --random #comment //test') = '21')
           AND "posthog_person"."properties" ? 'nested_prop --random #comment //test'
-          AND NOT (("posthog_person"."properties" -> 'nested_prop --random #comment //test') = 'null'::jsonb)) AS "flag_X_condition_3"
+          AND NOT (("posthog_person"."properties" -> 'nested_prop --random #comment //test') = 'null')) AS "flag_X_condition_3"
   FROM "posthog_person"
   INNER JOIN "posthog_persondistinctid" ON ("posthog_person"."id" = "posthog_persondistinctid"."person_id")
   WHERE ("posthog_persondistinctid"."distinct_id" = '307'
@@ -679,22 +619,56 @@
   '
 ---
 # name: TestHashKeyOverridesRaceConditions.test_hash_key_overrides_with_simulated_error_race_conditions_on_person_merging
-  'BEGIN'
----
-# name: TestHashKeyOverridesRaceConditions.test_hash_key_overrides_with_simulated_error_race_conditions_on_person_merging.1
   '
   
   SET LOCAL statement_timeout = 2
   '
 ---
-# name: TestHashKeyOverridesRaceConditions.test_hash_key_overrides_with_simulated_error_race_conditions_on_person_merging.10
+# name: TestHashKeyOverridesRaceConditions.test_hash_key_overrides_with_simulated_error_race_conditions_on_person_merging.1
   '
   WITH target_person_ids AS
     (SELECT team_id,
             person_id
      FROM posthog_persondistinctid
      WHERE team_id = 2
-       AND distinct_id = ANY('{other_id,example_id}') ),
+       AND distinct_id IN ('other_id',
+                           'example_id') ),
+       existing_overrides AS
+    (SELECT team_id,
+            person_id,
+            feature_flag_key,
+            hash_key
+     FROM posthog_featureflaghashkeyoverride
+     WHERE team_id = 2
+       AND person_id IN
+         (SELECT person_id
+          FROM target_person_ids) )
+  SELECT key
+  FROM posthog_featureflag
+  WHERE team_id = 2
+    AND ensure_experience_continuity = TRUE
+    AND active = TRUE
+    AND deleted = FALSE
+    AND key NOT IN
+      (SELECT feature_flag_key
+       FROM existing_overrides)
+  '
+---
+# name: TestHashKeyOverridesRaceConditions.test_hash_key_overrides_with_simulated_error_race_conditions_on_person_merging.2
+  '
+  
+  SET LOCAL statement_timeout = 2
+  '
+---
+# name: TestHashKeyOverridesRaceConditions.test_hash_key_overrides_with_simulated_error_race_conditions_on_person_merging.3
+  '
+  WITH target_person_ids AS
+    (SELECT team_id,
+            person_id
+     FROM posthog_persondistinctid
+     WHERE team_id = 2
+       AND distinct_id IN ('other_id',
+                           'example_id') ),
        existing_overrides AS
     (SELECT team_id,
             person_id,
@@ -729,94 +703,21 @@
          AND team_id = 2) ON CONFLICT DO NOTHING
   '
 ---
-# name: TestHashKeyOverridesRaceConditions.test_hash_key_overrides_with_simulated_error_race_conditions_on_person_merging.11
-  'ROLLBACK'
----
-# name: TestHashKeyOverridesRaceConditions.test_hash_key_overrides_with_simulated_error_race_conditions_on_person_merging.12
-  'BEGIN'
----
-# name: TestHashKeyOverridesRaceConditions.test_hash_key_overrides_with_simulated_error_race_conditions_on_person_merging.13
+# name: TestHashKeyOverridesRaceConditions.test_hash_key_overrides_with_simulated_error_race_conditions_on_person_merging.4
   '
   
   SET LOCAL statement_timeout = 2
   '
 ---
-# name: TestHashKeyOverridesRaceConditions.test_hash_key_overrides_with_simulated_error_race_conditions_on_person_merging.14
-  '
-  SELECT "posthog_persondistinctid"."person_id",
-         "posthog_persondistinctid"."distinct_id"
-  FROM "posthog_persondistinctid"
-  WHERE ("posthog_persondistinctid"."distinct_id" IN ('other_id',
-                                                      'example_id')
-         AND "posthog_persondistinctid"."team_id" = 2)
-  '
----
-# name: TestHashKeyOverridesRaceConditions.test_hash_key_overrides_with_simulated_error_race_conditions_on_person_merging.15
-  '
-  SELECT "posthog_featureflaghashkeyoverride"."feature_flag_key",
-         "posthog_featureflaghashkeyoverride"."hash_key",
-         "posthog_featureflaghashkeyoverride"."person_id"
-  FROM "posthog_featureflaghashkeyoverride"
-  WHERE ("posthog_featureflaghashkeyoverride"."person_id" IN (1,
-                                                              2,
-                                                              3,
-                                                              4,
-                                                              5 /* ... */)
-         AND "posthog_featureflaghashkeyoverride"."team_id" = 2)
-  '
----
-# name: TestHashKeyOverridesRaceConditions.test_hash_key_overrides_with_simulated_error_race_conditions_on_person_merging.16
-  'COMMIT'
----
-# name: TestHashKeyOverridesRaceConditions.test_hash_key_overrides_with_simulated_error_race_conditions_on_person_merging.2
+# name: TestHashKeyOverridesRaceConditions.test_hash_key_overrides_with_simulated_error_race_conditions_on_person_merging.5
   '
   WITH target_person_ids AS
     (SELECT team_id,
             person_id
      FROM posthog_persondistinctid
      WHERE team_id = 2
-       AND distinct_id = ANY('{other_id,example_id}') ),
-       existing_overrides AS
-    (SELECT team_id,
-            person_id,
-            feature_flag_key,
-            hash_key
-     FROM posthog_featureflaghashkeyoverride
-     WHERE team_id = 2
-       AND person_id IN
-         (SELECT person_id
-          FROM target_person_ids) )
-  SELECT key
-  FROM posthog_featureflag
-  WHERE team_id = 2
-    AND ensure_experience_continuity = TRUE
-    AND active = TRUE
-    AND deleted = FALSE
-    AND key NOT IN
-      (SELECT feature_flag_key
-       FROM existing_overrides)
-  '
----
-# name: TestHashKeyOverridesRaceConditions.test_hash_key_overrides_with_simulated_error_race_conditions_on_person_merging.3
-  'COMMIT'
----
-# name: TestHashKeyOverridesRaceConditions.test_hash_key_overrides_with_simulated_error_race_conditions_on_person_merging.4
-  'BEGIN'
----
-# name: TestHashKeyOverridesRaceConditions.test_hash_key_overrides_with_simulated_error_race_conditions_on_person_merging.5
-  '
-  
-  SET LOCAL statement_timeout = 2
-  '
----
-# name: TestHashKeyOverridesRaceConditions.test_hash_key_overrides_with_simulated_error_race_conditions_on_person_merging.6
-  '
-  WITH target_person_ids AS
-    (SELECT team_id,
-            person_id
-     FROM posthog_persondistinctid
-     WHERE team_id = 2
-       AND distinct_id = ANY('{other_id,example_id}') ),
+       AND distinct_id IN ('other_id',
+                           'example_id') ),
        existing_overrides AS
     (SELECT team_id,
             person_id,
@@ -851,35 +752,87 @@
          AND team_id = 2) ON CONFLICT DO NOTHING
   '
 ---
-# name: TestHashKeyOverridesRaceConditions.test_hash_key_overrides_with_simulated_error_race_conditions_on_person_merging.7
-  'ROLLBACK'
----
-# name: TestHashKeyOverridesRaceConditions.test_hash_key_overrides_with_simulated_error_race_conditions_on_person_merging.8
-  'BEGIN'
----
-# name: TestHashKeyOverridesRaceConditions.test_hash_key_overrides_with_simulated_error_race_conditions_on_person_merging.9
+# name: TestHashKeyOverridesRaceConditions.test_hash_key_overrides_with_simulated_error_race_conditions_on_person_merging.6
   '
   
   SET LOCAL statement_timeout = 2
   '
 ---
+# name: TestHashKeyOverridesRaceConditions.test_hash_key_overrides_with_simulated_error_race_conditions_on_person_merging.7
+  '
+  SELECT "posthog_persondistinctid"."person_id",
+         "posthog_persondistinctid"."distinct_id"
+  FROM "posthog_persondistinctid"
+  WHERE ("posthog_persondistinctid"."distinct_id" IN ('other_id',
+                                                      'example_id')
+         AND "posthog_persondistinctid"."team_id" = 2)
+  '
+---
+# name: TestHashKeyOverridesRaceConditions.test_hash_key_overrides_with_simulated_error_race_conditions_on_person_merging.8
+  '
+  SELECT "posthog_featureflaghashkeyoverride"."feature_flag_key",
+         "posthog_featureflaghashkeyoverride"."hash_key",
+         "posthog_featureflaghashkeyoverride"."person_id"
+  FROM "posthog_featureflaghashkeyoverride"
+  WHERE ("posthog_featureflaghashkeyoverride"."person_id" IN (1,
+                                                              2,
+                                                              3,
+                                                              4,
+                                                              5 /* ... */)
+         AND "posthog_featureflaghashkeyoverride"."team_id" = 2)
+  '
+---
 # name: TestHashKeyOverridesRaceConditions.test_hash_key_overrides_with_simulated_race_conditions_on_person_merging
-  'BEGIN'
----
-# name: TestHashKeyOverridesRaceConditions.test_hash_key_overrides_with_simulated_race_conditions_on_person_merging.1
   '
   
   SET LOCAL statement_timeout = 2
   '
 ---
-# name: TestHashKeyOverridesRaceConditions.test_hash_key_overrides_with_simulated_race_conditions_on_person_merging.10
+# name: TestHashKeyOverridesRaceConditions.test_hash_key_overrides_with_simulated_race_conditions_on_person_merging.1
   '
   WITH target_person_ids AS
     (SELECT team_id,
             person_id
      FROM posthog_persondistinctid
      WHERE team_id = 2
-       AND distinct_id = ANY('{other_id,example_id}') ),
+       AND distinct_id IN ('other_id',
+                           'example_id') ),
+       existing_overrides AS
+    (SELECT team_id,
+            person_id,
+            feature_flag_key,
+            hash_key
+     FROM posthog_featureflaghashkeyoverride
+     WHERE team_id = 2
+       AND person_id IN
+         (SELECT person_id
+          FROM target_person_ids) )
+  SELECT key
+  FROM posthog_featureflag
+  WHERE team_id = 2
+    AND ensure_experience_continuity = TRUE
+    AND active = TRUE
+    AND deleted = FALSE
+    AND key NOT IN
+      (SELECT feature_flag_key
+       FROM existing_overrides)
+  '
+---
+# name: TestHashKeyOverridesRaceConditions.test_hash_key_overrides_with_simulated_race_conditions_on_person_merging.2
+  '
+  
+  SET LOCAL statement_timeout = 2
+  '
+---
+# name: TestHashKeyOverridesRaceConditions.test_hash_key_overrides_with_simulated_race_conditions_on_person_merging.3
+  '
+  WITH target_person_ids AS
+    (SELECT team_id,
+            person_id
+     FROM posthog_persondistinctid
+     WHERE team_id = 2
+       AND distinct_id IN ('other_id',
+                           'example_id') ),
        existing_overrides AS
     (SELECT team_id,
             person_id,
@@ -914,94 +867,21 @@
          AND team_id = 2) ON CONFLICT DO NOTHING
   '
 ---
-# name: TestHashKeyOverridesRaceConditions.test_hash_key_overrides_with_simulated_race_conditions_on_person_merging.11
-  'COMMIT'
----
-# name: TestHashKeyOverridesRaceConditions.test_hash_key_overrides_with_simulated_race_conditions_on_person_merging.12
-  'BEGIN'
----
-# name: TestHashKeyOverridesRaceConditions.test_hash_key_overrides_with_simulated_race_conditions_on_person_merging.13
+# name: TestHashKeyOverridesRaceConditions.test_hash_key_overrides_with_simulated_race_conditions_on_person_merging.4
   '
   
   SET LOCAL statement_timeout = 2
   '
 ---
-# name: TestHashKeyOverridesRaceConditions.test_hash_key_overrides_with_simulated_race_conditions_on_person_merging.14
-  '
-  SELECT "posthog_persondistinctid"."person_id",
-         "posthog_persondistinctid"."distinct_id"
-  FROM "posthog_persondistinctid"
-  WHERE ("posthog_persondistinctid"."distinct_id" IN ('other_id',
-                                                      'example_id')
-         AND "posthog_persondistinctid"."team_id" = 2)
-  '
----
-# name: TestHashKeyOverridesRaceConditions.test_hash_key_overrides_with_simulated_race_conditions_on_person_merging.15
-  '
-  SELECT "posthog_featureflaghashkeyoverride"."feature_flag_key",
-         "posthog_featureflaghashkeyoverride"."hash_key",
-         "posthog_featureflaghashkeyoverride"."person_id"
-  FROM "posthog_featureflaghashkeyoverride"
-  WHERE ("posthog_featureflaghashkeyoverride"."person_id" IN (1,
-                                                              2,
-                                                              3,
-                                                              4,
-                                                              5 /* ... */)
-         AND "posthog_featureflaghashkeyoverride"."team_id" = 2)
-  '
----
-# name: TestHashKeyOverridesRaceConditions.test_hash_key_overrides_with_simulated_race_conditions_on_person_merging.16
-  'COMMIT'
----
-# name: TestHashKeyOverridesRaceConditions.test_hash_key_overrides_with_simulated_race_conditions_on_person_merging.2
+# name: TestHashKeyOverridesRaceConditions.test_hash_key_overrides_with_simulated_race_conditions_on_person_merging.5
   '
   WITH target_person_ids AS
     (SELECT team_id,
             person_id
      FROM posthog_persondistinctid
      WHERE team_id = 2
-       AND distinct_id = ANY('{other_id,example_id}') ),
-       existing_overrides AS
-    (SELECT team_id,
-            person_id,
-            feature_flag_key,
-            hash_key
-     FROM posthog_featureflaghashkeyoverride
-     WHERE team_id = 2
-       AND person_id IN
-         (SELECT person_id
-          FROM target_person_ids) )
-  SELECT key
-  FROM posthog_featureflag
-  WHERE team_id = 2
-    AND ensure_experience_continuity = TRUE
-    AND active = TRUE
-    AND deleted = FALSE
-    AND key NOT IN
-      (SELECT feature_flag_key
-       FROM existing_overrides)
-  '
----
-# name: TestHashKeyOverridesRaceConditions.test_hash_key_overrides_with_simulated_race_conditions_on_person_merging.3
-  'COMMIT'
----
-# name: TestHashKeyOverridesRaceConditions.test_hash_key_overrides_with_simulated_race_conditions_on_person_merging.4
-  'BEGIN'
----
-# name: TestHashKeyOverridesRaceConditions.test_hash_key_overrides_with_simulated_race_conditions_on_person_merging.5
-  '
-  
-  SET LOCAL statement_timeout = 2
-  '
----
-# name: TestHashKeyOverridesRaceConditions.test_hash_key_overrides_with_simulated_race_conditions_on_person_merging.6
-  '
-  WITH target_person_ids AS
-    (SELECT team_id,
-            person_id
-     FROM posthog_persondistinctid
-     WHERE team_id = 2
-       AND distinct_id = ANY('{other_id,example_id}') ),
+       AND distinct_id IN ('other_id',
+                           'example_id') ),
        existing_overrides AS
     (SELECT team_id,
             person_id,
@@ -1036,15 +916,33 @@
          AND team_id = 2) ON CONFLICT DO NOTHING
   '
 ---
-# name: TestHashKeyOverridesRaceConditions.test_hash_key_overrides_with_simulated_race_conditions_on_person_merging.7
-  'ROLLBACK'
----
-# name: TestHashKeyOverridesRaceConditions.test_hash_key_overrides_with_simulated_race_conditions_on_person_merging.8
-  'BEGIN'
----
-# name: TestHashKeyOverridesRaceConditions.test_hash_key_overrides_with_simulated_race_conditions_on_person_merging.9
+# name: TestHashKeyOverridesRaceConditions.test_hash_key_overrides_with_simulated_race_conditions_on_person_merging.6
   '
   
   SET LOCAL statement_timeout = 2
   '
+---
+# name: TestHashKeyOverridesRaceConditions.test_hash_key_overrides_with_simulated_race_conditions_on_person_merging.7
+  '
+  SELECT "posthog_persondistinctid"."person_id",
+         "posthog_persondistinctid"."distinct_id"
+  FROM "posthog_persondistinctid"
+  WHERE ("posthog_persondistinctid"."distinct_id" IN ('other_id',
+                                                      'example_id')
+         AND "posthog_persondistinctid"."team_id" = 2)
+  '
+---
+# name: TestHashKeyOverridesRaceConditions.test_hash_key_overrides_with_simulated_race_conditions_on_person_merging.8
+  '
+  SELECT "posthog_featureflaghashkeyoverride"."feature_flag_key",
+         "posthog_featureflaghashkeyoverride"."hash_key",
+         "posthog_featureflaghashkeyoverride"."person_id"
+  FROM "posthog_featureflaghashkeyoverride"
+  WHERE ("posthog_featureflaghashkeyoverride"."person_id" IN (1,
+                                                              2,
+                                                              3,
+                                                              4,
+                                                              5 /* ... */)
+         AND "posthog_featureflaghashkeyoverride"."team_id" = 2)
+  '
 ---