--- conflicted
+++ resolved
@@ -32,11 +32,7 @@
                 "actions": [],
             }
         ).to_dict()
-<<<<<<< HEAD
-        self.assertEqual(list(filter.keys()), ["date_from", "date_to", "events", "display", "compare"])
-=======
-        self.assertEqual(list(filter.keys()), ["events", "display", "compare", "insight"])
->>>>>>> 560fe076
+        self.assertEqual(list(filter.keys()), ["date_from", "date_to", "events", "display", "compare", "insight"])
 
 
 class TestSelectors(BaseTest):
