--- conflicted
+++ resolved
@@ -23,7 +23,10 @@
 from posthog.settings import CLICKHOUSE_PER_TEAM_SETTINGS
 from posthog.settings.data_stores import CLICKHOUSE_CLUSTER
 
-ON_CLUSTER_CLAUSE = lambda on_cluster=True: f"ON CLUSTER '{CLICKHOUSE_CLUSTER}'" if on_cluster else ""
+
+def ON_CLUSTER_CLAUSE(on_cluster=True):
+    return f"ON CLUSTER '{CLICKHOUSE_CLUSTER}'" if on_cluster else ""
+
 
 K = TypeVar("K")
 V = TypeVar("V")
@@ -95,7 +98,7 @@
 
         cluster_hosts = bootstrap_client.execute(
             """
-                SELECT host_address, shard_num, replica_num, getMacro('hostClusterType') as host_cluster_type, getMacro('hostClusterRole') as host_cluster_role
+                SELECT host_address, port, shard_num, replica_num, getMacro('hostClusterType') as host_cluster_type, getMacro('hostClusterRole') as host_cluster_role
                 FROM clusterAllReplicas(%(name)s, system.clusters)
                 WHERE name = %(name)s and is_local
                 ORDER BY shard_num, replica_num
@@ -104,7 +107,6 @@
         )
 
         self.__hosts = [
-<<<<<<< HEAD
             HostInfo(
                 ConnectionInfo(host_address, port),
                 shard_num if host_cluster_role != "coordinator" else None,
@@ -112,11 +114,9 @@
                 host_cluster_type,
                 host_cluster_role,
             )
-=======
-            HostInfo(ConnectionInfo(host_address), shard_num, replica_num, host_cluster_type, host_cluster_role)
->>>>>>> 85f75893
             for (
                 host_address,
+                port,
                 shard_num,
                 replica_num,
                 host_cluster_type,
