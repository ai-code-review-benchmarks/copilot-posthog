# serializer version: 1
# name: test_create_kafka_events_with_disabled_protobuf
  '''
  
  CREATE TABLE IF NOT EXISTS kafka_events_json ON CLUSTER 'posthog'
  (
      uuid UUID,
      event VARCHAR,
      properties VARCHAR CODEC(ZSTD(3)),
      timestamp DateTime64(6, 'UTC'),
      team_id Int64,
      distinct_id VARCHAR,
      elements_chain VARCHAR,
      created_at DateTime64(6, 'UTC'),
      person_id UUID,
      person_created_at DateTime64,
      person_properties VARCHAR Codec(ZSTD(3)),
      group0_properties VARCHAR Codec(ZSTD(3)),
      group1_properties VARCHAR Codec(ZSTD(3)),
      group2_properties VARCHAR Codec(ZSTD(3)),
      group3_properties VARCHAR Codec(ZSTD(3)),
      group4_properties VARCHAR Codec(ZSTD(3)),
      group0_created_at DateTime64,
      group1_created_at DateTime64,
      group2_created_at DateTime64,
      group3_created_at DateTime64,
      group4_created_at DateTime64,
      person_mode Enum8('full' = 0, 'propertyless' = 1, 'force_upgrade' = 2)
      
      
      
  ) ENGINE = Kafka('kafka:9092', 'clickhouse_events_json_test', 'group1', 'JSONEachRow')
  
      SETTINGS kafka_skip_broken_messages = 100
  
  '''
# ---
# name: test_create_kafka_table_with_different_kafka_host[kafka_app_metrics2]
  '''
  
  CREATE TABLE IF NOT EXISTS kafka_app_metrics2 ON CLUSTER 'posthog'
  (
      team_id Int64,
      timestamp DateTime64(6, 'UTC'),
      app_source LowCardinality(String),
      app_source_id String,
      instance_id String,
      metric_kind String,
      metric_name String,
      count Int64
  )
  ENGINE=Kafka('test.kafka.broker:9092', 'clickhouse_app_metrics2_test', 'group1', 'JSONEachRow')
  
  '''
# ---
# name: test_create_kafka_table_with_different_kafka_host[kafka_app_metrics]
  '''
  
  CREATE TABLE IF NOT EXISTS kafka_app_metrics ON CLUSTER 'posthog'
  (
      team_id Int64,
      timestamp DateTime64(6, 'UTC'),
      plugin_config_id Int64,
      category LowCardinality(String),
      job_id String,
      successes Int64,
      successes_on_retry Int64,
      failures Int64,
      error_uuid UUID,
      error_type String,
      error_details String CODEC(ZSTD(3))
  )
  ENGINE=Kafka('test.kafka.broker:9092', 'clickhouse_app_metrics_test', 'group1', 'JSONEachRow')
  
  '''
# ---
# name: test_create_kafka_table_with_different_kafka_host[kafka_events_dead_letter_queue]
  '''
  
  CREATE TABLE IF NOT EXISTS kafka_events_dead_letter_queue ON CLUSTER 'posthog'
  (
      id UUID,
      event_uuid UUID,
      event VARCHAR,
      properties VARCHAR,
      distinct_id VARCHAR,
      team_id Int64,
      elements_chain VARCHAR,
      created_at DateTime64(6, 'UTC'),
      ip VARCHAR,
      site_url VARCHAR,
      now DateTime64(6, 'UTC'),
      raw_payload VARCHAR,
      error_timestamp DateTime64(6, 'UTC'),
      error_location VARCHAR,
      error VARCHAR,
      tags Array(VARCHAR)
      
  ) ENGINE = Kafka('test.kafka.broker:9092', 'events_dead_letter_queue_test', 'group1', 'JSONEachRow')
   SETTINGS kafka_skip_broken_messages=1000
  '''
# ---
# name: test_create_kafka_table_with_different_kafka_host[kafka_events_json]
  '''
  
  CREATE TABLE IF NOT EXISTS kafka_events_json ON CLUSTER 'posthog'
  (
      uuid UUID,
      event VARCHAR,
      properties VARCHAR CODEC(ZSTD(3)),
      timestamp DateTime64(6, 'UTC'),
      team_id Int64,
      distinct_id VARCHAR,
      elements_chain VARCHAR,
      created_at DateTime64(6, 'UTC'),
      person_id UUID,
      person_created_at DateTime64,
      person_properties VARCHAR Codec(ZSTD(3)),
      group0_properties VARCHAR Codec(ZSTD(3)),
      group1_properties VARCHAR Codec(ZSTD(3)),
      group2_properties VARCHAR Codec(ZSTD(3)),
      group3_properties VARCHAR Codec(ZSTD(3)),
      group4_properties VARCHAR Codec(ZSTD(3)),
      group0_created_at DateTime64,
      group1_created_at DateTime64,
      group2_created_at DateTime64,
      group3_created_at DateTime64,
      group4_created_at DateTime64,
      person_mode Enum8('full' = 0, 'propertyless' = 1, 'force_upgrade' = 2)
      
      
      
  ) ENGINE = Kafka('test.kafka.broker:9092', 'clickhouse_events_json_test', 'group1', 'JSONEachRow')
  
      SETTINGS kafka_skip_broken_messages = 100
  
  '''
# ---
# name: test_create_kafka_table_with_different_kafka_host[kafka_groups]
  '''
  
  CREATE TABLE IF NOT EXISTS kafka_groups ON CLUSTER 'posthog'
  (
      group_type_index UInt8,
      group_key VARCHAR,
      created_at DateTime64,
      team_id Int64,
      group_properties VARCHAR
      
  ) ENGINE = Kafka('test.kafka.broker:9092', 'clickhouse_groups_test', 'group1', 'JSONEachRow')
  
  '''
# ---
# name: test_create_kafka_table_with_different_kafka_host[kafka_heatmaps]
  '''
  
  CREATE TABLE IF NOT EXISTS kafka_heatmaps ON CLUSTER 'posthog'
  (
      session_id VARCHAR,
      team_id Int64,
      distinct_id VARCHAR,
      timestamp DateTime64(6, 'UTC'),
      -- x is the x with resolution applied, the resolution converts high fidelity mouse positions into an NxN grid
      x Int16,
      -- y is the y with resolution applied, the resolution converts high fidelity mouse positions into an NxN grid
      y Int16,
      -- stored so that in future we can support other resolutions
      scale_factor Int16,
      viewport_width Int16,
      viewport_height Int16,
      -- some elements move when the page scrolls, others do not
      pointer_target_fixed Bool,
      current_url VARCHAR,
      type LowCardinality(String)
  ) ENGINE = Kafka('test.kafka.broker:9092', 'clickhouse_heatmap_events_test', 'group1', 'JSONEachRow')
  
  '''
# ---
# name: test_create_kafka_table_with_different_kafka_host[kafka_ingestion_warnings]
  '''
  
  CREATE TABLE IF NOT EXISTS kafka_ingestion_warnings ON CLUSTER 'posthog'
  (
      team_id Int64,
      source LowCardinality(VARCHAR),
      type VARCHAR,
      details VARCHAR CODEC(ZSTD(3)),
      timestamp DateTime64(6, 'UTC')
      
  ) ENGINE = Kafka('test.kafka.broker:9092', 'clickhouse_ingestion_warnings_test', 'group1', 'JSONEachRow')
  
  '''
# ---
# name: test_create_kafka_table_with_different_kafka_host[kafka_log_entries]
  '''
  
  CREATE TABLE IF NOT EXISTS kafka_log_entries ON CLUSTER 'posthog'
  (
      team_id UInt64,
      -- The name of the service or product that generated the logs.
      -- Examples: batch_exports
      log_source LowCardinality(String),
      -- An id for the log source.
      -- Set log_source to avoid collision with ids from other log sources if the id generation is not safe.
      -- Examples: A batch export id, a cronjob id, a plugin id.
      log_source_id String,
      -- A secondary id e.g. for the instance of log_source that generated this log.
      -- This may be ommitted if log_source is a singleton.
      -- Examples: A batch export run id, a plugin_config id, a thread id, a process id, a machine id.
      instance_id String,
      -- Timestamp indicating when the log was generated.
      timestamp DateTime64(6, 'UTC'),
      -- The log level.
      -- Examples: INFO, WARNING, DEBUG, ERROR.
      level LowCardinality(String),
      -- The actual log message.
      message String
      
  ) ENGINE = Kafka('test.kafka.broker:9092', 'log_entries_test', 'group1', 'JSONEachRow')
  
  '''
# ---
# name: test_create_kafka_table_with_different_kafka_host[kafka_performance_events]
  '''
  
  CREATE TABLE IF NOT EXISTS kafka_performance_events ON CLUSTER 'posthog'
  (
      uuid UUID,
  session_id String,
  window_id String,
  pageview_id String,
  distinct_id String,
  timestamp DateTime64,
  time_origin DateTime64(3, 'UTC'),
  entry_type LowCardinality(String),
  name String,
  team_id Int64,
  current_url String,
  start_time Float64,
  duration Float64,
  redirect_start Float64,
  redirect_end Float64,
  worker_start Float64,
  fetch_start Float64,
  domain_lookup_start Float64,
  domain_lookup_end Float64,
  connect_start Float64,
  secure_connection_start Float64,
  connect_end Float64,
  request_start Float64,
  response_start Float64,
  response_end Float64,
  decoded_body_size Int64,
  encoded_body_size Int64,
  initiator_type LowCardinality(String),
  next_hop_protocol LowCardinality(String),
  render_blocking_status LowCardinality(String),
  response_status Int64,
  transfer_size Int64,
  largest_contentful_paint_element String,
  largest_contentful_paint_render_time Float64,
  largest_contentful_paint_load_time Float64,
  largest_contentful_paint_size Float64,
  largest_contentful_paint_id String,
  largest_contentful_paint_url String,
  dom_complete Float64,
  dom_content_loaded_event Float64,
  dom_interactive Float64,
  load_event_end Float64,
  load_event_start Float64,
  redirect_count Int64,
  navigation_type LowCardinality(String),
  unload_event_end Float64,
  unload_event_start Float64
      
  ) ENGINE = Kafka('test.kafka.broker:9092', 'clickhouse_performance_events_test', 'group1', 'JSONEachRow')
  
  '''
# ---
# name: test_create_kafka_table_with_different_kafka_host[kafka_person]
  '''
  
  CREATE TABLE IF NOT EXISTS kafka_person ON CLUSTER 'posthog'
  (
      id UUID,
      created_at DateTime64,
      team_id Int64,
      properties VARCHAR,
      is_identified Int8,
      is_deleted Int8,
      version UInt64
      
  ) ENGINE = Kafka('test.kafka.broker:9092', 'clickhouse_person_test', 'group1', 'JSONEachRow')
  
  '''
# ---
# name: test_create_kafka_table_with_different_kafka_host[kafka_person_distinct_id2]
  '''
  
  CREATE TABLE IF NOT EXISTS kafka_person_distinct_id2 ON CLUSTER 'posthog'
  (
      team_id Int64,
      distinct_id VARCHAR,
      person_id UUID,
      is_deleted Int8,
      version Int64
      
  ) ENGINE = Kafka('test.kafka.broker:9092', 'clickhouse_person_distinct_id_test', 'group1', 'JSONEachRow')
  
  '''
# ---
# name: test_create_kafka_table_with_different_kafka_host[kafka_person_distinct_id]
  '''
  
  CREATE TABLE IF NOT EXISTS kafka_person_distinct_id ON CLUSTER 'posthog'
  (
      distinct_id VARCHAR,
      person_id UUID,
      team_id Int64,
      _sign Nullable(Int8),
      is_deleted Nullable(Int8)
  ) ENGINE = Kafka('test.kafka.broker:9092', 'clickhouse_person_unique_id_test', 'group1', 'JSONEachRow')
  
  '''
# ---
# name: test_create_kafka_table_with_different_kafka_host[kafka_person_distinct_id_overrides]
  '''
  
  CREATE TABLE IF NOT EXISTS kafka_person_distinct_id_overrides ON CLUSTER 'posthog'
  (
      team_id Int64,
      distinct_id VARCHAR,
      person_id UUID,
      is_deleted Int8,
      version Int64
      
  ) ENGINE = Kafka('test.kafka.broker:9092', 'clickhouse_person_distinct_id_test', 'clickhouse-person-distinct-id-overrides', 'JSONEachRow')
  
  '''
# ---
# name: test_create_kafka_table_with_different_kafka_host[kafka_person_overrides]
  '''
  
      CREATE TABLE IF NOT EXISTS `posthog_test`.`kafka_person_overrides`
      ON CLUSTER 'posthog'
  
      ENGINE = Kafka(
          'kafka:9092', -- Kafka hosts
          'clickhouse_person_override_test', -- Kafka topic
          'clickhouse-person-overrides', -- Kafka consumer group id
          'JSONEachRow' -- Specify that we should pass Kafka messages as JSON
      )
  
      -- Take the types from the `person_overrides` table, except for the
      -- `created_at`, which we want to use the DEFAULT now() from the
      -- `person_overrides` definition. See
      -- https://github.com/ClickHouse/ClickHouse/pull/38272 for details of `EMPTY
      -- AS SELECT`
      EMPTY AS SELECT
          team_id,
          old_person_id,
          override_person_id,
          merged_at,
          oldest_event,
          -- We don't want to insert this column via Kafka, as it's
          -- set as a default value in the `person_overrides` table.
          -- created_at,
          version
      FROM `posthog_test`.`person_overrides`
  
  '''
# ---
# name: test_create_kafka_table_with_different_kafka_host[kafka_plugin_log_entries]
  '''
  
  CREATE TABLE IF NOT EXISTS kafka_plugin_log_entries ON CLUSTER 'posthog'
  (
      id UUID,
      team_id Int64,
      plugin_id Int64,
      plugin_config_id Int64,
      timestamp DateTime64(6, 'UTC'),
      source VARCHAR,
      type VARCHAR,
      message VARCHAR,
      instance_id UUID
      
  ) ENGINE = Kafka('test.kafka.broker:9092', 'plugin_log_entries_test', 'group1', 'JSONEachRow')
  
  '''
# ---
# name: test_create_kafka_table_with_different_kafka_host[kafka_session_recording_events]
  '''
  
  CREATE TABLE IF NOT EXISTS kafka_session_recording_events ON CLUSTER 'posthog'
  (
      uuid UUID,
      timestamp DateTime64(6, 'UTC'),
      team_id Int64,
      distinct_id VARCHAR,
      session_id VARCHAR,
      window_id VARCHAR,
      snapshot_data VARCHAR,
      created_at DateTime64(6, 'UTC')
      
      
  ) ENGINE = Kafka('test.kafka.broker:9092', 'clickhouse_session_recording_events_test', 'group1', 'JSONEachRow')
  
  '''
# ---
# name: test_create_kafka_table_with_different_kafka_host[kafka_session_replay_events]
  '''
  
  CREATE TABLE IF NOT EXISTS kafka_session_replay_events ON CLUSTER 'posthog'
  (
      session_id VARCHAR,
      team_id Int64,
      distinct_id VARCHAR,
      first_timestamp DateTime64(6, 'UTC'),
      last_timestamp DateTime64(6, 'UTC'),
      first_url Nullable(VARCHAR),
      click_count Int64,
      keypress_count Int64,
      mouse_activity_count Int64,
      active_milliseconds Int64,
      console_log_count Int64,
      console_warn_count Int64,
      console_error_count Int64,
      size Int64,
      event_count Int64,
      message_count Int64,
      snapshot_source LowCardinality(Nullable(String))
  ) ENGINE = Kafka('test.kafka.broker:9092', 'clickhouse_session_replay_events_test', 'group1', 'JSONEachRow')
  
  '''
# ---
# name: test_create_table_query[app_metrics2]
  '''
  
  CREATE TABLE IF NOT EXISTS app_metrics2 ON CLUSTER 'posthog'
  (
      team_id Int64,
      timestamp DateTime64(6, 'UTC'),
      -- The name of the service or product that generated the metrics.
      -- Examples: plugins, hog
      app_source LowCardinality(String),
      -- An id for the app source.
      -- Set app_source to avoid collision with ids from other app sources if the id generation is not safe.
      -- Examples: A plugin id, a hog application id
      app_source_id String,
      -- A secondary id e.g. for the instance of app_source that generated this metric.
      -- This may be ommitted if app_source is a singleton.
      -- Examples: A plugin config id, a hog application config id
      instance_id String,
      metric_kind LowCardinality(String),
      metric_name LowCardinality(String),
      count SimpleAggregateFunction(sum, Int64)
      
  , _timestamp DateTime
  , _offset UInt64
  , _partition UInt64
  
  )
  ENGINE=Distributed('posthog', 'posthog_test', 'sharded_app_metrics2', rand())
  
  '''
# ---
# name: test_create_table_query[app_metrics2_mv]
  '''
  
  CREATE MATERIALIZED VIEW IF NOT EXISTS app_metrics2_mv ON CLUSTER 'posthog'
  TO posthog_test.sharded_app_metrics2
  AS SELECT
  team_id,
  timestamp,
  app_source,
  app_source_id,
  instance_id,
  metric_kind,
  metric_name,
  count
  FROM posthog_test.kafka_app_metrics2
  
  '''
# ---
# name: test_create_table_query[app_metrics]
  '''
  
  CREATE TABLE IF NOT EXISTS app_metrics ON CLUSTER 'posthog'
  (
      team_id Int64,
      timestamp DateTime64(6, 'UTC'),
      plugin_config_id Int64,
      category LowCardinality(String),
      job_id String,
      successes SimpleAggregateFunction(sum, Int64),
      successes_on_retry SimpleAggregateFunction(sum, Int64),
      failures SimpleAggregateFunction(sum, Int64),
      error_uuid UUID,
      error_type String,
      error_details String CODEC(ZSTD(3))
      
  , _timestamp DateTime
  , _offset UInt64
  , _partition UInt64
  
  )
  ENGINE=Distributed('posthog', 'posthog_test', 'sharded_app_metrics', rand())
  
  '''
# ---
# name: test_create_table_query[app_metrics_mv]
  '''
  
  CREATE MATERIALIZED VIEW IF NOT EXISTS app_metrics_mv ON CLUSTER 'posthog'
  TO posthog_test.sharded_app_metrics
  AS SELECT
  team_id,
  timestamp,
  plugin_config_id,
  category,
  job_id,
  successes,
  successes_on_retry,
  failures,
  error_uuid,
  error_type,
  error_details
  FROM posthog_test.kafka_app_metrics
  
  '''
# ---
# name: test_create_table_query[channel_definition]
  '''
  
  CREATE TABLE IF NOT EXISTS channel_definition ON CLUSTER 'posthog' (
      domain String NOT NULL,
      kind String NOT NULL,
      domain_type String NULL,
      type_if_paid String NULL,
      type_if_organic String NULL
  ) ENGINE = ReplicatedMergeTree('/clickhouse/tables/77f1df52-4b43-11e9-910f-b8ca3a9b9f3e_noshard/posthog.channel_definition', '{replica}-{shard}')
  ORDER BY (domain, kind);
  
  '''
# ---
# name: test_create_table_query[cohortpeople]
  '''
  
  CREATE TABLE IF NOT EXISTS cohortpeople ON CLUSTER 'posthog'
  (
      person_id UUID,
      cohort_id Int64,
      team_id Int64,
      sign Int8,
      version UInt64
  ) ENGINE = ReplicatedCollapsingMergeTree('/clickhouse/tables/77f1df52-4b43-11e9-910f-b8ca3a9b9f3e_noshard/posthog.cohortpeople', '{replica}-{shard}', sign)
  Order By (team_id, cohort_id, person_id, version)
  
  
  '''
# ---
# name: test_create_table_query[events]
  '''
  
  CREATE TABLE IF NOT EXISTS events ON CLUSTER 'posthog'
  (
      uuid UUID,
      event VARCHAR,
      properties VARCHAR CODEC(ZSTD(3)),
      timestamp DateTime64(6, 'UTC'),
      team_id Int64,
      distinct_id VARCHAR,
      elements_chain VARCHAR,
      created_at DateTime64(6, 'UTC'),
      person_id UUID,
      person_created_at DateTime64,
      person_properties VARCHAR Codec(ZSTD(3)),
      group0_properties VARCHAR Codec(ZSTD(3)),
      group1_properties VARCHAR Codec(ZSTD(3)),
      group2_properties VARCHAR Codec(ZSTD(3)),
      group3_properties VARCHAR Codec(ZSTD(3)),
      group4_properties VARCHAR Codec(ZSTD(3)),
      group0_created_at DateTime64,
      group1_created_at DateTime64,
      group2_created_at DateTime64,
      group3_created_at DateTime64,
      group4_created_at DateTime64,
      person_mode Enum8('full' = 0, 'propertyless' = 1, 'force_upgrade' = 2)
      
      , $group_0 VARCHAR COMMENT 'column_materializer::$group_0'
      , $group_1 VARCHAR COMMENT 'column_materializer::$group_1'
      , $group_2 VARCHAR COMMENT 'column_materializer::$group_2'
      , $group_3 VARCHAR COMMENT 'column_materializer::$group_3'
      , $group_4 VARCHAR COMMENT 'column_materializer::$group_4'
      , $window_id VARCHAR COMMENT 'column_materializer::$window_id'
      , $session_id VARCHAR COMMENT 'column_materializer::$session_id'
      , elements_chain_href String COMMENT 'column_materializer::elements_chain::href'
      , elements_chain_texts Array(String) COMMENT 'column_materializer::elements_chain::texts'
      , elements_chain_ids Array(String) COMMENT 'column_materializer::elements_chain::ids'
      , elements_chain_elements Array(Enum('a', 'button', 'form', 'input', 'select', 'textarea', 'label')) COMMENT 'column_materializer::elements_chain::elements'
  
      
  , _timestamp DateTime
  , _offset UInt64
  , inserted_at Nullable(DateTime64(6, 'UTC')) DEFAULT NULL
      
  ) ENGINE = Distributed('posthog', 'posthog_test', 'sharded_events', sipHash64(distinct_id))
  
  '''
# ---
# name: test_create_table_query[events_dead_letter_queue]
  '''
  
  CREATE TABLE IF NOT EXISTS events_dead_letter_queue ON CLUSTER 'posthog'
  (
      id UUID,
      event_uuid UUID,
      event VARCHAR,
      properties VARCHAR,
      distinct_id VARCHAR,
      team_id Int64,
      elements_chain VARCHAR,
      created_at DateTime64(6, 'UTC'),
      ip VARCHAR,
      site_url VARCHAR,
      now DateTime64(6, 'UTC'),
      raw_payload VARCHAR,
      error_timestamp DateTime64(6, 'UTC'),
      error_location VARCHAR,
      error VARCHAR,
      tags Array(VARCHAR)
      
      
  , _timestamp DateTime
  , _offset UInt64
  
      , INDEX kafka_timestamp_minmax_events_dead_letter_queue _timestamp TYPE minmax GRANULARITY 3
      
  ) ENGINE = ReplicatedReplacingMergeTree('/clickhouse/tables/77f1df52-4b43-11e9-910f-b8ca3a9b9f3e_noshard/posthog.events_dead_letter_queue', '{replica}-{shard}', _timestamp)
  ORDER BY (id, event_uuid, distinct_id, team_id)
  
  SETTINGS index_granularity=512
  
  '''
# ---
# name: test_create_table_query[events_dead_letter_queue_mv]
  '''
  
  CREATE MATERIALIZED VIEW IF NOT EXISTS events_dead_letter_queue_mv ON CLUSTER 'posthog'
  TO posthog_test.events_dead_letter_queue
  AS SELECT
  id,
  event_uuid,
  event,
  properties,
  distinct_id,
  team_id,
  elements_chain,
  created_at,
  ip,
  site_url,
  now,
  raw_payload,
  error_timestamp,
  error_location,
  error,
  tags,
  _timestamp,
  _offset
  FROM posthog_test.kafka_events_dead_letter_queue
  
  '''
# ---
# name: test_create_table_query[events_json_mv]
  '''
  
  CREATE MATERIALIZED VIEW IF NOT EXISTS events_json_mv ON CLUSTER 'posthog'
  TO posthog_test.writable_events
  AS SELECT
  uuid,
  event,
  properties,
  timestamp,
  team_id,
  distinct_id,
  elements_chain,
  created_at,
  person_id,
  person_created_at,
  person_properties,
  group0_properties,
  group1_properties,
  group2_properties,
  group3_properties,
  group4_properties,
  group0_created_at,
  group1_created_at,
  group2_created_at,
  group3_created_at,
  group4_created_at,
  person_mode,
  NOW64() AS inserted_at,
  _timestamp,
  _offset
  FROM posthog_test.kafka_events_json
  
  '''
# ---
# name: test_create_table_query[groups]
  '''
  
  CREATE TABLE IF NOT EXISTS groups ON CLUSTER 'posthog'
  (
      group_type_index UInt8,
      group_key VARCHAR,
      created_at DateTime64,
      team_id Int64,
      group_properties VARCHAR
      
  , _timestamp DateTime
  , _offset UInt64
  
  ) ENGINE = ReplicatedReplacingMergeTree('/clickhouse/tables/77f1df52-4b43-11e9-910f-b8ca3a9b9f3e_noshard/posthog.groups', '{replica}-{shard}', _timestamp)
  Order By (team_id, group_type_index, group_key)
  
  
  '''
# ---
# name: test_create_table_query[groups_mv]
  '''
  
  CREATE MATERIALIZED VIEW IF NOT EXISTS groups_mv ON CLUSTER 'posthog'
  TO posthog_test.groups
  AS SELECT
  group_type_index,
  group_key,
  created_at,
  team_id,
  group_properties,
  _timestamp,
  _offset
  FROM posthog_test.kafka_groups
  
  '''
# ---
# name: test_create_table_query[heatmaps]
  '''
  
  CREATE TABLE IF NOT EXISTS heatmaps ON CLUSTER 'posthog'
  (
      session_id VARCHAR,
      team_id Int64,
      distinct_id VARCHAR,
      timestamp DateTime64(6, 'UTC'),
      -- x is the x with resolution applied, the resolution converts high fidelity mouse positions into an NxN grid
      x Int16,
      -- y is the y with resolution applied, the resolution converts high fidelity mouse positions into an NxN grid
      y Int16,
      -- stored so that in future we can support other resolutions
      scale_factor Int16,
      viewport_width Int16,
      viewport_height Int16,
      -- some elements move when the page scrolls, others do not
      pointer_target_fixed Bool,
      current_url VARCHAR,
      type LowCardinality(String),
      _timestamp DateTime,
      _offset UInt64,
      _partition UInt64
  ) ENGINE = Distributed('posthog', 'posthog_test', 'sharded_heatmaps', cityHash64(concat(toString(team_id), '-', session_id, '-', toString(toDate(timestamp)))))
  
  '''
# ---
# name: test_create_table_query[heatmaps_mv]
  '''
  
  CREATE MATERIALIZED VIEW IF NOT EXISTS heatmaps_mv ON CLUSTER 'posthog'
  TO posthog_test.writable_heatmaps
  AS SELECT
      session_id,
      team_id,
      distinct_id,
      timestamp,
      -- x is the x with resolution applied, the resolution converts high fidelity mouse positions into an NxN grid
      x,
      -- y is the y with resolution applied, the resolution converts high fidelity mouse positions into an NxN grid
      y,
      -- stored so that in future we can support other resolutions
      scale_factor,
      viewport_width,
      viewport_height,
      -- some elements move when the page scrolls, others do not
      pointer_target_fixed,
      current_url,
      type,
      _timestamp,
      _offset,
      _partition
  FROM posthog_test.kafka_heatmaps
  
  '''
# ---
# name: test_create_table_query[ingestion_warnings]
  '''
  
  CREATE TABLE IF NOT EXISTS ingestion_warnings ON CLUSTER 'posthog'
  (
      team_id Int64,
      source LowCardinality(VARCHAR),
      type VARCHAR,
      details VARCHAR CODEC(ZSTD(3)),
      timestamp DateTime64(6, 'UTC')
      
  , _timestamp DateTime
  , _offset UInt64
  , _partition UInt64
  
  ) ENGINE = Distributed('posthog', 'posthog_test', 'sharded_ingestion_warnings', rand())
  
  '''
# ---
# name: test_create_table_query[ingestion_warnings_mv]
  '''
  
  CREATE MATERIALIZED VIEW IF NOT EXISTS ingestion_warnings_mv ON CLUSTER 'posthog'
  TO posthog_test.ingestion_warnings
  AS SELECT
  team_id,
  source,
  type,
  details,
  timestamp,
  _timestamp,
  _offset,
  _partition
  FROM posthog_test.kafka_ingestion_warnings
  
  '''
# ---
# name: test_create_table_query[kafka_app_metrics2]
  '''
  
  CREATE TABLE IF NOT EXISTS kafka_app_metrics2 ON CLUSTER 'posthog'
  (
      team_id Int64,
      timestamp DateTime64(6, 'UTC'),
      app_source LowCardinality(String),
      app_source_id String,
      instance_id String,
      metric_kind String,
      metric_name String,
      count Int64
  )
  ENGINE=Kafka('kafka:9092', 'clickhouse_app_metrics2_test', 'group1', 'JSONEachRow')
  
  '''
# ---
# name: test_create_table_query[kafka_app_metrics]
  '''
  
  CREATE TABLE IF NOT EXISTS kafka_app_metrics ON CLUSTER 'posthog'
  (
      team_id Int64,
      timestamp DateTime64(6, 'UTC'),
      plugin_config_id Int64,
      category LowCardinality(String),
      job_id String,
      successes Int64,
      successes_on_retry Int64,
      failures Int64,
      error_uuid UUID,
      error_type String,
      error_details String CODEC(ZSTD(3))
  )
  ENGINE=Kafka('kafka:9092', 'clickhouse_app_metrics_test', 'group1', 'JSONEachRow')
  
  '''
# ---
# name: test_create_table_query[kafka_events_dead_letter_queue]
  '''
  
  CREATE TABLE IF NOT EXISTS kafka_events_dead_letter_queue ON CLUSTER 'posthog'
  (
      id UUID,
      event_uuid UUID,
      event VARCHAR,
      properties VARCHAR,
      distinct_id VARCHAR,
      team_id Int64,
      elements_chain VARCHAR,
      created_at DateTime64(6, 'UTC'),
      ip VARCHAR,
      site_url VARCHAR,
      now DateTime64(6, 'UTC'),
      raw_payload VARCHAR,
      error_timestamp DateTime64(6, 'UTC'),
      error_location VARCHAR,
      error VARCHAR,
      tags Array(VARCHAR)
      
  ) ENGINE = Kafka('kafka:9092', 'events_dead_letter_queue_test', 'group1', 'JSONEachRow')
   SETTINGS kafka_skip_broken_messages=1000
  '''
# ---
# name: test_create_table_query[kafka_events_json]
  '''
  
  CREATE TABLE IF NOT EXISTS kafka_events_json ON CLUSTER 'posthog'
  (
      uuid UUID,
      event VARCHAR,
      properties VARCHAR CODEC(ZSTD(3)),
      timestamp DateTime64(6, 'UTC'),
      team_id Int64,
      distinct_id VARCHAR,
      elements_chain VARCHAR,
      created_at DateTime64(6, 'UTC'),
      person_id UUID,
      person_created_at DateTime64,
      person_properties VARCHAR Codec(ZSTD(3)),
      group0_properties VARCHAR Codec(ZSTD(3)),
      group1_properties VARCHAR Codec(ZSTD(3)),
      group2_properties VARCHAR Codec(ZSTD(3)),
      group3_properties VARCHAR Codec(ZSTD(3)),
      group4_properties VARCHAR Codec(ZSTD(3)),
      group0_created_at DateTime64,
      group1_created_at DateTime64,
      group2_created_at DateTime64,
      group3_created_at DateTime64,
      group4_created_at DateTime64,
      person_mode Enum8('full' = 0, 'propertyless' = 1, 'force_upgrade' = 2)
      
      
      
  ) ENGINE = Kafka('kafka:9092', 'clickhouse_events_json_test', 'group1', 'JSONEachRow')
  
      SETTINGS kafka_skip_broken_messages = 100
  
  '''
# ---
# name: test_create_table_query[kafka_groups]
  '''
  
  CREATE TABLE IF NOT EXISTS kafka_groups ON CLUSTER 'posthog'
  (
      group_type_index UInt8,
      group_key VARCHAR,
      created_at DateTime64,
      team_id Int64,
      group_properties VARCHAR
      
  ) ENGINE = Kafka('kafka:9092', 'clickhouse_groups_test', 'group1', 'JSONEachRow')
  
  '''
# ---
# name: test_create_table_query[kafka_heatmaps]
  '''
  
  CREATE TABLE IF NOT EXISTS kafka_heatmaps ON CLUSTER 'posthog'
  (
      session_id VARCHAR,
      team_id Int64,
      distinct_id VARCHAR,
      timestamp DateTime64(6, 'UTC'),
      -- x is the x with resolution applied, the resolution converts high fidelity mouse positions into an NxN grid
      x Int16,
      -- y is the y with resolution applied, the resolution converts high fidelity mouse positions into an NxN grid
      y Int16,
      -- stored so that in future we can support other resolutions
      scale_factor Int16,
      viewport_width Int16,
      viewport_height Int16,
      -- some elements move when the page scrolls, others do not
      pointer_target_fixed Bool,
      current_url VARCHAR,
      type LowCardinality(String)
  ) ENGINE = Kafka('kafka:9092', 'clickhouse_heatmap_events_test', 'group1', 'JSONEachRow')
  
  '''
# ---
# name: test_create_table_query[kafka_ingestion_warnings]
  '''
  
  CREATE TABLE IF NOT EXISTS kafka_ingestion_warnings ON CLUSTER 'posthog'
  (
      team_id Int64,
      source LowCardinality(VARCHAR),
      type VARCHAR,
      details VARCHAR CODEC(ZSTD(3)),
      timestamp DateTime64(6, 'UTC')
      
  ) ENGINE = Kafka('kafka:9092', 'clickhouse_ingestion_warnings_test', 'group1', 'JSONEachRow')
  
  '''
# ---
# name: test_create_table_query[kafka_log_entries]
  '''
  
  CREATE TABLE IF NOT EXISTS kafka_log_entries ON CLUSTER 'posthog'
  (
      team_id UInt64,
      -- The name of the service or product that generated the logs.
      -- Examples: batch_exports
      log_source LowCardinality(String),
      -- An id for the log source.
      -- Set log_source to avoid collision with ids from other log sources if the id generation is not safe.
      -- Examples: A batch export id, a cronjob id, a plugin id.
      log_source_id String,
      -- A secondary id e.g. for the instance of log_source that generated this log.
      -- This may be ommitted if log_source is a singleton.
      -- Examples: A batch export run id, a plugin_config id, a thread id, a process id, a machine id.
      instance_id String,
      -- Timestamp indicating when the log was generated.
      timestamp DateTime64(6, 'UTC'),
      -- The log level.
      -- Examples: INFO, WARNING, DEBUG, ERROR.
      level LowCardinality(String),
      -- The actual log message.
      message String
      
  ) ENGINE = Kafka('kafka:9092', 'log_entries_test', 'group1', 'JSONEachRow')
  
  '''
# ---
# name: test_create_table_query[kafka_performance_events]
  '''
  
  CREATE TABLE IF NOT EXISTS kafka_performance_events ON CLUSTER 'posthog'
  (
      uuid UUID,
  session_id String,
  window_id String,
  pageview_id String,
  distinct_id String,
  timestamp DateTime64,
  time_origin DateTime64(3, 'UTC'),
  entry_type LowCardinality(String),
  name String,
  team_id Int64,
  current_url String,
  start_time Float64,
  duration Float64,
  redirect_start Float64,
  redirect_end Float64,
  worker_start Float64,
  fetch_start Float64,
  domain_lookup_start Float64,
  domain_lookup_end Float64,
  connect_start Float64,
  secure_connection_start Float64,
  connect_end Float64,
  request_start Float64,
  response_start Float64,
  response_end Float64,
  decoded_body_size Int64,
  encoded_body_size Int64,
  initiator_type LowCardinality(String),
  next_hop_protocol LowCardinality(String),
  render_blocking_status LowCardinality(String),
  response_status Int64,
  transfer_size Int64,
  largest_contentful_paint_element String,
  largest_contentful_paint_render_time Float64,
  largest_contentful_paint_load_time Float64,
  largest_contentful_paint_size Float64,
  largest_contentful_paint_id String,
  largest_contentful_paint_url String,
  dom_complete Float64,
  dom_content_loaded_event Float64,
  dom_interactive Float64,
  load_event_end Float64,
  load_event_start Float64,
  redirect_count Int64,
  navigation_type LowCardinality(String),
  unload_event_end Float64,
  unload_event_start Float64
      
  ) ENGINE = Kafka('kafka:9092', 'clickhouse_performance_events_test', 'group1', 'JSONEachRow')
  
  '''
# ---
# name: test_create_table_query[kafka_person]
  '''
  
  CREATE TABLE IF NOT EXISTS kafka_person ON CLUSTER 'posthog'
  (
      id UUID,
      created_at DateTime64,
      team_id Int64,
      properties VARCHAR,
      is_identified Int8,
      is_deleted Int8,
      version UInt64
      
  ) ENGINE = Kafka('kafka:9092', 'clickhouse_person_test', 'group1', 'JSONEachRow')
  
  '''
# ---
# name: test_create_table_query[kafka_person_distinct_id2]
  '''
  
  CREATE TABLE IF NOT EXISTS kafka_person_distinct_id2 ON CLUSTER 'posthog'
  (
      team_id Int64,
      distinct_id VARCHAR,
      person_id UUID,
      is_deleted Int8,
      version Int64
      
  ) ENGINE = Kafka('kafka:9092', 'clickhouse_person_distinct_id_test', 'group1', 'JSONEachRow')
  
  '''
# ---
# name: test_create_table_query[kafka_person_distinct_id]
  '''
  
  CREATE TABLE IF NOT EXISTS kafka_person_distinct_id ON CLUSTER 'posthog'
  (
      distinct_id VARCHAR,
      person_id UUID,
      team_id Int64,
      _sign Nullable(Int8),
      is_deleted Nullable(Int8)
  ) ENGINE = Kafka('kafka:9092', 'clickhouse_person_unique_id_test', 'group1', 'JSONEachRow')
  
  '''
# ---
# name: test_create_table_query[kafka_person_distinct_id_overrides]
  '''
  
  CREATE TABLE IF NOT EXISTS kafka_person_distinct_id_overrides ON CLUSTER 'posthog'
  (
      team_id Int64,
      distinct_id VARCHAR,
      person_id UUID,
      is_deleted Int8,
      version Int64
      
  ) ENGINE = Kafka('kafka:9092', 'clickhouse_person_distinct_id_test', 'clickhouse-person-distinct-id-overrides', 'JSONEachRow')
  
  '''
# ---
# name: test_create_table_query[kafka_person_overrides]
  '''
  
      CREATE TABLE IF NOT EXISTS `posthog_test`.`kafka_person_overrides`
      ON CLUSTER 'posthog'
  
      ENGINE = Kafka(
          'kafka:9092', -- Kafka hosts
          'clickhouse_person_override_test', -- Kafka topic
          'clickhouse-person-overrides', -- Kafka consumer group id
          'JSONEachRow' -- Specify that we should pass Kafka messages as JSON
      )
  
      -- Take the types from the `person_overrides` table, except for the
      -- `created_at`, which we want to use the DEFAULT now() from the
      -- `person_overrides` definition. See
      -- https://github.com/ClickHouse/ClickHouse/pull/38272 for details of `EMPTY
      -- AS SELECT`
      EMPTY AS SELECT
          team_id,
          old_person_id,
          override_person_id,
          merged_at,
          oldest_event,
          -- We don't want to insert this column via Kafka, as it's
          -- set as a default value in the `person_overrides` table.
          -- created_at,
          version
      FROM `posthog_test`.`person_overrides`
  
  '''
# ---
# name: test_create_table_query[kafka_plugin_log_entries]
  '''
  
  CREATE TABLE IF NOT EXISTS kafka_plugin_log_entries ON CLUSTER 'posthog'
  (
      id UUID,
      team_id Int64,
      plugin_id Int64,
      plugin_config_id Int64,
      timestamp DateTime64(6, 'UTC'),
      source VARCHAR,
      type VARCHAR,
      message VARCHAR,
      instance_id UUID
      
  ) ENGINE = Kafka('kafka:9092', 'plugin_log_entries_test', 'group1', 'JSONEachRow')
  
  '''
# ---
# name: test_create_table_query[kafka_session_recording_events]
  '''
  
  CREATE TABLE IF NOT EXISTS kafka_session_recording_events ON CLUSTER 'posthog'
  (
      uuid UUID,
      timestamp DateTime64(6, 'UTC'),
      team_id Int64,
      distinct_id VARCHAR,
      session_id VARCHAR,
      window_id VARCHAR,
      snapshot_data VARCHAR,
      created_at DateTime64(6, 'UTC')
      
      
  ) ENGINE = Kafka('kafka:9092', 'clickhouse_session_recording_events_test', 'group1', 'JSONEachRow')
  
  '''
# ---
# name: test_create_table_query[kafka_session_replay_events]
  '''
  
  CREATE TABLE IF NOT EXISTS kafka_session_replay_events ON CLUSTER 'posthog'
  (
      session_id VARCHAR,
      team_id Int64,
      distinct_id VARCHAR,
      first_timestamp DateTime64(6, 'UTC'),
      last_timestamp DateTime64(6, 'UTC'),
      first_url Nullable(VARCHAR),
      click_count Int64,
      keypress_count Int64,
      mouse_activity_count Int64,
      active_milliseconds Int64,
      console_log_count Int64,
      console_warn_count Int64,
      console_error_count Int64,
      size Int64,
      event_count Int64,
      message_count Int64,
      snapshot_source LowCardinality(Nullable(String))
  ) ENGINE = Kafka('kafka:9092', 'clickhouse_session_replay_events_test', 'group1', 'JSONEachRow')
  
  '''
# ---
# name: test_create_table_query[log_entries]
  '''
  
  CREATE TABLE IF NOT EXISTS log_entries ON CLUSTER 'posthog'
  (
      team_id UInt64,
      -- The name of the service or product that generated the logs.
      -- Examples: batch_exports
      log_source LowCardinality(String),
      -- An id for the log source.
      -- Set log_source to avoid collision with ids from other log sources if the id generation is not safe.
      -- Examples: A batch export id, a cronjob id, a plugin id.
      log_source_id String,
      -- A secondary id e.g. for the instance of log_source that generated this log.
      -- This may be ommitted if log_source is a singleton.
      -- Examples: A batch export run id, a plugin_config id, a thread id, a process id, a machine id.
      instance_id String,
      -- Timestamp indicating when the log was generated.
      timestamp DateTime64(6, 'UTC'),
      -- The log level.
      -- Examples: INFO, WARNING, DEBUG, ERROR.
      level LowCardinality(String),
      -- The actual log message.
      message String
      
  , _timestamp DateTime
  , _offset UInt64
  
  ) ENGINE = ReplicatedReplacingMergeTree('/clickhouse/tables/77f1df52-4b43-11e9-910f-b8ca3a9b9f3e_noshard/posthog.log_entries', '{replica}-{shard}', _timestamp)
  PARTITION BY toStartOfHour(timestamp) ORDER BY (team_id, log_source, log_source_id, instance_id, timestamp)
  
  SETTINGS index_granularity=512
  
  '''
# ---
# name: test_create_table_query[log_entries_mv]
  '''
  
  CREATE MATERIALIZED VIEW IF NOT EXISTS log_entries_mv ON CLUSTER 'posthog'
  TO posthog_test.log_entries
  AS SELECT
  team_id,
  log_source,
  log_source_id,
  instance_id,
  timestamp,
  level,
  message,
  _timestamp,
  _offset
  FROM posthog_test.kafka_log_entries
  
  '''
# ---
# name: test_create_table_query[performance_events]
  '''
  
  CREATE TABLE IF NOT EXISTS performance_events ON CLUSTER 'posthog'
  (
      uuid UUID,
  session_id String,
  window_id String,
  pageview_id String,
  distinct_id String,
  timestamp DateTime64,
  time_origin DateTime64(3, 'UTC'),
  entry_type LowCardinality(String),
  name String,
  team_id Int64,
  current_url String,
  start_time Float64,
  duration Float64,
  redirect_start Float64,
  redirect_end Float64,
  worker_start Float64,
  fetch_start Float64,
  domain_lookup_start Float64,
  domain_lookup_end Float64,
  connect_start Float64,
  secure_connection_start Float64,
  connect_end Float64,
  request_start Float64,
  response_start Float64,
  response_end Float64,
  decoded_body_size Int64,
  encoded_body_size Int64,
  initiator_type LowCardinality(String),
  next_hop_protocol LowCardinality(String),
  render_blocking_status LowCardinality(String),
  response_status Int64,
  transfer_size Int64,
  largest_contentful_paint_element String,
  largest_contentful_paint_render_time Float64,
  largest_contentful_paint_load_time Float64,
  largest_contentful_paint_size Float64,
  largest_contentful_paint_id String,
  largest_contentful_paint_url String,
  dom_complete Float64,
  dom_content_loaded_event Float64,
  dom_interactive Float64,
  load_event_end Float64,
  load_event_start Float64,
  redirect_count Int64,
  navigation_type LowCardinality(String),
  unload_event_end Float64,
  unload_event_start Float64
      
  , _timestamp DateTime
  , _offset UInt64
  , _partition UInt64
  
  ) ENGINE = Distributed('posthog', 'posthog_test', 'sharded_performance_events', sipHash64(session_id))
  
  '''
# ---
# name: test_create_table_query[performance_events_mv]
  '''
  
  CREATE MATERIALIZED VIEW IF NOT EXISTS performance_events_mv ON CLUSTER 'posthog'
  TO posthog_test.writeable_performance_events
  AS SELECT
  uuid, session_id, window_id, pageview_id, distinct_id, timestamp, time_origin, entry_type, name, team_id, current_url, start_time, duration, redirect_start, redirect_end, worker_start, fetch_start, domain_lookup_start, domain_lookup_end, connect_start, secure_connection_start, connect_end, request_start, response_start, response_end, decoded_body_size, encoded_body_size, initiator_type, next_hop_protocol, render_blocking_status, response_status, transfer_size, largest_contentful_paint_element, largest_contentful_paint_render_time, largest_contentful_paint_load_time, largest_contentful_paint_size, largest_contentful_paint_id, largest_contentful_paint_url, dom_complete, dom_content_loaded_event, dom_interactive, load_event_end, load_event_start, redirect_count, navigation_type, unload_event_end, unload_event_start
  ,_timestamp, _offset, _partition
  FROM posthog_test.kafka_performance_events
  
  '''
# ---
# name: test_create_table_query[person]
  '''
  
  CREATE TABLE IF NOT EXISTS person ON CLUSTER 'posthog'
  (
      id UUID,
      created_at DateTime64,
      team_id Int64,
      properties VARCHAR,
      is_identified Int8,
      is_deleted Int8,
      version UInt64
      
      
  , _timestamp DateTime
  , _offset UInt64
  
      , INDEX kafka_timestamp_minmax_person _timestamp TYPE minmax GRANULARITY 3
      
  ) ENGINE = ReplicatedReplacingMergeTree('/clickhouse/tables/77f1df52-4b43-11e9-910f-b8ca3a9b9f3e_noshard/posthog.person', '{replica}-{shard}', version)
  Order By (team_id, id)
  
  
  '''
# ---
# name: test_create_table_query[person_distinct_id2]
  '''
  
  CREATE TABLE IF NOT EXISTS person_distinct_id2 ON CLUSTER 'posthog'
  (
      team_id Int64,
      distinct_id VARCHAR,
      person_id UUID,
      is_deleted Int8,
      version Int64
      
      
  , _timestamp DateTime
  , _offset UInt64
  
      , _partition UInt64
      , INDEX kafka_timestamp_minmax_person_distinct_id2 _timestamp TYPE minmax GRANULARITY 3
      
  ) ENGINE = ReplicatedReplacingMergeTree('/clickhouse/tables/77f1df52-4b43-11e9-910f-b8ca3a9b9f3e_noshard/posthog.person_distinct_id2', '{replica}-{shard}', version)
  
      ORDER BY (team_id, distinct_id)
      SETTINGS index_granularity = 512
      
  '''
# ---
# name: test_create_table_query[person_distinct_id2_mv]
  '''
  
  CREATE MATERIALIZED VIEW IF NOT EXISTS person_distinct_id2_mv ON CLUSTER 'posthog'
  TO posthog_test.person_distinct_id2
  AS SELECT
  team_id,
  distinct_id,
  person_id,
  is_deleted,
  version,
  _timestamp,
  _offset,
  _partition
  FROM posthog_test.kafka_person_distinct_id2
  
  '''
# ---
# name: test_create_table_query[person_distinct_id]
  '''
  
  CREATE TABLE IF NOT EXISTS person_distinct_id ON CLUSTER 'posthog'
  (
      distinct_id VARCHAR,
      person_id UUID,
      team_id Int64,
      _sign Int8 DEFAULT 1,
      is_deleted Int8 ALIAS if(_sign==-1, 1, 0)
      
  , _timestamp DateTime
  , _offset UInt64
  
  ) ENGINE = ReplicatedCollapsingMergeTree('/clickhouse/tables/77f1df52-4b43-11e9-910f-b8ca3a9b9f3e_noshard/posthog.person_distinct_id', '{replica}-{shard}', _sign)
  Order By (team_id, distinct_id, person_id)
  
  
  '''
# ---
# name: test_create_table_query[person_distinct_id_mv]
  '''
  
  CREATE MATERIALIZED VIEW IF NOT EXISTS person_distinct_id_mv ON CLUSTER 'posthog'
  TO posthog_test.person_distinct_id
  AS SELECT
  distinct_id,
  person_id,
  team_id,
  coalesce(_sign, if(is_deleted==0, 1, -1)) AS _sign,
  _timestamp,
  _offset
  FROM posthog_test.kafka_person_distinct_id
  
  '''
# ---
# name: test_create_table_query[person_distinct_id_overrides]
  '''
  
  CREATE TABLE IF NOT EXISTS person_distinct_id_overrides ON CLUSTER 'posthog'
  (
      team_id Int64,
      distinct_id VARCHAR,
      person_id UUID,
      is_deleted Int8,
      version Int64
      
      
  , _timestamp DateTime
  , _offset UInt64
  , _partition UInt64
  
      , INDEX kafka_timestamp_minmax_person_distinct_id_overrides _timestamp TYPE minmax GRANULARITY 3
      
  ) ENGINE = ReplicatedReplacingMergeTree('/clickhouse/tables/77f1df52-4b43-11e9-910f-b8ca3a9b9f3e_noshard/posthog.person_distinct_id_overrides', '{replica}-{shard}', version)
  
      ORDER BY (team_id, distinct_id)
      SETTINGS index_granularity = 512
      
  '''
# ---
# name: test_create_table_query[person_distinct_id_overrides_mv]
  '''
  
  CREATE MATERIALIZED VIEW IF NOT EXISTS person_distinct_id_overrides_mv ON CLUSTER 'posthog'
  TO posthog_test.person_distinct_id_overrides
  AS SELECT
  team_id,
  distinct_id,
  person_id,
  is_deleted,
  version,
  _timestamp,
  _offset,
  _partition
  FROM posthog_test.kafka_person_distinct_id_overrides
  WHERE version > 0 -- only store updated rows, not newly inserted ones
  
  '''
# ---
# name: test_create_table_query[person_mv]
  '''
  
  CREATE MATERIALIZED VIEW IF NOT EXISTS person_mv ON CLUSTER 'posthog'
  TO posthog_test.person
  AS SELECT
  id,
  created_at,
  team_id,
  properties,
  is_identified,
  is_deleted,
  version,
  _timestamp,
  _offset
  FROM posthog_test.kafka_person
  
  '''
# ---
# name: test_create_table_query[person_overrides]
  '''
  
      CREATE TABLE IF NOT EXISTS `posthog_test`.`person_overrides`
      ON CLUSTER 'posthog' (
          team_id INT NOT NULL,
  
          -- When we merge two people `old_person_id` and `override_person_id`, we
          -- want to keep track of a mapping from the `old_person_id` to the
          -- `override_person_id`. This allows us to join with the
          -- `sharded_events` table to find all events that were associated with
          -- the `old_person_id` and update them to be associated with the
          -- `override_person_id`.
          old_person_id UUID NOT NULL,
          override_person_id UUID NOT NULL,
  
          -- The timestamp the merge of the two people was completed.
          merged_at DateTime64(6, 'UTC') NOT NULL,
          -- The timestamp of the oldest event associated with the
          -- `old_person_id`.
          oldest_event DateTime64(6, 'UTC') NOT NULL,
          -- The timestamp rows are created. This isn't part of the JOIN process
          -- with the events table but rather a housekeeping column to allow us to
          -- see when the row was created. This shouldn't have any impact of the
          -- JOIN as it will be stored separately with the Wide ClickHouse table
          -- storage.
          created_at DateTime64(6, 'UTC') DEFAULT now(),
  
          -- the specific version of the `old_person_id` mapping. This is used to
          -- allow us to discard old mappings as new ones are added. This version
          -- will be provided by the corresponding PostgreSQL
          --`posthog_personoverrides` table
          version INT NOT NULL
      )
  
      -- By specifying Replacing merge tree on version, we allow ClickHouse to
      -- discard old versions of a `old_person_id` mapping. This should help keep
      -- performance in check as new versions are added. Note that given we can
      -- have partitioning by `oldest_event` which will change as we update
      -- `person_id` on old partitions.
      --
      -- We also need to ensure that the data is replicated to all replicas in the
      -- cluster, as we do not have any constraints on person_id and which shard
      -- associated events are on. To do this we use the ReplicatedReplacingMergeTree
      -- engine specifying a static `zk_path`. This will cause the Engine to
      -- consider all replicas as the same. See
      -- https://clickhouse.com/docs/en/engines/table-engines/mergetree-family/replication
      -- for details.
      ENGINE = ReplicatedReplacingMergeTree(
          -- NOTE: for testing we use a uuid to ensure that we don't get conflicts
          -- when the tests tear down and recreate the table.
          '/clickhouse/tables/{uuid}noshard/posthog_test.person_overrides',
          '{replica}-{shard}',
          version
      )
  
      -- We partition the table by the `oldest_event` column. This allows us to
      -- handle updating the events table partition by partition, progressing each
      -- override partition by partition in lockstep with the events table. Note
      -- that this means it is possible that we have a mapping from
      -- `old_person_id` in multiple partitions during the merge process.
      PARTITION BY toYYYYMM(oldest_event)
  
      -- We want to collapse down on the `old_person_id` such that we end up with
      -- the newest known mapping for it in the table. Query side we will need to
      -- ensure that we are always querying the latest version of the mapping.
      ORDER BY (team_id, old_person_id)
  
  '''
# ---
# name: test_create_table_query[person_overrides_mv]
  '''
  
      CREATE MATERIALIZED VIEW IF NOT EXISTS `posthog_test`.`person_overrides_mv`
      ON CLUSTER 'posthog'
      TO `posthog_test`.`person_overrides`
      AS SELECT
          team_id,
          old_person_id,
          override_person_id,
          merged_at,
          oldest_event,
          -- We don't want to insert this column via Kafka, as it's
          -- set as a default value in the `person_overrides` table.
          -- created_at,
          version
      FROM `posthog_test`.`kafka_person_overrides`
  
  '''
# ---
# name: test_create_table_query[person_static_cohort]
  '''
  
  CREATE TABLE IF NOT EXISTS person_static_cohort ON CLUSTER 'posthog'
  (
      id UUID,
      person_id UUID,
      cohort_id Int64,
      team_id Int64
      
  , _timestamp DateTime
  , _offset UInt64
  
  ) ENGINE = ReplicatedReplacingMergeTree('/clickhouse/tables/77f1df52-4b43-11e9-910f-b8ca3a9b9f3e_noshard/posthog.person_static_cohort', '{replica}-{shard}', _timestamp)
  Order By (team_id, cohort_id, person_id, id)
  
  
  '''
# ---
# name: test_create_table_query[plugin_log_entries]
  '''
  
  CREATE TABLE IF NOT EXISTS plugin_log_entries ON CLUSTER 'posthog'
  (
      id UUID,
      team_id Int64,
      plugin_id Int64,
      plugin_config_id Int64,
      timestamp DateTime64(6, 'UTC'),
      source VARCHAR,
      type VARCHAR,
      message VARCHAR,
      instance_id UUID
      
  , _timestamp DateTime
  , _offset UInt64
  
  ) ENGINE = ReplicatedReplacingMergeTree('/clickhouse/tables/77f1df52-4b43-11e9-910f-b8ca3a9b9f3e_noshard/posthog.plugin_log_entries', '{replica}-{shard}', _timestamp)
  PARTITION BY toYYYYMMDD(timestamp) ORDER BY (team_id, plugin_id, plugin_config_id, timestamp)
  
  SETTINGS index_granularity=512
  
  '''
# ---
# name: test_create_table_query[plugin_log_entries_mv]
  '''
  
  CREATE MATERIALIZED VIEW IF NOT EXISTS plugin_log_entries_mv ON CLUSTER 'posthog'
  TO posthog_test.plugin_log_entries
  AS SELECT
  id,
  team_id,
  plugin_id,
  plugin_config_id,
  timestamp,
  source,
  type,
  message,
  instance_id,
  _timestamp,
  _offset
  FROM posthog_test.kafka_plugin_log_entries
  
  '''
# ---
# name: test_create_table_query[raw_sessions]
  '''
  
  CREATE TABLE IF NOT EXISTS raw_sessions ON CLUSTER 'posthog'
  (
      team_id Int64,
      session_id_v7 UInt128, -- integer representation of a uuidv7
  
      -- ClickHouse will pick the latest value of distinct_id for the session
      -- this is fine since even if the distinct_id changes during a session
      distinct_id AggregateFunction(argMax, String, DateTime64(6, 'UTC')),
  
      min_timestamp SimpleAggregateFunction(min, DateTime64(6, 'UTC')),
      max_timestamp SimpleAggregateFunction(max, DateTime64(6, 'UTC')),
  
      -- urls
      urls SimpleAggregateFunction(groupUniqArrayArray, Array(String)),
      entry_url AggregateFunction(argMin, String, DateTime64(6, 'UTC')),
      end_url AggregateFunction(argMax, String, DateTime64(6, 'UTC')),
      last_external_click_url AggregateFunction(argMax, String, DateTime64(6, 'UTC')),
  
      -- device
      initial_browser AggregateFunction(argMin, String, DateTime64(6, 'UTC')),
      initial_browser_version AggregateFunction(argMin, String, DateTime64(6, 'UTC')),
      initial_os AggregateFunction(argMin, String, DateTime64(6, 'UTC')),
      initial_os_version AggregateFunction(argMin, String, DateTime64(6, 'UTC')),
      initial_device_type AggregateFunction(argMin, String, DateTime64(6, 'UTC')),
      initial_viewport_width AggregateFunction(argMin, Int64, DateTime64(6, 'UTC')),
      initial_viewport_height AggregateFunction(argMin, Int64, DateTime64(6, 'UTC')),
  
      -- geoip
      -- only store the properties we actually use, as there's tons, see https://posthog.com/docs/cdp/geoip-enrichment
      initial_geoip_country_code AggregateFunction(argMin, String, DateTime64(6, 'UTC')),
      initial_geoip_subdivision_1_code AggregateFunction(argMin, String, DateTime64(6, 'UTC')),
      initial_geoip_subdivision_1_name AggregateFunction(argMin, String, DateTime64(6, 'UTC')),
      initial_geoip_subdivision_city_name AggregateFunction(argMin, String, DateTime64(6, 'UTC')),
      initial_geoip_time_zone AggregateFunction(argMin, String, DateTime64(6, 'UTC')),
  
      -- attribution
      initial_referring_domain AggregateFunction(argMin, String, DateTime64(6, 'UTC')),
      initial_utm_source AggregateFunction(argMin, String, DateTime64(6, 'UTC')),
      initial_utm_campaign AggregateFunction(argMin, String, DateTime64(6, 'UTC')),
      initial_utm_medium AggregateFunction(argMin, String, DateTime64(6, 'UTC')),
      initial_utm_term AggregateFunction(argMin, String, DateTime64(6, 'UTC')),
      initial_utm_content AggregateFunction(argMin, String, DateTime64(6, 'UTC')),
      initial_gclid AggregateFunction(argMin, String, DateTime64(6, 'UTC')),
      initial_gad_source AggregateFunction(argMin, String, DateTime64(6, 'UTC')),
      initial_gclsrc AggregateFunction(argMin, String, DateTime64(6, 'UTC')),
      initial_dclid AggregateFunction(argMin, String, DateTime64(6, 'UTC')),
      initial_gbraid AggregateFunction(argMin, String, DateTime64(6, 'UTC')),
      initial_wbraid AggregateFunction(argMin, String, DateTime64(6, 'UTC')),
      initial_fbclid AggregateFunction(argMin, String, DateTime64(6, 'UTC')),
      initial_msclkid AggregateFunction(argMin, String, DateTime64(6, 'UTC')),
      initial_twclid AggregateFunction(argMin, String, DateTime64(6, 'UTC')),
      initial_li_fat_id AggregateFunction(argMin, String, DateTime64(6, 'UTC')),
      initial_mc_cid AggregateFunction(argMin, String, DateTime64(6, 'UTC')),
      initial_igshid AggregateFunction(argMin, String, DateTime64(6, 'UTC')),
      initial_ttclid AggregateFunction(argMin, String, DateTime64(6, 'UTC')),
  
      -- Count pageview, autocapture, and screen events for providing totals.
      -- It's unclear if we can use the counts as they are not idempotent, and we had a bug on EU where events were
      -- double-counted, so the counts were wrong. To get around this, also keep track of the unique uuids. This will be
      -- slower and more expensive to store, but will be correct even if events are double-counted, so can be used to
      -- verify correctness and as a backup. Ideally we will be able to delete the uniq columns in the future when we're
      -- satisfied that counts are accurate.
      pageview_count SimpleAggregateFunction(sum, Int64),
      pageview_uniq AggregateFunction(uniq, Nullable(UUID)),
      autocapture_count SimpleAggregateFunction(sum, Int64),
      autocapture_uniq AggregateFunction(uniq, Nullable(UUID)),
      screen_count SimpleAggregateFunction(sum, Int64),
      screen_uniq AggregateFunction(uniq, Nullable(UUID)),
  
      -- replay
      maybe_has_session_replay SimpleAggregateFunction(max, Bool) -- will be written False to by the events table mv and True to by the replay table mv
  ) ENGINE = Distributed('posthog', 'posthog_test', 'sharded_raw_sessions', cityHash64(session_id_v7))
  
  '''
# ---
# name: test_create_table_query[raw_sessions_mv]
  '''
  
  CREATE MATERIALIZED VIEW IF NOT EXISTS raw_sessions_mv ON CLUSTER 'posthog'
  TO posthog_test.writable_raw_sessions
  AS
  
  SELECT
      team_id,
      toUInt128(toUUID(`$session_id`)) as session_id_v7,
  
      argMaxState(distinct_id, timestamp) as distinct_id,
  
      min(timestamp) AS min_timestamp,
      max(timestamp) AS max_timestamp,
  
      -- urls
      groupUniqArray(nullIf(JSONExtractString(properties, '$current_url'), '')) AS urls,
      argMinState(JSONExtractString(properties, '$current_url'), timestamp) as entry_url,
      argMaxState(JSONExtractString(properties, '$current_url'), timestamp) as end_url,
      argMaxState(JSONExtractString(properties, '$external_click_url'), timestamp) as last_external_click_url,
  
      -- device
      argMinState(JSONExtractString(properties, '$browser'), timestamp) as initial_browser,
      argMinState(JSONExtractString(properties, '$browser_version'), timestamp) as initial_browser_version,
      argMinState(JSONExtractString(properties, '$os'), timestamp) as initial_os,
      argMinState(JSONExtractString(properties, '$os_version'), timestamp) as initial_os_version,
      argMinState(JSONExtractString(properties, '$device_type'), timestamp) as initial_device_type,
      argMinState(JSONExtractInt(properties, '$viewport_width'), timestamp) as initial_viewport_width,
      argMinState(JSONExtractInt(properties, '$viewport_height'), timestamp) as initial_viewport_height,
  
      -- geoip
      argMinState(JSONExtractString(properties, '$geoip_country_code'), timestamp) as initial_geoip_country_code,
      argMinState(JSONExtractString(properties, '$geoip_subdivision_1_code'), timestamp) as initial_geoip_subdivision_1_code,
      argMinState(JSONExtractString(properties, '$geoip_subdivision_1_name'), timestamp) as initial_geoip_subdivision_1_name,
      argMinState(JSONExtractString(properties, '$geoip_subdivision_city_name'), timestamp) as initial_geoip_subdivision_city_name,
      argMinState(JSONExtractString(properties, '$geoip_time_zone'), timestamp) as initial_geoip_time_zone,
  
      -- attribution
      argMinState(JSONExtractString(properties, '$referring_domain'), timestamp) as initial_referring_domain,
      argMinState(JSONExtractString(properties, 'utm_source'), timestamp) as initial_utm_source,
      argMinState(JSONExtractString(properties, 'utm_campaign'), timestamp) as initial_utm_campaign,
      argMinState(JSONExtractString(properties, 'utm_medium'), timestamp) as initial_utm_medium,
      argMinState(JSONExtractString(properties, 'utm_term'), timestamp) as initial_utm_term,
      argMinState(JSONExtractString(properties, 'utm_content'), timestamp) as initial_utm_content,
      argMinState(JSONExtractString(properties, 'gclid'), timestamp) as initial_gclid,
      argMinState(JSONExtractString(properties, 'gad_source'), timestamp) as initial_gad_source,
      argMinState(JSONExtractString(properties, 'gclsrc'), timestamp) as initial_gclsrc,
      argMinState(JSONExtractString(properties, 'dclid'), timestamp) as initial_dclid,
      argMinState(JSONExtractString(properties, 'gbraid'), timestamp) as initial_gbraid,
      argMinState(JSONExtractString(properties, 'wbraid'), timestamp) as initial_wbraid,
      argMinState(JSONExtractString(properties, 'fbclid'), timestamp) as initial_fbclid,
      argMinState(JSONExtractString(properties, 'msclkid'), timestamp) as initial_msclkid,
      argMinState(JSONExtractString(properties, 'twclid'), timestamp) as initial_twclid,
      argMinState(JSONExtractString(properties, 'li_fat_id'), timestamp) as initial_li_fat_id,
      argMinState(JSONExtractString(properties, 'mc_cid'), timestamp) as initial_mc_cid,
      argMinState(JSONExtractString(properties, 'igshid'), timestamp) as initial_igshid,
      argMinState(JSONExtractString(properties, 'ttclid'), timestamp) as initial_ttclid,
  
      -- count
      sumIf(1, event='$pageview') as pageview_count,
      uniqState(if(event='$pageview', uuid, NULL)) as pageview_uniq,
      sumIf(1, event='$autocapture') as autocapture_count,
      uniqState(if(event='$autocapture', uuid, NULL)) as autocapture_uniq,
      sumIf(1, event='$screen') as screen_count,
      uniqState(if(event='$screen', uuid, NULL)) as screen_uniq,
  
      -- replay
      false as maybe_has_session_replay
  FROM posthog_test.sharded_events
  WHERE bitAnd(bitShiftRight(toUInt128(accurateCastOrNull(`$session_id`, 'UUID')), 76), 0xF) == 7 -- has a session id and is valid uuidv7)
  GROUP BY
      team_id,
      toStartOfHour(fromUnixTimestamp(intDiv(toUInt64(bitShiftRight(session_id_v7, 80)), 1000))),
      cityHash64(session_id_v7),
      session_id_v7
  
  
  '''
# ---
# name: test_create_table_query[session_recording_events]
  '''
  
  CREATE TABLE IF NOT EXISTS session_recording_events ON CLUSTER 'posthog'
  (
      uuid UUID,
      timestamp DateTime64(6, 'UTC'),
      team_id Int64,
      distinct_id VARCHAR,
      session_id VARCHAR,
      window_id VARCHAR,
      snapshot_data VARCHAR,
      created_at DateTime64(6, 'UTC')
      , has_full_snapshot Int8 COMMENT 'column_materializer::has_full_snapshot', events_summary Array(String) COMMENT 'column_materializer::events_summary', click_count Int8 COMMENT 'column_materializer::click_count', keypress_count Int8 COMMENT 'column_materializer::keypress_count', timestamps_summary Array(DateTime64(6, 'UTC')) COMMENT 'column_materializer::timestamps_summary', first_event_timestamp Nullable(DateTime64(6, 'UTC')) COMMENT 'column_materializer::first_event_timestamp', last_event_timestamp Nullable(DateTime64(6, 'UTC')) COMMENT 'column_materializer::last_event_timestamp', urls Array(String) COMMENT 'column_materializer::urls'
      
  , _timestamp DateTime
  , _offset UInt64
  
  ) ENGINE = Distributed('posthog', 'posthog_test', 'sharded_session_recording_events', sipHash64(distinct_id))
  
  '''
# ---
# name: test_create_table_query[session_recording_events_mv]
  '''
  
  CREATE MATERIALIZED VIEW IF NOT EXISTS session_recording_events_mv ON CLUSTER 'posthog'
  TO posthog_test.writable_session_recording_events
  AS SELECT
  uuid,
  timestamp,
  team_id,
  distinct_id,
  session_id,
  window_id,
  snapshot_data,
  created_at,
  _timestamp,
  _offset
  FROM posthog_test.kafka_session_recording_events
  
  '''
# ---
# name: test_create_table_query[session_replay_events]
  '''
  
  CREATE TABLE IF NOT EXISTS session_replay_events ON CLUSTER 'posthog'
  (
      -- part of order by so will aggregate correctly
      session_id VARCHAR,
      -- part of order by so will aggregate correctly
      team_id Int64,
      -- ClickHouse will pick any value of distinct_id for the session
      -- this is fine since even if the distinct_id changes during a session
      -- it will still (or should still) map to the same person
      distinct_id VARCHAR,
      min_first_timestamp SimpleAggregateFunction(min, DateTime64(6, 'UTC')),
      max_last_timestamp SimpleAggregateFunction(max, DateTime64(6, 'UTC')),
      first_url AggregateFunction(argMin, Nullable(VARCHAR), DateTime64(6, 'UTC')),
      click_count SimpleAggregateFunction(sum, Int64),
      keypress_count SimpleAggregateFunction(sum, Int64),
      mouse_activity_count SimpleAggregateFunction(sum, Int64),
      active_milliseconds SimpleAggregateFunction(sum, Int64),
      console_log_count SimpleAggregateFunction(sum, Int64),
      console_warn_count SimpleAggregateFunction(sum, Int64),
      console_error_count SimpleAggregateFunction(sum, Int64),
      -- this column allows us to estimate the amount of data that is being ingested
      size SimpleAggregateFunction(sum, Int64),
      -- this allows us to count the number of messages received in a session
      -- often very useful in incidents or debugging
      message_count SimpleAggregateFunction(sum, Int64),
      -- this allows us to count the number of snapshot events received in a session
      -- often very useful in incidents or debugging
      -- because we batch events we expect message_count to be lower than event_count
      event_count SimpleAggregateFunction(sum, Int64),
      -- which source the snapshots came from Android, iOS, Mobile, Web. Web if absent
      snapshot_source AggregateFunction(argMin, LowCardinality(Nullable(String)), DateTime64(6, 'UTC')),
      _timestamp SimpleAggregateFunction(max, DateTime)
  ) ENGINE = Distributed('posthog', 'posthog_test', 'sharded_session_replay_events', sipHash64(distinct_id))
  
  '''
# ---
# name: test_create_table_query[session_replay_events_mv]
  '''
  
  CREATE MATERIALIZED VIEW IF NOT EXISTS session_replay_events_mv ON CLUSTER 'posthog'
  TO posthog_test.writable_session_replay_events (
  `session_id` String, `team_id` Int64, `distinct_id` String,
  `min_first_timestamp` DateTime64(6, 'UTC'),
  `max_last_timestamp` DateTime64(6, 'UTC'),
  `first_url` AggregateFunction(argMin, Nullable(String), DateTime64(6, 'UTC')),
  `click_count` Int64, `keypress_count` Int64,
  `mouse_activity_count` Int64, `active_milliseconds` Int64,
  `console_log_count` Int64, `console_warn_count` Int64,
  `console_error_count` Int64, `size` Int64, `message_count` Int64,
  `event_count` Int64,
  `snapshot_source` AggregateFunction(argMin, LowCardinality(Nullable(String)), DateTime64(6, 'UTC')),
  `_timestamp` Nullable(DateTime)
  )
  AS SELECT
  session_id,
  team_id,
  any(distinct_id) as distinct_id,
  min(first_timestamp) AS min_first_timestamp,
  max(last_timestamp) AS max_last_timestamp,
  -- TRICKY: ClickHouse will pick a relatively random first_url
  -- when it collapses the aggregating merge tree
  -- unless we teach it what we want...
  -- argMin ignores null values
  -- so this will get the first non-null value of first_url
  -- for each group of session_id and team_id
  -- by min of first_timestamp in the batch
  -- this is an aggregate function, not a simple aggregate function
  -- so we have to write to argMinState, and query with argMinMerge
  argMinState(first_url, first_timestamp) as first_url,
  sum(click_count) as click_count,
  sum(keypress_count) as keypress_count,
  sum(mouse_activity_count) as mouse_activity_count,
  sum(active_milliseconds) as active_milliseconds,
  sum(console_log_count) as console_log_count,
  sum(console_warn_count) as console_warn_count,
  sum(console_error_count) as console_error_count,
  sum(size) as size,
  -- we can count the number of kafka messages instead of sending it explicitly
  sum(message_count) as message_count,
  sum(event_count) as event_count,
  argMinState(snapshot_source, first_timestamp) as snapshot_source,
  max(_timestamp) as _timestamp
  FROM posthog_test.kafka_session_replay_events
  group by session_id, team_id
  
  '''
# ---
# name: test_create_table_query[sessions]
  '''
  
  CREATE TABLE IF NOT EXISTS sessions ON CLUSTER 'posthog'
  (
      -- part of order by so will aggregate correctly
      session_id VARCHAR,
      -- part of order by so will aggregate correctly
      team_id Int64,
      -- ClickHouse will pick any value of distinct_id for the session
      -- this is fine since even if the distinct_id changes during a session
      -- it will still (or should still) map to the same person
      distinct_id SimpleAggregateFunction(any, String),
  
      min_timestamp SimpleAggregateFunction(min, DateTime64(6, 'UTC')),
      max_timestamp SimpleAggregateFunction(max, DateTime64(6, 'UTC')),
  
      urls SimpleAggregateFunction(groupUniqArrayArray, Array(String)),
      entry_url AggregateFunction(argMin, String, DateTime64(6, 'UTC')),
      exit_url AggregateFunction(argMax, String, DateTime64(6, 'UTC')),
  
      initial_referring_domain AggregateFunction(argMin, String, DateTime64(6, 'UTC')),
      initial_utm_source AggregateFunction(argMin, String, DateTime64(6, 'UTC')),
      initial_utm_campaign AggregateFunction(argMin, String, DateTime64(6, 'UTC')),
      initial_utm_medium AggregateFunction(argMin, String, DateTime64(6, 'UTC')),
      initial_utm_term AggregateFunction(argMin, String, DateTime64(6, 'UTC')),
      initial_utm_content AggregateFunction(argMin, String, DateTime64(6, 'UTC')),
      initial_gclid AggregateFunction(argMin, String, DateTime64(6, 'UTC')),
      initial_gad_source AggregateFunction(argMin, String, DateTime64(6, 'UTC')),
      initial_gclsrc AggregateFunction(argMin, String, DateTime64(6, 'UTC')),
      initial_dclid AggregateFunction(argMin, String, DateTime64(6, 'UTC')),
      initial_gbraid AggregateFunction(argMin, String, DateTime64(6, 'UTC')),
      initial_wbraid AggregateFunction(argMin, String, DateTime64(6, 'UTC')),
      initial_fbclid AggregateFunction(argMin, String, DateTime64(6, 'UTC')),
      initial_msclkid AggregateFunction(argMin, String, DateTime64(6, 'UTC')),
      initial_twclid AggregateFunction(argMin, String, DateTime64(6, 'UTC')),
      initial_li_fat_id AggregateFunction(argMin, String, DateTime64(6, 'UTC')),
      initial_mc_cid AggregateFunction(argMin, String, DateTime64(6, 'UTC')),
      initial_igshid AggregateFunction(argMin, String, DateTime64(6, 'UTC')),
      initial_ttclid AggregateFunction(argMin, String, DateTime64(6, 'UTC')),
  
      -- create a map of how many times we saw each event
      event_count_map SimpleAggregateFunction(sumMap, Map(String, Int64)),
      -- duplicate the event count as a specific column for pageviews and autocaptures,
      -- as these are used in some key queries and need to be fast
      pageview_count SimpleAggregateFunction(sum, Int64),
      autocapture_count SimpleAggregateFunction(sum, Int64),
  ) ENGINE = Distributed('posthog', 'posthog_test', 'sharded_sessions', sipHash64(session_id))
  
  '''
# ---
# name: test_create_table_query[sessions_mv]
  '''
  
  CREATE MATERIALIZED VIEW IF NOT EXISTS sessions_mv ON CLUSTER 'posthog'
  TO posthog_test.writable_sessions
  AS
  
  SELECT
  
  `$session_id` as session_id,
  team_id,
  
  -- it doesn't matter which distinct_id gets picked (it'll be somewhat random) as they can all join to the right person
  any(distinct_id) as distinct_id,
  
  min(timestamp) AS min_timestamp,
  max(timestamp) AS max_timestamp,
  
  groupUniqArray(replaceRegexpAll(JSONExtractRaw(properties, '$current_url'), '^"|"$', '')) AS urls,
  argMinState(replaceRegexpAll(JSONExtractRaw(properties, '$current_url'), '^"|"$', ''), timestamp) as entry_url,
  argMaxState(replaceRegexpAll(JSONExtractRaw(properties, '$current_url'), '^"|"$', ''), timestamp) as exit_url,
  
  argMinState(replaceRegexpAll(JSONExtractRaw(properties, '$referring_domain'), '^"|"$', ''), timestamp) as initial_referring_domain,
  argMinState(replaceRegexpAll(JSONExtractRaw(properties, 'utm_source'), '^"|"$', ''), timestamp) as initial_utm_source,
  argMinState(replaceRegexpAll(JSONExtractRaw(properties, 'utm_campaign'), '^"|"$', ''), timestamp) as initial_utm_campaign,
  argMinState(replaceRegexpAll(JSONExtractRaw(properties, 'utm_medium'), '^"|"$', ''), timestamp) as initial_utm_medium,
  argMinState(replaceRegexpAll(JSONExtractRaw(properties, 'utm_term'), '^"|"$', ''), timestamp) as initial_utm_term,
  argMinState(replaceRegexpAll(JSONExtractRaw(properties, 'utm_content'), '^"|"$', ''), timestamp) as initial_utm_content,
  argMinState(replaceRegexpAll(JSONExtractRaw(properties, 'gclid'), '^"|"$', ''), timestamp) as initial_gclid,
  argMinState(replaceRegexpAll(JSONExtractRaw(properties, 'gad_source'), '^"|"$', ''), timestamp) as initial_gad_source,
  argMinState(replaceRegexpAll(JSONExtractRaw(properties, 'gclsrc'), '^"|"$', ''), timestamp) as initial_gclsrc,
  argMinState(replaceRegexpAll(JSONExtractRaw(properties, 'dclid'), '^"|"$', ''), timestamp) as initial_dclid,
  argMinState(replaceRegexpAll(JSONExtractRaw(properties, 'gbraid'), '^"|"$', ''), timestamp) as initial_gbraid,
  argMinState(replaceRegexpAll(JSONExtractRaw(properties, 'wbraid'), '^"|"$', ''), timestamp) as initial_wbraid,
  argMinState(replaceRegexpAll(JSONExtractRaw(properties, 'fbclid'), '^"|"$', ''), timestamp) as initial_fbclid,
  argMinState(replaceRegexpAll(JSONExtractRaw(properties, 'msclkid'), '^"|"$', ''), timestamp) as initial_msclkid,
  argMinState(replaceRegexpAll(JSONExtractRaw(properties, 'twclid'), '^"|"$', ''), timestamp) as initial_twclid,
  argMinState(replaceRegexpAll(JSONExtractRaw(properties, 'li_fat_id'), '^"|"$', ''), timestamp) as initial_li_fat_id,
  argMinState(replaceRegexpAll(JSONExtractRaw(properties, 'mc_cid'), '^"|"$', ''), timestamp) as initial_mc_cid,
  argMinState(replaceRegexpAll(JSONExtractRaw(properties, 'igshid'), '^"|"$', ''), timestamp) as initial_igshid,
  argMinState(replaceRegexpAll(JSONExtractRaw(properties, 'ttclid'), '^"|"$', ''), timestamp) as initial_ttclid,
  
  sumMap(CAST(([event], [1]), 'Map(String, UInt64)')) as event_count_map,
  sumIf(1, event='$pageview') as pageview_count,
  sumIf(1, event='$autocapture') as autocapture_count
  
  FROM posthog_test.sharded_events
  WHERE `$session_id` IS NOT NULL AND `$session_id` != ''
  GROUP BY `$session_id`, team_id
  
  
  '''
# ---
# name: test_create_table_query[sharded_app_metrics2]
  '''
  
  CREATE TABLE IF NOT EXISTS sharded_app_metrics2 ON CLUSTER 'posthog'
  (
      team_id Int64,
      timestamp DateTime64(6, 'UTC'),
      -- The name of the service or product that generated the metrics.
      -- Examples: plugins, hog
      app_source LowCardinality(String),
      -- An id for the app source.
      -- Set app_source to avoid collision with ids from other app sources if the id generation is not safe.
      -- Examples: A plugin id, a hog application id
      app_source_id String,
      -- A secondary id e.g. for the instance of app_source that generated this metric.
      -- This may be ommitted if app_source is a singleton.
      -- Examples: A plugin config id, a hog application config id
      instance_id String,
      metric_kind LowCardinality(String),
      metric_name LowCardinality(String),
      count SimpleAggregateFunction(sum, Int64)
      
  , _timestamp DateTime
  , _offset UInt64
  , _partition UInt64
  
  )
  ENGINE = ReplicatedAggregatingMergeTree('/clickhouse/tables/77f1df52-4b43-11e9-910f-b8ca3a9b9f3e_{shard}/posthog.sharded_app_metrics2', '{replica}')
  PARTITION BY toYYYYMM(timestamp)
  ORDER BY (team_id, app_source, app_source_id, instance_id, toStartOfHour(timestamp), metric_kind, metric_name)
  
  
  '''
# ---
# name: test_create_table_query[sharded_app_metrics]
  '''
  
  CREATE TABLE IF NOT EXISTS sharded_app_metrics ON CLUSTER 'posthog'
  (
      team_id Int64,
      timestamp DateTime64(6, 'UTC'),
      plugin_config_id Int64,
      category LowCardinality(String),
      job_id String,
      successes SimpleAggregateFunction(sum, Int64),
      successes_on_retry SimpleAggregateFunction(sum, Int64),
      failures SimpleAggregateFunction(sum, Int64),
      error_uuid UUID,
      error_type String,
      error_details String CODEC(ZSTD(3))
      
  , _timestamp DateTime
  , _offset UInt64
  , _partition UInt64
  
  )
  ENGINE = ReplicatedAggregatingMergeTree('/clickhouse/tables/77f1df52-4b43-11e9-910f-b8ca3a9b9f3e_{shard}/posthog.sharded_app_metrics', '{replica}')
  PARTITION BY toYYYYMM(timestamp)
  ORDER BY (team_id, plugin_config_id, job_id, category, toStartOfHour(timestamp), error_type, error_uuid)
  
  '''
# ---
# name: test_create_table_query[sharded_events]
  '''
  
  CREATE TABLE IF NOT EXISTS sharded_events ON CLUSTER 'posthog'
  (
      uuid UUID,
      event VARCHAR,
      properties VARCHAR CODEC(ZSTD(3)),
      timestamp DateTime64(6, 'UTC'),
      team_id Int64,
      distinct_id VARCHAR,
      elements_chain VARCHAR,
      created_at DateTime64(6, 'UTC'),
      person_id UUID,
      person_created_at DateTime64,
      person_properties VARCHAR Codec(ZSTD(3)),
      group0_properties VARCHAR Codec(ZSTD(3)),
      group1_properties VARCHAR Codec(ZSTD(3)),
      group2_properties VARCHAR Codec(ZSTD(3)),
      group3_properties VARCHAR Codec(ZSTD(3)),
      group4_properties VARCHAR Codec(ZSTD(3)),
      group0_created_at DateTime64,
      group1_created_at DateTime64,
      group2_created_at DateTime64,
      group3_created_at DateTime64,
      group4_created_at DateTime64,
      person_mode Enum8('full' = 0, 'propertyless' = 1, 'force_upgrade' = 2)
      
      , $group_0 VARCHAR MATERIALIZED replaceRegexpAll(JSONExtractRaw(properties, '$group_0'), '^"|"$', '') COMMENT 'column_materializer::$group_0'
      , $group_1 VARCHAR MATERIALIZED replaceRegexpAll(JSONExtractRaw(properties, '$group_1'), '^"|"$', '') COMMENT 'column_materializer::$group_1'
      , $group_2 VARCHAR MATERIALIZED replaceRegexpAll(JSONExtractRaw(properties, '$group_2'), '^"|"$', '') COMMENT 'column_materializer::$group_2'
      , $group_3 VARCHAR MATERIALIZED replaceRegexpAll(JSONExtractRaw(properties, '$group_3'), '^"|"$', '') COMMENT 'column_materializer::$group_3'
      , $group_4 VARCHAR MATERIALIZED replaceRegexpAll(JSONExtractRaw(properties, '$group_4'), '^"|"$', '') COMMENT 'column_materializer::$group_4'
      , $window_id VARCHAR MATERIALIZED replaceRegexpAll(JSONExtractRaw(properties, '$window_id'), '^"|"$', '') COMMENT 'column_materializer::$window_id'
      , $session_id VARCHAR MATERIALIZED replaceRegexpAll(JSONExtractRaw(properties, '$session_id'), '^"|"$', '') COMMENT 'column_materializer::$session_id'
      , elements_chain_href String DEFAULT extract(elements_chain, '(?::|")href="(.*?)"')
      , elements_chain_texts Array(String) DEFAULT arrayDistinct(extractAll(elements_chain, '(?::|")text="(.*?)"'))
      , elements_chain_ids Array(String) DEFAULT arrayDistinct(extractAll(elements_chain, '(?::|")id="(.*?)"'))
      , elements_chain_elements Array(Enum('a', 'button', 'form', 'input', 'select', 'textarea', 'label')) DEFAULT arrayDistinct(extractAll(elements_chain, '(?:^|;)(a|button|form|input|select|textarea|label)(?:\.|$|:)'))
      , INDEX `minmax_$group_0` `$group_0` TYPE minmax GRANULARITY 1
      , INDEX `minmax_$group_1` `$group_1` TYPE minmax GRANULARITY 1
      , INDEX `minmax_$group_2` `$group_2` TYPE minmax GRANULARITY 1
      , INDEX `minmax_$group_3` `$group_3` TYPE minmax GRANULARITY 1
      , INDEX `minmax_$group_4` `$group_4` TYPE minmax GRANULARITY 1
      , INDEX `minmax_$window_id` `$window_id` TYPE minmax GRANULARITY 1
      , INDEX `minmax_$session_id` `$session_id` TYPE minmax GRANULARITY 1
<<<<<<< HEAD
=======
      , elements_chain_href String MATERIALIZED extract(elements_chain, '(?::|")href="(.*?)"')
      , elements_chain_texts Array(String) MATERIALIZED arrayDistinct(extractAll(elements_chain, '(?::|")text="(.*?)"'))
      , elements_chain_ids Array(String) MATERIALIZED arrayDistinct(extractAll(elements_chain, '(?::|")attr_id="(.*?)"'))
      , elements_chain_elements Array(Enum('a', 'button', 'form', 'input', 'select', 'textarea', 'label')) MATERIALIZED arrayDistinct(extractAll(elements_chain, '(?:^|;)(a|button|form|input|select|textarea|label)(?:\.|$|:)'))
>>>>>>> 14c59425
  
      
  , _timestamp DateTime
  , _offset UInt64
  , inserted_at Nullable(DateTime64(6, 'UTC')) DEFAULT NULL
      
      , INDEX kafka_timestamp_minmax_sharded_events _timestamp TYPE minmax GRANULARITY 3
      
  ) ENGINE = ReplicatedReplacingMergeTree('/clickhouse/tables/77f1df52-4b43-11e9-910f-b8ca3a9b9f3e_{shard}/posthog.events', '{replica}', _timestamp)
  PARTITION BY toYYYYMM(timestamp)
  ORDER BY (team_id, toDate(timestamp), event, cityHash64(distinct_id), cityHash64(uuid))
  SAMPLE BY cityHash64(distinct_id)
  
  
  '''
# ---
# name: test_create_table_query[sharded_heatmaps]
  '''
  
  CREATE TABLE IF NOT EXISTS sharded_heatmaps ON CLUSTER 'posthog'
  (
      session_id VARCHAR,
      team_id Int64,
      distinct_id VARCHAR,
      timestamp DateTime64(6, 'UTC'),
      -- x is the x with resolution applied, the resolution converts high fidelity mouse positions into an NxN grid
      x Int16,
      -- y is the y with resolution applied, the resolution converts high fidelity mouse positions into an NxN grid
      y Int16,
      -- stored so that in future we can support other resolutions
      scale_factor Int16,
      viewport_width Int16,
      viewport_height Int16,
      -- some elements move when the page scrolls, others do not
      pointer_target_fixed Bool,
      current_url VARCHAR,
      type LowCardinality(String),
      _timestamp DateTime,
      _offset UInt64,
      _partition UInt64
  ) ENGINE = ReplicatedMergeTree('/clickhouse/tables/77f1df52-4b43-11e9-910f-b8ca3a9b9f3e_{shard}/posthog.heatmaps', '{replica}')
  
      PARTITION BY toYYYYMM(timestamp)
      -- almost always this is being queried by
      --   * type,
      --   * team_id,
      --   * date range,
      --   * URL (maybe matching wild cards),
      --   * width
      -- we'll almost never query this by session id
      -- so from least to most cardinality that's
      ORDER BY (type, team_id,  toDate(timestamp), current_url, viewport_width)
      
  -- I am purposefully not setting index granularity
  -- the default is 8192, and we will be loading a lot of data
  -- per query, we tend to copy this 512 around the place but
  -- i don't think it applies here
  
  '''
# ---
# name: test_create_table_query[sharded_ingestion_warnings]
  '''
  
  CREATE TABLE IF NOT EXISTS sharded_ingestion_warnings ON CLUSTER 'posthog'
  (
      team_id Int64,
      source LowCardinality(VARCHAR),
      type VARCHAR,
      details VARCHAR CODEC(ZSTD(3)),
      timestamp DateTime64(6, 'UTC')
      
  , _timestamp DateTime
  , _offset UInt64
  , _partition UInt64
  
  ) ENGINE = ReplicatedMergeTree('/clickhouse/tables/77f1df52-4b43-11e9-910f-b8ca3a9b9f3e_{shard}/posthog.sharded_ingestion_warnings', '{replica}')
  PARTITION BY toYYYYMMDD(timestamp)
  ORDER BY (team_id, toHour(timestamp), type, source, timestamp)
  
  '''
# ---
# name: test_create_table_query[sharded_performance_events]
  '''
  
  CREATE TABLE IF NOT EXISTS sharded_performance_events ON CLUSTER 'posthog'
  (
      uuid UUID,
  session_id String,
  window_id String,
  pageview_id String,
  distinct_id String,
  timestamp DateTime64,
  time_origin DateTime64(3, 'UTC'),
  entry_type LowCardinality(String),
  name String,
  team_id Int64,
  current_url String,
  start_time Float64,
  duration Float64,
  redirect_start Float64,
  redirect_end Float64,
  worker_start Float64,
  fetch_start Float64,
  domain_lookup_start Float64,
  domain_lookup_end Float64,
  connect_start Float64,
  secure_connection_start Float64,
  connect_end Float64,
  request_start Float64,
  response_start Float64,
  response_end Float64,
  decoded_body_size Int64,
  encoded_body_size Int64,
  initiator_type LowCardinality(String),
  next_hop_protocol LowCardinality(String),
  render_blocking_status LowCardinality(String),
  response_status Int64,
  transfer_size Int64,
  largest_contentful_paint_element String,
  largest_contentful_paint_render_time Float64,
  largest_contentful_paint_load_time Float64,
  largest_contentful_paint_size Float64,
  largest_contentful_paint_id String,
  largest_contentful_paint_url String,
  dom_complete Float64,
  dom_content_loaded_event Float64,
  dom_interactive Float64,
  load_event_end Float64,
  load_event_start Float64,
  redirect_count Int64,
  navigation_type LowCardinality(String),
  unload_event_end Float64,
  unload_event_start Float64
      
  , _timestamp DateTime
  , _offset UInt64
  , _partition UInt64
  
  ) ENGINE = ReplicatedMergeTree('/clickhouse/tables/77f1df52-4b43-11e9-910f-b8ca3a9b9f3e_{shard}/posthog.performance_events', '{replica}')
  PARTITION BY toYYYYMM(timestamp)
  ORDER BY (team_id, toDate(timestamp), session_id, pageview_id, timestamp)
  
  
  
  '''
# ---
# name: test_create_table_query[sharded_raw_sessions]
  '''
  
  CREATE TABLE IF NOT EXISTS sharded_raw_sessions ON CLUSTER 'posthog'
  (
      team_id Int64,
      session_id_v7 UInt128, -- integer representation of a uuidv7
  
      -- ClickHouse will pick the latest value of distinct_id for the session
      -- this is fine since even if the distinct_id changes during a session
      distinct_id AggregateFunction(argMax, String, DateTime64(6, 'UTC')),
  
      min_timestamp SimpleAggregateFunction(min, DateTime64(6, 'UTC')),
      max_timestamp SimpleAggregateFunction(max, DateTime64(6, 'UTC')),
  
      -- urls
      urls SimpleAggregateFunction(groupUniqArrayArray, Array(String)),
      entry_url AggregateFunction(argMin, String, DateTime64(6, 'UTC')),
      end_url AggregateFunction(argMax, String, DateTime64(6, 'UTC')),
      last_external_click_url AggregateFunction(argMax, String, DateTime64(6, 'UTC')),
  
      -- device
      initial_browser AggregateFunction(argMin, String, DateTime64(6, 'UTC')),
      initial_browser_version AggregateFunction(argMin, String, DateTime64(6, 'UTC')),
      initial_os AggregateFunction(argMin, String, DateTime64(6, 'UTC')),
      initial_os_version AggregateFunction(argMin, String, DateTime64(6, 'UTC')),
      initial_device_type AggregateFunction(argMin, String, DateTime64(6, 'UTC')),
      initial_viewport_width AggregateFunction(argMin, Int64, DateTime64(6, 'UTC')),
      initial_viewport_height AggregateFunction(argMin, Int64, DateTime64(6, 'UTC')),
  
      -- geoip
      -- only store the properties we actually use, as there's tons, see https://posthog.com/docs/cdp/geoip-enrichment
      initial_geoip_country_code AggregateFunction(argMin, String, DateTime64(6, 'UTC')),
      initial_geoip_subdivision_1_code AggregateFunction(argMin, String, DateTime64(6, 'UTC')),
      initial_geoip_subdivision_1_name AggregateFunction(argMin, String, DateTime64(6, 'UTC')),
      initial_geoip_subdivision_city_name AggregateFunction(argMin, String, DateTime64(6, 'UTC')),
      initial_geoip_time_zone AggregateFunction(argMin, String, DateTime64(6, 'UTC')),
  
      -- attribution
      initial_referring_domain AggregateFunction(argMin, String, DateTime64(6, 'UTC')),
      initial_utm_source AggregateFunction(argMin, String, DateTime64(6, 'UTC')),
      initial_utm_campaign AggregateFunction(argMin, String, DateTime64(6, 'UTC')),
      initial_utm_medium AggregateFunction(argMin, String, DateTime64(6, 'UTC')),
      initial_utm_term AggregateFunction(argMin, String, DateTime64(6, 'UTC')),
      initial_utm_content AggregateFunction(argMin, String, DateTime64(6, 'UTC')),
      initial_gclid AggregateFunction(argMin, String, DateTime64(6, 'UTC')),
      initial_gad_source AggregateFunction(argMin, String, DateTime64(6, 'UTC')),
      initial_gclsrc AggregateFunction(argMin, String, DateTime64(6, 'UTC')),
      initial_dclid AggregateFunction(argMin, String, DateTime64(6, 'UTC')),
      initial_gbraid AggregateFunction(argMin, String, DateTime64(6, 'UTC')),
      initial_wbraid AggregateFunction(argMin, String, DateTime64(6, 'UTC')),
      initial_fbclid AggregateFunction(argMin, String, DateTime64(6, 'UTC')),
      initial_msclkid AggregateFunction(argMin, String, DateTime64(6, 'UTC')),
      initial_twclid AggregateFunction(argMin, String, DateTime64(6, 'UTC')),
      initial_li_fat_id AggregateFunction(argMin, String, DateTime64(6, 'UTC')),
      initial_mc_cid AggregateFunction(argMin, String, DateTime64(6, 'UTC')),
      initial_igshid AggregateFunction(argMin, String, DateTime64(6, 'UTC')),
      initial_ttclid AggregateFunction(argMin, String, DateTime64(6, 'UTC')),
  
      -- Count pageview, autocapture, and screen events for providing totals.
      -- It's unclear if we can use the counts as they are not idempotent, and we had a bug on EU where events were
      -- double-counted, so the counts were wrong. To get around this, also keep track of the unique uuids. This will be
      -- slower and more expensive to store, but will be correct even if events are double-counted, so can be used to
      -- verify correctness and as a backup. Ideally we will be able to delete the uniq columns in the future when we're
      -- satisfied that counts are accurate.
      pageview_count SimpleAggregateFunction(sum, Int64),
      pageview_uniq AggregateFunction(uniq, Nullable(UUID)),
      autocapture_count SimpleAggregateFunction(sum, Int64),
      autocapture_uniq AggregateFunction(uniq, Nullable(UUID)),
      screen_count SimpleAggregateFunction(sum, Int64),
      screen_uniq AggregateFunction(uniq, Nullable(UUID)),
  
      -- replay
      maybe_has_session_replay SimpleAggregateFunction(max, Bool) -- will be written False to by the events table mv and True to by the replay table mv
  ) ENGINE = ReplicatedAggregatingMergeTree('/clickhouse/tables/77f1df52-4b43-11e9-910f-b8ca3a9b9f3e_{shard}/posthog.raw_sessions', '{replica}')
  
  PARTITION BY toYYYYMM(fromUnixTimestamp(intDiv(toUInt64(bitShiftRight(session_id_v7, 80)), 1000)))
  ORDER BY (
      team_id,
      toStartOfHour(fromUnixTimestamp(intDiv(toUInt64(bitShiftRight(session_id_v7, 80)), 1000))),
      cityHash64(session_id_v7),
      session_id_v7
  )
  SAMPLE BY cityHash64(session_id_v7)
  
  '''
# ---
# name: test_create_table_query[sharded_session_recording_events]
  '''
  
  CREATE TABLE IF NOT EXISTS sharded_session_recording_events ON CLUSTER 'posthog'
  (
      uuid UUID,
      timestamp DateTime64(6, 'UTC'),
      team_id Int64,
      distinct_id VARCHAR,
      session_id VARCHAR,
      window_id VARCHAR,
      snapshot_data VARCHAR,
      created_at DateTime64(6, 'UTC')
      , has_full_snapshot Int8 MATERIALIZED JSONExtractBool(snapshot_data, 'has_full_snapshot'), events_summary Array(String) MATERIALIZED JSONExtract(JSON_QUERY(snapshot_data, '$.events_summary[*]'), 'Array(String)'), click_count Int8 MATERIALIZED length(arrayFilter((x) -> JSONExtractInt(x, 'type') = 3 AND JSONExtractInt(x, 'data', 'source') = 2, events_summary)), keypress_count Int8 MATERIALIZED length(arrayFilter((x) -> JSONExtractInt(x, 'type') = 3 AND JSONExtractInt(x, 'data', 'source') = 5, events_summary)), timestamps_summary Array(DateTime64(6, 'UTC')) MATERIALIZED arraySort(arrayMap((x) -> toDateTime(JSONExtractInt(x, 'timestamp') / 1000), events_summary)), first_event_timestamp Nullable(DateTime64(6, 'UTC')) MATERIALIZED if(empty(timestamps_summary), NULL, arrayReduce('min', timestamps_summary)), last_event_timestamp Nullable(DateTime64(6, 'UTC')) MATERIALIZED if(empty(timestamps_summary), NULL, arrayReduce('max', timestamps_summary)), urls Array(String) MATERIALIZED arrayFilter(x -> x != '', arrayMap((x) -> JSONExtractString(x, 'data', 'href'), events_summary))
      
      
  , _timestamp DateTime
  , _offset UInt64
  
      , INDEX kafka_timestamp_minmax_sharded_session_recording_events _timestamp TYPE minmax GRANULARITY 3
      
  ) ENGINE = ReplicatedReplacingMergeTree('/clickhouse/tables/77f1df52-4b43-11e9-910f-b8ca3a9b9f3e_{shard}/posthog.session_recording_events', '{replica}', _timestamp)
  PARTITION BY toYYYYMMDD(timestamp)
  ORDER BY (team_id, toHour(timestamp), session_id, timestamp, uuid)
  
  SETTINGS index_granularity=512
  
  '''
# ---
# name: test_create_table_query[sharded_session_replay_events]
  '''
  
  CREATE TABLE IF NOT EXISTS sharded_session_replay_events ON CLUSTER 'posthog'
  (
      -- part of order by so will aggregate correctly
      session_id VARCHAR,
      -- part of order by so will aggregate correctly
      team_id Int64,
      -- ClickHouse will pick any value of distinct_id for the session
      -- this is fine since even if the distinct_id changes during a session
      -- it will still (or should still) map to the same person
      distinct_id VARCHAR,
      min_first_timestamp SimpleAggregateFunction(min, DateTime64(6, 'UTC')),
      max_last_timestamp SimpleAggregateFunction(max, DateTime64(6, 'UTC')),
      first_url AggregateFunction(argMin, Nullable(VARCHAR), DateTime64(6, 'UTC')),
      click_count SimpleAggregateFunction(sum, Int64),
      keypress_count SimpleAggregateFunction(sum, Int64),
      mouse_activity_count SimpleAggregateFunction(sum, Int64),
      active_milliseconds SimpleAggregateFunction(sum, Int64),
      console_log_count SimpleAggregateFunction(sum, Int64),
      console_warn_count SimpleAggregateFunction(sum, Int64),
      console_error_count SimpleAggregateFunction(sum, Int64),
      -- this column allows us to estimate the amount of data that is being ingested
      size SimpleAggregateFunction(sum, Int64),
      -- this allows us to count the number of messages received in a session
      -- often very useful in incidents or debugging
      message_count SimpleAggregateFunction(sum, Int64),
      -- this allows us to count the number of snapshot events received in a session
      -- often very useful in incidents or debugging
      -- because we batch events we expect message_count to be lower than event_count
      event_count SimpleAggregateFunction(sum, Int64),
      -- which source the snapshots came from Android, iOS, Mobile, Web. Web if absent
      snapshot_source AggregateFunction(argMin, LowCardinality(Nullable(String)), DateTime64(6, 'UTC')),
      _timestamp SimpleAggregateFunction(max, DateTime)
  ) ENGINE = ReplicatedAggregatingMergeTree('/clickhouse/tables/77f1df52-4b43-11e9-910f-b8ca3a9b9f3e_{shard}/posthog.session_replay_events', '{replica}')
  
      PARTITION BY toYYYYMM(min_first_timestamp)
      -- order by is used by the aggregating merge tree engine to
      -- identify candidates to merge, e.g. toDate(min_first_timestamp)
      -- would mean we would have one row per day per session_id
      -- if CH could completely merge to match the order by
      -- it is also used to organise data to make queries faster
      -- we want the fewest rows possible but also the fastest queries
      -- since we query by date and not by time
      -- and order by must be in order of increasing cardinality
      -- so we order by date first, then team_id, then session_id
      -- hopefully, this is a good balance between the two
      ORDER BY (toDate(min_first_timestamp), team_id, session_id)
  SETTINGS index_granularity=512
  
  '''
# ---
# name: test_create_table_query[sharded_sessions]
  '''
  
  CREATE TABLE IF NOT EXISTS sharded_sessions ON CLUSTER 'posthog'
  (
      -- part of order by so will aggregate correctly
      session_id VARCHAR,
      -- part of order by so will aggregate correctly
      team_id Int64,
      -- ClickHouse will pick any value of distinct_id for the session
      -- this is fine since even if the distinct_id changes during a session
      -- it will still (or should still) map to the same person
      distinct_id SimpleAggregateFunction(any, String),
  
      min_timestamp SimpleAggregateFunction(min, DateTime64(6, 'UTC')),
      max_timestamp SimpleAggregateFunction(max, DateTime64(6, 'UTC')),
  
      urls SimpleAggregateFunction(groupUniqArrayArray, Array(String)),
      entry_url AggregateFunction(argMin, String, DateTime64(6, 'UTC')),
      exit_url AggregateFunction(argMax, String, DateTime64(6, 'UTC')),
  
      initial_referring_domain AggregateFunction(argMin, String, DateTime64(6, 'UTC')),
      initial_utm_source AggregateFunction(argMin, String, DateTime64(6, 'UTC')),
      initial_utm_campaign AggregateFunction(argMin, String, DateTime64(6, 'UTC')),
      initial_utm_medium AggregateFunction(argMin, String, DateTime64(6, 'UTC')),
      initial_utm_term AggregateFunction(argMin, String, DateTime64(6, 'UTC')),
      initial_utm_content AggregateFunction(argMin, String, DateTime64(6, 'UTC')),
      initial_gclid AggregateFunction(argMin, String, DateTime64(6, 'UTC')),
      initial_gad_source AggregateFunction(argMin, String, DateTime64(6, 'UTC')),
      initial_gclsrc AggregateFunction(argMin, String, DateTime64(6, 'UTC')),
      initial_dclid AggregateFunction(argMin, String, DateTime64(6, 'UTC')),
      initial_gbraid AggregateFunction(argMin, String, DateTime64(6, 'UTC')),
      initial_wbraid AggregateFunction(argMin, String, DateTime64(6, 'UTC')),
      initial_fbclid AggregateFunction(argMin, String, DateTime64(6, 'UTC')),
      initial_msclkid AggregateFunction(argMin, String, DateTime64(6, 'UTC')),
      initial_twclid AggregateFunction(argMin, String, DateTime64(6, 'UTC')),
      initial_li_fat_id AggregateFunction(argMin, String, DateTime64(6, 'UTC')),
      initial_mc_cid AggregateFunction(argMin, String, DateTime64(6, 'UTC')),
      initial_igshid AggregateFunction(argMin, String, DateTime64(6, 'UTC')),
      initial_ttclid AggregateFunction(argMin, String, DateTime64(6, 'UTC')),
  
      -- create a map of how many times we saw each event
      event_count_map SimpleAggregateFunction(sumMap, Map(String, Int64)),
      -- duplicate the event count as a specific column for pageviews and autocaptures,
      -- as these are used in some key queries and need to be fast
      pageview_count SimpleAggregateFunction(sum, Int64),
      autocapture_count SimpleAggregateFunction(sum, Int64),
  ) ENGINE = ReplicatedAggregatingMergeTree('/clickhouse/tables/77f1df52-4b43-11e9-910f-b8ca3a9b9f3e_{shard}/posthog.sessions', '{replica}')
  
      PARTITION BY toYYYYMM(min_timestamp)
      -- order by is used by the aggregating merge tree engine to
      -- identify candidates to merge, e.g. toDate(min_timestamp)
      -- would mean we would have one row per day per session_id
      -- if CH could completely merge to match the order by
      -- it is also used to organise data to make queries faster
      -- we want the fewest rows possible but also the fastest queries
      -- since we query by date and not by time
      -- and order by must be in order of increasing cardinality
      -- so we order by date first, then team_id, then session_id
      -- hopefully, this is a good balance between the two
      ORDER BY (toStartOfDay(min_timestamp), team_id, session_id)
  SETTINGS index_granularity=512
  
  '''
# ---
# name: test_create_table_query[writable_events]
  '''
  
  CREATE TABLE IF NOT EXISTS writable_events ON CLUSTER 'posthog'
  (
      uuid UUID,
      event VARCHAR,
      properties VARCHAR CODEC(ZSTD(3)),
      timestamp DateTime64(6, 'UTC'),
      team_id Int64,
      distinct_id VARCHAR,
      elements_chain VARCHAR,
      created_at DateTime64(6, 'UTC'),
      person_id UUID,
      person_created_at DateTime64,
      person_properties VARCHAR Codec(ZSTD(3)),
      group0_properties VARCHAR Codec(ZSTD(3)),
      group1_properties VARCHAR Codec(ZSTD(3)),
      group2_properties VARCHAR Codec(ZSTD(3)),
      group3_properties VARCHAR Codec(ZSTD(3)),
      group4_properties VARCHAR Codec(ZSTD(3)),
      group0_created_at DateTime64,
      group1_created_at DateTime64,
      group2_created_at DateTime64,
      group3_created_at DateTime64,
      group4_created_at DateTime64,
      person_mode Enum8('full' = 0, 'propertyless' = 1, 'force_upgrade' = 2)
      
      
  , _timestamp DateTime
  , _offset UInt64
  , inserted_at Nullable(DateTime64(6, 'UTC')) DEFAULT NULL
      
  ) ENGINE = Distributed('posthog', 'posthog_test', 'sharded_events', sipHash64(distinct_id))
  
  '''
# ---
# name: test_create_table_query[writable_heatmaps]
  '''
  
  CREATE TABLE IF NOT EXISTS writable_heatmaps ON CLUSTER 'posthog'
  (
      session_id VARCHAR,
      team_id Int64,
      distinct_id VARCHAR,
      timestamp DateTime64(6, 'UTC'),
      -- x is the x with resolution applied, the resolution converts high fidelity mouse positions into an NxN grid
      x Int16,
      -- y is the y with resolution applied, the resolution converts high fidelity mouse positions into an NxN grid
      y Int16,
      -- stored so that in future we can support other resolutions
      scale_factor Int16,
      viewport_width Int16,
      viewport_height Int16,
      -- some elements move when the page scrolls, others do not
      pointer_target_fixed Bool,
      current_url VARCHAR,
      type LowCardinality(String),
      _timestamp DateTime,
      _offset UInt64,
      _partition UInt64
  ) ENGINE = Distributed('posthog', 'posthog_test', 'sharded_heatmaps', cityHash64(concat(toString(team_id), '-', session_id, '-', toString(toDate(timestamp)))))
  
  '''
# ---
# name: test_create_table_query[writable_raw_sessions]
  '''
  
  CREATE TABLE IF NOT EXISTS writable_raw_sessions ON CLUSTER 'posthog'
  (
      team_id Int64,
      session_id_v7 UInt128, -- integer representation of a uuidv7
  
      -- ClickHouse will pick the latest value of distinct_id for the session
      -- this is fine since even if the distinct_id changes during a session
      distinct_id AggregateFunction(argMax, String, DateTime64(6, 'UTC')),
  
      min_timestamp SimpleAggregateFunction(min, DateTime64(6, 'UTC')),
      max_timestamp SimpleAggregateFunction(max, DateTime64(6, 'UTC')),
  
      -- urls
      urls SimpleAggregateFunction(groupUniqArrayArray, Array(String)),
      entry_url AggregateFunction(argMin, String, DateTime64(6, 'UTC')),
      end_url AggregateFunction(argMax, String, DateTime64(6, 'UTC')),
      last_external_click_url AggregateFunction(argMax, String, DateTime64(6, 'UTC')),
  
      -- device
      initial_browser AggregateFunction(argMin, String, DateTime64(6, 'UTC')),
      initial_browser_version AggregateFunction(argMin, String, DateTime64(6, 'UTC')),
      initial_os AggregateFunction(argMin, String, DateTime64(6, 'UTC')),
      initial_os_version AggregateFunction(argMin, String, DateTime64(6, 'UTC')),
      initial_device_type AggregateFunction(argMin, String, DateTime64(6, 'UTC')),
      initial_viewport_width AggregateFunction(argMin, Int64, DateTime64(6, 'UTC')),
      initial_viewport_height AggregateFunction(argMin, Int64, DateTime64(6, 'UTC')),
  
      -- geoip
      -- only store the properties we actually use, as there's tons, see https://posthog.com/docs/cdp/geoip-enrichment
      initial_geoip_country_code AggregateFunction(argMin, String, DateTime64(6, 'UTC')),
      initial_geoip_subdivision_1_code AggregateFunction(argMin, String, DateTime64(6, 'UTC')),
      initial_geoip_subdivision_1_name AggregateFunction(argMin, String, DateTime64(6, 'UTC')),
      initial_geoip_subdivision_city_name AggregateFunction(argMin, String, DateTime64(6, 'UTC')),
      initial_geoip_time_zone AggregateFunction(argMin, String, DateTime64(6, 'UTC')),
  
      -- attribution
      initial_referring_domain AggregateFunction(argMin, String, DateTime64(6, 'UTC')),
      initial_utm_source AggregateFunction(argMin, String, DateTime64(6, 'UTC')),
      initial_utm_campaign AggregateFunction(argMin, String, DateTime64(6, 'UTC')),
      initial_utm_medium AggregateFunction(argMin, String, DateTime64(6, 'UTC')),
      initial_utm_term AggregateFunction(argMin, String, DateTime64(6, 'UTC')),
      initial_utm_content AggregateFunction(argMin, String, DateTime64(6, 'UTC')),
      initial_gclid AggregateFunction(argMin, String, DateTime64(6, 'UTC')),
      initial_gad_source AggregateFunction(argMin, String, DateTime64(6, 'UTC')),
      initial_gclsrc AggregateFunction(argMin, String, DateTime64(6, 'UTC')),
      initial_dclid AggregateFunction(argMin, String, DateTime64(6, 'UTC')),
      initial_gbraid AggregateFunction(argMin, String, DateTime64(6, 'UTC')),
      initial_wbraid AggregateFunction(argMin, String, DateTime64(6, 'UTC')),
      initial_fbclid AggregateFunction(argMin, String, DateTime64(6, 'UTC')),
      initial_msclkid AggregateFunction(argMin, String, DateTime64(6, 'UTC')),
      initial_twclid AggregateFunction(argMin, String, DateTime64(6, 'UTC')),
      initial_li_fat_id AggregateFunction(argMin, String, DateTime64(6, 'UTC')),
      initial_mc_cid AggregateFunction(argMin, String, DateTime64(6, 'UTC')),
      initial_igshid AggregateFunction(argMin, String, DateTime64(6, 'UTC')),
      initial_ttclid AggregateFunction(argMin, String, DateTime64(6, 'UTC')),
  
      -- Count pageview, autocapture, and screen events for providing totals.
      -- It's unclear if we can use the counts as they are not idempotent, and we had a bug on EU where events were
      -- double-counted, so the counts were wrong. To get around this, also keep track of the unique uuids. This will be
      -- slower and more expensive to store, but will be correct even if events are double-counted, so can be used to
      -- verify correctness and as a backup. Ideally we will be able to delete the uniq columns in the future when we're
      -- satisfied that counts are accurate.
      pageview_count SimpleAggregateFunction(sum, Int64),
      pageview_uniq AggregateFunction(uniq, Nullable(UUID)),
      autocapture_count SimpleAggregateFunction(sum, Int64),
      autocapture_uniq AggregateFunction(uniq, Nullable(UUID)),
      screen_count SimpleAggregateFunction(sum, Int64),
      screen_uniq AggregateFunction(uniq, Nullable(UUID)),
  
      -- replay
      maybe_has_session_replay SimpleAggregateFunction(max, Bool) -- will be written False to by the events table mv and True to by the replay table mv
  ) ENGINE = Distributed('posthog', 'posthog_test', 'sharded_raw_sessions', cityHash64(session_id_v7))
  
  '''
# ---
# name: test_create_table_query[writable_session_recording_events]
  '''
  
  CREATE TABLE IF NOT EXISTS writable_session_recording_events ON CLUSTER 'posthog'
  (
      uuid UUID,
      timestamp DateTime64(6, 'UTC'),
      team_id Int64,
      distinct_id VARCHAR,
      session_id VARCHAR,
      window_id VARCHAR,
      snapshot_data VARCHAR,
      created_at DateTime64(6, 'UTC')
      
      
  , _timestamp DateTime
  , _offset UInt64
  
  ) ENGINE = Distributed('posthog', 'posthog_test', 'sharded_session_recording_events', sipHash64(distinct_id))
  
  '''
# ---
# name: test_create_table_query[writable_sessions]
  '''
  
  CREATE TABLE IF NOT EXISTS writable_sessions ON CLUSTER 'posthog'
  (
      -- part of order by so will aggregate correctly
      session_id VARCHAR,
      -- part of order by so will aggregate correctly
      team_id Int64,
      -- ClickHouse will pick any value of distinct_id for the session
      -- this is fine since even if the distinct_id changes during a session
      -- it will still (or should still) map to the same person
      distinct_id SimpleAggregateFunction(any, String),
  
      min_timestamp SimpleAggregateFunction(min, DateTime64(6, 'UTC')),
      max_timestamp SimpleAggregateFunction(max, DateTime64(6, 'UTC')),
  
      urls SimpleAggregateFunction(groupUniqArrayArray, Array(String)),
      entry_url AggregateFunction(argMin, String, DateTime64(6, 'UTC')),
      exit_url AggregateFunction(argMax, String, DateTime64(6, 'UTC')),
  
      initial_referring_domain AggregateFunction(argMin, String, DateTime64(6, 'UTC')),
      initial_utm_source AggregateFunction(argMin, String, DateTime64(6, 'UTC')),
      initial_utm_campaign AggregateFunction(argMin, String, DateTime64(6, 'UTC')),
      initial_utm_medium AggregateFunction(argMin, String, DateTime64(6, 'UTC')),
      initial_utm_term AggregateFunction(argMin, String, DateTime64(6, 'UTC')),
      initial_utm_content AggregateFunction(argMin, String, DateTime64(6, 'UTC')),
      initial_gclid AggregateFunction(argMin, String, DateTime64(6, 'UTC')),
      initial_gad_source AggregateFunction(argMin, String, DateTime64(6, 'UTC')),
      initial_gclsrc AggregateFunction(argMin, String, DateTime64(6, 'UTC')),
      initial_dclid AggregateFunction(argMin, String, DateTime64(6, 'UTC')),
      initial_gbraid AggregateFunction(argMin, String, DateTime64(6, 'UTC')),
      initial_wbraid AggregateFunction(argMin, String, DateTime64(6, 'UTC')),
      initial_fbclid AggregateFunction(argMin, String, DateTime64(6, 'UTC')),
      initial_msclkid AggregateFunction(argMin, String, DateTime64(6, 'UTC')),
      initial_twclid AggregateFunction(argMin, String, DateTime64(6, 'UTC')),
      initial_li_fat_id AggregateFunction(argMin, String, DateTime64(6, 'UTC')),
      initial_mc_cid AggregateFunction(argMin, String, DateTime64(6, 'UTC')),
      initial_igshid AggregateFunction(argMin, String, DateTime64(6, 'UTC')),
      initial_ttclid AggregateFunction(argMin, String, DateTime64(6, 'UTC')),
  
      -- create a map of how many times we saw each event
      event_count_map SimpleAggregateFunction(sumMap, Map(String, Int64)),
      -- duplicate the event count as a specific column for pageviews and autocaptures,
      -- as these are used in some key queries and need to be fast
      pageview_count SimpleAggregateFunction(sum, Int64),
      autocapture_count SimpleAggregateFunction(sum, Int64),
  ) ENGINE = Distributed('posthog', 'posthog_test', 'sharded_sessions', sipHash64(session_id))
  
  '''
# ---
# name: test_create_table_query[writeable_performance_events]
  '''
  
  CREATE TABLE IF NOT EXISTS writeable_performance_events ON CLUSTER 'posthog'
  (
      uuid UUID,
  session_id String,
  window_id String,
  pageview_id String,
  distinct_id String,
  timestamp DateTime64,
  time_origin DateTime64(3, 'UTC'),
  entry_type LowCardinality(String),
  name String,
  team_id Int64,
  current_url String,
  start_time Float64,
  duration Float64,
  redirect_start Float64,
  redirect_end Float64,
  worker_start Float64,
  fetch_start Float64,
  domain_lookup_start Float64,
  domain_lookup_end Float64,
  connect_start Float64,
  secure_connection_start Float64,
  connect_end Float64,
  request_start Float64,
  response_start Float64,
  response_end Float64,
  decoded_body_size Int64,
  encoded_body_size Int64,
  initiator_type LowCardinality(String),
  next_hop_protocol LowCardinality(String),
  render_blocking_status LowCardinality(String),
  response_status Int64,
  transfer_size Int64,
  largest_contentful_paint_element String,
  largest_contentful_paint_render_time Float64,
  largest_contentful_paint_load_time Float64,
  largest_contentful_paint_size Float64,
  largest_contentful_paint_id String,
  largest_contentful_paint_url String,
  dom_complete Float64,
  dom_content_loaded_event Float64,
  dom_interactive Float64,
  load_event_end Float64,
  load_event_start Float64,
  redirect_count Int64,
  navigation_type LowCardinality(String),
  unload_event_end Float64,
  unload_event_start Float64
      
  , _timestamp DateTime
  , _offset UInt64
  , _partition UInt64
  
  ) ENGINE = Distributed('posthog', 'posthog_test', 'sharded_performance_events', sipHash64(session_id))
  
  '''
# ---
# name: test_create_table_query_replicated_and_storage[channel_definition]
  '''
  
  CREATE TABLE IF NOT EXISTS channel_definition ON CLUSTER 'posthog' (
      domain String NOT NULL,
      kind String NOT NULL,
      domain_type String NULL,
      type_if_paid String NULL,
      type_if_organic String NULL
  ) ENGINE = ReplicatedMergeTree('/clickhouse/tables/77f1df52-4b43-11e9-910f-b8ca3a9b9f3e_noshard/posthog.channel_definition', '{replica}-{shard}')
  ORDER BY (domain, kind);
  
  '''
# ---
# name: test_create_table_query_replicated_and_storage[cohortpeople]
  '''
  
  CREATE TABLE IF NOT EXISTS cohortpeople ON CLUSTER 'posthog'
  (
      person_id UUID,
      cohort_id Int64,
      team_id Int64,
      sign Int8,
      version UInt64
  ) ENGINE = ReplicatedCollapsingMergeTree('/clickhouse/tables/77f1df52-4b43-11e9-910f-b8ca3a9b9f3e_noshard/posthog.cohortpeople', '{replica}-{shard}', sign)
  Order By (team_id, cohort_id, person_id, version)
  
  
  '''
# ---
# name: test_create_table_query_replicated_and_storage[events_dead_letter_queue]
  '''
  
  CREATE TABLE IF NOT EXISTS events_dead_letter_queue ON CLUSTER 'posthog'
  (
      id UUID,
      event_uuid UUID,
      event VARCHAR,
      properties VARCHAR,
      distinct_id VARCHAR,
      team_id Int64,
      elements_chain VARCHAR,
      created_at DateTime64(6, 'UTC'),
      ip VARCHAR,
      site_url VARCHAR,
      now DateTime64(6, 'UTC'),
      raw_payload VARCHAR,
      error_timestamp DateTime64(6, 'UTC'),
      error_location VARCHAR,
      error VARCHAR,
      tags Array(VARCHAR)
      
      
  , _timestamp DateTime
  , _offset UInt64
  
      , INDEX kafka_timestamp_minmax_events_dead_letter_queue _timestamp TYPE minmax GRANULARITY 3
      
  ) ENGINE = ReplicatedReplacingMergeTree('/clickhouse/tables/77f1df52-4b43-11e9-910f-b8ca3a9b9f3e_noshard/posthog.events_dead_letter_queue', '{replica}-{shard}', _timestamp)
  ORDER BY (id, event_uuid, distinct_id, team_id)
  
  SETTINGS index_granularity=512
  
  '''
# ---
# name: test_create_table_query_replicated_and_storage[groups]
  '''
  
  CREATE TABLE IF NOT EXISTS groups ON CLUSTER 'posthog'
  (
      group_type_index UInt8,
      group_key VARCHAR,
      created_at DateTime64,
      team_id Int64,
      group_properties VARCHAR
      
  , _timestamp DateTime
  , _offset UInt64
  
  ) ENGINE = ReplicatedReplacingMergeTree('/clickhouse/tables/77f1df52-4b43-11e9-910f-b8ca3a9b9f3e_noshard/posthog.groups', '{replica}-{shard}', _timestamp)
  Order By (team_id, group_type_index, group_key)
  SETTINGS storage_policy = 'hot_to_cold'
  
  '''
# ---
# name: test_create_table_query_replicated_and_storage[log_entries]
  '''
  
  CREATE TABLE IF NOT EXISTS log_entries ON CLUSTER 'posthog'
  (
      team_id UInt64,
      -- The name of the service or product that generated the logs.
      -- Examples: batch_exports
      log_source LowCardinality(String),
      -- An id for the log source.
      -- Set log_source to avoid collision with ids from other log sources if the id generation is not safe.
      -- Examples: A batch export id, a cronjob id, a plugin id.
      log_source_id String,
      -- A secondary id e.g. for the instance of log_source that generated this log.
      -- This may be ommitted if log_source is a singleton.
      -- Examples: A batch export run id, a plugin_config id, a thread id, a process id, a machine id.
      instance_id String,
      -- Timestamp indicating when the log was generated.
      timestamp DateTime64(6, 'UTC'),
      -- The log level.
      -- Examples: INFO, WARNING, DEBUG, ERROR.
      level LowCardinality(String),
      -- The actual log message.
      message String
      
  , _timestamp DateTime
  , _offset UInt64
  
  ) ENGINE = ReplicatedReplacingMergeTree('/clickhouse/tables/77f1df52-4b43-11e9-910f-b8ca3a9b9f3e_noshard/posthog.log_entries', '{replica}-{shard}', _timestamp)
  PARTITION BY toStartOfHour(timestamp) ORDER BY (team_id, log_source, log_source_id, instance_id, timestamp)
  
  SETTINGS index_granularity=512
  
  '''
# ---
# name: test_create_table_query_replicated_and_storage[person]
  '''
  
  CREATE TABLE IF NOT EXISTS person ON CLUSTER 'posthog'
  (
      id UUID,
      created_at DateTime64,
      team_id Int64,
      properties VARCHAR,
      is_identified Int8,
      is_deleted Int8,
      version UInt64
      
      
  , _timestamp DateTime
  , _offset UInt64
  
      , INDEX kafka_timestamp_minmax_person _timestamp TYPE minmax GRANULARITY 3
      
  ) ENGINE = ReplicatedReplacingMergeTree('/clickhouse/tables/77f1df52-4b43-11e9-910f-b8ca3a9b9f3e_noshard/posthog.person', '{replica}-{shard}', version)
  Order By (team_id, id)
  SETTINGS storage_policy = 'hot_to_cold'
  
  '''
# ---
# name: test_create_table_query_replicated_and_storage[person_distinct_id2]
  '''
  
  CREATE TABLE IF NOT EXISTS person_distinct_id2 ON CLUSTER 'posthog'
  (
      team_id Int64,
      distinct_id VARCHAR,
      person_id UUID,
      is_deleted Int8,
      version Int64
      
      
  , _timestamp DateTime
  , _offset UInt64
  
      , _partition UInt64
      , INDEX kafka_timestamp_minmax_person_distinct_id2 _timestamp TYPE minmax GRANULARITY 3
      
  ) ENGINE = ReplicatedReplacingMergeTree('/clickhouse/tables/77f1df52-4b43-11e9-910f-b8ca3a9b9f3e_noshard/posthog.person_distinct_id2', '{replica}-{shard}', version)
  
      ORDER BY (team_id, distinct_id)
      SETTINGS index_granularity = 512
      
  '''
# ---
# name: test_create_table_query_replicated_and_storage[person_distinct_id]
  '''
  
  CREATE TABLE IF NOT EXISTS person_distinct_id ON CLUSTER 'posthog'
  (
      distinct_id VARCHAR,
      person_id UUID,
      team_id Int64,
      _sign Int8 DEFAULT 1,
      is_deleted Int8 ALIAS if(_sign==-1, 1, 0)
      
  , _timestamp DateTime
  , _offset UInt64
  
  ) ENGINE = ReplicatedCollapsingMergeTree('/clickhouse/tables/77f1df52-4b43-11e9-910f-b8ca3a9b9f3e_noshard/posthog.person_distinct_id', '{replica}-{shard}', _sign)
  Order By (team_id, distinct_id, person_id)
  SETTINGS storage_policy = 'hot_to_cold'
  
  '''
# ---
# name: test_create_table_query_replicated_and_storage[person_distinct_id_overrides]
  '''
  
  CREATE TABLE IF NOT EXISTS person_distinct_id_overrides ON CLUSTER 'posthog'
  (
      team_id Int64,
      distinct_id VARCHAR,
      person_id UUID,
      is_deleted Int8,
      version Int64
      
      
  , _timestamp DateTime
  , _offset UInt64
  , _partition UInt64
  
      , INDEX kafka_timestamp_minmax_person_distinct_id_overrides _timestamp TYPE minmax GRANULARITY 3
      
  ) ENGINE = ReplicatedReplacingMergeTree('/clickhouse/tables/77f1df52-4b43-11e9-910f-b8ca3a9b9f3e_noshard/posthog.person_distinct_id_overrides', '{replica}-{shard}', version)
  
      ORDER BY (team_id, distinct_id)
      SETTINGS index_granularity = 512
      
  '''
# ---
# name: test_create_table_query_replicated_and_storage[person_overrides]
  '''
  
      CREATE TABLE IF NOT EXISTS `posthog_test`.`person_overrides`
      ON CLUSTER 'posthog' (
          team_id INT NOT NULL,
  
          -- When we merge two people `old_person_id` and `override_person_id`, we
          -- want to keep track of a mapping from the `old_person_id` to the
          -- `override_person_id`. This allows us to join with the
          -- `sharded_events` table to find all events that were associated with
          -- the `old_person_id` and update them to be associated with the
          -- `override_person_id`.
          old_person_id UUID NOT NULL,
          override_person_id UUID NOT NULL,
  
          -- The timestamp the merge of the two people was completed.
          merged_at DateTime64(6, 'UTC') NOT NULL,
          -- The timestamp of the oldest event associated with the
          -- `old_person_id`.
          oldest_event DateTime64(6, 'UTC') NOT NULL,
          -- The timestamp rows are created. This isn't part of the JOIN process
          -- with the events table but rather a housekeeping column to allow us to
          -- see when the row was created. This shouldn't have any impact of the
          -- JOIN as it will be stored separately with the Wide ClickHouse table
          -- storage.
          created_at DateTime64(6, 'UTC') DEFAULT now(),
  
          -- the specific version of the `old_person_id` mapping. This is used to
          -- allow us to discard old mappings as new ones are added. This version
          -- will be provided by the corresponding PostgreSQL
          --`posthog_personoverrides` table
          version INT NOT NULL
      )
  
      -- By specifying Replacing merge tree on version, we allow ClickHouse to
      -- discard old versions of a `old_person_id` mapping. This should help keep
      -- performance in check as new versions are added. Note that given we can
      -- have partitioning by `oldest_event` which will change as we update
      -- `person_id` on old partitions.
      --
      -- We also need to ensure that the data is replicated to all replicas in the
      -- cluster, as we do not have any constraints on person_id and which shard
      -- associated events are on. To do this we use the ReplicatedReplacingMergeTree
      -- engine specifying a static `zk_path`. This will cause the Engine to
      -- consider all replicas as the same. See
      -- https://clickhouse.com/docs/en/engines/table-engines/mergetree-family/replication
      -- for details.
      ENGINE = ReplicatedReplacingMergeTree(
          -- NOTE: for testing we use a uuid to ensure that we don't get conflicts
          -- when the tests tear down and recreate the table.
          '/clickhouse/tables/{uuid}noshard/posthog_test.person_overrides',
          '{replica}-{shard}',
          version
      )
  
      -- We partition the table by the `oldest_event` column. This allows us to
      -- handle updating the events table partition by partition, progressing each
      -- override partition by partition in lockstep with the events table. Note
      -- that this means it is possible that we have a mapping from
      -- `old_person_id` in multiple partitions during the merge process.
      PARTITION BY toYYYYMM(oldest_event)
  
      -- We want to collapse down on the `old_person_id` such that we end up with
      -- the newest known mapping for it in the table. Query side we will need to
      -- ensure that we are always querying the latest version of the mapping.
      ORDER BY (team_id, old_person_id)
  
  '''
# ---
# name: test_create_table_query_replicated_and_storage[person_static_cohort]
  '''
  
  CREATE TABLE IF NOT EXISTS person_static_cohort ON CLUSTER 'posthog'
  (
      id UUID,
      person_id UUID,
      cohort_id Int64,
      team_id Int64
      
  , _timestamp DateTime
  , _offset UInt64
  
  ) ENGINE = ReplicatedReplacingMergeTree('/clickhouse/tables/77f1df52-4b43-11e9-910f-b8ca3a9b9f3e_noshard/posthog.person_static_cohort', '{replica}-{shard}', _timestamp)
  Order By (team_id, cohort_id, person_id, id)
  SETTINGS storage_policy = 'hot_to_cold'
  
  '''
# ---
# name: test_create_table_query_replicated_and_storage[plugin_log_entries]
  '''
  
  CREATE TABLE IF NOT EXISTS plugin_log_entries ON CLUSTER 'posthog'
  (
      id UUID,
      team_id Int64,
      plugin_id Int64,
      plugin_config_id Int64,
      timestamp DateTime64(6, 'UTC'),
      source VARCHAR,
      type VARCHAR,
      message VARCHAR,
      instance_id UUID
      
  , _timestamp DateTime
  , _offset UInt64
  
  ) ENGINE = ReplicatedReplacingMergeTree('/clickhouse/tables/77f1df52-4b43-11e9-910f-b8ca3a9b9f3e_noshard/posthog.plugin_log_entries', '{replica}-{shard}', _timestamp)
  PARTITION BY toYYYYMMDD(timestamp) ORDER BY (team_id, plugin_id, plugin_config_id, timestamp)
  
  SETTINGS index_granularity=512
  
  '''
# ---
# name: test_create_table_query_replicated_and_storage[sharded_app_metrics2]
  '''
  
  CREATE TABLE IF NOT EXISTS sharded_app_metrics2 ON CLUSTER 'posthog'
  (
      team_id Int64,
      timestamp DateTime64(6, 'UTC'),
      -- The name of the service or product that generated the metrics.
      -- Examples: plugins, hog
      app_source LowCardinality(String),
      -- An id for the app source.
      -- Set app_source to avoid collision with ids from other app sources if the id generation is not safe.
      -- Examples: A plugin id, a hog application id
      app_source_id String,
      -- A secondary id e.g. for the instance of app_source that generated this metric.
      -- This may be ommitted if app_source is a singleton.
      -- Examples: A plugin config id, a hog application config id
      instance_id String,
      metric_kind LowCardinality(String),
      metric_name LowCardinality(String),
      count SimpleAggregateFunction(sum, Int64)
      
  , _timestamp DateTime
  , _offset UInt64
  , _partition UInt64
  
  )
  ENGINE = ReplicatedAggregatingMergeTree('/clickhouse/tables/77f1df52-4b43-11e9-910f-b8ca3a9b9f3e_{shard}/posthog.sharded_app_metrics2', '{replica}')
  PARTITION BY toYYYYMM(timestamp)
  ORDER BY (team_id, app_source, app_source_id, instance_id, toStartOfHour(timestamp), metric_kind, metric_name)
  
  
  '''
# ---
# name: test_create_table_query_replicated_and_storage[sharded_app_metrics]
  '''
  
  CREATE TABLE IF NOT EXISTS sharded_app_metrics ON CLUSTER 'posthog'
  (
      team_id Int64,
      timestamp DateTime64(6, 'UTC'),
      plugin_config_id Int64,
      category LowCardinality(String),
      job_id String,
      successes SimpleAggregateFunction(sum, Int64),
      successes_on_retry SimpleAggregateFunction(sum, Int64),
      failures SimpleAggregateFunction(sum, Int64),
      error_uuid UUID,
      error_type String,
      error_details String CODEC(ZSTD(3))
      
  , _timestamp DateTime
  , _offset UInt64
  , _partition UInt64
  
  )
  ENGINE = ReplicatedAggregatingMergeTree('/clickhouse/tables/77f1df52-4b43-11e9-910f-b8ca3a9b9f3e_{shard}/posthog.sharded_app_metrics', '{replica}')
  PARTITION BY toYYYYMM(timestamp)
  ORDER BY (team_id, plugin_config_id, job_id, category, toStartOfHour(timestamp), error_type, error_uuid)
  
  '''
# ---
# name: test_create_table_query_replicated_and_storage[sharded_events]
  '''
  
  CREATE TABLE IF NOT EXISTS sharded_events ON CLUSTER 'posthog'
  (
      uuid UUID,
      event VARCHAR,
      properties VARCHAR CODEC(ZSTD(3)),
      timestamp DateTime64(6, 'UTC'),
      team_id Int64,
      distinct_id VARCHAR,
      elements_chain VARCHAR,
      created_at DateTime64(6, 'UTC'),
      person_id UUID,
      person_created_at DateTime64,
      person_properties VARCHAR Codec(ZSTD(3)),
      group0_properties VARCHAR Codec(ZSTD(3)),
      group1_properties VARCHAR Codec(ZSTD(3)),
      group2_properties VARCHAR Codec(ZSTD(3)),
      group3_properties VARCHAR Codec(ZSTD(3)),
      group4_properties VARCHAR Codec(ZSTD(3)),
      group0_created_at DateTime64,
      group1_created_at DateTime64,
      group2_created_at DateTime64,
      group3_created_at DateTime64,
      group4_created_at DateTime64,
      person_mode Enum8('full' = 0, 'propertyless' = 1, 'force_upgrade' = 2)
      
      , $group_0 VARCHAR MATERIALIZED replaceRegexpAll(JSONExtractRaw(properties, '$group_0'), '^"|"$', '') COMMENT 'column_materializer::$group_0'
      , $group_1 VARCHAR MATERIALIZED replaceRegexpAll(JSONExtractRaw(properties, '$group_1'), '^"|"$', '') COMMENT 'column_materializer::$group_1'
      , $group_2 VARCHAR MATERIALIZED replaceRegexpAll(JSONExtractRaw(properties, '$group_2'), '^"|"$', '') COMMENT 'column_materializer::$group_2'
      , $group_3 VARCHAR MATERIALIZED replaceRegexpAll(JSONExtractRaw(properties, '$group_3'), '^"|"$', '') COMMENT 'column_materializer::$group_3'
      , $group_4 VARCHAR MATERIALIZED replaceRegexpAll(JSONExtractRaw(properties, '$group_4'), '^"|"$', '') COMMENT 'column_materializer::$group_4'
      , $window_id VARCHAR MATERIALIZED replaceRegexpAll(JSONExtractRaw(properties, '$window_id'), '^"|"$', '') COMMENT 'column_materializer::$window_id'
      , $session_id VARCHAR MATERIALIZED replaceRegexpAll(JSONExtractRaw(properties, '$session_id'), '^"|"$', '') COMMENT 'column_materializer::$session_id'
      , elements_chain_href String DEFAULT extract(elements_chain, '(?::|")href="(.*?)"')
      , elements_chain_texts Array(String) DEFAULT arrayDistinct(extractAll(elements_chain, '(?::|")text="(.*?)"'))
      , elements_chain_ids Array(String) DEFAULT arrayDistinct(extractAll(elements_chain, '(?::|")id="(.*?)"'))
      , elements_chain_elements Array(Enum('a', 'button', 'form', 'input', 'select', 'textarea', 'label')) DEFAULT arrayDistinct(extractAll(elements_chain, '(?:^|;)(a|button|form|input|select|textarea|label)(?:\.|$|:)'))
      , INDEX `minmax_$group_0` `$group_0` TYPE minmax GRANULARITY 1
      , INDEX `minmax_$group_1` `$group_1` TYPE minmax GRANULARITY 1
      , INDEX `minmax_$group_2` `$group_2` TYPE minmax GRANULARITY 1
      , INDEX `minmax_$group_3` `$group_3` TYPE minmax GRANULARITY 1
      , INDEX `minmax_$group_4` `$group_4` TYPE minmax GRANULARITY 1
      , INDEX `minmax_$window_id` `$window_id` TYPE minmax GRANULARITY 1
      , INDEX `minmax_$session_id` `$session_id` TYPE minmax GRANULARITY 1
<<<<<<< HEAD
=======
      , elements_chain_href String MATERIALIZED extract(elements_chain, '(?::|")href="(.*?)"')
      , elements_chain_texts Array(String) MATERIALIZED arrayDistinct(extractAll(elements_chain, '(?::|")text="(.*?)"'))
      , elements_chain_ids Array(String) MATERIALIZED arrayDistinct(extractAll(elements_chain, '(?::|")attr_id="(.*?)"'))
      , elements_chain_elements Array(Enum('a', 'button', 'form', 'input', 'select', 'textarea', 'label')) MATERIALIZED arrayDistinct(extractAll(elements_chain, '(?:^|;)(a|button|form|input|select|textarea|label)(?:\.|$|:)'))
>>>>>>> 14c59425
  
      
  , _timestamp DateTime
  , _offset UInt64
  , inserted_at Nullable(DateTime64(6, 'UTC')) DEFAULT NULL
      
      , INDEX kafka_timestamp_minmax_sharded_events _timestamp TYPE minmax GRANULARITY 3
      
  ) ENGINE = ReplicatedReplacingMergeTree('/clickhouse/tables/77f1df52-4b43-11e9-910f-b8ca3a9b9f3e_{shard}/posthog.events', '{replica}', _timestamp)
  PARTITION BY toYYYYMM(timestamp)
  ORDER BY (team_id, toDate(timestamp), event, cityHash64(distinct_id), cityHash64(uuid))
  SAMPLE BY cityHash64(distinct_id)
  SETTINGS storage_policy = 'hot_to_cold'
  
  '''
# ---
# name: test_create_table_query_replicated_and_storage[sharded_heatmaps]
  '''
  
  CREATE TABLE IF NOT EXISTS sharded_heatmaps ON CLUSTER 'posthog'
  (
      session_id VARCHAR,
      team_id Int64,
      distinct_id VARCHAR,
      timestamp DateTime64(6, 'UTC'),
      -- x is the x with resolution applied, the resolution converts high fidelity mouse positions into an NxN grid
      x Int16,
      -- y is the y with resolution applied, the resolution converts high fidelity mouse positions into an NxN grid
      y Int16,
      -- stored so that in future we can support other resolutions
      scale_factor Int16,
      viewport_width Int16,
      viewport_height Int16,
      -- some elements move when the page scrolls, others do not
      pointer_target_fixed Bool,
      current_url VARCHAR,
      type LowCardinality(String),
      _timestamp DateTime,
      _offset UInt64,
      _partition UInt64
  ) ENGINE = ReplicatedMergeTree('/clickhouse/tables/77f1df52-4b43-11e9-910f-b8ca3a9b9f3e_{shard}/posthog.heatmaps', '{replica}')
  
      PARTITION BY toYYYYMM(timestamp)
      -- almost always this is being queried by
      --   * type,
      --   * team_id,
      --   * date range,
      --   * URL (maybe matching wild cards),
      --   * width
      -- we'll almost never query this by session id
      -- so from least to most cardinality that's
      ORDER BY (type, team_id,  toDate(timestamp), current_url, viewport_width)
      
  -- I am purposefully not setting index granularity
  -- the default is 8192, and we will be loading a lot of data
  -- per query, we tend to copy this 512 around the place but
  -- i don't think it applies here
  
  '''
# ---
# name: test_create_table_query_replicated_and_storage[sharded_ingestion_warnings]
  '''
  
  CREATE TABLE IF NOT EXISTS sharded_ingestion_warnings ON CLUSTER 'posthog'
  (
      team_id Int64,
      source LowCardinality(VARCHAR),
      type VARCHAR,
      details VARCHAR CODEC(ZSTD(3)),
      timestamp DateTime64(6, 'UTC')
      
  , _timestamp DateTime
  , _offset UInt64
  , _partition UInt64
  
  ) ENGINE = ReplicatedMergeTree('/clickhouse/tables/77f1df52-4b43-11e9-910f-b8ca3a9b9f3e_{shard}/posthog.sharded_ingestion_warnings', '{replica}')
  PARTITION BY toYYYYMMDD(timestamp)
  ORDER BY (team_id, toHour(timestamp), type, source, timestamp)
  
  '''
# ---
# name: test_create_table_query_replicated_and_storage[sharded_performance_events]
  '''
  
  CREATE TABLE IF NOT EXISTS sharded_performance_events ON CLUSTER 'posthog'
  (
      uuid UUID,
  session_id String,
  window_id String,
  pageview_id String,
  distinct_id String,
  timestamp DateTime64,
  time_origin DateTime64(3, 'UTC'),
  entry_type LowCardinality(String),
  name String,
  team_id Int64,
  current_url String,
  start_time Float64,
  duration Float64,
  redirect_start Float64,
  redirect_end Float64,
  worker_start Float64,
  fetch_start Float64,
  domain_lookup_start Float64,
  domain_lookup_end Float64,
  connect_start Float64,
  secure_connection_start Float64,
  connect_end Float64,
  request_start Float64,
  response_start Float64,
  response_end Float64,
  decoded_body_size Int64,
  encoded_body_size Int64,
  initiator_type LowCardinality(String),
  next_hop_protocol LowCardinality(String),
  render_blocking_status LowCardinality(String),
  response_status Int64,
  transfer_size Int64,
  largest_contentful_paint_element String,
  largest_contentful_paint_render_time Float64,
  largest_contentful_paint_load_time Float64,
  largest_contentful_paint_size Float64,
  largest_contentful_paint_id String,
  largest_contentful_paint_url String,
  dom_complete Float64,
  dom_content_loaded_event Float64,
  dom_interactive Float64,
  load_event_end Float64,
  load_event_start Float64,
  redirect_count Int64,
  navigation_type LowCardinality(String),
  unload_event_end Float64,
  unload_event_start Float64
      
  , _timestamp DateTime
  , _offset UInt64
  , _partition UInt64
  
  ) ENGINE = ReplicatedMergeTree('/clickhouse/tables/77f1df52-4b43-11e9-910f-b8ca3a9b9f3e_{shard}/posthog.performance_events', '{replica}')
  PARTITION BY toYYYYMM(timestamp)
  ORDER BY (team_id, toDate(timestamp), session_id, pageview_id, timestamp)
  
  SETTINGS storage_policy = 'hot_to_cold'
  
  '''
# ---
# name: test_create_table_query_replicated_and_storage[sharded_raw_sessions]
  '''
  
  CREATE TABLE IF NOT EXISTS sharded_raw_sessions ON CLUSTER 'posthog'
  (
      team_id Int64,
      session_id_v7 UInt128, -- integer representation of a uuidv7
  
      -- ClickHouse will pick the latest value of distinct_id for the session
      -- this is fine since even if the distinct_id changes during a session
      distinct_id AggregateFunction(argMax, String, DateTime64(6, 'UTC')),
  
      min_timestamp SimpleAggregateFunction(min, DateTime64(6, 'UTC')),
      max_timestamp SimpleAggregateFunction(max, DateTime64(6, 'UTC')),
  
      -- urls
      urls SimpleAggregateFunction(groupUniqArrayArray, Array(String)),
      entry_url AggregateFunction(argMin, String, DateTime64(6, 'UTC')),
      end_url AggregateFunction(argMax, String, DateTime64(6, 'UTC')),
      last_external_click_url AggregateFunction(argMax, String, DateTime64(6, 'UTC')),
  
      -- device
      initial_browser AggregateFunction(argMin, String, DateTime64(6, 'UTC')),
      initial_browser_version AggregateFunction(argMin, String, DateTime64(6, 'UTC')),
      initial_os AggregateFunction(argMin, String, DateTime64(6, 'UTC')),
      initial_os_version AggregateFunction(argMin, String, DateTime64(6, 'UTC')),
      initial_device_type AggregateFunction(argMin, String, DateTime64(6, 'UTC')),
      initial_viewport_width AggregateFunction(argMin, Int64, DateTime64(6, 'UTC')),
      initial_viewport_height AggregateFunction(argMin, Int64, DateTime64(6, 'UTC')),
  
      -- geoip
      -- only store the properties we actually use, as there's tons, see https://posthog.com/docs/cdp/geoip-enrichment
      initial_geoip_country_code AggregateFunction(argMin, String, DateTime64(6, 'UTC')),
      initial_geoip_subdivision_1_code AggregateFunction(argMin, String, DateTime64(6, 'UTC')),
      initial_geoip_subdivision_1_name AggregateFunction(argMin, String, DateTime64(6, 'UTC')),
      initial_geoip_subdivision_city_name AggregateFunction(argMin, String, DateTime64(6, 'UTC')),
      initial_geoip_time_zone AggregateFunction(argMin, String, DateTime64(6, 'UTC')),
  
      -- attribution
      initial_referring_domain AggregateFunction(argMin, String, DateTime64(6, 'UTC')),
      initial_utm_source AggregateFunction(argMin, String, DateTime64(6, 'UTC')),
      initial_utm_campaign AggregateFunction(argMin, String, DateTime64(6, 'UTC')),
      initial_utm_medium AggregateFunction(argMin, String, DateTime64(6, 'UTC')),
      initial_utm_term AggregateFunction(argMin, String, DateTime64(6, 'UTC')),
      initial_utm_content AggregateFunction(argMin, String, DateTime64(6, 'UTC')),
      initial_gclid AggregateFunction(argMin, String, DateTime64(6, 'UTC')),
      initial_gad_source AggregateFunction(argMin, String, DateTime64(6, 'UTC')),
      initial_gclsrc AggregateFunction(argMin, String, DateTime64(6, 'UTC')),
      initial_dclid AggregateFunction(argMin, String, DateTime64(6, 'UTC')),
      initial_gbraid AggregateFunction(argMin, String, DateTime64(6, 'UTC')),
      initial_wbraid AggregateFunction(argMin, String, DateTime64(6, 'UTC')),
      initial_fbclid AggregateFunction(argMin, String, DateTime64(6, 'UTC')),
      initial_msclkid AggregateFunction(argMin, String, DateTime64(6, 'UTC')),
      initial_twclid AggregateFunction(argMin, String, DateTime64(6, 'UTC')),
      initial_li_fat_id AggregateFunction(argMin, String, DateTime64(6, 'UTC')),
      initial_mc_cid AggregateFunction(argMin, String, DateTime64(6, 'UTC')),
      initial_igshid AggregateFunction(argMin, String, DateTime64(6, 'UTC')),
      initial_ttclid AggregateFunction(argMin, String, DateTime64(6, 'UTC')),
  
      -- Count pageview, autocapture, and screen events for providing totals.
      -- It's unclear if we can use the counts as they are not idempotent, and we had a bug on EU where events were
      -- double-counted, so the counts were wrong. To get around this, also keep track of the unique uuids. This will be
      -- slower and more expensive to store, but will be correct even if events are double-counted, so can be used to
      -- verify correctness and as a backup. Ideally we will be able to delete the uniq columns in the future when we're
      -- satisfied that counts are accurate.
      pageview_count SimpleAggregateFunction(sum, Int64),
      pageview_uniq AggregateFunction(uniq, Nullable(UUID)),
      autocapture_count SimpleAggregateFunction(sum, Int64),
      autocapture_uniq AggregateFunction(uniq, Nullable(UUID)),
      screen_count SimpleAggregateFunction(sum, Int64),
      screen_uniq AggregateFunction(uniq, Nullable(UUID)),
  
      -- replay
      maybe_has_session_replay SimpleAggregateFunction(max, Bool) -- will be written False to by the events table mv and True to by the replay table mv
  ) ENGINE = ReplicatedAggregatingMergeTree('/clickhouse/tables/77f1df52-4b43-11e9-910f-b8ca3a9b9f3e_{shard}/posthog.raw_sessions', '{replica}')
  
  PARTITION BY toYYYYMM(fromUnixTimestamp(intDiv(toUInt64(bitShiftRight(session_id_v7, 80)), 1000)))
  ORDER BY (
      team_id,
      toStartOfHour(fromUnixTimestamp(intDiv(toUInt64(bitShiftRight(session_id_v7, 80)), 1000))),
      cityHash64(session_id_v7),
      session_id_v7
  )
  SAMPLE BY cityHash64(session_id_v7)
  
  '''
# ---
# name: test_create_table_query_replicated_and_storage[sharded_session_recording_events]
  '''
  
  CREATE TABLE IF NOT EXISTS sharded_session_recording_events ON CLUSTER 'posthog'
  (
      uuid UUID,
      timestamp DateTime64(6, 'UTC'),
      team_id Int64,
      distinct_id VARCHAR,
      session_id VARCHAR,
      window_id VARCHAR,
      snapshot_data VARCHAR,
      created_at DateTime64(6, 'UTC')
      , has_full_snapshot Int8 MATERIALIZED JSONExtractBool(snapshot_data, 'has_full_snapshot'), events_summary Array(String) MATERIALIZED JSONExtract(JSON_QUERY(snapshot_data, '$.events_summary[*]'), 'Array(String)'), click_count Int8 MATERIALIZED length(arrayFilter((x) -> JSONExtractInt(x, 'type') = 3 AND JSONExtractInt(x, 'data', 'source') = 2, events_summary)), keypress_count Int8 MATERIALIZED length(arrayFilter((x) -> JSONExtractInt(x, 'type') = 3 AND JSONExtractInt(x, 'data', 'source') = 5, events_summary)), timestamps_summary Array(DateTime64(6, 'UTC')) MATERIALIZED arraySort(arrayMap((x) -> toDateTime(JSONExtractInt(x, 'timestamp') / 1000), events_summary)), first_event_timestamp Nullable(DateTime64(6, 'UTC')) MATERIALIZED if(empty(timestamps_summary), NULL, arrayReduce('min', timestamps_summary)), last_event_timestamp Nullable(DateTime64(6, 'UTC')) MATERIALIZED if(empty(timestamps_summary), NULL, arrayReduce('max', timestamps_summary)), urls Array(String) MATERIALIZED arrayFilter(x -> x != '', arrayMap((x) -> JSONExtractString(x, 'data', 'href'), events_summary))
      
      
  , _timestamp DateTime
  , _offset UInt64
  
      , INDEX kafka_timestamp_minmax_sharded_session_recording_events _timestamp TYPE minmax GRANULARITY 3
      
  ) ENGINE = ReplicatedReplacingMergeTree('/clickhouse/tables/77f1df52-4b43-11e9-910f-b8ca3a9b9f3e_{shard}/posthog.session_recording_events', '{replica}', _timestamp)
  PARTITION BY toYYYYMMDD(timestamp)
  ORDER BY (team_id, toHour(timestamp), session_id, timestamp, uuid)
  
  SETTINGS index_granularity=512
  
  '''
# ---
# name: test_create_table_query_replicated_and_storage[sharded_session_replay_events]
  '''
  
  CREATE TABLE IF NOT EXISTS sharded_session_replay_events ON CLUSTER 'posthog'
  (
      -- part of order by so will aggregate correctly
      session_id VARCHAR,
      -- part of order by so will aggregate correctly
      team_id Int64,
      -- ClickHouse will pick any value of distinct_id for the session
      -- this is fine since even if the distinct_id changes during a session
      -- it will still (or should still) map to the same person
      distinct_id VARCHAR,
      min_first_timestamp SimpleAggregateFunction(min, DateTime64(6, 'UTC')),
      max_last_timestamp SimpleAggregateFunction(max, DateTime64(6, 'UTC')),
      first_url AggregateFunction(argMin, Nullable(VARCHAR), DateTime64(6, 'UTC')),
      click_count SimpleAggregateFunction(sum, Int64),
      keypress_count SimpleAggregateFunction(sum, Int64),
      mouse_activity_count SimpleAggregateFunction(sum, Int64),
      active_milliseconds SimpleAggregateFunction(sum, Int64),
      console_log_count SimpleAggregateFunction(sum, Int64),
      console_warn_count SimpleAggregateFunction(sum, Int64),
      console_error_count SimpleAggregateFunction(sum, Int64),
      -- this column allows us to estimate the amount of data that is being ingested
      size SimpleAggregateFunction(sum, Int64),
      -- this allows us to count the number of messages received in a session
      -- often very useful in incidents or debugging
      message_count SimpleAggregateFunction(sum, Int64),
      -- this allows us to count the number of snapshot events received in a session
      -- often very useful in incidents or debugging
      -- because we batch events we expect message_count to be lower than event_count
      event_count SimpleAggregateFunction(sum, Int64),
      -- which source the snapshots came from Android, iOS, Mobile, Web. Web if absent
      snapshot_source AggregateFunction(argMin, LowCardinality(Nullable(String)), DateTime64(6, 'UTC')),
      _timestamp SimpleAggregateFunction(max, DateTime)
  ) ENGINE = ReplicatedAggregatingMergeTree('/clickhouse/tables/77f1df52-4b43-11e9-910f-b8ca3a9b9f3e_{shard}/posthog.session_replay_events', '{replica}')
  
      PARTITION BY toYYYYMM(min_first_timestamp)
      -- order by is used by the aggregating merge tree engine to
      -- identify candidates to merge, e.g. toDate(min_first_timestamp)
      -- would mean we would have one row per day per session_id
      -- if CH could completely merge to match the order by
      -- it is also used to organise data to make queries faster
      -- we want the fewest rows possible but also the fastest queries
      -- since we query by date and not by time
      -- and order by must be in order of increasing cardinality
      -- so we order by date first, then team_id, then session_id
      -- hopefully, this is a good balance between the two
      ORDER BY (toDate(min_first_timestamp), team_id, session_id)
  SETTINGS index_granularity=512
  
  '''
# ---
# name: test_create_table_query_replicated_and_storage[sharded_sessions]
  '''
  
  CREATE TABLE IF NOT EXISTS sharded_sessions ON CLUSTER 'posthog'
  (
      -- part of order by so will aggregate correctly
      session_id VARCHAR,
      -- part of order by so will aggregate correctly
      team_id Int64,
      -- ClickHouse will pick any value of distinct_id for the session
      -- this is fine since even if the distinct_id changes during a session
      -- it will still (or should still) map to the same person
      distinct_id SimpleAggregateFunction(any, String),
  
      min_timestamp SimpleAggregateFunction(min, DateTime64(6, 'UTC')),
      max_timestamp SimpleAggregateFunction(max, DateTime64(6, 'UTC')),
  
      urls SimpleAggregateFunction(groupUniqArrayArray, Array(String)),
      entry_url AggregateFunction(argMin, String, DateTime64(6, 'UTC')),
      exit_url AggregateFunction(argMax, String, DateTime64(6, 'UTC')),
  
      initial_referring_domain AggregateFunction(argMin, String, DateTime64(6, 'UTC')),
      initial_utm_source AggregateFunction(argMin, String, DateTime64(6, 'UTC')),
      initial_utm_campaign AggregateFunction(argMin, String, DateTime64(6, 'UTC')),
      initial_utm_medium AggregateFunction(argMin, String, DateTime64(6, 'UTC')),
      initial_utm_term AggregateFunction(argMin, String, DateTime64(6, 'UTC')),
      initial_utm_content AggregateFunction(argMin, String, DateTime64(6, 'UTC')),
      initial_gclid AggregateFunction(argMin, String, DateTime64(6, 'UTC')),
      initial_gad_source AggregateFunction(argMin, String, DateTime64(6, 'UTC')),
      initial_gclsrc AggregateFunction(argMin, String, DateTime64(6, 'UTC')),
      initial_dclid AggregateFunction(argMin, String, DateTime64(6, 'UTC')),
      initial_gbraid AggregateFunction(argMin, String, DateTime64(6, 'UTC')),
      initial_wbraid AggregateFunction(argMin, String, DateTime64(6, 'UTC')),
      initial_fbclid AggregateFunction(argMin, String, DateTime64(6, 'UTC')),
      initial_msclkid AggregateFunction(argMin, String, DateTime64(6, 'UTC')),
      initial_twclid AggregateFunction(argMin, String, DateTime64(6, 'UTC')),
      initial_li_fat_id AggregateFunction(argMin, String, DateTime64(6, 'UTC')),
      initial_mc_cid AggregateFunction(argMin, String, DateTime64(6, 'UTC')),
      initial_igshid AggregateFunction(argMin, String, DateTime64(6, 'UTC')),
      initial_ttclid AggregateFunction(argMin, String, DateTime64(6, 'UTC')),
  
      -- create a map of how many times we saw each event
      event_count_map SimpleAggregateFunction(sumMap, Map(String, Int64)),
      -- duplicate the event count as a specific column for pageviews and autocaptures,
      -- as these are used in some key queries and need to be fast
      pageview_count SimpleAggregateFunction(sum, Int64),
      autocapture_count SimpleAggregateFunction(sum, Int64),
  ) ENGINE = ReplicatedAggregatingMergeTree('/clickhouse/tables/77f1df52-4b43-11e9-910f-b8ca3a9b9f3e_{shard}/posthog.sessions', '{replica}')
  
      PARTITION BY toYYYYMM(min_timestamp)
      -- order by is used by the aggregating merge tree engine to
      -- identify candidates to merge, e.g. toDate(min_timestamp)
      -- would mean we would have one row per day per session_id
      -- if CH could completely merge to match the order by
      -- it is also used to organise data to make queries faster
      -- we want the fewest rows possible but also the fastest queries
      -- since we query by date and not by time
      -- and order by must be in order of increasing cardinality
      -- so we order by date first, then team_id, then session_id
      -- hopefully, this is a good balance between the two
      ORDER BY (toStartOfDay(min_timestamp), team_id, session_id)
  SETTINGS index_granularity=512
  
  '''
# ---<|MERGE_RESOLUTION|>--- conflicted
+++ resolved
@@ -2188,13 +2188,10 @@
       , INDEX `minmax_$group_4` `$group_4` TYPE minmax GRANULARITY 1
       , INDEX `minmax_$window_id` `$window_id` TYPE minmax GRANULARITY 1
       , INDEX `minmax_$session_id` `$session_id` TYPE minmax GRANULARITY 1
-<<<<<<< HEAD
-=======
       , elements_chain_href String MATERIALIZED extract(elements_chain, '(?::|")href="(.*?)"')
       , elements_chain_texts Array(String) MATERIALIZED arrayDistinct(extractAll(elements_chain, '(?::|")text="(.*?)"'))
       , elements_chain_ids Array(String) MATERIALIZED arrayDistinct(extractAll(elements_chain, '(?::|")attr_id="(.*?)"'))
       , elements_chain_elements Array(Enum('a', 'button', 'form', 'input', 'select', 'textarea', 'label')) MATERIALIZED arrayDistinct(extractAll(elements_chain, '(?:^|;)(a|button|form|input|select|textarea|label)(?:\.|$|:)'))
->>>>>>> 14c59425
   
       
   , _timestamp DateTime
@@ -3289,13 +3286,10 @@
       , INDEX `minmax_$group_4` `$group_4` TYPE minmax GRANULARITY 1
       , INDEX `minmax_$window_id` `$window_id` TYPE minmax GRANULARITY 1
       , INDEX `minmax_$session_id` `$session_id` TYPE minmax GRANULARITY 1
-<<<<<<< HEAD
-=======
       , elements_chain_href String MATERIALIZED extract(elements_chain, '(?::|")href="(.*?)"')
       , elements_chain_texts Array(String) MATERIALIZED arrayDistinct(extractAll(elements_chain, '(?::|")text="(.*?)"'))
       , elements_chain_ids Array(String) MATERIALIZED arrayDistinct(extractAll(elements_chain, '(?::|")attr_id="(.*?)"'))
       , elements_chain_elements Array(Enum('a', 'button', 'form', 'input', 'select', 'textarea', 'label')) MATERIALIZED arrayDistinct(extractAll(elements_chain, '(?:^|;)(a|button|form|input|select|textarea|label)(?:\.|$|:)'))
->>>>>>> 14c59425
   
       
   , _timestamp DateTime
