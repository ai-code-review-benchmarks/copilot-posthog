--- conflicted
+++ resolved
@@ -263,7 +263,6 @@
     return manager.get_query_status(show_progress=show_progress)
 
 
-<<<<<<< HEAD
 def cancel_query(team_id: int, query_id: str, dequeue_only: bool = False) -> bool:
     """
     Cancel a query.
@@ -273,9 +272,6 @@
     If dequeue_only is True, only tries to revoke the task, not cancel the query on clickhouse.
     Useful as we don't want to overwhelm clickhouse with KILL queries.
     """
-=======
-def cancel_query(team_id: int, query_id: str):
->>>>>>> b35281e2
     manager = QueryStatusManager(query_id, team_id)
 
     try:
