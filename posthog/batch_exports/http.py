--- conflicted
+++ resolved
@@ -31,15 +31,11 @@
     BatchExportServiceScheduleNotFound,
     backfill_export,
     cancel_running_batch_export_backfill,
-<<<<<<< HEAD
-=======
     batch_export_delete_schedule,
->>>>>>> 5a79f4d8
     pause_batch_export,
     sync_batch_export,
     unpause_batch_export,
 )
-from posthog.temporal.schedule import delete_schedule
 from posthog.models import (
     BatchExport,
     BatchExportBackfill,
