--- conflicted
+++ resolved
@@ -487,13 +487,13 @@
     return new_string, named_params
 
 
-<<<<<<< HEAD
 def get_instance_realm() -> str:
     """
     Returns the realm for the current instance. `cloud` or `hosted`.
     """
     return "cloud" if getattr(settings, "MULTI_TENANCY", False) else "hosted"
-=======
+
+
 def flatten(l: Union[List, Tuple]) -> Generator:
     for el in l:
         if isinstance(el, list):
@@ -555,5 +555,4 @@
 
 def is_anonymous_id(distinct_id: str) -> bool:
     # Our anonymous ids are _not_ uuids, but a random collection of strings
-    return bool(re.match(ANONYMOUS_REGEX, distinct_id))
->>>>>>> 3311b0da
+    return bool(re.match(ANONYMOUS_REGEX, distinct_id))