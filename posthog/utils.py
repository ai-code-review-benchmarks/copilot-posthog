--- conflicted
+++ resolved
@@ -304,13 +304,9 @@
     if settings.E2E_TESTING:
         context["e2e_testing"] = True
         context["js_posthog_api_key"] = "'phc_ex7Mnvi4DqeB6xSQoXU1UVPzAmUIpiciRKQQXGGTYQO'"
-<<<<<<< HEAD
-        context["js_posthog_host"] = "'https://us.i.posthog.com'"
-=======
         context["js_posthog_host"] = "'https://internal-e.posthog.com'"
         context["js_posthog_ui_host"] = "'https://us.posthog.com'"
 
->>>>>>> fa5b3d86
     elif settings.SELF_CAPTURE:
         api_token = get_self_capture_api_token(request)
 
@@ -319,12 +315,8 @@
             context["js_posthog_host"] = "window.location.origin"
     else:
         context["js_posthog_api_key"] = "'sTMFPsFhdP1Ssg'"
-<<<<<<< HEAD
-        context["js_posthog_host"] = "'https://us.i.posthog.com'"
-=======
         context["js_posthog_host"] = "'https://internal-e.posthog.com'"
         context["js_posthog_ui_host"] = "'https://us.posthog.com'"
->>>>>>> fa5b3d86
 
     context["js_capture_time_to_see_data"] = settings.CAPTURE_TIME_TO_SEE_DATA
     context["js_kea_verbose_logging"] = settings.KEA_VERBOSE_LOGGING
