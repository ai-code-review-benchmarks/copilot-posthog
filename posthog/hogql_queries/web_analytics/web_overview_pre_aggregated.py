from typing import TYPE_CHECKING

from posthog.hogql import ast
from posthog.hogql.parser import parse_select
from posthog.hogql_queries.web_analytics.pre_aggregated.query_builder import WebAnalyticsPreAggregatedQueryBuilder

if TYPE_CHECKING:
    from posthog.hogql_queries.web_analytics.web_overview import WebOverviewQueryRunner

SUPPORTED_PROPERTIES = {
    "$host": "host",
    "$device_type": "device_type",
    # We convert the pathname to entry_pathname when filtering by pathname for the overview only.
    # This is the same workaround as the one used in the stats_table.py (see _event_properties_for_bounce_rate)
    # The actual way to keep 100% accuracy with the existing version is to join with web_stats_daily
    # and filter by pathname there. This is a compromise to keep the query simpler in the meantime as we
    # don't have access to all events to filter the inner query here.
    "$pathname": "entry_pathname",
    "$entry_pathname": "entry_pathname",
    "$end_pathname": "end_pathname",
    "$browser": "browser",
    "$os": "os",
    "$referring_domain": "referring_domain",
    "$entry_utm_source": "utm_source",
    "$entry_utm_medium": "utm_medium",
    "$entry_utm_campaign": "utm_campaign",
    "$entry_utm_term": "utm_term",
    "$entry_utm_content": "utm_content",
    "$geoip_country_code": "country_code",
    "$geoip_city_name": "city_name",
    "$geoip_subdivision_1_code": "region_code",
}


class WebOverviewPreAggregatedQueryBuilder(WebAnalyticsPreAggregatedQueryBuilder):
    def __init__(self, runner: "WebOverviewQueryRunner") -> None:
        super().__init__(runner, supported_props_filters=SUPPORTED_PROPERTIES)

    def get_query(self) -> ast.SelectQuery:
        previous_period_filter, current_period_filter = self.get_date_ranges()

<<<<<<< HEAD
        def safe_avg_sessions(metric, period_filter):
            sessions = f"uniqMergeIf(sessions_uniq_state, {period_filter})"
            return f"""
            if(
                {sessions} > 0,
                sumMergeIf({metric}_state, {period_filter}) / {sessions},
                0
            )"""

        query_str = f"""
        SELECT
            uniqMergeIf(persons_uniq_state, {current_period_filter}) AS unique_persons,
            uniqMergeIf(persons_uniq_state, {previous_period_filter}) AS previous_unique_persons,

            sumMergeIf(pageviews_count_state, {current_period_filter}) AS pageviews,
            sumMergeIf(pageviews_count_state, {previous_period_filter}) AS previous_pageviews,

            uniqMergeIf(sessions_uniq_state, {current_period_filter}) AS unique_sessions,
            uniqMergeIf(sessions_uniq_state, {previous_period_filter}) AS previous_unique_sessions,

            {safe_avg_sessions("total_session_duration", current_period_filter)} AS avg_session_duration,
            {safe_avg_sessions("total_session_duration", previous_period_filter)} AS previous_avg_session_duration,

            {safe_avg_sessions("bounces_count", current_period_filter)} AS bounce_rate,
            {safe_avg_sessions("bounces_count", previous_period_filter)} AS previous_bounce_rate,

            NULL AS revenue,
            NULL AS previous_revenue
        FROM web_bounces_daily
        """

        query = cast(ast.SelectQuery, parse_select(query_str))
=======
        query = parse_select(
            """
            SELECT
                {unique_persons_current} AS unique_persons,
                {unique_persons_previous} AS previous_unique_persons,

                {pageviews_current} AS pageviews,
                {pageviews_previous} AS previous_pageviews,

                {unique_sessions_current} AS unique_sessions,
                {unique_sessions_previous} AS previous_unique_sessions,

                {avg_session_duration_current} AS avg_session_duration,
                {avg_session_duration_previous} AS previous_avg_session_duration,

                {bounce_rate_current} AS bounce_rate,
                {bounce_rate_previous} AS previous_bounce_rate,

                NULL AS revenue,
                NULL AS previous_revenue
            FROM web_overview_daily
            """,
            placeholders={
                "unique_persons_current": self._uniq_merge_if("persons_uniq_state", current_period_filter),
                "unique_persons_previous": self._uniq_merge_if("persons_uniq_state", previous_period_filter),
                "pageviews_current": self._sum_merge_if("pageviews_count_state", current_period_filter),
                "pageviews_previous": self._sum_merge_if("pageviews_count_state", previous_period_filter),
                "unique_sessions_current": self._uniq_merge_if("sessions_uniq_state", current_period_filter),
                "unique_sessions_previous": self._uniq_merge_if("sessions_uniq_state", previous_period_filter),
                "avg_session_duration_current": self._safe_avg_sessions(
                    "total_session_duration_state", current_period_filter
                ),
                "avg_session_duration_previous": self._safe_avg_sessions(
                    "total_session_duration_state", previous_period_filter
                ),
                "bounce_rate_current": self._safe_avg_sessions("total_bounces_state", current_period_filter),
                "bounce_rate_previous": self._safe_avg_sessions("total_bounces_state", previous_period_filter),
            },
        )

        assert isinstance(query, ast.SelectQuery)
>>>>>>> e8f0320c

        filters = self._get_filters(table_name="web_bounces_daily")
        if filters:
            query.where = filters

        return query

    def _uniq_merge_if(self, state_field: str, period_filter: ast.Expr) -> ast.Call:
        """Utility method to create uniqMergeIf expressions"""
        return ast.Call(
            name="uniqMergeIf",
            args=[
                ast.Field(chain=[state_field]),
                period_filter,
            ],
        )

    def _sum_merge_if(self, state_field: str, period_filter: ast.Expr) -> ast.Call:
        """Utility method to create sumMergeIf expressions"""
        return ast.Call(
            name="sumMergeIf",
            args=[
                ast.Field(chain=[state_field]),
                period_filter,
            ],
        )

    def _safe_avg_sessions(self, metric_state: str, period_filter: ast.Expr) -> ast.Call:
        """
        Utility method to safely calculate averages per session, avoiding division by zero.
        Returns: if(sessions > 0, metric / sessions, 0)
        """
        sessions_count = self._uniq_merge_if("sessions_uniq_state", period_filter)
        metric_sum = self._sum_merge_if(metric_state, period_filter)

        return ast.Call(
            name="if",
            args=[
                ast.CompareOperation(
                    op=ast.CompareOperationOp.Gt,
                    left=sessions_count,
                    right=ast.Constant(value=0),
                ),
                ast.Call(
                    name="divide",
                    args=[metric_sum, sessions_count],
                ),
                ast.Constant(value=0),
            ],
        )<|MERGE_RESOLUTION|>--- conflicted
+++ resolved
@@ -39,40 +39,6 @@
     def get_query(self) -> ast.SelectQuery:
         previous_period_filter, current_period_filter = self.get_date_ranges()
 
-<<<<<<< HEAD
-        def safe_avg_sessions(metric, period_filter):
-            sessions = f"uniqMergeIf(sessions_uniq_state, {period_filter})"
-            return f"""
-            if(
-                {sessions} > 0,
-                sumMergeIf({metric}_state, {period_filter}) / {sessions},
-                0
-            )"""
-
-        query_str = f"""
-        SELECT
-            uniqMergeIf(persons_uniq_state, {current_period_filter}) AS unique_persons,
-            uniqMergeIf(persons_uniq_state, {previous_period_filter}) AS previous_unique_persons,
-
-            sumMergeIf(pageviews_count_state, {current_period_filter}) AS pageviews,
-            sumMergeIf(pageviews_count_state, {previous_period_filter}) AS previous_pageviews,
-
-            uniqMergeIf(sessions_uniq_state, {current_period_filter}) AS unique_sessions,
-            uniqMergeIf(sessions_uniq_state, {previous_period_filter}) AS previous_unique_sessions,
-
-            {safe_avg_sessions("total_session_duration", current_period_filter)} AS avg_session_duration,
-            {safe_avg_sessions("total_session_duration", previous_period_filter)} AS previous_avg_session_duration,
-
-            {safe_avg_sessions("bounces_count", current_period_filter)} AS bounce_rate,
-            {safe_avg_sessions("bounces_count", previous_period_filter)} AS previous_bounce_rate,
-
-            NULL AS revenue,
-            NULL AS previous_revenue
-        FROM web_bounces_daily
-        """
-
-        query = cast(ast.SelectQuery, parse_select(query_str))
-=======
         query = parse_select(
             """
             SELECT
@@ -93,8 +59,8 @@
 
                 NULL AS revenue,
                 NULL AS previous_revenue
-            FROM web_overview_daily
-            """,
+        FROM web_bounces_daily
+        """,
             placeholders={
                 "unique_persons_current": self._uniq_merge_if("persons_uniq_state", current_period_filter),
                 "unique_persons_previous": self._uniq_merge_if("persons_uniq_state", previous_period_filter),
@@ -114,7 +80,6 @@
         )
 
         assert isinstance(query, ast.SelectQuery)
->>>>>>> e8f0320c
 
         filters = self._get_filters(table_name="web_bounces_daily")
         if filters:
