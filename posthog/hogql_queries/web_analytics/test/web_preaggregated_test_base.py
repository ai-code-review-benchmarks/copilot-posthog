--- conflicted
+++ resolved
@@ -59,11 +59,7 @@
         if distinct_id is None:
             distinct_id = self._generate_random_distinct_id()
         _create_person(distinct_ids=[distinct_id], team_id=self.team.pk)
-<<<<<<< HEAD
-        return distinct_id
-=======
         return distinct_id
 
     def _sort_results(self, results, key=lambda x: str(x[0])):
-        return sorted(results, key=key)
->>>>>>> 6afca5b3
+        return sorted(results, key=key)