--- conflicted
+++ resolved
@@ -134,304 +134,6 @@
                     max_ast_elements=4000000,
                     max_expanded_ast_elements=4000000,
                     max_bytes_before_external_group_by=0
-  '''
-# ---
-# name: TestErrorTrackingQueryRunner.test_fingerprints_with_null_characters.1
-  '''
-  SELECT "posthog_person"."id",
-         "posthog_person"."created_at",
-         "posthog_person"."properties_last_updated_at",
-         "posthog_person"."properties_last_operation",
-         "posthog_person"."team_id",
-         "posthog_person"."properties",
-         "posthog_person"."is_user_id",
-         "posthog_person"."is_identified",
-         "posthog_person"."uuid",
-         "posthog_person"."version"
-  FROM "posthog_person"
-  INNER JOIN "posthog_persondistinctid" ON ("posthog_person"."id" = "posthog_persondistinctid"."person_id")
-  WHERE ("posthog_persondistinctid"."distinct_id" = 'user_1'
-         AND "posthog_persondistinctid"."team_id" = 2)
-  LIMIT 21
-  '''
-# ---
-# name: TestErrorTrackingQueryRunner.test_fingerprints_with_null_characters.10
-  '''
-  SELECT "posthog_datawarehousejoin"."created_by_id",
-         "posthog_datawarehousejoin"."created_at",
-         "posthog_datawarehousejoin"."deleted",
-         "posthog_datawarehousejoin"."deleted_at",
-         "posthog_datawarehousejoin"."id",
-         "posthog_datawarehousejoin"."team_id",
-         "posthog_datawarehousejoin"."source_table_name",
-         "posthog_datawarehousejoin"."source_table_key",
-         "posthog_datawarehousejoin"."joining_table_name",
-         "posthog_datawarehousejoin"."joining_table_key",
-         "posthog_datawarehousejoin"."field_name"
-  FROM "posthog_datawarehousejoin"
-  WHERE ("posthog_datawarehousejoin"."team_id" = 2
-         AND NOT ("posthog_datawarehousejoin"."deleted"
-                  AND "posthog_datawarehousejoin"."deleted" IS NOT NULL))
-  '''
-# ---
-# name: TestErrorTrackingQueryRunner.test_fingerprints_with_null_characters.11
-  '''
-  SELECT "posthog_propertydefinition"."name",
-         "posthog_propertydefinition"."property_type"
-  FROM "posthog_propertydefinition"
-  WHERE ("posthog_propertydefinition"."name" IN ('$exception_message',
-                                                 '$exception_type',
-                                                 '$exception_fingerprint')
-         AND "posthog_propertydefinition"."team_id" = 2
-         AND "posthog_propertydefinition"."type" IN (1,
-                                                     2,
-                                                     3,
-                                                     4,
-                                                     5 /* ... */))
-  '''
-# ---
-# name: TestErrorTrackingQueryRunner.test_fingerprints_with_null_characters.2
-  '''
-  SELECT "posthog_errortrackinggroup"."fingerprint",
-         "posthog_errortrackinggroup"."merged_fingerprints",
-         "posthog_errortrackinggroup"."status",
-         "posthog_errortrackinggroup"."assignee_id"
-  FROM "posthog_errortrackinggroup"
-  WHERE ("posthog_errortrackinggroup"."team_id" = 2
-         AND "posthog_errortrackinggroup"."fingerprint" = (ARRAY['SyntaxError',
-                                                                 'Cannot use ''in'' operator to search for ''wireframes'' in �-                ýf�ì½é"¹0ø*Lö¹SY-                A�Î÷Ôf
-  �Ø'])::text[])
-  '''
-# ---
-# name: TestErrorTrackingQueryRunner.test_fingerprints_with_null_characters.3
-  '''
-  SELECT "posthog_grouptypemapping"."id",
-         "posthog_grouptypemapping"."team_id",
-         "posthog_grouptypemapping"."group_type",
-         "posthog_grouptypemapping"."group_type_index",
-         "posthog_grouptypemapping"."name_singular",
-         "posthog_grouptypemapping"."name_plural"
-  FROM "posthog_grouptypemapping"
-  WHERE "posthog_grouptypemapping"."team_id" = 2
-  '''
-# ---
-# name: TestErrorTrackingQueryRunner.test_fingerprints_with_null_characters.4
-  '''
-  SELECT "posthog_datawarehousetable"."created_by_id",
-         "posthog_datawarehousetable"."created_at",
-         "posthog_datawarehousetable"."updated_at",
-         "posthog_datawarehousetable"."deleted",
-         "posthog_datawarehousetable"."deleted_at",
-         "posthog_datawarehousetable"."id",
-         "posthog_datawarehousetable"."name",
-         "posthog_datawarehousetable"."format",
-         "posthog_datawarehousetable"."team_id",
-         "posthog_datawarehousetable"."url_pattern",
-         "posthog_datawarehousetable"."credential_id",
-         "posthog_datawarehousetable"."external_data_source_id",
-         "posthog_datawarehousetable"."columns",
-         "posthog_datawarehousetable"."row_count",
-         "posthog_user"."id",
-         "posthog_user"."password",
-         "posthog_user"."last_login",
-         "posthog_user"."first_name",
-         "posthog_user"."last_name",
-         "posthog_user"."is_staff",
-         "posthog_user"."is_active",
-         "posthog_user"."date_joined",
-         "posthog_user"."uuid",
-         "posthog_user"."current_organization_id",
-         "posthog_user"."current_team_id",
-         "posthog_user"."email",
-         "posthog_user"."pending_email",
-         "posthog_user"."temporary_token",
-         "posthog_user"."distinct_id",
-         "posthog_user"."is_email_verified",
-         "posthog_user"."requested_password_reset_at",
-         "posthog_user"."has_seen_product_intro_for",
-         "posthog_user"."strapi_id",
-         "posthog_user"."theme_mode",
-         "posthog_user"."partial_notification_settings",
-         "posthog_user"."anonymize_data",
-         "posthog_user"."toolbar_mode",
-         "posthog_user"."hedgehog_config",
-         "posthog_user"."events_column_config",
-         "posthog_user"."email_opt_in",
-         "posthog_datawarehousecredential"."created_by_id",
-         "posthog_datawarehousecredential"."created_at",
-         "posthog_datawarehousecredential"."id",
-         "posthog_datawarehousecredential"."access_key",
-         "posthog_datawarehousecredential"."access_secret",
-         "posthog_datawarehousecredential"."team_id",
-         "posthog_externaldatasource"."created_by_id",
-         "posthog_externaldatasource"."created_at",
-         "posthog_externaldatasource"."updated_at",
-         "posthog_externaldatasource"."deleted",
-         "posthog_externaldatasource"."deleted_at",
-         "posthog_externaldatasource"."id",
-         "posthog_externaldatasource"."source_id",
-         "posthog_externaldatasource"."connection_id",
-         "posthog_externaldatasource"."destination_id",
-         "posthog_externaldatasource"."team_id",
-         "posthog_externaldatasource"."sync_frequency",
-         "posthog_externaldatasource"."status",
-         "posthog_externaldatasource"."source_type",
-         "posthog_externaldatasource"."job_inputs",
-         "posthog_externaldatasource"."are_tables_created",
-         "posthog_externaldatasource"."prefix"
-  FROM "posthog_datawarehousetable"
-  LEFT OUTER JOIN "posthog_user" ON ("posthog_datawarehousetable"."created_by_id" = "posthog_user"."id")
-  LEFT OUTER JOIN "posthog_datawarehousecredential" ON ("posthog_datawarehousetable"."credential_id" = "posthog_datawarehousecredential"."id")
-  LEFT OUTER JOIN "posthog_externaldatasource" ON ("posthog_datawarehousetable"."external_data_source_id" = "posthog_externaldatasource"."id")
-  WHERE ("posthog_datawarehousetable"."team_id" = 2
-         AND NOT ("posthog_datawarehousetable"."deleted"
-                  AND "posthog_datawarehousetable"."deleted" IS NOT NULL))
-  '''
-# ---
-# name: TestErrorTrackingQueryRunner.test_fingerprints_with_null_characters.5
-  '''
-  SELECT "posthog_datawarehousesavedquery"."created_by_id",
-         "posthog_datawarehousesavedquery"."created_at",
-         "posthog_datawarehousesavedquery"."deleted",
-         "posthog_datawarehousesavedquery"."deleted_at",
-         "posthog_datawarehousesavedquery"."id",
-         "posthog_datawarehousesavedquery"."name",
-         "posthog_datawarehousesavedquery"."team_id",
-         "posthog_datawarehousesavedquery"."columns",
-         "posthog_datawarehousesavedquery"."external_tables",
-         "posthog_datawarehousesavedquery"."query",
-         "posthog_datawarehousesavedquery"."status",
-         "posthog_datawarehousesavedquery"."last_run_at"
-  FROM "posthog_datawarehousesavedquery"
-  WHERE ("posthog_datawarehousesavedquery"."team_id" = 2
-         AND NOT ("posthog_datawarehousesavedquery"."deleted"
-                  AND "posthog_datawarehousesavedquery"."deleted" IS NOT NULL))
-  '''
-# ---
-# name: TestErrorTrackingQueryRunner.test_fingerprints_with_null_characters.6
-  '''
-  SELECT "posthog_datawarehousejoin"."created_by_id",
-         "posthog_datawarehousejoin"."created_at",
-         "posthog_datawarehousejoin"."deleted",
-         "posthog_datawarehousejoin"."deleted_at",
-         "posthog_datawarehousejoin"."id",
-         "posthog_datawarehousejoin"."team_id",
-         "posthog_datawarehousejoin"."source_table_name",
-         "posthog_datawarehousejoin"."source_table_key",
-         "posthog_datawarehousejoin"."joining_table_name",
-         "posthog_datawarehousejoin"."joining_table_key",
-         "posthog_datawarehousejoin"."field_name"
-  FROM "posthog_datawarehousejoin"
-  WHERE ("posthog_datawarehousejoin"."team_id" = 2
-         AND NOT ("posthog_datawarehousejoin"."deleted"
-                  AND "posthog_datawarehousejoin"."deleted" IS NOT NULL))
-  '''
-# ---
-# name: TestErrorTrackingQueryRunner.test_fingerprints_with_null_characters.7
-  '''
-  SELECT "posthog_grouptypemapping"."id",
-         "posthog_grouptypemapping"."team_id",
-         "posthog_grouptypemapping"."group_type",
-         "posthog_grouptypemapping"."group_type_index",
-         "posthog_grouptypemapping"."name_singular",
-         "posthog_grouptypemapping"."name_plural"
-  FROM "posthog_grouptypemapping"
-  WHERE "posthog_grouptypemapping"."team_id" = 2
-  '''
-# ---
-# name: TestErrorTrackingQueryRunner.test_fingerprints_with_null_characters.8
-  '''
-  SELECT "posthog_datawarehousetable"."created_by_id",
-         "posthog_datawarehousetable"."created_at",
-         "posthog_datawarehousetable"."updated_at",
-         "posthog_datawarehousetable"."deleted",
-         "posthog_datawarehousetable"."deleted_at",
-         "posthog_datawarehousetable"."id",
-         "posthog_datawarehousetable"."name",
-         "posthog_datawarehousetable"."format",
-         "posthog_datawarehousetable"."team_id",
-         "posthog_datawarehousetable"."url_pattern",
-         "posthog_datawarehousetable"."credential_id",
-         "posthog_datawarehousetable"."external_data_source_id",
-         "posthog_datawarehousetable"."columns",
-         "posthog_datawarehousetable"."row_count",
-         "posthog_user"."id",
-         "posthog_user"."password",
-         "posthog_user"."last_login",
-         "posthog_user"."first_name",
-         "posthog_user"."last_name",
-         "posthog_user"."is_staff",
-         "posthog_user"."is_active",
-         "posthog_user"."date_joined",
-         "posthog_user"."uuid",
-         "posthog_user"."current_organization_id",
-         "posthog_user"."current_team_id",
-         "posthog_user"."email",
-         "posthog_user"."pending_email",
-         "posthog_user"."temporary_token",
-         "posthog_user"."distinct_id",
-         "posthog_user"."is_email_verified",
-         "posthog_user"."requested_password_reset_at",
-         "posthog_user"."has_seen_product_intro_for",
-         "posthog_user"."strapi_id",
-         "posthog_user"."theme_mode",
-         "posthog_user"."partial_notification_settings",
-         "posthog_user"."anonymize_data",
-         "posthog_user"."toolbar_mode",
-         "posthog_user"."hedgehog_config",
-         "posthog_user"."events_column_config",
-         "posthog_user"."email_opt_in",
-         "posthog_datawarehousecredential"."created_by_id",
-         "posthog_datawarehousecredential"."created_at",
-         "posthog_datawarehousecredential"."id",
-         "posthog_datawarehousecredential"."access_key",
-         "posthog_datawarehousecredential"."access_secret",
-         "posthog_datawarehousecredential"."team_id",
-         "posthog_externaldatasource"."created_by_id",
-         "posthog_externaldatasource"."created_at",
-         "posthog_externaldatasource"."updated_at",
-         "posthog_externaldatasource"."deleted",
-         "posthog_externaldatasource"."deleted_at",
-         "posthog_externaldatasource"."id",
-         "posthog_externaldatasource"."source_id",
-         "posthog_externaldatasource"."connection_id",
-         "posthog_externaldatasource"."destination_id",
-         "posthog_externaldatasource"."team_id",
-         "posthog_externaldatasource"."sync_frequency",
-         "posthog_externaldatasource"."status",
-         "posthog_externaldatasource"."source_type",
-         "posthog_externaldatasource"."job_inputs",
-         "posthog_externaldatasource"."are_tables_created",
-         "posthog_externaldatasource"."prefix"
-  FROM "posthog_datawarehousetable"
-  LEFT OUTER JOIN "posthog_user" ON ("posthog_datawarehousetable"."created_by_id" = "posthog_user"."id")
-  LEFT OUTER JOIN "posthog_datawarehousecredential" ON ("posthog_datawarehousetable"."credential_id" = "posthog_datawarehousecredential"."id")
-  LEFT OUTER JOIN "posthog_externaldatasource" ON ("posthog_datawarehousetable"."external_data_source_id" = "posthog_externaldatasource"."id")
-  WHERE ("posthog_datawarehousetable"."team_id" = 2
-         AND NOT ("posthog_datawarehousetable"."deleted"
-                  AND "posthog_datawarehousetable"."deleted" IS NOT NULL))
-  '''
-# ---
-# name: TestErrorTrackingQueryRunner.test_fingerprints_with_null_characters.9
-  '''
-  SELECT "posthog_datawarehousesavedquery"."created_by_id",
-         "posthog_datawarehousesavedquery"."created_at",
-         "posthog_datawarehousesavedquery"."deleted",
-         "posthog_datawarehousesavedquery"."deleted_at",
-         "posthog_datawarehousesavedquery"."id",
-         "posthog_datawarehousesavedquery"."name",
-         "posthog_datawarehousesavedquery"."team_id",
-         "posthog_datawarehousesavedquery"."columns",
-         "posthog_datawarehousesavedquery"."external_tables",
-         "posthog_datawarehousesavedquery"."query",
-         "posthog_datawarehousesavedquery"."status",
-         "posthog_datawarehousesavedquery"."last_run_at"
-  FROM "posthog_datawarehousesavedquery"
-  WHERE ("posthog_datawarehousesavedquery"."team_id" = 2
-         AND NOT ("posthog_datawarehousesavedquery"."deleted"
-                  AND "posthog_datawarehousesavedquery"."deleted" IS NOT NULL))
   '''
 # ---
 # name: TestErrorTrackingQueryRunner.test_hogql_filters
@@ -499,20 +201,10 @@
     (SELECT person.id AS id,
             argMax(replaceRegexpAll(nullIf(nullIf(JSONExtractRaw(person.properties, 'email'), ''), 'null'), '^"|"$', ''), person.version) AS properties___email
      FROM person
-<<<<<<< HEAD
      WHERE equals(person.team_id, 2)
      GROUP BY person.id
      HAVING and(ifNull(equals(argMax(person.is_deleted, person.version), 0), 0), ifNull(less(argMax(toTimeZone(person.created_at, 'UTC'), person.version), plus(now64(6, 'UTC'), toIntervalDay(1))), 0)) SETTINGS optimize_aggregation_in_order=1) AS events__person ON equals(if(not(empty(events__override.distinct_id)), events__override.person_id, events.person_id), events__person.id)
-  WHERE and(equals(events.team_id, 2), equals(events.event, '$exception'), and(less(toTimeZone(events.timestamp, 'UTC'), toDateTime64('2022-01-11 00:00:00.000000', 6, 'UTC')), greaterOrEquals(toTimeZone(events.timestamp, 'UTC'), toDateTime64('2022-01-10 00:00:00.000000', 6, 'UTC')), ifNull(notILike(events__person.properties___email, '%@posthog.com%'), 1)), or(ifNull(greater(position(lower(replaceRegexpAll(nullIf(nullIf(JSONExtractRaw(events.properties, '$exception_list'), ''), 'null'), '^"|"$', '')), lower('databasenot')), 0), 0), ifNull(greater(position(lower(replaceRegexpAll(nullIf(nullIf(JSONExtractRaw(events.properties, '$exception_stack_trace_raw'), ''), 'null'), '^"|"$', '')), lower('databasenot')), 0), 0), ifNull(greater(position(lower(replaceRegexpAll(nullIf(nullIf(JSONExtractRaw(events.properties, '$exception_type'), ''), 'null'), '^"|"$', '')), lower('databasenot')), 0), 0), ifNull(greater(position(lower(replaceRegexpAll(nullIf(nullIf(JSONExtractRaw(events.properties, '$exception_message'), ''), 'null'), '^"|"$', '')), lower('databasenot')), 0), 0)))
-=======
-     WHERE and(equals(person.team_id, 2), ifNull(in(tuple(person.id, person.version),
-                                                      (SELECT person.id AS id, max(person.version) AS version
-                                                       FROM person
-                                                       WHERE equals(person.team_id, 2)
-                                                       GROUP BY person.id
-                                                       HAVING and(ifNull(equals(argMax(person.is_deleted, person.version), 0), 0), ifNull(less(argMax(toTimeZone(person.created_at, 'UTC'), person.version), plus(now64(6, 'UTC'), toIntervalDay(1))), 0)))), 0)) SETTINGS optimize_aggregation_in_order=1) AS events__person ON equals(if(not(empty(events__override.distinct_id)), events__override.person_id, events.person_id), events__person.id)
   WHERE and(equals(events.team_id, 2), equals(events.event, '$exception'), and(less(toTimeZone(events.timestamp, 'UTC'), toDateTime64('2022-01-11 00:00:00.000000', 6, 'UTC')), greaterOrEquals(toTimeZone(events.timestamp, 'UTC'), toDateTime64('2022-01-10 00:00:00.000000', 6, 'UTC')), ifNull(notILike(events__person.properties___email, '%@posthog.com%'), 1)), or(ifNull(greater(position(lower(replaceRegexpAll(nullIf(nullIf(JSONExtractRaw(events.properties, '$exception_list'), ''), 'null'), '^"|"$', '')), lower('databasenot')), 0), 0), ifNull(greater(position(lower(replaceRegexpAll(nullIf(nullIf(JSONExtractRaw(events.properties, '$exception_type'), ''), 'null'), '^"|"$', '')), lower('databasenot')), 0), 0), ifNull(greater(position(lower(replaceRegexpAll(nullIf(nullIf(JSONExtractRaw(events.properties, '$exception_message'), ''), 'null'), '^"|"$', '')), lower('databasenot')), 0), 0)))
->>>>>>> c7dc6a11
   GROUP BY fingerprint
   LIMIT 101
   OFFSET 0 SETTINGS readonly=2,
@@ -546,20 +238,10 @@
     (SELECT person.id AS id,
             argMax(replaceRegexpAll(nullIf(nullIf(JSONExtractRaw(person.properties, 'email'), ''), 'null'), '^"|"$', ''), person.version) AS properties___email
      FROM person
-<<<<<<< HEAD
      WHERE equals(person.team_id, 2)
      GROUP BY person.id
      HAVING and(ifNull(equals(argMax(person.is_deleted, person.version), 0), 0), ifNull(less(argMax(toTimeZone(person.created_at, 'UTC'), person.version), plus(now64(6, 'UTC'), toIntervalDay(1))), 0)) SETTINGS optimize_aggregation_in_order=1) AS events__person ON equals(if(not(empty(events__override.distinct_id)), events__override.person_id, events.person_id), events__person.id)
-  WHERE and(equals(events.team_id, 2), equals(events.event, '$exception'), ifNull(notILike(events__person.properties___email, '%@posthog.com%'), 1), and(or(ifNull(greater(position(lower(replaceRegexpAll(nullIf(nullIf(JSONExtractRaw(events.properties, '$exception_list'), ''), 'null'), '^"|"$', '')), lower('databasenotfoundX')), 0), 0), ifNull(greater(position(lower(replaceRegexpAll(nullIf(nullIf(JSONExtractRaw(events.properties, '$exception_stack_trace_raw'), ''), 'null'), '^"|"$', '')), lower('databasenotfoundX')), 0), 0), ifNull(greater(position(lower(replaceRegexpAll(nullIf(nullIf(JSONExtractRaw(events.properties, '$exception_type'), ''), 'null'), '^"|"$', '')), lower('databasenotfoundX')), 0), 0), ifNull(greater(position(lower(replaceRegexpAll(nullIf(nullIf(JSONExtractRaw(events.properties, '$exception_message'), ''), 'null'), '^"|"$', '')), lower('databasenotfoundX')), 0), 0)), or(ifNull(greater(position(lower(replaceRegexpAll(nullIf(nullIf(JSONExtractRaw(events.properties, '$exception_list'), ''), 'null'), '^"|"$', '')), lower('clickhouse/client/execute.py')), 0), 0), ifNull(greater(position(lower(replaceRegexpAll(nullIf(nullIf(JSONExtractRaw(events.properties, '$exception_stack_trace_raw'), ''), 'null'), '^"|"$', '')), lower('clickhouse/client/execute.py')), 0), 0), ifNull(greater(position(lower(replaceRegexpAll(nullIf(nullIf(JSONExtractRaw(events.properties, '$exception_type'), ''), 'null'), '^"|"$', '')), lower('clickhouse/client/execute.py')), 0), 0), ifNull(greater(position(lower(replaceRegexpAll(nullIf(nullIf(JSONExtractRaw(events.properties, '$exception_message'), ''), 'null'), '^"|"$', '')), lower('clickhouse/client/execute.py')), 0), 0))))
-=======
-     WHERE and(equals(person.team_id, 2), ifNull(in(tuple(person.id, person.version),
-                                                      (SELECT person.id AS id, max(person.version) AS version
-                                                       FROM person
-                                                       WHERE equals(person.team_id, 2)
-                                                       GROUP BY person.id
-                                                       HAVING and(ifNull(equals(argMax(person.is_deleted, person.version), 0), 0), ifNull(less(argMax(toTimeZone(person.created_at, 'UTC'), person.version), plus(now64(6, 'UTC'), toIntervalDay(1))), 0)))), 0)) SETTINGS optimize_aggregation_in_order=1) AS events__person ON equals(if(not(empty(events__override.distinct_id)), events__override.person_id, events.person_id), events__person.id)
   WHERE and(equals(events.team_id, 2), equals(events.event, '$exception'), ifNull(notILike(events__person.properties___email, '%@posthog.com%'), 1), and(or(ifNull(greater(position(lower(replaceRegexpAll(nullIf(nullIf(JSONExtractRaw(events.properties, '$exception_list'), ''), 'null'), '^"|"$', '')), lower('databasenotfoundX')), 0), 0), ifNull(greater(position(lower(replaceRegexpAll(nullIf(nullIf(JSONExtractRaw(events.properties, '$exception_type'), ''), 'null'), '^"|"$', '')), lower('databasenotfoundX')), 0), 0), ifNull(greater(position(lower(replaceRegexpAll(nullIf(nullIf(JSONExtractRaw(events.properties, '$exception_message'), ''), 'null'), '^"|"$', '')), lower('databasenotfoundX')), 0), 0)), or(ifNull(greater(position(lower(replaceRegexpAll(nullIf(nullIf(JSONExtractRaw(events.properties, '$exception_list'), ''), 'null'), '^"|"$', '')), lower('clickhouse/client/execute.py')), 0), 0), ifNull(greater(position(lower(replaceRegexpAll(nullIf(nullIf(JSONExtractRaw(events.properties, '$exception_type'), ''), 'null'), '^"|"$', '')), lower('clickhouse/client/execute.py')), 0), 0), ifNull(greater(position(lower(replaceRegexpAll(nullIf(nullIf(JSONExtractRaw(events.properties, '$exception_message'), ''), 'null'), '^"|"$', '')), lower('clickhouse/client/execute.py')), 0), 0))))
->>>>>>> c7dc6a11
   GROUP BY fingerprint
   LIMIT 101
   OFFSET 0 SETTINGS readonly=2,
