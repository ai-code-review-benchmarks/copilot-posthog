--- conflicted
+++ resolved
@@ -47,21 +47,6 @@
      WHERE and(equals(events.team_id, 99999), equals(events.event, '$ai_generation'), and(greaterOrEquals(toTimeZone(events.timestamp, 'UTC'), assumeNotNull(parseDateTime64BestEffortOrNull('2025-01-08 23:50:00', 6, 'UTC'))), lessOrEquals(toTimeZone(events.timestamp, 'UTC'), assumeNotNull(parseDateTime64BestEffortOrNull('2025-01-16 00:10:59', 6, 'UTC')))))
      GROUP BY id) AS generations
   LEFT JOIN
-<<<<<<< HEAD
-    (SELECT person.id AS id,
-            toTimeZone(person.created_at, 'UTC') AS created_at,
-            person.properties AS properties
-     FROM person
-     WHERE and(equals(person.team_id, 99999), ifNull(in(tuple(person.id, person.version),
-                                                          (SELECT person.id AS id, max(person.version) AS version
-                                                           FROM person
-                                                           WHERE equals(person.team_id, 99999)
-                                                           GROUP BY person.id
-                                                           HAVING and(ifNull(equals(argMax(person.is_deleted, person.version), 0), 0), ifNull(less(argMax(toTimeZone(person.created_at, 'UTC'), person.version), plus(now64(6, 'UTC'), toIntervalDay(1))), 0)))), 0)) SETTINGS optimize_aggregation_in_order=1) AS events__person ON equals(if(not(empty(events__override.distinct_id)), events__override.person_id, events.person_id), events__person.id)
-  WHERE and(equals(events.team_id, 99999), in(events.event, tuple('$ai_generation', '$ai_metric', '$ai_feedback')), greaterOrEquals(toTimeZone(events.timestamp, 'UTC'), assumeNotNull(parseDateTime64BestEffortOrNull('2025-01-08 23:50:00', 6, 'UTC'))), lessOrEquals(toTimeZone(events.timestamp, 'UTC'), assumeNotNull(parseDateTime64BestEffortOrNull('2025-01-16 00:10:59', 6, 'UTC'))))
-  GROUP BY id
-  ORDER BY trace_timestamp DESC
-=======
     (SELECT replaceRegexpAll(nullIf(nullIf(JSONExtractRaw(events.properties, '$ai_trace_id'), ''), 'null'), '^"|"$', '') AS id,
             argMin(replaceRegexpAll(nullIf(nullIf(JSONExtractRaw(events.properties, '$ai_input_state'), ''), 'null'), '^"|"$', ''), toTimeZone(events.timestamp, 'UTC')) AS input_state,
             argMin(replaceRegexpAll(nullIf(nullIf(JSONExtractRaw(events.properties, '$ai_output_state'), ''), 'null'), '^"|"$', ''), toTimeZone(events.timestamp, 'UTC')) AS output_state,
@@ -70,7 +55,6 @@
      WHERE and(equals(events.team_id, 99999), equals(events.event, '$ai_trace'), and(greaterOrEquals(toTimeZone(events.timestamp, 'UTC'), assumeNotNull(parseDateTime64BestEffortOrNull('2025-01-08 23:50:00', 6, 'UTC'))), lessOrEquals(toTimeZone(events.timestamp, 'UTC'), assumeNotNull(parseDateTime64BestEffortOrNull('2025-01-16 00:10:59', 6, 'UTC')))))
      GROUP BY id) AS traces ON equals(traces.id, generations.id)
   ORDER BY first_timestamp DESC
->>>>>>> 0d30dd5e
   LIMIT 101
   OFFSET 0 SETTINGS readonly=2,
                     max_execution_time=60,
@@ -129,21 +113,6 @@
      WHERE and(equals(events.team_id, 99999), equals(events.event, '$ai_generation'), and(greaterOrEquals(toTimeZone(events.timestamp, 'UTC'), assumeNotNull(parseDateTime64BestEffortOrNull('2025-01-08 23:50:00', 6, 'UTC'))), lessOrEquals(toTimeZone(events.timestamp, 'UTC'), assumeNotNull(parseDateTime64BestEffortOrNull('2025-01-16 00:10:59', 6, 'UTC')))))
      GROUP BY id) AS generations
   LEFT JOIN
-<<<<<<< HEAD
-    (SELECT person.id AS id,
-            toTimeZone(person.created_at, 'UTC') AS created_at,
-            person.properties AS properties
-     FROM person
-     WHERE and(equals(person.team_id, 99999), ifNull(in(tuple(person.id, person.version),
-                                                          (SELECT person.id AS id, max(person.version) AS version
-                                                           FROM person
-                                                           WHERE equals(person.team_id, 99999)
-                                                           GROUP BY person.id
-                                                           HAVING and(ifNull(equals(argMax(person.is_deleted, person.version), 0), 0), ifNull(less(argMax(toTimeZone(person.created_at, 'UTC'), person.version), plus(now64(6, 'UTC'), toIntervalDay(1))), 0)))), 0)) SETTINGS optimize_aggregation_in_order=1) AS events__person ON equals(if(not(empty(events__override.distinct_id)), events__override.person_id, events.person_id), events__person.id)
-  WHERE and(equals(events.team_id, 99999), in(events.event, tuple('$ai_generation', '$ai_metric', '$ai_feedback')), greaterOrEquals(toTimeZone(events.timestamp, 'UTC'), assumeNotNull(parseDateTime64BestEffortOrNull('2025-01-08 23:50:00', 6, 'UTC'))), lessOrEquals(toTimeZone(events.timestamp, 'UTC'), assumeNotNull(parseDateTime64BestEffortOrNull('2025-01-16 00:10:59', 6, 'UTC'))))
-  GROUP BY id
-  ORDER BY trace_timestamp DESC
-=======
     (SELECT replaceRegexpAll(nullIf(nullIf(JSONExtractRaw(events.properties, '$ai_trace_id'), ''), 'null'), '^"|"$', '') AS id,
             argMin(replaceRegexpAll(nullIf(nullIf(JSONExtractRaw(events.properties, '$ai_input_state'), ''), 'null'), '^"|"$', ''), toTimeZone(events.timestamp, 'UTC')) AS input_state,
             argMin(replaceRegexpAll(nullIf(nullIf(JSONExtractRaw(events.properties, '$ai_output_state'), ''), 'null'), '^"|"$', ''), toTimeZone(events.timestamp, 'UTC')) AS output_state,
@@ -152,7 +121,6 @@
      WHERE and(equals(events.team_id, 99999), equals(events.event, '$ai_trace'), and(greaterOrEquals(toTimeZone(events.timestamp, 'UTC'), assumeNotNull(parseDateTime64BestEffortOrNull('2025-01-08 23:50:00', 6, 'UTC'))), lessOrEquals(toTimeZone(events.timestamp, 'UTC'), assumeNotNull(parseDateTime64BestEffortOrNull('2025-01-16 00:10:59', 6, 'UTC')))))
      GROUP BY id) AS traces ON equals(traces.id, generations.id)
   ORDER BY first_timestamp DESC
->>>>>>> 0d30dd5e
   LIMIT 5
   OFFSET 0 SETTINGS readonly=2,
                     max_execution_time=60,
@@ -211,21 +179,6 @@
      WHERE and(equals(events.team_id, 99999), equals(events.event, '$ai_generation'), and(greaterOrEquals(toTimeZone(events.timestamp, 'UTC'), assumeNotNull(parseDateTime64BestEffortOrNull('2025-01-08 23:50:00', 6, 'UTC'))), lessOrEquals(toTimeZone(events.timestamp, 'UTC'), assumeNotNull(parseDateTime64BestEffortOrNull('2025-01-16 00:10:59', 6, 'UTC')))))
      GROUP BY id) AS generations
   LEFT JOIN
-<<<<<<< HEAD
-    (SELECT person.id AS id,
-            toTimeZone(person.created_at, 'UTC') AS created_at,
-            person.properties AS properties
-     FROM person
-     WHERE and(equals(person.team_id, 99999), ifNull(in(tuple(person.id, person.version),
-                                                          (SELECT person.id AS id, max(person.version) AS version
-                                                           FROM person
-                                                           WHERE equals(person.team_id, 99999)
-                                                           GROUP BY person.id
-                                                           HAVING and(ifNull(equals(argMax(person.is_deleted, person.version), 0), 0), ifNull(less(argMax(toTimeZone(person.created_at, 'UTC'), person.version), plus(now64(6, 'UTC'), toIntervalDay(1))), 0)))), 0)) SETTINGS optimize_aggregation_in_order=1) AS events__person ON equals(if(not(empty(events__override.distinct_id)), events__override.person_id, events.person_id), events__person.id)
-  WHERE and(equals(events.team_id, 99999), in(events.event, tuple('$ai_generation', '$ai_metric', '$ai_feedback')), greaterOrEquals(toTimeZone(events.timestamp, 'UTC'), assumeNotNull(parseDateTime64BestEffortOrNull('2025-01-08 23:50:00', 6, 'UTC'))), lessOrEquals(toTimeZone(events.timestamp, 'UTC'), assumeNotNull(parseDateTime64BestEffortOrNull('2025-01-16 00:10:59', 6, 'UTC'))))
-  GROUP BY id
-  ORDER BY trace_timestamp DESC
-=======
     (SELECT replaceRegexpAll(nullIf(nullIf(JSONExtractRaw(events.properties, '$ai_trace_id'), ''), 'null'), '^"|"$', '') AS id,
             argMin(replaceRegexpAll(nullIf(nullIf(JSONExtractRaw(events.properties, '$ai_input_state'), ''), 'null'), '^"|"$', ''), toTimeZone(events.timestamp, 'UTC')) AS input_state,
             argMin(replaceRegexpAll(nullIf(nullIf(JSONExtractRaw(events.properties, '$ai_output_state'), ''), 'null'), '^"|"$', ''), toTimeZone(events.timestamp, 'UTC')) AS output_state,
@@ -234,7 +187,6 @@
      WHERE and(equals(events.team_id, 99999), equals(events.event, '$ai_trace'), and(greaterOrEquals(toTimeZone(events.timestamp, 'UTC'), assumeNotNull(parseDateTime64BestEffortOrNull('2025-01-08 23:50:00', 6, 'UTC'))), lessOrEquals(toTimeZone(events.timestamp, 'UTC'), assumeNotNull(parseDateTime64BestEffortOrNull('2025-01-16 00:10:59', 6, 'UTC')))))
      GROUP BY id) AS traces ON equals(traces.id, generations.id)
   ORDER BY first_timestamp DESC
->>>>>>> 0d30dd5e
   LIMIT 5
   OFFSET 5 SETTINGS readonly=2,
                     max_execution_time=60,
@@ -293,21 +245,6 @@
      WHERE and(equals(events.team_id, 99999), equals(events.event, '$ai_generation'), and(greaterOrEquals(toTimeZone(events.timestamp, 'UTC'), assumeNotNull(parseDateTime64BestEffortOrNull('2025-01-08 23:50:00', 6, 'UTC'))), lessOrEquals(toTimeZone(events.timestamp, 'UTC'), assumeNotNull(parseDateTime64BestEffortOrNull('2025-01-16 00:10:59', 6, 'UTC')))))
      GROUP BY id) AS generations
   LEFT JOIN
-<<<<<<< HEAD
-    (SELECT person.id AS id,
-            toTimeZone(person.created_at, 'UTC') AS created_at,
-            person.properties AS properties
-     FROM person
-     WHERE and(equals(person.team_id, 99999), ifNull(in(tuple(person.id, person.version),
-                                                          (SELECT person.id AS id, max(person.version) AS version
-                                                           FROM person
-                                                           WHERE equals(person.team_id, 99999)
-                                                           GROUP BY person.id
-                                                           HAVING and(ifNull(equals(argMax(person.is_deleted, person.version), 0), 0), ifNull(less(argMax(toTimeZone(person.created_at, 'UTC'), person.version), plus(now64(6, 'UTC'), toIntervalDay(1))), 0)))), 0)) SETTINGS optimize_aggregation_in_order=1) AS events__person ON equals(if(not(empty(events__override.distinct_id)), events__override.person_id, events.person_id), events__person.id)
-  WHERE and(equals(events.team_id, 99999), in(events.event, tuple('$ai_generation', '$ai_metric', '$ai_feedback')), greaterOrEquals(toTimeZone(events.timestamp, 'UTC'), assumeNotNull(parseDateTime64BestEffortOrNull('2025-01-08 23:50:00', 6, 'UTC'))), lessOrEquals(toTimeZone(events.timestamp, 'UTC'), assumeNotNull(parseDateTime64BestEffortOrNull('2025-01-16 00:10:59', 6, 'UTC'))))
-  GROUP BY id
-  ORDER BY trace_timestamp DESC
-=======
     (SELECT replaceRegexpAll(nullIf(nullIf(JSONExtractRaw(events.properties, '$ai_trace_id'), ''), 'null'), '^"|"$', '') AS id,
             argMin(replaceRegexpAll(nullIf(nullIf(JSONExtractRaw(events.properties, '$ai_input_state'), ''), 'null'), '^"|"$', ''), toTimeZone(events.timestamp, 'UTC')) AS input_state,
             argMin(replaceRegexpAll(nullIf(nullIf(JSONExtractRaw(events.properties, '$ai_output_state'), ''), 'null'), '^"|"$', ''), toTimeZone(events.timestamp, 'UTC')) AS output_state,
@@ -316,7 +253,6 @@
      WHERE and(equals(events.team_id, 99999), equals(events.event, '$ai_trace'), and(greaterOrEquals(toTimeZone(events.timestamp, 'UTC'), assumeNotNull(parseDateTime64BestEffortOrNull('2025-01-08 23:50:00', 6, 'UTC'))), lessOrEquals(toTimeZone(events.timestamp, 'UTC'), assumeNotNull(parseDateTime64BestEffortOrNull('2025-01-16 00:10:59', 6, 'UTC')))))
      GROUP BY id) AS traces ON equals(traces.id, generations.id)
   ORDER BY first_timestamp DESC
->>>>>>> 0d30dd5e
   LIMIT 5
   OFFSET 10 SETTINGS readonly=2,
                      max_execution_time=60,
@@ -375,21 +311,6 @@
      WHERE and(equals(events.team_id, 99999), equals(events.event, '$ai_generation'), and(greaterOrEquals(toTimeZone(events.timestamp, 'UTC'), assumeNotNull(parseDateTime64BestEffortOrNull('2025-01-08 23:50:00', 6, 'UTC'))), lessOrEquals(toTimeZone(events.timestamp, 'UTC'), assumeNotNull(parseDateTime64BestEffortOrNull('2025-01-16 00:10:59', 6, 'UTC'))), ifNull(equals(id, 'trace1'), 0)))
      GROUP BY id) AS generations
   LEFT JOIN
-<<<<<<< HEAD
-    (SELECT person.id AS id,
-            toTimeZone(person.created_at, 'UTC') AS created_at,
-            person.properties AS properties
-     FROM person
-     WHERE and(equals(person.team_id, 99999), ifNull(in(tuple(person.id, person.version),
-                                                          (SELECT person.id AS id, max(person.version) AS version
-                                                           FROM person
-                                                           WHERE equals(person.team_id, 99999)
-                                                           GROUP BY person.id
-                                                           HAVING and(ifNull(equals(argMax(person.is_deleted, person.version), 0), 0), ifNull(less(argMax(toTimeZone(person.created_at, 'UTC'), person.version), plus(now64(6, 'UTC'), toIntervalDay(1))), 0)))), 0)) SETTINGS optimize_aggregation_in_order=1) AS events__person ON equals(if(not(empty(events__override.distinct_id)), events__override.person_id, events.person_id), events__person.id)
-  WHERE and(equals(events.team_id, 99999), in(events.event, tuple('$ai_generation', '$ai_metric', '$ai_feedback')), greaterOrEquals(toTimeZone(events.timestamp, 'UTC'), assumeNotNull(parseDateTime64BestEffortOrNull('2025-01-08 23:50:00', 6, 'UTC'))), lessOrEquals(toTimeZone(events.timestamp, 'UTC'), assumeNotNull(parseDateTime64BestEffortOrNull('2025-01-16 00:10:59', 6, 'UTC'))), ifNull(equals(id, 'trace1'), 0))
-  GROUP BY id
-  ORDER BY trace_timestamp DESC
-=======
     (SELECT replaceRegexpAll(nullIf(nullIf(JSONExtractRaw(events.properties, '$ai_trace_id'), ''), 'null'), '^"|"$', '') AS id,
             argMin(replaceRegexpAll(nullIf(nullIf(JSONExtractRaw(events.properties, '$ai_input_state'), ''), 'null'), '^"|"$', ''), toTimeZone(events.timestamp, 'UTC')) AS input_state,
             argMin(replaceRegexpAll(nullIf(nullIf(JSONExtractRaw(events.properties, '$ai_output_state'), ''), 'null'), '^"|"$', ''), toTimeZone(events.timestamp, 'UTC')) AS output_state,
@@ -398,7 +319,6 @@
      WHERE and(equals(events.team_id, 99999), equals(events.event, '$ai_trace'), and(greaterOrEquals(toTimeZone(events.timestamp, 'UTC'), assumeNotNull(parseDateTime64BestEffortOrNull('2025-01-08 23:50:00', 6, 'UTC'))), lessOrEquals(toTimeZone(events.timestamp, 'UTC'), assumeNotNull(parseDateTime64BestEffortOrNull('2025-01-16 00:10:59', 6, 'UTC'))), ifNull(equals(id, 'trace1'), 0)))
      GROUP BY id) AS traces ON equals(traces.id, generations.id)
   ORDER BY first_timestamp DESC
->>>>>>> 0d30dd5e
   LIMIT 101
   OFFSET 0 SETTINGS readonly=2,
                     max_execution_time=60,
