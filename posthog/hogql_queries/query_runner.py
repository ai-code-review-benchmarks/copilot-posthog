--- conflicted
+++ resolved
@@ -218,20 +218,22 @@
             limit_context=limit_context,
             modifiers=modifiers,
         )
-<<<<<<< HEAD
     if kind == "PathsV2Query":
         from .insights.paths_v2.paths_v2_query_runner import PathsV2QueryRunner
 
         return PathsV2QueryRunner(
             query=cast(PathsV2Query | dict[str, Any], query),
-=======
+            team=team,
+            timings=timings,
+            limit_context=limit_context,
+            modifiers=modifiers,
+        )
 
     if kind == "CalendarHeatmapQuery":
         from .insights.trends.calendar_heatmap_query_runner import CalendarHeatmapQueryRunner
 
         return CalendarHeatmapQueryRunner(
             query=cast(CalendarHeatmapQuery | dict[str, Any], query),
->>>>>>> 1a3e8603
             team=team,
             timings=timings,
             limit_context=limit_context,
