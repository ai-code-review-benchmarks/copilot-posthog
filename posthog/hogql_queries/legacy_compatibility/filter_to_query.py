--- conflicted
+++ resolved
@@ -1,12 +1,8 @@
 import copy
 from enum import Enum
 import json
-<<<<<<< HEAD
 from typing import Any, List, Dict, Literal
-=======
-from typing import List, Dict, Literal
 from posthog.hogql_queries.legacy_compatibility.clean_properties import clean_entity_properties, clean_global_properties
->>>>>>> 205376b8
 from posthog.models.entity.entity import Entity as LegacyEntity
 from posthog.schema import (
     ActionsNode,
