--- conflicted
+++ resolved
@@ -350,11 +350,7 @@
                         if(and(equals(e.event, 'user signed up'), ifNull(in(e__pdi.person_id,
                                                                               (SELECT cohortpeople.person_id AS person_id
                                                                                FROM cohortpeople
-<<<<<<< HEAD
-                                                                               WHERE and(equals(cohortpeople.team_id, 2), equals(cohortpeople.cohort_id, 6))
-=======
                                                                                WHERE and(equals(cohortpeople.team_id, 2), equals(cohortpeople.cohort_id, 8))
->>>>>>> b67c67c7
                                                                                GROUP BY cohortpeople.person_id, cohortpeople.cohort_id, cohortpeople.version
                                                                                HAVING ifNull(greater(sum(cohortpeople.sign), 0), 0))), 0)), 1, 0) AS step_0,
                         if(ifNull(equals(step_0, 1), 0), timestamp, NULL) AS latest_0,
@@ -875,11 +871,7 @@
                         if(and(equals(e.event, 'user signed up'), ifNull(in(e__pdi.person_id,
                                                                               (SELECT person_static_cohort.person_id AS person_id
                                                                                FROM person_static_cohort
-<<<<<<< HEAD
-                                                                               WHERE and(equals(person_static_cohort.team_id, 2), equals(person_static_cohort.cohort_id, 7)))), 0)), 1, 0) AS step_0,
-=======
                                                                                WHERE and(equals(person_static_cohort.team_id, 2), equals(person_static_cohort.cohort_id, 9)))), 0)), 1, 0) AS step_0,
->>>>>>> b67c67c7
                         if(ifNull(equals(step_0, 1), 0), timestamp, NULL) AS latest_0,
                         if(equals(e.event, 'paid'), 1, 0) AS step_1,
                         if(ifNull(equals(step_1, 1), 0), timestamp, NULL) AS latest_1
