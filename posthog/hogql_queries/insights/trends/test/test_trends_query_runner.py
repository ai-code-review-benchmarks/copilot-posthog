<<<<<<< HEAD
import itertools
=======
import re
>>>>>>> 432396c1
import zoneinfo
from dataclasses import dataclass
from datetime import datetime
from itertools import groupby
from typing import Optional
from unittest.mock import MagicMock, patch
from django.test import override_settings
from freezegun import freeze_time
from posthog.clickhouse.client.execute import sync_execute
from posthog.hogql import ast
from posthog.hogql.constants import MAX_SELECT_RETURNED_ROWS, LimitContext
from posthog.hogql.modifiers import create_default_modifiers_for_team
from posthog.hogql_queries.insights.trends.breakdown import (
    BREAKDOWN_NULL_DISPLAY,
    BREAKDOWN_NULL_STRING_LABEL,
    BREAKDOWN_OTHER_STRING_LABEL,
)
from posthog.hogql_queries.insights.trends.trends_query_runner import TrendsQueryRunner, BREAKDOWN_OTHER_DISPLAY
from posthog.models.cohort.cohort import Cohort
from posthog.models import GroupTypeMapping
from posthog.models.property_definition import PropertyDefinition
from pydantic import ValidationError
import pytest
from posthog.models.group.util import create_group


from posthog.schema import (
    ActionsNode,
    BaseMathType,
    Breakdown,
    BreakdownFilter,
    BreakdownItem,
    BreakdownType,
    ChartDisplayType,
    CompareItem,
    CountPerActorMathType,
    InsightDateRange,
    DayItem,
    EventsNode,
    HogQLQueryModifiers,
    InCohortVia,
    IntervalType,
    MultipleBreakdownType,
    PropertyMathType,
    TrendsFilter,
    TrendsQuery,
    CompareFilter,
)

from posthog.schema import Series as InsightActorsQuerySeries
from posthog.settings import HOGQL_INCREASED_MAX_EXECUTION_TIME
from posthog.test.base import (
    APIBaseTest,
    ClickhouseTestMixin,
    _create_event,
    _create_person,
    also_test_with_materialized_columns,
    flush_persons_and_events,
)


@dataclass
class Series:
    event: str
    timestamps: list[str]


@dataclass
class GroupTestProperties:
    group0_properties: Optional[dict[str, str | int]] = None
    group1_properties: Optional[dict[str, str | int]] = None
    group2_properties: Optional[dict[str, str | int]] = None
    group3_properties: Optional[dict[str, str | int]] = None
    group4_properties: Optional[dict[str, str | int]] = None


@dataclass
class SeriesTestData:
    distinct_id: str
    events: list[Series]
    properties: dict[str, str | int]
    group_properties: Optional[GroupTestProperties] = None


@override_settings(IN_UNIT_TESTING=True)
class TestTrendsQueryRunner(ClickhouseTestMixin, APIBaseTest):
    default_date_from = "2020-01-09"
    default_date_to = "2020-01-19"

    def _create_events(self, data: list[SeriesTestData]):
        person_result = []
        properties_to_create: dict[str, str] = {}
        for person in data:
            first_timestamp = person.events[0].timestamps[0]

            for key, value in person.properties.items():
                if key not in properties_to_create:
                    if isinstance(value, bool):
                        type = "Boolean"
                    elif isinstance(value, int):
                        type = "Numeric"
                    else:
                        type = "String"
                    properties_to_create[key] = type

            with freeze_time(first_timestamp):
                person_result.append(
                    _create_person(
                        team_id=self.team.pk,
                        distinct_ids=[person.distinct_id],
                        properties={
                            "name": person.distinct_id,
                            **({"email": "test@posthog.com"} if person.distinct_id == "p1" else {}),
                        },
                    )
                )
            for event in person.events:
                for timestamp in event.timestamps:
                    _create_event(
                        team=self.team,
                        event=event.event,
                        distinct_id=person.distinct_id,
                        timestamp=timestamp,
                        properties=person.properties,
                    )

        for key, value in properties_to_create.items():
            PropertyDefinition.objects.create(team=self.team, name=key, property_type=value)

        return person_result

    def _create_test_events(self):
        self._create_events(
            [
                SeriesTestData(
                    distinct_id="p1",
                    events=[
                        Series(
                            event="$pageview",
                            timestamps=[
                                "2020-01-11T12:00:00Z",
                                "2020-01-12T12:00:00Z",
                                "2020-01-13T12:00:00Z",
                                "2020-01-15T12:00:00Z",
                                "2020-01-17T12:00:00Z",
                                "2020-01-19T12:00:00Z",
                            ],
                        ),
                        Series(
                            event="$pageleave",
                            timestamps=[
                                "2020-01-11T12:00:00Z",
                                "2020-01-12T12:00:00Z",
                                "2020-01-13T12:00:00Z",
                            ],
                        ),
                    ],
                    properties={"$browser": "Chrome", "prop": 10, "bool_field": True},
                ),
                SeriesTestData(
                    distinct_id="p2",
                    events=[
                        Series(
                            event="$pageview",
                            timestamps=["2020-01-09T12:00:00Z", "2020-01-12T12:00:00Z"],
                        ),
                        Series(
                            event="$pageleave",
                            timestamps=[
                                "2020-01-13T12:00:00Z",
                            ],
                        ),
                    ],
                    properties={"$browser": "Firefox", "prop": 20, "bool_field": False},
                ),
                SeriesTestData(
                    distinct_id="p3",
                    events=[
                        Series(event="$pageview", timestamps=["2020-01-12T12:00:00Z"]),
                        Series(event="$pageleave", timestamps=["2020-01-13T12:00:00Z"]),
                    ],
                    properties={"$browser": "Edge", "prop": 30, "bool_field": True},
                ),
                SeriesTestData(
                    distinct_id="p4",
                    events=[
                        Series(event="$pageview", timestamps=["2020-01-15T12:00:00Z"]),
                        Series(event="$pageleave", timestamps=["2020-01-16T12:00:00Z"]),
                    ],
                    properties={"$browser": "Safari", "prop": 40, "bool_field": False},
                ),
            ]
        )

    def _create_group(self, **kwargs):
        create_group(**kwargs)
        props = kwargs.get("properties")
        index = kwargs.get("group_type_index")

        if props is not None:
            for key, value in props.items():
                prop_def_exists = PropertyDefinition.objects.filter(team=self.team, name=key).exists()
                if prop_def_exists is False:
                    if isinstance(value, str):
                        type = "String"
                    elif isinstance(value, bool):
                        type = "Boolean"
                    elif isinstance(value, int):
                        type = "Numeric"
                    else:
                        type = "String"

                    PropertyDefinition.objects.create(
                        team=self.team,
                        name=key,
                        property_type=type,
                        group_type_index=index,
                        type=PropertyDefinition.Type.GROUP,
                    )

    def _create_test_groups(self):
        GroupTypeMapping.objects.create(team=self.team, group_type="organization", group_type_index=0)
        GroupTypeMapping.objects.create(team=self.team, group_type="company", group_type_index=1)

        self._create_group(
            team_id=self.team.pk,
            group_type_index=0,
            group_key="org:5",
            properties={"name": "Hedgeflix", "industry": "finance"},
        )
        self._create_group(
            team_id=self.team.pk,
            group_type_index=0,
            group_key="org:6",
            properties={"name": "Hedgebox", "industry": "technology"},
        )
        self._create_group(
            team_id=self.team.pk,
            group_type_index=0,
            group_key="org:7",
            properties={"name": "Hedgebank", "industry": "finance"},
        )
        self._create_group(
            team_id=self.team.pk,
            group_type_index=1,
            group_key="company:10",
            properties={"name": "Hedgeheadquarters", "industry": "service", "employee_count": "50-249"},
        )

    def _create_test_events_for_groups(self):
        self._create_events(
            [
                SeriesTestData(
                    distinct_id="p1",
                    events=[
                        Series(
                            event="$pageview",
                            timestamps=[
                                "2020-01-11T12:00:00Z",
                                "2020-01-12T12:00:00Z",
                                "2020-01-13T12:00:00Z",
                                "2020-01-15T12:00:00Z",
                                "2020-01-17T12:00:00Z",
                                "2020-01-19T12:00:00Z",
                            ],
                        ),
                        Series(
                            event="$pageleave",
                            timestamps=[
                                "2020-01-11T12:00:00Z",
                                "2020-01-12T12:00:00Z",
                                "2020-01-13T12:00:00Z",
                            ],
                        ),
                    ],
                    properties={"$browser": "Chrome", "prop": 10, "bool_field": True, "$group_0": "org:5"},
                    group_properties=GroupTestProperties(
                        group0_properties={"industry": "finance"},
                    ),
                ),
                SeriesTestData(
                    distinct_id="p2",
                    events=[
                        Series(
                            event="$pageview",
                            timestamps=["2020-01-09T12:00:00Z", "2020-01-12T12:00:00Z"],
                        ),
                        Series(
                            event="$pageleave",
                            timestamps=[
                                "2020-01-13T12:00:00Z",
                            ],
                        ),
                    ],
                    properties={"$browser": "Firefox", "prop": 20, "bool_field": False, "$group_0": "org:6"},
                    group_properties=GroupTestProperties(
                        group0_properties={"industry": "technology"},
                    ),
                ),
                SeriesTestData(
                    distinct_id="p3",
                    events=[
                        Series(event="$pageview", timestamps=["2020-01-12T12:00:00Z"]),
                        Series(event="$pageleave", timestamps=["2020-01-13T12:00:00Z"]),
                    ],
                    properties={
                        "$browser": "Edge",
                        "prop": 30,
                        "bool_field": True,
                        "$group_0": "org:7",
                        "$group_1": "company:10",
                    },
                    group_properties=GroupTestProperties(
                        group0_properties={"industry": "finance"},
                        group1_properties={"industry": "service", "employee_count": "50-249"},
                    ),
                ),
                SeriesTestData(
                    distinct_id="p4",
                    events=[
                        Series(event="$pageview", timestamps=["2020-01-15T12:00:00Z"]),
                        Series(event="$pageleave", timestamps=["2020-01-16T12:00:00Z"]),
                    ],
                    properties={"$browser": "Safari", "prop": 40, "bool_field": False, "$group_0": "company:10"},
                    group_properties=GroupTestProperties(
                        group0_properties={"industry": "service", "employee_count": "50-249"},
                    ),
                ),
            ]
        )

    def _create_query_runner(
        self,
        date_from: str,
        date_to: Optional[str],
        interval: IntervalType,
        series: Optional[list[EventsNode | ActionsNode]],
        trends_filters: Optional[TrendsFilter] = None,
        breakdown: Optional[BreakdownFilter] = None,
        compare_filters: Optional[CompareFilter] = None,
        filter_test_accounts: Optional[bool] = None,
        hogql_modifiers: Optional[HogQLQueryModifiers] = None,
        limit_context: Optional[LimitContext] = None,
        explicit_date: Optional[bool] = None,
    ) -> TrendsQueryRunner:
        query_series: list[EventsNode | ActionsNode] = [EventsNode(event="$pageview")] if series is None else series
        query = TrendsQuery(
            dateRange=InsightDateRange(date_from=date_from, date_to=date_to, explicitDate=explicit_date),
            interval=interval,
            series=query_series,
            trendsFilter=trends_filters,
            breakdownFilter=breakdown,
            compareFilter=compare_filters,
            filterTestAccounts=filter_test_accounts,
        )
        return TrendsQueryRunner(team=self.team, query=query, modifiers=hogql_modifiers, limit_context=limit_context)

    def _run_trends_query(
        self,
        date_from: str,
        date_to: Optional[str],
        interval: IntervalType,
        series: Optional[list[EventsNode | ActionsNode]],
        trends_filters: Optional[TrendsFilter] = None,
        breakdown: Optional[BreakdownFilter] = None,
        compare_filters: Optional[CompareFilter] = None,
        *,
        filter_test_accounts: Optional[bool] = None,
        hogql_modifiers: Optional[HogQLQueryModifiers] = None,
        limit_context: Optional[LimitContext] = None,
    ):
        return self._create_query_runner(
            date_from=date_from,
            date_to=date_to,
            interval=interval,
            series=series,
            trends_filters=trends_filters,
            breakdown=breakdown,
            compare_filters=compare_filters,
            filter_test_accounts=filter_test_accounts,
            hogql_modifiers=hogql_modifiers,
            limit_context=limit_context,
        ).calculate()

    def test_trends_label(self):
        self._create_test_events()

        response = self._run_trends_query(
            self.default_date_from,
            self.default_date_to,
            IntervalType.DAY,
            None,
            None,
            None,
        )

        self.assertEqual("$pageview", response.results[0]["label"])

    def test_trends_count(self):
        self._create_test_events()

        response = self._run_trends_query(
            self.default_date_from,
            self.default_date_to,
            IntervalType.DAY,
            None,
            None,
            None,
        )

        self.assertEqual(10, response.results[0]["count"])

    def test_trends_data(self):
        self._create_test_events()

        response = self._run_trends_query(
            self.default_date_from,
            self.default_date_to,
            IntervalType.DAY,
            None,
            None,
            None,
        )

        self.assertEqual([1, 0, 1, 3, 1, 0, 2, 0, 1, 0, 1], response.results[0]["data"])

    def test_trends_days(self):
        self._create_test_events()

        response = self._run_trends_query(
            self.default_date_from,
            self.default_date_to,
            IntervalType.DAY,
            None,
            None,
            None,
        )

        self.assertEqual(
            [
                "2020-01-09",
                "2020-01-10",
                "2020-01-11",
                "2020-01-12",
                "2020-01-13",
                "2020-01-14",
                "2020-01-15",
                "2020-01-16",
                "2020-01-17",
                "2020-01-18",
                "2020-01-19",
            ],
            response.results[0]["days"],
        )

    def test_trends_labels(self):
        self._create_test_events()

        response = self._run_trends_query(
            self.default_date_from,
            self.default_date_to,
            IntervalType.DAY,
            None,
            None,
            None,
        )

        self.assertEqual(
            [
                "9-Jan-2020",
                "10-Jan-2020",
                "11-Jan-2020",
                "12-Jan-2020",
                "13-Jan-2020",
                "14-Jan-2020",
                "15-Jan-2020",
                "16-Jan-2020",
                "17-Jan-2020",
                "18-Jan-2020",
                "19-Jan-2020",
            ],
            response.results[0]["labels"],
        )

    def test_trends_labels_hour(self):
        self._create_test_events()

        response = self._run_trends_query(
            self.default_date_from,
            self.default_date_from,
            IntervalType.HOUR,
            [EventsNode(event="$pageview")],
        )

        self.assertEqual(
            [
                "9-Jan-2020 00:00",
            ],
            response.results[0]["labels"],
            response.results[0]["labels"],
        )

    def test_trends_multiple_series(self):
        self._create_test_events()

        response = self._run_trends_query(
            self.default_date_from,
            self.default_date_to,
            IntervalType.DAY,
            [EventsNode(event="$pageview"), EventsNode(event="$pageleave")],
        )

        self.assertEqual(2, len(response.results))

        self.assertEqual("$pageview", response.results[0]["label"])
        self.assertEqual("$pageleave", response.results[1]["label"])

        self.assertEqual(10, response.results[0]["count"])
        self.assertEqual(6, response.results[1]["count"])

        self.assertEqual([1, 0, 1, 3, 1, 0, 2, 0, 1, 0, 1], response.results[0]["data"])
        self.assertEqual([0, 0, 1, 1, 3, 0, 0, 1, 0, 0, 0], response.results[1]["data"])

        # Check the timings
        response_groups = [
            k
            for k, _ in groupby(
                response.timings, key=lambda query_timing: "".join(re.findall(r"series_\d+", query_timing.k))
            )
        ]
        assert response_groups[0] == ""
        assert response_groups[1] == "series_0"
        assert response_groups[2] == "series_1"
        assert response_groups[3] == ""

    def test_formula(self):
        self._create_test_events()

        response = self._run_trends_query(
            self.default_date_from,
            self.default_date_to,
            IntervalType.DAY,
            [EventsNode(event="$pageview"), EventsNode(event="$pageleave")],
            TrendsFilter(formula="A+2*B"),
        )

        self.assertEqual(1, len(response.results))
        self.assertEqual(22, response.results[0]["count"])
        self.assertEqual("Formula (A+2*B)", response.results[0]["label"])
        self.assertEqual([1, 0, 3, 5, 7, 0, 2, 2, 1, 0, 1], response.results[0]["data"])

    def test_formula_total_value(self):
        self._create_test_events()

        response = self._run_trends_query(
            self.default_date_from,
            self.default_date_to,
            IntervalType.DAY,
            [EventsNode(event="$pageview"), EventsNode(event="$pageleave")],
            TrendsFilter(
                formula="A+2*B",
                display=ChartDisplayType.BOLD_NUMBER,  # total value
            ),
        )
        self.assertEqual(1, len(response.results))
        self.assertEqual(22, response.results[0]["aggregated_value"])
        self.assertEqual(0, response.results[0]["count"])  # it has always been so :shrug:
        self.assertEqual("Formula (A+2*B)", response.results[0]["label"])
        self.assertEqual(None, response.results[0].get("data"))

    def test_formula_with_compare(self):
        self._create_test_events()

        response = self._run_trends_query(
            "2020-01-15",
            "2020-01-19",
            IntervalType.DAY,
            [EventsNode(event="$pageview"), EventsNode(event="$pageleave")],
            TrendsFilter(formula="A+2*B"),
            compare_filters=CompareFilter(compare=True),
        )

        # one for current, one for previous
        self.assertEqual(2, len(response.results))

        # current
        self.assertEqual("current", response.results[0]["compare_label"])
        self.assertEqual(6, response.results[0]["count"])
        self.assertEqual([2, 2, 1, 0, 1], response.results[0]["data"])

        # previous
        self.assertEqual("previous", response.results[1]["compare_label"])
        self.assertEqual(15, response.results[1]["count"])
        self.assertEqual([0, 3, 5, 7, 0], response.results[1]["data"])

        # response shape
        self.assertEqual("Formula (A+2*B)", response.results[0]["label"])
        self.assertEqual(True, response.results[0]["compare"])

    def test_formula_with_compare_to_day(self):
        self._create_test_events()

        response = self._run_trends_query(
            "2020-01-15",
            "2020-01-19",
            IntervalType.DAY,
            [EventsNode(event="$pageview"), EventsNode(event="$pageleave")],
            TrendsFilter(formula="A+2*B"),
            compare_filters=CompareFilter(compare=True, compare_to="-2d"),
        )

        # one for current, one for previous
        self.assertEqual(2, len(response.results))

        # current
        self.assertEqual("current", response.results[0]["compare_label"])
        self.assertEqual(6, response.results[0]["count"])
        self.assertEqual([2, 2, 1, 0, 1], response.results[0]["data"])

        # previous
        self.assertEqual("previous", response.results[1]["compare_label"])
        self.assertEqual(12, response.results[1]["count"])
        self.assertEqual([7, 0, 2, 2, 1], response.results[1]["data"])

        # response shape
        self.assertEqual("Formula (A+2*B)", response.results[0]["label"])
        self.assertEqual(True, response.results[0]["compare"])

    def test_formula_with_compare_to_week(self):
        self._create_test_events()

        response = self._run_trends_query(
            "2020-01-15",
            "2020-01-19",
            IntervalType.DAY,
            [EventsNode(event="$pageview"), EventsNode(event="$pageleave")],
            TrendsFilter(formula="A+2*B"),
            compare_filters=CompareFilter(compare=True, compare_to="-1w"),
        )

        # one for current, one for previous
        self.assertEqual(2, len(response.results))

        # current
        self.assertEqual("current", response.results[0]["compare_label"])
        self.assertEqual(6, response.results[0]["count"])
        self.assertEqual([2, 2, 1, 0, 1], response.results[0]["data"])

        # previous
        self.assertEqual("previous", response.results[1]["compare_label"])
        self.assertEqual(9, response.results[1]["count"])
        self.assertEqual([0, 1, 0, 3, 5], response.results[1]["data"])

        # response shape
        self.assertEqual("Formula (A+2*B)", response.results[0]["label"])
        self.assertEqual(True, response.results[0]["compare"])

    def test_formula_with_compare_total_value(self):
        self._create_test_events()

        response = self._run_trends_query(
            "2020-01-15",
            "2020-01-19",
            IntervalType.DAY,
            [EventsNode(event="$pageview"), EventsNode(event="$pageleave")],
            TrendsFilter(
                formula="A+2*B",
                display=ChartDisplayType.BOLD_NUMBER,  # total value
            ),
            compare_filters=CompareFilter(compare=True),
        )

        # one for current, one for previous
        self.assertEqual(2, len(response.results))

        # current
        self.assertEqual("current", response.results[0]["compare_label"])
        self.assertEqual(6, response.results[0]["aggregated_value"])

        # previous
        self.assertEqual("previous", response.results[1]["compare_label"])
        self.assertEqual(15, response.results[1]["aggregated_value"])

        # response shape
        self.assertEqual("Formula (A+2*B)", response.results[0]["label"])
        self.assertEqual(0, response.results[0]["count"])  # it has always been so :shrug:
        self.assertEqual(None, response.results[0].get("data"))

    def test_formula_with_compare_to_total_value(self):
        self._create_test_events()

        response = self._run_trends_query(
            "2020-01-15",
            "2020-01-19",
            IntervalType.DAY,
            [EventsNode(event="$pageview"), EventsNode(event="$pageleave")],
            TrendsFilter(
                formula="A+2*B",
                display=ChartDisplayType.BOLD_NUMBER,  # total value
            ),
            compare_filters=CompareFilter(compare=True, compare_to="-1w"),
        )

        # one for current, one for previous
        self.assertEqual(2, len(response.results))

        # current
        self.assertEqual("current", response.results[0]["compare_label"])
        self.assertEqual(6, response.results[0]["aggregated_value"])

        # previous
        self.assertEqual("previous", response.results[1]["compare_label"])
        self.assertEqual(9, response.results[1]["aggregated_value"])

        # response shape
        self.assertEqual("Formula (A+2*B)", response.results[0]["label"])
        self.assertEqual(0, response.results[0]["count"])  # it has always been so :shrug:
        self.assertEqual(None, response.results[0].get("data"))

    def test_formula_with_breakdown(self):
        self._create_test_events()

        response = self._run_trends_query(
            "2020-01-09",
            "2020-01-20",
            IntervalType.DAY,
            [EventsNode(event="$pageview"), EventsNode(event="$pageleave")],
            TrendsFilter(formula="A+2*B"),
            BreakdownFilter(breakdown_type=BreakdownType.EVENT, breakdown="$browser"),
        )

        # one for each breakdown value
        assert len(response.results) == 4

        # chrome
        assert response.results[0]["breakdown_value"] == "Chrome"
        assert response.results[0]["count"] == 12
        assert response.results[0]["data"] == [0, 0, 3, 3, 3, 0, 1, 0, 1, 0, 1, 0]

        # firefox
        assert response.results[1]["breakdown_value"] == "Firefox"
        assert response.results[1]["count"] == 4

        # response shape
        assert response.results[0]["label"] == "Formula (A+2*B)"
        assert response.results[0]["action"] is None  # action needs to be unset to display custom label

    def test_formula_with_breakdown_and_compare(self):
        self._create_test_events()

        response = self._run_trends_query(
            "2020-01-15",
            "2020-01-19",
            IntervalType.DAY,
            [EventsNode(event="$pageview"), EventsNode(event="$pageleave")],
            TrendsFilter(formula="A+2*B"),
            BreakdownFilter(breakdown_type=BreakdownType.EVENT, breakdown="$browser"),
            CompareFilter(compare=True),
        )

        # chrome, ff and edge for previous, and chrome and safari for current
        assert len(response.results) == 5

        assert response.results[0]["compare_label"] == "current"
        assert response.results[0]["breakdown_value"] == "Chrome"
        assert response.results[0]["label"] == "Formula (A+2*B)"
        assert response.results[0]["count"] == 3
        assert response.results[0]["data"] == [1, 0, 1, 0, 1]

        assert response.results[1]["compare_label"] == "current"
        assert response.results[1]["breakdown_value"] == "Safari"
        assert response.results[1]["count"] == 3

        assert response.results[2]["compare_label"] == "previous"
        assert response.results[2]["label"] == "Formula (A+2*B)"
        assert response.results[2]["breakdown_value"] == "Chrome"
        assert response.results[2]["count"] == 9

    def test_formula_with_breakdown_and_compare_to(self):
        self._create_test_events()

        response = self._run_trends_query(
            "2020-01-15",
            "2020-01-19",
            IntervalType.DAY,
            [EventsNode(event="$pageview"), EventsNode(event="$pageleave")],
            TrendsFilter(formula="A+2*B"),
            BreakdownFilter(breakdown_type=BreakdownType.EVENT, breakdown="$browser"),
            CompareFilter(compare=True, compare_to="-3d"),
        )

        # chrome, ff, edge and safari for previous, and chrome and safari for current
        assert len(response.results) == 6

        assert response.results[0]["compare_label"] == "current"
        assert response.results[0]["breakdown_value"] == "Chrome"
        assert response.results[0]["label"] == "Formula (A+2*B)"
        assert response.results[0]["count"] == 3
        assert response.results[0]["data"] == [1, 0, 1, 0, 1]

        assert response.results[1]["compare_label"] == "current"
        assert response.results[1]["breakdown_value"] == "Safari"
        assert response.results[1]["count"] == 3

        assert response.results[2]["compare_label"] == "previous"
        assert response.results[2]["label"] == "Formula (A+2*B)"
        assert response.results[2]["breakdown_value"] == "Chrome"
        assert response.results[2]["count"] == 7
        assert response.results[2]["data"] == [3, 3, 0, 1, 0]

    def test_formula_with_breakdown_and_compare_total_value(self):
        self._create_test_events()

        response = self._run_trends_query(
            "2020-01-15",
            "2020-01-19",
            IntervalType.DAY,
            [EventsNode(event="$pageview"), EventsNode(event="$pageleave")],
            TrendsFilter(
                formula="A+2*B",
                display=ChartDisplayType.BOLD_NUMBER,  # total value
            ),
            BreakdownFilter(breakdown_type=BreakdownType.EVENT, breakdown="$browser"),
            CompareFilter(compare=True),
        )

        # chrome, ff and edge for previous, and chrome and safari for current
        assert len(response.results) == 5

        assert response.results[0]["compare_label"] == "current"
        assert response.results[0]["breakdown_value"] == "Chrome"
        assert response.results[0]["label"] == "Formula (A+2*B)"
        assert response.results[0]["aggregated_value"] == 3
        assert response.results[0]["count"] == 0
        assert response.results[0].get("data") is None

        assert response.results[1]["compare_label"] == "current"
        assert response.results[1]["breakdown_value"] == "Safari"
        assert response.results[1]["aggregated_value"] == 3

        assert response.results[2]["compare_label"] == "previous"
        assert response.results[2]["label"] == "Formula (A+2*B)"
        assert response.results[2]["breakdown_value"] == "Chrome"
        assert response.results[2]["aggregated_value"] == 9

    def test_formula_with_multi_cohort_breakdown(self):
        self._create_test_events()
        cohort1 = Cohort.objects.create(
            team=self.team,
            groups=[
                {
                    "properties": [
                        {
                            "key": "name",
                            "value": "p1",
                            "type": "person",
                        }
                    ]
                }
            ],
            name="cohort p1",
        )
        cohort1.calculate_people_ch(pending_version=0)
        cohort2 = Cohort.objects.create(
            team=self.team,
            groups=[
                {
                    "properties": [
                        {
                            "key": "name",
                            "value": "p2",
                            "type": "person",
                        }
                    ]
                }
            ],
            name="cohort p2",
        )
        cohort2.calculate_people_ch(pending_version=0)

        response = self._run_trends_query(
            "2020-01-09",
            "2020-01-20",
            IntervalType.DAY,
            [EventsNode(event="$pageview"), EventsNode(event="$pageleave")],
            TrendsFilter(formula="A+B"),
            BreakdownFilter(breakdown_type=BreakdownType.COHORT, breakdown=[cohort1.pk, cohort2.pk]),
        )

        assert len(response.results) == 2

        assert response.results[0]["label"] == "Formula (A+B)"
        assert response.results[0]["breakdown_value"] == cohort1.pk
        assert response.results[0]["count"] == 9
        assert response.results[0]["data"] == [0, 0, 2, 2, 2, 0, 1, 0, 1, 0, 1, 0]

        assert response.results[1]["label"] == "Formula (A+B)"
        assert response.results[1]["breakdown_value"] == cohort2.pk
        assert response.results[1]["count"] == 3

        # action needs to be unset to display custom label
        assert response.results[0]["action"] is None

    def test_formula_with_multi_cohort_all_breakdown(self):
        self._create_test_events()
        cohort1 = Cohort.objects.create(
            team=self.team,
            groups=[
                {
                    "properties": [
                        {
                            "key": "name",
                            "value": "p1",
                            "type": "person",
                        }
                    ]
                }
            ],
            name="cohort p1",
        )
        cohort1.calculate_people_ch(pending_version=0)

        response = self._run_trends_query(
            "2020-01-09",
            "2020-01-20",
            IntervalType.DAY,
            [EventsNode(event="$pageview"), EventsNode(event="$pageleave")],
            TrendsFilter(formula="A+B"),
            BreakdownFilter(breakdown_type=BreakdownType.COHORT, breakdown=[cohort1.pk, "all"]),
        )

        assert len(response.results) == 2

        assert response.results[0]["label"] == "Formula (A+B)"
        assert response.results[0]["breakdown_value"] == "all"
        assert response.results[0]["count"] == 16

        assert response.results[1]["label"] == "Formula (A+B)"
        assert response.results[1]["breakdown_value"] == cohort1.pk
        assert response.results[1]["count"] == 9
        assert response.results[1]["data"] == [0, 0, 2, 2, 2, 0, 1, 0, 1, 0, 1, 0]

        # action needs to be unset to display custom label
        assert response.results[0]["action"] is None

    def test_formula_with_breakdown_and_no_data(self):
        self._create_test_events()

        # Neither side returns a response
        response = self._run_trends_query(
            self.default_date_from,
            self.default_date_to,
            IntervalType.DAY,
            [EventsNode(event="$pageviewxxx"), EventsNode(event="$pageleavexxx")],
            TrendsFilter(formula="A+2*B"),
            BreakdownFilter(breakdown_type=BreakdownType.PERSON, breakdown="$browser"),
        )
        self.assertEqual(0, len(response.results))

        # One returns a response, the other side doesn't
        response = self._run_trends_query(
            self.default_date_from,
            self.default_date_to,
            IntervalType.DAY,
            [EventsNode(event="$pageview"), EventsNode(event="$pageleavexxx")],
            TrendsFilter(formula="A+2*B"),
            BreakdownFilter(breakdown_type=BreakdownType.PERSON, breakdown="$browser"),
        )
        self.assertEqual([1, 0, 1, 3, 1, 0, 2, 0, 1, 0, 1], response.results[0]["data"])

    @patch("posthog.hogql.query.sync_execute", wraps=sync_execute)
    def test_breakdown_is_context_aware(self, mock_sync_execute: MagicMock):
        self._create_test_events()

        self._run_trends_query(
            self.default_date_from,
            self.default_date_to,
            IntervalType.DAY,
            [EventsNode(event="$pageviewxxx"), EventsNode(event="$pageleavexxx")],
            TrendsFilter(formula="A+2*B"),
            BreakdownFilter(breakdown_type=BreakdownType.PERSON, breakdown="$browser"),
            limit_context=LimitContext.QUERY_ASYNC,
        )

        self.assertEqual(mock_sync_execute.call_count, 2)
        for mock_execute_call_args in mock_sync_execute.call_args_list:
            self.assertIn(f" max_execution_time={HOGQL_INCREASED_MAX_EXECUTION_TIME},", mock_execute_call_args[0][0])

    def test_trends_compare(self):
        self._create_test_events()

        response = self._run_trends_query(
            "2020-01-15",
            "2020-01-19",
            IntervalType.DAY,
            [EventsNode(event="$pageview")],
            TrendsFilter(),
            compare_filters=CompareFilter(compare=True),
        )

        self.assertEqual(2, len(response.results))

        self.assertEqual(True, response.results[0]["compare"])
        self.assertEqual(True, response.results[1]["compare"])

        self.assertEqual("current", response.results[0]["compare_label"])
        self.assertEqual("previous", response.results[1]["compare_label"])

        self.assertEqual(
            [
                "2020-01-15",
                "2020-01-16",
                "2020-01-17",
                "2020-01-18",
                "2020-01-19",
            ],
            response.results[0]["days"],
        )
        self.assertEqual(
            [
                "2020-01-10",
                "2020-01-11",
                "2020-01-12",
                "2020-01-13",
                "2020-01-14",
            ],
            response.results[1]["days"],
        )

        self.assertEqual(["day 0", "day 1", "day 2", "day 3", "day 4"], response.results[0]["labels"])
        self.assertEqual(["day 0", "day 1", "day 2", "day 3", "day 4"], response.results[1]["labels"])

    def test_trends_compare_weeks(self):
        self._create_test_events()

        with freeze_time("2020-01-24"):
            response = self._run_trends_query(
                "-7d",
                None,
                IntervalType.DAY,
                [EventsNode(event="$pageview")],
                TrendsFilter(),
                compare_filters=CompareFilter(compare=True),
            )

            self.assertEqual(2, len(response.results))

            self.assertEqual(True, response.results[0]["compare"])
            self.assertEqual(True, response.results[1]["compare"])

            self.assertEqual("current", response.results[0]["compare_label"])
            self.assertEqual("previous", response.results[1]["compare_label"])

            self.assertEqual(
                [
                    "2020-01-17",
                    "2020-01-18",
                    "2020-01-19",
                    "2020-01-20",
                    "2020-01-21",
                    "2020-01-22",
                    "2020-01-23",
                    "2020-01-24",
                ],
                response.results[0]["days"],
            )
            self.assertEqual(
                [
                    "2020-01-10",
                    "2020-01-11",
                    "2020-01-12",
                    "2020-01-13",
                    "2020-01-14",
                    "2020-01-15",
                    "2020-01-16",
                    "2020-01-17",
                ],
                response.results[1]["days"],
            )

            self.assertEqual(
                ["day 0", "day 1", "day 2", "day 3", "day 4", "day 5", "day 6", "day 7"], response.results[0]["labels"]
            )
            self.assertEqual(
                ["day 0", "day 1", "day 2", "day 3", "day 4", "day 5", "day 6", "day 7"], response.results[1]["labels"]
            )

    def test_trends_breakdowns(self):
        self._create_test_events()

        response = self._run_trends_query(
            "2020-01-09",
            "2020-01-20",
            IntervalType.DAY,
            [EventsNode(event="$pageview")],
            None,
            BreakdownFilter(breakdown_type=BreakdownType.EVENT, breakdown="$browser"),
        )

        breakdown_labels = [result["breakdown_value"] for result in response.results]

        assert len(response.results) == 4
        assert breakdown_labels == ["Chrome", "Firefox", "Edge", "Safari"]
        assert response.results[0]["label"] == "Chrome"
        assert response.results[1]["label"] == "Firefox"
        assert response.results[2]["label"] == "Edge"
        assert response.results[3]["label"] == "Safari"
        assert response.results[0]["count"] == 6
        assert response.results[1]["count"] == 2
        assert response.results[2]["count"] == 1
        assert response.results[3]["count"] == 1

    def test_trends_breakdowns_boolean(self):
        self._create_test_events()

        response = self._run_trends_query(
            "2020-01-09",
            "2020-01-20",
            IntervalType.DAY,
            [EventsNode(event="$pageview")],
            None,
            BreakdownFilter(breakdown_type=BreakdownType.EVENT, breakdown="bool_field"),
        )

        breakdown_labels = [result["breakdown_value"] for result in response.results]

        assert len(response.results) == 2
        assert breakdown_labels == ["true", "false"]

        assert response.results[0]["label"] == f"true"
        assert response.results[1]["label"] == f"false"

        assert response.results[0]["count"] == 7
        assert response.results[1]["count"] == 3

    def test_trends_breakdowns_histogram(self):
        self._create_test_events()

        response = self._run_trends_query(
            "2020-01-09",
            "2020-01-20",
            IntervalType.DAY,
            [EventsNode(event="$pageview")],
            None,
            BreakdownFilter(
                breakdown_type=BreakdownType.EVENT,
                breakdown="prop",
                breakdown_histogram_bin_count=4,
            ),
        )

        breakdown_labels = [result["breakdown_value"] for result in response.results]

        assert len(response.results) == 4
        assert breakdown_labels == ["[10,17.5]", "[17.5,25]", "[25,32.5]", "[32.5,40.01]"]

        assert response.results[0]["label"] == "[10,17.5]"
        assert response.results[1]["label"] == "[17.5,25]"
        assert response.results[2]["label"] == "[25,32.5]"
        assert response.results[3]["label"] == "[32.5,40.01]"

        assert response.results[0]["data"] == [0, 0, 1, 1, 1, 0, 1, 0, 1, 0, 1, 0]
        assert response.results[1]["data"] == [1, 0, 0, 1, 0, 0, 0, 0, 0, 0, 0, 0]
        assert response.results[2]["data"] == [0, 0, 0, 1, 0, 0, 0, 0, 0, 0, 0, 0]
        assert response.results[3]["data"] == [0, 0, 0, 0, 0, 0, 1, 0, 0, 0, 0, 0]

    def test_trends_breakdowns_session_duration_histogram(self):
        self._create_test_events()

        response = self._run_trends_query(
            "2020-01-09",
            "2020-01-20",
            IntervalType.DAY,
            [EventsNode(event="$pageview", math=PropertyMathType.AVG, math_property="$session_duration")],
            None,
            BreakdownFilter(
                breakdown_type=BreakdownType.EVENT,
                breakdown="prop",
                breakdown_histogram_bin_count=4,
            ),
        )

        breakdown_labels = [result["breakdown_value"] for result in response.results]

        assert len(response.results) == 4
        assert breakdown_labels == ["[10,17.5]", "[17.5,25]", "[25,32.5]", "[32.5,40.01]"]

        assert response.results[0]["label"] == "[10,17.5]"
        assert response.results[1]["label"] == "[17.5,25]"
        assert response.results[2]["label"] == "[25,32.5]"
        assert response.results[3]["label"] == "[32.5,40.01]"

    def test_trends_breakdowns_cohort(self):
        self._create_test_events()
        cohort = Cohort.objects.create(
            team=self.team,
            groups=[
                {
                    "properties": [
                        {
                            "key": "name",
                            "value": "p1",
                            "type": "person",
                        }
                    ]
                }
            ],
            name="cohort",
        )
        cohort.calculate_people_ch(pending_version=0)

        response = self._run_trends_query(
            "2020-01-09",
            "2020-01-20",
            IntervalType.DAY,
            [EventsNode(event="$pageview")],
            None,
            BreakdownFilter(breakdown_type=BreakdownType.COHORT, breakdown=[cohort.pk]),
        )

        assert len(response.results) == 1

        assert response.results[0]["label"] == f"cohort"
        assert response.results[0]["count"] == 6
        assert response.results[0]["data"] == [
            0,
            0,
            1,
            1,
            1,
            0,
            1,
            0,
            1,
            0,
            1,
            0,
        ]

    def test_trends_breakdowns_hogql(self):
        self._create_test_events()

        response = self._run_trends_query(
            "2020-01-09",
            "2020-01-20",
            IntervalType.DAY,
            [EventsNode(event="$pageview")],
            None,
            BreakdownFilter(breakdown_type=BreakdownType.HOGQL, breakdown="properties.$browser"),
        )

        breakdown_labels = [result["breakdown_value"] for result in response.results]

        assert len(response.results) == 4
        assert breakdown_labels == ["Chrome", "Firefox", "Edge", "Safari"]
        assert response.results[0]["label"] == "Chrome"
        assert response.results[1]["label"] == "Firefox"
        assert response.results[2]["label"] == "Edge"
        assert response.results[3]["label"] == "Safari"
        assert response.results[0]["count"] == 6
        assert response.results[1]["count"] == 2
        assert response.results[2]["count"] == 1
        assert response.results[3]["count"] == 1

    def test_trends_breakdowns_multiple_hogql(self):
        self._create_test_events()

        response = self._run_trends_query(
            "2020-01-09",
            "2020-01-20",
            IntervalType.DAY,
            [EventsNode(event="$pageview"), EventsNode(event="$pageleave")],
            None,
            BreakdownFilter(breakdown_type=BreakdownType.HOGQL, breakdown="properties.$browser"),
        )

        breakdown_labels = [result["breakdown_value"] for result in response.results]

        assert len(response.results) == 8
        assert breakdown_labels == ["Chrome", "Firefox", "Edge", "Safari", "Chrome", "Edge", "Firefox", "Safari"]
        assert response.results[0]["label"] == f"$pageview - Chrome"
        assert response.results[1]["label"] == f"$pageview - Firefox"
        assert response.results[2]["label"] == f"$pageview - Edge"
        assert response.results[3]["label"] == f"$pageview - Safari"
        assert response.results[4]["label"] == f"$pageleave - Chrome"
        assert response.results[5]["label"] == f"$pageleave - Edge"
        assert response.results[6]["label"] == f"$pageleave - Firefox"
        assert response.results[7]["label"] == f"$pageleave - Safari"
        assert response.results[0]["count"] == 6
        assert response.results[1]["count"] == 2
        assert response.results[2]["count"] == 1
        assert response.results[3]["count"] == 1
        assert response.results[4]["count"] == 3
        assert response.results[5]["count"] == 1
        assert response.results[6]["count"] == 1
        assert response.results[7]["count"] == 1

    def test_trends_breakdowns_and_compare(self):
        self._create_test_events()

        response = self._run_trends_query(
            "2020-01-15",
            "2020-01-20",
            IntervalType.DAY,
            [EventsNode(event="$pageview")],
            TrendsFilter(),
            BreakdownFilter(breakdown_type=BreakdownType.EVENT, breakdown="$browser"),
            CompareFilter(compare=True),
        )

        breakdown_labels = [result["breakdown_value"] for result in response.results]

        assert len(response.results) == 5
        assert breakdown_labels == [
            "Chrome",
            "Safari",
            "Chrome",
            "Firefox",
            "Edge",
        ]

        assert response.results[0]["label"] == f"Chrome"
        assert response.results[1]["label"] == f"Safari"
        assert response.results[2]["label"] == f"Chrome"
        assert response.results[3]["label"] == f"Firefox"
        assert response.results[4]["label"] == f"Edge"

        assert response.results[0]["count"] == 3
        assert response.results[1]["count"] == 1
        assert response.results[2]["count"] == 3
        assert response.results[3]["count"] == 2
        assert response.results[4]["count"] == 1

        assert response.results[0]["compare_label"] == "current"
        assert response.results[1]["compare_label"] == "current"
        assert response.results[2]["compare_label"] == "previous"
        assert response.results[3]["compare_label"] == "previous"
        assert response.results[4]["compare_label"] == "previous"

        assert response.results[0]["compare"] is True
        assert response.results[1]["compare"] is True
        assert response.results[2]["compare"] is True
        assert response.results[3]["compare"] is True
        assert response.results[4]["compare"] is True

    def test_trends_breakdown_and_aggregation_query_orchestration(self):
        self._create_test_events()

        response = self._run_trends_query(
            "2020-01-09",
            "2020-01-20",
            IntervalType.DAY,
            [EventsNode(event="$pageview", math=PropertyMathType.SUM, math_property="prop")],
            None,
            BreakdownFilter(breakdown_type=BreakdownType.EVENT, breakdown="$browser"),
        )

        breakdown_labels = [result["breakdown_value"] for result in response.results]

        assert len(response.results) == 4
        assert breakdown_labels == ["Chrome", "Firefox", "Safari", "Edge"]
        assert response.results[0]["label"] == "Chrome"
        assert response.results[1]["label"] == "Firefox"
        assert response.results[2]["label"] == "Safari"
        assert response.results[3]["label"] == "Edge"

        assert response.results[0]["data"] == [
            0,
            0,
            10,
            10,
            10,
            0,
            10,
            0,
            10,
            0,
            10,
            0,
        ]

        assert response.results[1]["data"] == [
            20,
            0,
            0,
            20,
            0,
            0,
            0,
            0,
            0,
            0,
            0,
            0,
        ]
        assert response.results[2]["data"] == [
            0,
            0,
            0,
            0,
            0,
            0,
            40,
            0,
            0,
            0,
            0,
            0,
        ]
        assert response.results[3]["data"] == [
            0,
            0,
            0,
            30,
            0,
            0,
            0,
            0,
            0,
            0,
            0,
            0,
        ]

    def test_trends_aggregation_hogql(self):
        self._create_test_events()

        response = self._run_trends_query(
            "2020-01-09",
            "2020-01-20",
            IntervalType.DAY,
            [EventsNode(event="$pageview", math="hogql", math_hogql="sum(properties.prop)")],
            None,
            None,
        )

        assert len(response.results) == 1
        assert response.results[0]["data"] == [
            20,
            0,
            10,
            60,
            10,
            0,
            50,
            0,
            10,
            0,
            10,
            0,
        ]

    def test_trends_aggregation_total(self):
        self._create_test_events()

        response = self._run_trends_query(
            "2020-01-09",
            "2020-01-20",
            IntervalType.DAY,
            [EventsNode(event="$pageview", math=BaseMathType.TOTAL)],
            None,
            None,
        )

        assert len(response.results) == 1
        assert response.results[0]["count"] == 10

    def test_trends_aggregation_dau(self):
        self._create_test_events()

        response = self._run_trends_query(
            "2020-01-09",
            "2020-01-20",
            IntervalType.DAY,
            [EventsNode(event="$pageview", math=BaseMathType.DAU)],
            None,
            None,
        )

        assert len(response.results) == 1
        assert response.results[0]["data"] == [1, 0, 1, 3, 1, 0, 2, 0, 1, 0, 1, 0]

    def test_trends_aggregation_wau(self):
        self._create_test_events()

        response = self._run_trends_query(
            "2020-01-09",
            "2020-01-20",
            IntervalType.DAY,
            [EventsNode(event="$pageview", math=BaseMathType.WEEKLY_ACTIVE)],
            None,
            None,
        )

        assert len(response.results) == 1
        assert response.results[0]["data"] == [1, 1, 2, 3, 3, 3, 4, 4, 4, 4, 2, 2]

    def test_trends_aggregation_mau(self):
        self._create_test_events()

        response = self._run_trends_query(
            "2020-01-09",
            "2020-01-20",
            IntervalType.DAY,
            [EventsNode(event="$pageview", math=BaseMathType.MONTHLY_ACTIVE)],
            None,
            None,
        )

        assert len(response.results) == 1
        assert response.results[0]["data"] == [1, 1, 2, 3, 3, 3, 4, 4, 4, 4, 4, 4]

    def test_trends_aggregation_unique(self):
        self._create_test_events()

        response = self._run_trends_query(
            "2020-01-09",
            "2020-01-20",
            IntervalType.DAY,
            [EventsNode(event="$pageview", math=BaseMathType.UNIQUE_SESSION)],
            None,
            None,
        )

        assert len(response.results) == 1
        assert response.results[0]["data"] == [1, 0, 1, 1, 1, 0, 1, 0, 1, 0, 1, 0]

    def test_trends_aggregation_property_sum(self):
        self._create_test_events()

        response = self._run_trends_query(
            "2020-01-09",
            "2020-01-20",
            IntervalType.DAY,
            [EventsNode(event="$pageview", math=PropertyMathType.SUM, math_property="prop")],
            None,
            None,
        )

        assert len(response.results) == 1
        assert response.results[0]["data"] == [
            20,
            0,
            10,
            60,
            10,
            0,
            50,
            0,
            10,
            0,
            10,
            0,
        ]

    def test_trends_aggregation_property_avg(self):
        self._create_test_events()

        response = self._run_trends_query(
            "2020-01-09",
            "2020-01-20",
            IntervalType.DAY,
            [EventsNode(event="$pageview", math=PropertyMathType.AVG, math_property="prop")],
            None,
            None,
        )

        assert len(response.results) == 1
        assert response.results[0]["data"] == [
            20,
            0,
            10,
            20,
            10,
            0,
            25,
            0,
            10,
            0,
            10,
            0,
        ]

    def test_trends_aggregation_per_actor_max(self):
        self._create_test_events()

        response = self._run_trends_query(
            "2020-01-09",
            "2020-01-20",
            IntervalType.DAY,
            [EventsNode(event="$pageview", math=CountPerActorMathType.MAX_COUNT_PER_ACTOR)],
            None,
            None,
        )

        assert len(response.results) == 1
        assert response.results[0]["data"] == [
            1,
            0,
            1,
            1,
            1,
            0,
            1,
            0,
            1,
            0,
            1,
            0,
        ]

    def test_trends_display_aggregate(self):
        self._create_test_events()

        response = self._run_trends_query(
            "2020-01-09",
            "2020-01-20",
            IntervalType.DAY,
            [EventsNode(event="$pageview")],
            TrendsFilter(display=ChartDisplayType.BOLD_NUMBER),
            None,
        )

        assert len(response.results) == 1
        assert response.results[0]["data"] == []
        assert response.results[0]["days"] == []
        assert response.results[0]["count"] == 0
        assert response.results[0]["aggregated_value"] == 10

    def test_trends_display_aggregate_interval(self):
        self._create_test_events()

        response = self._run_trends_query(
            "2020-01-09",
            "2020-01-20",
            IntervalType.MONTH,  # E.g. UI sets interval to month, but we need the total value across all days
            [EventsNode(event="$pageview")],
            TrendsFilter(display=ChartDisplayType.BOLD_NUMBER),
            None,
        )

        assert len(response.results) == 1
        assert response.results[0]["data"] == []
        assert response.results[0]["days"] == []
        assert response.results[0]["count"] == 0
        assert response.results[0]["aggregated_value"] == 10

    def test_trends_display_cumulative(self):
        self._create_test_events()

        response = self._run_trends_query(
            "2020-01-09",
            "2020-01-20",
            IntervalType.DAY,
            [EventsNode(event="$pageview")],
            TrendsFilter(display=ChartDisplayType.ACTIONS_LINE_GRAPH_CUMULATIVE),
            None,
        )

        assert len(response.results) == 1
        assert response.results[0]["count"] == 10
        assert response.results[0]["data"] == [
            1,
            1,
            2,
            5,
            6,
            6,
            8,
            8,
            9,
            9,
            10,
            10,
        ]

    def test_breakdown_values_limit(self):
        PropertyDefinition.objects.create(team=self.team, name="breakdown_value", property_type="String")

        for value in list(range(30)):
            _create_event(
                team=self.team,
                event="$pageview",
                distinct_id=f"person_{value}",
                timestamp="2020-01-11T12:00:00Z",
                properties={"breakdown_value": f"{value}"},
            )

        response = self._run_trends_query(
            "2020-01-09",
            "2020-01-20",
            IntervalType.DAY,
            [EventsNode(event="$pageview")],
            TrendsFilter(display=ChartDisplayType.ACTIONS_LINE_GRAPH),
            BreakdownFilter(breakdown="breakdown_value", breakdown_type=BreakdownType.EVENT),
        )

        self.assertEqual(len(response.results), 26)

        response = self._run_trends_query(
            "2020-01-09",
            "2020-01-20",
            IntervalType.DAY,
            [EventsNode(event="$pageview")],
            TrendsFilter(display=ChartDisplayType.ACTIONS_LINE_GRAPH),
            BreakdownFilter(breakdown="breakdown_value", breakdown_type=BreakdownType.EVENT, breakdown_limit=10),
        )
        self.assertEqual(len(response.results), 11)

        # Now hide other aggregation
        response = self._run_trends_query(
            "2020-01-09",
            "2020-01-20",
            IntervalType.DAY,
            [EventsNode(event="$pageview")],
            TrendsFilter(display=ChartDisplayType.ACTIONS_LINE_GRAPH),
            BreakdownFilter(
                breakdown="breakdown_value",
                breakdown_type=BreakdownType.EVENT,
                breakdown_limit=10,
                breakdown_hide_other_aggregation=True,
            ),
        )
        self.assertEqual(len(response.results), 10)

        response = self._run_trends_query(
            "2020-01-09",
            "2020-01-20",
            IntervalType.DAY,
            [EventsNode(event="$pageview")],
            TrendsFilter(display=ChartDisplayType.ACTIONS_LINE_GRAPH),
            BreakdownFilter(breakdown="breakdown_value", breakdown_type=BreakdownType.EVENT),
            limit_context=LimitContext.EXPORT,
        )
        self.assertEqual(len(response.results), 30)

        # Test actions table - it shows total values

        response = self._run_trends_query(
            "2020-01-09",
            "2020-01-20",
            IntervalType.DAY,
            [EventsNode(event="$pageview")],
            TrendsFilter(display=ChartDisplayType.ACTIONS_TABLE),
            BreakdownFilter(breakdown="breakdown_value", breakdown_type=BreakdownType.EVENT, breakdown_limit=10),
        )
        self.assertEqual(len(response.results), 11)

        # Now hide other aggregation
        response = self._run_trends_query(
            "2020-01-09",
            "2020-01-20",
            IntervalType.DAY,
            [EventsNode(event="$pageview")],
            TrendsFilter(display=ChartDisplayType.ACTIONS_TABLE),
            BreakdownFilter(
                breakdown="breakdown_value",
                breakdown_type=BreakdownType.EVENT,
                breakdown_limit=10,
                breakdown_hide_other_aggregation=True,
            ),
        )
        self.assertEqual(len(response.results), 10)

    def test_multiple_breakdowns_values_limit(self):
        PropertyDefinition.objects.create(team=self.team, name="breakdown_value", property_type="String")

        for value in list(range(30)):
            _create_event(
                team=self.team,
                event="$pageview",
                distinct_id=f"person_{value}",
                timestamp="2020-01-11T12:00:00Z",
                properties={"breakdown_value": f"{value}"},
            )

        response = self._run_trends_query(
            "2020-01-09",
            "2020-01-20",
            IntervalType.DAY,
            [EventsNode(event="$pageview")],
            TrendsFilter(display=ChartDisplayType.ACTIONS_LINE_GRAPH),
            BreakdownFilter(breakdowns=[Breakdown(value="breakdown_value", type=MultipleBreakdownType.EVENT)]),
        )

        self.assertEqual(len(response.results), 26)

        response = self._run_trends_query(
            "2020-01-09",
            "2020-01-20",
            IntervalType.DAY,
            [EventsNode(event="$pageview")],
            TrendsFilter(display=ChartDisplayType.ACTIONS_LINE_GRAPH),
            BreakdownFilter(
                breakdowns=[Breakdown(value="breakdown_value", type=MultipleBreakdownType.EVENT)], breakdown_limit=10
            ),
        )
        self.assertEqual(len(response.results), 11)

        # Now hide other aggregation
        response = self._run_trends_query(
            "2020-01-09",
            "2020-01-20",
            IntervalType.DAY,
            [EventsNode(event="$pageview")],
            TrendsFilter(display=ChartDisplayType.ACTIONS_LINE_GRAPH),
            BreakdownFilter(
                breakdowns=[Breakdown(value="breakdown_value", type=MultipleBreakdownType.EVENT)],
                breakdown_limit=10,
                breakdown_hide_other_aggregation=True,
            ),
        )
        self.assertEqual(len(response.results), 10)

        response = self._run_trends_query(
            "2020-01-09",
            "2020-01-20",
            IntervalType.DAY,
            [EventsNode(event="$pageview")],
            TrendsFilter(display=ChartDisplayType.ACTIONS_LINE_GRAPH),
            BreakdownFilter(breakdowns=[Breakdown(value="breakdown_value", type=MultipleBreakdownType.EVENT)]),
            limit_context=LimitContext.EXPORT,
        )
        self.assertEqual(len(response.results), 30)

        # Test actions table - it shows total values

        response = self._run_trends_query(
            "2020-01-09",
            "2020-01-20",
            IntervalType.DAY,
            [EventsNode(event="$pageview")],
            TrendsFilter(display=ChartDisplayType.ACTIONS_TABLE),
            BreakdownFilter(
                breakdowns=[Breakdown(value="breakdown_value", type=MultipleBreakdownType.EVENT)], breakdown_limit=10
            ),
        )
        self.assertEqual(len(response.results), 11)

        # Now hide other aggregation
        response = self._run_trends_query(
            "2020-01-09",
            "2020-01-20",
            IntervalType.DAY,
            [EventsNode(event="$pageview")],
            TrendsFilter(display=ChartDisplayType.ACTIONS_TABLE),
            BreakdownFilter(
                breakdowns=[Breakdown(value="breakdown_value", type=MultipleBreakdownType.EVENT)],
                breakdown_limit=10,
                breakdown_hide_other_aggregation=True,
            ),
        )
        self.assertEqual(len(response.results), 10)

    def test_breakdown_values_unknown_property(self):
        # same as above test, just without creating the property definition
        for value in list(range(30)):
            _create_event(
                team=self.team,
                event="$pageview",
                distinct_id=f"person_{value}",
                timestamp="2020-01-11T12:00:00Z",
                properties={"breakdown_value": f"{value}"},
            )

        response = self._run_trends_query(
            "2020-01-09",
            "2020-01-20",
            IntervalType.DAY,
            [EventsNode(event="$pageview")],
            TrendsFilter(display=ChartDisplayType.ACTIONS_LINE_GRAPH),
            BreakdownFilter(breakdown="breakdown_value", breakdown_type=BreakdownType.EVENT),
        )

        self.assertEqual(len(response.results), 26)

        response = self._run_trends_query(
            "2020-01-09",
            "2020-01-20",
            IntervalType.DAY,
            [EventsNode(event="$pageview")],
            TrendsFilter(display=ChartDisplayType.ACTIONS_LINE_GRAPH),
            BreakdownFilter(breakdown="breakdown_value", breakdown_type=BreakdownType.EVENT, breakdown_limit=10),
        )
        self.assertEqual(len(response.results), 11)

    def test_breakdown_values_world_map_limit(self):
        PropertyDefinition.objects.create(team=self.team, name="breakdown_value", property_type="String")

        for value in list(range(250)):
            _create_event(
                team=self.team,
                event="$pageview",
                distinct_id=f"person_{value}",
                timestamp="2020-01-11T12:00:00Z",
                properties={"breakdown_value": f"{value}"},
            )

        query_runner = self._create_query_runner(
            "2020-01-09",
            "2020-01-20",
            IntervalType.DAY,
            [EventsNode(event="$pageview")],
            TrendsFilter(display=ChartDisplayType.WORLD_MAP),
            BreakdownFilter(breakdown="breakdown_value", breakdown_type=BreakdownType.EVENT),
        )
        query = query_runner.to_queries()[0]
        assert isinstance(query, ast.SelectQuery) and query.limit == ast.Constant(value=MAX_SELECT_RETURNED_ROWS)

        response = query_runner.calculate()
        assert len(response.results) == 250

    def test_previous_period_with_number_display(self):
        self._create_test_events()

        response = self._run_trends_query(
            "2020-01-09",
            "2020-01-20",
            IntervalType.DAY,
            [EventsNode(event="$pageview")],
            TrendsFilter(display=ChartDisplayType.BOLD_NUMBER),
            None,
            compare_filters=CompareFilter(compare=True),
        )

        assert len(response.results) == 2

    def test_formula_rounding(self):
        _create_event(
            team=self.team,
            event="$pageleave",
            distinct_id="person_1",
            timestamp="2020-01-11T12:00:00Z",
            properties={},
        )
        _create_event(
            team=self.team,
            event="$pageview",
            distinct_id="person_2",
            timestamp="2020-01-11T12:00:00Z",
            properties={},
        )
        _create_event(
            team=self.team,
            event="$pageview",
            distinct_id="person_3",
            timestamp="2020-01-11T12:00:00Z",
            properties={},
        )
        _create_event(
            team=self.team,
            event="$pageview",
            distinct_id="person_4",
            timestamp="2020-01-11T12:00:00Z",
            properties={},
        )

        response = self._run_trends_query(
            "2020-01-11T00:00:00Z",
            "2020-01-11T23:59:59Z",
            IntervalType.DAY,
            [EventsNode(event="$pageview"), EventsNode(event="$pageleave")],
            TrendsFilter(formula="B/A"),
        )

        self.assertEqual(1, len(response.results))
        self.assertEqual([1 / 3], response.results[0]["data"])

    @also_test_with_materialized_columns(["$some_property"])
    def test_properties_filtering_with_materialized_columns_and_empty_string_as_property(self):
        _create_event(
            team=self.team,
            event="$pageview",
            distinct_id="person_1",
            timestamp="2020-01-11T12:00:00Z",
            properties={"$some_property": ""},
        )

        self.team.test_account_filters = [
            {
                "key": "$some_property",
                "value": ["other_value", "yet_another_value"],
                "operator": "is_not",
                "type": "event",
            },
        ]
        self.team.save()

        response = self._run_trends_query(
            date_from="2020-01-11T00:00:00Z",
            date_to="2020-01-11T23:59:59Z",
            interval=IntervalType.DAY,
            series=[EventsNode(event="$pageview")],
            filter_test_accounts=True,
        )

        assert response.results[0]["data"] == [1]

    def test_smoothing(self):
        self._create_test_events()

        response = self._run_trends_query(
            "2020-01-09",
            "2020-01-20",
            IntervalType.DAY,
            [EventsNode(event="$pageview")],
            TrendsFilter(smoothingIntervals=7),
            None,
        )

        assert response.results[0]["data"] == [1, 0, 0, 1, 1, 1, 1, 1, 1, 1, 0, 0]

    @patch("posthog.hogql_queries.query_runner.create_default_modifiers_for_team")
    def test_cohort_modifier(self, patch_create_default_modifiers_for_team):
        self._create_test_events()

        cohort1 = Cohort.objects.create(
            team=self.team,
            groups=[
                {
                    "properties": [
                        {
                            "key": "name",
                            "value": "p1",
                            "type": "person",
                        }
                    ]
                }
            ],
            name="cohort1",
        )
        cohort1.calculate_people_ch(pending_version=0)

        cohort2 = Cohort.objects.create(
            team=self.team,
            groups=[
                {
                    "properties": [
                        {
                            "key": "name",
                            "value": "p2",
                            "type": "person",
                        }
                    ]
                }
            ],
            name="cohort2",
        )
        cohort2.calculate_people_ch(pending_version=0)

        modifiers = create_default_modifiers_for_team(self.team)

        patch_create_default_modifiers_for_team.return_value = modifiers

        self._run_trends_query(
            "2020-01-09",
            "2020-01-20",
            IntervalType.DAY,
            [EventsNode(event="$pageview")],
            None,
            BreakdownFilter(breakdown_type=BreakdownType.COHORT, breakdown=[cohort1.pk, cohort2.pk]),
            hogql_modifiers=modifiers,
        )

        assert modifiers.inCohortVia == InCohortVia.LEFTJOIN_CONJOINED

    @patch("posthog.hogql_queries.query_runner.create_default_modifiers_for_team")
    def test_cohort_modifier_with_all_cohort(self, patch_create_default_modifiers_for_team):
        self._create_test_events()

        cohort1 = Cohort.objects.create(
            team=self.team,
            groups=[
                {
                    "properties": [
                        {
                            "key": "name",
                            "value": "p1",
                            "type": "person",
                        }
                    ]
                }
            ],
            name="cohort1",
        )
        cohort1.calculate_people_ch(pending_version=0)

        cohort2 = Cohort.objects.create(
            team=self.team,
            groups=[
                {
                    "properties": [
                        {
                            "key": "name",
                            "value": "p2",
                            "type": "person",
                        }
                    ]
                }
            ],
            name="cohort2",
        )
        cohort2.calculate_people_ch(pending_version=0)

        modifiers = create_default_modifiers_for_team(self.team)

        patch_create_default_modifiers_for_team.return_value = modifiers

        self._run_trends_query(
            "2020-01-09",
            "2020-01-20",
            IntervalType.DAY,
            [EventsNode(event="$pageview")],
            None,
            BreakdownFilter(breakdown_type=BreakdownType.COHORT, breakdown=[cohort1.pk, cohort2.pk, "all"]),
            hogql_modifiers=modifiers,
        )

        assert modifiers.inCohortVia == InCohortVia.AUTO

    @patch("posthog.hogql_queries.query_runner.create_default_modifiers_for_team")
    def test_cohort_modifier_with_too_few_cohorts(self, patch_create_default_modifiers_for_team):
        self._create_test_events()

        cohort1 = Cohort.objects.create(
            team=self.team,
            groups=[
                {
                    "properties": [
                        {
                            "key": "name",
                            "value": "p1",
                            "type": "person",
                        }
                    ]
                }
            ],
            name="cohort1",
        )
        cohort1.calculate_people_ch(pending_version=0)

        cohort2 = Cohort.objects.create(
            team=self.team,
            groups=[
                {
                    "properties": [
                        {
                            "key": "name",
                            "value": "p2",
                            "type": "person",
                        }
                    ]
                }
            ],
            name="cohort2",
        )
        cohort2.calculate_people_ch(pending_version=0)

        modifiers = create_default_modifiers_for_team(self.team)

        patch_create_default_modifiers_for_team.return_value = modifiers

        self._run_trends_query(
            "2020-01-09",
            "2020-01-20",
            IntervalType.DAY,
            [EventsNode(event="$pageview")],
            None,
            BreakdownFilter(breakdown_type=BreakdownType.COHORT, breakdown=[cohort1.pk, cohort2.pk, "all"]),
            hogql_modifiers=modifiers,
        )

        assert modifiers.inCohortVia == InCohortVia.AUTO

    @patch("posthog.hogql_queries.insights.trends.trends_query_runner.execute_hogql_query")
    def test_should_throw_exception(self, patch_sync_execute):
        patch_sync_execute.side_effect = Exception("Error thrown inside thread")

        with self.assertRaises(Exception) as e:
            self._run_trends_query(
                "2020-01-09",
                "2020-01-20",
                IntervalType.DAY,
                [EventsNode(event="$pageview")],
                None,
                None,
            )

        self.assertEqual(
            str(e.exception),
            "Error thrown inside thread",
        )

    def test_to_actors_query_options(self):
        self._create_test_events()
        flush_persons_and_events()

        runner = self._create_query_runner(
            "2020-01-09",
            "2020-01-20",
            IntervalType.DAY,
            [EventsNode(event="$pageview")],
            None,
            BreakdownFilter(breakdown_type=None, breakdown=None),
        )
        response = runner.to_actors_query_options()

        assert response.day == [
            DayItem(label="9-Jan-2020", value=datetime(2020, 1, 9, 0, 0, tzinfo=zoneinfo.ZoneInfo(key="UTC"))),
            DayItem(label="10-Jan-2020", value=datetime(2020, 1, 10, 0, 0, tzinfo=zoneinfo.ZoneInfo(key="UTC"))),
            DayItem(label="11-Jan-2020", value=datetime(2020, 1, 11, 0, 0, tzinfo=zoneinfo.ZoneInfo(key="UTC"))),
            DayItem(label="12-Jan-2020", value=datetime(2020, 1, 12, 0, 0, tzinfo=zoneinfo.ZoneInfo(key="UTC"))),
            DayItem(label="13-Jan-2020", value=datetime(2020, 1, 13, 0, 0, tzinfo=zoneinfo.ZoneInfo(key="UTC"))),
            DayItem(label="14-Jan-2020", value=datetime(2020, 1, 14, 0, 0, tzinfo=zoneinfo.ZoneInfo(key="UTC"))),
            DayItem(label="15-Jan-2020", value=datetime(2020, 1, 15, 0, 0, tzinfo=zoneinfo.ZoneInfo(key="UTC"))),
            DayItem(label="16-Jan-2020", value=datetime(2020, 1, 16, 0, 0, tzinfo=zoneinfo.ZoneInfo(key="UTC"))),
            DayItem(label="17-Jan-2020", value=datetime(2020, 1, 17, 0, 0, tzinfo=zoneinfo.ZoneInfo(key="UTC"))),
            DayItem(label="18-Jan-2020", value=datetime(2020, 1, 18, 0, 0, tzinfo=zoneinfo.ZoneInfo(key="UTC"))),
            DayItem(label="19-Jan-2020", value=datetime(2020, 1, 19, 0, 0, tzinfo=zoneinfo.ZoneInfo(key="UTC"))),
            DayItem(label="20-Jan-2020", value=datetime(2020, 1, 20, 0, 0, tzinfo=zoneinfo.ZoneInfo(key="UTC"))),
        ]

        assert response.breakdown is None

        assert response.series == [InsightActorsQuerySeries(label="$pageview", value=0)]

        assert response.compare is None

    def test_to_actors_query_options_compare(self):
        self._create_test_events()
        flush_persons_and_events()

        runner = self._create_query_runner(
            "2020-01-09",
            "2020-01-20",
            IntervalType.DAY,
            [EventsNode(event="$pageview")],
            TrendsFilter(),
            None,
            CompareFilter(compare=True),
        )
        response = runner.to_actors_query_options()

        assert response.day == [
            DayItem(label="9-Jan-2020", value=datetime(2020, 1, 9, 0, 0, tzinfo=zoneinfo.ZoneInfo(key="UTC"))),
            DayItem(label="10-Jan-2020", value=datetime(2020, 1, 10, 0, 0, tzinfo=zoneinfo.ZoneInfo(key="UTC"))),
            DayItem(label="11-Jan-2020", value=datetime(2020, 1, 11, 0, 0, tzinfo=zoneinfo.ZoneInfo(key="UTC"))),
            DayItem(label="12-Jan-2020", value=datetime(2020, 1, 12, 0, 0, tzinfo=zoneinfo.ZoneInfo(key="UTC"))),
            DayItem(label="13-Jan-2020", value=datetime(2020, 1, 13, 0, 0, tzinfo=zoneinfo.ZoneInfo(key="UTC"))),
            DayItem(label="14-Jan-2020", value=datetime(2020, 1, 14, 0, 0, tzinfo=zoneinfo.ZoneInfo(key="UTC"))),
            DayItem(label="15-Jan-2020", value=datetime(2020, 1, 15, 0, 0, tzinfo=zoneinfo.ZoneInfo(key="UTC"))),
            DayItem(label="16-Jan-2020", value=datetime(2020, 1, 16, 0, 0, tzinfo=zoneinfo.ZoneInfo(key="UTC"))),
            DayItem(label="17-Jan-2020", value=datetime(2020, 1, 17, 0, 0, tzinfo=zoneinfo.ZoneInfo(key="UTC"))),
            DayItem(label="18-Jan-2020", value=datetime(2020, 1, 18, 0, 0, tzinfo=zoneinfo.ZoneInfo(key="UTC"))),
            DayItem(label="19-Jan-2020", value=datetime(2020, 1, 19, 0, 0, tzinfo=zoneinfo.ZoneInfo(key="UTC"))),
            DayItem(label="20-Jan-2020", value=datetime(2020, 1, 20, 0, 0, tzinfo=zoneinfo.ZoneInfo(key="UTC"))),
        ]

        assert response.breakdown is None

        assert response.series == [InsightActorsQuerySeries(label="$pageview", value=0)]

        assert response.compare == [
            CompareItem(label="Current", value="current"),
            CompareItem(label="Previous", value="previous"),
        ]

    def test_to_actors_query_options_compare_to(self):
        self._create_test_events()
        flush_persons_and_events()

        runner = self._create_query_runner(
            "2020-01-09",
            "2020-01-20",
            IntervalType.DAY,
            [EventsNode(event="$pageview")],
            TrendsFilter(),
            None,
            compare_filters=CompareFilter(compare=True, compare_to="-1w"),
        )
        response = runner.to_actors_query_options()

        assert response.day == [
            DayItem(label="9-Jan-2020", value=datetime(2020, 1, 9, 0, 0, tzinfo=zoneinfo.ZoneInfo(key="UTC"))),
            DayItem(label="10-Jan-2020", value=datetime(2020, 1, 10, 0, 0, tzinfo=zoneinfo.ZoneInfo(key="UTC"))),
            DayItem(label="11-Jan-2020", value=datetime(2020, 1, 11, 0, 0, tzinfo=zoneinfo.ZoneInfo(key="UTC"))),
            DayItem(label="12-Jan-2020", value=datetime(2020, 1, 12, 0, 0, tzinfo=zoneinfo.ZoneInfo(key="UTC"))),
            DayItem(label="13-Jan-2020", value=datetime(2020, 1, 13, 0, 0, tzinfo=zoneinfo.ZoneInfo(key="UTC"))),
            DayItem(label="14-Jan-2020", value=datetime(2020, 1, 14, 0, 0, tzinfo=zoneinfo.ZoneInfo(key="UTC"))),
            DayItem(label="15-Jan-2020", value=datetime(2020, 1, 15, 0, 0, tzinfo=zoneinfo.ZoneInfo(key="UTC"))),
            DayItem(label="16-Jan-2020", value=datetime(2020, 1, 16, 0, 0, tzinfo=zoneinfo.ZoneInfo(key="UTC"))),
            DayItem(label="17-Jan-2020", value=datetime(2020, 1, 17, 0, 0, tzinfo=zoneinfo.ZoneInfo(key="UTC"))),
            DayItem(label="18-Jan-2020", value=datetime(2020, 1, 18, 0, 0, tzinfo=zoneinfo.ZoneInfo(key="UTC"))),
            DayItem(label="19-Jan-2020", value=datetime(2020, 1, 19, 0, 0, tzinfo=zoneinfo.ZoneInfo(key="UTC"))),
            DayItem(label="20-Jan-2020", value=datetime(2020, 1, 20, 0, 0, tzinfo=zoneinfo.ZoneInfo(key="UTC"))),
        ]

        assert response.breakdown is None

        assert response.series == [InsightActorsQuerySeries(label="$pageview", value=0)]

        assert response.compare == [
            CompareItem(label="Current", value="current"),
            CompareItem(label="Previous", value="previous"),
        ]

    def test_to_actors_query_options_multiple_series(self):
        self._create_test_events()
        flush_persons_and_events()

        runner = self._create_query_runner(
            "2020-01-09",
            "2020-01-20",
            IntervalType.DAY,
            [EventsNode(event="$pageview"), EventsNode(event="$pageleave")],
            None,
            None,
        )
        response = runner.to_actors_query_options()

        assert response.series == [
            InsightActorsQuerySeries(label="$pageview", value=0),
            InsightActorsQuerySeries(label="$pageleave", value=1),
        ]

    def test_to_actors_query_options_breakdowns(self):
        self._create_test_events()
        flush_persons_and_events()

        # single breakdown
        runner = self._create_query_runner(
            "2020-01-09",
            "2020-01-20",
            IntervalType.DAY,
            [EventsNode(event="$pageview")],
            None,
            BreakdownFilter(breakdown_type=BreakdownType.EVENT, breakdown="$browser", breakdown_limit=3),
        )

        response = runner.to_actors_query_options()
        assert response.day is not None
        assert response.series == [InsightActorsQuerySeries(label="$pageview", value=0)]
        assert response.breakdown == [
            BreakdownItem(label="Chrome", value="Chrome"),
            BreakdownItem(label="Firefox", value="Firefox"),
            BreakdownItem(label="Edge", value="Edge"),
            BreakdownItem(label=BREAKDOWN_OTHER_DISPLAY, value="$$_posthog_breakdown_other_$$"),
        ]

        # multiple breakdowns
        runner = self._create_query_runner(
            "2020-01-09",
            "2020-01-20",
            IntervalType.DAY,
            [EventsNode(event="$pageview")],
            None,
            BreakdownFilter(breakdowns=[Breakdown(type=BreakdownType.EVENT, value="$browser")], breakdown_limit=3),
        )

        response = runner.to_actors_query_options()
        assert response.day is not None
        assert response.series == [InsightActorsQuerySeries(label="$pageview", value=0)]
        assert response.breakdowns is not None
        assert response.breakdowns[0].values == [
            BreakdownItem(label="Chrome", value="Chrome"),
            BreakdownItem(label="Firefox", value="Firefox"),
            BreakdownItem(label="Edge", value="Edge"),
            BreakdownItem(label=BREAKDOWN_OTHER_DISPLAY, value="$$_posthog_breakdown_other_$$"),
        ]

    def test_to_actors_query_options_breakdowns_boolean(self):
        self._create_test_events()
        flush_persons_and_events()

        runner = self._create_query_runner(
            "2020-01-09",
            "2020-01-20",
            IntervalType.DAY,
            [EventsNode(event="$pageview")],
            None,
            BreakdownFilter(breakdown_type=BreakdownType.EVENT, breakdown="bool_field"),
        )

        response = runner.to_actors_query_options()

        assert response.series == [InsightActorsQuerySeries(label="$pageview", value=0)]

        assert response.breakdown == [
            BreakdownItem(label="true", value="true"),
            BreakdownItem(label="false", value="false"),
        ]

        runner = self._create_query_runner(
            "2020-01-09",
            "2020-01-20",
            IntervalType.DAY,
            [EventsNode(event="$pageview")],
            None,
            BreakdownFilter(breakdowns=[Breakdown(type=BreakdownType.EVENT, value="bool_field")]),
        )

        response = runner.to_actors_query_options()

        assert response.series == [InsightActorsQuerySeries(label="$pageview", value=0)]

        assert response.breakdowns is not None
        assert response.breakdowns[0].values == [
            BreakdownItem(label="true", value="true"),
            BreakdownItem(label="false", value="false"),
        ]

    def test_to_actors_query_options_breakdowns_histogram(self):
        self._create_test_events()
        flush_persons_and_events()

        runner = self._create_query_runner(
            "2020-01-09",
            "2020-01-20",
            IntervalType.DAY,
            [EventsNode(event="$pageview")],
            None,
            BreakdownFilter(
                breakdown_type=BreakdownType.EVENT,
                breakdown="prop",
                breakdown_histogram_bin_count=4,
            ),
        )

        response = runner.to_actors_query_options()

        assert response.series == [InsightActorsQuerySeries(label="$pageview", value=0)]
        assert response.breakdown == [
            BreakdownItem(label="[10,17.5]", value="[10,17.5]"),
            BreakdownItem(label="[17.5,25]", value="[17.5,25]"),
            BreakdownItem(label="[25,32.5]", value="[25,32.5]"),
            BreakdownItem(label="[32.5,40.01]", value="[32.5,40.01]"),
            BreakdownItem(label='["",""]', value='["",""]'),
        ]

        runner = self._create_query_runner(
            "2020-01-09",
            "2020-01-20",
            IntervalType.DAY,
            [EventsNode(event="$pageview")],
            None,
            BreakdownFilter(
                breakdowns=[
                    Breakdown(
                        type=BreakdownType.EVENT,
                        value="prop",
                        histogram_bin_count=4,
                    )
                ]
            ),
        )
        response = runner.to_actors_query_options()

        assert response.series == [InsightActorsQuerySeries(label="$pageview", value=0)]
        assert response.breakdowns is not None
        assert response.breakdowns[0].values == [
            BreakdownItem(label="[10,17.5]", value="[10,17.5]"),
            BreakdownItem(label="[17.5,25]", value="[17.5,25]"),
            BreakdownItem(label="[25,32.5]", value="[25,32.5]"),
            BreakdownItem(label="[32.5,40.01]", value="[32.5,40.01]"),
            BreakdownItem(label='["",""]', value='["",""]'),
        ]

    def test_to_actors_query_options_breakdowns_cohort(self):
        self._create_test_events()
        flush_persons_and_events()

        cohort = Cohort.objects.create(
            team=self.team,
            groups=[
                {
                    "properties": [
                        {
                            "key": "name",
                            "value": "p1",
                            "type": "person",
                        }
                    ]
                }
            ],
            name="cohort",
        )
        cohort.calculate_people_ch(pending_version=0)

        runner = self._create_query_runner(
            "2020-01-09",
            "2020-01-20",
            IntervalType.DAY,
            [EventsNode(event="$pageview")],
            None,
            BreakdownFilter(breakdown_type=BreakdownType.COHORT, breakdown=[cohort.pk]),
        )

        response = runner.to_actors_query_options()

        assert response.series == [InsightActorsQuerySeries(label="$pageview", value=0)]

        assert response.breakdown == [BreakdownItem(label="cohort", value=cohort.pk)]

    def test_to_actors_query_options_breakdowns_hogql(self):
        self._create_test_events()
        flush_persons_and_events()

        runner = self._create_query_runner(
            "2020-01-09",
            "2020-01-20",
            IntervalType.DAY,
            [EventsNode(event="$pageview")],
            None,
            BreakdownFilter(breakdown_type=BreakdownType.HOGQL, breakdown="properties.$browser"),
        )

        response = runner.to_actors_query_options()

        assert response.series == [InsightActorsQuerySeries(label="$pageview", value=0)]

        assert response.breakdown == [
            BreakdownItem(label="Chrome", value="Chrome"),
            BreakdownItem(label="Firefox", value="Firefox"),
            BreakdownItem(label="Edge", value="Edge"),
            BreakdownItem(label="Safari", value="Safari"),
        ]

        runner = self._create_query_runner(
            "2020-01-09",
            "2020-01-20",
            IntervalType.DAY,
            [EventsNode(event="$pageview")],
            None,
            BreakdownFilter(breakdowns=[Breakdown(type=BreakdownType.HOGQL, value="properties.$browser")]),
        )

        response = runner.to_actors_query_options()

        assert response.series == [InsightActorsQuerySeries(label="$pageview", value=0)]
        assert response.breakdowns is not None
        assert response.breakdowns[0].values == [
            BreakdownItem(label="Chrome", value="Chrome"),
            BreakdownItem(label="Firefox", value="Firefox"),
            BreakdownItem(label="Edge", value="Edge"),
            BreakdownItem(label="Safari", value="Safari"),
        ]

    def test_to_actors_query_options_bar_value(self):
        self._create_test_events()
        flush_persons_and_events()

        runner = self._create_query_runner(
            "2020-01-09",
            "2020-01-20",
            IntervalType.DAY,
            [EventsNode(event="$pageview")],
            TrendsFilter(display=ChartDisplayType.ACTIONS_BAR_VALUE),
            BreakdownFilter(breakdown_type=BreakdownType.EVENT, breakdown="$browser"),
        )

        response = runner.to_actors_query_options()

        assert response.day is None
        assert response.series == [InsightActorsQuerySeries(label="$pageview", value=0)]
        assert response.breakdown == [
            BreakdownItem(label="Chrome", value="Chrome"),
            BreakdownItem(label="Firefox", value="Firefox"),
            BreakdownItem(label="Edge", value="Edge"),
            BreakdownItem(label="Safari", value="Safari"),
        ]

        runner = self._create_query_runner(
            "2020-01-09",
            "2020-01-20",
            IntervalType.DAY,
            [EventsNode(event="$pageview")],
            TrendsFilter(display=ChartDisplayType.ACTIONS_BAR_VALUE),
            BreakdownFilter(breakdowns=[Breakdown(type=BreakdownType.EVENT, value="$browser")]),
        )

        response = runner.to_actors_query_options()

        assert response.day is None
        assert response.series == [InsightActorsQuerySeries(label="$pageview", value=0)]
        assert response.breakdowns is not None
        assert response.breakdowns[0].values == [
            BreakdownItem(label="Chrome", value="Chrome"),
            BreakdownItem(label="Firefox", value="Firefox"),
            BreakdownItem(label="Edge", value="Edge"),
            BreakdownItem(label="Safari", value="Safari"),
        ]

    def test_to_actors_query_options_multiple_breakdowns(self):
        self._create_test_events()
        flush_persons_and_events()

        runner = self._create_query_runner(
            "2020-01-09",
            "2020-01-20",
            IntervalType.DAY,
            [EventsNode(event="$pageview")],
            TrendsFilter(display=ChartDisplayType.ACTIONS_BAR_VALUE),
            BreakdownFilter(
                breakdowns=[
                    Breakdown(type=BreakdownType.EVENT, value="$browser"),
                    Breakdown(type=BreakdownType.EVENT, value="prop", histogram_bin_count=2),
                    Breakdown(type=BreakdownType.EVENT, value="bool_field"),
                ]
            ),
        )

        response = runner.to_actors_query_options()

        assert response.day is None
        assert response.series == [InsightActorsQuerySeries(label="$pageview", value=0)]
        assert response.breakdowns is not None
        assert response.breakdowns[0].values == [
            BreakdownItem(label="Chrome", value="Chrome"),
            BreakdownItem(label="Firefox", value="Firefox"),
            BreakdownItem(label="Edge", value="Edge"),
            BreakdownItem(label="Safari", value="Safari"),
        ]
        assert response.breakdowns[1].values == [
            BreakdownItem(label="10", value="10"),
            BreakdownItem(label="20", value="20"),
            BreakdownItem(label="30", value="30"),
            BreakdownItem(label="40", value="40"),
        ]
        assert response.breakdowns[2].values == [
            BreakdownItem(label="true", value="true"),
            BreakdownItem(label="false", value="false"),
        ]

    @patch("posthog.hogql.query.sync_execute", wraps=sync_execute)
    def test_limit_is_context_aware(self, mock_sync_execute: MagicMock):
        self._run_trends_query(
            "2020-01-09",
            "2020-01-20",
            IntervalType.DAY,
            [EventsNode(event="$pageview")],
            limit_context=LimitContext.QUERY_ASYNC,
        )

        mock_sync_execute.assert_called_once()
        self.assertIn(f" max_execution_time={HOGQL_INCREASED_MAX_EXECUTION_TIME},", mock_sync_execute.call_args[0][0])

    def test_actors_query_explicit_dates(self):
        self._create_test_events()
        flush_persons_and_events()

        runner = self._create_query_runner(
            "2020-01-09 12:37:42",
            "2020-01-20 12:37:42",
            IntervalType.DAY,
            [EventsNode(event="$pageview")],
            None,
            None,
            explicit_date=True,
        )

        # date_to starts at specific time
        response = runner.to_actors_query(
            time_frame="2020-01-09", series_index=0, breakdown_value=None, compare_value=None
        )
        assert response.select_from.table.where.exprs[1].right.value == datetime(  # type: ignore
            2020, 1, 9, 12, 37, 42, tzinfo=zoneinfo.ZoneInfo(key="UTC")
        )
        assert response.select_from.table.where.exprs[2].right.value == datetime(  # type: ignore
            2020, 1, 10, 0, 0, tzinfo=zoneinfo.ZoneInfo(key="UTC")
        )

        # date_from ends at specific time
        response = runner.to_actors_query(
            time_frame="2020-01-20", series_index=0, breakdown_value=None, compare_value=None
        )
        assert response.select_from.table.where.exprs[1].right.value == datetime(  # type: ignore
            2020, 1, 20, 0, 0, tzinfo=zoneinfo.ZoneInfo(key="UTC")
        )
        assert response.select_from.table.where.exprs[2].right.value == datetime(  # type: ignore
            2020, 1, 20, 12, 37, 42, tzinfo=zoneinfo.ZoneInfo(key="UTC")
        )

    def test_sampling_adjustment(self):
        for value in list(range(30)):
            _create_event(
                team=self.team,
                event="$pageview",
                distinct_id=f"person_{value}",
                timestamp="2020-01-11T12:00:00Z",
                properties={"breakdown_value": f"{value}"},
            )

        # line graph
        runner = self._create_query_runner(
            "2020-01-01",
            "2020-01-31",
            IntervalType.MONTH,
            [EventsNode(event="$pageview")],
            TrendsFilter(display=ChartDisplayType.ACTIONS_LINE_GRAPH),
        )
        runner.query.samplingFactor = 0.1
        response = runner.calculate()
        assert len(response.results) == 1
        # 10% of 30 is 3, so check we're adjusting the results back up
        assert response.results[0]["count"] > 5 and response.results[0]["count"] < 30

        # big number
        runner = self._create_query_runner(
            "2020-01-01",
            "2020-01-31",
            IntervalType.MONTH,
            [EventsNode(event="$pageview")],
            TrendsFilter(display=ChartDisplayType.BOLD_NUMBER),
        )
        runner.query.samplingFactor = 0.1
        response = runner.calculate()
        assert len(response.results) == 1
        # 10% of 30 is 3, so check we're adjusting the results back up
        assert response.results[0]["aggregated_value"] > 5 and response.results[0]["aggregated_value"] < 30

    def test_trends_multiple_event_breakdowns(self):
        self._create_test_events()
        flush_persons_and_events()

        # two breakdowns
        response = self._run_trends_query(
            "2020-01-09",
            "2020-01-20",
            IntervalType.DAY,
            [EventsNode(event="$pageview")],
            None,
            BreakdownFilter(
                breakdowns=[Breakdown(type="event", value="$browser"), Breakdown(type="event", value="prop")]
            ),
        )

        breakdown_labels = [result["breakdown_value"] for result in response.results]

        assert len(response.results) == 4
        assert len(breakdown_labels) == 4
        assert breakdown_labels == [["Chrome", "10"], ["Firefox", "20"], ["Edge", "30"], ["Safari", "40"]]
        assert response.results[0]["label"] == "Chrome::10"
        assert response.results[1]["label"] == "Firefox::20"
        assert response.results[2]["label"] == "Edge::30"
        assert response.results[3]["label"] == "Safari::40"
        assert response.results[0]["count"] == 6
        assert response.results[1]["count"] == 2
        assert response.results[2]["count"] == 1
        assert response.results[3]["count"] == 1

        # three breakdowns
        response = self._run_trends_query(
            "2020-01-09",
            "2020-01-20",
            IntervalType.DAY,
            [EventsNode(event="$pageview")],
            None,
            BreakdownFilter(
                breakdowns=[
                    Breakdown(type="event", value="$browser"),
                    Breakdown(type="event", value="prop"),
                    Breakdown(type="event", value="bool_field"),
                ]
            ),
        )

        breakdown_labels = [result["breakdown_value"] for result in response.results]

        assert len(response.results) == 4
        assert len(breakdown_labels) == 4
        assert breakdown_labels == [
            ["Chrome", "10", "true"],
            ["Firefox", "20", "false"],
            ["Edge", "30", "true"],
            ["Safari", "40", "false"],
        ]
        assert response.results[0]["label"] == "Chrome::10::true"
        assert response.results[1]["label"] == "Firefox::20::false"
        assert response.results[2]["label"] == "Edge::30::true"
        assert response.results[3]["label"] == "Safari::40::false"
        assert response.results[0]["count"] == 6
        assert response.results[1]["count"] == 2
        assert response.results[2]["count"] == 1
        assert response.results[3]["count"] == 1

    def test_trends_multiple_breakdowns_have_max_limit(self):
        # max three breakdowns are allowed
        with pytest.raises(ValidationError, match=".*at most 3.*"):
            BreakdownFilter(
                breakdowns=[
                    Breakdown(type="event", value="$browser"),
                    Breakdown(type="event", value="prop"),
                    Breakdown(type="event", value="bool_field"),
                    Breakdown(type="event", value="bool_field"),
                ]
            )

    def test_trends_event_and_person_breakdowns(self):
        self._create_test_events()
        flush_persons_and_events()

        # two breakdowns
        response = self._run_trends_query(
            "2020-01-09",
            "2020-01-20",
            IntervalType.DAY,
            [EventsNode(event="$pageview")],
            None,
            BreakdownFilter(
                breakdowns=[Breakdown(type="event", value="$browser"), Breakdown(type="person", value="name")]
            ),
        )

        breakdown_labels = [result["breakdown_value"] for result in response.results]

        assert len(response.results) == 4
        assert len(breakdown_labels) == 4
        assert breakdown_labels == [["Chrome", "p1"], ["Firefox", "p2"], ["Edge", "p3"], ["Safari", "p4"]]
        assert response.results[0]["label"] == "Chrome::p1"
        assert response.results[1]["label"] == "Firefox::p2"
        assert response.results[2]["label"] == "Edge::p3"
        assert response.results[3]["label"] == "Safari::p4"
        assert response.results[0]["count"] == 6
        assert response.results[1]["count"] == 2
        assert response.results[2]["count"] == 1
        assert response.results[3]["count"] == 1

    def test_trends_event_person_group_breakdowns(self):
        self._create_test_groups()
        self._create_test_events_for_groups()
        flush_persons_and_events()

        # two breakdowns
        response = self._run_trends_query(
            "2020-01-09",
            "2020-01-20",
            IntervalType.DAY,
            [EventsNode(event="$pageview")],
            None,
            BreakdownFilter(
                breakdowns=[
                    Breakdown(type="event", value="$browser"),
                    Breakdown(type="group", group_type_index=0, value="industry"),
                ]
            ),
        )

        breakdown_labels = [result["breakdown_value"] for result in response.results]

        assert len(response.results) == 4
        assert len(breakdown_labels) == 4
        assert breakdown_labels == [
            ["Chrome", "finance"],
            ["Firefox", "technology"],
            ["Edge", "finance"],
            ["Safari", "$$_posthog_breakdown_null_$$"],
        ]
        assert response.results[0]["label"] == "Chrome::finance"
        assert response.results[1]["label"] == "Firefox::technology"
        assert response.results[2]["label"] == "Edge::finance"
        assert response.results[3]["label"] == "Safari::$$_posthog_breakdown_null_$$"
        assert response.results[0]["count"] == 6
        assert response.results[1]["count"] == 2
        assert response.results[2]["count"] == 1
        assert response.results[3]["count"] == 1

    def test_trends_event_with_two_group_breakdowns(self):
        self._create_test_groups()
        self._create_test_events_for_groups()
        flush_persons_and_events()

        # two breakdowns
        response = self._run_trends_query(
            "2020-01-09",
            "2020-01-20",
            IntervalType.DAY,
            [EventsNode(event="$pageview")],
            None,
            BreakdownFilter(
                breakdowns=[
                    Breakdown(type="group", group_type_index=1, value="employee_count"),
                    Breakdown(type="group", group_type_index=0, value="industry"),
                ]
            ),
        )

        breakdown_labels = [result["breakdown_value"] for result in response.results]

        assert len(response.results) == 4
        assert len(breakdown_labels) == 4
        assert breakdown_labels == [
            ["50-249", "finance"],
            ["$$_posthog_breakdown_null_$$", "finance"],
            ["$$_posthog_breakdown_null_$$", "technology"],
            ["$$_posthog_breakdown_null_$$", "$$_posthog_breakdown_null_$$"],
        ]
        assert response.results[0]["label"] == "50-249::finance"
        assert response.results[1]["label"] == "$$_posthog_breakdown_null_$$::finance"
        assert response.results[2]["label"] == "$$_posthog_breakdown_null_$$::technology"
        assert response.results[3]["label"] == "$$_posthog_breakdown_null_$$::$$_posthog_breakdown_null_$$"
        assert response.results[0]["count"] == 1
        assert response.results[1]["count"] == 6
        assert response.results[2]["count"] == 2
        assert response.results[3]["count"] == 1

    def test_trends_event_with_three_group_breakdowns(self):
        self._create_test_groups()
        self._create_test_events_for_groups()
        flush_persons_and_events()

        # two breakdowns
        response = self._run_trends_query(
            "2020-01-09",
            "2020-01-20",
            IntervalType.DAY,
            [EventsNode(event="$pageview")],
            None,
            BreakdownFilter(
                breakdowns=[
                    Breakdown(type="group", group_type_index=0, value="industry"),
                    Breakdown(type="group", group_type_index=0, value="name"),
                    Breakdown(type="group", group_type_index=1, value="employee_count"),
                ]
            ),
        )

        breakdown_labels = [result["breakdown_value"] for result in response.results]

        assert len(response.results) == 4
        assert len(breakdown_labels) == 4
        assert breakdown_labels == [
            ["finance", "Hedgebank", "50-249"],
            ["finance", "Hedgeflix", "$$_posthog_breakdown_null_$$"],
            ["technology", "Hedgebox", "$$_posthog_breakdown_null_$$"],
            ["$$_posthog_breakdown_null_$$", "$$_posthog_breakdown_null_$$", "$$_posthog_breakdown_null_$$"],
        ]
        assert response.results[0]["label"] == "finance::Hedgebank::50-249"
        assert response.results[1]["label"] == "finance::Hedgeflix::$$_posthog_breakdown_null_$$"
        assert response.results[2]["label"] == "technology::Hedgebox::$$_posthog_breakdown_null_$$"
        assert (
            response.results[3]["label"]
            == "$$_posthog_breakdown_null_$$::$$_posthog_breakdown_null_$$::$$_posthog_breakdown_null_$$"
        )
        assert response.results[0]["count"] == 1
        assert response.results[1]["count"] == 6
        assert response.results[2]["count"] == 2
        assert response.results[3]["count"] == 1

    def test_trends_event_multiple_breakdowns_normalizes_url(self):
        self._create_events(
            [
                SeriesTestData(
                    distinct_id="p1",
                    events=[
                        Series(
                            event="$pageview",
                            timestamps=[
                                "2020-01-11T12:00:00Z",
                                "2020-01-12T12:00:00Z",
                                "2020-01-13T12:00:00Z",
                                "2020-01-15T12:00:00Z",
                                "2020-01-17T12:00:00Z",
                                "2020-01-19T12:00:00Z",
                            ],
                        ),
                        Series(
                            event="$pageleave",
                            timestamps=[
                                "2020-01-11T12:00:00Z",
                                "2020-01-12T12:00:00Z",
                                "2020-01-13T12:00:00Z",
                            ],
                        ),
                    ],
                    properties={"$url": "https://posthog.com/?"},
                ),
                SeriesTestData(
                    distinct_id="p2",
                    events=[
                        Series(
                            event="$pageview",
                            timestamps=["2020-01-09T12:00:00Z", "2020-01-12T12:00:00Z"],
                        ),
                        Series(
                            event="$pageleave",
                            timestamps=[
                                "2020-01-13T12:00:00Z",
                            ],
                        ),
                    ],
                    properties={"$url": "https://posthog.com"},
                ),
                SeriesTestData(
                    distinct_id="p3",
                    events=[
                        Series(event="$pageview", timestamps=["2020-01-12T12:00:00Z"]),
                        Series(event="$pageleave", timestamps=["2020-01-13T12:00:00Z"]),
                    ],
                    properties={"$url": "https://posthog.com/foo/bar/#"},
                ),
                SeriesTestData(
                    distinct_id="p4",
                    events=[
                        Series(event="$pageview", timestamps=["2020-01-15T12:00:00Z"]),
                        Series(event="$pageleave", timestamps=["2020-01-16T12:00:00Z"]),
                    ],
                    properties={"$url": "https://posthog.com/foo/bar/"},
                ),
            ]
        )
        flush_persons_and_events()

        response = self._run_trends_query(
            "2020-01-09",
            "2020-01-20",
            IntervalType.DAY,
            [EventsNode(event="$pageview")],
            None,
            BreakdownFilter(
                breakdowns=[
                    Breakdown(value="$url", normalize_url=True),
                ]
            ),
        )
        breakdown_labels = [result["breakdown_value"] for result in response.results]

        assert len(response.results) == 2
        assert len(breakdown_labels) == 2
        assert breakdown_labels == [
            ["https://posthog.com"],
            ["https://posthog.com/foo/bar"],
        ]

        for normalize_url in (False, None):
            response = self._run_trends_query(
                "2020-01-09",
                "2020-01-20",
                IntervalType.DAY,
                [EventsNode(event="$pageview")],
                None,
                BreakdownFilter(
                    breakdowns=[
                        Breakdown(value="$url", normalize_url=normalize_url),
                    ]
                ),
            )
            breakdown_labels = [result["breakdown_value"] for result in response.results]
            assert len(response.results) == 4
            assert len(breakdown_labels) == 4

    def test_trends_event_multiple_numeric_breakdowns(self):
        self._create_events(
            [
                SeriesTestData(
                    distinct_id="p1",
                    events=[
                        Series(
                            event="$pageview",
                            timestamps=[
                                "2020-01-11T12:00:00Z",
                                "2020-01-12T12:00:00Z",
                                "2020-01-13T12:00:00Z",
                                "2020-01-15T12:00:00Z",
                                "2020-01-17T12:00:00Z",
                                "2020-01-19T12:00:00Z",
                            ],
                        ),
                        Series(
                            event="$pageleave",
                            timestamps=[
                                "2020-01-11T12:00:00Z",
                                "2020-01-12T12:00:00Z",
                                "2020-01-13T12:00:00Z",
                            ],
                        ),
                    ],
                    properties={"$bin": 4},
                ),
                SeriesTestData(
                    distinct_id="p2",
                    events=[
                        Series(
                            event="$pageview",
                            timestamps=["2020-01-09T12:00:00Z", "2020-01-12T12:00:00Z"],
                        ),
                        Series(
                            event="$pageleave",
                            timestamps=[
                                "2020-01-13T12:00:00Z",
                            ],
                        ),
                    ],
                    properties={"$bin": 8},
                ),
                SeriesTestData(
                    distinct_id="p3",
                    events=[
                        Series(event="$pageview", timestamps=["2020-01-12T12:00:00Z"]),
                        Series(event="$pageleave", timestamps=["2020-01-13T12:00:00Z"]),
                    ],
                    properties={"$bin": 16},
                ),
                SeriesTestData(
                    distinct_id="p4",
                    events=[
                        Series(event="$pageview", timestamps=["2020-01-15T12:00:00Z"]),
                        Series(event="$pageleave", timestamps=["2020-01-16T12:00:00Z"]),
                    ],
                    properties={"$bin": 32},
                ),
                SeriesTestData(
                    distinct_id="p5",
                    events=[
                        Series(event="$pageview", timestamps=["2020-01-15T12:00:00Z"]),
                        Series(event="$pageleave", timestamps=["2020-01-16T12:00:00Z"]),
                    ],
                    properties={"$bin": 64},
                ),
                SeriesTestData(
                    distinct_id="p6",
                    events=[
                        Series(event="$pageview", timestamps=["2020-01-15T12:00:00Z"]),
                        Series(event="$pageleave", timestamps=["2020-01-16T11:00:00Z"]),
                        Series(event="$pageleave", timestamps=["2020-01-16T12:00:00Z"]),
                    ],
                    properties={"$bin": 128},
                ),
            ]
        )
        flush_persons_and_events()

        response = self._run_trends_query(
            "2020-01-09",
            "2020-01-20",
            IntervalType.DAY,
            [EventsNode(event="$pageview")],
            None,
            BreakdownFilter(
                breakdowns=[
                    Breakdown(value="$bin"),
                ],
            ),
        )
        breakdown_labels = [result["breakdown_value"] for result in response.results]

        assert len(response.results) == 6
        assert len(breakdown_labels) == 6
        assert breakdown_labels == [["4"], ["8"], ["128"], ["16"], ["32"], ["64"]]

    def test_trends_event_multiple_numeric_breakdowns_into_bins(self):
        self._create_events(
            [
                SeriesTestData(
                    distinct_id="p1",
                    events=[
                        Series(
                            event="$pageview",
                            timestamps=[
                                "2020-01-11T12:00:00Z",
                                "2020-01-12T12:00:00Z",
                                "2020-01-13T12:00:00Z",
                                "2020-01-15T12:00:00Z",
                                "2020-01-17T12:00:00Z",
                                "2020-01-19T12:00:00Z",
                            ],
                        ),
                        Series(
                            event="$pageleave",
                            timestamps=[
                                "2020-01-11T12:00:00Z",
                                "2020-01-12T12:00:00Z",
                                "2020-01-13T12:00:00Z",
                            ],
                        ),
                    ],
                    properties={"$bin": 4},
                ),
                SeriesTestData(
                    distinct_id="p2",
                    events=[
                        Series(
                            event="$pageview",
                            timestamps=["2020-01-09T12:00:00Z", "2020-01-12T12:00:00Z"],
                        ),
                        Series(
                            event="$pageleave",
                            timestamps=[
                                "2020-01-13T12:00:00Z",
                            ],
                        ),
                    ],
                    properties={"$bin": 8},
                ),
                SeriesTestData(
                    distinct_id="p3",
                    events=[
                        Series(event="$pageview", timestamps=["2020-01-12T12:00:00Z"]),
                        Series(event="$pageleave", timestamps=["2020-01-13T12:00:00Z"]),
                    ],
                    properties={"$bin": 16},
                ),
                SeriesTestData(
                    distinct_id="p4",
                    events=[
                        Series(event="$pageview", timestamps=["2020-01-15T12:00:00Z"]),
                        Series(event="$pageleave", timestamps=["2020-01-16T12:00:00Z"]),
                    ],
                    properties={"$bin": 32},
                ),
                SeriesTestData(
                    distinct_id="p5",
                    events=[
                        Series(event="$pageview", timestamps=["2020-01-15T12:00:00Z"]),
                        Series(event="$pageleave", timestamps=["2020-01-16T12:00:00Z"]),
                    ],
                    properties={"$bin": 64},
                ),
                SeriesTestData(
                    distinct_id="p6",
                    events=[
                        Series(event="$pageview", timestamps=["2020-01-15T12:00:00Z"]),
                        Series(event="$pageleave", timestamps=["2020-01-16T11:00:00Z"]),
                        Series(event="$pageleave", timestamps=["2020-01-16T12:00:00Z"]),
                    ],
                    properties={"$bin": 128},
                ),
                SeriesTestData(
                    distinct_id="p7",
                    events=[
                        Series(event="$pageview", timestamps=["2020-01-15T12:00:00Z"]),
                        Series(event="$pageleave", timestamps=["2020-01-16T11:00:00Z"]),
                        Series(event="$pageleave", timestamps=["2020-01-16T12:00:00Z"]),
                    ],
                    properties={},
                ),
            ]
        )
        flush_persons_and_events()

        response = self._run_trends_query(
            "2020-01-09",
            "2020-01-20",
            IntervalType.DAY,
            [EventsNode(event="$pageview")],
            None,
            BreakdownFilter(
                breakdowns=[
                    Breakdown(value="$bin", histogram_bin_count=5),
                ],
            ),
        )
        breakdown_labels = [result["breakdown_value"] for result in response.results]

        assert len(response.results) == 5
        assert len(breakdown_labels) == 5
        assert breakdown_labels == [
            ["[4,28.8]"],
            ["[103.2,128.01]"],
            ["[28.8,53.6]"],
            ["[53.6,78.4]"],
            [BREAKDOWN_NULL_STRING_LABEL],
        ]
        assert [9, 1, 1, 1, 1] == [r["count"] for r in response.results]

        response = self._run_trends_query(
            "2020-01-09",
            "2020-01-20",
            IntervalType.DAY,
            [EventsNode(event="$pageview")],
            None,
            BreakdownFilter(
                breakdowns=[
                    Breakdown(value="$bin", histogram_bin_count=5),
                ],
                breakdown_limit=2,
            ),
        )
        breakdown_labels = [result["breakdown_value"] for result in response.results]

        assert len(response.results) == 3
        assert len(breakdown_labels) == 3
        assert breakdown_labels == [
            ["[4,28.8]"],
            ["[103.2,128.01]"],
            [BREAKDOWN_OTHER_STRING_LABEL],
        ]
        assert [9, 1, 3] == [r["count"] for r in response.results]

    def test_trends_event_histogram_breakdowns_return_equal_result(self):
        self._create_events(
            [
                SeriesTestData(
                    distinct_id="p1",
                    events=[
                        Series(
                            event="$pageview",
                            timestamps=[
                                "2020-01-11T12:00:00Z",
                                "2020-01-12T12:00:00Z",
                                "2020-01-13T12:00:00Z",
                                "2020-01-15T12:00:00Z",
                                "2020-01-17T12:00:00Z",
                                "2020-01-19T12:00:00Z",
                            ],
                        ),
                        Series(
                            event="$pageleave",
                            timestamps=[
                                "2020-01-11T12:00:00Z",
                                "2020-01-12T12:00:00Z",
                                "2020-01-13T12:00:00Z",
                            ],
                        ),
                    ],
                    properties={"$bin": 4},
                ),
                SeriesTestData(
                    distinct_id="p2",
                    events=[
                        Series(
                            event="$pageview",
                            timestamps=["2020-01-09T12:00:00Z", "2020-01-12T12:00:00Z"],
                        ),
                        Series(
                            event="$pageleave",
                            timestamps=[
                                "2020-01-13T12:00:00Z",
                            ],
                        ),
                    ],
                    properties={"$bin": 8},
                ),
                SeriesTestData(
                    distinct_id="p3",
                    events=[
                        Series(event="$pageview", timestamps=["2020-01-12T12:00:00Z"]),
                        Series(event="$pageleave", timestamps=["2020-01-13T12:00:00Z"]),
                    ],
                    properties={"$bin": 16},
                ),
                SeriesTestData(
                    distinct_id="p4",
                    events=[
                        Series(event="$pageview", timestamps=["2020-01-12T12:00:00Z"]),
                        Series(event="$pageleave", timestamps=["2020-01-13T12:00:00Z"]),
                    ],
                    properties={},
                ),
            ]
        )
        flush_persons_and_events()

        single_breakdown_response = self._run_trends_query(
            "2020-01-09",
            "2020-01-20",
            IntervalType.DAY,
            [EventsNode(event="$pageview")],
            None,
            BreakdownFilter(breakdown="$bin", breakdown_histogram_bin_count=5),
        )
        multiple_breakdowns_response = self._run_trends_query(
            "2020-01-09",
            "2020-01-20",
            IntervalType.DAY,
            [EventsNode(event="$pageview")],
            None,
            BreakdownFilter(
                breakdowns=[
                    Breakdown(value="$bin", histogram_bin_count=5),
                ],
            ),
        )

        single_breakdown_values = [result["breakdown_value"] for result in single_breakdown_response.results]
        multiple_breakdown_values = [result["breakdown_value"][0] for result in multiple_breakdowns_response.results]

        assert len(single_breakdown_response.results) == len(multiple_breakdowns_response.results) == 4
        assert len(single_breakdown_values) == len(multiple_breakdown_values) == 4
        assert (
            single_breakdown_values
            == multiple_breakdown_values
            == [
                "[4,6.4]",
                "[6.4,8.8]",
                "[13.6,16.01]",
                BREAKDOWN_NULL_STRING_LABEL,
            ]
        )
        assert (
            [r["count"] for r in single_breakdown_response.results]
            == [r["count"] for r in multiple_breakdowns_response.results]
            == [6, 2, 1, 1]
        )

    def test_trends_event_breakdowns_handle_null(self):
        self._create_events(
            [
                SeriesTestData(
                    distinct_id="p1",
                    events=[
                        Series(
                            event="$pageview",
                            timestamps=[
                                "2020-01-11T12:00:00Z",
                                "2020-01-12T12:00:00Z",
                                "2020-01-13T12:00:00Z",
                                "2020-01-15T12:00:00Z",
                                "2020-01-17T12:00:00Z",
                                "2020-01-19T12:00:00Z",
                            ],
                        ),
                        Series(
                            event="$pageleave",
                            timestamps=[
                                "2020-01-11T12:00:00Z",
                                "2020-01-12T12:00:00Z",
                                "2020-01-13T12:00:00Z",
                            ],
                        ),
                    ],
                    properties={"$bin": 4},
                ),
                SeriesTestData(
                    distinct_id="p2",
                    events=[
                        Series(
                            event="$pageview",
                            timestamps=["2020-01-09T12:00:00Z", "2020-01-12T12:00:00Z"],
                        ),
                        Series(
                            event="$pageleave",
                            timestamps=[
                                "2020-01-13T12:00:00Z",
                            ],
                        ),
                    ],
                    properties={"$second_bin": 2},
                ),
            ]
        )
        flush_persons_and_events()

        # single
        response = self._run_trends_query(
            "2020-01-09",
            "2020-01-20",
            IntervalType.DAY,
            [EventsNode(event="$pageview")],
            None,
            BreakdownFilter(
                breakdown="$bin",
                breakdown_histogram_bin_count=10,
            ),
        )
        breakdown_labels = [result["breakdown_value"] for result in response.results]

        assert len(response.results) == 2
        assert len(breakdown_labels) == 2
        assert breakdown_labels == ["[4,4.01]", BREAKDOWN_NULL_STRING_LABEL]

        # single and the property is not included by the date range
        response = self._run_trends_query(
            "2020-01-14",
            "2020-01-20",
            IntervalType.DAY,
            [EventsNode(event="$pageview")],
            None,
            BreakdownFilter(
                breakdown="$second_bin",
                breakdown_histogram_bin_count=10,
            ),
        )
        breakdown_labels = [result["breakdown_value"] for result in response.results]

        assert len(response.results) == 1
        assert len(breakdown_labels) == 1
        # must return the placeholder value to ensure the frontend doesn't show an empty cell
        assert breakdown_labels == [BREAKDOWN_NULL_STRING_LABEL]

        # multiple
        response = self._run_trends_query(
            "2020-01-09",
            "2020-01-20",
            IntervalType.DAY,
            [EventsNode(event="$pageview")],
            None,
            BreakdownFilter(breakdowns=[Breakdown(value="$bin", histogram_bin_count=10)]),
        )
        breakdown_labels = [result["breakdown_value"] for result in response.results]

        assert len(response.results) == 2
        assert len(breakdown_labels) == 2
        assert breakdown_labels == [["[4,4.01]"], [BREAKDOWN_NULL_STRING_LABEL]]

        # multiple, two properties
        response = self._run_trends_query(
            "2020-01-09",
            "2020-01-20",
            IntervalType.DAY,
            [EventsNode(event="$pageview")],
            None,
            BreakdownFilter(
                breakdowns=[
                    Breakdown(value="$bin", histogram_bin_count=10),
                    Breakdown(value="$second_bin", histogram_bin_count=10),
                ]
            ),
        )
        breakdown_labels = [result["breakdown_value"] for result in response.results]

        assert len(response.results) == 2
        assert len(breakdown_labels) == 2
        assert breakdown_labels == [
            ["[4,4.01]", BREAKDOWN_NULL_STRING_LABEL],
            [BREAKDOWN_NULL_STRING_LABEL, "[2,2.01]"],
        ]

        # multiple and the property is not included by the date range
        response = self._run_trends_query(
            "2020-01-14",
            "2020-01-20",
            IntervalType.DAY,
            [EventsNode(event="$pageview")],
            None,
            BreakdownFilter(
                breakdowns=[
                    Breakdown(value="$second_bin", histogram_bin_count=10),
                ]
            ),
        )
        breakdown_labels = [result["breakdown_value"] for result in response.results]

        assert len(response.results) == 1
        assert len(breakdown_labels) == 1
        # must return the placeholder value to ensure the frontend doesn't show an empty cell
        assert breakdown_labels == [[BREAKDOWN_NULL_STRING_LABEL]]

    def test_trends_event_breakdowns_can_combine_bool_sting_and_numeric_in_any_order(self):
        self._create_test_events()
        flush_persons_and_events()

        breakdowns = [
            Breakdown(value="prop", histogram_bin_count=2),
            Breakdown(value="$browser"),
            Breakdown(value="bool_field"),
        ]
        for breakdown_filter in itertools.combinations(breakdowns, 3):
            response = self._run_trends_query(
                "2020-01-09",
                "2020-01-20",
                IntervalType.DAY,
                [EventsNode(event="$pageview")],
                None,
                BreakdownFilter(breakdowns=breakdown_filter),
            )
            breakdown_labels = [sorted(result["breakdown_value"]) for result in response.results]

            assert len(response.results) == 4
            assert len(breakdown_labels) == 4
            assert breakdown_labels == [
                sorted(["[10,25]", "Chrome", "true"]),
                sorted(["[10,25]", "Firefox", "false"]),
                sorted(["[25,40.01]", "Edge", "true"]),
                sorted(["[25,40.01]", "Safari", "false"]),
            ]

    def test_trends_event_breakdowns_handle_none_histogram_bin_count(self):
        self._create_test_events()
        flush_persons_and_events()

        # multiple
        response = self._run_trends_query(
            "2020-01-09",
            "2020-01-20",
            IntervalType.DAY,
            [EventsNode(event="$pageview")],
            None,
            BreakdownFilter(
                breakdowns=[
                    Breakdown(value="prop", histogram_bin_count=2),
                    Breakdown(value="$browser", histogram_bin_count=None),
                ]
            ),
        )
        breakdown_labels = [result["breakdown_value"] for result in response.results]

        assert len(response.results) == 4
        assert len(breakdown_labels) == 4
        assert breakdown_labels == [
            ["[10,25]", "Chrome"],
            ["[10,25]", "Firefox"],
            ["[25,40.01]", "Edge"],
            ["[25,40.01]", "Safari"],
        ]

    def test_trends_event_math_session_duration_with_breakdowns(self):
        self._create_test_events()
        flush_persons_and_events()

        s_response = self._run_trends_query(
            "2020-01-09",
            "2020-01-20",
            IntervalType.DAY,
            [EventsNode(event="$pageview", math=PropertyMathType.MEDIAN, math_property="$session_duration")],
            None,
            BreakdownFilter(
                breakdown="$session_duration",
                breakdown_type=BreakdownType.SESSION,
            ),
        )
        m_response = self._run_trends_query(
            "2020-01-09",
            "2020-01-20",
            IntervalType.DAY,
            [EventsNode(event="$pageview", math=PropertyMathType.MEDIAN, math_property="$session_duration")],
            None,
            BreakdownFilter(
                breakdowns=[Breakdown(value="$session_duration", type=MultipleBreakdownType.SESSION)],
            ),
        )

        single_breakdown_values = [result["breakdown_value"] for result in s_response.results]
        multiple_breakdown_values = [result["breakdown_value"][0] for result in m_response.results]

        assert len(s_response.results) == len(m_response.results) == 1
        assert len(single_breakdown_values) == len(multiple_breakdown_values) == 1
        assert single_breakdown_values == multiple_breakdown_values == ["0"]
        assert s_response.results[0]["label"] == m_response.results[0]["label"] == "0"
        assert s_response.results[0]["count"] == m_response.results[0]["count"] == 0

    def test_trends_event_math_session_duration_with_breakdowns_and_histogram_bins(self):
        self._create_test_events()
        flush_persons_and_events()

        s_response = self._run_trends_query(
            "2020-01-09",
            "2020-01-20",
            IntervalType.DAY,
            [EventsNode(event="$pageview", math=PropertyMathType.MEDIAN, math_property="$session_duration")],
            None,
            BreakdownFilter(
                breakdown="$session_duration", breakdown_type=BreakdownType.SESSION, breakdown_histogram_bin_count=4
            ),
        )
        m_response = self._run_trends_query(
            "2020-01-09",
            "2020-01-20",
            IntervalType.DAY,
            [EventsNode(event="$pageview", math=PropertyMathType.MEDIAN, math_property="$session_duration")],
            None,
            BreakdownFilter(
                breakdowns=[
                    Breakdown(value="$session_duration", type=MultipleBreakdownType.SESSION, histogram_bin_count=4)
                ],
            ),
        )

        single_breakdown_values = [result["breakdown_value"] for result in s_response.results]
        multiple_breakdown_values = [result["breakdown_value"][0] for result in m_response.results]

        assert len(s_response.results) == len(m_response.results) == 1
        assert len(single_breakdown_values) == len(multiple_breakdown_values) == 1
        assert single_breakdown_values == multiple_breakdown_values == ["[0,0.01]"]
        assert s_response.results[0]["label"] == m_response.results[0]["label"] == "[0,0.01]"
        assert s_response.results[0]["count"] == m_response.results[0]["count"] == 0

    def test_trends_event_math_wau_with_breakdowns(self):
        self._create_test_events()
        flush_persons_and_events()

        s_response = self._run_trends_query(
            "2020-01-09",
            "2020-01-20",
            IntervalType.DAY,
            [EventsNode(event="$pageview", math=BaseMathType.WEEKLY_ACTIVE)],
            None,
            BreakdownFilter(breakdown="$session_duration", breakdown_type="session", breakdown_histogram_bin_count=4),
        )
        m_response = self._run_trends_query(
            "2020-01-09",
            "2020-01-20",
            IntervalType.DAY,
            [EventsNode(event="$pageview", math=BaseMathType.WEEKLY_ACTIVE)],
            None,
            BreakdownFilter(
                breakdowns=[Breakdown(value="$session_duration", type="session", histogram_bin_count=4)],
            ),
        )

        single_breakdown_values = [result["breakdown_value"] for result in s_response.results]
        multiple_breakdown_values = [result["breakdown_value"][0] for result in m_response.results]

        assert len(s_response.results) == len(m_response.results) == 1
        assert len(single_breakdown_values) == len(multiple_breakdown_values) == 1
        assert single_breakdown_values == multiple_breakdown_values == ["[0,0.01]"]
        assert s_response.results[0]["label"] == m_response.results[0]["label"] == "[0,0.01]"
        assert s_response.results[0]["count"] == m_response.results[0]["count"] == 33

    def test_trends_event_math_mau_with_breakdowns(self):
        self._create_test_events()
        flush_persons_and_events()

        s_response = self._run_trends_query(
            "2020-01-09",
            "2020-02-10",
            IntervalType.DAY,
            [EventsNode(event="$pageview", math=BaseMathType.MONTHLY_ACTIVE)],
            None,
            BreakdownFilter(breakdown="$browser"),
        )
        m_response = self._run_trends_query(
            "2020-01-09",
            "2020-02-10",
            IntervalType.DAY,
            [EventsNode(event="$pageview", math=BaseMathType.MONTHLY_ACTIVE)],
            None,
            BreakdownFilter(
                breakdowns=[Breakdown(value="$browser", type="event")],
            ),
        )

        single_breakdown_values = [result["breakdown_value"] for result in s_response.results]
        multiple_breakdown_values = [result["breakdown_value"][0] for result in m_response.results]

        assert len(s_response.results) == len(m_response.results) == 4
        assert len(single_breakdown_values) == len(multiple_breakdown_values) == 4
        assert single_breakdown_values == multiple_breakdown_values == ["Firefox", "Chrome", "Edge", "Safari"]
        assert s_response.results[0]["count"] == m_response.results[0]["count"] == 33
        assert s_response.results[1]["count"] == m_response.results[1]["count"] == 31
        assert s_response.results[2]["count"] == m_response.results[2]["count"] == 30
        assert s_response.results[3]["count"] == m_response.results[3]["count"] == 27

    def test_trends_multiple_breakdowns_hogql(self):
        self._create_test_events()

        response = self._run_trends_query(
            "2020-01-09",
            "2020-01-20",
            IntervalType.DAY,
            [EventsNode(event="$pageview")],
            None,
            BreakdownFilter(breakdowns=[Breakdown(value="properties.$browser", type=MultipleBreakdownType.HOGQL)]),
        )

        breakdown_labels = [result["breakdown_value"] for result in response.results]

        assert len(response.results) == 4
        assert breakdown_labels == [["Chrome"], ["Firefox"], ["Edge"], ["Safari"]]
        assert response.results[0]["label"] == "Chrome"
        assert response.results[1]["label"] == "Firefox"
        assert response.results[2]["label"] == "Edge"
        assert response.results[3]["label"] == "Safari"
        assert response.results[0]["count"] == 6
        assert response.results[1]["count"] == 2
        assert response.results[2]["count"] == 1
        assert response.results[3]["count"] == 1

    def test_trends_multiple_breakdowns_hogql_and_numeric_prop(self):
        self._create_test_events()

        response = self._run_trends_query(
            "2020-01-09",
            "2020-01-20",
            IntervalType.DAY,
            [EventsNode(event="$pageview")],
            None,
            BreakdownFilter(
                breakdowns=[
                    Breakdown(value="properties.$browser", type=MultipleBreakdownType.HOGQL),
                    Breakdown(value="prop", histogram_bin_count=2),
                ]
            ),
        )

        breakdown_labels = [result["breakdown_value"] for result in response.results]

        assert len(response.results) == 4
        assert breakdown_labels == [
            ["Chrome", "[10,25]"],
            ["Firefox", "[10,25]"],
            ["Edge", "[25,40.01]"],
            ["Safari", "[25,40.01]"],
        ]
        assert response.results[0]["label"] == "Chrome::[10,25]"
        assert response.results[1]["label"] == "Firefox::[10,25]"
        assert response.results[2]["label"] == "Edge::[25,40.01]"
        assert response.results[3]["label"] == "Safari::[25,40.01]"
        assert response.results[0]["count"] == 6
        assert response.results[1]["count"] == 2
        assert response.results[2]["count"] == 1
        assert response.results[3]["count"] == 1

    def test_trends_event_multiple_breakdowns_combined_types(self):
        """
        Test all possible combinations do not throw.
        """
        self._create_test_events_for_groups()
        flush_persons_and_events()

        breakdowns = [
            Breakdown(value="prop", histogram_bin_count=2, type=MultipleBreakdownType.EVENT),
            Breakdown(value="$browser", type=MultipleBreakdownType.EVENT),
            Breakdown(value="bool_field", type=MultipleBreakdownType.EVENT),
            Breakdown(value="properties.$browser", type=MultipleBreakdownType.HOGQL),
            Breakdown(value="name", type=MultipleBreakdownType.PERSON),
            Breakdown(value="$session_duration", type=MultipleBreakdownType.SESSION),
            Breakdown(type="group", group_type_index=1, value="employee_count"),
            Breakdown(type="group", group_type_index=0, value="industry"),
        ]

        for breakdown_filter in itertools.permutations(breakdowns, 3):
            response = self._run_trends_query(
                "2020-01-09",
                "2020-01-20",
                IntervalType.DAY,
                [EventsNode(event="$pageview")],
                None,
                BreakdownFilter(breakdowns=breakdown_filter),
            )
            breakdown_labels = [sorted(result["breakdown_value"]) for result in response.results]

            self.assertNotEqual(len(response.results), 0, breakdown_filter)
            self.assertNotEqual(len(breakdown_labels), 0, breakdown_filter)

    def test_trends_multiple_breakdowns_multiple_hogql(self):
        self._create_test_events()

        response = self._run_trends_query(
            "2020-01-09",
            "2020-01-20",
            IntervalType.DAY,
            [EventsNode(event="$pageview"), EventsNode(event="$pageleave")],
            None,
            BreakdownFilter(breakdowns=[Breakdown(type=MultipleBreakdownType.HOGQL, value="properties.$browser")]),
        )

        breakdown_labels = [result["breakdown_value"] for result in response.results]

        assert len(response.results) == 8
        assert breakdown_labels == [
            ["Chrome"],
            ["Firefox"],
            ["Edge"],
            ["Safari"],
            ["Chrome"],
            ["Edge"],
            ["Firefox"],
            ["Safari"],
        ]
        assert response.results[0]["label"] == f"$pageview - Chrome"
        assert response.results[1]["label"] == f"$pageview - Firefox"
        assert response.results[2]["label"] == f"$pageview - Edge"
        assert response.results[3]["label"] == f"$pageview - Safari"
        assert response.results[4]["label"] == f"$pageleave - Chrome"
        assert response.results[5]["label"] == f"$pageleave - Edge"
        assert response.results[6]["label"] == f"$pageleave - Firefox"
        assert response.results[7]["label"] == f"$pageleave - Safari"
        assert response.results[0]["count"] == 6
        assert response.results[1]["count"] == 2
        assert response.results[2]["count"] == 1
        assert response.results[3]["count"] == 1
        assert response.results[4]["count"] == 3
        assert response.results[5]["count"] == 1
        assert response.results[6]["count"] == 1
        assert response.results[7]["count"] == 1

    def test_to_insight_query_applies_multiple_breakdowns(self):
        self._create_test_events()
        flush_persons_and_events()

        response = self._run_trends_query(
            "2020-01-09",
            "2020-01-20",
            IntervalType.DAY,
            [EventsNode(event="$pageview")],
            TrendsFilter(display=ChartDisplayType.ACTIONS_BAR_VALUE),
            BreakdownFilter(
                breakdowns=[
                    Breakdown(type=BreakdownType.EVENT, value="$browser"),
                    Breakdown(type=BreakdownType.EVENT, value="prop", histogram_bin_count=2),
                    Breakdown(type=BreakdownType.EVENT, value="bool_field"),
                ]
            ),
        )

        breakdown_labels = [result["breakdown_value"] for result in response.results]

        assert len(response.results) == 4
        assert breakdown_labels == [
            ["Chrome", "10", "true"],
            ["Firefox", "20", "false"],
            ["Edge", "30", "true"],
            ["Safari", "40", "false"],
        ]

    def test_to_actors_query_options_orders_options_with_histogram_breakdowns(self):
        self._create_test_events()
        self._create_events(
            [
                SeriesTestData(
                    distinct_id="p99",
                    events=[
                        Series(
                            event="$pageview",
                            timestamps=["2020-01-09T12:00:00Z", "2020-01-12T12:00:00Z"],
                        ),
                        Series(
                            event="$pageleave",
                            timestamps=[
                                "2020-01-13T12:00:00Z",
                            ],
                        ),
                    ],
                    properties={},
                ),
            ]
        )
        flush_persons_and_events()

        runner = self._create_query_runner(
            "2020-01-09",
            "2020-01-20",
            IntervalType.DAY,
            [EventsNode(event="$pageview")],
            None,
            BreakdownFilter(
                breakdown_type=BreakdownType.EVENT,
                breakdown="prop",
                breakdown_histogram_bin_count=4,
            ),
        )

        response = runner.to_actors_query_options()

        assert response.series == [InsightActorsQuerySeries(label="$pageview", value=0)]
        assert response.breakdown == [
            BreakdownItem(label="[10,17.5]", value="[10,17.5]"),
            BreakdownItem(label="[17.5,25]", value="[17.5,25]"),
            BreakdownItem(label="[25,32.5]", value="[25,32.5]"),
            BreakdownItem(label="[32.5,40.01]", value="[32.5,40.01]"),
            BreakdownItem(label='["",""]', value='["",""]'),
            BreakdownItem(label=BREAKDOWN_NULL_DISPLAY, value=BREAKDOWN_NULL_STRING_LABEL),
        ]

        runner = self._create_query_runner(
            "2020-01-09",
            "2020-01-20",
            IntervalType.DAY,
            [EventsNode(event="$pageview")],
            None,
            BreakdownFilter(
                breakdowns=[
                    Breakdown(
                        type=BreakdownType.EVENT,
                        value="prop",
                        histogram_bin_count=4,
                    )
                ]
            ),
        )
        response = runner.to_actors_query_options()

        assert response.series == [InsightActorsQuerySeries(label="$pageview", value=0)]
        assert response.breakdowns is not None
        assert response.series == [InsightActorsQuerySeries(label="$pageview", value=0)]
        assert response.breakdowns[0].values == [
            BreakdownItem(label="[10,17.5]", value="[10,17.5]"),
            BreakdownItem(label="[17.5,25]", value="[17.5,25]"),
            BreakdownItem(label="[25,32.5]", value="[25,32.5]"),
            BreakdownItem(label="[32.5,40.01]", value="[32.5,40.01]"),
            BreakdownItem(label='["",""]', value='["",""]'),
            BreakdownItem(label=BREAKDOWN_NULL_DISPLAY, value=BREAKDOWN_NULL_STRING_LABEL),
        ]

    def test_to_insight_query_applies_breakdown_limit(self):
        self._create_test_events()
        flush_persons_and_events()

        response = self._run_trends_query(
            "2020-01-09",
            "2020-01-20",
            IntervalType.DAY,
            [EventsNode(event="$pageview")],
            TrendsFilter(display=ChartDisplayType.ACTIONS_BAR_VALUE),
            BreakdownFilter(breakdown="$browser", breakdown_limit=2),
        )

        breakdown_labels = [result["breakdown_value"] for result in response.results]

        assert len(response.results) == 3
        assert breakdown_labels == ["Chrome", "Firefox", BREAKDOWN_OTHER_STRING_LABEL]

        response = self._run_trends_query(
            "2020-01-09",
            "2020-01-20",
            IntervalType.DAY,
            [EventsNode(event="$pageview")],
            TrendsFilter(display=ChartDisplayType.ACTIONS_BAR_VALUE),
            BreakdownFilter(breakdowns=[Breakdown(value="$browser")], breakdown_limit=2),
        )

        breakdown_labels = [result["breakdown_value"] for result in response.results]

        assert len(response.results) == 3
        assert breakdown_labels == [["Chrome"], ["Firefox"], [BREAKDOWN_OTHER_STRING_LABEL]]<|MERGE_RESOLUTION|>--- conflicted
+++ resolved
@@ -1,8 +1,5 @@
-<<<<<<< HEAD
 import itertools
-=======
 import re
->>>>>>> 432396c1
 import zoneinfo
 from dataclasses import dataclass
 from datetime import datetime
