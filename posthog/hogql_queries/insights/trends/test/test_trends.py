import dataclasses
import json
import uuid
from datetime import datetime
from typing import Any, Optional, Union, cast
from unittest.mock import patch
from zoneinfo import ZoneInfo

import pytest
from django.test import override_settings
from django.utils import timezone
from freezegun import freeze_time
from rest_framework.exceptions import ValidationError

from posthog.constants import (
    TREND_FILTER_TYPE_EVENTS,
    TRENDS_BAR_VALUE,
    TRENDS_LINEAR,
    TRENDS_TABLE,
)
from posthog.hogql_queries.insights.trends.test.test_trends_persons import get_actors
from posthog.hogql_queries.insights.trends.trends_query_runner import TrendsQueryRunner
from posthog.hogql_queries.legacy_compatibility.filter_to_query import (
    clean_entity_properties,
    clean_global_properties,
    filter_to_query,
)
from posthog.models import (
    Action,
    Cohort,
    Entity,
    Filter,
    GroupTypeMapping,
    Organization,
    Person,
)
from posthog.models.group.util import create_group
from posthog.models.instance_setting import (
    get_instance_setting,
    override_instance_config,
)
from posthog.models.person.util import create_person_distinct_id
from posthog.models.property_definition import PropertyDefinition
from posthog.models.team.team import Team
from posthog.models.utils import uuid7
from posthog.schema import (
    ActionsNode,
    BreakdownFilter,
    DataWarehouseNode,
    EventsNode,
    InsightDateRange,
    PropertyGroupFilter,
    TrendsFilter,
    TrendsQuery,
    CompareFilter,
)
from posthog.test.base import (
    APIBaseTest,
    ClickhouseTestMixin,
    _create_event,
    _create_person,
    also_test_with_different_timezones,
    also_test_with_materialized_columns,
    also_test_with_person_on_events_v2,
    create_person_id_override_by_distinct_id,
    flush_persons_and_events,
    snapshot_clickhouse_queries,
)
from posthog.test.test_journeys import journeys_for


def breakdown_label(entity: Entity, value: Union[str, int]) -> dict[str, Optional[Union[str, int]]]:
    ret_dict: dict[str, Optional[Union[str, int]]] = {}
    if not value or not isinstance(value, str) or "cohort_" not in value:
        label = value if (value or isinstance(value, bool)) and value != "None" and value != "nan" else "Other"
        ret_dict["label"] = f"{entity.name} - {label}"
        ret_dict["breakdown_value"] = label
    else:
        if value == "cohort_all":
            ret_dict["label"] = f"{entity.name} - all users"
            ret_dict["breakdown_value"] = "all"
        else:
            cohort = Cohort.objects.get(pk=value.replace("cohort_", ""))
            ret_dict["label"] = f"{entity.name} - {cohort.name}"
            ret_dict["breakdown_value"] = cohort.pk
    return ret_dict


def _create_action(**kwargs):
    team = kwargs.pop("team")
    name = kwargs.pop("name")
    properties = kwargs.pop("properties", {})
    action = Action.objects.create(team=team, name=name, steps_json=[{"event": name, "properties": properties}])
    return action


def _create_cohort(**kwargs):
    team = kwargs.pop("team")
    name = kwargs.pop("name")
    groups = kwargs.pop("groups")
    cohort = Cohort.objects.create(team=team, name=name, groups=groups, last_calculation=timezone.now())
    cohort.calculate_people_ch(pending_version=0)
    return cohort


def _props(dict: dict):
    props = dict.get("properties", None)
    if not props:
        return None

    if isinstance(props, list):
        raw_properties = {
            "type": "AND",
            "values": [{"type": "AND", "values": props}],
        }
    else:
        raw_properties = {
            "type": "AND",
            "values": [{"type": "AND", "values": [props]}],
        }

    return PropertyGroupFilter(**clean_global_properties(raw_properties))


def convert_filter_to_trends_query(filter: Filter) -> TrendsQuery:
    filter_as_dict = filter.to_dict()

    events: list[EventsNode] = []
    actions: list[ActionsNode] = []

    for event in filter.events:
        if isinstance(event._data.get("properties", None), list):
            properties = clean_entity_properties(event._data.get("properties", None))
        elif event._data.get("properties", None) is not None:
            values = event._data.get("properties", None).get("values", None)
            properties = clean_entity_properties(values)
        else:
            properties = None

        events.append(
            EventsNode(
                event=event.id,
                name=event.name,
                custom_name=event.custom_name,
                math=event.math,
                math_property=event.math_property,
                math_hogql=event.math_hogql,
                math_group_type_index=event.math_group_type_index,
                properties=properties,
            )
        )

    for action in filter.actions:
        if isinstance(action._data.get("properties", None), list):
            properties = clean_entity_properties(action._data.get("properties", None))
        elif action._data.get("properties", None) is not None:
            values = action._data.get("properties", None).get("values", None)
            properties = clean_entity_properties(values)
        else:
            properties = None

        actions.append(
            ActionsNode(
                id=action.id,
                name=action.name,
                custom_name=action.custom_name,
                math=action.math,
                math_property=action.math_property,
                math_hogql=action.math_hogql,
                math_group_type_index=action.math_group_type_index,
                properties=properties,
            )
        )

    series: list[Union[EventsNode, ActionsNode, DataWarehouseNode]] = [*events, *actions]

    tq = TrendsQuery(
        series=series,
        kind="TrendsQuery",
        filterTestAccounts=filter.filter_test_accounts,
        dateRange=InsightDateRange(date_from=filter_as_dict.get("date_from"), date_to=filter_as_dict.get("date_to")),
        samplingFactor=filter.sampling_factor,
        aggregation_group_type_index=filter.aggregation_group_type_index,
        breakdownFilter=BreakdownFilter(
            breakdown=filter.breakdown,
            breakdown_type=filter.breakdown_type,
            breakdown_normalize_url=filter.breakdown_normalize_url,
            breakdowns=filter.breakdowns,
            breakdown_group_type_index=filter.breakdown_group_type_index,
            breakdown_histogram_bin_count=filter.breakdown_histogram_bin_count,
            breakdown_limit=filter._breakdown_limit,
        ),
        properties=_props(filter.to_dict()),
        interval=filter.interval,
        trendsFilter=TrendsFilter(
            display=filter.display,
            breakdown_histogram_bin_count=filter.breakdown_histogram_bin_count,
            formula=filter.formula,
            smoothingIntervals=filter.smoothing_intervals,
        ),
        compareFilter=CompareFilter(compare=filter.compare, compare_to=filter.compare_to),
    )

    return tq


@override_settings(IN_UNIT_TESTING=True)
class TestTrends(ClickhouseTestMixin, APIBaseTest):
    maxDiff = None

    def _run(self, filter: Filter, team: Team):
        flush_persons_and_events()

        # trend_query = filter_to_query(filter.to_dict())

        trend_query = convert_filter_to_trends_query(filter)
        tqr = TrendsQueryRunner(team=team, query=trend_query)
        return tqr.calculate().results

    def _get_actors(self, filters: dict[str, Any], **kwargs) -> list[list[Any]]:
        trends_query = cast(TrendsQuery, filter_to_query(filters))
        return get_actors(trends_query=trends_query, **kwargs)

    def _create_event(self, **kwargs):
        _create_event(**kwargs)
        props = kwargs.get("properties")
        if props is not None:
            for key, value in props.items():
                prop_def_exists = PropertyDefinition.objects.filter(team=self.team, name=key).exists()
                if prop_def_exists is False:
                    if isinstance(value, str):
                        type = "String"
                    elif isinstance(value, bool):
                        type = "Boolean"
                    elif isinstance(value, int):
                        type = "Numeric"
                    else:
                        type = "String"

                    PropertyDefinition.objects.create(
                        team=self.team,
                        name=key,
                        property_type=type,
                        type=PropertyDefinition.Type.EVENT,
                    )

    def _create_person(self, **kwargs):
        person = _create_person(**kwargs)
        props = kwargs.get("properties")
        if props is not None:
            for key, value in props.items():
                prop_def_exists = PropertyDefinition.objects.filter(team=self.team, name=key).exists()
                if prop_def_exists is False:
                    if isinstance(value, str):
                        type = "String"
                    elif isinstance(value, bool):
                        type = "Boolean"
                    elif isinstance(value, int):
                        type = "Numeric"
                    else:
                        type = "String"

                    PropertyDefinition.objects.create(
                        team=self.team,
                        name=key,
                        property_type=type,
                        type=PropertyDefinition.Type.PERSON,
                    )
        return person

    def _create_group(self, **kwargs):
        create_group(**kwargs)
        props = kwargs.get("properties")
        index = kwargs.get("group_type_index")

        if props is not None:
            for key, value in props.items():
                prop_def_exists = PropertyDefinition.objects.filter(team=self.team, name=key).exists()
                if prop_def_exists is False:
                    if isinstance(value, str):
                        type = "String"
                    elif isinstance(value, bool):
                        type = "Boolean"
                    elif isinstance(value, int):
                        type = "Numeric"
                    else:
                        type = "String"

                    PropertyDefinition.objects.create(
                        team=self.team,
                        name=key,
                        property_type=type,
                        group_type_index=index,
                        type=PropertyDefinition.Type.GROUP,
                    )

    def _create_events(self, use_time=False) -> tuple[Action, Person]:
        person = self._create_person(
            team_id=self.team.pk,
            distinct_ids=["blabla", "anonymous_id"],
            properties={"$some_prop": "some_val"},
        )
        _, _, secondTeam = Organization.objects.bootstrap(None, team_fields={"api_token": "token456"})

        freeze_without_time = ["2019-12-24", "2020-01-01", "2020-01-02"]
        freeze_with_time = [
            "2019-12-24 03:45:34",
            "2020-01-01 00:06:34",
            "2020-01-02 16:34:34",
        ]

        freeze_args = freeze_without_time
        if use_time:
            freeze_args = freeze_with_time

        with freeze_time(freeze_args[0]):
            self._create_event(
                team=self.team,
                event="sign up",
                distinct_id="blabla",
                properties={"$some_property": "value", "$bool_prop": True},
            )

        with freeze_time(freeze_args[1]):
            self._create_event(
                team=self.team,
                event="sign up",
                distinct_id="blabla",
                properties={"$some_property": "value", "$bool_prop": False},
            )
            self._create_event(
                team=self.team,
                event="sign up",
                distinct_id="anonymous_id",
                properties={"$bool_prop": False},
            )
            self._create_event(team=self.team, event="sign up", distinct_id="blabla")
        with freeze_time(freeze_args[2]):
            self._create_event(
                team=self.team,
                event="sign up",
                distinct_id="blabla",
                properties={
                    "$some_property": "other_value",
                    "$some_numerical_prop": 80,
                },
            )
            self._create_event(team=self.team, event="no events", distinct_id="blabla")

            # second team should have no effect
            self._create_event(
                team=secondTeam,
                event="sign up",
                distinct_id="blabla",
                properties={"$some_property": "other_value"},
            )

        _create_action(team=self.team, name="no events")
        sign_up_action = _create_action(team=self.team, name="sign up")

        flush_persons_and_events()

        return sign_up_action, person

    def _create_breakdown_events(self):
        freeze_without_time = ["2020-01-02"]

        with freeze_time(freeze_without_time[0]):
            for i in range(25):
                self._create_event(
                    team=self.team,
                    event="sign up",
                    distinct_id="blabla",
                    properties={"$some_property": i},
                )
        _create_action(team=self.team, name="sign up")

    def _create_breakdown_url_events(self):
        freeze_without_time = ["2020-01-02"]

        with freeze_time(freeze_without_time[0]):
            self._create_event(
                team=self.team,
                event="sign up",
                distinct_id="blabla",
                properties={"$current_url": "http://hogflix/first"},
            )
            self._create_event(
                team=self.team,
                event="sign up",
                distinct_id="blabla",
                properties={"$current_url": "http://hogflix/first/"},
            )
            self._create_event(
                team=self.team,
                event="sign up",
                distinct_id="blabla",
                properties={"$current_url": "http://hogflix/second"},
            )

    def _create_event_count_per_actor_events(self):
        self._create_person(
            team_id=self.team.pk,
            distinct_ids=["blabla", "anonymous_id"],
            properties={"fruit": "mango"},
        )
        self._create_person(team_id=self.team.pk, distinct_ids=["tintin"], properties={"fruit": "mango"})
        self._create_person(team_id=self.team.pk, distinct_ids=["murmur"], properties={})  # No fruit here
        self._create_person(
            team_id=self.team.pk,
            distinct_ids=["reeree"],
            properties={"fruit": "tomato"},
        )

        with freeze_time("2020-01-01 00:06:02"):
            self._create_event(
                team=self.team,
                event="viewed video",
                distinct_id="anonymous_id",
                properties={"color": "red", "$group_0": "bouba"},
            )
            self._create_event(
                team=self.team,
                event="viewed video",
                distinct_id="blabla",
                properties={"$group_0": "bouba"},
            )  # No color here
            self._create_event(
                team=self.team,
                event="viewed video",
                distinct_id="reeree",
                properties={"color": "blue", "$group_0": "bouba"},
            )
            self._create_event(
                team=self.team,
                event="sign up",
                distinct_id="tintin",
                properties={"$group_0": "kiki"},
            )

        with freeze_time("2020-01-03 19:06:34"):
            self._create_event(
                team=self.team,
                event="sign up",
                distinct_id="murmur",
                properties={"$group_0": "kiki"},
            )

        with freeze_time("2020-01-04 23:17:00"):
            self._create_event(
                team=self.team,
                event="viewed video",
                distinct_id="tintin",
                properties={"color": "red", "$group_0": "kiki"},
            )

        with freeze_time("2020-01-05 19:06:34"):
            self._create_event(
                team=self.team,
                event="viewed video",
                distinct_id="blabla",
                properties={"color": "blue", "$group_0": "bouba"},
            )
            self._create_event(
                team=self.team,
                event="viewed video",
                distinct_id="tintin",
                properties={"color": "red"},
            )  # No group here
            self._create_event(
                team=self.team,
                event="viewed video",
                distinct_id="tintin",
                properties={"color": "red", "$group_0": "bouba"},
            )
            self._create_event(
                team=self.team,
                event="viewed video",
                distinct_id="tintin",
                properties={"color": "blue", "$group_0": "kiki"},
            )

    def test_trends_per_day(self):
        self._create_events()
        with freeze_time("2020-01-04T13:00:01Z"):
            # with self.assertNumQueries(16):
            response = self._run(
                Filter(
                    team=self.team,
                    data={
                        "date_from": "-7d",
                        "events": [{"id": "sign up"}, {"id": "no events"}],
                    },
                ),
                self.team,
            )
        self.assertEqual(response[0]["label"], "sign up")
        self.assertEqual(response[0]["labels"][4], "1-Jan-2020")
        self.assertEqual(response[0]["data"][4], 3.0)
        self.assertEqual(response[0]["labels"][5], "2-Jan-2020")
        self.assertEqual(response[0]["data"][5], 1.0)

    # just make sure this doesn't error
    def test_no_props_string(self):
        PropertyDefinition.objects.create(
            team=self.team,
            name="$some_property",
            property_type="String",
            type=PropertyDefinition.Type.EVENT,
        )

        with freeze_time("2020-01-04T13:01:01Z"):
            self._run(
                Filter(
                    team=self.team,
                    data={
                        "date_from": "-14d",
                        "breakdown": "$some_property",
                        "events": [
                            {
                                "id": "sign up",
                                "name": "sign up",
                                "type": "events",
                                "order": 0,
                            },
                            {"id": "no events"},
                        ],
                    },
                ),
                self.team,
            )
            self._run(
                Filter(
                    team=self.team,
                    data={
                        "date_from": "-14d",
                        "breakdowns": [{"property": "$some_property"}],
                        "events": [
                            {
                                "id": "sign up",
                                "name": "sign up",
                                "type": "events",
                                "order": 0,
                            },
                            {"id": "no events"},
                        ],
                    },
                ),
                self.team,
            )

    def test_no_props_numeric(self):
        PropertyDefinition.objects.create(
            team=self.team,
            name="$some_property",
            property_type="Numeric",
            type=PropertyDefinition.Type.EVENT,
        )

        with freeze_time("2020-01-04T13:01:01Z"):
            self._run(
                Filter(
                    team=self.team,
                    data={
                        "date_from": "-14d",
                        "breakdown": "$some_property",
                        "events": [
                            {
                                "id": "sign up",
                                "name": "sign up",
                                "type": "events",
                                "order": 0,
                            },
                            {"id": "no events"},
                        ],
                    },
                ),
                self.team,
            )
            self._run(
                Filter(
                    team=self.team,
                    data={
                        "date_from": "-14d",
                        "breakdowns": [{"property": "$some_property"}],
                        "events": [
                            {
                                "id": "sign up",
                                "name": "sign up",
                                "type": "events",
                                "order": 0,
                            },
                            {"id": "no events"},
                        ],
                    },
                ),
                self.team,
            )

    def test_no_props_boolean(self):
        PropertyDefinition.objects.create(
            team=self.team,
            name="$some_property",
            property_type="Boolean",
            type=PropertyDefinition.Type.EVENT,
        )

        with freeze_time("2020-01-04T13:01:01Z"):
            self._run(
                Filter(
                    team=self.team,
                    data={
                        "date_from": "-14d",
                        "breakdown": "$some_property",
                        "events": [
                            {
                                "id": "sign up",
                                "name": "sign up",
                                "type": "events",
                                "order": 0,
                            },
                            {"id": "no events"},
                        ],
                    },
                ),
                self.team,
            )
            self._run(
                Filter(
                    team=self.team,
                    data={
                        "date_from": "-14d",
                        "breakdowns": [{"property": "$some_property"}],
                        "events": [
                            {
                                "id": "sign up",
                                "name": "sign up",
                                "type": "events",
                                "order": 0,
                            },
                            {"id": "no events"},
                        ],
                    },
                ),
                self.team,
            )

    def test_trends_per_day_48hours(self):
        self._create_events()
        with freeze_time("2020-01-03T13:00:01Z"):
            response = self._run(
                Filter(
                    team=self.team,
                    data={
                        "date_from": "-48h",
                        "interval": "day",
                        "events": [{"id": "sign up"}, {"id": "no events"}],
                    },
                ),
                self.team,
            )

        self.assertEqual(response[0]["data"][1], 1.0)
        self.assertEqual(response[0]["labels"][1], "2-Jan-2020")

    @snapshot_clickhouse_queries
    def test_trends_per_day_cumulative(self):
        self._create_events()
        with freeze_time("2020-01-04T13:00:01Z"):
            response = self._run(
                Filter(
                    team=self.team,
                    data={
                        "date_from": "-7d",
                        "display": "ActionsLineGraphCumulative",
                        "events": [{"id": "sign up"}],
                    },
                ),
                self.team,
            )

        self.assertEqual(response[0]["label"], "sign up")
        self.assertEqual(response[0]["labels"][4], "1-Jan-2020")
        self.assertEqual(response[0]["data"][4], 3.0)
        self.assertEqual(response[0]["labels"][5], "2-Jan-2020")
        self.assertEqual(response[0]["data"][5], 4.0)

    @snapshot_clickhouse_queries
    def test_trends_per_day_dau_cumulative(self):
        self._create_events()
        with freeze_time("2020-01-03T13:00:01Z"):
            self._create_person(
                team_id=self.team.pk,
                distinct_ids=["new_user"],
                properties={"$some_prop": "some_val"},
            )
            self._create_event(
                team=self.team,
                event="sign up",
                distinct_id="new_user",
                properties={"$some_property": "value", "$bool_prop": False},
            )
            flush_persons_and_events()
        with freeze_time("2020-01-04T13:00:01Z"):
            response = self._run(
                Filter(
                    team=self.team,
                    data={
                        "date_from": "-7d",
                        "display": "ActionsLineGraphCumulative",
                        "events": [{"id": "sign up", "math": "dau"}],
                    },
                ),
                self.team,
            )

        self.assertEqual(response[0]["label"], "sign up")
        self.assertEqual(response[0]["labels"][4], "1-Jan-2020")
        self.assertEqual(response[0]["data"][4], 1.0)
        self.assertEqual(response[0]["labels"][5], "2-Jan-2020")
        self.assertEqual(response[0]["data"][5], 1.0)
        self.assertEqual(response[0]["labels"][6], "3-Jan-2020")
        self.assertEqual(response[0]["data"][6], 2.0)

    @snapshot_clickhouse_queries
    def test_trends_groups_per_day(self):
        self._create_event_count_per_actor_events()
        with freeze_time("2020-01-06T13:00:01Z"):
            response = self._run(
                Filter(
                    team=self.team,
                    data={
                        "date_from": "-7d",
                        "display": "ActionsLineGraph",
                        "events": [
                            {
                                "id": "viewed video",
                                "math": "unique_group",
                                "math_group_type_index": 0,
                            }
                        ],
                    },
                ),
                self.team,
            )

        self.assertEqual(response[0]["label"], "viewed video")
        self.assertEqual(response[0]["labels"][-1], "6-Jan-2020")
        self.assertEqual(response[0]["data"], [0.0, 0.0, 1.0, 0, 0, 1, 2, 0])

    @snapshot_clickhouse_queries
    def test_trends_groups_per_day_cumulative(self):
        self._create_event_count_per_actor_events()
        with freeze_time("2020-01-06T13:00:01Z"):
            response = self._run(
                Filter(
                    team=self.team,
                    data={
                        "date_from": "-7d",
                        "display": "ActionsLineGraphCumulative",
                        "events": [
                            {
                                "id": "viewed video",
                                "math": "unique_group",
                                "math_group_type_index": 0,
                            }
                        ],
                    },
                ),
                self.team,
            )

        self.assertEqual(response[0]["label"], "viewed video")
        self.assertEqual(response[0]["labels"][-1], "6-Jan-2020")
        self.assertEqual(response[0]["data"], [0.0, 0.0, 1.0, 1.0, 1.0, 2.0, 2.0, 2.0])

    @also_test_with_person_on_events_v2
    @snapshot_clickhouse_queries
    def test_trends_breakdown_cumulative(self):
        self._create_events()
        with freeze_time("2020-01-04T13:00:01Z"):
            response = self._run(
                Filter(
                    team=self.team,
                    data={
                        "date_from": "-7d",
                        "display": "ActionsLineGraphCumulative",
                        "events": [{"id": "sign up", "math": "dau"}],
                        "breakdown": "$some_property",
                    },
                ),
                self.team,
            )

        self.assertEqual(response[0]["label"], "value")
        self.assertEqual(response[0]["labels"][4], "1-Jan-2020")
        self.assertEqual(response[0]["data"], [0.0, 0.0, 0.0, 0.0, 1.0, 1.0, 1.0, 1.0])

        self.assertEqual(response[1]["label"], "other_value")
        self.assertEqual(response[1]["labels"][4], "1-Jan-2020")
        self.assertEqual(response[1]["data"], [0.0, 0.0, 0.0, 0.0, 0.0, 1.0, 1.0, 1.0])

        self.assertEqual(response[2]["label"], "$$_posthog_breakdown_null_$$")
        self.assertEqual(response[2]["labels"][4], "1-Jan-2020")
        self.assertEqual(response[2]["data"], [0.0, 0.0, 0.0, 0.0, 1.0, 1.0, 1.0, 1.0])

    @snapshot_clickhouse_queries
    @override_settings(PERSON_ON_EVENTS_V2_OVERRIDE=True)
    def test_trends_breakdown_normalize_url(self):
        self._create_breakdown_url_events()
        with freeze_time("2020-01-04T13:00:01Z"):
            response = self._run(
                Filter(
                    team=self.team,
                    data={
                        "date_from": "-7d",
                        "display": "ActionsLineGraphCumulative",
                        "events": [{"id": "sign up", "math": "dau"}],
                        "breakdown": "$current_url",
                        "breakdown_normalize_url": True,
                    },
                ),
                self.team,
            )

        labels = [item["label"] for item in response]
        assert sorted(labels) == ["http://hogflix/first", "http://hogflix/second"]
        breakdown_values = [item["breakdown_value"] for item in response]
        assert sorted(breakdown_values) == sorted(labels)

    def test_trends_single_aggregate_dau(self):
        self._create_events()
        with freeze_time("2020-01-04T13:00:01Z"):
            daily_response = self._run(
                Filter(
                    team=self.team,
                    data={
                        "display": TRENDS_TABLE,
                        "interval": "week",
                        "events": [{"id": "sign up", "math": "dau"}],
                    },
                ),
                self.team,
            )

        with freeze_time("2020-01-04T13:00:01Z"):
            weekly_response = self._run(
                Filter(
                    team=self.team,
                    data={
                        "display": TRENDS_TABLE,
                        "interval": "day",
                        "events": [{"id": "sign up", "math": "dau"}],
                    },
                ),
                self.team,
            )

        self.assertEqual(daily_response[0]["aggregated_value"], 1)
        self.assertEqual(
            daily_response[0]["aggregated_value"],
            weekly_response[0]["aggregated_value"],
        )

    @also_test_with_materialized_columns(["$math_prop"])
    def test_trends_single_aggregate_math(self):
        self._create_person(
            team_id=self.team.pk,
            distinct_ids=["blabla", "anonymous_id"],
            properties={"$some_prop": "some_val"},
        )
        with freeze_time("2020-01-01 00:06:34"):
            self._create_event(
                team=self.team,
                event="sign up",
                distinct_id="blabla",
                properties={"$math_prop": 1},
            )
            self._create_event(
                team=self.team,
                event="sign up",
                distinct_id="blabla",
                properties={"$math_prop": 1},
            )
            self._create_event(
                team=self.team,
                event="sign up",
                distinct_id="blabla",
                properties={"$math_prop": 1},
            )
            self._create_event(
                team=self.team,
                event="sign up",
                distinct_id="blabla",
                properties={"$math_prop": 2},
            )
            self._create_event(
                team=self.team,
                event="sign up",
                distinct_id="blabla",
                properties={"$math_prop": 3},
            )

        with freeze_time("2020-01-02 00:06:34"):
            self._create_event(
                team=self.team,
                event="sign up",
                distinct_id="blabla",
                properties={"$math_prop": 4},
            )
            self._create_event(
                team=self.team,
                event="sign up",
                distinct_id="blabla",
                properties={"$math_prop": 4},
            )

        with freeze_time("2020-01-04T13:00:01Z"):
            daily_response = self._run(
                Filter(
                    team=self.team,
                    data={
                        "display": TRENDS_TABLE,
                        "interval": "week",
                        "events": [
                            {
                                "id": "sign up",
                                "math": "median",
                                "math_property": "$math_prop",
                            }
                        ],
                    },
                ),
                self.team,
            )

        with freeze_time("2020-01-04T13:00:01Z"):
            weekly_response = self._run(
                Filter(
                    team=self.team,
                    data={
                        "display": TRENDS_TABLE,
                        "interval": "day",
                        "events": [
                            {
                                "id": "sign up",
                                "math": "median",
                                "math_property": "$math_prop",
                            }
                        ],
                    },
                ),
                self.team,
            )

        self.assertEqual(daily_response[0]["aggregated_value"], 2.0)
        self.assertEqual(
            daily_response[0]["aggregated_value"],
            weekly_response[0]["aggregated_value"],
        )

    @snapshot_clickhouse_queries
    def test_trends_with_session_property_single_aggregate_math(self):
        s1 = str(uuid7("2020-01-01", 1))
        s2 = str(uuid7("2020-01-01", 2))
        s3 = str(uuid7("2020-01-01", 3))
        s4 = str(uuid7("2020-01-01", 4))
        self._create_person(
            team_id=self.team.pk,
            distinct_ids=["blabla", "anonymous_id"],
            properties={"$some_prop": "some_val"},
        )
        self._create_person(
            team_id=self.team.pk,
            distinct_ids=["blabla2"],
            properties={"$some_prop": "some_val"},
        )

        self._create_event(
            team=self.team,
            event="sign up before",
            distinct_id="blabla",
            properties={"$session_id": s1},
            timestamp="2020-01-01 00:06:30",
        )
        self._create_event(
            team=self.team,
            event="sign up",
            distinct_id="blabla",
            properties={"$session_id": s1},
            timestamp="2020-01-01 00:06:34",
        )
        self._create_event(
            team=self.team,
            event="sign up later",
            distinct_id="blabla",
            properties={"$session_id": s1},
            timestamp="2020-01-01 00:06:35",
        )
        # First session lasted 5 seconds
        self._create_event(
            team=self.team,
            event="sign up",
            distinct_id="blabla2",
            properties={"$session_id": s2},
            timestamp="2020-01-01 00:06:35",
        )
        self._create_event(
            team=self.team,
            event="sign up",
            distinct_id="blabla2",
            properties={"$session_id": s2},
            timestamp="2020-01-01 00:06:45",
        )
        # Second session lasted 10 seconds

        self._create_event(
            team=self.team,
            event="sign up",
            distinct_id="blabla",
            properties={"$session_id": s3},
            timestamp="2020-01-01 00:06:45",
        )
        # Third session lasted 0 seconds

        self._create_event(
            team=self.team,
            event="sign up",
            distinct_id="blabla",
            properties={"$session_id": s4},
            timestamp="2020-01-02 00:06:30",
        )
        self._create_event(
            team=self.team,
            event="sign up",
            distinct_id="blabla",
            properties={"$session_id": s4},
            timestamp="2020-01-02 00:06:45",
        )
        # Fourth session lasted 15 seconds

        with freeze_time("2020-01-04T13:00:01Z"):
            daily_response = self._run(
                Filter(
                    team=self.team,
                    data={
                        "display": TRENDS_TABLE,
                        "interval": "week",
                        "events": [
                            {
                                "id": "sign up",
                                "math": "median",
                                "math_property": "$session_duration",
                            }
                        ],
                    },
                ),
                self.team,
            )

        with freeze_time("2020-01-04T13:00:01Z"):
            weekly_response = self._run(
                Filter(
                    team=self.team,
                    data={
                        "display": TRENDS_TABLE,
                        "interval": "day",
                        "events": [
                            {
                                "id": "sign up",
                                "math": "median",
                                "math_property": "$session_duration",
                            }
                        ],
                    },
                ),
                self.team,
            )

        self.assertEqual(daily_response[0]["aggregated_value"], 7.5)
        self.assertEqual(
            daily_response[0]["aggregated_value"],
            weekly_response[0]["aggregated_value"],
        )

    def test_unique_session_with_session_breakdown(self):
        s1 = str(uuid7("2020-01-01", 1))
        s2 = str(uuid7("2020-01-01", 2))
        s3 = str(uuid7("2020-01-01", 3))
        s4 = str(uuid7("2020-01-01", 4))
        self._create_person(
            team_id=self.team.pk,
            distinct_ids=["blabla", "anonymous_id"],
            properties={"$some_prop": "some_val"},
        )
        self._create_person(
            team_id=self.team.pk,
            distinct_ids=["blabla2"],
            properties={"$some_prop": "some_val"},
        )

        self._create_event(
            team=self.team,
            event="sign up before",
            distinct_id="blabla",
            properties={"$session_id": s1},
            timestamp="2020-01-01 00:06:30",
        )
        self._create_event(
            team=self.team,
            event="sign up",
            distinct_id="blabla",
            properties={"$session_id": s1},
            timestamp="2020-01-01 00:06:34",
        )
        self._create_event(
            team=self.team,
            event="sign up later",
            distinct_id="blabla",
            properties={"$session_id": s1},
            timestamp="2020-01-01 00:06:35",
        )
        # First session lasted 5 seconds
        self._create_event(
            team=self.team,
            event="sign up",
            distinct_id="blabla2",
            properties={"$session_id": s2},
            timestamp="2020-01-01 00:06:35",
        )
        self._create_event(
            team=self.team,
            event="sign up",
            distinct_id="blabla2",
            properties={"$session_id": s2},
            timestamp="2020-01-01 00:06:45",
        )
        # Second session lasted 10 seconds

        self._create_event(
            team=self.team,
            event="sign up",
            distinct_id="blabla",
            properties={"$session_id": s3},
            timestamp="2020-01-01 00:06:45",
        )
        # Third session lasted 0 seconds

        self._create_event(
            team=self.team,
            event="sign up",
            distinct_id="blabla",
            properties={"$session_id": s4},
            timestamp="2020-01-02 00:06:30",
        )
        self._create_event(
            team=self.team,
            event="sign up",
            distinct_id="blabla",
            properties={"$session_id": s4},
            timestamp="2020-01-02 00:06:45",
        )
        # Fourth session lasted 15 seconds

        with freeze_time("2020-01-04T13:00:01Z"):
            response = self._run(
                Filter(
                    team=self.team,
                    data={
                        "display": "ActionsLineGraph",
                        "interval": "day",
                        "events": [{"id": "sign up", "math": "unique_session"}],
                        "breakdown": "$session_duration",
                        "breakdown_type": "session",
                        "insight": "TRENDS",
                        "breakdown_histogram_bin_count": 3,
                        "properties": [{"key": "$some_prop", "value": "some_val", "type": "person"}],
                        "date_from": "-3d",
                    },
                ),
                self.team,
            )

            self.assertEqual(
                [(item["breakdown_value"], item["count"], item["data"]) for item in response],
                [("[10,15.01]", 2.0, [1, 1, 0, 0]), ("[0,5]", 1.0, [1, 0, 0, 0]), ("[5,10]", 1.0, [1, 0, 0, 0])],
            )

    @also_test_with_person_on_events_v2
    @also_test_with_materialized_columns(person_properties=["name"], verify_no_jsonextract=False)
    def test_trends_breakdown_single_aggregate_cohorts(self):
        self._create_person(team_id=self.team.pk, distinct_ids=["Jane"], properties={"name": "Jane"})
        self._create_person(team_id=self.team.pk, distinct_ids=["John"], properties={"name": "John"})
        self._create_person(team_id=self.team.pk, distinct_ids=["Jill"], properties={"name": "Jill"})
        cohort1 = _create_cohort(
            team=self.team,
            name="cohort1",
            groups=[{"properties": [{"key": "name", "value": "Jane", "type": "person"}]}],
        )
        cohort2 = _create_cohort(
            team=self.team,
            name="cohort2",
            groups=[{"properties": [{"key": "name", "value": "John", "type": "person"}]}],
        )
        cohort3 = _create_cohort(
            team=self.team,
            name="cohort3",
            groups=[{"properties": [{"key": "name", "value": "Jill", "type": "person"}]}],
        )
        with freeze_time("2020-01-01 00:06:34"):
            self._create_event(
                team=self.team,
                event="sign up",
                distinct_id="John",
                properties={"$some_property": "value", "$browser": "Chrome"},
            )
            self._create_event(
                team=self.team,
                event="sign up",
                distinct_id="John",
                properties={"$some_property": "value", "$browser": "Chrome"},
            )
            self._create_event(
                team=self.team,
                event="sign up",
                distinct_id="Jill",
                properties={"$some_property": "value", "$browser": "Safari"},
            )
            self._create_event(
                team=self.team,
                event="sign up",
                distinct_id="Jill",
                properties={"$some_property": "value", "$browser": "Safari"},
            )
            self._create_event(
                team=self.team,
                event="sign up",
                distinct_id="Jill",
                properties={"$some_property": "value", "$browser": "Safari"},
            )

        with freeze_time("2020-01-02 00:06:34"):
            self._create_event(
                team=self.team,
                event="sign up",
                distinct_id="Jane",
                properties={"$some_property": "value", "$browser": "Safari"},
            )
            self._create_event(
                team=self.team,
                event="sign up",
                distinct_id="Jane",
                properties={"$some_property": "value", "$browser": "Safari"},
            )
        with freeze_time("2020-01-04T13:00:01Z"):
            event_response = self._run(
                Filter(
                    team=self.team,
                    data={
                        "display": TRENDS_TABLE,
                        "breakdown": json.dumps([cohort1.pk, cohort2.pk, cohort3.pk, "all"]),
                        "breakdown_type": "cohort",
                        "events": [{"id": "sign up"}],
                    },
                ),
                self.team,
            )

        for result in event_response:
            if result["label"] == "sign up - cohort1":
                self.assertEqual(result["aggregated_value"], 2)
            elif result["label"] == "sign up - cohort2":
                self.assertEqual(result["aggregated_value"], 2)
            elif result["label"] == "sign up - cohort3":
                self.assertEqual(result["aggregated_value"], 3)
            else:
                self.assertEqual(result["aggregated_value"], 7)

    def test_trends_breakdown_single_aggregate(self):
        self._create_person(
            team_id=self.team.pk,
            distinct_ids=["blabla", "anonymous_id"],
            properties={"$some_prop": "some_val"},
        )
        with freeze_time("2020-01-01 00:06:34"):
            self._create_event(
                team=self.team,
                event="sign up",
                distinct_id="blabla",
                properties={"$some_property": "value", "$browser": "Chrome"},
            )
            self._create_event(
                team=self.team,
                event="sign up",
                distinct_id="blabla",
                properties={"$some_property": "value", "$browser": "Chrome"},
            )
            self._create_event(
                team=self.team,
                event="sign up",
                distinct_id="blabla",
                properties={"$some_property": "value", "$browser": "Safari"},
            )
            self._create_event(
                team=self.team,
                event="sign up",
                distinct_id="blabla",
                properties={"$some_property": "value", "$browser": "Safari"},
            )
            self._create_event(
                team=self.team,
                event="sign up",
                distinct_id="blabla",
                properties={"$some_property": "value", "$browser": "Safari"},
            )

        with freeze_time("2020-01-02 00:06:34"):
            self._create_event(
                team=self.team,
                event="sign up",
                distinct_id="blabla",
                properties={"$some_property": "value", "$browser": "Safari"},
            )
            self._create_event(
                team=self.team,
                event="sign up",
                distinct_id="blabla",
                properties={"$some_property": "value", "$browser": "Safari"},
            )

        with freeze_time("2020-01-04T13:00:01Z"):
            daily_response = self._run(
                Filter(
                    team=self.team,
                    data={
                        "display": TRENDS_TABLE,
                        "breakdown": "$browser",
                        "events": [{"id": "sign up"}],
                    },
                ),
                self.team,
            )

        for result in daily_response:
            if result["breakdown_value"] == "Chrome":
                self.assertEqual(result["aggregated_value"], 2)
            else:
                self.assertEqual(result["aggregated_value"], 5)

    def test_trends_multiple_breakdowns_single_aggregate(self):
        self._create_person(
            team_id=self.team.pk,
            distinct_ids=["blabla", "anonymous_id"],
            properties={"$some_prop": "some_val"},
        )
        with freeze_time("2020-01-01 00:06:34"):
            self._create_event(
                team=self.team,
                event="sign up",
                distinct_id="blabla",
                properties={"$some_property": "value", "$browser": "Chrome", "$variant": "1"},
            )
            self._create_event(
                team=self.team,
                event="sign up",
                distinct_id="blabla",
                properties={"$some_property": "value", "$browser": "Chrome", "$variant": "2"},
            )
            self._create_event(
                team=self.team,
                event="sign up",
                distinct_id="blabla",
                properties={"$some_property": "value", "$browser": "Safari", "$variant": "1"},
            )
            self._create_event(
                team=self.team,
                event="sign up",
                distinct_id="blabla",
                properties={"$some_property": "value", "$browser": "Safari", "$variant": "1"},
            )
            self._create_event(
                team=self.team,
                event="sign up",
                distinct_id="blabla",
                properties={"$some_property": "value", "$browser": "Safari", "$variant": "2"},
            )

        with freeze_time("2020-01-02 00:06:34"):
            self._create_event(
                team=self.team,
                event="sign up",
                distinct_id="blabla",
                properties={"$some_property": "value", "$browser": "Safari", "$variant": "2"},
            )
            self._create_event(
                team=self.team,
                event="sign up",
                distinct_id="blabla",
                properties={"$some_property": "value", "$browser": "Safari", "$variant": "2"},
            )

        with freeze_time("2020-01-04T13:00:01Z"):
            response = self._run(
                Filter(
                    team=self.team,
                    data={
                        "display": TRENDS_TABLE,
                        "breakdowns": [
                            {"property": "$browser"},
                            {"property": "$variant"},
                        ],
                        "events": [{"id": "sign up"}],
                    },
                ),
                self.team,
            )

        for result in response:
            self.assertIsInstance(result["breakdown_value"], list)

        self.assertEqual(response[0]["breakdown_value"], ["Safari", "2"])
        self.assertEqual(response[1]["breakdown_value"], ["Safari", "1"])
        self.assertEqual(response[2]["breakdown_value"], ["Chrome", "1"])
        self.assertEqual(response[3]["breakdown_value"], ["Chrome", "2"])
        self.assertEqual(response[0]["aggregated_value"], 3)
        self.assertEqual(response[1]["aggregated_value"], 2)
        self.assertEqual(response[2]["aggregated_value"], 1)
        self.assertEqual(response[3]["aggregated_value"], 1)

    def test_trends_breakdown_single_aggregate_with_zero_person_ids(self):
        # only a person-on-event test
        if not get_instance_setting("PERSON_ON_EVENTS_ENABLED"):
            return True

        self._create_person(
            team_id=self.team.pk,
            distinct_ids=["blabla", "anonymous_id"],
            properties={"$some_prop": "some_val"},
        )
        with freeze_time("2020-01-01 00:06:34"):
            self._create_event(
                team=self.team,
                event="sign up",
                distinct_id="blabla",
                properties={"$some_property": "value", "$browser": "Chrome"},
            )
            self._create_event(
                team=self.team,
                event="sign up",
                distinct_id="blabla",
                properties={"$some_property": "value", "$browser": "Chrome"},
            )
            self._create_event(
                team=self.team,
                event="sign up",
                distinct_id="blabla",
                properties={"$some_property": "value", "$browser": "Safari"},
            )
            self._create_event(
                team=self.team,
                event="sign up",
                distinct_id="blabla",
                properties={"$some_property": "value", "$browser": "Safari"},
            )
            self._create_event(
                team=self.team,
                event="sign up",
                distinct_id="blabla",
                properties={"$some_property": "value", "$browser": "Safari"},
            )
            self._create_event(
                team=self.team,
                event="sign up",
                distinct_id="blabla2",
                properties={"$some_property": "value", "$browser": "Chrome"},
                person_id="00000000-0000-0000-0000-000000000000",
            )
            self._create_event(
                team=self.team,
                event="sign up",
                distinct_id="blabla2",
                properties={"$some_property": "value", "$browser": "Safari"},
                person_id="00000000-0000-0000-0000-000000000000",
            )
            self._create_event(
                team=self.team,
                event="sign up",
                distinct_id="blabla3",
                properties={"$some_property": "value", "$browser": "xyz"},
                person_id="00000000-0000-0000-0000-000000000000",
            )

        with freeze_time("2020-01-02 00:06:34"):
            self._create_event(
                team=self.team,
                event="sign up",
                distinct_id="blabla",
                properties={"$some_property": "value", "$browser": "Safari"},
            )
            self._create_event(
                team=self.team,
                event="sign up",
                distinct_id="blabla",
                properties={"$some_property": "value", "$browser": "Safari"},
            )
            self._create_event(
                team=self.team,
                event="sign up",
                distinct_id="blabla4",
                properties={"$some_property": "value", "$browser": "Chrome"},
                person_id="00000000-0000-0000-0000-000000000000",
            )
            self._create_event(
                team=self.team,
                event="sign up",
                distinct_id="blabla2",
                properties={"$some_property": "value", "$browser": "urgh"},
                person_id="00000000-0000-0000-0000-000000000000",
            )

        with freeze_time("2020-01-04T13:00:01Z"):
            daily_response = self._run(
                Filter(
                    team=self.team,
                    data={
                        "display": TRENDS_TABLE,
                        "breakdown": "$browser",
                        "events": [{"id": "sign up"}],
                    },
                ),
                self.team,
            )

        for result in daily_response:
            if result["breakdown_value"] == "Chrome":
                self.assertEqual(result["aggregated_value"], 2)
            else:
                self.assertEqual(result["aggregated_value"], 5)

        # multiple
        with freeze_time("2020-01-04T13:00:01Z"):
            daily_response = self._run(
                Filter(
                    team=self.team,
                    data={
                        "display": TRENDS_TABLE,
                        "breakdowns": [{"property": "$browser"}],
                        "events": [{"id": "sign up"}],
                    },
                ),
                self.team,
            )

        for result in daily_response:
            if result["breakdown_value"] == "Chrome":
                self.assertEqual(result["aggregated_value"], 2)
            else:
                self.assertEqual(result["aggregated_value"], 5)

    def test_trends_breakdown_single_aggregate_math(self):
        self._create_person(
            team_id=self.team.pk,
            distinct_ids=["blabla", "anonymous_id"],
            properties={"$some_prop": "some_val"},
        )
        with freeze_time("2020-01-01 00:06:34"):
            self._create_event(
                team=self.team,
                event="sign up",
                distinct_id="blabla",
                properties={"$some_property": "value", "$math_prop": 1},
            )
            self._create_event(
                team=self.team,
                event="sign up",
                distinct_id="blabla",
                properties={"$some_property": "value", "$math_prop": 1},
            )
            self._create_event(
                team=self.team,
                event="sign up",
                distinct_id="blabla",
                properties={"$some_property": "value", "$math_prop": 1},
            )
            self._create_event(
                team=self.team,
                event="sign up",
                distinct_id="blabla",
                properties={"$some_property": "value", "$math_prop": 2},
            )
            self._create_event(
                team=self.team,
                event="sign up",
                distinct_id="blabla",
                properties={"$some_property": "value", "$math_prop": 3},
            )

        with freeze_time("2020-01-02 00:06:34"):
            self._create_event(
                team=self.team,
                event="sign up",
                distinct_id="blabla",
                properties={"$some_property": "value", "$math_prop": 4},
            )
            self._create_event(
                team=self.team,
                event="sign up",
                distinct_id="blabla",
                properties={"$some_property": "value", "$math_prop": 4},
            )

        filters: list[dict[str, Any]] = [
            {"breakdown": "$some_property"},
            {"breakdowns": [{"property": "$some_property"}]},
        ]
        for breakdown_filter in filters:
            with freeze_time("2020-01-04T13:00:01Z"):
                daily_response = self._run(
                    Filter(
                        team=self.team,
                        data={
                            **breakdown_filter,
                            "display": TRENDS_TABLE,
                            "interval": "day",
                            "events": [
                                {
                                    "id": "sign up",
                                    "math": "median",
                                    "math_property": "$math_prop",
                                }
                            ],
                        },
                    ),
                    self.team,
                )

            with freeze_time("2020-01-04T13:00:01Z"):
                weekly_response = self._run(
                    Filter(
                        team=self.team,
                        data={
                            **breakdown_filter,
                            "display": TRENDS_TABLE,
                            "interval": "week",
                            "events": [
                                {
                                    "id": "sign up",
                                    "math": "median",
                                    "math_property": "$math_prop",
                                }
                            ],
                        },
                    ),
                    self.team,
                )

            self.assertEqual(daily_response[0]["aggregated_value"], 2.0)
            self.assertEqual(
                daily_response[0]["aggregated_value"],
                weekly_response[0]["aggregated_value"],
            )

    @snapshot_clickhouse_queries
    def test_trends_breakdown_with_session_property_single_aggregate_math_and_breakdown(self):
        s1 = str(uuid7("2020-01-01", 1))
        s2 = str(uuid7("2020-01-01", 2))
        s3 = str(uuid7("2020-01-01", 3))
        s4 = str(uuid7("2020-01-01", 4))
        self._create_person(
            team_id=self.team.pk,
            distinct_ids=["blabla", "anonymous_id"],
            properties={"$some_prop": "some_val"},
        )
        self._create_person(
            team_id=self.team.pk,
            distinct_ids=["blabla2"],
            properties={"$some_prop": "some_val"},
        )

        self._create_event(
            team=self.team,
            event="sign up before",
            distinct_id="blabla",
            properties={"$session_id": s1, "$some_property": "value1"},
            timestamp="2020-01-01 00:06:30",
        )
        self._create_event(
            team=self.team,
            event="sign up",
            distinct_id="blabla",
            properties={"$session_id": s1, "$some_property": "value1"},
            timestamp="2020-01-01 00:06:34",
        )
        self._create_event(
            team=self.team,
            event="sign up later",
            distinct_id="blabla",
            properties={"$session_id": s1, "$some_property": "value doesnt matter"},
            timestamp="2020-01-01 00:06:35",
        )
        # First session lasted 5 seconds
        self._create_event(
            team=self.team,
            event="sign up",
            distinct_id="blabla2",
            properties={"$session_id": s2, "$some_property": "value2"},
            timestamp="2020-01-01 00:06:35",
        )
        self._create_event(
            team=self.team,
            event="sign up",
            distinct_id="blabla2",
            properties={"$session_id": s2, "$some_property": "value1"},
            timestamp="2020-01-01 00:06:45",
        )
        # Second session lasted 10 seconds

        self._create_event(
            team=self.team,
            event="sign up",
            distinct_id="blabla",
            properties={"$session_id": s3},
            timestamp="2020-01-01 00:06:45",
        )
        self._create_event(
            team=self.team,
            event="sign up",
            distinct_id="blabla",
            properties={"$session_id": s3},
            timestamp="2020-01-01 00:06:46",
        )
        # Third session lasted 1 seconds

        self._create_event(
            team=self.team,
            event="sign up",
            distinct_id="blabla",
            properties={"$session_id": s4, "$some_property": "value2"},
            timestamp="2020-01-02 00:06:30",
        )
        self._create_event(
            team=self.team,
            event="sign up",
            distinct_id="blabla",
            properties={"$session_id": s4, "$some_property": "value2"},
            timestamp="2020-01-02 00:06:35",
        )
        self._create_event(
            team=self.team,
            event="sign up",
            distinct_id="blabla",
            properties={"$session_id": s4, "$some_property": "value1"},
            timestamp="2020-01-02 00:06:45",
        )
        # Fourth session lasted 15 seconds

        # single breakdown
        with freeze_time("2020-01-04T13:00:33Z"):
            daily_response = self._run(
                Filter(
                    team=self.team,
                    data={
                        "display": TRENDS_TABLE,
                        "interval": "week",
                        "breakdown": "$some_property",
                        "events": [
                            {
                                "id": "sign up",
                                "math": "median",
                                "math_property": "$session_duration",
                            }
                        ],
                    },
                ),
                self.team,
            )

        # value1 has: 5 seconds, 10 seconds, 15 seconds
        # value2 has: 10 seconds, 15 seconds (aggregated by session, so 15 is not double counted)
        # empty has: 1 seconds
        self.assertEqual(
            [resp["breakdown_value"] for resp in daily_response],
            ["value2", "value1", "$$_posthog_breakdown_null_$$"],
        )
        self.assertEqual([resp["aggregated_value"] for resp in daily_response], [12.5, 10, 1])

        with freeze_time("2020-01-04T13:00:01Z"):
            weekly_response = self._run(
                Filter(
                    team=self.team,
                    data={
                        "display": TRENDS_TABLE,
                        "interval": "day",
                        "breakdown": "$some_property",
                        "events": [
                            {
                                "id": "sign up",
                                "math": "median",
                                "math_property": "$session_duration",
                            }
                        ],
                    },
                ),
                self.team,
            )

        self.assertEqual(
            [resp["breakdown_value"] for resp in daily_response],
            [resp["breakdown_value"] for resp in weekly_response],
        )
        self.assertEqual(
            [resp["aggregated_value"] for resp in daily_response],
            [resp["aggregated_value"] for resp in weekly_response],
        )

<<<<<<< HEAD
        # multiple breakdowns
        with freeze_time("2020-01-04T13:00:33Z"):
            daily_response = self._run(
                Filter(
                    team=self.team,
                    data={
                        "display": TRENDS_TABLE,
                        "interval": "week",
                        "breakdowns": [{"property": "$some_property"}],
                        "events": [
                            {
                                "id": "sign up",
                                "math": "median",
                                "math_property": "$session_duration",
                            }
                        ],
                    },
                ),
                self.team,
            )

        # value1 has: 5 seconds, 10 seconds, 15 seconds
        # value2 has: 10 seconds, 15 seconds (aggregated by session, so 15 is not double counted)
        # empty has: 1 seconds
        self.assertEqual(
            [resp["breakdown_value"] for resp in daily_response],
            [["value2"], ["value1"], ["$$_posthog_breakdown_null_$$"]],
        )
        self.assertEqual([resp["aggregated_value"] for resp in daily_response], [12.5, 10, 1])

        with freeze_time("2020-01-04T13:00:01Z"):
            weekly_response = self._run(
                Filter(
                    team=self.team,
                    data={
                        "display": TRENDS_TABLE,
                        "interval": "day",
                        "breakdowns": [{"property": "$some_property"}],
                        "events": [
                            {
                                "id": "sign up",
                                "math": "median",
                                "math_property": "$session_duration",
                            }
                        ],
                    },
                ),
                self.team,
            )

        self.assertEqual(
            [resp["breakdown_value"] for resp in daily_response],
            [resp["breakdown_value"] for resp in weekly_response],
        )
        self.assertEqual(
            [resp["aggregated_value"] for resp in daily_response],
            [resp["aggregated_value"] for resp in weekly_response],
        )

    @snapshot_clickhouse_queries
    def test_trends_person_breakdown_with_session_property_single_aggregate_math_and_breakdown(self):
        self._create_person(
            team_id=self.team.pk,
            distinct_ids=["blabla", "anonymous_id"],
            properties={"$some_prop": "some_val"},
        )
        self._create_person(
            team_id=self.team.pk,
            distinct_ids=["blabla2"],
            properties={"$some_prop": "another_val"},
        )

=======
    @snapshot_clickhouse_queries
    def test_trends_person_breakdown_with_session_property_single_aggregate_math_and_breakdown(self):
        s1 = str(uuid7("2020-01-01", 1))
        s2 = str(uuid7("2020-01-01", 2))
        s3 = str(uuid7("2020-01-01", 3))
        s4 = str(uuid7("2020-01-01", 4))
        self._create_person(
            team_id=self.team.pk,
            distinct_ids=["blabla", "anonymous_id"],
            properties={"$some_prop": "some_val"},
        )
        self._create_person(
            team_id=self.team.pk,
            distinct_ids=["blabla2"],
            properties={"$some_prop": "another_val"},
        )

>>>>>>> 3bec60b4
        self._create_event(
            team=self.team,
            event="sign up before",
            distinct_id="blabla",
<<<<<<< HEAD
            properties={"$session_id": 1, "$some_property": "value1"},
=======
            properties={"$session_id": s1, "$some_property": "value1"},
>>>>>>> 3bec60b4
            timestamp="2020-01-01 00:06:30",
        )
        self._create_event(
            team=self.team,
            event="sign up",
            distinct_id="blabla",
            properties={"$session_id": s1, "$some_property": "value1"},
            timestamp="2020-01-01 00:06:34",
        )
        self._create_event(
            team=self.team,
            event="sign up later",
            distinct_id="blasbla",
            properties={"$session_id": s1, "$some_property": "value doesnt matter"},
            timestamp="2020-01-01 00:06:35",
        )
        # First session lasted 5 seconds
        self._create_event(
            team=self.team,
            event="sign up",
            distinct_id="blabla2",
            properties={"$session_id": s2, "$some_property": "value2"},
            timestamp="2020-01-01 00:06:35",
        )
        self._create_event(
            team=self.team,
            event="sign up",
            distinct_id="blabla2",
            properties={"$session_id": s2, "$some_property": "value1"},
            timestamp="2020-01-01 00:06:45",
        )
        # Second session lasted 10 seconds

        self._create_event(
            team=self.team,
            event="sign up",
            distinct_id="blabla",
            properties={"$session_id": s3},
            timestamp="2020-01-01 00:06:45",
        )
        self._create_event(
            team=self.team,
            event="sign up",
            distinct_id="blabla",
            properties={"$session_id": s3},
            timestamp="2020-01-01 00:06:46",
        )
        # Third session lasted 1 seconds

        self._create_event(
            team=self.team,
            event="sign up",
            distinct_id="blabla",
            properties={"$session_id": s4, "$some_property": "value2"},
            timestamp="2020-01-02 00:06:30",
        )
        self._create_event(
            team=self.team,
            event="sign up",
            distinct_id="blabla",
            properties={"$session_id": s4, "$some_property": "value2"},
            timestamp="2020-01-02 00:06:35",
        )
        self._create_event(
            team=self.team,
            event="sign up",
            distinct_id="blabla",
            properties={"$session_id": s4, "$some_property": "value1"},
            timestamp="2020-01-02 00:06:45",
        )
        # Fourth session lasted 15 seconds

        with freeze_time("2020-01-04T13:00:01Z"):
            daily_response = self._run(
                Filter(
                    team=self.team,
                    data={
                        "display": TRENDS_TABLE,
                        "interval": "week",
                        "breakdown": "$some_prop",
                        "breakdown_type": "person",
                        "events": [
                            {
                                "id": "sign up",
                                "math": "median",
                                "math_property": "$session_duration",
                            }
                        ],
                    },
                ),
                self.team,
            )

        # another_val has: 10 seconds
        # some_val has: 1, 5 seconds, 15 seconds
        self.assertEqual(
            sorted([resp["breakdown_value"] for resp in daily_response]),
            ["another_val", "some_val"],
        )
        self.assertEqual(sorted([resp["aggregated_value"] for resp in daily_response]), [5.0, 10.0])

        with freeze_time("2020-01-04T13:00:01Z"):
            daily_response = self._run(
                Filter(
                    team=self.team,
                    data={
                        "display": TRENDS_TABLE,
                        "interval": "week",
                        "breakdowns": [{"type": "person", "property": "$some_prop"}],
                        "events": [
                            {
                                "id": "sign up",
                                "math": "median",
                                "math_property": "$session_duration",
                            }
                        ],
                    },
                ),
                self.team,
            )

        # another_val has: 10 seconds
        # some_val has: 1, 5 seconds, 15 seconds
        self.assertEqual(
            sorted([resp["breakdown_value"] for resp in daily_response]),
            [["another_val"], ["some_val"]],
        )
        self.assertEqual(sorted([resp["aggregated_value"] for resp in daily_response]), [5.0, 10.0])

    @snapshot_clickhouse_queries
    def test_trends_any_event_total_count(self):
        self._create_events()
        with freeze_time("2020-01-04T13:00:01Z"):
            response1 = self._run(
                Filter(
                    team=self.team,
                    data={
                        "display": TRENDS_LINEAR,
                        "interval": "day",
                        "events": [{"id": None, "math": "total"}],
                    },
                ),
                self.team,
            )
            response2 = self._run(
                Filter(
                    team=self.team,
                    data={
                        "display": TRENDS_LINEAR,
                        "interval": "day",
                        "events": [{"id": "sign up", "math": "total"}],
                    },
                ),
                self.team,
            )
        self.assertEqual(response1[0]["count"], 5)
        self.assertEqual(response2[0]["count"], 4)

    @also_test_with_materialized_columns(["$math_prop", "$some_property"])
    def test_trends_breakdown_with_math_func(self):
        with freeze_time("2020-01-01 00:06:34"):
            for i in range(20):
                self._create_person(team_id=self.team.pk, distinct_ids=[f"person{i}"])
                self._create_event(
                    team=self.team,
                    event="sign up",
                    distinct_id=f"person{i}",
                    properties={"$some_property": f"value_{i}", "$math_prop": 1},
                )
                self._create_event(
                    team=self.team,
                    event="sign up",
                    distinct_id=f"person{i}",
                    properties={"$some_property": f"value_{i}", "$math_prop": 1},
                )

            self._create_person(team_id=self.team.pk, distinct_ids=[f"person21"])
            self._create_event(
                team=self.team,
                event="sign up",
                distinct_id=f"person21",
                properties={"$some_property": "value_21", "$math_prop": 25},
            )

        # single breakdown
        with freeze_time("2020-01-04T13:00:01Z"):
            daily_response = self._run(
                Filter(
                    team=self.team,
                    data={
                        "display": TRENDS_TABLE,
                        "interval": "day",
                        "breakdown": "$some_property",
                        "events": [
                            {
                                "id": "sign up",
                                "math": "p90",
                                "math_property": "$math_prop",
                            }
                        ],
                    },
                ),
                self.team,
            )

        breakdown_vals = [val["breakdown_value"] for val in daily_response]
        self.assertTrue("value_21" in breakdown_vals)

        # multiple breakdown
        with freeze_time("2020-01-04T13:00:01Z"):
            daily_response = self._run(
                Filter(
                    team=self.team,
                    data={
                        "display": TRENDS_TABLE,
                        "interval": "day",
                        "breakdowns": [{"property": "$some_property"}],
                        "events": [
                            {
                                "id": "sign up",
                                "math": "p90",
                                "math_property": "$math_prop",
                            }
                        ],
                    },
                ),
                self.team,
            )

        breakdown_vals = [val["breakdown_value"] for val in daily_response]
        self.assertTrue(["value_21"] in breakdown_vals)

    @snapshot_clickhouse_queries
    def test_trends_compare_day_interval_relative_range(self):
        self._create_events()
        with freeze_time("2020-01-04T13:00:01Z"):
            response = self._run(
                Filter(
                    team=self.team,
                    data={
                        "compare": "true",
                        "date_from": "-7d",
                        "events": [{"id": "sign up"}],
                    },
                ),
                self.team,
            )

        self.assertEqual(response[0]["label"], "sign up")
        self.assertEqual(response[0]["labels"][4], "day 4")
        self.assertEqual(response[0]["data"][4], 3.0)
        self.assertEqual(response[0]["labels"][5], "day 5")
        self.assertEqual(response[0]["data"][5], 1.0)
        self.assertEqual(
            response[0]["days"],
            [
                "2019-12-28",  # -7d, current period
                "2019-12-29",  # -6d, current period
                "2019-12-30",  # -5d, current period
                "2019-12-31",  # -4d, current period
                "2020-01-01",  # -3d, current period
                "2020-01-02",  # -2d, current period
                "2020-01-03",  # -1d, current period
                "2020-01-04",  # -0d, current period (this one's ongoing!)
            ],
        )

        self.assertEqual(
            response[1]["days"],
            [
                "2019-12-21",  # -7d, previous period
                "2019-12-22",  # -6d, previous period
                "2019-12-23",  # -5d, previous period
                "2019-12-24",  # -4d, previous period
                "2019-12-25",  # -3d, previous period
                "2019-12-26",  # -2d, previous period
                "2019-12-27",  # -1d, previous period
                "2019-12-28",  # duplicated to make weekdays align between current and previous
            ],
        )
        self.assertEqual(response[1]["label"], "sign up")
        self.assertEqual(response[1]["labels"][3], "day 3")
        self.assertEqual(response[1]["data"][3], 1.0)
        self.assertEqual(response[1]["labels"][4], "day 4")
        self.assertEqual(response[1]["data"][4], 0.0)

        with freeze_time("2020-01-04T13:00:01Z"):
            no_compare_response = self._run(
                Filter(
                    team=self.team,
                    data={"compare": "false", "events": [{"id": "sign up"}]},
                ),
                self.team,
            )

        self.assertEqual(no_compare_response[0]["label"], "sign up")
        self.assertEqual(no_compare_response[0]["labels"][4], "1-Jan-2020")
        self.assertEqual(no_compare_response[0]["data"][4], 3.0)
        self.assertEqual(no_compare_response[0]["labels"][5], "2-Jan-2020")
        self.assertEqual(no_compare_response[0]["data"][5], 1.0)

    def test_trends_compare_day_interval_fixed_range_single(self):
        self._create_events(use_time=True)
        with freeze_time("2020-01-02T20:17:00Z"):
            response = self._run(
                Filter(
                    team=self.team,
                    data={
                        "compare": "true",
                        # A fixed single-day range requires different handling than a relative range like -7d
                        "date_from": "2020-01-02",
                        "interval": "day",
                        "events": [{"id": "sign up"}],
                    },
                ),
                self.team,
            )

        self.assertEqual(
            response[0]["days"],
            [
                "2020-01-02",  # Current day
            ],
        )
        self.assertEqual(
            response[0]["data"],
            [1],
        )
        self.assertEqual(
            response[1]["days"],
            [
                "2020-01-01",  # Previous day
            ],
        )
        self.assertEqual(
            response[1]["data"],
            [
                3,
            ],
        )

    def test_trends_compare_hour_interval_relative_range(self):
        self._create_events(use_time=True)
        with freeze_time("2020-01-02T20:17:00Z"):
            response = self._run(
                Filter(
                    team=self.team,
                    data={
                        "compare": "true",
                        "date_from": "dStart",
                        "interval": "hour",
                        "events": [{"id": "sign up"}],
                    },
                ),
                self.team,
            )

        self.assertEqual(
            response[0]["days"],
            [
                "2020-01-02 00:00:00",
                "2020-01-02 01:00:00",
                "2020-01-02 02:00:00",
                "2020-01-02 03:00:00",
                "2020-01-02 04:00:00",
                "2020-01-02 05:00:00",
                "2020-01-02 06:00:00",
                "2020-01-02 07:00:00",
                "2020-01-02 08:00:00",
                "2020-01-02 09:00:00",
                "2020-01-02 10:00:00",
                "2020-01-02 11:00:00",
                "2020-01-02 12:00:00",
                "2020-01-02 13:00:00",
                "2020-01-02 14:00:00",
                "2020-01-02 15:00:00",
                "2020-01-02 16:00:00",
                "2020-01-02 17:00:00",
                "2020-01-02 18:00:00",
                "2020-01-02 19:00:00",
                "2020-01-02 20:00:00",
            ],
        )
        self.assertEqual(
            response[0]["data"],
            [
                0,  # 00:00
                0,  # 01:00
                0,  # 02:00
                0,  # 03:00
                0,  # 04:00
                0,  # 05:00
                0,  # 06:00
                0,  # 07:00
                0,  # 08:00
                0,  # 09:00
                0,  # 10:00
                0,  # 11:00
                0,  # 12:00
                0,  # 13:00
                0,  # 14:00
                0,  # 15:00
                1,  # 16:00
                0,  # 17:00
                0,  # 18:00
                0,  # 19:00
                0,  # 20:00
            ],
        )
        self.assertEqual(
            response[1]["days"],
            [
                "2020-01-01 00:00:00",
                "2020-01-01 01:00:00",
                "2020-01-01 02:00:00",
                "2020-01-01 03:00:00",
                "2020-01-01 04:00:00",
                "2020-01-01 05:00:00",
                "2020-01-01 06:00:00",
                "2020-01-01 07:00:00",
                "2020-01-01 08:00:00",
                "2020-01-01 09:00:00",
                "2020-01-01 10:00:00",
                "2020-01-01 11:00:00",
                "2020-01-01 12:00:00",
                "2020-01-01 13:00:00",
                "2020-01-01 14:00:00",
                "2020-01-01 15:00:00",
                "2020-01-01 16:00:00",
                "2020-01-01 17:00:00",
                "2020-01-01 18:00:00",
                "2020-01-01 19:00:00",
                "2020-01-01 20:00:00",
            ],
        )
        self.assertEqual(
            response[1]["data"],
            [
                3,  # 00:00
                0,  # 01:00
                0,  # 02:00
                0,  # 03:00
                0,  # 04:00
                0,  # 05:00
                0,  # 06:00
                0,  # 07:00
                0,  # 08:00
                0,  # 09:00
                0,  # 10:00
                0,  # 11:00
                0,  # 12:00
                0,  # 13:00
                0,  # 14:00
                0,  # 15:00
                0,  # 16:00
                0,  # 17:00
                0,  # 18:00
                0,  # 19:00
                0,  # 20:00
            ],
        )

    def _test_events_with_dates(self, dates: list[str], result, query_time=None, **filter_params):
        self._create_person(team_id=self.team.pk, distinct_ids=["person_1"], properties={"name": "John"})
        for time in dates:
            with freeze_time(time):
                self._create_event(
                    event="event_name",
                    team=self.team,
                    distinct_id="person_1",
                    properties={"$browser": "Safari"},
                )

        if query_time:
            with freeze_time(query_time):
                response = self._run(
                    Filter(
                        team=self.team,
                        data={**filter_params, "events": [{"id": "event_name"}]},
                    ),
                    self.team,
                )
        else:
            response = self._run(
                Filter(
                    team=self.team,
                    data={**filter_params, "events": [{"id": "event_name"}]},
                ),
                self.team,
            )

        self.assertEqual(result[0]["count"], response[0]["count"])
        self.assertEqual(result[0]["labels"], response[0]["labels"])
        self.assertEqual(result[0]["data"], response[0]["data"])
        self.assertEqual(result[0]["days"], response[0]["days"])

        return response

    def test_week_interval(self):
        self._test_events_with_dates(
            dates=["2020-11-01", "2020-11-10", "2020-11-11", "2020-11-18"],
            interval="week",
            date_from="2020-10-29",  # having date after sunday + no events caused an issue in CH
            date_to="2020-11-24",
            result=[
                {
                    "action": {
                        "id": "event_name",
                        "type": "events",
                        "order": None,
                        "name": "event_name",
                        "custom_name": None,
                        "math": None,
                        "math_hogql": None,
                        "math_property": None,
                        "math_group_type_index": None,
                        "properties": [],
                    },
                    "label": "event_name",
                    "count": 4.0,
                    "data": [0.0, 1.0, 2.0, 1.0, 0.0],
                    "labels": [
                        "25-Oct-2020",
                        "1-Nov-2020",
                        "8-Nov-2020",
                        "15-Nov-2020",
                        "22-Nov-2020",
                    ],
                    "days": [
                        "2020-10-25",
                        "2020-11-01",
                        "2020-11-08",
                        "2020-11-15",
                        "2020-11-22",
                    ],
                }
            ],
        )

    def test_month_interval(self):
        self._test_events_with_dates(
            dates=["2020-07-10", "2020-07-30", "2020-10-18"],
            interval="month",
            date_from="2020-6-01",
            date_to="2020-11-24",
            result=[
                {
                    "action": {
                        "id": "event_name",
                        "type": "events",
                        "order": None,
                        "name": "event_name",
                        "custom_name": None,
                        "math": None,
                        "math_hogql": None,
                        "math_property": None,
                        "math_group_type_index": None,
                        "properties": [],
                    },
                    "label": "event_name",
                    "count": 3.0,
                    "data": [0.0, 2.0, 0.0, 0.0, 1.0, 0.0],
                    "labels": [
                        "Jun 2020",
                        "Jul 2020",
                        "Aug 2020",
                        "Sep 2020",
                        "Oct 2020",
                        "Nov 2020",
                    ],
                    "days": [
                        "2020-06-01",
                        "2020-07-01",
                        "2020-08-01",
                        "2020-09-01",
                        "2020-10-01",
                        "2020-11-01",
                    ],
                }
            ],
        )

    def test_interval_rounding(self):
        self._test_events_with_dates(
            dates=["2020-11-01", "2020-11-10", "2020-11-11", "2020-11-18"],
            interval="week",
            date_from="2020-11-04",
            date_to="2020-11-24",
            result=[
                {
                    "action": {
                        "id": "event_name",
                        "type": "events",
                        "order": None,
                        "name": "event_name",
                        "custom_name": None,
                        "math": None,
                        "math_hogql": None,
                        "math_property": None,
                        "math_group_type_index": None,
                        "properties": [],
                    },
                    "label": "event_name",
                    "count": 4.0,
                    "data": [1.0, 2.0, 1.0, 0.0],
                    "labels": [
                        "1-Nov-2020",
                        "8-Nov-2020",
                        "15-Nov-2020",
                        "22-Nov-2020",
                    ],
                    "days": ["2020-11-01", "2020-11-08", "2020-11-15", "2020-11-22"],
                }
            ],
        )

    def test_interval_rounding_monthly(self):
        self._test_events_with_dates(
            dates=["2020-06-2", "2020-07-30"],
            interval="month",
            date_from="2020-6-7",  # should round down to 6-1
            date_to="2020-7-30",
            result=[
                {
                    "action": {
                        "id": "event_name",
                        "type": "events",
                        "order": None,
                        "name": "event_name",
                        "custom_name": None,
                        "math": None,
                        "math_hogql": None,
                        "math_property": None,
                        "math_group_type_index": None,
                        "properties": [],
                    },
                    "label": "event_name",
                    "count": 2.0,
                    "data": [1.0, 1.0],
                    "labels": ["Jun 2020", "Jul 2020"],
                    "days": ["2020-06-01", "2020-07-01"],
                }
            ],
        )

    def test_today_timerange(self):
        self._test_events_with_dates(
            dates=["2020-11-01 10:20:00", "2020-11-01 10:22:00", "2020-11-01 10:25:00"],
            date_from="dStart",
            query_time="2020-11-01 10:20:00",
            result=[
                {
                    "action": {
                        "id": "event_name",
                        "type": "events",
                        "order": None,
                        "name": "event_name",
                        "custom_name": None,
                        "math": None,
                        "math_hogql": None,
                        "math_property": None,
                        "math_group_type_index": None,
                        "properties": [],
                    },
                    "label": "event_name",
                    "count": 3,
                    "data": [3],
                    "labels": ["1-Nov-2020"],
                    "days": ["2020-11-01"],
                }
            ],
        )

    def test_yesterday_timerange(self):
        self._test_events_with_dates(
            dates=["2020-11-01 05:20:00", "2020-11-01 10:22:00", "2020-11-01 10:25:00"],
            date_from="-1d",
            date_to="-1d",
            query_time="2020-11-02 10:20:00",
            result=[
                {
                    "action": {
                        "id": "event_name",
                        "type": "events",
                        "order": None,
                        "name": "event_name",
                        "custom_name": None,
                        "math": None,
                        "math_hogql": None,
                        "math_property": None,
                        "math_group_type_index": None,
                        "properties": [],
                    },
                    "label": "event_name",
                    "count": 3.0,
                    "data": [3.0],
                    "labels": ["1-Nov-2020"],
                    "days": ["2020-11-01"],
                }
            ],
        )

    def test_last24hours_timerange(self):
        self._test_events_with_dates(
            dates=[
                "2020-11-01 05:20:00",
                "2020-11-01 10:22:00",
                "2020-11-01 10:25:00",
                "2020-11-02 08:25:00",
            ],
            date_from="-24h",
            query_time="2020-11-02 10:20:00",
            result=[
                {
                    "action": {
                        "id": "event_name",
                        "type": "events",
                        "order": None,
                        "name": "event_name",
                        "custom_name": None,
                        "math": None,
                        "math_hogql": None,
                        "math_property": None,
                        "math_group_type_index": None,
                        "properties": [],
                    },
                    "label": "event_name",
                    "count": 3,
                    "data": [2, 1],
                    "labels": ["1-Nov-2020", "2-Nov-2020"],
                    "days": ["2020-11-01", "2020-11-02"],
                }
            ],
        )

    def test_last48hours_timerange(self):
        self._test_events_with_dates(
            dates=[
                "2020-11-01 05:20:00",
                "2020-11-01 10:22:00",
                "2020-11-01 10:25:00",
                "2020-11-02 08:25:00",
            ],
            date_from="-48h",
            query_time="2020-11-02 10:20:00",
            result=[
                {
                    "action": {
                        "id": "event_name",
                        "type": "events",
                        "order": None,
                        "name": "event_name",
                        "custom_name": None,
                        "math": None,
                        "math_hogql": None,
                        "math_property": None,
                        "math_group_type_index": None,
                        "properties": [],
                    },
                    "label": "event_name",
                    "count": 4.0,
                    "data": [0.0, 3.0, 1.0],
                    "labels": ["31-Oct-2020", "1-Nov-2020", "2-Nov-2020"],
                    "days": ["2020-10-31", "2020-11-01", "2020-11-02"],
                }
            ],
        )

    def test_last7days_timerange(self):
        self._test_events_with_dates(
            dates=[
                "2020-11-01 05:20:00",
                "2020-11-02 10:22:00",
                "2020-11-04 10:25:00",
                "2020-11-05 08:25:00",
            ],
            date_from="-7d",
            query_time="2020-11-07 10:20:00",
            result=[
                {
                    "action": {
                        "id": "event_name",
                        "type": "events",
                        "order": None,
                        "name": "event_name",
                        "custom_name": None,
                        "math": None,
                        "math_hogql": None,
                        "math_property": None,
                        "math_group_type_index": None,
                        "properties": [],
                    },
                    "label": "event_name",
                    "count": 4.0,
                    "data": [0.0, 1.0, 1.0, 0.0, 1.0, 1.0, 0.0, 0.0],
                    "labels": [
                        "31-Oct-2020",
                        "1-Nov-2020",
                        "2-Nov-2020",
                        "3-Nov-2020",
                        "4-Nov-2020",
                        "5-Nov-2020",
                        "6-Nov-2020",
                        "7-Nov-2020",
                    ],
                    "days": [
                        "2020-10-31",
                        "2020-11-01",
                        "2020-11-02",
                        "2020-11-03",
                        "2020-11-04",
                        "2020-11-05",
                        "2020-11-06",
                        "2020-11-07",
                    ],
                }
            ],
        )

    def test_last14days_timerange(self):
        self._test_events_with_dates(
            dates=[
                "2020-11-01 05:20:00",
                "2020-11-02 10:22:00",
                "2020-11-04 10:25:00",
                "2020-11-05 08:25:00",
                "2020-11-05 08:25:00",
                "2020-11-10 08:25:00",
            ],
            date_from="-14d",
            query_time="2020-11-14 10:20:00",
            result=[
                {
                    "action": {
                        "id": "event_name",
                        "type": "events",
                        "order": None,
                        "name": "event_name",
                        "custom_name": None,
                        "math": None,
                        "math_hogql": None,
                        "math_property": None,
                        "math_group_type_index": None,
                        "properties": [],
                    },
                    "label": "event_name",
                    "count": 6.0,
                    "data": [
                        0.0,
                        1.0,
                        1.0,
                        0.0,
                        1.0,
                        2.0,
                        0.0,
                        0.0,
                        0.0,
                        0.0,
                        1.0,
                        0.0,
                        0.0,
                        0.0,
                        0.0,
                    ],
                    "labels": [
                        "31-Oct-2020",
                        "1-Nov-2020",
                        "2-Nov-2020",
                        "3-Nov-2020",
                        "4-Nov-2020",
                        "5-Nov-2020",
                        "6-Nov-2020",
                        "7-Nov-2020",
                        "8-Nov-2020",
                        "9-Nov-2020",
                        "10-Nov-2020",
                        "11-Nov-2020",
                        "12-Nov-2020",
                        "13-Nov-2020",
                        "14-Nov-2020",
                    ],
                    "days": [
                        "2020-10-31",
                        "2020-11-01",
                        "2020-11-02",
                        "2020-11-03",
                        "2020-11-04",
                        "2020-11-05",
                        "2020-11-06",
                        "2020-11-07",
                        "2020-11-08",
                        "2020-11-09",
                        "2020-11-10",
                        "2020-11-11",
                        "2020-11-12",
                        "2020-11-13",
                        "2020-11-14",
                    ],
                }
            ],
        )

    def test_last30days_timerange(self):
        self._test_events_with_dates(
            dates=[
                "2020-11-01 05:20:00",
                "2020-11-11 10:22:00",
                "2020-11-24 10:25:00",
                "2020-11-05 08:25:00",
                "2020-11-05 08:25:00",
                "2020-11-10 08:25:00",
            ],
            date_from="-30d",
            interval="week",
            query_time="2020-11-30 10:20:00",
            result=[
                {
                    "action": {
                        "id": "event_name",
                        "type": "events",
                        "order": None,
                        "name": "event_name",
                        "custom_name": None,
                        "math": None,
                        "math_hogql": None,
                        "math_property": None,
                        "math_group_type_index": None,
                        "properties": [],
                    },
                    "label": "event_name",
                    "count": 6.0,
                    "data": [0.0, 3.0, 2.0, 0.0, 1.0, 0.0],
                    "labels": [
                        "25-Oct-2020",
                        "1-Nov-2020",
                        "8-Nov-2020",
                        "15-Nov-2020",
                        "22-Nov-2020",
                        "29-Nov-2020",
                    ],
                    "days": [
                        "2020-10-25",
                        "2020-11-01",
                        "2020-11-08",
                        "2020-11-15",
                        "2020-11-22",
                        "2020-11-29",
                    ],
                }
            ],
        )

    def test_last90days_timerange(self):
        self._test_events_with_dates(
            dates=[
                "2020-09-01 05:20:00",
                "2020-10-05 05:20:00",
                "2020-10-20 05:20:00",
                "2020-11-01 05:20:00",
                "2020-11-11 10:22:00",
                "2020-11-24 10:25:00",
                "2020-11-05 08:25:00",
                "2020-11-05 08:25:00",
                "2020-11-10 08:25:00",
            ],
            date_from="-90d",
            interval="month",
            query_time="2020-11-30 10:20:00",
            result=[
                {
                    "action": {
                        "id": "event_name",
                        "type": "events",
                        "order": None,
                        "name": "event_name",
                        "custom_name": None,
                        "math": None,
                        "math_hogql": None,
                        "math_property": None,
                        "math_group_type_index": None,
                        "properties": [],
                    },
                    "label": "event_name",
                    "count": 9,
                    "data": [1, 2, 6],
                    "labels": ["Sep 2020", "Oct 2020", "Nov 2020"],
                    "days": ["2020-09-01", "2020-10-01", "2020-11-01"],
                }
            ],
        )

    def test_this_month_timerange(self):
        self._test_events_with_dates(
            dates=[
                "2020-11-01 05:20:00",
                "2020-11-11 10:22:00",
                "2020-11-24 10:25:00",
                "2020-11-05 08:25:00",
                "2020-11-05 08:25:00",
                "2020-11-10 08:25:00",
            ],
            date_from="mStart",
            interval="month",
            query_time="2020-11-30 10:20:00",
            result=[
                {
                    "action": {
                        "id": "event_name",
                        "type": "events",
                        "order": None,
                        "name": "event_name",
                        "custom_name": None,
                        "math": None,
                        "math_hogql": None,
                        "math_property": None,
                        "math_group_type_index": None,
                        "properties": [],
                    },
                    "label": "event_name",
                    "count": 6,
                    "data": [6],
                    "labels": ["Nov 2020"],
                    "days": ["2020-11-01"],
                }
            ],
        )

    def test_previous_month_timerange(self):
        self._test_events_with_dates(
            dates=[
                "2020-11-01 05:20:00",
                "2020-11-11 10:22:00",
                "2020-11-24 10:25:00",
                "2020-11-05 08:25:00",
                "2020-11-05 08:25:00",
                "2020-11-10 08:25:00",
            ],
            date_from="-1mStart",
            date_to="-1mEnd",
            interval="month",
            query_time="2020-12-30 10:20:00",
            result=[
                {
                    "action": {
                        "id": "event_name",
                        "type": "events",
                        "order": None,
                        "name": "event_name",
                        "custom_name": None,
                        "math": None,
                        "math_hogql": None,
                        "math_property": None,
                        "math_group_type_index": None,
                        "properties": [],
                    },
                    "label": "event_name",
                    "count": 6,
                    "data": [6],
                    "labels": ["Nov 2020"],
                    "days": ["2020-11-01"],
                }
            ],
        )

    def test_year_to_date_timerange(self):
        self._test_events_with_dates(
            dates=[
                "2020-01-01 05:20:00",
                "2020-01-11 10:22:00",
                "2020-02-24 10:25:00",
                "2020-02-05 08:25:00",
                "2020-03-05 08:25:00",
                "2020-05-10 08:25:00",
            ],
            date_from="yStart",
            interval="month",
            query_time="2020-04-30 10:20:00",
            result=[
                {
                    "action": {
                        "id": "event_name",
                        "type": "events",
                        "order": None,
                        "name": "event_name",
                        "custom_name": None,
                        "math": None,
                        "math_hogql": None,
                        "math_property": None,
                        "math_group_type_index": None,
                        "properties": [],
                    },
                    "label": "event_name",
                    "count": 5.0,
                    "data": [2.0, 2.0, 1.0, 0.0],
                    "labels": ["Jan 2020", "Feb 2020", "Mar 2020", "Apr 2020"],
                    "days": ["2020-01-01", "2020-02-01", "2020-03-01", "2020-04-01"],
                }
            ],
        )

    def test_all_time_timerange(self):
        self._test_events_with_dates(
            dates=[
                "2020-01-01 05:20:00",
                "2020-01-11 10:22:00",
                "2020-02-24 10:25:00",
                "2020-02-05 08:25:00",
                "2020-03-05 08:25:00",
            ],
            date_from="all",
            interval="month",
            query_time="2020-04-30 10:20:00",
            result=[
                {
                    "action": {
                        "id": "event_name",
                        "type": "events",
                        "order": None,
                        "name": "event_name",
                        "custom_name": None,
                        "math": None,
                        "math_hogql": None,
                        "math_property": None,
                        "math_group_type_index": None,
                        "properties": [],
                    },
                    "label": "event_name",
                    "count": 5.0,
                    "data": [2.0, 2.0, 1.0, 0.0],
                    "labels": ["Jan 2020", "Feb 2020", "Mar 2020", "Apr 2020"],
                    "days": ["2020-01-01", "2020-02-01", "2020-03-01", "2020-04-01"],
                }
            ],
        )

    def test_custom_range_timerange(self):
        self._test_events_with_dates(
            dates=[
                "2020-01-05 05:20:00",
                "2020-01-05 10:22:00",
                "2020-01-04 10:25:00",
                "2020-01-11 08:25:00",
                "2020-01-09 08:25:00",
            ],
            date_from="2020-01-05",
            query_time="2020-01-10",
            result=[
                {
                    "action": {
                        "id": "event_name",
                        "type": "events",
                        "order": None,
                        "name": "event_name",
                        "custom_name": None,
                        "math": None,
                        "math_hogql": None,
                        "math_property": None,
                        "math_group_type_index": None,
                        "properties": [],
                    },
                    "label": "event_name",
                    "count": 3.0,
                    "data": [2.0, 0.0, 0.0, 0.0, 1.0, 0.0],
                    "labels": [
                        "5-Jan-2020",
                        "6-Jan-2020",
                        "7-Jan-2020",
                        "8-Jan-2020",
                        "9-Jan-2020",
                        "10-Jan-2020",
                    ],
                    "days": [
                        "2020-01-05",
                        "2020-01-06",
                        "2020-01-07",
                        "2020-01-08",
                        "2020-01-09",
                        "2020-01-10",
                    ],
                }
            ],
        )

    @also_test_with_materialized_columns(["$some_property"])
    def test_property_filtering(self):
        self._create_events()
        with freeze_time("2020-01-04"):
            response = self._run(
                Filter(
                    team=self.team,
                    data={
                        "properties": [{"key": "$some_property", "value": "value"}],
                        "events": [{"id": "sign up"}],
                    },
                ),
                self.team,
            )
        self.assertEqual(response[0]["labels"][4], "1-Jan-2020")
        self.assertEqual(response[0]["data"][4], 1.0)
        self.assertEqual(response[0]["labels"][5], "2-Jan-2020")
        self.assertEqual(response[0]["data"][5], 0)

    @snapshot_clickhouse_queries
    def test_trends_with_hogql_math(self):
        s1 = str(uuid7("2020-01-01", 1))
        s5 = str(uuid7("2020-01-01", 5))
        self._create_person(
            team_id=self.team.pk,
            distinct_ids=["blabla", "anonymous_id"],
            properties={"$some_prop": "some_val", "number": 8},
        )
        self._create_event(
            team=self.team,
            event="sign up",
            distinct_id="blabla",
            properties={"$session_id": s1, "x": 1},
            timestamp="2020-01-01 00:06:30",
        )
        self._create_event(
            team=self.team,
            event="sign up",
            distinct_id="blabla",
            properties={"$session_id": s5, "x": 5},
            timestamp="2020-01-02 00:06:45",
        )

        with freeze_time("2020-01-04T12:01:01Z"):
            response = self._run(
                Filter(
                    team=self.team,
                    data={
                        "interval": "week",
                        "events": [
                            {
                                "id": "sign up",
                                "math": "hogql",
                                "math_hogql": "avg(properties.x) + 1000",
                            }
                        ],
                    },
                ),
                self.team,
            )
        self.assertCountEqual(response[0]["labels"], ["22-Dec-2019", "29-Dec-2019"])
        self.assertCountEqual(response[0]["data"], [0, 1003])

    @snapshot_clickhouse_queries
    def test_trends_with_session_property_total_volume_math(self):
        s1 = str(uuid7("2020-01-01", 1))
        s2 = str(uuid7("2020-01-01", 2))
        s3 = str(uuid7("2020-01-01", 3))
        s4 = str(uuid7("2020-01-01", 4))
        s5 = str(uuid7("2020-01-01", 5))
        self._create_person(
            team_id=self.team.pk,
            distinct_ids=["blabla", "anonymous_id"],
            properties={"$some_prop": "some_val"},
        )
        self._create_person(
            team_id=self.team.pk,
            distinct_ids=["blabla2"],
            properties={"$some_prop": "some_val"},
        )

        self._create_event(
            team=self.team,
            event="sign up before",
            distinct_id="blabla",
            properties={"$session_id": s1},
            timestamp="2020-01-01 00:06:30",
        )
        self._create_event(
            team=self.team,
            event="sign up",
            distinct_id="blabla",
            properties={"$session_id": s1},
            timestamp="2020-01-01 00:06:34",
        )
        self._create_event(
            team=self.team,
            event="sign up later",
            distinct_id="blabla",
            properties={"$session_id": s1},
            timestamp="2020-01-01 00:06:35",
        )
        # First session lasted 5 seconds
        self._create_event(
            team=self.team,
            event="sign up",
            distinct_id="blabla2",
            properties={"$session_id": s2},
            timestamp="2020-01-01 00:06:35",
        )
        self._create_event(
            team=self.team,
            event="sign up",
            distinct_id="blabla2",
            properties={"$session_id": s2},
            timestamp="2020-01-01 00:06:45",
        )
        # Second session lasted 10 seconds

        self._create_event(
            team=self.team,
            event="sign up",
            distinct_id="blabla",
            properties={"$session_id": s3},
            timestamp="2020-01-01 00:06:45",
        )
        # Third session lasted 0 seconds

        self._create_event(
            team=self.team,
            event="sign up",
            distinct_id="blabla",
            properties={"$session_id": s4},
            timestamp="2020-01-02 00:06:30",
        )
        self._create_event(
            team=self.team,
            event="sign up",
            distinct_id="blabla",
            properties={"$session_id": s4},
            timestamp="2020-01-02 00:06:45",
        )
        # Fourth session lasted 15 seconds

        self._create_event(
            team=self.team,
            event="sign up",
            distinct_id="blabla",
            properties={"$session_id": s5},
            timestamp="2020-01-02 00:06:40",
        )
        self._create_event(
            team=self.team,
            event="sign up",
            distinct_id="blabla",
            properties={"$session_id": s5},
            timestamp="2020-01-02 00:06:45",
        )
        # Fifth session lasted 5 seconds

        with freeze_time("2020-01-04T13:00:01Z"):
            daily_response = self._run(
                Filter(
                    team=self.team,
                    data={
                        "interval": "week",
                        "events": [
                            {
                                "id": "sign up",
                                "math": "median",
                                "math_property": "$session_duration",
                            }
                        ],
                    },
                ),
                self.team,
            )

        with freeze_time("2020-01-04T13:00:01Z"):
            weekly_response = self._run(
                Filter(
                    team=self.team,
                    data={
                        "interval": "day",
                        "events": [
                            {
                                "id": "sign up",
                                "math": "median",
                                "math_property": "$session_duration",
                            }
                        ],
                    },
                ),
                self.team,
            )

        self.assertCountEqual(daily_response[0]["labels"], ["22-Dec-2019", "29-Dec-2019"])
        self.assertCountEqual(daily_response[0]["data"], [0, 5])

        self.assertCountEqual(
            weekly_response[0]["labels"],
            [
                "28-Dec-2019",
                "29-Dec-2019",
                "30-Dec-2019",
                "31-Dec-2019",
                "1-Jan-2020",
                "2-Jan-2020",
                "3-Jan-2020",
                "4-Jan-2020",
            ],
        )
        self.assertCountEqual(weekly_response[0]["data"], [0, 0, 0, 0, 5, 10, 0, 0])

    @snapshot_clickhouse_queries
    def test_trends_with_session_property_total_volume_math_with_breakdowns(self):
        s1 = str(uuid7("2020-01-01", 1))
        s2 = str(uuid7("2020-01-01", 2))
        s3 = str(uuid7("2020-01-01", 3))
        s4 = str(uuid7("2020-01-01", 4))
        s5 = str(uuid7("2020-01-01", 5))
        self._create_person(
            team_id=self.team.pk,
            distinct_ids=["blabla", "anonymous_id"],
            properties={"$some_prop": "some_val"},
        )
        self._create_person(
            team_id=self.team.pk,
            distinct_ids=["blabla2"],
            properties={"$some_prop": "some_val"},
        )

        self._create_event(
            team=self.team,
            event="sign up before",
            distinct_id="blabla",
            properties={"$session_id": s1, "$some_property": "value1"},
            timestamp="2020-01-01 00:06:30",
        )
        self._create_event(
            team=self.team,
            event="sign up",
            distinct_id="blabla",
            properties={"$session_id": s1, "$some_property": "value2"},
            timestamp="2020-01-01 00:06:34",
        )
        self._create_event(
            team=self.team,
            event="sign up",
            distinct_id="blabla",
            properties={"$session_id": s1, "$some_property": "value2"},
            timestamp="2020-01-01 00:06:35",
        )
        # First session lasted 5 seconds
        self._create_event(
            team=self.team,
            event="sign up",
            distinct_id="blabla2",
            properties={"$session_id": s2, "$some_property": "value2"},
            timestamp="2020-01-01 00:06:35",
        )
        self._create_event(
            team=self.team,
            event="sign up",
            distinct_id="blabla2",
            properties={"$session_id": s2, "$some_property": "value1"},
            timestamp="2020-01-01 00:06:45",
        )
        # Second session lasted 10 seconds

        self._create_event(
            team=self.team,
            event="sign up",
            distinct_id="blabla",
            properties={"$session_id": s3, "$some_property": "value1"},
            timestamp="2020-01-01 00:06:45",
        )
        # Third session lasted 0 seconds

        self._create_event(
            team=self.team,
            event="sign up",
            distinct_id="blabla",
            properties={"$session_id": s4, "$some_property": "value2"},
            timestamp="2020-01-02 00:06:30",
        )
        self._create_event(
            team=self.team,
            event="sign up",
            distinct_id="blabla",
            properties={"$session_id": s4, "$some_property": "value2"},
            timestamp="2020-01-02 00:06:45",
        )
        # Fourth session lasted 15 seconds

        self._create_event(
            team=self.team,
            event="sign up",
            distinct_id="blabla",
            properties={"$session_id": s5, "$some_property": "value1"},
            timestamp="2020-01-02 00:06:40",
        )
        self._create_event(
            team=self.team,
            event="sign up",
            distinct_id="blabla",
            properties={"$session_id": s5, "$some_property": "value1"},
            timestamp="2020-01-02 00:06:45",
        )
        # Fifth session lasted 5 seconds

        for breakdown_type in ("single", "multiple"):
            breakdown_filter: dict[str, Any] = (
                {"breakdown": "$some_property"}
                if breakdown_type == "single"
                else {"breakdowns": [{"property": "$some_property"}]}
            )

            with freeze_time("2020-01-04T13:00:01Z"):
                daily_response = self._run(
                    Filter(
                        team=self.team,
                        data={
                            **breakdown_filter,
                            "interval": "week",
                            "events": [
                                {
                                    "id": "sign up",
                                    "math": "median",
                                    "math_property": "$session_duration",
                                }
                            ],
                        },
                    ),
                    self.team,
                )

            with freeze_time("2020-01-04T13:00:05Z"):
                weekly_response = self._run(
                    Filter(
                        team=self.team,
                        data={
                            **breakdown_filter,
                            "interval": "day",
                            "events": [
                                {
                                    "id": "sign up",
                                    "math": "median",
                                    "math_property": "$session_duration",
                                }
                            ],
                        },
                    ),
                    self.team,
                )

            # value1 has 0,5,10 seconds (in second interval)
            # value2 has 5,10,15 seconds (in second interval)
            if breakdown_type == "multiple":
                self.assertEqual(
                    [resp["breakdown_value"] for resp in daily_response], [["value2"], ["value1"]], breakdown_type
                )
            else:
                self.assertEqual(
                    [resp["breakdown_value"] for resp in daily_response], ["value2", "value1"], breakdown_type
                )

            self.assertCountEqual(daily_response[0]["labels"], ["22-Dec-2019", "29-Dec-2019"], breakdown_type)
            self.assertCountEqual(daily_response[0]["data"], [0, 10], breakdown_type)
            self.assertCountEqual(daily_response[1]["data"], [0, 5], breakdown_type)

            if breakdown_type == "multiple":
                self.assertEqual(
                    [resp["breakdown_value"] for resp in weekly_response], [["value2"], ["value1"]], breakdown_type
                )
            else:
                self.assertEqual(
                    [resp["breakdown_value"] for resp in weekly_response], ["value2", "value1"], breakdown_type
                )

            self.assertCountEqual(
                weekly_response[0]["labels"],
                [
                    "28-Dec-2019",
                    "29-Dec-2019",
                    "30-Dec-2019",
                    "31-Dec-2019",
                    "1-Jan-2020",
                    "2-Jan-2020",
                    "3-Jan-2020",
                    "4-Jan-2020",
                ],
                breakdown_type,
            )
            self.assertCountEqual(weekly_response[0]["data"], [0, 0, 0, 0, 7.5, 15, 0, 0], breakdown_type)
            self.assertCountEqual(weekly_response[1]["data"], [0, 0, 0, 0, 5, 5, 0, 0], breakdown_type)

    def test_trends_with_session_property_total_volume_math_with_sessions_spanning_multiple_intervals(self):
        s1 = str(uuid7("2020-01-01", 1))
        s2 = str(uuid7("2020-01-01", 2))
        self._create_person(
            team_id=self.team.pk,
            distinct_ids=["blabla", "anonymous_id"],
            properties={"$some_prop": "some_val"},
        )
        self._create_person(
            team_id=self.team.pk,
            distinct_ids=["blabla2"],
            properties={"$some_prop": "some_val"},
        )

        self._create_event(
            team=self.team,
            event="sign up",
            distinct_id="blabla",
            properties={"$session_id": s1},
            timestamp="2020-01-01 00:06:30",
        )
        self._create_event(
            team=self.team,
            event="sign up",
            distinct_id="blabla",
            properties={"$session_id": s1},
            timestamp="2020-01-02 00:06:34",
        )
        self._create_event(
            team=self.team,
            event="sign up",
            distinct_id="blabla",
            properties={"$session_id": s1},
            timestamp="2020-01-03 00:06:30",
        )
        # First Session lasted 48 hours = a lot of seconds
        self._create_event(
            team=self.team,
            event="sign up",
            distinct_id="blabla2",
            properties={"$session_id": s2},
            timestamp="2020-01-01 00:06:35",
        )
        self._create_event(
            team=self.team,
            event="sign up",
            distinct_id="blabla2",
            properties={"$session_id": s2},
            timestamp="2020-01-05 00:06:35",
        )
        # Second session lasted 96 hours = a lot of seconds

        with freeze_time("2020-01-06T13:00:01Z"):
            weekly_response = self._run(
                Filter(
                    team=self.team,
                    data={
                        "interval": "day",
                        "events": [
                            {
                                "id": "sign up",
                                "math": "median",
                                "math_property": "$session_duration",
                            }
                        ],
                    },
                ),
                self.team,
            )

        self.assertCountEqual(
            weekly_response[0]["labels"],
            [
                "30-Dec-2019",
                "31-Dec-2019",
                "1-Jan-2020",
                "2-Jan-2020",
                "3-Jan-2020",
                "4-Jan-2020",
                "5-Jan-2020",
                "6-Jan-2020",
            ],
        )

        ONE_DAY_IN_SECONDS = 24 * 60 * 60
        # math property is counted only in the intervals in which the session was active
        # and the event in question happened (i.e. sign up event)
        self.assertCountEqual(
            weekly_response[0]["data"],
            [
                0,
                0,
                3 * ONE_DAY_IN_SECONDS,
                2 * ONE_DAY_IN_SECONDS,
                2 * ONE_DAY_IN_SECONDS,
                0,
                4 * ONE_DAY_IN_SECONDS,
                0,
            ],
        )

    @also_test_with_person_on_events_v2
    @also_test_with_materialized_columns(person_properties=["name"])
    def test_filter_events_by_cohort(self):
        self._create_person(team_id=self.team.pk, distinct_ids=["person_1"], properties={"name": "John"})
        self._create_person(team_id=self.team.pk, distinct_ids=["person_2"], properties={"name": "Jane"})

        self._create_event(
            event="event_name",
            team=self.team,
            distinct_id="person_1",
            properties={"$browser": "Safari"},
        )
        self._create_event(
            event="event_name",
            team=self.team,
            distinct_id="person_2",
            properties={"$browser": "Chrome"},
        )
        self._create_event(
            event="event_name",
            team=self.team,
            distinct_id="person_2",
            properties={"$browser": "Safari"},
        )

        cohort = _create_cohort(
            team=self.team,
            name="cohort1",
            groups=[{"properties": [{"key": "name", "value": "Jane", "type": "person"}]}],
        )

        response = self._run(
            Filter(
                team=self.team,
                data={
                    "properties": [{"key": "id", "value": cohort.pk, "type": "cohort"}],
                    "events": [{"id": "event_name"}],
                },
            ),
            self.team,
        )

        self.assertEqual(response[0]["count"], 2)
        self.assertEqual(response[0]["data"][-1], 2)

    @also_test_with_person_on_events_v2
    @snapshot_clickhouse_queries
    def test_filter_events_by_precalculated_cohort(self):
        with freeze_time("2020-01-02"):
            self._create_person(
                team_id=self.team.pk,
                distinct_ids=["person_1"],
                properties={"name": "John"},
            )
            self._create_person(
                team_id=self.team.pk,
                distinct_ids=["person_2"],
                properties={"name": "Jane"},
            )

            self._create_event(
                event="event_name",
                team=self.team,
                distinct_id="person_1",
                properties={"$browser": "Safari"},
            )
            self._create_event(
                event="event_name",
                team=self.team,
                distinct_id="person_2",
                properties={"$browser": "Chrome"},
            )
            self._create_event(
                event="event_name",
                team=self.team,
                distinct_id="person_2",
                properties={"$browser": "Safari"},
            )

            cohort = _create_cohort(
                team=self.team,
                name="cohort1",
                groups=[{"properties": [{"key": "name", "value": "Jane", "type": "person"}]}],
            )
            cohort.calculate_people_ch(pending_version=0)

            with self.settings(USE_PRECALCULATED_CH_COHORT_PEOPLE=True):
                response = self._run(
                    Filter(
                        team=self.team,
                        data={
                            "properties": [{"key": "id", "value": cohort.pk, "type": "cohort"}],
                            "events": [{"id": "event_name"}],
                        },
                    ),
                    self.team,
                )

            self.assertEqual(response[0]["count"], 2)
            self.assertEqual(response[0]["data"][-1], 2)

    def test_response_empty_if_no_events(self):
        self._create_events()
        flush_persons_and_events()
        response = self._run(Filter(team=self.team, data={"date_from": "2012-12-12"}), self.team)
        self.assertEqual(response, [])

    def test_interval_filtering_hour(self):
        self._create_events(use_time=True)

        with freeze_time("2020-01-02"):
            response = self._run(
                Filter(
                    data={
                        "date_from": "2019-12-24",
                        "interval": "hour",
                        "events": [{"id": "sign up"}],
                    }
                ),
                self.team,
            )
        self.assertEqual(response[0]["labels"][3], "24-Dec-2019 03:00")
        self.assertEqual(response[0]["data"][3], 1.0)
        # 217 - 24 - 1
        self.assertEqual(response[0]["data"][192], 3.0)

    def test_interval_filtering_week(self):
        self._create_events(use_time=True)

        with freeze_time("2020-01-02"):
            response = self._run(
                Filter(
                    team=self.team,
                    data={
                        #  2019-11-24 is a Sunday, i.e. beginning of our week
                        "date_from": "2019-11-24",
                        "interval": "week",
                        "events": [{"id": "sign up"}],
                    },
                ),
                self.team,
            )
        self.assertEqual(
            response[0]["labels"][:5],
            ["24-Nov-2019", "1-Dec-2019", "8-Dec-2019", "15-Dec-2019", "22-Dec-2019"],
        )
        self.assertEqual(response[0]["data"][:5], [0.0, 0.0, 0.0, 0.0, 1.0])

    def test_interval_filtering_month(self):
        self._create_events(use_time=True)

        with freeze_time("2020-01-02"):
            response = self._run(
                Filter(
                    team=self.team,
                    data={
                        "date_from": "2019-9-24",
                        "interval": "month",
                        "events": [{"id": "sign up"}],
                    },
                ),
                self.team,
            )
        self.assertEqual(response[0]["labels"][0], "Sep 2019")
        self.assertEqual(response[0]["data"][0], 0)
        self.assertEqual(response[0]["labels"][3], "Dec 2019")
        self.assertEqual(response[0]["data"][3], 1.0)
        self.assertEqual(response[0]["labels"][4], "Jan 2020")
        self.assertEqual(response[0]["data"][4], 4.0)

    def test_interval_filtering_today_hourly(self):
        self._create_events(use_time=True)

        with freeze_time("2020-01-02 23:30"):
            self._create_event(team=self.team, event="sign up", distinct_id="blabla")

        with freeze_time("2020-01-02T23:31:00Z"):
            response = self._run(
                Filter(
                    team=self.team,
                    data={
                        "date_from": "dStart",
                        "interval": "hour",
                        "events": [{"id": "sign up"}],
                    },
                ),
                self.team,
            )
        self.assertEqual(response[0]["labels"][23], "2-Jan-2020 23:00")
        self.assertEqual(response[0]["data"][23], 1.0)

    def test_breakdown_label(self):
        entity = Entity({"id": "$pageview", "name": "$pageview", "type": TREND_FILTER_TYPE_EVENTS})
        num_label = breakdown_label(entity, 1)
        self.assertEqual(num_label, {"label": "$pageview - 1", "breakdown_value": 1})

        string_label = breakdown_label(entity, "Chrome")
        self.assertEqual(string_label, {"label": "$pageview - Chrome", "breakdown_value": "Chrome"})

        nan_label = breakdown_label(entity, "nan")
        self.assertEqual(nan_label, {"label": "$pageview - Other", "breakdown_value": "Other"})

        none_label = breakdown_label(entity, "None")
        self.assertEqual(none_label, {"label": "$pageview - Other", "breakdown_value": "Other"})

        cohort_all_label = breakdown_label(entity, "cohort_all")
        self.assertEqual(
            cohort_all_label,
            {"label": "$pageview - all users", "breakdown_value": "all"},
        )

        cohort = _create_cohort(team=self.team, name="cohort1", groups=[{"properties": {"name": "Jane"}}])
        cohort_label = breakdown_label(entity, f"cohort_{cohort.pk}")
        self.assertEqual(
            cohort_label,
            {"label": f"$pageview - {cohort.name}", "breakdown_value": cohort.pk},
        )

    @also_test_with_materialized_columns(["key"])
    def test_breakdown_with_filter(self):
        self._create_person(
            team_id=self.team.pk,
            distinct_ids=["person1"],
            properties={"email": "test@posthog.com"},
        )
        self._create_person(
            team_id=self.team.pk,
            distinct_ids=["person2"],
            properties={"email": "test@gmail.com"},
        )
        self._create_event(
            event="sign up",
            distinct_id="person1",
            team=self.team,
            properties={"key": "val"},
        )
        self._create_event(
            event="sign up",
            distinct_id="person2",
            team=self.team,
            properties={"key": "oh"},
        )
        response = self._run(
            Filter(
                team=self.team,
                data={
                    "date_from": "-14d",
                    "breakdown": "key",
                    "events": [
                        {
                            "id": "sign up",
                            "name": "sign up",
                            "type": "events",
                            "order": 0,
                        }
                    ],
                    "properties": [{"key": "key", "value": "oh", "operator": "not_icontains"}],
                },
            ),
            self.team,
        )
        self.assertEqual(len(response), 1)
        self.assertEqual(response[0]["breakdown_value"], "val")

    def test_action_filtering(self):
        sign_up_action, person = self._create_events()
        action_response = self._run(
            Filter(team=self.team, data={"actions": [{"id": sign_up_action.id}]}),
            self.team,
        )
        event_response = self._run(Filter(team=self.team, data={"events": [{"id": "sign up"}]}), self.team)
        self.assertEqual(len(action_response), 1)

        self.assertEntityResponseEqual(action_response, event_response)

    @also_test_with_person_on_events_v2
    @snapshot_clickhouse_queries
    def test_action_filtering_with_cohort(self):
        self._create_person(
            team_id=self.team.pk,
            distinct_ids=["blabla", "anonymous_id"],
            properties={"$some_property": "value", "$bool_prop": "x"},
        )
        cohort = _create_cohort(
            team=self.team,
            name="cohort1",
            groups=[{"properties": [{"key": "$some_property", "value": "value", "type": "person"}]}],
        )
        self._create_event(
            team=self.team,
            event="sign up",
            distinct_id="blabla",
            properties={"$some_property": "value"},
            timestamp="2020-01-02T12:00:00Z",
        )
        self._create_event(
            team=self.team,
            event="sign up",
            distinct_id="blabla",
            properties={"$some_property": "value2"},
            timestamp="2020-01-03T12:00:00Z",
        )
        self._create_event(
            team=self.team,
            event="sign up",
            distinct_id="xyz",
            properties={"$some_property": "value"},
            timestamp="2020-01-04T12:00:00Z",
        )

        sign_up_action = _create_action(
            team=self.team,
            name="sign up",
            properties=[{"key": "id", "type": "cohort", "value": cohort.id}],
        )

        cohort.calculate_people_ch(pending_version=2)

        with self.settings(USE_PRECALCULATED_CH_COHORT_PEOPLE=True):
            action_response = self._run(
                Filter(
                    team=self.team,
                    data={
                        "actions": [{"id": sign_up_action.id}],
                        "date_from": "2020-01-01",
                        "date_to": "2020-01-07",
                        "properties": [{"key": "$bool_prop", "value": "x", "type": "person"}],
                    },
                ),
                self.team,
            )
            self.assertEqual(len(action_response), 1)
            self.assertEqual(action_response[0]["data"], [0, 1, 1, 0, 0, 0, 0])

    def test_trends_for_non_existing_action(self):
        with freeze_time("2020-01-04"):
            response = self._run(Filter(data={"actions": [{"id": 50000000}]}), self.team)
        self.assertEqual(len(response), 0)

        with freeze_time("2020-01-04"):
            response = self._run(Filter(data={"events": [{"id": "DNE"}]}), self.team)
        self.assertEqual(response[0]["data"], [0, 0, 0, 0, 0, 0, 0, 0])

    @also_test_with_materialized_columns(person_properties=["email", "bar"])
    def test_trends_regression_filtering_by_action_with_person_properties(self):
        self._create_person(
            team_id=self.team.pk,
            properties={"email": "foo@example.com", "bar": "aa"},
            distinct_ids=["d1"],
        )
        self._create_person(
            team_id=self.team.pk,
            properties={"email": "bar@example.com", "bar": "bb"},
            distinct_ids=["d2"],
        )
        self._create_person(
            team_id=self.team.pk,
            properties={"email": "efg@example.com", "bar": "ab"},
            distinct_ids=["d3"],
        )
        self._create_person(team_id=self.team.pk, properties={"bar": "aa"}, distinct_ids=["d4"])

        with freeze_time("2020-01-02 16:34:34"):
            self._create_event(team=self.team, event="$pageview", distinct_id="d1")
            self._create_event(team=self.team, event="$pageview", distinct_id="d2")
            self._create_event(team=self.team, event="$pageview", distinct_id="d3")
            self._create_event(team=self.team, event="$pageview", distinct_id="d4")

        event_filtering_action = Action.objects.create(
            team=self.team,
            name="$pageview from non-internal",
            steps_json=[
                {
                    "event": "$pageview",
                    "properties": [{"key": "bar", "type": "person", "value": "a", "operator": "icontains"}],
                }
            ],
        )

        with freeze_time("2020-01-04T13:01:01Z"):
            response = self._run(
                Filter(
                    team=self.team,
                    data={"actions": [{"id": event_filtering_action.id}]},
                ),
                self.team,
            )
        self.assertEqual(len(response), 1)
        self.assertEqual(response[0]["count"], 3)

        with freeze_time("2020-01-04T13:01:01Z"):
            response_with_email_filter = self._run(
                Filter(
                    team=self.team,
                    data={
                        "actions": [{"id": event_filtering_action.id}],
                        "properties": [
                            {
                                "key": "email",
                                "type": "person",
                                "value": "is_set",
                                "operator": "is_set",
                            }
                        ],
                    },
                ),
                self.team,
            )
        self.assertEqual(len(response_with_email_filter), 1)
        self.assertEqual(response_with_email_filter[0]["count"], 2)

    def test_dau_filtering(self):
        sign_up_action, person = self._create_events()

        with freeze_time("2020-01-02"):
            self._create_person(team_id=self.team.pk, distinct_ids=["someone_else"])
            self._create_event(team=self.team, event="sign up", distinct_id="someone_else")

        with freeze_time("2020-01-04"):
            action_response = self._run(
                Filter(
                    team=self.team,
                    data={"actions": [{"id": sign_up_action.id, "math": "dau"}]},
                ),
                self.team,
            )
            response = self._run(Filter(data={"events": [{"id": "sign up", "math": "dau"}]}), self.team)

        self.assertEqual(response[0]["data"][4], 1)
        self.assertEqual(response[0]["data"][5], 2)
        self.assertEntityResponseEqual(action_response, response)

    def _create_maths_events(self, values):
        sign_up_action, person = self._create_events()
        self._create_person(team_id=self.team.pk, distinct_ids=["someone_else"])
        for value in values:
            self._create_event(
                team=self.team,
                event="sign up",
                distinct_id="someone_else",
                properties={"some_number": value},
            )
        self._create_event(
            team=self.team,
            event="sign up",
            distinct_id="someone_else",
            properties={"some_number": None},
        )
        return sign_up_action

    def _test_math_property_aggregation(self, math_property, values, expected_value):
        sign_up_action = self._create_maths_events(values)

        action_response = self._run(
            Filter(
                team=self.team,
                data={
                    "actions": [
                        {
                            "id": sign_up_action.id,
                            "math": math_property,
                            "math_property": "some_number",
                        }
                    ]
                },
            ),
            self.team,
        )
        event_response = self._run(
            Filter(
                data={
                    "events": [
                        {
                            "id": "sign up",
                            "math": math_property,
                            "math_property": "some_number",
                        }
                    ]
                }
            ),
            self.team,
        )
        # :TRICKY: Work around clickhouse functions not being 100%
        self.assertAlmostEqual(action_response[0]["data"][-1], expected_value, delta=0.5)
        self.assertEntityResponseEqual(action_response, event_response)

    @also_test_with_materialized_columns(["some_number"])
    def test_sum_filtering(self):
        self._test_math_property_aggregation("sum", values=[2, 3, 5.5, 7.5], expected_value=18)

    @also_test_with_materialized_columns(["some_number"])
    def test_avg_filtering(self):
        self._test_math_property_aggregation("avg", values=[2, 3, 5.5, 7.5], expected_value=4.5)

    @also_test_with_materialized_columns(["some_number"])
    def test_min_filtering(self):
        self._test_math_property_aggregation("min", values=[2, 3, 5.5, 7.5], expected_value=2)

    @also_test_with_materialized_columns(["some_number"])
    def test_max_filtering(self):
        self._test_math_property_aggregation("max", values=[2, 3, 5.5, 7.5], expected_value=7.5)

    @also_test_with_materialized_columns(["some_number"])
    def test_median_filtering(self):
        self._test_math_property_aggregation("median", values=range(101, 201), expected_value=150)

    @also_test_with_materialized_columns(["some_number"])
    def test_p90_filtering(self):
        self._test_math_property_aggregation("p90", values=range(101, 201), expected_value=190)

    @also_test_with_materialized_columns(["some_number"])
    def test_p95_filtering(self):
        self._test_math_property_aggregation("p95", values=range(101, 201), expected_value=195)

    @also_test_with_materialized_columns(["some_number"])
    def test_p99_filtering(self):
        self._test_math_property_aggregation("p99", values=range(101, 201), expected_value=199)

    @also_test_with_materialized_columns(["some_number"])
    def test_avg_filtering_non_number_resiliency(self):
        sign_up_action, person = self._create_events()
        self._create_person(team_id=self.team.pk, distinct_ids=["someone_else"])
        self._create_event(
            team=self.team,
            event="sign up",
            distinct_id="someone_else",
            properties={"some_number": 2},
        )
        self._create_event(
            team=self.team,
            event="sign up",
            distinct_id="someone_else",
            properties={"some_number": "x"},
        )
        self._create_event(
            team=self.team,
            event="sign up",
            distinct_id="someone_else",
            properties={"some_number": None},
        )
        self._create_event(
            team=self.team,
            event="sign up",
            distinct_id="someone_else",
            properties={"some_number": 8},
        )
        action_response = self._run(
            Filter(
                data={
                    "actions": [
                        {
                            "id": sign_up_action.id,
                            "math": "avg",
                            "math_property": "some_number",
                        }
                    ]
                }
            ),
            self.team,
        )
        event_response = self._run(
            Filter(data={"events": [{"id": "sign up", "math": "avg", "math_property": "some_number"}]}),
            self.team,
        )
        self.assertEqual(action_response[0]["data"][-1], 5)
        self.assertEntityResponseEqual(action_response, event_response)

    @also_test_with_materialized_columns(["$some_property"])
    def test_per_entity_filtering(self):
        self._create_events()
        with freeze_time("2020-01-04T13:00:01Z"):
            response = self._run(
                Filter(
                    team=self.team,
                    data={
                        "date_from": "-7d",
                        "events": [
                            {
                                "id": "sign up",
                                "properties": [{"key": "$some_property", "value": "value"}],
                            },
                            {
                                "id": "sign up",
                                "properties": [{"key": "$some_property", "value": "other_value"}],
                            },
                        ],
                    },
                ),
                self.team,
            )

        self.assertEqual(response[0]["labels"][4], "1-Jan-2020")
        self.assertEqual(response[0]["data"][4], 1)
        self.assertEqual(response[0]["count"], 1)
        self.assertEqual(response[1]["labels"][5], "2-Jan-2020")
        self.assertEqual(response[1]["data"][5], 1)
        self.assertEqual(response[1]["count"], 1)

    def _create_multiple_people(self):
        person1 = self._create_person(
            team_id=self.team.pk,
            distinct_ids=["person1"],
            properties={"name": "person1"},
        )
        person2 = self._create_person(
            team_id=self.team.pk,
            distinct_ids=["person2"],
            properties={"name": "person2"},
        )
        person3 = self._create_person(
            team_id=self.team.pk,
            distinct_ids=["person3"],
            properties={"name": "person3"},
        )
        person4 = self._create_person(
            team_id=self.team.pk,
            distinct_ids=["person4"],
            properties={"name": "person4"},
        )

        journey = {
            "person1": [
                {
                    "event": "watched movie",
                    "timestamp": datetime(2020, 1, 1, 12),
                    "properties": {"order": "1", "name": "1"},
                }
            ],
            "person2": [
                {
                    "event": "watched movie",
                    "timestamp": datetime(2020, 1, 1, 12),
                    "properties": {"order": "1", "name": "2"},
                },
                {
                    "event": "watched movie",
                    "timestamp": datetime(2020, 1, 2, 12),
                    "properties": {"order": "2", "name": "2"},
                },
                {
                    "event": "watched movie",
                    "timestamp": datetime(2020, 1, 2, 12),
                    "properties": {"order": "2", "name": "2"},
                },
            ],
            "person3": [
                {
                    "event": "watched movie",
                    "timestamp": datetime(2020, 1, 1, 12),
                    "properties": {"order": "1", "name": "3"},
                },
                {
                    "event": "watched movie",
                    "timestamp": datetime(2020, 1, 2, 12),
                    "properties": {"order": "2", "name": "3"},
                },
                {
                    "event": "watched movie",
                    "timestamp": datetime(2020, 1, 3, 12),
                    "properties": {"order": "2", "name": "3"},
                },
            ],
            "person4": [
                {
                    "event": "watched movie",
                    "timestamp": datetime(2020, 1, 5, 12),
                    "properties": {"order": "1", "name": "4"},
                }
            ],
        }

        journeys_for(events_by_person=journey, team=self.team)

        for key in ["order", "name"]:
            exists = PropertyDefinition.objects.filter(team=self.team, name=key).exists()
            if not exists:
                PropertyDefinition.objects.create(
                    team=self.team,
                    name=key,
                    property_type="String",
                    type=PropertyDefinition.Type.EVENT,
                )

        return (person1, person2, person3, person4)

    @also_test_with_materialized_columns(person_properties=["name"])
    @snapshot_clickhouse_queries
    def test_person_property_filtering(self):
        self._create_multiple_people()
        with freeze_time("2020-01-04"):
            response = self._run(
                Filter(
                    team=self.team,
                    data={
                        "properties": [{"key": "name", "value": "person1", "type": "person"}],
                        "events": [{"id": "watched movie"}],
                    },
                ),
                self.team,
            )

        self.assertEqual(response[0]["labels"][4], "1-Jan-2020")
        self.assertEqual(response[0]["data"][4], 1.0)
        self.assertEqual(response[0]["labels"][5], "2-Jan-2020")
        self.assertEqual(response[0]["data"][5], 0)

    @also_test_with_materialized_columns(["name"], person_properties=["name"])
    @snapshot_clickhouse_queries
    def test_person_property_filtering_clashing_with_event_property(self):
        # This test needs to choose the right materialised column for it to pass.
        # For resiliency, we reverse the filter as well.
        self._create_multiple_people()
        with freeze_time("2020-01-04"):
            response = self._run(
                Filter(
                    team=self.team,
                    data={
                        "properties": [{"key": "name", "value": "person1", "type": "person"}],
                        "events": [{"id": "watched movie"}],
                    },
                ),
                self.team,
            )

        self.assertEqual(response[0]["labels"][4], "1-Jan-2020")
        self.assertEqual(response[0]["data"][4], 1.0)
        self.assertEqual(response[0]["labels"][5], "2-Jan-2020")
        self.assertEqual(response[0]["data"][5], 0)

        with freeze_time("2020-01-04"):
            response = self._run(
                Filter(
                    team=self.team,
                    data={
                        "properties": [{"key": "name", "value": "1", "type": "event"}],
                        "events": [{"id": "watched movie"}],
                    },
                ),
                self.team,
            )

        self.assertEqual(response[0]["labels"][4], "1-Jan-2020")
        self.assertEqual(response[0]["data"][4], 1.0)
        self.assertEqual(response[0]["labels"][5], "2-Jan-2020")
        self.assertEqual(response[0]["data"][5], 0)

    @also_test_with_materialized_columns(person_properties=["name"])
    def test_entity_person_property_filtering(self):
        self._create_multiple_people()
        with freeze_time("2020-01-04"):
            response = self._run(
                Filter(
                    team=self.team,
                    data={
                        "events": [
                            {
                                "id": "watched movie",
                                "properties": [
                                    {
                                        "key": "name",
                                        "value": "person1",
                                        "type": "person",
                                    }
                                ],
                            }
                        ]
                    },
                ),
                self.team,
            )
        self.assertEqual(response[0]["labels"][4], "1-Jan-2020")
        self.assertEqual(response[0]["data"][4], 1.0)
        self.assertEqual(response[0]["labels"][5], "2-Jan-2020")
        self.assertEqual(response[0]["data"][5], 0)

    def test_breakdown_by_empty_cohort(self):
        self._create_person(team_id=self.team.pk, distinct_ids=["p1"], properties={"name": "p1"})
        self._create_event(
            team=self.team,
            event="$pageview",
            distinct_id="p1",
            timestamp="2020-01-04T12:00:00Z",
        )

        with freeze_time("2020-01-04T13:01:01Z"):
            event_response = self._run(
                Filter(
                    team=self.team,
                    data={
                        "date_from": "-14d",
                        "breakdown": json.dumps(["all"]),
                        "breakdown_type": "cohort",
                        "events": [{"id": "$pageview", "type": "events", "order": 0}],
                    },
                ),
                self.team,
            )

        self.assertEqual(event_response[0]["label"], "all users")
        self.assertEqual(sum(event_response[0]["data"]), 1)

    @also_test_with_person_on_events_v2
    @also_test_with_materialized_columns(person_properties=["name"], verify_no_jsonextract=False)
    def test_breakdown_by_cohort(self):
        person1, person2, person3, person4 = self._create_multiple_people()
        cohort = _create_cohort(
            name="cohort1",
            team=self.team,
            groups=[{"properties": [{"key": "name", "value": "person1", "type": "person"}]}],
        )
        cohort2 = _create_cohort(
            name="cohort2",
            team=self.team,
            groups=[{"properties": [{"key": "name", "value": "person2", "type": "person"}]}],
        )
        cohort3 = _create_cohort(
            name="cohort3",
            team=self.team,
            groups=[
                {"properties": [{"key": "name", "value": "person1", "type": "person"}]},
                {"properties": [{"key": "name", "value": "person2", "type": "person"}]},
            ],
        )
        action = _create_action(name="watched movie", team=self.team)

        with freeze_time("2020-01-04T13:01:01Z"):
            action_response = self._run(
                Filter(
                    team=self.team,
                    data={
                        "date_from": "-14d",
                        "breakdown": json.dumps([cohort.pk, cohort2.pk, cohort3.pk, "all"]),
                        "breakdown_type": "cohort",
                        "actions": [{"id": action.pk, "type": "actions", "order": 0}],
                    },
                ),
                self.team,
            )
            event_response = self._run(
                Filter(
                    team=self.team,
                    data={
                        "date_from": "-14d",
                        "breakdown": json.dumps([cohort.pk, cohort2.pk, cohort3.pk, "all"]),
                        "breakdown_type": "cohort",
                        "events": [
                            {
                                "id": "watched movie",
                                "name": "watched movie",
                                "type": "events",
                                "order": 0,
                            }
                        ],
                    },
                ),
                self.team,
            )

        counts = {}
        break_val = {}
        for res in event_response:
            counts[res["label"]] = sum(res["data"])
            break_val[res["label"]] = res["breakdown_value"]

        self.assertEqual(counts["watched movie - cohort1"], 1)
        self.assertEqual(counts["watched movie - cohort2"], 3)
        self.assertEqual(counts["watched movie - cohort3"], 4)
        self.assertEqual(counts["watched movie - all users"], 7)

        self.assertEqual(break_val["watched movie - cohort1"], cohort.pk)
        self.assertEqual(break_val["watched movie - cohort2"], cohort2.pk)
        self.assertEqual(break_val["watched movie - cohort3"], cohort3.pk)
        self.assertEqual(break_val["watched movie - all users"], "all")

        self.assertEntityResponseEqual(event_response, action_response)

    @also_test_with_materialized_columns(verify_no_jsonextract=False)
    def test_interval_filtering_breakdown(self):
        self._create_events(use_time=True)
        cohort = _create_cohort(
            name="cohort1",
            team=self.team,
            groups=[{"properties": [{"key": "$some_prop", "value": "some_val", "type": "person"}]}],
        )

        # test hour
        with freeze_time("2020-01-02"):
            response = self._run(
                Filter(
                    team=self.team,
                    data={
                        "date_from": "2019-12-24",
                        "interval": "hour",
                        "events": [{"id": "sign up"}],
                        "breakdown": json.dumps([cohort.pk]),
                        "breakdown_type": "cohort",
                    },
                ),
                self.team,
            )
        self.assertEqual(response[0]["labels"][3], "24-Dec-2019 03:00")
        self.assertEqual(response[0]["data"][3], 1.0)
        # 217 - 24 - 1
        self.assertEqual(response[0]["data"][192], 3.0)

        # test week
        with freeze_time("2020-01-02"):
            response = self._run(
                Filter(
                    team=self.team,
                    data={
                        # 2019-11-24 is a Sunday
                        "date_from": "2019-11-24",
                        "interval": "week",
                        "events": [{"id": "sign up"}],
                        "breakdown": json.dumps([cohort.pk]),
                        "breakdown_type": "cohort",
                    },
                ),
                self.team,
            )

        self.assertEqual(
            response[0]["labels"][:5],
            ["24-Nov-2019", "1-Dec-2019", "8-Dec-2019", "15-Dec-2019", "22-Dec-2019"],
        )
        self.assertEqual(response[0]["data"][:5], [0.0, 0.0, 0.0, 0.0, 1.0])

        # test month
        with freeze_time("2020-01-02"):
            response = self._run(
                Filter(
                    team=self.team,
                    data={
                        "date_from": "2019-9-24",
                        "interval": "month",
                        "events": [{"id": "sign up"}],
                        "breakdown": json.dumps([cohort.pk]),
                        "breakdown_type": "cohort",
                    },
                ),
                self.team,
            )
        self.assertEqual(response[0]["labels"][3], "Dec 2019")
        self.assertEqual(response[0]["data"][3], 1.0)
        self.assertEqual(response[0]["labels"][4], "Jan 2020")
        self.assertEqual(response[0]["data"][4], 4.0)

        with freeze_time("2020-01-02 23:30"):
            self._create_event(team=self.team, event="sign up", distinct_id="blabla")

        # test today + hourly
        with freeze_time("2020-01-02T23:31:00Z"):
            response = self._run(
                Filter(
                    team=self.team,
                    data={
                        "date_from": "dStart",
                        "interval": "hour",
                        "events": [{"id": "sign up"}],
                        "breakdown": json.dumps([cohort.pk]),
                        "breakdown_type": "cohort",
                    },
                ),
                self.team,
            )
        self.assertEqual(response[0]["labels"][23], "2-Jan-2020 23:00")
        self.assertEqual(response[0]["data"][23], 1.0)

    def test_breakdown_by_person_property(self):
        person1, person2, person3, person4 = self._create_multiple_people()
        action = _create_action(name="watched movie", team=self.team)

        for breakdown_type in ("single", "multiple"):
            breakdown_filter: dict[str, Any] = (
                {
                    "breakdowns": [
                        {
                            "type": "person",
                            "property": "name",
                        }
                    ]
                }
                if breakdown_type == "multiple"
                else {
                    "breakdown": "name",
                    "breakdown_type": "person",
                }
            )

            with freeze_time("2020-01-04T13:01:01Z"):
                action_response = self._run(
                    Filter(
                        team=self.team,
                        data={
                            **breakdown_filter,
                            "date_from": "-14d",
                            "actions": [{"id": action.pk, "type": "actions", "order": 0}],
                        },
                    ),
                    self.team,
                )
                event_response = self._run(
                    Filter(
                        team=self.team,
                        data={
                            **breakdown_filter,
                            "date_from": "-14d",
                            "events": [
                                {
                                    "id": "watched movie",
                                    "name": "watched movie",
                                    "type": "events",
                                    "order": 0,
                                }
                            ],
                        },
                    ),
                    self.team,
                )

            if breakdown_type == "multiple":
                self.assertListEqual(
                    sorted(res["breakdown_value"] for res in event_response),
                    [["person1"], ["person2"], ["person3"]],
                )
            else:
                self.assertListEqual(
                    sorted(res["breakdown_value"] for res in event_response),
                    ["person1", "person2", "person3"],
                )

            for response in event_response:
                if breakdown_type == "multiple":
                    if response["breakdown_value"] == ("person1"):
                        self.assertEqual(response["count"], 1)
                        self.assertEqual(response["label"], ["person1"])
                else:
                    if response["breakdown_value"] == "person1":
                        self.assertEqual(response["count"], 1)
                        self.assertEqual(response["label"], "person1")

                if response["breakdown_value"] == "person2":
                    self.assertEqual(response["count"], 3)
                if response["breakdown_value"] == "person3":
                    self.assertEqual(response["count"], 3)

            self.assertEntityResponseEqual(event_response, action_response)

    @also_test_with_materialized_columns(["name"], person_properties=["name"])
    def test_breakdown_by_person_property_for_person_on_events(self):
        person1, person2, person3, person4 = self._create_multiple_people()

        # single breakdown
        with freeze_time("2020-01-04T13:01:01Z"):
            event_response = self._run(
                Filter(
                    team=self.team,
                    data={
                        "date_from": "-14d",
                        "breakdown": "name",
                        "breakdown_type": "person",
                        "events": [
                            {
                                "id": "watched movie",
                                "name": "watched movie",
                                "type": "events",
                                "order": 0,
                            }
                        ],
                    },
                ),
                self.team,
            )

        self.assertListEqual(
            sorted(res["breakdown_value"] for res in event_response),
            ["person1", "person2", "person3"],
        )

        for response in event_response:
            if response["breakdown_value"] == "person1":
                self.assertEqual(response["count"], 1)
                self.assertEqual(response["label"], "person1")
            if response["breakdown_value"] == "person2":
                self.assertEqual(response["count"], 3)
            if response["breakdown_value"] == "person3":
                self.assertEqual(response["count"], 3)

        # multiple breakdowns
        with freeze_time("2020-01-04T13:01:01Z"):
            event_response = self._run(
                Filter(
                    team=self.team,
                    data={
                        "date_from": "-14d",
                        "breakdowns": [
                            {
                                "property": "name",
                                "type": "person",
                            }
                        ],
                        "events": [
                            {
                                "id": "watched movie",
                                "name": "watched movie",
                                "type": "events",
                                "order": 0,
                            }
                        ],
                    },
                ),
                self.team,
            )

        self.assertListEqual(
            sorted(res["breakdown_value"] for res in event_response),
            [["person1"], ["person2"], ["person3"]],
        )

        for response in event_response:
            if response["breakdown_value"] == ["person1"]:
                self.assertEqual(response["count"], 1)
                self.assertEqual(response["label"], "person1")
            if response["breakdown_value"] == "person2":
                self.assertEqual(response["count"], 3)
            if response["breakdown_value"] == "person3":
                self.assertEqual(response["count"], 3)

    def test_breakdown_by_person_property_for_person_on_events_with_zero_person_ids(self):
        # only a person-on-event test
        if not get_instance_setting("PERSON_ON_EVENTS_ENABLED"):
            return True

        self._create_multiple_people()

        self._create_event(
            team=self.team,
            event="watched movie",
            distinct_id="person5",
            person_id="00000000-0000-0000-0000-000000000000",
            person_properties={"name": "person5"},
            timestamp=datetime(2020, 1, 1, 12),
        )
        self._create_event(
            team=self.team,
            event="watched movie",
            distinct_id="person6",
            person_id="00000000-0000-0000-0000-000000000000",
            person_properties={"name": "person6"},
            timestamp=datetime(2020, 1, 1, 12),
        )
        self._create_event(
            team=self.team,
            event="watched movie",
            distinct_id="person7",
            person_id="00000000-0000-0000-0000-000000000000",
            person_properties={"name": "person2"},
            timestamp=datetime(2020, 1, 1, 12),
        )

        with freeze_time("2020-01-04T13:01:01Z"):
            event_response = self._run(
                Filter(
                    team=self.team,
                    data={
                        "date_from": "-14d",
                        "breakdown": "name",
                        "breakdown_type": "person",
                        "events": [
                            {
                                "id": "watched movie",
                                "name": "watched movie",
                                "type": "events",
                                "order": 0,
                            }
                        ],
                    },
                ),
                self.team,
            )

        self.assertListEqual(
            sorted(res["breakdown_value"] for res in event_response),
            ["person1", "person2", "person3"],
        )

        for response in event_response:
            if response["breakdown_value"] == "person1":
                self.assertEqual(response["count"], 1)
                self.assertEqual(response["label"], "person1")
            if response["breakdown_value"] == "person2":
                self.assertEqual(response["count"], 3)
            if response["breakdown_value"] == "person3":
                self.assertEqual(response["count"], 3)

        with freeze_time("2020-01-04T13:01:01Z"):
            event_response = self._run(
                Filter(
                    team=self.team,
                    data={
                        "date_from": "-14d",
                        "breakdowns": [
                            {
                                "property": "name",
                                "type": "person",
                            }
                        ],
                        "events": [
                            {
                                "id": "watched movie",
                                "name": "watched movie",
                                "type": "events",
                                "order": 0,
                            }
                        ],
                    },
                ),
                self.team,
            )

        self.assertListEqual(
            sorted(res["breakdown_value"] for res in event_response),
            [["person1"], ["person2"], ["person3"]],
        )

        for response in event_response:
            if response["breakdown_value"] == ["person1"]:
                self.assertEqual(response["count"], 1)
                self.assertEqual(response["label"], ["person1"])
            if response["breakdown_value"] == "person2":
                self.assertEqual(response["count"], 3)
            if response["breakdown_value"] == "person3":
                self.assertEqual(response["count"], 3)

    def test_breakdown_by_property_pie(self):
        with freeze_time("2020-01-01T12:00:00Z"):  # Fake created_at for easier assertions
            self._create_person(team_id=self.team.pk, distinct_ids=["person1"], immediate=True)
            self._create_person(team_id=self.team.pk, distinct_ids=["person2"], immediate=True)
            self._create_person(team_id=self.team.pk, distinct_ids=["person3"], immediate=True)

        self._create_event(
            team=self.team,
            event="watched movie",
            distinct_id="person1",
            timestamp="2020-01-01T12:00:00Z",
            properties={"fake_prop": "value_1"},
        )

        self._create_event(
            team=self.team,
            event="watched movie",
            distinct_id="person2",
            timestamp="2020-01-01T12:00:00Z",
            properties={"fake_prop": "value_1"},
        )
        self._create_event(
            team=self.team,
            event="watched movie",
            distinct_id="person2",
            timestamp="2020-01-01T12:00:00Z",
            properties={"fake_prop": "value_1"},
        )
        self._create_event(
            team=self.team,
            event="watched movie",
            distinct_id="person2",
            timestamp="2020-01-02T12:00:00Z",
            properties={"fake_prop": "value_2"},
        )

        self._create_event(
            team=self.team,
            event="watched movie",
            distinct_id="person3",
            timestamp="2020-01-01T12:00:00Z",
            properties={"fake_prop": "value_1"},
        )

        self._create_person(team_id=self.team.pk, distinct_ids=["person4"], immediate=True)
        self._create_event(
            team=self.team,
            event="watched movie",
            distinct_id="person4",
            timestamp="2020-01-05T12:00:00Z",
            properties={"fake_prop": "value_1"},
        )

        with freeze_time("2020-01-04T13:01:01Z"):
            filters = {
                "date_from": "-14d",
                "breakdown": "fake_prop",
                "breakdown_type": "event",
                "display": "ActionsPie",
                "events": [
                    {
                        "id": "watched movie",
                        "name": "watched movie",
                        "type": "events",
                        "order": 0,
                        "math": "dau",
                    }
                ],
            }
            event_response = self._run(Filter(team=self.team, data=filters), self.team)
            event_response = sorted(event_response, key=lambda resp: resp["breakdown_value"])

            people_value_1 = self._get_actors(
                filters=filters, team=self.team, series=0, breakdown="value_1", includeRecordings=True
            )
            # Persons with higher value come first
            self.assertEqual(people_value_1[0][0]["distinct_ids"][0], "person2")
            self.assertEqual(people_value_1[0][2], 2)  # 2 events with fake_prop="value_1" in the time range
            self.assertEqual(people_value_1[1][2], 1)  # 1 event with fake_prop="value_1" in the time range
            self.assertEqual(people_value_1[2][2], 1)  # 1 event with fake_prop="value_1" in the time range

            people_value_2 = self._get_actors(
                filters=filters, team=self.team, series=0, breakdown="value_2", includeRecordings=True
            )
            self.assertEqual(people_value_2[0][0]["distinct_ids"][0], "person2")
            self.assertEqual(people_value_2[0][2], 1)  # 1 event with fake_prop="value_2" in the time range

    @also_test_with_materialized_columns(person_properties=["name"])
    def test_breakdown_by_person_property_pie(self):
        self._create_multiple_people()

        with freeze_time("2020-01-04T13:01:01Z"):
            event_response = self._run(
                Filter(
                    team=self.team,
                    data={
                        "date_from": "-14d",
                        "breakdown": "name",
                        "breakdown_type": "person",
                        "display": "ActionsPie",
                        "events": [
                            {
                                "id": "watched movie",
                                "name": "watched movie",
                                "type": "events",
                                "order": 0,
                                "math": "dau",
                            }
                        ],
                    },
                ),
                self.team,
            )
            event_response = sorted(event_response, key=lambda resp: resp["breakdown_value"])
            self.assertDictContainsSubset({"breakdown_value": "person1", "aggregated_value": 1}, event_response[0])
            self.assertDictContainsSubset({"breakdown_value": "person2", "aggregated_value": 1}, event_response[1])
            self.assertDictContainsSubset({"breakdown_value": "person3", "aggregated_value": 1}, event_response[2])

        with freeze_time("2020-01-04T13:01:01Z"):
            event_response = self._run(
                Filter(
                    team=self.team,
                    data={
                        "date_from": "-14d",
                        "breakdowns": [{"type": "person", "property": "name"}],
                        "display": "ActionsPie",
                        "events": [
                            {
                                "id": "watched movie",
                                "name": "watched movie",
                                "type": "events",
                                "order": 0,
                                "math": "dau",
                            }
                        ],
                    },
                ),
                self.team,
            )
            event_response = sorted(event_response, key=lambda resp: resp["breakdown_value"])
            self.assertDictContainsSubset({"breakdown_value": ["person1"], "aggregated_value": 1}, event_response[0])
            self.assertDictContainsSubset({"breakdown_value": ["person2"], "aggregated_value": 1}, event_response[1])
            self.assertDictContainsSubset({"breakdown_value": ["person3"], "aggregated_value": 1}, event_response[2])

    @also_test_with_materialized_columns(person_properties=["name"])
    def test_breakdown_by_person_property_pie_with_event_dau_filter(self):
        self._create_multiple_people()

        filter = {
            "date_from": "-14d",
            "display": "ActionsPie",
            "events": [
                {
                    "id": "watched movie",
                    "name": "watched movie",
                    "type": "events",
                    "order": 0,
                    "math": "dau",
                    "properties": [
                        {
                            "key": "name",
                            "operator": "not_icontains",
                            "value": "person3",
                            "type": "person",
                        }
                    ],
                }
            ],
        }

        # single breakdown
        with freeze_time("2020-01-04T13:01:01Z"):
            event_response = self._run(
                Filter(
                    data={
                        **filter,
                        "breakdown": "name",
                        "breakdown_type": "person",
                    }
                ),
                self.team,
            )
            event_response = sorted(event_response, key=lambda resp: resp["breakdown_value"])
            self.assertEqual(len(event_response), 2)
            self.assertDictContainsSubset({"breakdown_value": "person1", "aggregated_value": 1}, event_response[0])
            self.assertDictContainsSubset({"breakdown_value": "person2", "aggregated_value": 1}, event_response[1])

        # multiple breakdowns
        with freeze_time("2020-01-04T13:01:01Z"):
            event_response = self._run(
                Filter(
                    data={
                        **filter,
                        "breakdowns": [
                            {
                                "type": "person",
                                "property": "name",
                            }
                        ],
                    }
                ),
                self.team,
            )
            event_response = sorted(event_response, key=lambda resp: resp["breakdown_value"])
            self.assertEqual(len(event_response), 2)
            self.assertDictContainsSubset({"breakdown_value": ["person1"], "aggregated_value": 1}, event_response[0])
            self.assertDictContainsSubset({"breakdown_value": ["person2"], "aggregated_value": 1}, event_response[1])

    @also_test_with_materialized_columns(person_properties=["name"])
    def test_filter_test_accounts_cohorts(self):
        self._create_person(team_id=self.team.pk, distinct_ids=["person_1"], properties={"name": "John"})
        self._create_person(team_id=self.team.pk, distinct_ids=["person_2"], properties={"name": "Jane"})

        self._create_event(event="event_name", team=self.team, distinct_id="person_1")
        self._create_event(event="event_name", team=self.team, distinct_id="person_2")
        self._create_event(event="event_name", team=self.team, distinct_id="person_2")

        cohort = _create_cohort(
            team=self.team,
            name="cohort1",
            groups=[{"properties": [{"key": "name", "value": "Jane", "type": "person"}]}],
        )
        self.team.test_account_filters = [{"key": "id", "value": cohort.pk, "type": "cohort"}]
        self.team.save()

        response = self._run(
            Filter(
                data={"events": [{"id": "event_name"}], "filter_test_accounts": True},
                team=self.team,
            ),
            self.team,
        )

        self.assertEqual(response[0]["count"], 2)
        self.assertEqual(response[0]["data"][-1], 2)

    def test_filter_by_precalculated_cohort(self):
        self._create_person(team_id=self.team.pk, distinct_ids=["person_1"], properties={"name": "John"})
        self._create_person(team_id=self.team.pk, distinct_ids=["person_2"], properties={"name": "Jane"})

        self._create_event(event="event_name", team=self.team, distinct_id="person_1")
        self._create_event(event="event_name", team=self.team, distinct_id="person_2")
        self._create_event(event="event_name", team=self.team, distinct_id="person_2")

        cohort = _create_cohort(
            team=self.team,
            name="cohort1",
            groups=[{"properties": [{"key": "name", "value": "Jane", "type": "person"}]}],
        )
        cohort.calculate_people_ch(pending_version=0)
        with self.settings(USE_PRECALCULATED_CH_COHORT_PEOPLE=True):
            response = self._run(
                Filter(
                    team=self.team,
                    data={
                        "events": [{"id": "event_name"}],
                        "properties": [{"type": "cohort", "key": "id", "value": cohort.pk}],
                    },
                ),
                self.team,
            )

        self.assertEqual(response[0]["count"], 2)
        self.assertEqual(response[0]["data"][-1], 2)

    @also_test_with_person_on_events_v2
    def test_breakdown_filter_by_precalculated_cohort(self):
        self._create_person(team_id=self.team.pk, distinct_ids=["person_1"], properties={"name": "John"})
        self._create_person(team_id=self.team.pk, distinct_ids=["person_2"], properties={"name": "Jane"})

        self._create_event(event="event_name", team=self.team, distinct_id="person_1")
        self._create_event(event="event_name", team=self.team, distinct_id="person_2")
        self._create_event(event="event_name", team=self.team, distinct_id="person_2")

        cohort = _create_cohort(
            team=self.team,
            name="cohort1",
            groups=[{"properties": [{"key": "name", "value": "Jane", "type": "person"}]}],
        )
        cohort.calculate_people_ch(pending_version=0)

        # single breakdown
        with self.settings(USE_PRECALCULATED_CH_COHORT_PEOPLE=True):
            response = self._run(
                Filter(
                    team=self.team,
                    data={
                        "events": [{"id": "event_name"}],
                        "properties": [{"type": "cohort", "key": "id", "value": cohort.pk}],
                        "breakdown": "name",
                        "breakdown_type": "person",
                    },
                ),
                self.team,
            )

        self.assertEqual(response[0]["breakdown_value"], "Jane")
        self.assertEqual(response[0]["count"], 2)
        self.assertEqual(response[0]["data"][-1], 2)

        # multiple breakdowns
        with self.settings(USE_PRECALCULATED_CH_COHORT_PEOPLE=True):
            response = self._run(
                Filter(
                    team=self.team,
                    data={
                        "events": [{"id": "event_name"}],
                        "properties": [{"type": "cohort", "key": "id", "value": cohort.pk}],
                        "breakdowns": [
                            {
                                "type": "person",
                                "property": "name",
                            },
                        ],
                    },
                ),
                self.team,
            )

        self.assertEqual(response[0]["breakdown_value"], ["Jane"])
        self.assertEqual(response[0]["count"], 2)
        self.assertEqual(response[0]["data"][-1], 2)

    def test_bar_chart_by_value(self):
        self._create_events()

        with freeze_time("2020-01-04T13:00:01Z"):
            # with self.assertNumQueries(16):
            response = self._run(
                Filter(
                    team=self.team,
                    data={
                        "date_from": "-7d",
                        "events": [{"id": "sign up"}, {"id": "no events"}],
                        "display": TRENDS_BAR_VALUE,
                    },
                ),
                self.team,
            )
        self.assertEqual(response[0]["aggregated_value"], 4)
        self.assertEqual(response[1]["aggregated_value"], 1)

    @snapshot_clickhouse_queries
    def test_trends_aggregate_by_distinct_id(self):
        # Stopgap until https://github.com/PostHog/meta/pull/39 is implemented

        self._create_person(
            team_id=self.team.pk,
            distinct_ids=["blabla", "anonymous_id"],
            properties={"$some_prop": "some_val"},
        )
        self._create_person(team_id=self.team.pk, distinct_ids=["third"])

        with freeze_time("2019-12-24 03:45:34"):
            self._create_event(team=self.team, event="sign up", distinct_id="blabla")
            self._create_event(
                team=self.team, event="sign up", distinct_id="blabla"
            )  # aggregated by distinctID, so this should be ignored
            self._create_event(team=self.team, event="sign up", distinct_id="anonymous_id")
            self._create_event(team=self.team, event="sign up", distinct_id="third")

        with override_instance_config("AGGREGATE_BY_DISTINCT_IDS_TEAMS", f"{self.team.pk},4"):
            with freeze_time("2019-12-31T13:00:01Z"):
                daily_response = self._run(
                    Filter(
                        team=self.team,
                        data={
                            "interval": "day",
                            "events": [{"id": "sign up", "math": "dau"}],
                        },
                    ),
                    self.team,
                )

            self.assertEqual(daily_response[0]["data"][0], 3)

            with freeze_time("2019-12-31T13:00:01Z"):
                daily_response = self._run(
                    Filter(
                        team=self.team,
                        data={
                            "interval": "day",
                            "events": [{"id": "sign up", "math": "dau"}],
                            "properties": [
                                {
                                    "key": "$some_prop",
                                    "value": "some_val",
                                    "type": "person",
                                }
                            ],
                        },
                    ),
                    self.team,
                )
            self.assertEqual(daily_response[0]["data"][0], 2)

            # single breakdown person props
            with freeze_time("2019-12-31T13:00:01Z"):
                daily_response = self._run(
                    Filter(
                        team=self.team,
                        data={
                            "interval": "day",
                            "events": [{"id": "sign up", "math": "dau"}],
                            "breakdown_type": "person",
                            "breakdown": "$some_prop",
                        },
                    ),
                    self.team,
                )
            self.assertEqual(daily_response[0]["data"][0], 2)
            self.assertEqual(daily_response[0]["label"], "some_val")
            self.assertEqual(daily_response[1]["data"][0], 1)
            self.assertEqual(daily_response[1]["label"], "$$_posthog_breakdown_null_$$")

            # multiple breakdown person props
            with freeze_time("2019-12-31T13:00:01Z"):
                daily_response = self._run(
                    Filter(
                        team=self.team,
                        data={
                            "interval": "day",
                            "events": [{"id": "sign up", "math": "dau"}],
                            "breakdowns": [{"type": "person", "property": "$some_prop"}],
                        },
                    ),
                    self.team,
                )
            self.assertEqual(daily_response[0]["data"][0], 2)
            self.assertEqual(daily_response[0]["label"], "some_val")
            self.assertEqual(daily_response[1]["data"][0], 1)
            self.assertEqual(daily_response[1]["label"], "$$_posthog_breakdown_null_$$")

            # MAU
            with freeze_time("2019-12-31T13:00:03Z"):
                monthly_response = self._run(
                    Filter(
                        team=self.team,
                        data={
                            "interval": "day",
                            "events": [{"id": "sign up", "math": "monthly_active"}],
                        },
                    ),
                    self.team,
                )
            self.assertEqual(monthly_response[0]["data"][0], 3)  # this would be 2 without the aggregate hack

            with freeze_time("2019-12-31T13:00:01Z"):
                weekly_response = self._run(
                    Filter(
                        team=self.team,
                        data={
                            "interval": "day",
                            "events": [{"id": "sign up", "math": "weekly_active"}],
                        },
                    ),
                    self.team,
                )
            self.assertEqual(weekly_response[0]["data"][0], 3)  # this would be 2 without the aggregate hack

            # Make sure breakdown doesn't cause us to join on pdi
            PropertyDefinition.objects.create(
                team=self.team,
                name="$some_prop",
                property_type="String",
                type=PropertyDefinition.Type.EVENT,
            )
            with freeze_time("2019-12-31T13:00:01Z"):
                daily_response = self._run(
                    Filter(
                        team=self.team,
                        data={
                            "interval": "day",
                            "events": [{"id": "sign up", "math": "dau"}],
                            "breakdown": "$some_prop",
                        },
                    ),
                    self.team,
                )

    @also_test_with_materialized_columns(["$some_property"])
    def test_breakdown_filtering_limit(self):
        self._create_breakdown_events()
        with freeze_time("2020-01-04T13:01:01Z"):
            response = self._run(
                Filter(
                    team=self.team,
                    data={
                        "date_from": "-14d",
                        "breakdown": "$some_property",
                        "events": [
                            {
                                "id": "sign up",
                                "name": "sign up",
                                "type": "events",
                                "order": 0,
                            }
                        ],
                    },
                ),
                self.team,
            )
            self.assertEqual(len(response), 25)
            response = self._run(
                Filter(
                    team=self.team,
                    data={
                        "date_from": "-14d",
                        "breakdowns": [{"property": "$some_property"}],
                        "events": [
                            {
                                "id": "sign up",
                                "name": "sign up",
                                "type": "events",
                                "order": 0,
                            }
                        ],
                    },
                ),
                self.team,
            )
            self.assertEqual(len(response), 25)

    @also_test_with_materialized_columns(event_properties=["order"], person_properties=["name"])
    def test_breakdown_with_person_property_filter(self):
        self._create_multiple_people()
        action = _create_action(name="watched movie", team=self.team)

        action_filter = {
            "date_from": "-14d",
            "actions": [{"id": action.pk, "type": "actions", "order": 0}],
            "properties": [{"key": "name", "value": "person2", "type": "person"}],
        }
        event_filter = {
            "date_from": "-14d",
            "events": [
                {
                    "id": "watched movie",
                    "name": "watched movie",
                    "type": "events",
                    "order": 0,
                    "properties": [
                        {
                            "key": "name",
                            "value": "person2",
                            "type": "person",
                        }
                    ],
                }
            ],
        }

        # single breakdown
        with freeze_time("2020-01-04T13:01:01Z"):
            action_response = self._run(
                Filter(
                    team=self.team,
                    data={
                        **action_filter,
                        "breakdown": "order",
                    },
                ),
                self.team,
            )
            event_response = self._run(
                Filter(
                    team=self.team,
                    data={
                        **event_filter,
                        "breakdown": "order",
                    },
                ),
                self.team,
            )

        self.assertDictContainsSubset({"count": 2, "breakdown_value": "2"}, event_response[0])
        self.assertDictContainsSubset({"count": 1, "breakdown_value": "1"}, event_response[1])
        self.assertEntityResponseEqual(event_response, action_response)

        # multiple
        with freeze_time("2020-01-04T13:01:01Z"):
            action_response = self._run(
                Filter(
                    team=self.team,
                    data={
                        **action_filter,
                        "breakdowns": [{"property": "order"}],
                    },
                ),
                self.team,
            )
            event_response = self._run(
                Filter(
                    team=self.team,
                    data={
                        **event_filter,
                        "breakdowns": [{"property": "order"}],
                    },
                ),
                self.team,
            )

        self.assertDictContainsSubset({"count": 2, "breakdown_value": ["2"]}, event_response[0])
        self.assertDictContainsSubset({"count": 1, "breakdown_value": ["1"]}, event_response[1])
        self.assertEntityResponseEqual(event_response, action_response)

    @also_test_with_materialized_columns(["$some_property"])
    def test_breakdown_filtering(self):
        self._create_events()
        filter = {
            "date_from": "-14d",
            "events": [
                {
                    "id": "sign up",
                    "name": "sign up",
                    "type": "events",
                    "order": 0,
                },
                {"id": "no events"},
            ],
        }
        # test breakdown filtering
        # single breakdown
        with freeze_time("2020-01-04T13:01:01Z"):
            response = self._run(
                Filter(
                    team=self.team,
                    data={
                        **filter,
                        "breakdown": "$some_property",
                    },
                ),
                self.team,
            )

        self.assertEqual(response[0]["label"], "sign up - value")
        self.assertEqual(response[1]["label"], "sign up - other_value")
        self.assertEqual(response[2]["label"], "sign up - $$_posthog_breakdown_null_$$")
        self.assertEqual(response[3]["label"], "no events - $$_posthog_breakdown_null_$$")

        self.assertEqual(sum(response[0]["data"]), 2)
        self.assertEqual(sum(response[1]["data"]), 1)
        self.assertEqual(sum(response[2]["data"]), 2)
        self.assertEqual(sum(response[3]["data"]), 1)

        # test breakdown filtering
        with freeze_time("2020-01-04T13:01:01Z"):
            response = self._run(
                Filter(
                    team=self.team,
                    data={
                        **filter,
                        "breakdowns": [{"property": "$some_property"}],
                    },
                ),
                self.team,
            )

        self.assertEqual(response[0]["label"], "sign up - value")
        self.assertEqual(response[1]["label"], "sign up - other_value")
        self.assertEqual(response[2]["label"], "sign up - $$_posthog_breakdown_null_$$")
        self.assertEqual(response[3]["label"], "no events - $$_posthog_breakdown_null_$$")

        self.assertEqual(sum(response[0]["data"]), 2)
        self.assertEqual(sum(response[1]["data"]), 1)
        self.assertEqual(sum(response[2]["data"]), 2)
        self.assertEqual(sum(response[3]["data"]), 1)

    def test_multiple_breakdowns_label_formatting(self):
        self._create_person(
            team_id=self.team.pk,
            distinct_ids=["blabla", "anonymous_id"],
            properties={"$some_prop": "some_val"},
        )
        with freeze_time("2020-01-01 00:06:34"):
            self._create_event(
                team=self.team,
                event="sign up",
                distinct_id="blabla",
                properties={"$some_property": "value", "$browser": "Chrome", "$variant": "1"},
            )
            self._create_event(
                team=self.team,
                event="sign up",
                distinct_id="blabla",
                properties={"$some_property": "value", "$browser": "Chrome", "$variant": "2"},
            )
            self._create_event(
                team=self.team,
                event="sign up",
                distinct_id="blabla",
                properties={"$some_property": "value", "$browser": "Safari", "$variant": "1"},
            )
            self._create_event(
                team=self.team,
                event="sign up",
                distinct_id="blabla",
                properties={"$some_property": "value", "$browser": "Safari", "$variant": "1"},
            )
            self._create_event(
                team=self.team,
                event="sign up",
                distinct_id="blabla",
                properties={"$some_property": "value", "$browser": "Safari", "$variant": "2"},
            )
            self._create_event(
                team=self.team,
                event="sign up",
                distinct_id="blabla",
                properties={"$some_property": "value", "$browser": "Safari", "$variant": ""},
            )

        with freeze_time("2020-01-02 00:06:34"):
            self._create_event(
                team=self.team,
                event="sign up",
                distinct_id="blabla",
                properties={"$some_property": "value", "$browser": "Safari", "$variant": "2"},
            )
            self._create_event(
                team=self.team,
                event="sign up",
                distinct_id="blabla",
                properties={"$some_property": "value", "$browser": "Safari", "$variant": "2"},
            )
            self._create_event(
                team=self.team,
                event="sign up",
                distinct_id="blabla",
                properties={"$some_property": "value", "$browser": "Chrome", "$variant": ""},
            )

        filter = {
            "date_from": "-14d",
            "events": [
                {
                    "id": "sign up",
                    "name": "sign up",
                    "type": "events",
                    "order": 0,
                },
                {"id": "no events"},
            ],
        }

        with freeze_time("2020-01-04T13:00:01Z"):
            response = self._run(
                Filter(
                    team=self.team,
                    data={
                        **filter,
                        "breakdowns": [{"property": "$browser"}, {"property": "$variant"}],
                    },
                ),
                self.team,
            )

        self.assertEqual(len(response), 6)
        self.assertEqual(response[0]["label"], "sign up - Safari::2")
        self.assertEqual(response[1]["label"], "sign up - Safari::1")
        self.assertEqual(response[2]["label"], "sign up - Chrome::1")
        self.assertEqual(response[3]["label"], "sign up - Chrome::2")
        self.assertEqual(response[4]["label"], "sign up - Chrome::$$_posthog_breakdown_null_$$")
        self.assertEqual(response[5]["label"], "sign up - Safari::$$_posthog_breakdown_null_$$")

        # should group to "other" breakdowns
        with freeze_time("2020-01-04T13:00:01Z"):
            response = self._run(
                Filter(
                    team=self.team,
                    data={
                        **filter,
                        "breakdowns": [{"property": "$browser"}, {"property": "$variant"}],
                        "breakdown_limit": 1,
                    },
                ),
                self.team,
            )
        self.assertEqual(len(response), 2)
        self.assertEqual(response[0]["label"], "sign up - Safari::2")
        self.assertEqual(response[1]["label"], "sign up - $$_posthog_breakdown_other_$$::$$_posthog_breakdown_other_$$")

    @also_test_with_materialized_columns(person_properties=["email"])
    def test_breakdown_filtering_persons(self):
        self._create_person(
            team_id=self.team.pk,
            distinct_ids=["person1"],
            properties={"email": "test@posthog.com"},
        )
        self._create_person(
            team_id=self.team.pk,
            distinct_ids=["person2"],
            properties={"email": "test@gmail.com"},
        )
        self._create_person(team_id=self.team.pk, distinct_ids=["person3"], properties={})

        self._create_event(
            event="sign up",
            distinct_id="person1",
            team=self.team,
            properties={"key": "val"},
        )
        self._create_event(
            event="sign up",
            distinct_id="person2",
            team=self.team,
            properties={"key": "val"},
        )
        self._create_event(
            event="sign up",
            distinct_id="person3",
            team=self.team,
            properties={"key": "val"},
        )

        filters: list[dict[str, Any]] = [
            {"breakdown": "email", "breakdown_type": "person"},
            {"breakdowns": [{"type": "person", "property": "email"}]},
        ]
        for breakdown_filter in filters:
            response = self._run(
                Filter(
                    team=self.team,
                    data={
                        **breakdown_filter,
                        "date_from": "-14d",
                        "events": [
                            {
                                "id": "sign up",
                                "name": "sign up",
                                "type": "events",
                                "order": 0,
                            }
                        ],
                    },
                ),
                self.team,
            )
            self.assertEqual(response[0]["label"], "test@gmail.com")
            self.assertEqual(response[1]["label"], "test@posthog.com")
            self.assertEqual(response[2]["label"], "$$_posthog_breakdown_null_$$")

            self.assertEqual(response[0]["count"], 1)
            self.assertEqual(response[1]["count"], 1)
            self.assertEqual(response[2]["count"], 1)

    # ensure that column names are properly handled when subqueries and person subquery share properties column
    @also_test_with_materialized_columns(event_properties=["key"], person_properties=["email"])
    def test_breakdown_filtering_persons_with_action_props(self):
        self._create_person(
            team_id=self.team.pk,
            distinct_ids=["person1"],
            properties={"email": "test@posthog.com"},
        )
        self._create_person(
            team_id=self.team.pk,
            distinct_ids=["person2"],
            properties={"email": "test@gmail.com"},
        )
        self._create_person(team_id=self.team.pk, distinct_ids=["person3"], properties={})

        self._create_event(
            event="sign up",
            distinct_id="person1",
            team=self.team,
            properties={"key": "val"},
        )
        self._create_event(
            event="sign up",
            distinct_id="person2",
            team=self.team,
            properties={"key": "val"},
        )
        self._create_event(
            event="sign up",
            distinct_id="person3",
            team=self.team,
            properties={"key": "val"},
        )
        action = _create_action(
            name="sign up",
            team=self.team,
            properties=[{"key": "key", "type": "event", "value": ["val"], "operator": "exact"}],
        )

        filters: list[dict[str, Any]] = [
            {"breakdown": "email", "breakdown_type": "person"},
            {"breakdowns": [{"property": "email", "type": "person"}]},
        ]
        for breakdown_filter in filters:
            response = self._run(
                Filter(
                    team=self.team,
                    data={
                        **breakdown_filter,
                        "date_from": "-14d",
                        "actions": [{"id": action.pk, "type": "actions", "order": 0}],
                    },
                ),
                self.team,
            )
            self.assertEqual(response[0]["label"], "test@gmail.com")
            self.assertEqual(response[1]["label"], "test@posthog.com")
            self.assertEqual(response[2]["label"], "$$_posthog_breakdown_null_$$")

            self.assertEqual(response[0]["count"], 1)
            self.assertEqual(response[1]["count"], 1)
            self.assertEqual(response[2]["count"], 1)

    @also_test_with_materialized_columns(["$current_url", "$os", "$browser"])
    def test_breakdown_filtering_with_properties(self):
        with freeze_time("2020-01-03T13:01:01Z"):
            self._create_event(
                team=self.team,
                event="sign up",
                distinct_id="blabla",
                properties={
                    "$current_url": "first url",
                    "$browser": "Firefox",
                    "$os": "Mac",
                },
            )
            self._create_event(
                team=self.team,
                event="sign up",
                distinct_id="blabla",
                properties={
                    "$current_url": "first url",
                    "$browser": "Chrome",
                    "$os": "Windows",
                },
            )
        with freeze_time("2020-01-04T13:01:01Z"):
            self._create_event(
                team=self.team,
                event="sign up",
                distinct_id="blabla",
                properties={
                    "$current_url": "second url",
                    "$browser": "Firefox",
                    "$os": "Mac",
                },
            )
            self._create_event(
                team=self.team,
                event="sign up",
                distinct_id="blabla",
                properties={
                    "$current_url": "second url",
                    "$browser": "Chrome",
                    "$os": "Windows",
                },
            )

        filters: list[dict[str, Any]] = [{"breakdown": "$current_url"}, {"breakdowns": [{"property": "$current_url"}]}]
        for breakdown_filter in filters:
            with freeze_time("2020-01-05T13:01:01Z"):
                response = self._run(
                    Filter(
                        team=self.team,
                        data={
                            **breakdown_filter,
                            "date_from": "-7d",
                            "events": [
                                {
                                    "id": "sign up",
                                    "name": "sign up",
                                    "type": "events",
                                    "order": 0,
                                    "properties": [{"key": "$os", "value": "Mac"}],
                                }
                            ],
                            "properties": [{"key": "$browser", "value": "Firefox"}],
                        },
                    ),
                    self.team,
                )

            response = sorted(response, key=lambda x: x["label"])
            self.assertEqual(response[0]["label"], "first url")
            self.assertEqual(response[1]["label"], "second url")

            self.assertEqual(sum(response[0]["data"]), 1)
            if "breakdown" in breakdown_filter:
                self.assertEqual(response[0]["breakdown_value"], "first url")
            else:
                self.assertEqual(response[0]["breakdown_value"], ["first url"])

            self.assertEqual(sum(response[1]["data"]), 1)
            if "breakdown" in breakdown_filter:
                self.assertEqual(response[1]["breakdown_value"], "second url")
            else:
                self.assertEqual(response[1]["breakdown_value"], ["second url"])

    @snapshot_clickhouse_queries
    def test_breakdown_filtering_with_properties_in_new_format(self):
        with freeze_time("2020-01-03T13:01:01Z"):
            self._create_event(
                team=self.team,
                event="sign up",
                distinct_id="blabla",
                properties={
                    "$current_url": "first url",
                    "$browser": "Firefox",
                    "$os": "Windows",
                },
            )
            self._create_event(
                team=self.team,
                event="sign up",
                distinct_id="blabla",
                properties={
                    "$current_url": "first url",
                    "$browser": "Chrome",
                    "$os": "Mac",
                },
            )
        with freeze_time("2020-01-04T13:01:01Z"):
            self._create_event(
                team=self.team,
                event="sign up",
                distinct_id="blabla1",
                properties={
                    "$current_url": "second url",
                    "$browser": "Firefox",
                    "$os": "Mac",
                },
            )
            self._create_event(
                team=self.team,
                event="sign up",
                distinct_id="blabla2",
                properties={
                    "$current_url": "second url",
                    "$browser": "Chrome",
                    "$os": "Windows",
                },
            )

        filters: list[dict[str, Any]] = [
            {"breakdown": "$current_url"},
            {"breakdowns": [{"property": "$current_url"}]},
        ]
        for breakdown_filter in filters:
            with freeze_time("2020-01-05T13:01:01Z"):
                response = self._run(
                    Filter(
                        team=self.team,
                        data={
                            **breakdown_filter,
                            "date_from": "-14d",
                            "events": [
                                {
                                    "id": "sign up",
                                    "name": "sign up",
                                    "type": "events",
                                    "order": 0,
                                    "properties": [{"key": "$os", "value": "Mac"}],
                                }
                            ],
                            "properties": {
                                "type": "OR",
                                "values": [
                                    {"key": "$browser", "value": "Firefox"},
                                    {"key": "$os", "value": "Windows"},
                                ],
                            },
                        },
                    ),
                    self.team,
                )

            response = sorted(response, key=lambda x: x["label"])
            self.assertEqual(response[0]["label"], "second url")

            self.assertEqual(sum(response[0]["data"]), 1)
            if "breakdown" in breakdown_filter:
                self.assertEqual(response[0]["breakdown_value"], "second url")
            else:
                self.assertEqual(response[0]["breakdown_value"], ["second url"])

            # AND filter properties with disjoint set means results should be empty
            with freeze_time("2020-01-05T13:01:01Z"):
                response = self._run(
                    Filter(
                        team=self.team,
                        data={
                            **breakdown_filter,
                            "date_from": "-14d",
                            "events": [
                                {
                                    "id": "sign up",
                                    "name": "sign up",
                                    "type": "events",
                                    "order": 0,
                                    "properties": [{"key": "$os", "value": "Mac"}],
                                }
                            ],
                            "properties": {
                                "type": "AND",
                                "values": [
                                    {"key": "$browser", "value": "Firefox"},
                                    {"key": "$os", "value": "Windows"},
                                ],
                            },
                        },
                    ),
                    self.team,
                )

            response = sorted(response, key=lambda x: x["label"])
            self.assertEqual(len(response), 0)

    @also_test_with_person_on_events_v2
    @snapshot_clickhouse_queries
    def test_mau_with_breakdown_filtering_and_prop_filter(self):
        self._create_person(
            team_id=self.team.pk,
            distinct_ids=["blabla", "anonymous_id"],
            properties={"$some_prop": "some_val", "filter_prop": "filter_val"},
        )
        self._create_person(
            team_id=self.team.pk,
            distinct_ids=["blabla2"],
            properties={"$some_prop": "some_val3", "filter_prop": "filter_val2"},
        )
        self._create_person(
            team_id=self.team.pk,
            distinct_ids=["blabla3"],
            properties={"$some_prop": "some_val2", "filter_prop": "filter_val"},
        )
        with freeze_time("2020-01-02T13:01:01Z"):
            self._create_event(team=self.team, event="sign up", distinct_id="blabla")
            self._create_event(team=self.team, event="sign up", distinct_id="blabla2")
            self._create_event(team=self.team, event="sign up", distinct_id="blabla3")
        with freeze_time("2020-01-03T13:01:01Z"):
            self._create_event(team=self.team, event="sign up", distinct_id="blabla")
            self._create_event(team=self.team, event="sign up", distinct_id="blabla2")
            self._create_event(team=self.team, event="sign up", distinct_id="blabla3")

        filters: list[dict[str, Any]] = [
            {"breakdown": "$some_prop", "breakdown_type": "person"},
            {"breakdowns": [{"property": "$some_prop", "type": "person"}]},
        ]
        for breakdown_filter in filters:
            with freeze_time("2020-01-04T13:01:01Z"):
                event_response = self._run(
                    Filter(
                        team=self.team,
                        data={
                            **breakdown_filter,
                            "events": [{"id": "sign up", "math": "monthly_active"}],
                            "properties": [
                                {
                                    "key": "filter_prop",
                                    "value": "filter_val",
                                    "type": "person",
                                }
                            ],
                            "display": "ActionsLineGraph",
                        },
                    ),
                    self.team,
                )

            self.assertEqual(event_response[0]["label"], "some_val")
            self.assertEqual(event_response[1]["label"], "some_val2")

            self.assertEqual(sum(event_response[0]["data"]), 3)
            self.assertEqual(event_response[0]["data"][5], 1)

            self.assertEqual(sum(event_response[1]["data"]), 3)
            self.assertEqual(event_response[1]["data"][5], 1)

    @also_test_with_materialized_columns(["$some_property"])
    def test_dau_with_breakdown_filtering(self):
        sign_up_action, _ = self._create_events()
        with freeze_time("2020-01-02T13:01:01Z"):
            self._create_event(
                team=self.team,
                event="sign up",
                distinct_id="blabla",
                properties={"$some_property": "other_value"},
            )

        filters: list[dict[str, Any]] = [
            {"breakdown": "$some_property"},
            {"breakdowns": [{"property": "$some_property"}]},
        ]
        for breakdown_filter in filters:
            with freeze_time("2020-01-04T13:01:01Z"):
                action_response = self._run(
                    Filter(
                        team=self.team,
                        data={
                            **breakdown_filter,
                            "actions": [{"id": sign_up_action.id, "math": "dau"}],
                        },
                    ),
                    self.team,
                )
                event_response = self._run(
                    Filter(
                        team=self.team,
                        data={
                            **breakdown_filter,
                            "events": [{"id": "sign up", "math": "dau"}],
                        },
                    ),
                    self.team,
                )

            self.assertEqual(event_response[0]["label"], "other_value", breakdown_filter)
            self.assertEqual(event_response[1]["label"], "value", breakdown_filter)
            self.assertEqual(event_response[2]["label"], "$$_posthog_breakdown_null_$$", breakdown_filter)

            self.assertEqual(sum(event_response[0]["data"]), 1, breakdown_filter)
            self.assertEqual(event_response[0]["data"][5], 1, breakdown_filter)

            self.assertEqual(sum(event_response[1]["data"]), 1, breakdown_filter)
            self.assertEqual(event_response[1]["data"][4], 1, breakdown_filter)  # property not defined

            self.assertEntityResponseEqual(action_response, event_response, breakdown_filter)

    @snapshot_clickhouse_queries
    def test_dau_with_breakdown_filtering_with_sampling(self):
        sign_up_action, _ = self._create_events()
        with freeze_time("2020-01-02T13:01:01Z"):
            self._create_event(
                team=self.team,
                event="sign up",
                distinct_id="blabla",
                properties={"$some_property": "other_value"},
            )

        filters: list[dict[str, Any]] = [
            {"breakdown": "$some_property"},
            {"breakdowns": [{"property": "$some_property"}]},
        ]
        for breakdown_filter in filters:
            with freeze_time("2020-01-04T13:01:01Z"):
                action_response = self._run(
                    Filter(
                        team=self.team,
                        data={
                            **breakdown_filter,
                            "sampling_factor": 1,
                            "actions": [{"id": sign_up_action.id, "math": "dau"}],
                        },
                    ),
                    self.team,
                )
                event_response = self._run(
                    Filter(
                        team=self.team,
                        data={
                            **breakdown_filter,
                            "sampling_factor": 1,
                            "events": [{"id": "sign up", "math": "dau"}],
                        },
                    ),
                    self.team,
                )

            self.assertEqual(event_response[0]["label"], "other_value")
            self.assertEqual(event_response[1]["label"], "value")
            self.assertEqual(event_response[2]["label"], "$$_posthog_breakdown_null_$$")

            self.assertEqual(sum(event_response[0]["data"]), 1)
            self.assertEqual(event_response[0]["data"][5], 1)

            self.assertEqual(sum(event_response[1]["data"]), 1)
            self.assertEqual(event_response[1]["data"][4], 1)  # property not defined

            self.assertEntityResponseEqual(action_response, event_response)

    @also_test_with_materialized_columns(["$os", "$some_property"])
    def test_dau_with_breakdown_filtering_with_prop_filter(self):
        sign_up_action, _ = self._create_events()
        with freeze_time("2020-01-02T13:01:01Z"):
            self._create_event(
                team=self.team,
                event="sign up",
                distinct_id="blabla",
                properties={"$some_property": "other_value", "$os": "Windows"},
            )

        filters: list[dict[str, Any]] = [
            {"breakdown": "$some_property"},
            {"breakdowns": [{"property": "$some_property"}]},
        ]
        for breakdown_filter in filters:
            with freeze_time("2020-01-04T13:01:01Z"):
                action_response = self._run(
                    Filter(
                        team=self.team,
                        data={
                            **breakdown_filter,
                            "actions": [{"id": sign_up_action.id, "math": "dau"}],
                            "properties": [{"key": "$os", "value": "Windows"}],
                        },
                    ),
                    self.team,
                )
                event_response = self._run(
                    Filter(
                        team=self.team,
                        data={
                            **breakdown_filter,
                            "events": [{"id": "sign up", "math": "dau"}],
                            "properties": [{"key": "$os", "value": "Windows"}],
                        },
                    ),
                    self.team,
                )

            self.assertEqual(event_response[0]["label"], "other_value")

            self.assertEqual(sum(event_response[0]["data"]), 1)
            self.assertEqual(event_response[0]["data"][5], 1)  # property not defined

            self.assertEntityResponseEqual(action_response, event_response)

    @also_test_with_materialized_columns(event_properties=["$host"], person_properties=["$some_prop"])
    def test_against_clashing_entity_and_property_filter_naming(self):
        # Regression test for https://github.com/PostHog/posthog/issues/5814
        self._create_person(
            team_id=self.team.pk,
            distinct_ids=["blabla", "anonymous_id"],
            properties={"$some_prop": "some_val"},
        )
        self._create_event(
            team=self.team,
            event="$pageview",
            distinct_id="blabla",
            properties={"$host": "app.example.com"},
            timestamp="2020-01-03T12:00:00Z",
        )

        filters: list[dict[str, Any]] = [
            {"breakdown": "$some_prop", "breakdown_type": "person"},
            {"breakdowns": [{"property": "$some_prop", "type": "person"}]},
        ]
        for breakdown_filter in filters:
            with freeze_time("2020-01-04T13:01:01Z"):
                response = self._run(
                    Filter(
                        team=self.team,
                        data={
                            **breakdown_filter,
                            "events": [
                                {
                                    "id": "$pageview",
                                    "properties": [
                                        {
                                            "key": "$host",
                                            "operator": "icontains",
                                            "value": ".com",
                                        }
                                    ],
                                }
                            ],
                            "properties": [
                                {
                                    "key": "$host",
                                    "value": ["app.example.com", "another.com"],
                                }
                            ],
                        },
                    ),
                    self.team,
                )

            self.assertEqual(response[0]["count"], 1)

    # this ensures that the properties don't conflict when formatting params
    @also_test_with_materialized_columns(["$current_url"])
    def test_action_with_prop(self):
        self._create_person(
            team_id=self.team.pk,
            distinct_ids=["blabla", "anonymous_id"],
            properties={"$some_prop": "some_val"},
        )
        sign_up_action = Action.objects.create(
            team=self.team,
            name="sign up",
            steps_json=[
                {
                    "event": "sign up",
                    "properties": [
                        {
                            "key": "$current_url",
                            "type": "event",
                            "value": ["https://posthog.com/feedback/1234"],
                            "operator": "exact",
                        }
                    ],
                }
            ],
        )

        with freeze_time("2020-01-02T13:01:01Z"):
            self._create_event(
                team=self.team,
                event="sign up",
                distinct_id="blabla",
                properties={"$current_url": "https://posthog.com/feedback/1234"},
            )

        with freeze_time("2020-01-04T13:01:01Z"):
            action_response = self._run(
                Filter(
                    team=self.team,
                    data={
                        "actions": [{"id": sign_up_action.id, "math": "dau"}],
                        "properties": [{"key": "$current_url", "value": "fake"}],
                    },
                ),
                self.team,
            )

        # if the params were shared it would be 1 because action would take precedence
        self.assertEqual(action_response[0]["count"], 0)

    @also_test_with_materialized_columns(["$current_url"], verify_no_jsonextract=False)
    def test_combine_all_cohort_and_icontains(self):
        # This caused some issues with SQL parsing
        sign_up_action, _ = self._create_events()
        cohort = Cohort.objects.create(
            team=self.team,
            name="a",
            groups=[{"properties": [{"key": "key", "value": "value", "type": "person"}]}],
        )
        action_response = self._run(
            Filter(
                team=self.team,
                data={
                    "actions": [{"id": sign_up_action.id, "math": "dau"}],
                    "properties": [{"key": "$current_url", "value": "ii", "operator": "icontains"}],
                    "breakdown": [cohort.pk, "all"],
                    "breakdown_type": "cohort",
                },
            ),
            self.team,
        )
        self.assertEqual(len(action_response), 0)

    @also_test_with_person_on_events_v2
    @snapshot_clickhouse_queries
    def test_person_filtering_in_cohort_in_action(self):
        # This caused some issues with SQL parsing
        sign_up_action, _ = self._create_events()
        flush_persons_and_events()
        cohort = Cohort.objects.create(
            team=self.team,
            name="a",
            groups=[{"properties": [{"key": "$some_prop", "value": "some_val", "type": "person"}]}],
        )

        step = sign_up_action.steps[0]
        step.properties = [{"key": "id", "value": cohort.pk, "type": "cohort"}]

        sign_up_action.steps = [dataclasses.asdict(step)]  # type: ignore
        sign_up_action.save()

        cohort.calculate_people_ch(pending_version=0)

        with freeze_time("2020-01-04T13:01:01Z"):
            action_response = self._run(
                Filter(
                    team=self.team,
                    data={
                        "actions": [{"id": sign_up_action.id}],
                        "breakdown": "$some_property",
                    },
                ),
                self.team,
            )
        self.assertEqual(action_response[0]["breakdown_value"], "other_value")
        self.assertEqual(action_response[0]["count"], 1)

    @also_test_with_materialized_columns(event_properties=["key"], person_properties=["email"])
    def test_breakdown_user_props_with_filter(self):
        self._create_person(
            team_id=self.team.pk,
            distinct_ids=["person1"],
            properties={"email": "test@posthog.com"},
        )
        self._create_person(
            team_id=self.team.pk,
            distinct_ids=["person2"],
            properties={"email": "test@gmail.com"},
        )
        person = self._create_person(
            team_id=self.team.pk,
            distinct_ids=["person3"],
            properties={"email": "test@gmail.com"},
        )
        create_person_distinct_id(self.team.pk, "person1", str(person.uuid))

        self._create_event(
            event="sign up",
            distinct_id="person1",
            team=self.team,
            properties={"key": "val"},
        )
        self._create_event(
            event="sign up",
            distinct_id="person2",
            team=self.team,
            properties={"key": "val"},
        )

        flush_persons_and_events()

        response = self._run(
            Filter(
                team=self.team,
                data={
                    "date_from": "-14d",
                    "breakdown": "email",
                    "breakdown_type": "person",
                    "events": [
                        {
                            "id": "sign up",
                            "name": "sign up",
                            "type": "events",
                            "order": 0,
                        }
                    ],
                    "properties": [
                        {
                            "key": "email",
                            "value": "@posthog.com",
                            "operator": "not_icontains",
                            "type": "person",
                        },
                        {"key": "key", "value": "val"},
                    ],
                },
            ),
            self.team,
        )

        self.assertEqual(len(response), 1)
        self.assertEqual(response[0]["breakdown_value"], "test@gmail.com")

    @snapshot_clickhouse_queries
    @also_test_with_materialized_columns(event_properties=["key"], person_properties=["email", "$os", "$browser"])
    def test_trend_breakdown_user_props_with_filter_with_partial_property_pushdowns(self):
        self._create_person(
            team_id=self.team.pk,
            distinct_ids=["person1"],
            properties={
                "email": "test@posthog.com",
                "$os": "ios",
                "$browser": "chrome",
            },
        )
        self._create_person(
            team_id=self.team.pk,
            distinct_ids=["person2"],
            properties={"email": "test@gmail.com", "$os": "ios", "$browser": "safari"},
        )
        self._create_person(
            team_id=self.team.pk,
            distinct_ids=["person3"],
            properties={
                "email": "test2@posthog.com",
                "$os": "android",
                "$browser": "chrome",
            },
        )
        # a second person with same properties, just so snapshot passes on different CH versions (indeterminate sorting currently)
        self._create_person(
            team_id=self.team.pk,
            distinct_ids=["person32"],
            properties={
                "email": "test2@posthog.com",
                "$os": "android",
                "$browser": "chrome",
            },
        )
        self._create_person(
            team_id=self.team.pk,
            distinct_ids=["person4"],
            properties={
                "email": "test3@posthog.com",
                "$os": "android",
                "$browser": "safari",
            },
        )
        self._create_person(
            team_id=self.team.pk,
            distinct_ids=["person5"],
            properties={
                "email": "test4@posthog.com",
                "$os": "android",
                "$browser": "safari",
            },
        )
        self._create_person(
            team_id=self.team.pk,
            distinct_ids=["person6"],
            properties={
                "email": "test5@posthog.com",
                "$os": "android",
                "$browser": "safari",
            },
        )

        journeys_for(
            team=self.team,
            create_people=False,
            events_by_person={
                "person1": [
                    {
                        "event": "sign up",
                        "properties": {"key": "val"},
                        "timestamp": datetime(2020, 5, 1, 0),
                    }
                ],
                "person2": [
                    {
                        "event": "sign up",
                        "properties": {"key": "val"},
                        "timestamp": datetime(2020, 5, 1, 0),
                    }
                ],
                "person3": [
                    {
                        "event": "sign up",
                        "properties": {"key": "val"},
                        "timestamp": datetime(2020, 5, 1, 0),
                    }
                ],
                "person32": [
                    {
                        "event": "sign up",
                        "properties": {"key": "val"},
                        "timestamp": datetime(2020, 5, 1, 0),
                    }
                ],
                "person4": [
                    {
                        "event": "sign up",
                        "properties": {"key": "val"},
                        "timestamp": datetime(2020, 5, 1, 0),
                    }
                ],
                "person5": [
                    {
                        "event": "sign up",
                        "properties": {"key": "val"},
                        "timestamp": datetime(2020, 5, 1, 0),
                    }
                ],
                "person6": [
                    {
                        "event": "sign up",
                        "properties": {"key": "val"},
                        "timestamp": datetime(2020, 5, 1, 0),
                    }
                ],
            },
        )

        response = self._run(
            Filter(
                team=self.team,
                data={
                    "date_from": "2020-01-01 00:00:00",
                    "date_to": "2020-07-01 00:00:00",
                    "breakdown": "email",
                    "breakdown_type": "person",
                    "events": [
                        {
                            "id": "sign up",
                            "name": "sign up",
                            "type": "events",
                            "order": 0,
                        }
                    ],
                    "properties": {
                        "type": "AND",
                        "values": [
                            {
                                "type": "OR",
                                "values": [
                                    {
                                        "key": "email",
                                        "value": "@posthog.com",
                                        "operator": "not_icontains",
                                        "type": "person",
                                    },
                                    {"key": "key", "value": "val"},
                                ],
                            },
                            {
                                "type": "OR",
                                "values": [
                                    {
                                        "key": "$os",
                                        "value": "android",
                                        "operator": "exact",
                                        "type": "person",
                                    },
                                    {
                                        "key": "$browser",
                                        "value": "safari",
                                        "operator": "exact",
                                        "type": "person",
                                    },
                                ],
                            },
                        ],
                    },
                },
            ),
            self.team,
        )
        response = sorted(response, key=lambda item: item["breakdown_value"])
        self.assertEqual(len(response), 5)
        # person1 shouldn't be selected because it doesn't match the filter
        self.assertEqual(response[0]["breakdown_value"], "test2@posthog.com")
        self.assertEqual(response[1]["breakdown_value"], "test3@posthog.com")
        self.assertEqual(response[2]["breakdown_value"], "test4@posthog.com")
        self.assertEqual(response[3]["breakdown_value"], "test5@posthog.com")
        self.assertEqual(response[4]["breakdown_value"], "test@gmail.com")

        # now have more strict filters with entity props
        response = self._run(
            Filter(
                team=self.team,
                data={
                    "date_from": "2020-01-01 00:00:00",
                    "date_to": "2020-07-01 00:00:00",
                    "breakdown": "email",
                    "breakdown_type": "person",
                    "events": [
                        {
                            "id": "sign up",
                            "name": "sign up",
                            "type": "events",
                            "order": 0,
                            "properties": {
                                "type": "AND",
                                "values": [
                                    {"key": "key", "value": "val"},
                                    {
                                        "key": "email",
                                        "value": "@posthog.com",
                                        "operator": "icontains",
                                        "type": "person",
                                    },
                                ],
                            },
                        }
                    ],
                    "properties": {
                        "type": "AND",
                        "values": [
                            {
                                "type": "AND",
                                "values": [
                                    {
                                        "key": "$os",
                                        "value": "android",
                                        "operator": "exact",
                                        "type": "person",
                                    },
                                    {
                                        "key": "$browser",
                                        "value": "chrome",
                                        "operator": "exact",
                                        "type": "person",
                                    },
                                ],
                            }
                        ],
                    },
                },
            ),
            self.team,
        )
        self.assertEqual(len(response), 1)
        self.assertEqual(response[0]["breakdown_value"], "test2@posthog.com")

    def _create_active_users_events(self):
        self._create_person(team_id=self.team.pk, distinct_ids=["p0"], properties={"name": "p1"})
        self._create_person(team_id=self.team.pk, distinct_ids=["p1"], properties={"name": "p1"})
        self._create_person(team_id=self.team.pk, distinct_ids=["p2"], properties={"name": "p2"})

        self._create_event(
            team=self.team,
            event="$pageview",
            distinct_id="p0",
            timestamp="2020-01-03T11:00:00Z",
            properties={"key": "val"},
        )
        self._create_event(
            team=self.team,
            event="$pageview",
            distinct_id="p0",
            timestamp="2020-01-03T12:00:00Z",
            properties={"key": "val"},
        )

        self._create_event(
            team=self.team,
            event="$pageview",
            distinct_id="p1",
            timestamp="2020-01-09T12:00:00Z",
            properties={"key": "bor"},
        )
        self._create_event(
            team=self.team,
            event="$pageview",
            distinct_id="p2",
            timestamp="2020-01-09T12:00:00Z",
            properties={"key": "val"},
        )

        self._create_event(
            team=self.team,
            event="$pageview",
            distinct_id="p1",
            timestamp="2020-01-10T12:00:00Z",
            properties={"key": "bor"},
        )

        self._create_event(
            team=self.team,
            event="$pageview",
            distinct_id="p1",
            timestamp="2020-01-11T12:00:00Z",
            properties={"key": "val"},
        )
        self._create_event(
            team=self.team,
            event="$pageview",
            distinct_id="p2",
            timestamp="2020-01-11T12:00:00Z",
            properties={"key": "bor"},
        )

        self._create_event(
            team=self.team,
            event="$pageview",
            distinct_id="p0",
            timestamp="2020-01-12T12:00:00Z",
            properties={"key": "val"},
        )

    @snapshot_clickhouse_queries
    def test_weekly_active_users_aggregated_range_wider_than_week(self):
        self._create_active_users_events()

        data = {
            "date_from": "2020-01-01",
            "date_to": "2020-01-18",
            "display": TRENDS_TABLE,
            "events": [
                {
                    "id": "$pageview",
                    "type": "events",
                    "order": 0,
                    "math": "weekly_active",
                }
            ],
        }

        filter = Filter(team=self.team, data=data)
        result = self._run(filter, self.team)
        # Only p0 was active on 2020-01-18 or in the preceding 6 days
        self.assertEqual(result[0]["aggregated_value"], 1)

    @snapshot_clickhouse_queries
    def test_weekly_active_users_aggregated_range_wider_than_week_with_sampling(self):
        self._create_active_users_events()

        data = {
            "sampling_factor": 1,
            "date_from": "2020-01-01",
            "date_to": "2020-01-18",
            "display": TRENDS_TABLE,
            "events": [
                {
                    "id": "$pageview",
                    "type": "events",
                    "order": 0,
                    "math": "weekly_active",
                }
            ],
        }

        filter = Filter(team=self.team, data=data)
        result = self._run(filter, self.team)
        # Only p0 was active on 2020-01-18 or in the preceding 6 days
        self.assertEqual(result[0]["aggregated_value"], 1)

    @snapshot_clickhouse_queries
    def test_weekly_active_users_aggregated_range_narrower_than_week(self):
        self._create_active_users_events()

        data = {
            "date_from": "2020-01-11",
            "date_to": "2020-01-12",
            "display": TRENDS_TABLE,
            "events": [
                {
                    "id": "$pageview",
                    "type": "events",
                    "order": 0,
                    "math": "weekly_active",
                }
            ],
        }

        filter = Filter(team=self.team, data=data)
        result = self._run(filter, self.team)
        # All were active on 2020-01-12 or in the preceding 6 days
        self.assertEqual(result[0]["aggregated_value"], 3)

    @also_test_with_different_timezones
    @snapshot_clickhouse_queries
    def test_weekly_active_users_daily(self):
        self._create_active_users_events()

        data = {
            "date_from": "2020-01-08",
            "date_to": "2020-01-19",
            "events": [
                {
                    "id": "$pageview",
                    "type": "events",
                    "order": 0,
                    "math": "weekly_active",
                }
            ],
        }

        filter = Filter(team=self.team, data=data)
        result = self._run(filter, self.team)
        self.assertEqual(
            result[0]["days"],
            [
                "2020-01-08",
                "2020-01-09",
                "2020-01-10",
                "2020-01-11",
                "2020-01-12",
                "2020-01-13",
                "2020-01-14",
                "2020-01-15",
                "2020-01-16",
                "2020-01-17",
                "2020-01-18",
                "2020-01-19",
            ],
        )
        self.assertEqual(
            result[0]["data"],
            [
                1.0,  # 2020-01-08 - p0 only
                3.0,  # 2020-01-09 - p0, p1, and p2
                2.0,  # 2020-01-10 - p1, and p2
                2.0,  # 2020-01-11 - p1 and p2
                3.0,  # 2020-01-12 - p0, p1, and p2
                3.0,  # 2020-01-13 - p0, p1, and p2
                3.0,  # 2020-01-14 - p0, p1, and p2
                3.0,  # 2020-01-15 - p0, p1, and p2
                3.0,  # 2020-01-16 - p0, p1, and p2
                3.0,  # 2020-01-17 - p0, p1, and p2
                1.0,  # 2020-01-18 - p0 only
                0.0,  # 2020-01-19 - nobody
            ],
        )

    @also_test_with_different_timezones
    def test_weekly_active_users_daily_based_on_action(self):
        action = _create_action(name="$pageview", team=self.team)
        self._create_active_users_events()

        data = {
            "date_from": "2020-01-08",
            "date_to": "2020-01-19",
            "actions": [
                {
                    "id": action.id,
                    "type": "actions",
                    "order": 0,
                    "math": "weekly_active",
                }
            ],
        }

        filter = Filter(team=self.team, data=data)
        result = self._run(filter, self.team)
        self.assertEqual(
            result[0]["days"],
            [
                "2020-01-08",
                "2020-01-09",
                "2020-01-10",
                "2020-01-11",
                "2020-01-12",
                "2020-01-13",
                "2020-01-14",
                "2020-01-15",
                "2020-01-16",
                "2020-01-17",
                "2020-01-18",
                "2020-01-19",
            ],
        )
        # Same as test_weekly_active_users_daily
        self.assertEqual(
            result[0]["data"],
            [1.0, 3.0, 2.0, 2.0, 3.0, 3.0, 3.0, 3.0, 3.0, 3.0, 1.0, 0.0],
        )

    @also_test_with_different_timezones
    @snapshot_clickhouse_queries
    def test_weekly_active_users_weekly(self):
        self._create_active_users_events()

        data = {
            "date_from": "2019-12-29",
            "date_to": "2020-01-18",
            "interval": "week",
            "events": [
                {
                    "id": "$pageview",
                    "type": "events",
                    "order": 0,
                    "math": "weekly_active",
                }
            ],
        }

        filter = Filter(team=self.team, data=data)
        result = self._run(filter, self.team)
        self.assertEqual(result[0]["days"], ["2019-12-29", "2020-01-05", "2020-01-12"])
        self.assertEqual(result[0]["data"], [0.0, 1.0, 3.0])

    @snapshot_clickhouse_queries
    def test_weekly_active_users_hourly(self):
        self._create_active_users_events()

        data = {
            "date_from": "2020-01-09T06:00:00Z",
            "date_to": "2020-01-09T17:00:00Z",
            "interval": "hour",
            "events": [
                {
                    "id": "$pageview",
                    "type": "events",
                    "order": 0,
                    "math": "weekly_active",
                }
            ],
        }

        filter = Filter(team=self.team, data=data)
        result = self._run(filter, self.team)
        self.assertEqual(
            result[0]["days"],
            [
                "2020-01-09 06:00:00",
                "2020-01-09 07:00:00",
                "2020-01-09 08:00:00",
                "2020-01-09 09:00:00",
                "2020-01-09 10:00:00",
                "2020-01-09 11:00:00",
                "2020-01-09 12:00:00",
                "2020-01-09 13:00:00",
                "2020-01-09 14:00:00",
                "2020-01-09 15:00:00",
                "2020-01-09 16:00:00",
                "2020-01-09 17:00:00",
            ],
        )

        # p0 falls out of the window at noon, p1 and p2 are counted because the next 24 hours are included.
        # FIXME: This is isn't super intuitive, in particular for hour-by-hour queries, but currently
        # necessary, because there's a presentation issue: in monthly/weekly graphs data points are formatted as
        # D-MMM-YYYY, so if a user sees e.g. 1-Jan-2077, they'll likely expect the active users count to be for
        # the first day of the month, and not the last. If they saw just Jan-2077, the more general case would work.
        self.assertEqual(
            result[0]["data"],
            [3.0, 3.0, 3.0, 3.0, 3.0, 3.0, 2.0, 2.0, 2.0, 2.0, 2.0, 2.0],
        )

    def test_weekly_active_users_daily_based_on_action_with_zero_person_ids(self):
        # only a person-on-event test
        if not get_instance_setting("PERSON_ON_EVENTS_ENABLED"):
            return True

        action = _create_action(name="$pageview", team=self.team)
        self._create_active_users_events()

        self._create_event(
            team=self.team,
            event="$pageview",
            distinct_id="p5",
            timestamp="2020-01-03T12:00:00Z",
            properties={"key": "val"},
            person_id="00000000-0000-0000-0000-000000000000",
        )
        self._create_event(
            team=self.team,
            event="$pageview",
            distinct_id="p6",
            timestamp="2020-01-03T12:00:00Z",
            properties={"key": "val"},
            person_id="00000000-0000-0000-0000-000000000000",
        )

        data = {
            "date_from": "2020-01-08",
            "date_to": "2020-01-19",
            "actions": [
                {
                    "id": action.id,
                    "type": "actions",
                    "order": 0,
                    "math": "weekly_active",
                }
            ],
        }

        filter = Filter(team=self.team, data=data)
        result = self._run(filter, self.team)
        # Zero person IDs shouldn't be counted
        self.assertEqual(
            result[0]["data"],
            [1.0, 3.0, 2.0, 2.0, 3.0, 3.0, 3.0, 3.0, 3.0, 3.0, 1.0, 0.0],
        )

    @also_test_with_materialized_columns(["key"])
    def test_breakdown_weekly_active_users_daily(self):
        self._create_person(team_id=self.team.pk, distinct_ids=["p1"], properties={"name": "p1"})
        self._create_event(
            team=self.team,
            event="$pageview",
            distinct_id="p1",
            timestamp="2020-01-09T12:00:00Z",
            properties={"key": "val"},
        )
        self._create_event(
            team=self.team,
            event="$pageview",
            distinct_id="p1",
            timestamp="2020-01-10T12:00:00Z",
            properties={"key": "val"},
        )
        self._create_event(
            team=self.team,
            event="$pageview",
            distinct_id="p1",
            timestamp="2020-01-11T12:00:00Z",
            properties={"key": "val"},
        )

        self._create_person(team_id=self.team.pk, distinct_ids=["p2"], properties={"name": "p2"})
        self._create_event(
            team=self.team,
            event="$pageview",
            distinct_id="p2",
            timestamp="2020-01-09T12:00:00Z",
            properties={"key": "val"},
        )
        self._create_event(
            team=self.team,
            event="$pageview",
            distinct_id="p2",
            timestamp="2020-01-11T12:00:00Z",
            properties={"key": "val"},
        )

        data = {
            "date_from": "2020-01-01T00:00:00Z",
            "date_to": "2020-01-12T00:00:00Z",
            "breakdown": "key",
            "events": [
                {
                    "id": "$pageview",
                    "type": "events",
                    "order": 0,
                    "math": "weekly_active",
                }
            ],
        }

        filter = Filter(team=self.team, data=data)
        result = self._run(filter, self.team)
        self.assertEqual(
            result[0]["data"],
            [0.0, 0.0, 0.0, 0.0, 0.0, 0.0, 0.0, 0.0, 2.0, 2.0, 2.0, 2.0],
        )

    @also_test_with_materialized_columns(person_properties=["name"])
    @snapshot_clickhouse_queries
    def test_weekly_active_users_filtering(self):
        self._create_person(team_id=self.team.pk, distinct_ids=["p1"], properties={"name": "person-1"})
        self._create_person(team_id=self.team.pk, distinct_ids=["p2"], properties={"name": "person-2"})
        self._create_person(team_id=self.team.pk, distinct_ids=["p3"], properties={"name": "person-3"})

        self._create_event(
            team=self.team,
            event="$pageview",
            distinct_id="p1",
            timestamp="2020-01-09T12:00:00Z",
        )
        self._create_event(
            team=self.team,
            event="$pageview",
            distinct_id="p2",
            timestamp="2020-01-10T12:00:00Z",
        )
        self._create_event(
            team=self.team,
            event="$pageview",
            distinct_id="p3",
            timestamp="2020-01-11T12:00:00Z",
        )

        filter = Filter(
            team=self.team,
            data={
                "date_from": "2020-01-01T00:00:00Z",
                "date_to": "2020-01-12T00:00:00Z",
                "events": [
                    {
                        "id": "$pageview",
                        "type": "events",
                        "order": 0,
                        "math": "weekly_active",
                    }
                ],
                "properties": [
                    {
                        "key": "name",
                        "operator": "exact",
                        "value": ["person-1", "person-2"],
                        "type": "person",
                    }
                ],
            },
        )

        result = self._run(filter, self.team)
        self.assertEqual(
            result[0]["data"],
            [0.0, 0.0, 0.0, 0.0, 0.0, 0.0, 0.0, 0.0, 1.0, 2.0, 2.0, 2.0],
        )

    @snapshot_clickhouse_queries
    def test_breakdown_weekly_active_users_daily_based_on_action(self):
        self._create_person(team_id=self.team.pk, distinct_ids=["p1"], properties={"name": "p1"})
        self._create_event(
            team=self.team,
            event="$pageview",
            distinct_id="p1",
            timestamp="2020-01-09T12:00:00Z",
            properties={"key": "val"},
        )
        self._create_event(
            team=self.team,
            event="$pageview",
            distinct_id="p1",
            timestamp="2020-01-10T12:00:00Z",
            properties={"key": "val"},
        )
        self._create_event(
            team=self.team,
            event="$pageview",
            distinct_id="p1",
            timestamp="2020-01-11T12:00:00Z",
            properties={"key": "val"},
        )

        self._create_person(team_id=self.team.pk, distinct_ids=["p2"], properties={"name": "p2"})
        self._create_event(
            team=self.team,
            event="$pageview",
            distinct_id="p2",
            timestamp="2020-01-09T12:00:00Z",
            properties={"key": "val"},
        )
        self._create_event(
            team=self.team,
            event="$pageview",
            distinct_id="p2",
            timestamp="2020-01-11T12:00:00Z",
            properties={"key": "val"},
        )

        self._create_person(team_id=self.team.pk, distinct_ids=["p3"], properties={"name": "p3"})
        self._create_event(
            team=self.team,
            event="$pageview",
            distinct_id="p3",
            timestamp="2020-01-09T12:00:00Z",
            properties={"key": "val"},
        )
        self._create_event(
            team=self.team,
            event="$pageview",
            distinct_id="p3",
            timestamp="2020-01-11T12:00:00Z",
            properties={"key": "val"},
        )

        cohort = Cohort.objects.create(
            team=self.team,
            groups=[
                {
                    "properties": [
                        {
                            "key": "name",
                            "operator": "exact",
                            "value": ["p1", "p2"],
                            "type": "person",
                        }
                    ]
                }
            ],
        )

        pageview_action = _create_action(
            name="$pageview",
            team=self.team,
            properties=[
                {
                    "key": "name",
                    "operator": "exact",
                    "value": ["p1", "p2", "p3"],
                    "type": "person",
                },
                {"type": "cohort", "key": "id", "value": cohort.pk},
            ],
        )

        cohort.calculate_people_ch(pending_version=0)

        data = {
            "date_from": "2020-01-01T00:00:00Z",
            "date_to": "2020-01-12T00:00:00Z",
            "breakdown": "key",
            "actions": [
                {
                    "id": pageview_action.id,
                    "type": "actions",
                    "order": 0,
                    "math": "weekly_active",
                }
            ],
        }

        filter = Filter(team=self.team, data=data)
        result = self._run(filter, self.team)
        self.assertEqual(
            result[0]["data"],
            [0.0, 0.0, 0.0, 0.0, 0.0, 0.0, 0.0, 0.0, 2.0, 2.0, 2.0, 2.0],
        )

    @also_test_with_materialized_columns(["key"])
    @snapshot_clickhouse_queries
    def test_breakdown_weekly_active_users_aggregated(self):
        self._create_active_users_events()

        data = {
            "date_from": "2020-01-11",
            "date_to": "2020-01-11",
            "display": TRENDS_TABLE,
            "events": [
                {
                    "id": "$pageview",
                    "type": "events",
                    "order": 0,
                    "math": "weekly_active",
                }
            ],
            "breakdown": "key",
        }

        filter = Filter(team=self.team, data=data)
        result = self._run(filter, self.team)
        # All were active on 2020-01-12 or in the preceding 6 days
        self.assertEqual(len(result), 2)
        self.assertEqual(result[0]["breakdown_value"], "bor")
        self.assertEqual(result[0]["aggregated_value"], 2)
        self.assertEqual(result[1]["breakdown_value"], "val")
        self.assertEqual(result[1]["aggregated_value"], 2)

    # TODO: test_account_filters conversion
    # @also_test_with_materialized_columns(event_properties=["key"], person_properties=["name"])
    # def test_filter_test_accounts(self):
    #     self._create_person(team_id=self.team.pk, distinct_ids=["p1"], properties={"name": "p1"})
    #     self._create_event(
    #         team=self.team,
    #         event="$pageview",
    #         distinct_id="p1",
    #         timestamp="2020-01-11T12:00:00Z",
    #         properties={"key": "val"},
    #     )

    #     self._create_person(team_id=self.team.pk, distinct_ids=["p2"], properties={"name": "p2"})
    #     self._create_event(
    #         team=self.team,
    #         event="$pageview",
    #         distinct_id="p2",
    #         timestamp="2020-01-11T12:00:00Z",
    #         properties={"key": "val"},
    #     )
    #     self.team.test_account_filters = [{"key": "name", "value": "p1", "operator": "is_not", "type": "person"}]
    #     self.team.save()
    #     filter = Filter(
    #         team=self.team,
    #         data={
    #             "date_from": "2020-01-01T00:00:00Z",
    #             "date_to": "2020-01-12T00:00:00Z",
    #             "events": [{"id": "$pageview", "type": "events", "order": 0}],
    #             "filter_test_accounts": True,
    #         },
    #     )
    #     result = self._run(filter, self.team)
    #     self.assertEqual(result[0]["count"], 1)
    #     filter2 = Filter(
    #         team=self.team,
    #         data={
    #             "date_from": "2020-01-01T00:00:00Z",
    #             "date_to": "2020-01-12T00:00:00Z",
    #             "events": [{"id": "$pageview", "type": "events", "order": 0}],
    #         },
    #     )
    #     result = self._run(filter2, self.team)
    #     self.assertEqual(result[0]["count"], 2)
    #     result = self._run(filter.shallow_clone({"breakdown": "key"}), self.team)
    #     self.assertEqual(result[0]["count"], 1)

    @also_test_with_materialized_columns(["$some_property"])
    def test_breakdown_filtering_bar_chart_by_value(self):
        self._create_events()

        # test breakdown filtering
        with freeze_time("2020-01-04T13:01:01Z"):
            response = self._run(
                Filter(
                    team=self.team,
                    data={
                        "date_from": "-7d",
                        "breakdown": "$some_property",
                        "events": [
                            {
                                "id": "sign up",
                                "name": "sign up",
                                "type": "events",
                                "order": 0,
                            }
                        ],
                        "display": TRENDS_BAR_VALUE,
                    },
                ),
                self.team,
            )

        self.assertEqual(response[0]["aggregated_value"], 1)
        self.assertEqual(response[1]["aggregated_value"], 1)
        self.assertEqual(response[2]["aggregated_value"], 2)  # the events without breakdown value
        self.assertEqual(response[0]["days"], [])

    @also_test_with_materialized_columns(person_properties=["key", "key_2"], verify_no_jsonextract=False)
    def test_breakdown_multiple_cohorts(self):
        self._create_person(team_id=self.team.pk, distinct_ids=["p1"], properties={"key": "value"})
        self._create_event(
            team=self.team,
            event="$pageview",
            distinct_id="p1",
            timestamp="2020-01-02T12:00:00Z",
            properties={"key": "val"},
        )

        self._create_person(team_id=self.team.pk, distinct_ids=["p2"], properties={"key_2": "value_2"})
        self._create_event(
            team=self.team,
            event="$pageview",
            distinct_id="p2",
            timestamp="2020-01-02T12:00:00Z",
            properties={"key": "val"},
        )

        self._create_person(team_id=self.team.pk, distinct_ids=["p3"], properties={"key_2": "value_2"})
        self._create_event(
            team=self.team,
            event="$pageview",
            distinct_id="p3",
            timestamp="2020-01-02T12:00:00Z",
            properties={"key": "val"},
        )

        cohort1 = _create_cohort(
            team=self.team,
            name="cohort_1",
            groups=[{"properties": [{"key": "key", "value": "value", "type": "person"}]}],
        )
        cohort2 = _create_cohort(
            team=self.team,
            name="cohort_2",
            groups=[{"properties": [{"key": "key_2", "value": "value_2", "type": "person"}]}],
        )

        # try different versions
        cohort1.calculate_people_ch(pending_version=1)
        cohort2.calculate_people_ch(pending_version=0)

        with self.settings(USE_PRECALCULATED_CH_COHORT_PEOPLE=True):  # Normally this is False in tests
            with freeze_time("2020-01-04T13:01:01Z"):
                res = self._run(
                    Filter(
                        team=self.team,
                        data={
                            "date_from": "-7d",
                            "events": [{"id": "$pageview"}],
                            "properties": [],
                            "breakdown": [cohort1.pk, cohort2.pk],
                            "breakdown_type": "cohort",
                        },
                    ),
                    self.team,
                )

        self.assertEqual(res[0]["count"], 2)
        self.assertEqual(res[1]["count"], 1)

    @also_test_with_materialized_columns(person_properties=["key", "key_2"], verify_no_jsonextract=False)
    def test_breakdown_single_cohort(self):
        self._create_person(team_id=self.team.pk, distinct_ids=["p1"], properties={"key": "value"})
        self._create_event(
            team=self.team,
            event="$pageview",
            distinct_id="p1",
            timestamp="2020-01-02T12:00:00Z",
            properties={"key": "val"},
        )

        self._create_person(team_id=self.team.pk, distinct_ids=["p2"], properties={"key_2": "value_2"})
        self._create_event(
            team=self.team,
            event="$pageview",
            distinct_id="p2",
            timestamp="2020-01-02T12:00:00Z",
            properties={"key": "val"},
        )

        self._create_person(team_id=self.team.pk, distinct_ids=["p3"], properties={"key_2": "value_2"})
        self._create_event(
            team=self.team,
            event="$pageview",
            distinct_id="p3",
            timestamp="2020-01-02T12:00:00Z",
            properties={"key": "val"},
        )

        cohort1 = _create_cohort(
            team=self.team,
            name="cohort_1",
            groups=[{"properties": [{"key": "key", "value": "value", "type": "person"}]}],
        )

        cohort1.calculate_people_ch(pending_version=0)

        with self.settings(USE_PRECALCULATED_CH_COHORT_PEOPLE=True):  # Normally this is False in tests
            with freeze_time("2020-01-04T13:01:01Z"):
                res = self._run(
                    Filter(
                        team=self.team,
                        data={
                            "date_from": "-7d",
                            "events": [{"id": "$pageview"}],
                            "properties": [],
                            "breakdown": cohort1.pk,
                            "breakdown_type": "cohort",
                        },
                    ),
                    self.team,
                )

        self.assertEqual(res[0]["count"], 1)

    @also_test_with_materialized_columns(["key", "$current_url"])
    def test_filtering_with_action_props(self):
        self._create_event(
            event="sign up",
            distinct_id="person1",
            team=self.team,
            properties={"key": "val", "$current_url": "/some/page"},
        )
        self._create_event(
            event="sign up",
            distinct_id="person2",
            team=self.team,
            properties={"key": "val", "$current_url": "/some/page"},
        )
        self._create_event(
            event="sign up",
            distinct_id="person3",
            team=self.team,
            properties={"key": "val", "$current_url": "/another/page"},
        )

        action = Action.objects.create(
            name="sign up",
            team=self.team,
            steps_json=[
                {
                    "event": "sign up",
                    "url": "/some/page",
                    "properties": [{"key": "key", "type": "event", "value": ["val"], "operator": "exact"}],
                }
            ],
        )

        response = self._run(
            Filter(
                data={
                    "date_from": "-14d",
                    "actions": [{"id": action.pk, "type": "actions", "order": 0}],
                }
            ),
            self.team,
        )

        self.assertEqual(response[0]["count"], 2)

    @pytest.mark.skip(reason="We dont currently error out for this, but fallback instead. Good enough for now")
    def test_trends_math_without_math_property(self):
        with self.assertRaises(ValidationError):
            self._run(Filter(data={"events": [{"id": "sign up", "math": "sum"}]}), self.team)

    @patch("posthog.hogql_queries.insights.trends.trends_query_runner.execute_hogql_query")
    def test_should_throw_exception(self, patch_sync_execute):
        self._create_events()
        patch_sync_execute.side_effect = Exception()
        # test breakdown filtering
        with self.assertRaises(Exception):
            with self.settings(TEST=False, DEBUG=False):
                self._run(
                    Filter(
                        data={
                            "events": [
                                {
                                    "id": "sign up",
                                    "name": "sign up",
                                    "type": "events",
                                    "order": 0,
                                }
                            ]
                        }
                    ),
                    self.team,
                )

    @also_test_with_different_timezones
    @snapshot_clickhouse_queries
    def test_timezones_hourly_relative_from(self):
        self._create_person(team_id=self.team.pk, distinct_ids=["blabla"], properties={})
        self._create_event(
            team=self.team,
            event="sign up",
            distinct_id="blabla",
            properties={
                "$current_url": "first url",
                "$browser": "Firefox",
                "$os": "Mac",
            },
            timestamp="2020-01-04T22:01:01",
        )
        self._create_event(
            team=self.team,
            event="sign up",
            distinct_id="blabla",
            properties={
                "$current_url": "first url",
                "$browser": "Firefox",
                "$os": "Mac",
            },
            timestamp="2020-01-05T07:01:01",
        )
        self._create_event(
            team=self.team,
            event="sign up",
            distinct_id="blabla",
            properties={
                "$current_url": "first url",
                "$browser": "Firefox",
                "$os": "Mac",
            },
            timestamp="2020-01-05T08:01:01",
        )

        query_time = datetime(2020, 1, 5, 10, 1, 1, tzinfo=ZoneInfo(self.team.timezone))

        with freeze_time(query_time):
            response = self._run(
                Filter(
                    team=self.team,
                    data={
                        "date_from": "dStart",
                        "interval": "hour",
                        "events": [{"id": "sign up", "name": "sign up", "math": "dau"}],
                    },
                ),
                self.team,
            )
            self.assertEqual(
                response[0]["labels"],
                [
                    "5-Jan-2020 00:00",
                    "5-Jan-2020 01:00",
                    "5-Jan-2020 02:00",
                    "5-Jan-2020 03:00",
                    "5-Jan-2020 04:00",
                    "5-Jan-2020 05:00",
                    "5-Jan-2020 06:00",
                    "5-Jan-2020 07:00",
                    "5-Jan-2020 08:00",
                    "5-Jan-2020 09:00",
                    "5-Jan-2020 10:00",
                ],
            )
            self.assertEqual(response[0]["data"], [0.0, 0.0, 0.0, 0.0, 0, 0, 0, 1, 1, 0, 0])

            response = self._run(
                Filter(
                    team=self.team,
                    data={
                        "date_from": "dStart",
                        "interval": "hour",
                        "events": [{"id": "sign up", "name": "sign up"}],
                    },
                ),
                self.team,
            )

            self.assertEqual(
                response[0]["labels"],
                [
                    "5-Jan-2020 00:00",
                    "5-Jan-2020 01:00",
                    "5-Jan-2020 02:00",
                    "5-Jan-2020 03:00",
                    "5-Jan-2020 04:00",
                    "5-Jan-2020 05:00",
                    "5-Jan-2020 06:00",
                    "5-Jan-2020 07:00",
                    "5-Jan-2020 08:00",
                    "5-Jan-2020 09:00",
                    "5-Jan-2020 10:00",
                ],
            )
            self.assertEqual(response[0]["data"], [0.0, 0.0, 0.0, 0.0, 0, 0, 0, 1, 1, 0, 0])

    @also_test_with_different_timezones
    def test_timezones_hourly_absolute_from(self):
        self._create_person(team_id=self.team.pk, distinct_ids=["blabla"], properties={})
        self._create_event(
            team=self.team,
            event="sign up",
            distinct_id="blabla",
            properties={
                "$current_url": "first url",
                "$browser": "Firefox",
                "$os": "Mac",
            },
            timestamp="2020-01-02T17:01:01",
        )
        self._create_event(
            team=self.team,
            event="sign up",
            distinct_id="blabla",
            properties={
                "$current_url": "second url",
                "$browser": "Firefox",
                "$os": "Mac",
            },
            timestamp="2020-01-03T17:01:01",
        )
        self._create_event(
            team=self.team,
            event="sign up",
            distinct_id="blabla",
            properties={
                "$current_url": "second url",
                "$browser": "Firefox",
                "$os": "Mac",
            },
            timestamp="2020-01-06T00:30:01",  # Shouldn't be included anywhere
        )

        # Custom date range, single day, hourly interval
        response = self._run(
            Filter(
                data={
                    "date_from": "2020-01-03",
                    "date_to": "2020-01-03 23:59:59",
                    "interval": "hour",
                    "events": [{"id": "sign up", "name": "sign up"}],
                },
                team=self.team,
            ),
            self.team,
        )

        self.assertEqual(
            response[0]["days"],
            [
                "2020-01-03 00:00:00",
                "2020-01-03 01:00:00",
                "2020-01-03 02:00:00",
                "2020-01-03 03:00:00",
                "2020-01-03 04:00:00",
                "2020-01-03 05:00:00",
                "2020-01-03 06:00:00",
                "2020-01-03 07:00:00",
                "2020-01-03 08:00:00",
                "2020-01-03 09:00:00",
                "2020-01-03 10:00:00",
                "2020-01-03 11:00:00",
                "2020-01-03 12:00:00",
                "2020-01-03 13:00:00",
                "2020-01-03 14:00:00",
                "2020-01-03 15:00:00",
                "2020-01-03 16:00:00",
                "2020-01-03 17:00:00",
                "2020-01-03 18:00:00",
                "2020-01-03 19:00:00",
                "2020-01-03 20:00:00",
                "2020-01-03 21:00:00",
                "2020-01-03 22:00:00",
                "2020-01-03 23:00:00",
            ],
        )
        self.assertEqual(response[0]["data"][17], 1)
        self.assertEqual(len(response[0]["data"]), 24)

        # Custom date range, single day, dayly interval
        response = self._run(
            Filter(
                data={
                    "date_from": "2020-01-03",
                    "date_to": "2020-01-03",
                    "events": [{"id": "sign up", "name": "sign up"}],
                },
                team=self.team,
            ),
            self.team,
        )
        self.assertEqual(response[0]["data"], [1.0])

    @also_test_with_different_timezones
    @snapshot_clickhouse_queries
    def test_timezones_daily(self):
        self._create_person(team_id=self.team.pk, distinct_ids=["blabla"], properties={})
        self._create_event(
            team=self.team,
            event="sign up",
            distinct_id="blabla",
            properties={
                "$current_url": "first url",
                "$browser": "Firefox",
                "$os": "Mac",
            },
            timestamp="2020-01-02T17:01:01",
        )
        self._create_event(
            team=self.team,
            event="sign up",
            distinct_id="blabla",
            properties={
                "$current_url": "second url",
                "$browser": "Firefox",
                "$os": "Mac",
            },
            timestamp="2020-01-03T17:01:01",
        )
        self._create_event(
            team=self.team,
            event="sign up",
            distinct_id="blabla",
            properties={
                "$current_url": "second url",
                "$browser": "Firefox",
                "$os": "Mac",
            },
            timestamp="2020-01-06T00:30:01",  # Shouldn't be included anywhere
        )

        with freeze_time(datetime(2020, 1, 5, 5, 0, tzinfo=ZoneInfo(self.team.timezone))):
            response = self._run(
                Filter(
                    data={
                        "date_from": "-7d",
                        "events": [{"id": "sign up", "name": "sign up"}],
                    },
                    team=self.team,
                ),
                self.team,
            )

        self.assertEqual(response[0]["data"], [0.0, 0.0, 0.0, 0.0, 1.0, 1.0, 0.0, 0.0])
        self.assertEqual(
            response[0]["labels"],
            [
                "29-Dec-2019",
                "30-Dec-2019",
                "31-Dec-2019",
                "1-Jan-2020",
                "2-Jan-2020",
                "3-Jan-2020",
                "4-Jan-2020",
                "5-Jan-2020",
            ],
        )

        # DAU
        with freeze_time("2020-01-05T13:01:01Z"):
            response = self._run(
                Filter(
                    team=self.team,
                    data={
                        "date_from": "-14d",
                        "events": [{"id": "sign up", "name": "sign up", "math": "dau"}],
                    },
                ),
                self.team,
            )
        self.assertEqual(
            response[0]["data"],
            [0.0, 0.0, 0.0, 0.0, 0.0, 0.0, 0.0, 0.0, 0.0, 0.0, 0.0, 1.0, 1.0, 0.0, 0.0],
        )
        self.assertEqual(
            response[0]["labels"],
            [
                "22-Dec-2019",
                "23-Dec-2019",
                "24-Dec-2019",
                "25-Dec-2019",
                "26-Dec-2019",
                "27-Dec-2019",
                "28-Dec-2019",
                "29-Dec-2019",
                "30-Dec-2019",
                "31-Dec-2019",
                "1-Jan-2020",
                "2-Jan-2020",
                "3-Jan-2020",
                "4-Jan-2020",
                "5-Jan-2020",
            ],
        )

        with freeze_time("2020-01-05T13:01:01Z"):
            response = self._run(
                Filter(
                    team=self.team,
                    data={
                        "date_from": "-7d",
                        "events": [
                            {
                                "id": "sign up",
                                "name": "sign up",
                                "math": "weekly_active",
                            }
                        ],
                    },
                ),
                self.team,
            )

        self.assertEqual(response[0]["data"], [0.0, 0.0, 0.0, 0.0, 1.0, 1.0, 1.0, 1.0])
        self.assertEqual(
            response[0]["labels"],
            [
                "29-Dec-2019",
                "30-Dec-2019",
                "31-Dec-2019",
                "1-Jan-2020",
                "2-Jan-2020",
                "3-Jan-2020",
                "4-Jan-2020",
                "5-Jan-2020",
            ],
        )

        with freeze_time("2020-01-05T13:01:01Z"):
            response = self._run(
                Filter(
                    team=self.team,
                    data={
                        "date_from": "-7d",
                        "events": [{"id": "sign up", "name": "sign up", "breakdown": "$os"}],
                    },
                ),
                self.team,
            )

        self.assertEqual(response[0]["data"], [0.0, 0.0, 0.0, 0.0, 1.0, 1.0, 0.0, 0.0])
        self.assertEqual(
            response[0]["labels"],
            [
                "29-Dec-2019",
                "30-Dec-2019",
                "31-Dec-2019",
                "1-Jan-2020",
                "2-Jan-2020",
                "3-Jan-2020",
                "4-Jan-2020",
                "5-Jan-2020",
            ],
        )

        #  breakdown + DAU
        with freeze_time("2020-01-05T13:01:01Z"):
            response = self._run(
                Filter(
                    team=self.team,
                    data={
                        "date_from": "-7d",
                        "breakdown": "$os",
                        "events": [{"id": "sign up", "name": "sign up", "math": "dau"}],
                    },
                ),
                self.team,
            )
            self.assertEqual(response[0]["data"], [0.0, 0.0, 0.0, 0.0, 1.0, 1.0, 0.0, 0.0])

    # Regression test to ensure we handle non-deterministic timezones correctly
    # US/Pacific for example changes from PST to PDT due to Daylight Savings Time
    # In 2022, this happened on November 6, and previously we had a bug where
    # a graph starting before that date and ending after it would show all 0s
    # after November 6. Thus, this test ensures that doesn't happen
    @snapshot_clickhouse_queries
    def test_non_deterministic_timezones(self):
        self.team.timezone = "US/Pacific"
        self.team.save()
        self._create_person(team_id=self.team.pk, distinct_ids=["blabla"], properties={})

        with freeze_time("2022-11-03T01:01:01Z"):
            self._create_event(
                team=self.team,
                event="sign up",
                distinct_id="blabla",
                properties={
                    "$current_url": "first url",
                    "$browser": "Firefox",
                    "$os": "Mac",
                },
            )

        with freeze_time("2022-11-10T01:01:01Z"):
            self._create_event(
                team=self.team,
                event="sign up",
                distinct_id="blabla",
                properties={
                    "$current_url": "second url",
                    "$browser": "Firefox",
                    "$os": "Mac",
                },
            )

        with freeze_time("2022-11-17T08:30:01Z"):
            self._create_event(
                team=self.team,
                event="sign up",
                distinct_id="blabla",
                properties={
                    "$current_url": "second url",
                    "$browser": "Firefox",
                    "$os": "Mac",
                },
            )

        with freeze_time("2022-11-24T08:30:01Z"):
            self._create_event(
                team=self.team,
                event="sign up",
                distinct_id="blabla",
                properties={
                    "$current_url": "second url",
                    "$browser": "Firefox",
                    "$os": "Mac",
                },
            )

        with freeze_time("2022-11-30T08:30:01Z"):
            self._create_event(
                team=self.team,
                event="sign up",
                distinct_id="blabla",
                properties={
                    "$current_url": "second url",
                    "$browser": "Firefox",
                    "$os": "Mac",
                },
            )

        with freeze_time("2022-11-30T13:01:01Z"):
            response = self._run(
                Filter(
                    team=self.team,
                    data={
                        "date_from": "-30d",
                        "events": [{"id": "sign up", "name": "sign up"}],
                        "interval": "week",
                    },
                ),
                self.team,
            )

        # The key is to not get any 0s here
        self.assertEqual(response[0]["data"], [1.0, 1.0, 1.0, 1.0, 1.0])

    @also_test_with_different_timezones
    @snapshot_clickhouse_queries
    def test_timezones_weekly(self):
        self._create_person(team_id=self.team.pk, distinct_ids=["blabla"], properties={})
        self._create_event(  # This event is before the time range (but counts towards week of 2020-01-06 in Monday mode)
            team=self.team,
            event="sign up",
            distinct_id="blabla",
            properties={
                "$current_url": "first url",
                "$browser": "Firefox",
                "$os": "Mac",
            },
            timestamp="2020-01-11T19:01:01",  # Saturday; TRICKY: This is the next UTC day in America/Phoenix
        )
        self._create_event(  # This event should count towards week of 2020-01-12 (or 2020-01-06 in Monday mode)
            team=self.team,
            event="sign up",
            distinct_id="blabla",
            properties={
                "$current_url": "first url",
                "$browser": "Firefox",
                "$os": "Mac",
            },
            timestamp="2020-01-12T02:01:01",  # Sunday; TRICKY: This is the previous UTC day in Asia/Tokyo
        )
        self._create_event(  # This event should count towards week of 2020-01-19 (or 2020-01-20 in Monday mode)
            team=self.team,
            event="sign up",
            distinct_id="blabla",
            properties={
                "$current_url": "second url",
                "$browser": "Firefox",
                "$os": "Mac",
            },
            timestamp="2020-01-21T18:01:01",  # Tuesday; TRICKY: This is the next UTC day in America/Phoenix
        )

        self.team.week_start_day = 0  # DB value for WeekStartDay.SUNDAY (the default, but let's be explicit)
        self.team.save()

        # TRICKY: This is the previous UTC day in Asia/Tokyo
        with freeze_time(datetime(2020, 1, 26, 3, 0, tzinfo=ZoneInfo(self.team.timezone))):
            # Total volume query
            response_sunday = self._run(
                Filter(
                    data={
                        "date_from": "-14d",
                        "interval": "week",
                        "events": [{"id": "sign up", "name": "sign up"}],
                    },
                    team=self.team,
                ),
                self.team,
            )

        self.assertEqual(response_sunday[0]["days"], ["2020-01-12", "2020-01-19", "2020-01-26"])
        self.assertEqual(response_sunday[0]["data"], [1.0, 1.0, 0.0])

        self.team.week_start_day = 1  # DB value for WeekStartDay.MONDAY
        self.team.save()

        # TRICKY: This is the previous UTC day in Asia/Tokyo
        with freeze_time(datetime(2020, 1, 26, 3, 0, tzinfo=ZoneInfo(self.team.timezone))):
            # Total volume query
            response_monday = self._run(
                Filter(
                    data={
                        "date_from": "-14d",
                        "interval": "week",
                        "events": [{"id": "sign up", "name": "sign up"}],
                    },
                    team=self.team,
                ),
                self.team,
            )

        self.assertEqual(response_monday[0]["days"], ["2020-01-06", "2020-01-13", "2020-01-20"])
        self.assertEqual(response_monday[0]["data"], [2.0, 0.0, 1.0])

    def test_same_day(self):
        self._create_person(team_id=self.team.pk, distinct_ids=["blabla"], properties={})
        self._create_event(
            team=self.team,
            event="sign up",
            distinct_id="blabla",
            properties={
                "$current_url": "first url",
                "$browser": "Firefox",
                "$os": "Mac",
            },
            timestamp="2020-01-03T01:01:01Z",
        )
        response = self._run(
            Filter(
                team=self.team,
                data={
                    "date_from": "2020-01-03",
                    "date_to": "2020-01-03",
                    "events": [{"id": "sign up", "name": "sign up"}],
                },
            ),
            self.team,
        )
        self.assertEqual(response[0]["data"], [1.0])

    @override_settings(PERSON_ON_EVENTS_V2_OVERRIDE=True)
    @snapshot_clickhouse_queries
    def test_same_day_with_person_on_events_v2(self):
        person_id1 = str(uuid.uuid4())
        person_id2 = str(uuid.uuid4())

        self._create_person(team_id=self.team.pk, distinct_ids=["distinctid1"], properties={})
        self._create_person(team_id=self.team.pk, distinct_ids=["distinctid2"], properties={})

        self._create_event(
            team=self.team,
            event="sign up",
            distinct_id="distinctid1",
            properties={
                "$current_url": "first url",
                "$browser": "Firefox",
                "$os": "Mac",
            },
            timestamp="2020-01-03T01:01:01Z",
            person_id=person_id1,
        )

        self._create_event(
            team=self.team,
            event="sign up",
            distinct_id="distinctid2",
            properties={
                "$current_url": "first url",
                "$browser": "Firefox",
                "$os": "Mac",
            },
            timestamp="2020-01-03T01:01:01Z",
            person_id=person_id2,
        )

        create_person_id_override_by_distinct_id("distinctid1", "distinctid2", self.team.pk)

        response = self._run(
            Filter(
                team=self.team,
                data={
                    "date_from": "2020-01-03",
                    "date_to": "2020-01-03",
                    "events": [{"id": "sign up", "name": "sign up"}],
                },
            ),
            self.team,
        )
        self.assertEqual(response[0]["data"], [2.0])

        response = self._run(
            Filter(
                team=self.team,
                data={
                    "date_from": "2020-01-03",
                    "date_to": "2020-01-03",
                    "events": [{"id": "sign up", "name": "sign up", "math": "dau"}],
                },
            ),
            self.team,
        )
        self.assertEqual(response[0]["data"], [1.0])

    @override_settings(PERSON_ON_EVENTS_V2_OVERRIDE=True)
    @snapshot_clickhouse_queries
    def test_same_day_with_person_on_events_v2_latest_override(self):
        # In this test we check that we always prioritize the latest override (based on the `version`)
        # To do so, we first create an override to a person 2 that did not perform the event we're building
        # the insight on, which should lead us to have 2 DAUs. We then create an override to a person 3 that did
        # have the event, which should lead us to have 1 DAU only, since persons 1 and 3 are now the same person.
        # Lastly, we create an override back to person 2 and check that DAUs go back to 2.
        person_id1 = str(uuid.uuid4())
        person_id2 = str(uuid.uuid4())
        person_id3 = str(uuid.uuid4())

        self._create_person(team_id=self.team.pk, distinct_ids=["distinctid1"], properties={})
        self._create_person(team_id=self.team.pk, distinct_ids=["distinctid2"], properties={})
        self._create_person(team_id=self.team.pk, distinct_ids=["distinctid3"], properties={})

        self._create_event(
            team=self.team,
            event="sign up",
            distinct_id="distinctid1",
            properties={
                "$current_url": "first url",
                "$browser": "Firefox",
                "$os": "Mac",
            },
            timestamp="2020-01-03T01:01:01Z",
            person_id=person_id1,
        )

        self._create_event(
            team=self.team,
            event="some other event",
            distinct_id="distinctid2",
            properties={
                "$current_url": "first url",
                "$browser": "Firefox",
                "$os": "Mac",
            },
            timestamp="2020-01-03T01:01:01Z",
            person_id=person_id2,
        )

        self._create_event(
            team=self.team,
            event="sign up",
            distinct_id="distinctid3",
            properties={
                "$current_url": "first url",
                "$browser": "Firefox",
                "$os": "Mac",
            },
            timestamp="2020-01-03T01:01:01Z",
            person_id=person_id3,
        )

        create_person_id_override_by_distinct_id("distinctid1", "distinctid2", self.team.pk, 0)

        response = self._run(
            Filter(
                team=self.team,
                data={
                    "date_from": "2020-01-03",
                    "date_to": "2020-01-03",
                    "events": [{"id": "sign up", "name": "sign up", "math": "dau"}],
                },
            ),
            self.team,
        )
        self.assertEqual(response[0]["data"], [2.0])

        create_person_id_override_by_distinct_id("distinctid1", "distinctid3", self.team.pk, 1)

        response = self._run(
            Filter(
                team=self.team,
                data={
                    "date_from": "2020-01-03",
                    "date_to": "2020-01-03",
                    "events": [{"id": "sign up", "name": "sign up", "math": "dau"}],
                },
            ),
            self.team,
        )
        self.assertEqual(response[0]["data"], [1.0])

        create_person_id_override_by_distinct_id("distinctid1", "distinctid2", self.team.pk, 2)

        response = self._run(
            Filter(
                team=self.team,
                data={
                    "date_from": "2020-01-03",
                    "date_to": "2020-01-03",
                    "events": [{"id": "sign up", "name": "sign up", "math": "dau"}],
                },
            ),
            self.team,
        )
        self.assertEqual(response[0]["data"], [2.0])

    @also_test_with_materialized_columns(event_properties=["email", "name"], person_properties=["email", "name"])
    def test_ilike_regression_with_current_clickhouse_version(self):
        # CH upgrade to 22.3 has this problem: https://github.com/ClickHouse/ClickHouse/issues/36279
        # While we're waiting to upgrade to a newer version, a workaround is to set `optimize_move_to_prewhere = 0`
        # Only happens in the materialized version

        # The requirements to end up in this case is
        # 1. Having a JOIN
        # 2. Having multiple properties that filter on the same value

        with freeze_time("2020-01-04T13:01:01Z"):
            self._run(
                Filter(
                    team=self.team,
                    data={
                        "date_from": "-14d",
                        "events": [
                            {
                                "id": "watched movie",
                                "name": "watched movie",
                                "type": "events",
                                "order": 0,
                            }
                        ],
                        "properties": [
                            {
                                "key": "email",
                                "type": "event",
                                "value": "posthog.com",
                                "operator": "not_icontains",
                            },
                            {
                                "key": "name",
                                "type": "event",
                                "value": "posthog.com",
                                "operator": "not_icontains",
                            },
                            {
                                "key": "name",
                                "type": "person",
                                "value": "posthog.com",
                                "operator": "not_icontains",
                            },
                        ],
                    },
                ),
                self.team,
            )

    @also_test_with_person_on_events_v2
    @snapshot_clickhouse_queries
    def test_trends_count_per_user_average_daily(self):
        self._create_event_count_per_actor_events()

        daily_response = self._run(
            Filter(
                team=self.team,
                data={
                    "display": TRENDS_LINEAR,
                    "events": [{"id": "viewed video", "math": "avg_count_per_actor"}],
                    "date_from": "2020-01-01",
                    "date_to": "2020-01-07",
                },
            ),
            self.team,
        )

        assert len(daily_response) == 1
        assert daily_response[0]["days"] == [
            "2020-01-01",
            "2020-01-02",
            "2020-01-03",
            "2020-01-04",
            "2020-01-05",
            "2020-01-06",
            "2020-01-07",
        ]
        assert daily_response[0]["data"] == [1.5, 0.0, 0.0, 1.0, 2.0, 0.0, 0.0]

    def test_trends_count_per_user_average_weekly(self):
        self._create_event_count_per_actor_events()

        weekly_response = self._run(
            Filter(
                team=self.team,
                data={
                    "display": TRENDS_LINEAR,
                    "events": [{"id": "viewed video", "math": "avg_count_per_actor"}],
                    "date_from": "2020-01-01",
                    "date_to": "2020-01-07",
                    "interval": "week",
                },
            ),
            self.team,
        )

        assert len(weekly_response) == 1
        assert weekly_response[0]["days"] == ["2019-12-29", "2020-01-05"]
        assert weekly_response[0]["data"] == [1.3333333333333333, 2.0]

    @also_test_with_person_on_events_v2
    @snapshot_clickhouse_queries
    def test_trends_count_per_user_average_aggregated(self):
        self._create_event_count_per_actor_events()

        daily_response = self._run(
            Filter(
                team=self.team,
                data={
                    "display": TRENDS_TABLE,
                    "events": [{"id": "viewed video", "math": "avg_count_per_actor"}],
                    "date_from": "2020-01-01",
                    "date_to": "2020-01-07",
                },
            ),
            self.team,
        )

        assert len(daily_response) == 1
        assert daily_response[0]["aggregated_value"] == 2.6666666666666665  # 8 events divided by 3 users

    def test_trends_count_per_user_maximum(self):
        self._create_event_count_per_actor_events()

        daily_response = self._run(
            Filter(
                team=self.team,
                data={
                    "display": TRENDS_LINEAR,
                    "events": [{"id": "viewed video", "math": "max_count_per_actor"}],
                    "date_from": "2020-01-01",
                    "date_to": "2020-01-07",
                },
            ),
            self.team,
        )

        assert len(daily_response) == 1
        assert daily_response[0]["days"] == [
            "2020-01-01",
            "2020-01-02",
            "2020-01-03",
            "2020-01-04",
            "2020-01-05",
            "2020-01-06",
            "2020-01-07",
        ]
        assert daily_response[0]["data"] == [2.0, 0.0, 0.0, 1.0, 3.0, 0.0, 0.0]

    def test_trends_count_per_user_average_with_event_property_breakdown(self):
        self._create_event_count_per_actor_events()

        daily_response = self._run(
            Filter(
                team=self.team,
                data={
                    "display": TRENDS_LINEAR,
                    "breakdown": "color",
                    "events": [{"id": "viewed video", "math": "avg_count_per_actor"}],
                    "date_from": "2020-01-01",
                    "date_to": "2020-01-07",
                },
            ),
            self.team,
        )

        assert len(daily_response) == 3
        assert daily_response[0]["breakdown_value"] == "red"
        assert daily_response[1]["breakdown_value"] == "blue"
        assert daily_response[2]["breakdown_value"] == "$$_posthog_breakdown_null_$$"
        assert daily_response[0]["days"] == [
            "2020-01-01",
            "2020-01-02",
            "2020-01-03",
            "2020-01-04",
            "2020-01-05",
            "2020-01-06",
            "2020-01-07",
        ]
        assert daily_response[1]["days"] == daily_response[0]["days"]
        assert daily_response[2]["days"] == daily_response[0]["days"]
        assert daily_response[0]["data"] == [1.0, 0.0, 0.0, 1.0, 2.0, 0.0, 0.0]  # red
        assert daily_response[1]["data"] == [1.0, 0.0, 0.0, 0.0, 1.0, 0.0, 0.0]  # blue
        assert daily_response[2]["data"] == [1.0, 0.0, 0.0, 0.0, 0.0, 0.0, 0.0]  # $$_posthog_breakdown_null_$$

    def test_trends_count_per_user_average_with_person_property_breakdown(self):
        self._create_event_count_per_actor_events()

        daily_response = self._run(
            Filter(
                team=self.team,
                data={
                    "display": TRENDS_LINEAR,
                    "breakdown": "fruit",
                    "breakdown_type": "person",
                    "events": [{"id": "viewed video", "math": "avg_count_per_actor"}],
                    "date_from": "2020-01-01",
                    "date_to": "2020-01-07",
                },
            ),
            self.team,
        )

        assert len(daily_response) == 2
        assert daily_response[0]["breakdown_value"] == "mango"
        assert daily_response[1]["breakdown_value"] == "tomato"
        assert daily_response[0]["days"] == [
            "2020-01-01",
            "2020-01-02",
            "2020-01-03",
            "2020-01-04",
            "2020-01-05",
            "2020-01-06",
            "2020-01-07",
        ]
        assert daily_response[1]["days"] == daily_response[0]["days"]
        assert daily_response[0]["data"] == [2.0, 0.0, 0.0, 1.0, 2.0, 0.0, 0.0]  # red
        assert daily_response[1]["data"] == [1.0, 0.0, 0.0, 0.0, 0.0, 0.0, 0.0]  # blue

    def test_trends_count_per_user_average_aggregated_with_event_property_breakdown(self):
        self._create_event_count_per_actor_events()

        daily_response = self._run(
            Filter(
                team=self.team,
                data={
                    "display": TRENDS_TABLE,
                    "breakdown": "color",
                    "events": [{"id": "viewed video", "math": "avg_count_per_actor"}],
                    "date_from": "2020-01-01",
                    "date_to": "2020-01-07",
                },
            ),
            self.team,
        )

        assert len(daily_response) == 3
        assert daily_response[0]["breakdown_value"] == "red"
        assert daily_response[1]["breakdown_value"] == "blue"
        assert daily_response[2]["breakdown_value"] == "$$_posthog_breakdown_null_$$"
        assert daily_response[0]["aggregated_value"] == 2.0  # red
        assert daily_response[1]["aggregated_value"] == 1.0  # blue
        assert daily_response[2]["aggregated_value"] == 1.0  # $$_posthog_breakdown_null_$$

    @snapshot_clickhouse_queries
    def test_trends_count_per_user_average_aggregated_with_event_property_breakdown_with_sampling(self):
        self._create_event_count_per_actor_events()

        daily_response = self._run(
            Filter(
                team=self.team,
                data={
                    "sampling_factor": 1,
                    "display": TRENDS_TABLE,
                    "breakdown": "color",
                    "events": [{"id": "viewed video", "math": "avg_count_per_actor"}],
                    "date_from": "2020-01-01",
                    "date_to": "2020-01-07",
                },
            ),
            self.team,
        )

        assert len(daily_response) == 3
        assert daily_response[0]["breakdown_value"] == "red"
        assert daily_response[1]["breakdown_value"] == "blue"
        assert daily_response[2]["breakdown_value"] == "$$_posthog_breakdown_null_$$"
        assert daily_response[0]["aggregated_value"] == 2.0  # red
        assert daily_response[1]["aggregated_value"] == 1.0  # blue
        assert daily_response[2]["aggregated_value"] == 1.0  # $$_posthog_breakdown_null_$$

    # TODO: Add support for avg_count by group indexes (see this Slack thread for more context: https://posthog.slack.com/archives/C0368RPHLQH/p1700484174374229)
    @pytest.mark.skip(reason="support for avg_count_per_actor not included yet")
    @snapshot_clickhouse_queries
    def test_trends_count_per_group_average_daily(self):
        self._create_event_count_per_actor_events()
        GroupTypeMapping.objects.create(team=self.team, group_type="shape", group_type_index=0)
        self._create_group(team_id=self.team.pk, group_type_index=0, group_key="bouba")
        self._create_group(team_id=self.team.pk, group_type_index=0, group_key="kiki")

        daily_response = self._run(
            Filter(
                team=self.team,
                data={
                    "display": TRENDS_LINEAR,
                    "events": [
                        {
                            "id": "viewed video",
                            "math": "avg_count_per_actor",
                            "math_group_type_index": 0,
                        }
                    ],
                    "date_from": "2020-01-01",
                    "date_to": "2020-01-07",
                },
            ),
            self.team,
        )

        assert len(daily_response) == 1
        assert daily_response[0]["days"] == [
            "2020-01-01",
            "2020-01-02",
            "2020-01-03",
            "2020-01-04",
            "2020-01-05",
            "2020-01-06",
            "2020-01-07",
        ]
        assert daily_response[0]["data"] == [
            3.0,  # 3 group-assigned "viewed video" events by 2 persons / 1 group (bouba)
            0.0,  # No events at all
            0.0,  # No "viewed video" events
            1.0,  # 1 group-assigned "viewed video" event by 1 person / 1 group (kiki)
            1.5,  # 3 group-assigned "viewed video" events by 1 person / 2 groups (bouba, kiki)
            # The group-less event is ignored!
            0.0,  # No events at all
            0.0,  # No events at all
        ]

    # TODO: Add support for avg_count by group indexes (see this Slack thread for more context: https://posthog.slack.com/archives/C0368RPHLQH/p1700484174374229)
    @pytest.mark.skip(reason="support for avg_count_per_actor not included yet")
    @snapshot_clickhouse_queries
    def test_trends_count_per_group_average_aggregated(self):
        self._create_event_count_per_actor_events()
        GroupTypeMapping.objects.create(team=self.team, group_type="shape", group_type_index=0)
        self._create_group(team_id=self.team.pk, group_type_index=0, group_key="bouba")
        self._create_group(team_id=self.team.pk, group_type_index=0, group_key="kiki")

        daily_response = self._run(
            Filter(
                team=self.team,
                data={
                    "display": TRENDS_TABLE,
                    "events": [
                        {
                            "id": "viewed video",
                            "math": "avg_count_per_actor",
                            "math_group_type_index": 0,
                        }
                    ],
                    "date_from": "2020-01-01",
                    "date_to": "2020-01-07",
                },
            ),
            self.team,
        )

        assert len(daily_response) == 1
        assert daily_response[0]["aggregated_value"] == 3.5  # 7 relevant events divided by 2 groups

    def test_trends_breakdown_timezone(self):
        self.team.timezone = "US/Pacific"
        self.team.save()
        self._create_event_count_per_actor_events()

        with freeze_time("2020-01-03 19:06:34"):
            self._create_person(team_id=self.team.pk, distinct_ids=["another_user"])
            self._create_event(
                team=self.team,
                event="viewed video",
                distinct_id="another_user",
                properties={"color": "orange"},
            )

        daily_response = self._run(
            Filter(
                team=self.team,
                data={
                    "display": TRENDS_LINEAR,
                    "events": [{"id": "viewed video", "math": "dau"}],
                    "breakdown": "color",
                    "date_from": "2020-01-01",
                    "date_to": "2020-03-07",
                    "interval": "month",
                },
            ),
            self.team,
        )

        # assert len(daily_response) == 4
        assert daily_response[0]["days"] == ["2020-01-01", "2020-02-01", "2020-03-01"]
        assert daily_response[1]["days"] == ["2020-01-01", "2020-02-01", "2020-03-01"]
        assert daily_response[2]["days"] == ["2020-01-01", "2020-02-01", "2020-03-01"]

    def _create_groups(self):
        GroupTypeMapping.objects.create(team=self.team, group_type="organization", group_type_index=0)
        GroupTypeMapping.objects.create(team=self.team, group_type="company", group_type_index=1)

        self._create_group(
            team_id=self.team.pk,
            group_type_index=0,
            group_key="org:5",
            properties={"industry": "finance"},
        )
        self._create_group(
            team_id=self.team.pk,
            group_type_index=0,
            group_key="org:6",
            properties={"industry": "technology"},
        )
        self._create_group(
            team_id=self.team.pk,
            group_type_index=0,
            group_key="org:7",
            properties={"industry": "finance"},
        )
        self._create_group(
            team_id=self.team.pk,
            group_type_index=1,
            group_key="company:10",
            properties={"industry": "finance"},
        )

    # TODO: Delete this test when moved to person-on-events
    def test_breakdown_with_filter_groups(self):
        self._create_groups()

        self._create_event(
            event="sign up",
            distinct_id="person1",
            team=self.team,
            properties={"key": "oh", "$group_0": "org:7", "$group_1": "company:10"},
            timestamp="2020-01-02T12:00:00Z",
        )
        self._create_event(
            event="sign up",
            distinct_id="person1",
            team=self.team,
            properties={"key": "uh", "$group_0": "org:5"},
            timestamp="2020-01-02T12:00:01Z",
        )
        self._create_event(
            event="sign up",
            distinct_id="person1",
            team=self.team,
            properties={"key": "uh", "$group_0": "org:6"},
            timestamp="2020-01-02T12:00:02Z",
        )

        response = self._run(
            Filter(
                team=self.team,
                data={
                    "date_from": "2020-01-01T00:00:00Z",
                    "date_to": "2020-01-12T00:00:00Z",
                    "breakdown": "key",
                    "events": [
                        {
                            "id": "sign up",
                            "name": "sign up",
                            "type": "events",
                            "order": 0,
                        }
                    ],
                    "properties": [
                        {
                            "key": "industry",
                            "value": "finance",
                            "type": "group",
                            "group_type_index": 0,
                        }
                    ],
                },
            ),
            self.team,
        )

        self.assertEqual(len(response), 2)
        self.assertEqual(response[0]["breakdown_value"], "oh")
        self.assertEqual(response[0]["count"], 1)
        self.assertEqual(response[1]["breakdown_value"], "uh")
        self.assertEqual(response[1]["count"], 1)

    @also_test_with_materialized_columns(
        event_properties=["key"],
        group_properties=[(0, "industry")],
        materialize_only_with_person_on_events=True,
    )
    @snapshot_clickhouse_queries
    def test_breakdown_with_filter_groups_person_on_events(self):
        self._create_groups()

        self._create_event(
            event="sign up",
            distinct_id="person1",
            team=self.team,
            properties={"key": "oh", "$group_0": "org:7", "$group_1": "company:10"},
            timestamp="2020-01-02T12:00:00Z",
        )
        self._create_event(
            event="sign up",
            distinct_id="person1",
            team=self.team,
            properties={"key": "uh", "$group_0": "org:5"},
            timestamp="2020-01-02T12:00:01Z",
        )
        self._create_event(
            event="sign up",
            distinct_id="person1",
            team=self.team,
            properties={"key": "uh", "$group_0": "org:6"},
            timestamp="2020-01-02T12:00:02Z",
        )

        response = self._run(
            Filter(
                team=self.team,
                data={
                    "date_from": "2020-01-01T00:00:00Z",
                    "date_to": "2020-01-12T00:00:00Z",
                    "breakdown": "key",
                    "events": [
                        {
                            "id": "sign up",
                            "name": "sign up",
                            "type": "events",
                            "order": 0,
                        }
                    ],
                    "properties": [
                        {
                            "key": "industry",
                            "value": "finance",
                            "type": "group",
                            "group_type_index": 0,
                        }
                    ],
                },
            ),
            self.team,
        )

        self.assertEqual(len(response), 2)
        self.assertEqual(response[0]["breakdown_value"], "oh")
        self.assertEqual(response[0]["count"], 1)
        self.assertEqual(response[1]["breakdown_value"], "uh")
        self.assertEqual(response[1]["count"], 1)

    @override_settings(PERSON_ON_EVENTS_V2_OVERRIDE=True)
    @snapshot_clickhouse_queries
    def test_breakdown_with_filter_groups_person_on_events_v2(self):
        self._create_groups()

        id1 = str(uuid.uuid4())
        id2 = str(uuid.uuid4())
        self._create_event(
            event="sign up",
            distinct_id="test_breakdown_d1",
            team=self.team,
            properties={"key": "oh", "$group_0": "org:7", "$group_1": "company:10"},
            timestamp="2020-01-02T12:00:00Z",
            person_id=id1,
        )
        self._create_event(
            event="sign up",
            distinct_id="test_breakdown_d1",
            team=self.team,
            properties={"key": "uh", "$group_0": "org:5"},
            timestamp="2020-01-02T12:00:01Z",
            person_id=id1,
        )
        self._create_event(
            event="sign up",
            distinct_id="test_breakdown_d1",
            team=self.team,
            properties={"key": "uh", "$group_0": "org:6"},
            timestamp="2020-01-02T12:00:02Z",
            person_id=id1,
        )
        self._create_event(
            event="sign up",
            distinct_id="test_breakdown_d2",
            team=self.team,
            properties={"key": "uh", "$group_0": "org:6"},
            timestamp="2020-01-02T12:00:02Z",
            person_id=id2,
        )

        create_person_id_override_by_distinct_id("test_breakdown_d1", "test_breakdown_d2", self.team.pk)
        response = self._run(
            Filter(
                team=self.team,
                data={
                    "date_from": "2020-01-01T00:00:00Z",
                    "date_to": "2020-01-12T00:00:00Z",
                    "breakdown": "key",
                    "events": [
                        {
                            "id": "sign up",
                            "name": "sign up",
                            "type": "events",
                            "order": 0,
                            "math": "dau",
                        }
                    ],
                    "properties": [
                        {
                            "key": "industry",
                            "value": "finance",
                            "type": "group",
                            "group_type_index": 0,
                        }
                    ],
                },
            ),
            self.team,
        )

        self.assertEqual(len(response), 2)
        self.assertEqual(response[0]["breakdown_value"], "oh")
        self.assertEqual(response[0]["count"], 1)
        self.assertEqual(response[1]["breakdown_value"], "uh")
        self.assertEqual(response[1]["count"], 1)

    # TODO: Delete this test when moved to person-on-events
    def test_breakdown_by_group_props(self):
        self._create_groups()

        journey = {
            "person1": [
                {
                    "event": "sign up",
                    "timestamp": datetime(2020, 1, 2, 12),
                    "properties": {"$group_0": "org:5"},
                    "group0_properties": {"industry": "finance"},
                },
                {
                    "event": "sign up",
                    "timestamp": datetime(2020, 1, 2, 13),
                    "properties": {"$group_0": "org:6"},
                    "group0_properties": {"industry": "technology"},
                },
                {
                    "event": "sign up",
                    "timestamp": datetime(2020, 1, 2, 15),
                    "properties": {"$group_0": "org:7", "$group_1": "company:10"},
                    "group0_properties": {"industry": "finance"},
                    "group1_properties": {"industry": "finance"},
                },
            ]
        }

        journeys_for(events_by_person=journey, team=self.team)

        filter = Filter(
            team=self.team,
            data={
                "date_from": "2020-01-01T00:00:00Z",
                "date_to": "2020-01-12",
                "breakdown": "industry",
                "breakdown_type": "group",
                "breakdown_group_type_index": 0,
                "events": [{"id": "sign up", "name": "sign up", "type": "events", "order": 0}],
            },
        )
        response = self._run(filter, self.team)

        self.assertEqual(len(response), 2)
        self.assertEqual(response[0]["breakdown_value"], "finance")
        self.assertEqual(response[0]["count"], 2)
        self.assertEqual(response[1]["breakdown_value"], "technology")
        self.assertEqual(response[1]["count"], 1)

        res = self._get_actors(
            filters=filter.to_dict(),
            team=self.team,
            series=0,
            breakdown="technology",
            day="2020-01-02",
            includeRecordings=True,
        )

        self.assertEqual(res[0][0]["distinct_ids"], ["person1"])

    @freeze_time("2020-01-01")
    @also_test_with_materialized_columns(
        group_properties=[(0, "industry")], materialize_only_with_person_on_events=True
    )
    @snapshot_clickhouse_queries
    def test_breakdown_by_group_props_person_on_events(self):
        self._create_groups()

        journey = {
            "person1": [
                {
                    "event": "sign up",
                    "timestamp": datetime(2020, 1, 2, 12),
                    "properties": {"$group_0": "org:5"},
                    "group0_properties": {"industry": "finance"},
                },
                {
                    "event": "sign up",
                    "timestamp": datetime(2020, 1, 2, 13),
                    "properties": {"$group_0": "org:6"},
                    "group0_properties": {"industry": "technology"},
                },
                {
                    "event": "sign up",
                    "timestamp": datetime(2020, 1, 2, 15),
                    "properties": {"$group_0": "org:7", "$group_1": "company:10"},
                    "group0_properties": {"industry": "finance"},
                    "group1_properties": {"industry": "finance"},
                },
            ]
        }

        journeys_for(events_by_person=journey, team=self.team)

        filter = Filter(
            team=self.team,
            data={
                "date_from": "2020-01-01",
                "date_to": "2020-01-12",
                "breakdown": "industry",
                "breakdown_type": "group",
                "breakdown_group_type_index": 0,
                "events": [{"id": "sign up", "name": "sign up", "type": "events", "order": 0}],
            },
        )

        with override_instance_config("PERSON_ON_EVENTS_ENABLED", True):
            response = self._run(filter, self.team)

            self.assertEqual(len(response), 2)
            self.assertEqual(response[0]["breakdown_value"], "finance")
            self.assertEqual(response[0]["count"], 2)
            self.assertEqual(response[1]["breakdown_value"], "technology")
            self.assertEqual(response[1]["count"], 1)

            res = self._get_actors(
                filters=filter.to_dict(),
                team=self.team,
                series=0,
                breakdown="technology",
                day="2020-01-02",
                includeRecordings=True,
            )

            self.assertEqual(res[0][0]["distinct_ids"], ["person1"])

    # TODO: Delete this test when moved to person-on-events
    def test_breakdown_by_group_props_with_person_filter(self):
        self._create_groups()

        Person.objects.create(team_id=self.team.pk, distinct_ids=["person1"], properties={"key": "value"})

        self._create_event(
            event="sign up",
            distinct_id="person1",
            team=self.team,
            properties={"$group_0": "org:5"},
            timestamp="2020-01-02T12:00:00Z",
            person_properties={"key": "value"},
            group0_properties={"industry": "finance"},
        )
        self._create_event(
            event="sign up",
            distinct_id="person2",
            team=self.team,
            properties={"$group_0": "org:6"},
            timestamp="2020-01-02T12:00:00Z",
            person_properties={},
            group0_properties={"industry": "technology"},
        )

        filter = Filter(
            team=self.team,
            data={
                "date_from": "2020-01-01T00:00:00Z",
                "date_to": "2020-01-12T00:00:00Z",
                "breakdown": "industry",
                "breakdown_type": "group",
                "breakdown_group_type_index": 0,
                "events": [{"id": "sign up", "name": "sign up", "type": "events", "order": 0}],
                "properties": [{"key": "key", "value": "value", "type": "person"}],
            },
        )

        response = self._run(filter, self.team)

        self.assertEqual(len(response), 1)
        self.assertEqual(response[0]["breakdown_value"], "finance")
        self.assertEqual(response[0]["count"], 1)

    # TODO: Delete this test when moved to person-on-events
    def test_filtering_with_group_props(self):
        self._create_groups()

        Person.objects.create(team_id=self.team.pk, distinct_ids=["person1"], properties={"key": "value"})
        self._create_event(
            event="$pageview",
            distinct_id="person1",
            team=self.team,
            timestamp="2020-01-02T12:00:00Z",
        )
        self._create_event(
            event="$pageview",
            distinct_id="person1",
            team=self.team,
            properties={"$group_0": "org:5"},
            timestamp="2020-01-02T12:00:00Z",
        )
        self._create_event(
            event="$pageview",
            distinct_id="person1",
            team=self.team,
            properties={"$group_0": "org:6"},
            timestamp="2020-01-02T12:00:00Z",
        )
        self._create_event(
            event="$pageview",
            distinct_id="person1",
            team=self.team,
            properties={"$group_0": "org:6", "$group_1": "company:10"},
            timestamp="2020-01-02T12:00:00Z",
        )

        filter = Filter(
            team=self.team,
            data={
                "date_from": "2020-01-01T00:00:00Z",
                "date_to": "2020-01-12T00:00:00Z",
                "events": [{"id": "$pageview", "type": "events", "order": 0}],
                "properties": [
                    {
                        "key": "industry",
                        "value": "finance",
                        "type": "group",
                        "group_type_index": 0,
                    },
                    {"key": "key", "value": "value", "type": "person"},
                ],
            },
        )

        response = self._run(filter, self.team)
        self.assertEqual(response[0]["count"], 1)

    def test_filtering_with_group_props_event_with_no_group_data(self):
        self._create_groups()

        Person.objects.create(team_id=self.team.pk, distinct_ids=["person1"], properties={"key": "value"})
        self._create_event(
            event="$pageview",
            distinct_id="person1",
            team=self.team,
            timestamp="2020-01-02T12:00:00Z",
        )
        self._create_event(
            event="$pageview",
            distinct_id="person1",
            team=self.team,
            timestamp="2020-01-02T12:00:00Z",
        )
        self._create_event(
            event="$pageview",
            distinct_id="person1",
            team=self.team,
            timestamp="2020-01-02T12:00:00Z",
        )
        self._create_event(
            event="$pageview",
            distinct_id="person1",
            team=self.team,
            timestamp="2020-01-02T12:00:00Z",
        )

        filter = Filter(
            team=self.team,
            data={
                "date_from": "2020-01-01T00:00:00Z",
                "date_to": "2020-01-12T00:00:00Z",
                "events": [{"id": "$pageview", "type": "events", "order": 0}],
                "properties": [
                    {
                        "key": "industry",
                        "operator": "is_not",
                        "value": "textiles",
                        "type": "group",
                        "group_type_index": 0,
                    },
                    {"key": "key", "value": "value", "type": "person"},
                ],
            },
        )

        response = self._run(filter, self.team)

        # we include all 4 events even though they do not have an associated group since the filter is a negative
        # i.e. "industry is not textiles" includes both events associated with a group that has the property "industry"
        # set to a value other than textiles AND events with no group at all
        self.assertEqual(response[0]["count"], 4)

    @also_test_with_materialized_columns(
        person_properties=["key"],
        group_properties=[(0, "industry")],
        materialize_only_with_person_on_events=True,
    )
    @snapshot_clickhouse_queries
    def test_breakdown_by_group_props_with_person_filter_person_on_events(self):
        self._create_groups()

        Person.objects.create(team_id=self.team.pk, distinct_ids=["person1"], properties={"key": "value"})

        self._create_event(
            event="sign up",
            distinct_id="person1",
            team=self.team,
            properties={"$group_0": "org:5"},
            timestamp="2020-01-02T12:00:00Z",
            person_properties={"key": "value"},
            group0_properties={"industry": "finance"},
        )
        self._create_event(
            event="sign up",
            distinct_id="person2",
            team=self.team,
            properties={"$group_0": "org:6"},
            timestamp="2020-01-02T12:00:00Z",
            person_properties={},
            group0_properties={"industry": "technology"},
        )

        filter = Filter(
            team=self.team,
            data={
                "date_from": "2020-01-01T00:00:00Z",
                "date_to": "2020-01-12T00:00:00Z",
                "breakdown": "industry",
                "breakdown_type": "group",
                "breakdown_group_type_index": 0,
                "events": [{"id": "sign up", "name": "sign up", "type": "events", "order": 0}],
                "properties": [{"key": "key", "value": "value", "type": "person"}],
            },
        )

        with override_instance_config("PERSON_ON_EVENTS_ENABLED", True):
            response = self._run(filter, self.team)

            self.assertEqual(len(response), 1)
            self.assertEqual(response[0]["breakdown_value"], "finance")
            self.assertEqual(response[0]["count"], 1)

    @also_test_with_materialized_columns(
        person_properties=["key"],
        group_properties=[(0, "industry")],
        materialize_only_with_person_on_events=True,
    )
    @snapshot_clickhouse_queries
    def test_filtering_with_group_props_person_on_events(self):
        self._create_groups()

        Person.objects.create(team_id=self.team.pk, distinct_ids=["person1"], properties={"key": "value"})
        self._create_event(
            event="$pageview",
            distinct_id="person1",
            team=self.team,
            timestamp="2020-01-02T12:00:00Z",
        )
        self._create_event(
            event="$pageview",
            distinct_id="person1",
            team=self.team,
            properties={"$group_0": "org:5"},
            timestamp="2020-01-02T12:00:00Z",
        )
        self._create_event(
            event="$pageview",
            distinct_id="person1",
            team=self.team,
            properties={"$group_0": "org:6"},
            timestamp="2020-01-02T12:00:00Z",
        )
        self._create_event(
            event="$pageview",
            distinct_id="person1",
            team=self.team,
            properties={"$group_0": "org:6", "$group_1": "company:10"},
            timestamp="2020-01-02T12:00:00Z",
        )

        filter = Filter(
            team=self.team,
            data={
                "date_from": "2020-01-01T00:00:00Z",
                "date_to": "2020-01-12T00:00:00Z",
                "events": [{"id": "$pageview", "type": "events", "order": 0}],
                "properties": [
                    {
                        "key": "industry",
                        "value": "finance",
                        "type": "group",
                        "group_type_index": 0,
                    },
                    {"key": "key", "value": "value", "type": "person"},
                ],
            },
        )

        with override_instance_config("PERSON_ON_EVENTS_ENABLED", True):
            response = self._run(filter, self.team)
            self.assertEqual(response[0]["count"], 1)

    @freeze_time("2020-01-01")
    @also_test_with_materialized_columns(
        group_properties=[(0, "industry"), (2, "name")],
        materialize_only_with_person_on_events=True,
    )
    @snapshot_clickhouse_queries
    def test_filtering_by_multiple_groups_person_on_events(self):
        GroupTypeMapping.objects.create(team=self.team, group_type="organization", group_type_index=0)
        GroupTypeMapping.objects.create(team=self.team, group_type="company", group_type_index=2)

        self._create_group(
            team_id=self.team.pk,
            group_type_index=0,
            group_key="org:5",
            properties={"industry": "finance"},
        )
        self._create_group(
            team_id=self.team.pk,
            group_type_index=0,
            group_key="org:6",
            properties={"industry": "technology"},
        )
        self._create_group(
            team_id=self.team.pk,
            group_type_index=2,
            group_key="company:5",
            properties={"name": "five"},
        )
        self._create_group(
            team_id=self.team.pk,
            group_type_index=2,
            group_key="company:6",
            properties={"name": "six"},
        )

        journey = {
            "person1": [
                {
                    "event": "sign up",
                    "timestamp": datetime(2020, 1, 2, 12),
                    "properties": {"$group_0": "org:5", "$group_2": "company:6"},
                },
                {
                    "event": "sign up",
                    "timestamp": datetime(2020, 1, 2, 12, 30),
                    "properties": {"$group_2": "company:6"},
                },
                {
                    "event": "sign up",
                    "timestamp": datetime(2020, 1, 2, 13),
                    "properties": {"$group_0": "org:6"},
                },
                {
                    "event": "sign up",
                    "timestamp": datetime(2020, 1, 3, 15),
                    "properties": {"$group_2": "company:5"},
                },
            ]
        }

        journeys_for(events_by_person=journey, team=self.team)

        filter = Filter(
            team=self.team,
            data={
                "date_from": "2020-01-01T00:00:00Z",
                "date_to": "2020-01-12",
                "events": [{"id": "sign up", "name": "sign up", "type": "events", "order": 0}],
                "properties": [
                    {
                        "key": "industry",
                        "value": "finance",
                        "type": "group",
                        "group_type_index": 0,
                    },
                    {
                        "key": "name",
                        "value": "six",
                        "type": "group",
                        "group_type_index": 2,
                    },
                ],
            },
        )

        with override_instance_config("PERSON_ON_EVENTS_ENABLED", True):
            response = self._run(filter, self.team)

            self.assertEqual(len(response), 1)
            self.assertEqual(response[0]["count"], 1)
            self.assertEqual(
                response[0]["data"],
                [0.0, 1.0, 0.0, 0.0, 0.0, 0.0, 0.0, 0.0, 0.0, 0.0, 0.0, 0.0],
            )

            res = self._get_actors(
                filters=filter.to_dict(), team=self.team, series=0, day="2020-01-02", includeRecordings=True
            )

            self.assertEqual(res[0][0]["distinct_ids"], ["person1"])

    def test_yesterday_with_hourly_interval(self):
        journey = {
            "person1": [
                # hour times events for each hour in the day
                {"event": "sign up", "timestamp": datetime(2020, 1, 2, hour, 30)}
                for hour in range(24)
                for _ in range(hour)
            ]
        }

        journeys_for(events_by_person=journey, team=self.team)

        filter = Filter(
            team=self.team,
            data={
                "date_from": "-1dStart",
                "date_to": "-1dEnd",
                "events": [{"id": "sign up", "name": "sign up", "type": "events", "order": 0}],
                "interval": "hour",
            },
        )

        with freeze_time("2020-01-03 13:06:02"):
            response = self._run(filter, self.team)

        self.assertEqual(len(response), 1)
        self.assertEqual(
            response[0]["data"],
            [0, 1, 2, 3, 4, 5, 6, 7, 8, 9, 10, 11, 12, 13, 14, 15, 16, 17, 18, 19, 20, 21, 22, 23],
        )<|MERGE_RESOLUTION|>--- conflicted
+++ resolved
@@ -1813,7 +1813,6 @@
             [resp["aggregated_value"] for resp in weekly_response],
         )
 
-<<<<<<< HEAD
         # multiple breakdowns
         with freeze_time("2020-01-04T13:00:33Z"):
             daily_response = self._run(
@@ -1875,20 +1874,6 @@
 
     @snapshot_clickhouse_queries
     def test_trends_person_breakdown_with_session_property_single_aggregate_math_and_breakdown(self):
-        self._create_person(
-            team_id=self.team.pk,
-            distinct_ids=["blabla", "anonymous_id"],
-            properties={"$some_prop": "some_val"},
-        )
-        self._create_person(
-            team_id=self.team.pk,
-            distinct_ids=["blabla2"],
-            properties={"$some_prop": "another_val"},
-        )
-
-=======
-    @snapshot_clickhouse_queries
-    def test_trends_person_breakdown_with_session_property_single_aggregate_math_and_breakdown(self):
         s1 = str(uuid7("2020-01-01", 1))
         s2 = str(uuid7("2020-01-01", 2))
         s3 = str(uuid7("2020-01-01", 3))
@@ -1904,16 +1889,11 @@
             properties={"$some_prop": "another_val"},
         )
 
->>>>>>> 3bec60b4
         self._create_event(
             team=self.team,
             event="sign up before",
             distinct_id="blabla",
-<<<<<<< HEAD
-            properties={"$session_id": 1, "$some_property": "value1"},
-=======
             properties={"$session_id": s1, "$some_property": "value1"},
->>>>>>> 3bec60b4
             timestamp="2020-01-01 00:06:30",
         )
         self._create_event(
