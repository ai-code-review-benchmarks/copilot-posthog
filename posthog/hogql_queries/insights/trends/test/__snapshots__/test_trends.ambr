# serializer version: 1
# name: TestTrends.test_action_filtering_with_cohort
  '''
  
  SELECT count(DISTINCT person_id)
  FROM cohortpeople
  WHERE team_id = 2
    AND cohort_id = 2
    AND version = NULL
  '''
# ---
# name: TestTrends.test_action_filtering_with_cohort.1
  '''
  /* cohort_calculation: */
  SELECT count(DISTINCT person_id)
  FROM cohortpeople
  WHERE team_id = 2
    AND cohort_id = 2
    AND version = 0
  '''
# ---
# name: TestTrends.test_action_filtering_with_cohort.2
  '''
  
  SELECT count(DISTINCT person_id)
  FROM cohortpeople
  WHERE team_id = 2
    AND cohort_id = 2
    AND version = 0
  '''
# ---
# name: TestTrends.test_action_filtering_with_cohort.3
  '''
  /* cohort_calculation: */
  SELECT count(DISTINCT person_id)
  FROM cohortpeople
  WHERE team_id = 2
    AND cohort_id = 2
    AND version = 2
  '''
# ---
# name: TestTrends.test_action_filtering_with_cohort.4
  '''
  /* celery:posthog.tasks.calculate_cohort.clear_stale_cohort */
  SELECT count()
  FROM cohortpeople
  WHERE team_id = 2
    AND cohort_id = 2
    AND version < 2
  '''
# ---
# name: TestTrends.test_action_filtering_with_cohort.5
  '''
  SELECT arrayMap(number -> plus(toStartOfDay(assumeNotNull(parseDateTime64BestEffortOrNull('2020-01-01 00:00:00', 6, 'UTC'))), toIntervalDay(number)), range(0, plus(coalesce(dateDiff('day', toStartOfDay(assumeNotNull(parseDateTime64BestEffortOrNull('2020-01-01 00:00:00', 6, 'UTC'))), toStartOfDay(assumeNotNull(parseDateTime64BestEffortOrNull('2020-01-07 23:59:59', 6, 'UTC'))))), 1))) AS date,
         arrayMap(_match_date -> arraySum(arraySlice(groupArray(count), indexOf(groupArray(day_start) AS _days_for_count, _match_date) AS _index, plus(minus(arrayLastIndex(x -> ifNull(equals(x, _match_date), isNull(x)
                                                                                                                                                                                        and isNull(_match_date)), _days_for_count), _index), 1))), date) AS total
  FROM
    (SELECT sum(total) AS count,
            day_start AS day_start
     FROM
       (SELECT count() AS total,
               toStartOfDay(toTimeZone(e.timestamp, 'UTC')) AS day_start
        FROM events AS e SAMPLE 1
        INNER JOIN
          (SELECT argMax(person_distinct_id2.person_id, person_distinct_id2.version) AS person_id,
                  argMax(person_distinct_id2.person_id, person_distinct_id2.version) AS e__pdi___person_id,
                  person_distinct_id2.distinct_id AS distinct_id
           FROM person_distinct_id2
           WHERE equals(person_distinct_id2.team_id, 2)
           GROUP BY person_distinct_id2.distinct_id
           HAVING ifNull(equals(argMax(person_distinct_id2.is_deleted, person_distinct_id2.version), 0), 0) SETTINGS optimize_aggregation_in_order=1) AS e__pdi ON equals(e.distinct_id, e__pdi.distinct_id)
        LEFT JOIN
          (SELECT person.id AS id,
                  replaceRegexpAll(nullIf(nullIf(JSONExtractRaw(person.properties, '$bool_prop'), ''), 'null'), '^"|"$', '') AS `properties___$bool_prop`
           FROM person
           WHERE and(equals(person.team_id, 2), ifNull(in(tuple(person.id, person.version),
                                                            (SELECT person.id AS id, max(person.version) AS version
                                                             FROM person
                                                             WHERE equals(person.team_id, 2)
                                                             GROUP BY person.id
                                                             HAVING and(ifNull(equals(argMax(person.is_deleted, person.version), 0), 0), ifNull(less(argMax(toTimeZone(person.created_at, 'UTC'), person.version), plus(now64(6, 'UTC'), toIntervalDay(1))), 0)))), 0)) SETTINGS optimize_aggregation_in_order=1) AS e__pdi__person ON equals(e__pdi.e__pdi___person_id, e__pdi__person.id)
        WHERE and(equals(e.team_id, 2), greaterOrEquals(toTimeZone(e.timestamp, 'UTC'), toStartOfDay(assumeNotNull(parseDateTime64BestEffortOrNull('2020-01-01 00:00:00', 6, 'UTC')))), lessOrEquals(toTimeZone(e.timestamp, 'UTC'), assumeNotNull(parseDateTime64BestEffortOrNull('2020-01-07 23:59:59', 6, 'UTC'))), ifNull(equals(e__pdi__person.`properties___$bool_prop`, 'x'), 0), and(equals(e.event, 'sign up'), ifNull(in(e__pdi.person_id,
                                                                                                                                                                                                                                                                                                                                                                                                                                     (SELECT cohortpeople.person_id AS person_id
                                                                                                                                                                                                                                                                                                                                                                                                                                      FROM cohortpeople
                                                                                                                                                                                                                                                                                                                                                                                                                                      WHERE and(equals(cohortpeople.team_id, 2), equals(cohortpeople.cohort_id, 2), equals(cohortpeople.version, 2)))), 0)))
        GROUP BY day_start)
     GROUP BY day_start
     ORDER BY day_start ASC)
  ORDER BY arraySum(total) DESC
  LIMIT 50000 SETTINGS readonly=2,
                       max_execution_time=60,
                       allow_experimental_object_type=1,
                       format_csv_allow_double_quotes=0,
                       max_ast_elements=1000000,
                       max_expanded_ast_elements=1000000,
                       max_query_size=524288,
                       max_bytes_before_external_group_by=0
  '''
# ---
# name: TestTrends.test_action_filtering_with_cohort_poe_v2
  '''
  
  SELECT count(DISTINCT person_id)
  FROM cohortpeople
  WHERE team_id = 2
    AND cohort_id = 2
    AND version = NULL
  '''
# ---
# name: TestTrends.test_action_filtering_with_cohort_poe_v2.1
  '''
  /* cohort_calculation: */
  SELECT count(DISTINCT person_id)
  FROM cohortpeople
  WHERE team_id = 2
    AND cohort_id = 2
    AND version = 0
  '''
# ---
# name: TestTrends.test_action_filtering_with_cohort_poe_v2.2
  '''
  
  SELECT count(DISTINCT person_id)
  FROM cohortpeople
  WHERE team_id = 2
    AND cohort_id = 2
    AND version = 0
  '''
# ---
# name: TestTrends.test_action_filtering_with_cohort_poe_v2.3
  '''
  /* cohort_calculation: */
  SELECT count(DISTINCT person_id)
  FROM cohortpeople
  WHERE team_id = 2
    AND cohort_id = 2
    AND version = 2
  '''
# ---
# name: TestTrends.test_action_filtering_with_cohort_poe_v2.4
  '''
  /* celery:posthog.tasks.calculate_cohort.clear_stale_cohort */
  SELECT count()
  FROM cohortpeople
  WHERE team_id = 2
    AND cohort_id = 2
    AND version < 2
  '''
# ---
# name: TestTrends.test_action_filtering_with_cohort_poe_v2.5
  '''
  SELECT arrayMap(number -> plus(toStartOfDay(assumeNotNull(parseDateTime64BestEffortOrNull('2020-01-01 00:00:00', 6, 'UTC'))), toIntervalDay(number)), range(0, plus(coalesce(dateDiff('day', toStartOfDay(assumeNotNull(parseDateTime64BestEffortOrNull('2020-01-01 00:00:00', 6, 'UTC'))), toStartOfDay(assumeNotNull(parseDateTime64BestEffortOrNull('2020-01-07 23:59:59', 6, 'UTC'))))), 1))) AS date,
         arrayMap(_match_date -> arraySum(arraySlice(groupArray(count), indexOf(groupArray(day_start) AS _days_for_count, _match_date) AS _index, plus(minus(arrayLastIndex(x -> ifNull(equals(x, _match_date), isNull(x)
                                                                                                                                                                                        and isNull(_match_date)), _days_for_count), _index), 1))), date) AS total
  FROM
    (SELECT sum(total) AS count,
            day_start AS day_start
     FROM
       (SELECT count() AS total,
               toStartOfDay(toTimeZone(e.timestamp, 'UTC')) AS day_start
        FROM events AS e SAMPLE 1
        LEFT OUTER JOIN
          (SELECT argMax(person_distinct_id_overrides.person_id, person_distinct_id_overrides.version) AS person_id,
                  person_distinct_id_overrides.distinct_id AS distinct_id
           FROM person_distinct_id_overrides
           WHERE equals(person_distinct_id_overrides.team_id, 2)
           GROUP BY person_distinct_id_overrides.distinct_id
           HAVING ifNull(equals(argMax(person_distinct_id_overrides.is_deleted, person_distinct_id_overrides.version), 0), 0) SETTINGS optimize_aggregation_in_order=1) AS e__override ON equals(e.distinct_id, e__override.distinct_id)
        WHERE and(equals(e.team_id, 2), greaterOrEquals(toTimeZone(e.timestamp, 'UTC'), toStartOfDay(assumeNotNull(parseDateTime64BestEffortOrNull('2020-01-01 00:00:00', 6, 'UTC')))), lessOrEquals(toTimeZone(e.timestamp, 'UTC'), assumeNotNull(parseDateTime64BestEffortOrNull('2020-01-07 23:59:59', 6, 'UTC'))), ifNull(equals(replaceRegexpAll(nullIf(nullIf(JSONExtractRaw(e.person_properties, '$bool_prop'), ''), 'null'), '^"|"$', ''), 'x'), 0), and(equals(e.event, 'sign up'), ifNull(in(if(not(empty(e__override.distinct_id)), e__override.person_id, e.person_id),
                                                                                                                                                                                                                                                                                                                                                                                                                                                                                                         (SELECT cohortpeople.person_id AS person_id
                                                                                                                                                                                                                                                                                                                                                                                                                                                                                                          FROM cohortpeople
                                                                                                                                                                                                                                                                                                                                                                                                                                                                                                          WHERE and(equals(cohortpeople.team_id, 2), equals(cohortpeople.cohort_id, 2), equals(cohortpeople.version, 2)))), 0)))
        GROUP BY day_start)
     GROUP BY day_start
     ORDER BY day_start ASC)
  ORDER BY arraySum(total) DESC
  LIMIT 50000 SETTINGS readonly=2,
                       max_execution_time=60,
                       allow_experimental_object_type=1,
                       format_csv_allow_double_quotes=0,
                       max_ast_elements=1000000,
                       max_expanded_ast_elements=1000000,
                       max_query_size=524288,
                       max_bytes_before_external_group_by=0
  '''
# ---
# name: TestTrends.test_breakdown_by_group_props_person_on_events
  '''
  SELECT groupArray(1)(date)[1] AS date,
                      arrayFold((acc, x) -> arrayMap(i -> plus(acc[i], x[i]), range(1, plus(length(date), 1))), groupArray(total), arrayWithConstant(length(date), reinterpretAsFloat64(0))) AS total,
                      if(ifNull(ifNull(greaterOrEquals(row_number, 25), 0), 0), '$$_posthog_breakdown_other_$$', breakdown_value) AS breakdown_value
  FROM
    (SELECT arrayMap(number -> plus(toStartOfDay(assumeNotNull(parseDateTime64BestEffortOrNull('2020-01-01 00:00:00', 6, 'UTC'))), toIntervalDay(number)), range(0, plus(coalesce(dateDiff('day', toStartOfDay(assumeNotNull(parseDateTime64BestEffortOrNull('2020-01-01 00:00:00', 6, 'UTC'))), toStartOfDay(assumeNotNull(parseDateTime64BestEffortOrNull('2020-01-12 23:59:59', 6, 'UTC'))))), 1))) AS date,
            arrayMap(_match_date -> arraySum(arraySlice(groupArray(count), indexOf(groupArray(day_start) AS _days_for_count, _match_date) AS _index, plus(minus(arrayLastIndex(x -> ifNull(equals(x, _match_date), isNull(x)
                                                                                                                                                                                           and isNull(_match_date)), _days_for_count), _index), 1))), date) AS total,
            breakdown_value AS breakdown_value,
            rowNumberInAllBlocks() AS row_number
     FROM
       (SELECT sum(total) AS count,
               day_start AS day_start,
               breakdown_value AS breakdown_value
        FROM
          (SELECT count() AS total,
                  toStartOfDay(toTimeZone(e.timestamp, 'UTC')) AS day_start,
                  ifNull(nullIf(toString(e__group_0.properties___industry), ''), '$$_posthog_breakdown_null_$$') AS breakdown_value
           FROM events AS e SAMPLE 1
           LEFT JOIN
             (SELECT argMax(replaceRegexpAll(nullIf(nullIf(JSONExtractRaw(groups.group_properties, 'industry'), ''), 'null'), '^"|"$', ''), toTimeZone(groups._timestamp, 'UTC')) AS properties___industry,
                     groups.group_type_index AS index,
                     groups.group_key AS key
              FROM groups
              WHERE and(equals(groups.team_id, 2), ifNull(equals(index, 0), 0))
              GROUP BY groups.group_type_index,
                       groups.group_key) AS e__group_0 ON equals(e.`$group_0`, e__group_0.key)
           WHERE and(equals(e.team_id, 2), greaterOrEquals(toTimeZone(e.timestamp, 'UTC'), toStartOfDay(assumeNotNull(parseDateTime64BestEffortOrNull('2020-01-01 00:00:00', 6, 'UTC')))), lessOrEquals(toTimeZone(e.timestamp, 'UTC'), assumeNotNull(parseDateTime64BestEffortOrNull('2020-01-12 23:59:59', 6, 'UTC'))), equals(e.event, 'sign up'))
           GROUP BY day_start,
                    breakdown_value)
        GROUP BY day_start,
                 breakdown_value
        ORDER BY day_start ASC, breakdown_value ASC)
     GROUP BY breakdown_value
     ORDER BY if(ifNull(equals(breakdown_value, '$$_posthog_breakdown_other_$$'), 0), 2, if(ifNull(equals(breakdown_value, '$$_posthog_breakdown_null_$$'), 0), 1, 0)) ASC, arraySum(total) DESC, breakdown_value ASC)
  WHERE isNotNull(breakdown_value)
  GROUP BY breakdown_value
  ORDER BY if(ifNull(equals(breakdown_value, '$$_posthog_breakdown_other_$$'), 0), 2, if(ifNull(equals(breakdown_value, '$$_posthog_breakdown_null_$$'), 0), 1, 0)) ASC, arraySum(total) DESC, breakdown_value ASC
  LIMIT 50000 SETTINGS readonly=2,
                       max_execution_time=60,
                       allow_experimental_object_type=1,
                       format_csv_allow_double_quotes=0,
                       max_ast_elements=1000000,
                       max_expanded_ast_elements=1000000,
                       max_query_size=524288,
                       max_bytes_before_external_group_by=0
  '''
# ---
# name: TestTrends.test_breakdown_by_group_props_person_on_events.1
  '''
  SELECT persons.id AS id,
         persons.created_at AS created_at,
         source.event_count AS event_count,
         source.matching_events AS matching_events
  FROM
    (SELECT actor_id AS actor_id,
            count() AS event_count,
            groupUniqArray(100)(tuple(timestamp, uuid, `$session_id`, `$window_id`)) AS matching_events
     FROM
       (SELECT e.person_id AS actor_id,
               toTimeZone(e.timestamp, 'UTC') AS timestamp,
               e.uuid AS uuid,
               e.`$session_id` AS `$session_id`,
               e.`$window_id` AS `$window_id`
        FROM events AS e
        LEFT JOIN
          (SELECT argMax(replaceRegexpAll(nullIf(nullIf(JSONExtractRaw(groups.group_properties, 'industry'), ''), 'null'), '^"|"$', ''), toTimeZone(groups._timestamp, 'UTC')) AS properties___industry,
                  groups.group_type_index AS index,
                  groups.group_key AS key
           FROM groups
           WHERE and(equals(groups.team_id, 2), ifNull(equals(index, 0), 0))
           GROUP BY groups.group_type_index,
                    groups.group_key) AS e__group_0 ON equals(e.`$group_0`, e__group_0.key)
        WHERE and(equals(e.team_id, 2), equals(e.event, 'sign up'), greaterOrEquals(toTimeZone(e.timestamp, 'UTC'), toDateTime64('2020-01-02 00:00:00.000000', 6, 'UTC')), less(toTimeZone(e.timestamp, 'UTC'), toDateTime64('2020-01-03 00:00:00.000000', 6, 'UTC')), ifNull(equals(e__group_0.properties___industry, 'technology'), 0)))
     GROUP BY actor_id) AS source
  INNER JOIN
    (SELECT argMax(toTimeZone(person.created_at, 'UTC'), person.version) AS created_at,
            person.id AS id
     FROM person
     WHERE and(equals(person.team_id, 2), in(id,
                                               (SELECT source.actor_id AS actor_id
                                                FROM
                                                  (SELECT actor_id AS actor_id, count() AS event_count, groupUniqArray(100)(tuple(timestamp, uuid, `$session_id`, `$window_id`)) AS matching_events
                                                   FROM
                                                     (SELECT e.person_id AS actor_id, toTimeZone(e.timestamp, 'UTC') AS timestamp, e.uuid AS uuid, e.`$session_id` AS `$session_id`, e.`$window_id` AS `$window_id`
                                                      FROM events AS e
                                                      LEFT JOIN
                                                        (SELECT argMax(replaceRegexpAll(nullIf(nullIf(JSONExtractRaw(groups.group_properties, 'industry'), ''), 'null'), '^"|"$', ''), toTimeZone(groups._timestamp, 'UTC')) AS properties___industry, groups.group_type_index AS index, groups.group_key AS key
                                                         FROM groups
                                                         WHERE and(equals(groups.team_id, 2), ifNull(equals(index, 0), 0))
                                                         GROUP BY groups.group_type_index, groups.group_key) AS e__group_0 ON equals(e.`$group_0`, e__group_0.key)
                                                      WHERE and(equals(e.team_id, 2), equals(e.event, 'sign up'), greaterOrEquals(toTimeZone(e.timestamp, 'UTC'), toDateTime64('2020-01-02 00:00:00.000000', 6, 'UTC')), less(toTimeZone(e.timestamp, 'UTC'), toDateTime64('2020-01-03 00:00:00.000000', 6, 'UTC')), ifNull(equals(e__group_0.properties___industry, 'technology'), 0)))
                                                   GROUP BY actor_id) AS source)))
     GROUP BY person.id
     HAVING and(ifNull(equals(argMax(person.is_deleted, person.version), 0), 0), ifNull(less(argMax(toTimeZone(person.created_at, 'UTC'), person.version), plus(now64(6, 'UTC'), toIntervalDay(1))), 0)) SETTINGS optimize_aggregation_in_order=1) AS persons ON equals(persons.id, source.actor_id)
  ORDER BY source.event_count DESC
  LIMIT 101
  OFFSET 0 SETTINGS readonly=2,
                    max_execution_time=60,
                    allow_experimental_object_type=1,
                    format_csv_allow_double_quotes=0,
                    max_ast_elements=1000000,
                    max_expanded_ast_elements=1000000,
                    max_query_size=524288,
                    max_bytes_before_external_group_by=0
  '''
# ---
# name: TestTrends.test_breakdown_by_group_props_person_on_events.2
  '''
  SELECT DISTINCT session_replay_events.session_id AS session_id
  FROM session_replay_events
  WHERE and(equals(session_replay_events.team_id, 2), ifNull(greaterOrEquals(toTimeZone(session_replay_events.min_first_timestamp, 'UTC'), minus(toDateTime64('2020-01-01 00:00:00.000000', 6, 'UTC'), toIntervalDay(21))), 0), in(session_replay_events.session_id, ['']))
  LIMIT 100 SETTINGS readonly=2,
                     max_execution_time=60,
                     allow_experimental_object_type=1,
                     format_csv_allow_double_quotes=0,
                     max_ast_elements=1000000,
                     max_expanded_ast_elements=1000000,
                     max_query_size=524288,
                     max_bytes_before_external_group_by=0
  '''
# ---
# name: TestTrends.test_breakdown_by_group_props_with_person_filter_person_on_events
  '''
  SELECT groupArray(1)(date)[1] AS date,
                      arrayFold((acc, x) -> arrayMap(i -> plus(acc[i], x[i]), range(1, plus(length(date), 1))), groupArray(total), arrayWithConstant(length(date), reinterpretAsFloat64(0))) AS total,
                      if(ifNull(ifNull(greaterOrEquals(row_number, 25), 0), 0), '$$_posthog_breakdown_other_$$', breakdown_value) AS breakdown_value
  FROM
    (SELECT arrayMap(number -> plus(toStartOfDay(assumeNotNull(parseDateTime64BestEffortOrNull('2020-01-01 00:00:00', 6, 'UTC'))), toIntervalDay(number)), range(0, plus(coalesce(dateDiff('day', toStartOfDay(assumeNotNull(parseDateTime64BestEffortOrNull('2020-01-01 00:00:00', 6, 'UTC'))), toStartOfDay(assumeNotNull(parseDateTime64BestEffortOrNull('2020-01-12 23:59:59', 6, 'UTC'))))), 1))) AS date,
            arrayMap(_match_date -> arraySum(arraySlice(groupArray(count), indexOf(groupArray(day_start) AS _days_for_count, _match_date) AS _index, plus(minus(arrayLastIndex(x -> ifNull(equals(x, _match_date), isNull(x)
                                                                                                                                                                                           and isNull(_match_date)), _days_for_count), _index), 1))), date) AS total,
            breakdown_value AS breakdown_value,
            rowNumberInAllBlocks() AS row_number
     FROM
       (SELECT sum(total) AS count,
               day_start AS day_start,
               breakdown_value AS breakdown_value
        FROM
          (SELECT count() AS total,
                  toStartOfDay(toTimeZone(e.timestamp, 'UTC')) AS day_start,
                  ifNull(nullIf(toString(e__group_0.properties___industry), ''), '$$_posthog_breakdown_null_$$') AS breakdown_value
           FROM events AS e SAMPLE 1
           LEFT JOIN
             (SELECT argMax(replaceRegexpAll(nullIf(nullIf(JSONExtractRaw(groups.group_properties, 'industry'), ''), 'null'), '^"|"$', ''), toTimeZone(groups._timestamp, 'UTC')) AS properties___industry,
                     groups.group_type_index AS index,
                     groups.group_key AS key
              FROM groups
              WHERE and(equals(groups.team_id, 2), ifNull(equals(index, 0), 0))
              GROUP BY groups.group_type_index,
                       groups.group_key) AS e__group_0 ON equals(e.`$group_0`, e__group_0.key)
           WHERE and(equals(e.team_id, 2), greaterOrEquals(toTimeZone(e.timestamp, 'UTC'), toStartOfDay(assumeNotNull(parseDateTime64BestEffortOrNull('2020-01-01 00:00:00', 6, 'UTC')))), lessOrEquals(toTimeZone(e.timestamp, 'UTC'), assumeNotNull(parseDateTime64BestEffortOrNull('2020-01-12 23:59:59', 6, 'UTC'))), equals(e.event, 'sign up'), ifNull(equals(replaceRegexpAll(nullIf(nullIf(JSONExtractRaw(e.person_properties, 'key'), ''), 'null'), '^"|"$', ''), 'value'), 0))
           GROUP BY day_start,
                    breakdown_value)
        GROUP BY day_start,
                 breakdown_value
        ORDER BY day_start ASC, breakdown_value ASC)
     GROUP BY breakdown_value
     ORDER BY if(ifNull(equals(breakdown_value, '$$_posthog_breakdown_other_$$'), 0), 2, if(ifNull(equals(breakdown_value, '$$_posthog_breakdown_null_$$'), 0), 1, 0)) ASC, arraySum(total) DESC, breakdown_value ASC)
  WHERE isNotNull(breakdown_value)
  GROUP BY breakdown_value
  ORDER BY if(ifNull(equals(breakdown_value, '$$_posthog_breakdown_other_$$'), 0), 2, if(ifNull(equals(breakdown_value, '$$_posthog_breakdown_null_$$'), 0), 1, 0)) ASC, arraySum(total) DESC, breakdown_value ASC
  LIMIT 50000 SETTINGS readonly=2,
                       max_execution_time=60,
                       allow_experimental_object_type=1,
                       format_csv_allow_double_quotes=0,
                       max_ast_elements=1000000,
                       max_expanded_ast_elements=1000000,
                       max_query_size=524288,
                       max_bytes_before_external_group_by=0
  '''
# ---
# name: TestTrends.test_breakdown_filtering_with_properties_in_new_format
  '''
  SELECT groupArray(1)(date)[1] AS date,
                      arrayFold((acc, x) -> arrayMap(i -> plus(acc[i], x[i]), range(1, plus(length(date), 1))), groupArray(total), arrayWithConstant(length(date), reinterpretAsFloat64(0))) AS total,
                      if(ifNull(ifNull(greaterOrEquals(row_number, 25), 0), 0), '$$_posthog_breakdown_other_$$', breakdown_value) AS breakdown_value
  FROM
    (SELECT arrayMap(number -> plus(toStartOfDay(assumeNotNull(parseDateTime64BestEffortOrNull('2019-12-22 00:00:00', 6, 'UTC'))), toIntervalDay(number)), range(0, plus(coalesce(dateDiff('day', toStartOfDay(assumeNotNull(parseDateTime64BestEffortOrNull('2019-12-22 00:00:00', 6, 'UTC'))), toStartOfDay(assumeNotNull(parseDateTime64BestEffortOrNull('2020-01-05 23:59:59', 6, 'UTC'))))), 1))) AS date,
            arrayMap(_match_date -> arraySum(arraySlice(groupArray(count), indexOf(groupArray(day_start) AS _days_for_count, _match_date) AS _index, plus(minus(arrayLastIndex(x -> ifNull(equals(x, _match_date), isNull(x)
                                                                                                                                                                                           and isNull(_match_date)), _days_for_count), _index), 1))), date) AS total,
            breakdown_value AS breakdown_value,
            rowNumberInAllBlocks() AS row_number
     FROM
       (SELECT sum(total) AS count,
               day_start AS day_start,
               breakdown_value AS breakdown_value
        FROM
          (SELECT count() AS total,
                  toStartOfDay(toTimeZone(e.timestamp, 'UTC')) AS day_start,
                  ifNull(nullIf(toString(replaceRegexpAll(nullIf(nullIf(JSONExtractRaw(e.properties, '$current_url'), ''), 'null'), '^"|"$', '')), ''), '$$_posthog_breakdown_null_$$') AS breakdown_value
           FROM events AS e SAMPLE 1
           WHERE and(equals(e.team_id, 2), greaterOrEquals(toTimeZone(e.timestamp, 'UTC'), toStartOfDay(assumeNotNull(parseDateTime64BestEffortOrNull('2019-12-22 00:00:00', 6, 'UTC')))), lessOrEquals(toTimeZone(e.timestamp, 'UTC'), assumeNotNull(parseDateTime64BestEffortOrNull('2020-01-05 23:59:59', 6, 'UTC'))), equals(e.event, 'sign up'), or(ifNull(equals(replaceRegexpAll(nullIf(nullIf(JSONExtractRaw(e.properties, '$browser'), ''), 'null'), '^"|"$', ''), 'Firefox'), 0), ifNull(equals(replaceRegexpAll(nullIf(nullIf(JSONExtractRaw(e.properties, '$os'), ''), 'null'), '^"|"$', ''), 'Windows'), 0)), ifNull(equals(replaceRegexpAll(nullIf(nullIf(JSONExtractRaw(e.properties, '$os'), ''), 'null'), '^"|"$', ''), 'Mac'), 0))
           GROUP BY day_start,
                    breakdown_value)
        GROUP BY day_start,
                 breakdown_value
        ORDER BY day_start ASC, breakdown_value ASC)
     GROUP BY breakdown_value
     ORDER BY if(ifNull(equals(breakdown_value, '$$_posthog_breakdown_other_$$'), 0), 2, if(ifNull(equals(breakdown_value, '$$_posthog_breakdown_null_$$'), 0), 1, 0)) ASC, arraySum(total) DESC, breakdown_value ASC)
  WHERE isNotNull(breakdown_value)
  GROUP BY breakdown_value
  ORDER BY if(ifNull(equals(breakdown_value, '$$_posthog_breakdown_other_$$'), 0), 2, if(ifNull(equals(breakdown_value, '$$_posthog_breakdown_null_$$'), 0), 1, 0)) ASC, arraySum(total) DESC, breakdown_value ASC
  LIMIT 50000 SETTINGS readonly=2,
                       max_execution_time=60,
                       allow_experimental_object_type=1,
                       format_csv_allow_double_quotes=0,
                       max_ast_elements=1000000,
                       max_expanded_ast_elements=1000000,
                       max_query_size=524288,
                       max_bytes_before_external_group_by=0
  '''
# ---
# name: TestTrends.test_breakdown_filtering_with_properties_in_new_format.1
  '''
  SELECT groupArray(1)(date)[1] AS date,
                      arrayFold((acc, x) -> arrayMap(i -> plus(acc[i], x[i]), range(1, plus(length(date), 1))), groupArray(total), arrayWithConstant(length(date), reinterpretAsFloat64(0))) AS total,
                      if(ifNull(ifNull(greaterOrEquals(row_number, 25), 0), 0), '$$_posthog_breakdown_other_$$', breakdown_value) AS breakdown_value
  FROM
    (SELECT arrayMap(number -> plus(toStartOfDay(assumeNotNull(parseDateTime64BestEffortOrNull('2019-12-22 00:00:00', 6, 'UTC'))), toIntervalDay(number)), range(0, plus(coalesce(dateDiff('day', toStartOfDay(assumeNotNull(parseDateTime64BestEffortOrNull('2019-12-22 00:00:00', 6, 'UTC'))), toStartOfDay(assumeNotNull(parseDateTime64BestEffortOrNull('2020-01-05 23:59:59', 6, 'UTC'))))), 1))) AS date,
            arrayMap(_match_date -> arraySum(arraySlice(groupArray(count), indexOf(groupArray(day_start) AS _days_for_count, _match_date) AS _index, plus(minus(arrayLastIndex(x -> ifNull(equals(x, _match_date), isNull(x)
                                                                                                                                                                                           and isNull(_match_date)), _days_for_count), _index), 1))), date) AS total,
            breakdown_value AS breakdown_value,
            rowNumberInAllBlocks() AS row_number
     FROM
       (SELECT sum(total) AS count,
               day_start AS day_start,
               breakdown_value AS breakdown_value
        FROM
          (SELECT count() AS total,
                  toStartOfDay(toTimeZone(e.timestamp, 'UTC')) AS day_start,
                  ifNull(nullIf(toString(replaceRegexpAll(nullIf(nullIf(JSONExtractRaw(e.properties, '$current_url'), ''), 'null'), '^"|"$', '')), ''), '$$_posthog_breakdown_null_$$') AS breakdown_value
           FROM events AS e SAMPLE 1
           WHERE and(equals(e.team_id, 2), greaterOrEquals(toTimeZone(e.timestamp, 'UTC'), toStartOfDay(assumeNotNull(parseDateTime64BestEffortOrNull('2019-12-22 00:00:00', 6, 'UTC')))), lessOrEquals(toTimeZone(e.timestamp, 'UTC'), assumeNotNull(parseDateTime64BestEffortOrNull('2020-01-05 23:59:59', 6, 'UTC'))), equals(e.event, 'sign up'), and(ifNull(equals(replaceRegexpAll(nullIf(nullIf(JSONExtractRaw(e.properties, '$browser'), ''), 'null'), '^"|"$', ''), 'Firefox'), 0), ifNull(equals(replaceRegexpAll(nullIf(nullIf(JSONExtractRaw(e.properties, '$os'), ''), 'null'), '^"|"$', ''), 'Windows'), 0)), ifNull(equals(replaceRegexpAll(nullIf(nullIf(JSONExtractRaw(e.properties, '$os'), ''), 'null'), '^"|"$', ''), 'Mac'), 0))
           GROUP BY day_start,
                    breakdown_value)
        GROUP BY day_start,
                 breakdown_value
        ORDER BY day_start ASC, breakdown_value ASC)
     GROUP BY breakdown_value
     ORDER BY if(ifNull(equals(breakdown_value, '$$_posthog_breakdown_other_$$'), 0), 2, if(ifNull(equals(breakdown_value, '$$_posthog_breakdown_null_$$'), 0), 1, 0)) ASC, arraySum(total) DESC, breakdown_value ASC)
  WHERE isNotNull(breakdown_value)
  GROUP BY breakdown_value
  ORDER BY if(ifNull(equals(breakdown_value, '$$_posthog_breakdown_other_$$'), 0), 2, if(ifNull(equals(breakdown_value, '$$_posthog_breakdown_null_$$'), 0), 1, 0)) ASC, arraySum(total) DESC, breakdown_value ASC
  LIMIT 50000 SETTINGS readonly=2,
                       max_execution_time=60,
                       allow_experimental_object_type=1,
                       format_csv_allow_double_quotes=0,
                       max_ast_elements=1000000,
                       max_expanded_ast_elements=1000000,
                       max_query_size=524288,
                       max_bytes_before_external_group_by=0
  '''
# ---
# name: TestTrends.test_breakdown_filtering_with_properties_in_new_format.2
  '''
  SELECT groupArray(1)(date)[1] AS date,
                      arrayFold((acc, x) -> arrayMap(i -> plus(acc[i], x[i]), range(1, plus(length(date), 1))), groupArray(total), arrayWithConstant(length(date), reinterpretAsFloat64(0))) AS total,
                      arrayMap(i -> if(ifNull(ifNull(greaterOrEquals(row_number, 25), 0), 0), '$$_posthog_breakdown_other_$$', i), breakdown_value) AS breakdown_value
  FROM
    (SELECT arrayMap(number -> plus(toStartOfDay(assumeNotNull(parseDateTime64BestEffortOrNull('2019-12-22 00:00:00', 6, 'UTC'))), toIntervalDay(number)), range(0, plus(coalesce(dateDiff('day', toStartOfDay(assumeNotNull(parseDateTime64BestEffortOrNull('2019-12-22 00:00:00', 6, 'UTC'))), toStartOfDay(assumeNotNull(parseDateTime64BestEffortOrNull('2020-01-05 23:59:59', 6, 'UTC'))))), 1))) AS date,
            arrayMap(_match_date -> arraySum(arraySlice(groupArray(count), indexOf(groupArray(day_start) AS _days_for_count, _match_date) AS _index, plus(minus(arrayLastIndex(x -> ifNull(equals(x, _match_date), isNull(x)
                                                                                                                                                                                           and isNull(_match_date)), _days_for_count), _index), 1))), date) AS total,
            breakdown_value AS breakdown_value,
            rowNumberInAllBlocks() AS row_number
     FROM
       (SELECT sum(total) AS count,
               day_start AS day_start,
               [ifNull(toString(breakdown_value_1), '$$_posthog_breakdown_null_$$')] AS breakdown_value
        FROM
          (SELECT count() AS total,
                  toStartOfDay(toTimeZone(e.timestamp, 'UTC')) AS day_start,
                  ifNull(nullIf(toString(replaceRegexpAll(nullIf(nullIf(JSONExtractRaw(e.properties, '$current_url'), ''), 'null'), '^"|"$', '')), ''), '$$_posthog_breakdown_null_$$') AS breakdown_value_1
           FROM events AS e SAMPLE 1
           WHERE and(equals(e.team_id, 2), greaterOrEquals(toTimeZone(e.timestamp, 'UTC'), toStartOfDay(assumeNotNull(parseDateTime64BestEffortOrNull('2019-12-22 00:00:00', 6, 'UTC')))), lessOrEquals(toTimeZone(e.timestamp, 'UTC'), assumeNotNull(parseDateTime64BestEffortOrNull('2020-01-05 23:59:59', 6, 'UTC'))), equals(e.event, 'sign up'), or(ifNull(equals(replaceRegexpAll(nullIf(nullIf(JSONExtractRaw(e.properties, '$browser'), ''), 'null'), '^"|"$', ''), 'Firefox'), 0), ifNull(equals(replaceRegexpAll(nullIf(nullIf(JSONExtractRaw(e.properties, '$os'), ''), 'null'), '^"|"$', ''), 'Windows'), 0)), ifNull(equals(replaceRegexpAll(nullIf(nullIf(JSONExtractRaw(e.properties, '$os'), ''), 'null'), '^"|"$', ''), 'Mac'), 0))
           GROUP BY day_start,
                    breakdown_value_1)
        GROUP BY day_start,
                 breakdown_value_1
        ORDER BY day_start ASC, breakdown_value ASC)
     GROUP BY breakdown_value
     ORDER BY if(has(breakdown_value, '$$_posthog_breakdown_other_$$'), 2, if(has(breakdown_value, '$$_posthog_breakdown_null_$$'), 1, 0)) ASC, arraySum(total) DESC, breakdown_value ASC)
  WHERE arrayExists(x -> isNotNull(x), breakdown_value)
  GROUP BY breakdown_value
  ORDER BY if(has(breakdown_value, '$$_posthog_breakdown_other_$$'), 2, if(has(breakdown_value, '$$_posthog_breakdown_null_$$'), 1, 0)) ASC, arraySum(total) DESC, breakdown_value ASC
  LIMIT 50000 SETTINGS readonly=2,
                       max_execution_time=60,
                       allow_experimental_object_type=1,
                       format_csv_allow_double_quotes=0,
                       max_ast_elements=1000000,
                       max_expanded_ast_elements=1000000,
                       max_query_size=524288,
                       max_bytes_before_external_group_by=0
  '''
# ---
# name: TestTrends.test_breakdown_filtering_with_properties_in_new_format.3
  '''
  SELECT groupArray(1)(date)[1] AS date,
                      arrayFold((acc, x) -> arrayMap(i -> plus(acc[i], x[i]), range(1, plus(length(date), 1))), groupArray(total), arrayWithConstant(length(date), reinterpretAsFloat64(0))) AS total,
                      arrayMap(i -> if(ifNull(ifNull(greaterOrEquals(row_number, 25), 0), 0), '$$_posthog_breakdown_other_$$', i), breakdown_value) AS breakdown_value
  FROM
    (SELECT arrayMap(number -> plus(toStartOfDay(assumeNotNull(parseDateTime64BestEffortOrNull('2019-12-22 00:00:00', 6, 'UTC'))), toIntervalDay(number)), range(0, plus(coalesce(dateDiff('day', toStartOfDay(assumeNotNull(parseDateTime64BestEffortOrNull('2019-12-22 00:00:00', 6, 'UTC'))), toStartOfDay(assumeNotNull(parseDateTime64BestEffortOrNull('2020-01-05 23:59:59', 6, 'UTC'))))), 1))) AS date,
            arrayMap(_match_date -> arraySum(arraySlice(groupArray(count), indexOf(groupArray(day_start) AS _days_for_count, _match_date) AS _index, plus(minus(arrayLastIndex(x -> ifNull(equals(x, _match_date), isNull(x)
                                                                                                                                                                                           and isNull(_match_date)), _days_for_count), _index), 1))), date) AS total,
            breakdown_value AS breakdown_value,
            rowNumberInAllBlocks() AS row_number
     FROM
       (SELECT sum(total) AS count,
               day_start AS day_start,
               [ifNull(toString(breakdown_value_1), '$$_posthog_breakdown_null_$$')] AS breakdown_value
        FROM
          (SELECT count() AS total,
                  toStartOfDay(toTimeZone(e.timestamp, 'UTC')) AS day_start,
                  ifNull(nullIf(toString(replaceRegexpAll(nullIf(nullIf(JSONExtractRaw(e.properties, '$current_url'), ''), 'null'), '^"|"$', '')), ''), '$$_posthog_breakdown_null_$$') AS breakdown_value_1
           FROM events AS e SAMPLE 1
           WHERE and(equals(e.team_id, 2), greaterOrEquals(toTimeZone(e.timestamp, 'UTC'), toStartOfDay(assumeNotNull(parseDateTime64BestEffortOrNull('2019-12-22 00:00:00', 6, 'UTC')))), lessOrEquals(toTimeZone(e.timestamp, 'UTC'), assumeNotNull(parseDateTime64BestEffortOrNull('2020-01-05 23:59:59', 6, 'UTC'))), equals(e.event, 'sign up'), and(ifNull(equals(replaceRegexpAll(nullIf(nullIf(JSONExtractRaw(e.properties, '$browser'), ''), 'null'), '^"|"$', ''), 'Firefox'), 0), ifNull(equals(replaceRegexpAll(nullIf(nullIf(JSONExtractRaw(e.properties, '$os'), ''), 'null'), '^"|"$', ''), 'Windows'), 0)), ifNull(equals(replaceRegexpAll(nullIf(nullIf(JSONExtractRaw(e.properties, '$os'), ''), 'null'), '^"|"$', ''), 'Mac'), 0))
           GROUP BY day_start,
                    breakdown_value_1)
        GROUP BY day_start,
                 breakdown_value_1
        ORDER BY day_start ASC, breakdown_value ASC)
     GROUP BY breakdown_value
     ORDER BY if(has(breakdown_value, '$$_posthog_breakdown_other_$$'), 2, if(has(breakdown_value, '$$_posthog_breakdown_null_$$'), 1, 0)) ASC, arraySum(total) DESC, breakdown_value ASC)
  WHERE arrayExists(x -> isNotNull(x), breakdown_value)
  GROUP BY breakdown_value
  ORDER BY if(has(breakdown_value, '$$_posthog_breakdown_other_$$'), 2, if(has(breakdown_value, '$$_posthog_breakdown_null_$$'), 1, 0)) ASC, arraySum(total) DESC, breakdown_value ASC
  LIMIT 50000 SETTINGS readonly=2,
                       max_execution_time=60,
                       allow_experimental_object_type=1,
                       format_csv_allow_double_quotes=0,
                       max_ast_elements=1000000,
                       max_expanded_ast_elements=1000000,
                       max_query_size=524288,
                       max_bytes_before_external_group_by=0
  '''
# ---
# name: TestTrends.test_breakdown_weekly_active_users_aggregated
  '''
  SELECT sum(total) AS total,
         if(ifNull(ifNull(greaterOrEquals(row_number, 26), 0), 0), '$$_posthog_breakdown_other_$$', breakdown_value) AS breakdown_value
  FROM
    (SELECT total AS total,
            breakdown_value AS breakdown_value,
            row_number() OVER (
                               ORDER BY total DESC) AS row_number
     FROM
       (SELECT count(DISTINCT actor_id) AS total,
               breakdown_value AS breakdown_value
        FROM
          (SELECT d.timestamp AS timestamp,
                  e.actor_id AS actor_id,
                  e.breakdown_value AS breakdown_value
           FROM
             (SELECT minus(toStartOfDay(assumeNotNull(parseDateTime64BestEffortOrNull('2020-01-11 23:59:59', 6, 'UTC'))), toIntervalDay(numbers.number)) AS timestamp
              FROM numbers(dateDiff('day', minus(toStartOfDay(assumeNotNull(parseDateTime64BestEffortOrNull('2020-01-11 00:00:00', 6, 'UTC'))), toIntervalDay(7)), assumeNotNull(parseDateTime64BestEffortOrNull('2020-01-11 23:59:59', 6, 'UTC')))) AS numbers) AS d
           CROSS JOIN
             (SELECT toTimeZone(e.timestamp, 'UTC') AS timestamp,
                     e__pdi.person_id AS actor_id,
                     ifNull(nullIf(toString(replaceRegexpAll(nullIf(nullIf(JSONExtractRaw(e.properties, 'key'), ''), 'null'), '^"|"$', '')), ''), '$$_posthog_breakdown_null_$$') AS breakdown_value
              FROM events AS e SAMPLE 1
              INNER JOIN
                (SELECT argMax(person_distinct_id2.person_id, person_distinct_id2.version) AS person_id,
                        person_distinct_id2.distinct_id AS distinct_id
                 FROM person_distinct_id2
                 WHERE equals(person_distinct_id2.team_id, 2)
                 GROUP BY person_distinct_id2.distinct_id
<<<<<<< HEAD
                 HAVING ifNull(equals(argMax(person_distinct_id2.is_deleted, person_distinct_id2.version), 0), 0)) AS e__pdi ON equals(e.distinct_id, e__pdi.distinct_id)
              WHERE and(equals(e.team_id, 2), equals(e.event, '$pageview'), ifNull(greaterOrEquals(timestamp, minus(assumeNotNull(parseDateTime64BestEffortOrNull('2020-01-11 23:59:59', 6, 'UTC')), toIntervalDay(7))), 0), ifNull(lessOrEquals(timestamp, assumeNotNull(parseDateTime64BestEffortOrNull('2020-01-11 23:59:59', 6, 'UTC'))), 0))
=======
                 HAVING ifNull(equals(argMax(person_distinct_id2.is_deleted, person_distinct_id2.version), 0), 0) SETTINGS optimize_aggregation_in_order=1) AS e__pdi ON equals(e.distinct_id, e__pdi.distinct_id)
              WHERE and(equals(e.team_id, 2), and(equals(e.event, '$pageview'), true), ifNull(greaterOrEquals(timestamp, minus(assumeNotNull(parseDateTime64BestEffortOrNull('2020-01-11 23:59:59', 6, 'UTC')), toIntervalDay(7))), 0), ifNull(lessOrEquals(timestamp, assumeNotNull(parseDateTime64BestEffortOrNull('2020-01-11 23:59:59', 6, 'UTC'))), 0))
>>>>>>> 3bec60b4
              GROUP BY timestamp, actor_id,
                                  breakdown_value) AS e
           WHERE and(ifNull(lessOrEquals(e.timestamp, plus(d.timestamp, toIntervalDay(1))), 0), ifNull(greater(e.timestamp, minus(d.timestamp, toIntervalDay(6))), 0))
           GROUP BY d.timestamp,
                    e.actor_id,
                    breakdown_value
           ORDER BY d.timestamp ASC)
        WHERE and(ifNull(greaterOrEquals(timestamp, toStartOfDay(assumeNotNull(parseDateTime64BestEffortOrNull('2020-01-11 00:00:00', 6, 'UTC')))), 0), ifNull(lessOrEquals(timestamp, assumeNotNull(parseDateTime64BestEffortOrNull('2020-01-11 23:59:59', 6, 'UTC'))), 0))
        GROUP BY breakdown_value))
  WHERE isNotNull(breakdown_value)
  GROUP BY breakdown_value
  ORDER BY if(ifNull(equals(breakdown_value, '$$_posthog_breakdown_other_$$'), 0), 2, if(ifNull(equals(breakdown_value, '$$_posthog_breakdown_null_$$'), 0), 1, 0)) ASC, total DESC,
                                                                                                                                                                         breakdown_value ASC
  LIMIT 50000 SETTINGS readonly=2,
                       max_execution_time=60,
                       allow_experimental_object_type=1,
                       format_csv_allow_double_quotes=0,
                       max_ast_elements=1000000,
                       max_expanded_ast_elements=1000000,
                       max_query_size=524288,
                       max_bytes_before_external_group_by=0
  '''
# ---
# name: TestTrends.test_breakdown_weekly_active_users_aggregated_materialized
  '''
  SELECT sum(total) AS total,
         if(ifNull(ifNull(greaterOrEquals(row_number, 26), 0), 0), '$$_posthog_breakdown_other_$$', breakdown_value) AS breakdown_value
  FROM
    (SELECT total AS total,
            breakdown_value AS breakdown_value,
            row_number() OVER (
                               ORDER BY total DESC) AS row_number
     FROM
       (SELECT count(DISTINCT actor_id) AS total,
               breakdown_value AS breakdown_value
        FROM
          (SELECT d.timestamp AS timestamp,
                  e.actor_id AS actor_id,
                  e.breakdown_value AS breakdown_value
           FROM
             (SELECT minus(toStartOfDay(assumeNotNull(parseDateTime64BestEffortOrNull('2020-01-11 23:59:59', 6, 'UTC'))), toIntervalDay(numbers.number)) AS timestamp
              FROM numbers(dateDiff('day', minus(toStartOfDay(assumeNotNull(parseDateTime64BestEffortOrNull('2020-01-11 00:00:00', 6, 'UTC'))), toIntervalDay(7)), assumeNotNull(parseDateTime64BestEffortOrNull('2020-01-11 23:59:59', 6, 'UTC')))) AS numbers) AS d
           CROSS JOIN
             (SELECT toTimeZone(e.timestamp, 'UTC') AS timestamp,
                     e__pdi.person_id AS actor_id,
                     ifNull(nullIf(toString(nullIf(nullIf(e.mat_key, ''), 'null')), ''), '$$_posthog_breakdown_null_$$') AS breakdown_value
              FROM events AS e SAMPLE 1
              INNER JOIN
                (SELECT argMax(person_distinct_id2.person_id, person_distinct_id2.version) AS person_id,
                        person_distinct_id2.distinct_id AS distinct_id
                 FROM person_distinct_id2
                 WHERE equals(person_distinct_id2.team_id, 2)
                 GROUP BY person_distinct_id2.distinct_id
<<<<<<< HEAD
                 HAVING ifNull(equals(argMax(person_distinct_id2.is_deleted, person_distinct_id2.version), 0), 0)) AS e__pdi ON equals(e.distinct_id, e__pdi.distinct_id)
              WHERE and(equals(e.team_id, 2), equals(e.event, '$pageview'), ifNull(greaterOrEquals(timestamp, minus(assumeNotNull(parseDateTime64BestEffortOrNull('2020-01-11 23:59:59', 6, 'UTC')), toIntervalDay(7))), 0), ifNull(lessOrEquals(timestamp, assumeNotNull(parseDateTime64BestEffortOrNull('2020-01-11 23:59:59', 6, 'UTC'))), 0))
=======
                 HAVING ifNull(equals(argMax(person_distinct_id2.is_deleted, person_distinct_id2.version), 0), 0) SETTINGS optimize_aggregation_in_order=1) AS e__pdi ON equals(e.distinct_id, e__pdi.distinct_id)
              WHERE and(equals(e.team_id, 2), and(equals(e.event, '$pageview'), true), ifNull(greaterOrEquals(timestamp, minus(assumeNotNull(parseDateTime64BestEffortOrNull('2020-01-11 23:59:59', 6, 'UTC')), toIntervalDay(7))), 0), ifNull(lessOrEquals(timestamp, assumeNotNull(parseDateTime64BestEffortOrNull('2020-01-11 23:59:59', 6, 'UTC'))), 0))
>>>>>>> 3bec60b4
              GROUP BY timestamp, actor_id,
                                  breakdown_value) AS e
           WHERE and(ifNull(lessOrEquals(e.timestamp, plus(d.timestamp, toIntervalDay(1))), 0), ifNull(greater(e.timestamp, minus(d.timestamp, toIntervalDay(6))), 0))
           GROUP BY d.timestamp,
                    e.actor_id,
                    breakdown_value
           ORDER BY d.timestamp ASC)
        WHERE and(ifNull(greaterOrEquals(timestamp, toStartOfDay(assumeNotNull(parseDateTime64BestEffortOrNull('2020-01-11 00:00:00', 6, 'UTC')))), 0), ifNull(lessOrEquals(timestamp, assumeNotNull(parseDateTime64BestEffortOrNull('2020-01-11 23:59:59', 6, 'UTC'))), 0))
        GROUP BY breakdown_value))
  WHERE isNotNull(breakdown_value)
  GROUP BY breakdown_value
  ORDER BY if(ifNull(equals(breakdown_value, '$$_posthog_breakdown_other_$$'), 0), 2, if(ifNull(equals(breakdown_value, '$$_posthog_breakdown_null_$$'), 0), 1, 0)) ASC, total DESC,
                                                                                                                                                                         breakdown_value ASC
  LIMIT 50000 SETTINGS readonly=2,
                       max_execution_time=60,
                       allow_experimental_object_type=1,
                       format_csv_allow_double_quotes=0,
                       max_ast_elements=1000000,
                       max_expanded_ast_elements=1000000,
                       max_query_size=524288,
                       max_bytes_before_external_group_by=0
  '''
# ---
# name: TestTrends.test_breakdown_weekly_active_users_daily_based_on_action
  '''
  
  SELECT count(DISTINCT person_id)
  FROM cohortpeople
  WHERE team_id = 2
    AND cohort_id = 2
    AND version = NULL
  '''
# ---
# name: TestTrends.test_breakdown_weekly_active_users_daily_based_on_action.1
  '''
  /* cohort_calculation: */
  SELECT count(DISTINCT person_id)
  FROM cohortpeople
  WHERE team_id = 2
    AND cohort_id = 2
    AND version = 0
  '''
# ---
# name: TestTrends.test_breakdown_weekly_active_users_daily_based_on_action.2
  '''
  SELECT groupArray(1)(date)[1] AS date,
                      arrayFold((acc, x) -> arrayMap(i -> plus(acc[i], x[i]), range(1, plus(length(date), 1))), groupArray(total), arrayWithConstant(length(date), reinterpretAsFloat64(0))) AS total,
                      if(ifNull(ifNull(greaterOrEquals(row_number, 25), 0), 0), '$$_posthog_breakdown_other_$$', breakdown_value) AS breakdown_value
  FROM
    (SELECT arrayMap(number -> plus(toStartOfDay(assumeNotNull(parseDateTime64BestEffortOrNull('2020-01-01 00:00:00', 6, 'UTC'))), toIntervalDay(number)), range(0, plus(coalesce(dateDiff('day', toStartOfDay(assumeNotNull(parseDateTime64BestEffortOrNull('2020-01-01 00:00:00', 6, 'UTC'))), toStartOfDay(assumeNotNull(parseDateTime64BestEffortOrNull('2020-01-12 23:59:59', 6, 'UTC'))))), 1))) AS date,
            arrayMap(_match_date -> arraySum(arraySlice(groupArray(count), indexOf(groupArray(day_start) AS _days_for_count, _match_date) AS _index, plus(minus(arrayLastIndex(x -> ifNull(equals(x, _match_date), isNull(x)
                                                                                                                                                                                           and isNull(_match_date)), _days_for_count), _index), 1))), date) AS total,
            breakdown_value AS breakdown_value,
            rowNumberInAllBlocks() AS row_number
     FROM
       (SELECT sum(total) AS count,
               day_start AS day_start,
               breakdown_value AS breakdown_value
        FROM
          (SELECT counts AS total,
                  toStartOfDay(timestamp) AS day_start,
                  breakdown_value AS breakdown_value
           FROM
             (SELECT d.timestamp AS timestamp,
                     count(DISTINCT e.actor_id) AS counts,
                     e.breakdown_value AS breakdown_value
              FROM
                (SELECT minus(toStartOfDay(assumeNotNull(parseDateTime64BestEffortOrNull('2020-01-12 23:59:59', 6, 'UTC'))), toIntervalDay(numbers.number)) AS timestamp
                 FROM numbers(dateDiff('day', minus(toStartOfDay(assumeNotNull(parseDateTime64BestEffortOrNull('2020-01-01 00:00:00', 6, 'UTC'))), toIntervalDay(7)), assumeNotNull(parseDateTime64BestEffortOrNull('2020-01-12 23:59:59', 6, 'UTC')))) AS numbers) AS d
              CROSS JOIN
                (SELECT toTimeZone(e.timestamp, 'UTC') AS timestamp,
                        e__pdi.person_id AS actor_id,
                        ifNull(nullIf(toString(replaceRegexpAll(nullIf(nullIf(JSONExtractRaw(e.properties, 'key'), ''), 'null'), '^"|"$', '')), ''), '$$_posthog_breakdown_null_$$') AS breakdown_value
                 FROM events AS e SAMPLE 1
                 INNER JOIN
                   (SELECT argMax(person_distinct_id2.person_id, person_distinct_id2.version) AS person_id,
                           argMax(person_distinct_id2.person_id, person_distinct_id2.version) AS e__pdi___person_id,
                           person_distinct_id2.distinct_id AS distinct_id
                    FROM person_distinct_id2
                    WHERE equals(person_distinct_id2.team_id, 2)
                    GROUP BY person_distinct_id2.distinct_id
                    HAVING ifNull(equals(argMax(person_distinct_id2.is_deleted, person_distinct_id2.version), 0), 0) SETTINGS optimize_aggregation_in_order=1) AS e__pdi ON equals(e.distinct_id, e__pdi.distinct_id)
                 LEFT JOIN
                   (SELECT person.id AS id,
                           replaceRegexpAll(nullIf(nullIf(JSONExtractRaw(person.properties, 'name'), ''), 'null'), '^"|"$', '') AS properties___name
                    FROM person
                    WHERE and(equals(person.team_id, 2), ifNull(in(tuple(person.id, person.version),
                                                                     (SELECT person.id AS id, max(person.version) AS version
                                                                      FROM person
                                                                      WHERE equals(person.team_id, 2)
                                                                      GROUP BY person.id
<<<<<<< HEAD
                                                                      HAVING and(ifNull(equals(argMax(person.is_deleted, person.version), 0), 0), ifNull(less(argMax(person.created_at, person.version), plus(now64(6, 'UTC'), toIntervalDay(1))), 0)))), 0)) SETTINGS optimize_aggregation_in_order=1) AS e__pdi__person ON equals(e__pdi.e__pdi___person_id, e__pdi__person.id)
                 WHERE and(equals(e.team_id, 2), and(equals(e.event, '$pageview'), and(or(ifNull(equals(e__pdi__person.properties___name, 'p1'), 0), ifNull(equals(e__pdi__person.properties___name, 'p2'), 0), ifNull(equals(e__pdi__person.properties___name, 'p3'), 0)), ifNull(in(e__pdi.person_id,
                                                                                                                                                                                                                                                                                        (SELECT cohortpeople.person_id AS person_id
                                                                                                                                                                                                                                                                                         FROM cohortpeople
                                                                                                                                                                                                                                                                                         WHERE and(equals(cohortpeople.team_id, 2), equals(cohortpeople.cohort_id, 2), equals(cohortpeople.version, 0)))), 0))), ifNull(greaterOrEquals(timestamp, minus(assumeNotNull(parseDateTime64BestEffortOrNull('2020-01-01 00:00:00', 6, 'UTC')), toIntervalDay(7))), 0), ifNull(lessOrEquals(timestamp, assumeNotNull(parseDateTime64BestEffortOrNull('2020-01-12 23:59:59', 6, 'UTC'))), 0))
=======
                                                                      HAVING and(ifNull(equals(argMax(person.is_deleted, person.version), 0), 0), ifNull(less(argMax(toTimeZone(person.created_at, 'UTC'), person.version), plus(now64(6, 'UTC'), toIntervalDay(1))), 0)))), 0)) SETTINGS optimize_aggregation_in_order=1) AS e__pdi__person ON equals(e__pdi.e__pdi___person_id, e__pdi__person.id)
                 WHERE and(equals(e.team_id, 2), and(and(equals(e.event, '$pageview'), and(or(ifNull(equals(e__pdi__person.properties___name, 'p1'), 0), ifNull(equals(e__pdi__person.properties___name, 'p2'), 0), ifNull(equals(e__pdi__person.properties___name, 'p3'), 0)), ifNull(in(e__pdi.person_id,
                                                                                                                                                                                                                                                                                            (SELECT cohortpeople.person_id AS person_id
                                                                                                                                                                                                                                                                                             FROM cohortpeople
                                                                                                                                                                                                                                                                                             WHERE and(equals(cohortpeople.team_id, 2), equals(cohortpeople.cohort_id, 2), equals(cohortpeople.version, 0)))), 0))), true), ifNull(greaterOrEquals(timestamp, minus(assumeNotNull(parseDateTime64BestEffortOrNull('2020-01-01 00:00:00', 6, 'UTC')), toIntervalDay(7))), 0), ifNull(lessOrEquals(timestamp, assumeNotNull(parseDateTime64BestEffortOrNull('2020-01-12 23:59:59', 6, 'UTC'))), 0))
>>>>>>> 3bec60b4
                 GROUP BY timestamp, actor_id,
                                     breakdown_value) AS e
              WHERE and(ifNull(lessOrEquals(e.timestamp, plus(d.timestamp, toIntervalDay(1))), 0), ifNull(greater(e.timestamp, minus(d.timestamp, toIntervalDay(6))), 0))
              GROUP BY d.timestamp,
                       breakdown_value
              ORDER BY d.timestamp ASC)
           WHERE and(ifNull(greaterOrEquals(timestamp, toStartOfDay(assumeNotNull(parseDateTime64BestEffortOrNull('2020-01-01 00:00:00', 6, 'UTC')))), 0), ifNull(lessOrEquals(timestamp, assumeNotNull(parseDateTime64BestEffortOrNull('2020-01-12 23:59:59', 6, 'UTC'))), 0)))
        GROUP BY day_start,
                 breakdown_value
        ORDER BY day_start ASC, breakdown_value ASC)
     GROUP BY breakdown_value
     ORDER BY if(ifNull(equals(breakdown_value, '$$_posthog_breakdown_other_$$'), 0), 2, if(ifNull(equals(breakdown_value, '$$_posthog_breakdown_null_$$'), 0), 1, 0)) ASC, arraySum(total) DESC, breakdown_value ASC)
  WHERE isNotNull(breakdown_value)
  GROUP BY breakdown_value
  ORDER BY if(ifNull(equals(breakdown_value, '$$_posthog_breakdown_other_$$'), 0), 2, if(ifNull(equals(breakdown_value, '$$_posthog_breakdown_null_$$'), 0), 1, 0)) ASC, arraySum(total) DESC, breakdown_value ASC
  LIMIT 50000 SETTINGS readonly=2,
                       max_execution_time=60,
                       allow_experimental_object_type=1,
                       format_csv_allow_double_quotes=0,
                       max_ast_elements=1000000,
                       max_expanded_ast_elements=1000000,
                       max_query_size=524288,
                       max_bytes_before_external_group_by=0
  '''
# ---
# name: TestTrends.test_breakdown_with_filter_groups_person_on_events
  '''
  SELECT groupArray(1)(date)[1] AS date,
                      arrayFold((acc, x) -> arrayMap(i -> plus(acc[i], x[i]), range(1, plus(length(date), 1))), groupArray(total), arrayWithConstant(length(date), reinterpretAsFloat64(0))) AS total,
                      if(ifNull(ifNull(greaterOrEquals(row_number, 25), 0), 0), '$$_posthog_breakdown_other_$$', breakdown_value) AS breakdown_value
  FROM
    (SELECT arrayMap(number -> plus(toStartOfDay(assumeNotNull(parseDateTime64BestEffortOrNull('2020-01-01 00:00:00', 6, 'UTC'))), toIntervalDay(number)), range(0, plus(coalesce(dateDiff('day', toStartOfDay(assumeNotNull(parseDateTime64BestEffortOrNull('2020-01-01 00:00:00', 6, 'UTC'))), toStartOfDay(assumeNotNull(parseDateTime64BestEffortOrNull('2020-01-12 23:59:59', 6, 'UTC'))))), 1))) AS date,
            arrayMap(_match_date -> arraySum(arraySlice(groupArray(count), indexOf(groupArray(day_start) AS _days_for_count, _match_date) AS _index, plus(minus(arrayLastIndex(x -> ifNull(equals(x, _match_date), isNull(x)
                                                                                                                                                                                           and isNull(_match_date)), _days_for_count), _index), 1))), date) AS total,
            breakdown_value AS breakdown_value,
            rowNumberInAllBlocks() AS row_number
     FROM
       (SELECT sum(total) AS count,
               day_start AS day_start,
               breakdown_value AS breakdown_value
        FROM
          (SELECT count() AS total,
                  toStartOfDay(toTimeZone(e.timestamp, 'UTC')) AS day_start,
                  ifNull(nullIf(toString(replaceRegexpAll(nullIf(nullIf(JSONExtractRaw(e.properties, 'key'), ''), 'null'), '^"|"$', '')), ''), '$$_posthog_breakdown_null_$$') AS breakdown_value
           FROM events AS e SAMPLE 1
           LEFT JOIN
             (SELECT argMax(replaceRegexpAll(nullIf(nullIf(JSONExtractRaw(groups.group_properties, 'industry'), ''), 'null'), '^"|"$', ''), toTimeZone(groups._timestamp, 'UTC')) AS properties___industry,
                     groups.group_type_index AS index,
                     groups.group_key AS key
              FROM groups
              WHERE and(equals(groups.team_id, 2), ifNull(equals(index, 0), 0))
              GROUP BY groups.group_type_index,
                       groups.group_key) AS e__group_0 ON equals(e.`$group_0`, e__group_0.key)
           WHERE and(equals(e.team_id, 2), greaterOrEquals(toTimeZone(e.timestamp, 'UTC'), toStartOfDay(assumeNotNull(parseDateTime64BestEffortOrNull('2020-01-01 00:00:00', 6, 'UTC')))), lessOrEquals(toTimeZone(e.timestamp, 'UTC'), assumeNotNull(parseDateTime64BestEffortOrNull('2020-01-12 23:59:59', 6, 'UTC'))), equals(e.event, 'sign up'), ifNull(equals(e__group_0.properties___industry, 'finance'), 0))
           GROUP BY day_start,
                    breakdown_value)
        GROUP BY day_start,
                 breakdown_value
        ORDER BY day_start ASC, breakdown_value ASC)
     GROUP BY breakdown_value
     ORDER BY if(ifNull(equals(breakdown_value, '$$_posthog_breakdown_other_$$'), 0), 2, if(ifNull(equals(breakdown_value, '$$_posthog_breakdown_null_$$'), 0), 1, 0)) ASC, arraySum(total) DESC, breakdown_value ASC)
  WHERE isNotNull(breakdown_value)
  GROUP BY breakdown_value
  ORDER BY if(ifNull(equals(breakdown_value, '$$_posthog_breakdown_other_$$'), 0), 2, if(ifNull(equals(breakdown_value, '$$_posthog_breakdown_null_$$'), 0), 1, 0)) ASC, arraySum(total) DESC, breakdown_value ASC
  LIMIT 50000 SETTINGS readonly=2,
                       max_execution_time=60,
                       allow_experimental_object_type=1,
                       format_csv_allow_double_quotes=0,
                       max_ast_elements=1000000,
                       max_expanded_ast_elements=1000000,
                       max_query_size=524288,
                       max_bytes_before_external_group_by=0
  '''
# ---
# name: TestTrends.test_breakdown_with_filter_groups_person_on_events_v2
  '''
  
  SELECT DISTINCT person_id
  FROM events
  WHERE team_id = 2
    AND distinct_id = 'test_breakdown_d2'
  '''
# ---
# name: TestTrends.test_breakdown_with_filter_groups_person_on_events_v2.1
  '''
  SELECT groupArray(1)(date)[1] AS date,
                      arrayFold((acc, x) -> arrayMap(i -> plus(acc[i], x[i]), range(1, plus(length(date), 1))), groupArray(total), arrayWithConstant(length(date), reinterpretAsFloat64(0))) AS total,
                      if(ifNull(ifNull(greaterOrEquals(row_number, 25), 0), 0), '$$_posthog_breakdown_other_$$', breakdown_value) AS breakdown_value
  FROM
    (SELECT arrayMap(number -> plus(toStartOfDay(assumeNotNull(parseDateTime64BestEffortOrNull('2020-01-01 00:00:00', 6, 'UTC'))), toIntervalDay(number)), range(0, plus(coalesce(dateDiff('day', toStartOfDay(assumeNotNull(parseDateTime64BestEffortOrNull('2020-01-01 00:00:00', 6, 'UTC'))), toStartOfDay(assumeNotNull(parseDateTime64BestEffortOrNull('2020-01-12 23:59:59', 6, 'UTC'))))), 1))) AS date,
            arrayMap(_match_date -> arraySum(arraySlice(groupArray(count), indexOf(groupArray(day_start) AS _days_for_count, _match_date) AS _index, plus(minus(arrayLastIndex(x -> ifNull(equals(x, _match_date), isNull(x)
                                                                                                                                                                                           and isNull(_match_date)), _days_for_count), _index), 1))), date) AS total,
            breakdown_value AS breakdown_value,
            rowNumberInAllBlocks() AS row_number
     FROM
       (SELECT sum(total) AS count,
               day_start AS day_start,
               breakdown_value AS breakdown_value
        FROM
          (SELECT count(DISTINCT if(not(empty(e__override.distinct_id)), e__override.person_id, e.person_id)) AS total,
                  toStartOfDay(toTimeZone(e.timestamp, 'UTC')) AS day_start,
                  ifNull(nullIf(toString(replaceRegexpAll(nullIf(nullIf(JSONExtractRaw(e.properties, 'key'), ''), 'null'), '^"|"$', '')), ''), '$$_posthog_breakdown_null_$$') AS breakdown_value
           FROM events AS e SAMPLE 1
           LEFT OUTER JOIN
             (SELECT argMax(person_distinct_id_overrides.person_id, person_distinct_id_overrides.version) AS person_id,
                     person_distinct_id_overrides.distinct_id AS distinct_id
              FROM person_distinct_id_overrides
              WHERE equals(person_distinct_id_overrides.team_id, 2)
              GROUP BY person_distinct_id_overrides.distinct_id
              HAVING ifNull(equals(argMax(person_distinct_id_overrides.is_deleted, person_distinct_id_overrides.version), 0), 0) SETTINGS optimize_aggregation_in_order=1) AS e__override ON equals(e.distinct_id, e__override.distinct_id)
           LEFT JOIN
             (SELECT argMax(replaceRegexpAll(nullIf(nullIf(JSONExtractRaw(groups.group_properties, 'industry'), ''), 'null'), '^"|"$', ''), toTimeZone(groups._timestamp, 'UTC')) AS properties___industry,
                     groups.group_type_index AS index,
                     groups.group_key AS key
              FROM groups
              WHERE and(equals(groups.team_id, 2), ifNull(equals(index, 0), 0))
              GROUP BY groups.group_type_index,
                       groups.group_key) AS e__group_0 ON equals(e.`$group_0`, e__group_0.key)
           WHERE and(equals(e.team_id, 2), greaterOrEquals(toTimeZone(e.timestamp, 'UTC'), toStartOfDay(assumeNotNull(parseDateTime64BestEffortOrNull('2020-01-01 00:00:00', 6, 'UTC')))), lessOrEquals(toTimeZone(e.timestamp, 'UTC'), assumeNotNull(parseDateTime64BestEffortOrNull('2020-01-12 23:59:59', 6, 'UTC'))), equals(e.event, 'sign up'), ifNull(equals(e__group_0.properties___industry, 'finance'), 0))
           GROUP BY day_start,
                    breakdown_value)
        GROUP BY day_start,
                 breakdown_value
        ORDER BY day_start ASC, breakdown_value ASC)
     GROUP BY breakdown_value
     ORDER BY if(ifNull(equals(breakdown_value, '$$_posthog_breakdown_other_$$'), 0), 2, if(ifNull(equals(breakdown_value, '$$_posthog_breakdown_null_$$'), 0), 1, 0)) ASC, arraySum(total) DESC, breakdown_value ASC)
  WHERE isNotNull(breakdown_value)
  GROUP BY breakdown_value
  ORDER BY if(ifNull(equals(breakdown_value, '$$_posthog_breakdown_other_$$'), 0), 2, if(ifNull(equals(breakdown_value, '$$_posthog_breakdown_null_$$'), 0), 1, 0)) ASC, arraySum(total) DESC, breakdown_value ASC
  LIMIT 50000 SETTINGS readonly=2,
                       max_execution_time=60,
                       allow_experimental_object_type=1,
                       format_csv_allow_double_quotes=0,
                       max_ast_elements=1000000,
                       max_expanded_ast_elements=1000000,
                       max_query_size=524288,
                       max_bytes_before_external_group_by=0
  '''
# ---
# name: TestTrends.test_dau_with_breakdown_filtering_with_sampling
  '''
  SELECT groupArray(1)(date)[1] AS date,
                      arrayFold((acc, x) -> arrayMap(i -> plus(acc[i], x[i]), range(1, plus(length(date), 1))), groupArray(total), arrayWithConstant(length(date), reinterpretAsFloat64(0))) AS total,
                      if(ifNull(ifNull(greaterOrEquals(row_number, 25), 0), 0), '$$_posthog_breakdown_other_$$', breakdown_value) AS breakdown_value
  FROM
    (SELECT arrayMap(number -> plus(toStartOfDay(assumeNotNull(parseDateTime64BestEffortOrNull('2019-12-28 00:00:00', 6, 'UTC'))), toIntervalDay(number)), range(0, plus(coalesce(dateDiff('day', toStartOfDay(assumeNotNull(parseDateTime64BestEffortOrNull('2019-12-28 00:00:00', 6, 'UTC'))), toStartOfDay(assumeNotNull(parseDateTime64BestEffortOrNull('2020-01-04 23:59:59', 6, 'UTC'))))), 1))) AS date,
            arrayMap(_match_date -> arraySum(arraySlice(groupArray(count), indexOf(groupArray(day_start) AS _days_for_count, _match_date) AS _index, plus(minus(arrayLastIndex(x -> ifNull(equals(x, _match_date), isNull(x)
                                                                                                                                                                                           and isNull(_match_date)), _days_for_count), _index), 1))), date) AS total,
            breakdown_value AS breakdown_value,
            rowNumberInAllBlocks() AS row_number
     FROM
       (SELECT sum(total) AS count,
               day_start AS day_start,
               breakdown_value AS breakdown_value
        FROM
          (SELECT count(DISTINCT e__pdi.person_id) AS total,
                  toStartOfDay(toTimeZone(e.timestamp, 'UTC')) AS day_start,
                  ifNull(nullIf(toString(replaceRegexpAll(nullIf(nullIf(JSONExtractRaw(e.properties, '$some_property'), ''), 'null'), '^"|"$', '')), ''), '$$_posthog_breakdown_null_$$') AS breakdown_value
           FROM events AS e SAMPLE 1.0
           INNER JOIN
             (SELECT argMax(person_distinct_id2.person_id, person_distinct_id2.version) AS person_id,
                     person_distinct_id2.distinct_id AS distinct_id
              FROM person_distinct_id2
              WHERE equals(person_distinct_id2.team_id, 2)
              GROUP BY person_distinct_id2.distinct_id
<<<<<<< HEAD
              HAVING ifNull(equals(argMax(person_distinct_id2.is_deleted, person_distinct_id2.version), 0), 0)) AS e__pdi ON equals(e.distinct_id, e__pdi.distinct_id)
           WHERE and(equals(e.team_id, 2), greaterOrEquals(toTimeZone(e.timestamp, 'UTC'), toStartOfDay(assumeNotNull(parseDateTime64BestEffortOrNull('2019-12-28 00:00:00', 6, 'UTC')))), lessOrEquals(toTimeZone(e.timestamp, 'UTC'), assumeNotNull(parseDateTime64BestEffortOrNull('2020-01-04 23:59:59', 6, 'UTC'))), equals(e.event, 'sign up'))
=======
              HAVING ifNull(equals(argMax(person_distinct_id2.is_deleted, person_distinct_id2.version), 0), 0) SETTINGS optimize_aggregation_in_order=1) AS e__pdi ON equals(e.distinct_id, e__pdi.distinct_id)
           WHERE and(equals(e.team_id, 2), greaterOrEquals(toTimeZone(e.timestamp, 'UTC'), toStartOfDay(assumeNotNull(parseDateTime64BestEffortOrNull('2019-12-28 00:00:00', 6, 'UTC')))), lessOrEquals(toTimeZone(e.timestamp, 'UTC'), assumeNotNull(parseDateTime64BestEffortOrNull('2020-01-04 23:59:59', 6, 'UTC'))), equals(e.event, 'sign up'), true)
>>>>>>> 3bec60b4
           GROUP BY day_start,
                    breakdown_value)
        GROUP BY day_start,
                 breakdown_value
        ORDER BY day_start ASC, breakdown_value ASC)
     GROUP BY breakdown_value
     ORDER BY if(ifNull(equals(breakdown_value, '$$_posthog_breakdown_other_$$'), 0), 2, if(ifNull(equals(breakdown_value, '$$_posthog_breakdown_null_$$'), 0), 1, 0)) ASC, arraySum(total) DESC, breakdown_value ASC)
  WHERE isNotNull(breakdown_value)
  GROUP BY breakdown_value
  ORDER BY if(ifNull(equals(breakdown_value, '$$_posthog_breakdown_other_$$'), 0), 2, if(ifNull(equals(breakdown_value, '$$_posthog_breakdown_null_$$'), 0), 1, 0)) ASC, arraySum(total) DESC, breakdown_value ASC
  LIMIT 50000 SETTINGS readonly=2,
                       max_execution_time=60,
                       allow_experimental_object_type=1,
                       format_csv_allow_double_quotes=0,
                       max_ast_elements=1000000,
                       max_expanded_ast_elements=1000000,
                       max_query_size=524288,
                       max_bytes_before_external_group_by=0
  '''
# ---
# name: TestTrends.test_dau_with_breakdown_filtering_with_sampling.1
  '''
  SELECT groupArray(1)(date)[1] AS date,
                      arrayFold((acc, x) -> arrayMap(i -> plus(acc[i], x[i]), range(1, plus(length(date), 1))), groupArray(total), arrayWithConstant(length(date), reinterpretAsFloat64(0))) AS total,
                      if(ifNull(ifNull(greaterOrEquals(row_number, 25), 0), 0), '$$_posthog_breakdown_other_$$', breakdown_value) AS breakdown_value
  FROM
    (SELECT arrayMap(number -> plus(toStartOfDay(assumeNotNull(parseDateTime64BestEffortOrNull('2019-12-28 00:00:00', 6, 'UTC'))), toIntervalDay(number)), range(0, plus(coalesce(dateDiff('day', toStartOfDay(assumeNotNull(parseDateTime64BestEffortOrNull('2019-12-28 00:00:00', 6, 'UTC'))), toStartOfDay(assumeNotNull(parseDateTime64BestEffortOrNull('2020-01-04 23:59:59', 6, 'UTC'))))), 1))) AS date,
            arrayMap(_match_date -> arraySum(arraySlice(groupArray(count), indexOf(groupArray(day_start) AS _days_for_count, _match_date) AS _index, plus(minus(arrayLastIndex(x -> ifNull(equals(x, _match_date), isNull(x)
                                                                                                                                                                                           and isNull(_match_date)), _days_for_count), _index), 1))), date) AS total,
            breakdown_value AS breakdown_value,
            rowNumberInAllBlocks() AS row_number
     FROM
       (SELECT sum(total) AS count,
               day_start AS day_start,
               breakdown_value AS breakdown_value
        FROM
          (SELECT count(DISTINCT e__pdi.person_id) AS total,
                  toStartOfDay(toTimeZone(e.timestamp, 'UTC')) AS day_start,
                  ifNull(nullIf(toString(replaceRegexpAll(nullIf(nullIf(JSONExtractRaw(e.properties, '$some_property'), ''), 'null'), '^"|"$', '')), ''), '$$_posthog_breakdown_null_$$') AS breakdown_value
           FROM events AS e SAMPLE 1.0
           INNER JOIN
             (SELECT argMax(person_distinct_id2.person_id, person_distinct_id2.version) AS person_id,
                     person_distinct_id2.distinct_id AS distinct_id
              FROM person_distinct_id2
              WHERE equals(person_distinct_id2.team_id, 2)
              GROUP BY person_distinct_id2.distinct_id
<<<<<<< HEAD
              HAVING ifNull(equals(argMax(person_distinct_id2.is_deleted, person_distinct_id2.version), 0), 0)) AS e__pdi ON equals(e.distinct_id, e__pdi.distinct_id)
           WHERE and(equals(e.team_id, 2), greaterOrEquals(toTimeZone(e.timestamp, 'UTC'), toStartOfDay(assumeNotNull(parseDateTime64BestEffortOrNull('2019-12-28 00:00:00', 6, 'UTC')))), lessOrEquals(toTimeZone(e.timestamp, 'UTC'), assumeNotNull(parseDateTime64BestEffortOrNull('2020-01-04 23:59:59', 6, 'UTC'))), equals(e.event, 'sign up'))
=======
              HAVING ifNull(equals(argMax(person_distinct_id2.is_deleted, person_distinct_id2.version), 0), 0) SETTINGS optimize_aggregation_in_order=1) AS e__pdi ON equals(e.distinct_id, e__pdi.distinct_id)
           WHERE and(equals(e.team_id, 2), greaterOrEquals(toTimeZone(e.timestamp, 'UTC'), toStartOfDay(assumeNotNull(parseDateTime64BestEffortOrNull('2019-12-28 00:00:00', 6, 'UTC')))), lessOrEquals(toTimeZone(e.timestamp, 'UTC'), assumeNotNull(parseDateTime64BestEffortOrNull('2020-01-04 23:59:59', 6, 'UTC'))), equals(e.event, 'sign up'), true)
>>>>>>> 3bec60b4
           GROUP BY day_start,
                    breakdown_value)
        GROUP BY day_start,
                 breakdown_value
        ORDER BY day_start ASC, breakdown_value ASC)
     GROUP BY breakdown_value
     ORDER BY if(ifNull(equals(breakdown_value, '$$_posthog_breakdown_other_$$'), 0), 2, if(ifNull(equals(breakdown_value, '$$_posthog_breakdown_null_$$'), 0), 1, 0)) ASC, arraySum(total) DESC, breakdown_value ASC)
  WHERE isNotNull(breakdown_value)
  GROUP BY breakdown_value
  ORDER BY if(ifNull(equals(breakdown_value, '$$_posthog_breakdown_other_$$'), 0), 2, if(ifNull(equals(breakdown_value, '$$_posthog_breakdown_null_$$'), 0), 1, 0)) ASC, arraySum(total) DESC, breakdown_value ASC
  LIMIT 50000 SETTINGS readonly=2,
                       max_execution_time=60,
                       allow_experimental_object_type=1,
                       format_csv_allow_double_quotes=0,
                       max_ast_elements=1000000,
                       max_expanded_ast_elements=1000000,
                       max_query_size=524288,
                       max_bytes_before_external_group_by=0
  '''
# ---
# name: TestTrends.test_dau_with_breakdown_filtering_with_sampling.2
  '''
  SELECT groupArray(1)(date)[1] AS date,
                      arrayFold((acc, x) -> arrayMap(i -> plus(acc[i], x[i]), range(1, plus(length(date), 1))), groupArray(total), arrayWithConstant(length(date), reinterpretAsFloat64(0))) AS total,
                      arrayMap(i -> if(ifNull(ifNull(greaterOrEquals(row_number, 25), 0), 0), '$$_posthog_breakdown_other_$$', i), breakdown_value) AS breakdown_value
  FROM
    (SELECT arrayMap(number -> plus(toStartOfDay(assumeNotNull(parseDateTime64BestEffortOrNull('2019-12-28 00:00:00', 6, 'UTC'))), toIntervalDay(number)), range(0, plus(coalesce(dateDiff('day', toStartOfDay(assumeNotNull(parseDateTime64BestEffortOrNull('2019-12-28 00:00:00', 6, 'UTC'))), toStartOfDay(assumeNotNull(parseDateTime64BestEffortOrNull('2020-01-04 23:59:59', 6, 'UTC'))))), 1))) AS date,
            arrayMap(_match_date -> arraySum(arraySlice(groupArray(count), indexOf(groupArray(day_start) AS _days_for_count, _match_date) AS _index, plus(minus(arrayLastIndex(x -> ifNull(equals(x, _match_date), isNull(x)
                                                                                                                                                                                           and isNull(_match_date)), _days_for_count), _index), 1))), date) AS total,
            breakdown_value AS breakdown_value,
            rowNumberInAllBlocks() AS row_number
     FROM
       (SELECT sum(total) AS count,
               day_start AS day_start,
               [ifNull(toString(breakdown_value_1), '$$_posthog_breakdown_null_$$')] AS breakdown_value
        FROM
          (SELECT count(DISTINCT e__pdi.person_id) AS total,
                  toStartOfDay(toTimeZone(e.timestamp, 'UTC')) AS day_start,
                  ifNull(nullIf(toString(replaceRegexpAll(nullIf(nullIf(JSONExtractRaw(e.properties, '$some_property'), ''), 'null'), '^"|"$', '')), ''), '$$_posthog_breakdown_null_$$') AS breakdown_value_1
           FROM events AS e SAMPLE 1.0
           INNER JOIN
             (SELECT argMax(person_distinct_id2.person_id, person_distinct_id2.version) AS person_id,
                     person_distinct_id2.distinct_id AS distinct_id
              FROM person_distinct_id2
              WHERE equals(person_distinct_id2.team_id, 2)
              GROUP BY person_distinct_id2.distinct_id
              HAVING ifNull(equals(argMax(person_distinct_id2.is_deleted, person_distinct_id2.version), 0), 0)) AS e__pdi ON equals(e.distinct_id, e__pdi.distinct_id)
           WHERE and(equals(e.team_id, 2), greaterOrEquals(toTimeZone(e.timestamp, 'UTC'), toStartOfDay(assumeNotNull(parseDateTime64BestEffortOrNull('2019-12-28 00:00:00', 6, 'UTC')))), lessOrEquals(toTimeZone(e.timestamp, 'UTC'), assumeNotNull(parseDateTime64BestEffortOrNull('2020-01-04 23:59:59', 6, 'UTC'))), equals(e.event, 'sign up'))
           GROUP BY day_start,
                    breakdown_value_1)
        GROUP BY day_start,
                 breakdown_value_1
        ORDER BY day_start ASC, breakdown_value ASC)
     GROUP BY breakdown_value
     ORDER BY if(has(breakdown_value, '$$_posthog_breakdown_other_$$'), 2, if(has(breakdown_value, '$$_posthog_breakdown_null_$$'), 1, 0)) ASC, arraySum(total) DESC, breakdown_value ASC)
  WHERE arrayExists(x -> isNotNull(x), breakdown_value)
  GROUP BY breakdown_value
  ORDER BY if(has(breakdown_value, '$$_posthog_breakdown_other_$$'), 2, if(has(breakdown_value, '$$_posthog_breakdown_null_$$'), 1, 0)) ASC, arraySum(total) DESC, breakdown_value ASC
  LIMIT 50000 SETTINGS readonly=2,
                       max_execution_time=60,
                       allow_experimental_object_type=1,
                       format_csv_allow_double_quotes=0,
                       max_ast_elements=1000000,
                       max_expanded_ast_elements=1000000,
                       max_query_size=524288,
                       max_bytes_before_external_group_by=0
  '''
# ---
# name: TestTrends.test_dau_with_breakdown_filtering_with_sampling.3
  '''
  SELECT groupArray(1)(date)[1] AS date,
                      arrayFold((acc, x) -> arrayMap(i -> plus(acc[i], x[i]), range(1, plus(length(date), 1))), groupArray(total), arrayWithConstant(length(date), reinterpretAsFloat64(0))) AS total,
                      arrayMap(i -> if(ifNull(ifNull(greaterOrEquals(row_number, 25), 0), 0), '$$_posthog_breakdown_other_$$', i), breakdown_value) AS breakdown_value
  FROM
    (SELECT arrayMap(number -> plus(toStartOfDay(assumeNotNull(parseDateTime64BestEffortOrNull('2019-12-28 00:00:00', 6, 'UTC'))), toIntervalDay(number)), range(0, plus(coalesce(dateDiff('day', toStartOfDay(assumeNotNull(parseDateTime64BestEffortOrNull('2019-12-28 00:00:00', 6, 'UTC'))), toStartOfDay(assumeNotNull(parseDateTime64BestEffortOrNull('2020-01-04 23:59:59', 6, 'UTC'))))), 1))) AS date,
            arrayMap(_match_date -> arraySum(arraySlice(groupArray(count), indexOf(groupArray(day_start) AS _days_for_count, _match_date) AS _index, plus(minus(arrayLastIndex(x -> ifNull(equals(x, _match_date), isNull(x)
                                                                                                                                                                                           and isNull(_match_date)), _days_for_count), _index), 1))), date) AS total,
            breakdown_value AS breakdown_value,
            rowNumberInAllBlocks() AS row_number
     FROM
       (SELECT sum(total) AS count,
               day_start AS day_start,
               [ifNull(toString(breakdown_value_1), '$$_posthog_breakdown_null_$$')] AS breakdown_value
        FROM
          (SELECT count(DISTINCT e__pdi.person_id) AS total,
                  toStartOfDay(toTimeZone(e.timestamp, 'UTC')) AS day_start,
                  ifNull(nullIf(toString(replaceRegexpAll(nullIf(nullIf(JSONExtractRaw(e.properties, '$some_property'), ''), 'null'), '^"|"$', '')), ''), '$$_posthog_breakdown_null_$$') AS breakdown_value_1
           FROM events AS e SAMPLE 1.0
           INNER JOIN
             (SELECT argMax(person_distinct_id2.person_id, person_distinct_id2.version) AS person_id,
                     person_distinct_id2.distinct_id AS distinct_id
              FROM person_distinct_id2
              WHERE equals(person_distinct_id2.team_id, 2)
              GROUP BY person_distinct_id2.distinct_id
              HAVING ifNull(equals(argMax(person_distinct_id2.is_deleted, person_distinct_id2.version), 0), 0)) AS e__pdi ON equals(e.distinct_id, e__pdi.distinct_id)
           WHERE and(equals(e.team_id, 2), greaterOrEquals(toTimeZone(e.timestamp, 'UTC'), toStartOfDay(assumeNotNull(parseDateTime64BestEffortOrNull('2019-12-28 00:00:00', 6, 'UTC')))), lessOrEquals(toTimeZone(e.timestamp, 'UTC'), assumeNotNull(parseDateTime64BestEffortOrNull('2020-01-04 23:59:59', 6, 'UTC'))), equals(e.event, 'sign up'))
           GROUP BY day_start,
                    breakdown_value_1)
        GROUP BY day_start,
                 breakdown_value_1
        ORDER BY day_start ASC, breakdown_value ASC)
     GROUP BY breakdown_value
     ORDER BY if(has(breakdown_value, '$$_posthog_breakdown_other_$$'), 2, if(has(breakdown_value, '$$_posthog_breakdown_null_$$'), 1, 0)) ASC, arraySum(total) DESC, breakdown_value ASC)
  WHERE arrayExists(x -> isNotNull(x), breakdown_value)
  GROUP BY breakdown_value
  ORDER BY if(has(breakdown_value, '$$_posthog_breakdown_other_$$'), 2, if(has(breakdown_value, '$$_posthog_breakdown_null_$$'), 1, 0)) ASC, arraySum(total) DESC, breakdown_value ASC
  LIMIT 50000 SETTINGS readonly=2,
                       max_execution_time=60,
                       allow_experimental_object_type=1,
                       format_csv_allow_double_quotes=0,
                       max_ast_elements=1000000,
                       max_expanded_ast_elements=1000000,
                       max_query_size=524288,
                       max_bytes_before_external_group_by=0
  '''
# ---
# name: TestTrends.test_filter_events_by_precalculated_cohort
  '''
  
  SELECT count(DISTINCT person_id)
  FROM cohortpeople
  WHERE team_id = 2
    AND cohort_id = 2
    AND version = NULL
  '''
# ---
# name: TestTrends.test_filter_events_by_precalculated_cohort.1
  '''
  /* cohort_calculation: */
  SELECT count(DISTINCT person_id)
  FROM cohortpeople
  WHERE team_id = 2
    AND cohort_id = 2
    AND version = 0
  '''
# ---
# name: TestTrends.test_filter_events_by_precalculated_cohort.2
  '''
  
  SELECT count(DISTINCT person_id)
  FROM cohortpeople
  WHERE team_id = 2
    AND cohort_id = 2
    AND version = 0
  '''
# ---
# name: TestTrends.test_filter_events_by_precalculated_cohort.3
  '''
  /* cohort_calculation: */
  SELECT count(DISTINCT person_id)
  FROM cohortpeople
  WHERE team_id = 2
    AND cohort_id = 2
    AND version = 0
  '''
# ---
# name: TestTrends.test_filter_events_by_precalculated_cohort.4
  '''
  SELECT arrayMap(number -> plus(toStartOfDay(assumeNotNull(parseDateTime64BestEffortOrNull('2019-12-26 00:00:00', 6, 'UTC'))), toIntervalDay(number)), range(0, plus(coalesce(dateDiff('day', toStartOfDay(assumeNotNull(parseDateTime64BestEffortOrNull('2019-12-26 00:00:00', 6, 'UTC'))), toStartOfDay(assumeNotNull(parseDateTime64BestEffortOrNull('2020-01-02 23:59:59', 6, 'UTC'))))), 1))) AS date,
         arrayMap(_match_date -> arraySum(arraySlice(groupArray(count), indexOf(groupArray(day_start) AS _days_for_count, _match_date) AS _index, plus(minus(arrayLastIndex(x -> ifNull(equals(x, _match_date), isNull(x)
                                                                                                                                                                                        and isNull(_match_date)), _days_for_count), _index), 1))), date) AS total
  FROM
    (SELECT sum(total) AS count,
            day_start AS day_start
     FROM
       (SELECT count() AS total,
               toStartOfDay(toTimeZone(e.timestamp, 'UTC')) AS day_start
        FROM events AS e SAMPLE 1
        INNER JOIN
          (SELECT argMax(person_distinct_id2.person_id, person_distinct_id2.version) AS e__pdi___person_id,
                  argMax(person_distinct_id2.person_id, person_distinct_id2.version) AS person_id,
                  person_distinct_id2.distinct_id AS distinct_id
           FROM person_distinct_id2
           WHERE equals(person_distinct_id2.team_id, 2)
           GROUP BY person_distinct_id2.distinct_id
           HAVING ifNull(equals(argMax(person_distinct_id2.is_deleted, person_distinct_id2.version), 0), 0) SETTINGS optimize_aggregation_in_order=1) AS e__pdi ON equals(e.distinct_id, e__pdi.distinct_id)
        LEFT JOIN
          (SELECT person.id AS id,
                  replaceRegexpAll(nullIf(nullIf(JSONExtractRaw(person.properties, 'name'), ''), 'null'), '^"|"$', '') AS properties___name
           FROM person
           WHERE and(equals(person.team_id, 2), ifNull(in(tuple(person.id, person.version),
                                                            (SELECT person.id AS id, max(person.version) AS version
                                                             FROM person
                                                             WHERE equals(person.team_id, 2)
                                                             GROUP BY person.id
                                                             HAVING and(ifNull(equals(argMax(person.is_deleted, person.version), 0), 0), ifNull(less(argMax(toTimeZone(person.created_at, 'UTC'), person.version), plus(now64(6, 'UTC'), toIntervalDay(1))), 0)))), 0)) SETTINGS optimize_aggregation_in_order=1) AS e__pdi__person ON equals(e__pdi.e__pdi___person_id, e__pdi__person.id)
        WHERE and(equals(e.team_id, 2), greaterOrEquals(toTimeZone(e.timestamp, 'UTC'), toStartOfDay(assumeNotNull(parseDateTime64BestEffortOrNull('2019-12-26 00:00:00', 6, 'UTC')))), lessOrEquals(toTimeZone(e.timestamp, 'UTC'), assumeNotNull(parseDateTime64BestEffortOrNull('2020-01-02 23:59:59', 6, 'UTC'))), equals(e.event, 'event_name'), ifNull(equals(e__pdi__person.properties___name, 'Jane'), 0))
        GROUP BY day_start)
     GROUP BY day_start
     ORDER BY day_start ASC)
  ORDER BY arraySum(total) DESC
  LIMIT 50000 SETTINGS readonly=2,
                       max_execution_time=60,
                       allow_experimental_object_type=1,
                       format_csv_allow_double_quotes=0,
                       max_ast_elements=1000000,
                       max_expanded_ast_elements=1000000,
                       max_query_size=524288,
                       max_bytes_before_external_group_by=0
  '''
# ---
# name: TestTrends.test_filter_events_by_precalculated_cohort_poe_v2
  '''
  
  SELECT count(DISTINCT person_id)
  FROM cohortpeople
  WHERE team_id = 2
    AND cohort_id = 2
    AND version = NULL
  '''
# ---
# name: TestTrends.test_filter_events_by_precalculated_cohort_poe_v2.1
  '''
  /* cohort_calculation: */
  SELECT count(DISTINCT person_id)
  FROM cohortpeople
  WHERE team_id = 2
    AND cohort_id = 2
    AND version = 0
  '''
# ---
# name: TestTrends.test_filter_events_by_precalculated_cohort_poe_v2.2
  '''
  
  SELECT count(DISTINCT person_id)
  FROM cohortpeople
  WHERE team_id = 2
    AND cohort_id = 2
    AND version = 0
  '''
# ---
# name: TestTrends.test_filter_events_by_precalculated_cohort_poe_v2.3
  '''
  /* cohort_calculation: */
  SELECT count(DISTINCT person_id)
  FROM cohortpeople
  WHERE team_id = 2
    AND cohort_id = 2
    AND version = 0
  '''
# ---
# name: TestTrends.test_filter_events_by_precalculated_cohort_poe_v2.4
  '''
  SELECT arrayMap(number -> plus(toStartOfDay(assumeNotNull(parseDateTime64BestEffortOrNull('2019-12-26 00:00:00', 6, 'UTC'))), toIntervalDay(number)), range(0, plus(coalesce(dateDiff('day', toStartOfDay(assumeNotNull(parseDateTime64BestEffortOrNull('2019-12-26 00:00:00', 6, 'UTC'))), toStartOfDay(assumeNotNull(parseDateTime64BestEffortOrNull('2020-01-02 23:59:59', 6, 'UTC'))))), 1))) AS date,
         arrayMap(_match_date -> arraySum(arraySlice(groupArray(count), indexOf(groupArray(day_start) AS _days_for_count, _match_date) AS _index, plus(minus(arrayLastIndex(x -> ifNull(equals(x, _match_date), isNull(x)
                                                                                                                                                                                        and isNull(_match_date)), _days_for_count), _index), 1))), date) AS total
  FROM
    (SELECT sum(total) AS count,
            day_start AS day_start
     FROM
       (SELECT count() AS total,
               toStartOfDay(toTimeZone(e.timestamp, 'UTC')) AS day_start
        FROM events AS e SAMPLE 1
        WHERE and(equals(e.team_id, 2), greaterOrEquals(toTimeZone(e.timestamp, 'UTC'), toStartOfDay(assumeNotNull(parseDateTime64BestEffortOrNull('2019-12-26 00:00:00', 6, 'UTC')))), lessOrEquals(toTimeZone(e.timestamp, 'UTC'), assumeNotNull(parseDateTime64BestEffortOrNull('2020-01-02 23:59:59', 6, 'UTC'))), equals(e.event, 'event_name'), ifNull(equals(replaceRegexpAll(nullIf(nullIf(JSONExtractRaw(e.person_properties, 'name'), ''), 'null'), '^"|"$', ''), 'Jane'), 0))
        GROUP BY day_start)
     GROUP BY day_start
     ORDER BY day_start ASC)
  ORDER BY arraySum(total) DESC
  LIMIT 50000 SETTINGS readonly=2,
                       max_execution_time=60,
                       allow_experimental_object_type=1,
                       format_csv_allow_double_quotes=0,
                       max_ast_elements=1000000,
                       max_expanded_ast_elements=1000000,
                       max_query_size=524288,
                       max_bytes_before_external_group_by=0
  '''
# ---
# name: TestTrends.test_filtering_by_multiple_groups_person_on_events
  '''
  SELECT arrayMap(number -> plus(toStartOfDay(assumeNotNull(parseDateTime64BestEffortOrNull('2020-01-01 00:00:00', 6, 'UTC'))), toIntervalDay(number)), range(0, plus(coalesce(dateDiff('day', toStartOfDay(assumeNotNull(parseDateTime64BestEffortOrNull('2020-01-01 00:00:00', 6, 'UTC'))), toStartOfDay(assumeNotNull(parseDateTime64BestEffortOrNull('2020-01-12 23:59:59', 6, 'UTC'))))), 1))) AS date,
         arrayMap(_match_date -> arraySum(arraySlice(groupArray(count), indexOf(groupArray(day_start) AS _days_for_count, _match_date) AS _index, plus(minus(arrayLastIndex(x -> ifNull(equals(x, _match_date), isNull(x)
                                                                                                                                                                                        and isNull(_match_date)), _days_for_count), _index), 1))), date) AS total
  FROM
    (SELECT sum(total) AS count,
            day_start AS day_start
     FROM
       (SELECT count() AS total,
               toStartOfDay(toTimeZone(e.timestamp, 'UTC')) AS day_start
        FROM events AS e SAMPLE 1
        LEFT JOIN
          (SELECT argMax(replaceRegexpAll(nullIf(nullIf(JSONExtractRaw(groups.group_properties, 'name'), ''), 'null'), '^"|"$', ''), toTimeZone(groups._timestamp, 'UTC')) AS properties___name,
                  groups.group_type_index AS index,
                  groups.group_key AS key
           FROM groups
           WHERE and(equals(groups.team_id, 2), ifNull(equals(index, 2), 0))
           GROUP BY groups.group_type_index,
                    groups.group_key) AS e__group_2 ON equals(e.`$group_2`, e__group_2.key)
        LEFT JOIN
          (SELECT argMax(replaceRegexpAll(nullIf(nullIf(JSONExtractRaw(groups.group_properties, 'industry'), ''), 'null'), '^"|"$', ''), toTimeZone(groups._timestamp, 'UTC')) AS properties___industry,
                  groups.group_type_index AS index,
                  groups.group_key AS key
           FROM groups
           WHERE and(equals(groups.team_id, 2), ifNull(equals(index, 0), 0))
           GROUP BY groups.group_type_index,
                    groups.group_key) AS e__group_0 ON equals(e.`$group_0`, e__group_0.key)
        WHERE and(equals(e.team_id, 2), greaterOrEquals(toTimeZone(e.timestamp, 'UTC'), toStartOfDay(assumeNotNull(parseDateTime64BestEffortOrNull('2020-01-01 00:00:00', 6, 'UTC')))), lessOrEquals(toTimeZone(e.timestamp, 'UTC'), assumeNotNull(parseDateTime64BestEffortOrNull('2020-01-12 23:59:59', 6, 'UTC'))), equals(e.event, 'sign up'), and(ifNull(equals(e__group_0.properties___industry, 'finance'), 0), ifNull(equals(e__group_2.properties___name, 'six'), 0)))
        GROUP BY day_start)
     GROUP BY day_start
     ORDER BY day_start ASC)
  ORDER BY arraySum(total) DESC
  LIMIT 50000 SETTINGS readonly=2,
                       max_execution_time=60,
                       allow_experimental_object_type=1,
                       format_csv_allow_double_quotes=0,
                       max_ast_elements=1000000,
                       max_expanded_ast_elements=1000000,
                       max_query_size=524288,
                       max_bytes_before_external_group_by=0
  '''
# ---
# name: TestTrends.test_filtering_by_multiple_groups_person_on_events.1
  '''
  SELECT persons.id AS id,
         persons.created_at AS created_at,
         source.event_count AS event_count,
         source.matching_events AS matching_events
  FROM
    (SELECT actor_id AS actor_id,
            count() AS event_count,
            groupUniqArray(100)(tuple(timestamp, uuid, `$session_id`, `$window_id`)) AS matching_events
     FROM
       (SELECT e.person_id AS actor_id,
               toTimeZone(e.timestamp, 'UTC') AS timestamp,
               e.uuid AS uuid,
               e.`$session_id` AS `$session_id`,
               e.`$window_id` AS `$window_id`
        FROM events AS e
        LEFT JOIN
          (SELECT argMax(replaceRegexpAll(nullIf(nullIf(JSONExtractRaw(groups.group_properties, 'name'), ''), 'null'), '^"|"$', ''), toTimeZone(groups._timestamp, 'UTC')) AS properties___name,
                  groups.group_type_index AS index,
                  groups.group_key AS key
           FROM groups
           WHERE and(equals(groups.team_id, 2), ifNull(equals(index, 2), 0))
           GROUP BY groups.group_type_index,
                    groups.group_key) AS e__group_2 ON equals(e.`$group_2`, e__group_2.key)
        LEFT JOIN
          (SELECT argMax(replaceRegexpAll(nullIf(nullIf(JSONExtractRaw(groups.group_properties, 'industry'), ''), 'null'), '^"|"$', ''), toTimeZone(groups._timestamp, 'UTC')) AS properties___industry,
                  groups.group_type_index AS index,
                  groups.group_key AS key
           FROM groups
           WHERE and(equals(groups.team_id, 2), ifNull(equals(index, 0), 0))
           GROUP BY groups.group_type_index,
                    groups.group_key) AS e__group_0 ON equals(e.`$group_0`, e__group_0.key)
        WHERE and(equals(e.team_id, 2), equals(e.event, 'sign up'), and(ifNull(equals(e__group_0.properties___industry, 'finance'), 0), ifNull(equals(e__group_2.properties___name, 'six'), 0)), greaterOrEquals(toTimeZone(e.timestamp, 'UTC'), toDateTime64('2020-01-02 00:00:00.000000', 6, 'UTC')), less(toTimeZone(e.timestamp, 'UTC'), toDateTime64('2020-01-03 00:00:00.000000', 6, 'UTC'))))
     GROUP BY actor_id) AS source
  INNER JOIN
    (SELECT argMax(toTimeZone(person.created_at, 'UTC'), person.version) AS created_at,
            person.id AS id
     FROM person
     WHERE and(equals(person.team_id, 2), in(id,
                                               (SELECT source.actor_id AS actor_id
                                                FROM
                                                  (SELECT actor_id AS actor_id, count() AS event_count, groupUniqArray(100)(tuple(timestamp, uuid, `$session_id`, `$window_id`)) AS matching_events
                                                   FROM
                                                     (SELECT e.person_id AS actor_id, toTimeZone(e.timestamp, 'UTC') AS timestamp, e.uuid AS uuid, e.`$session_id` AS `$session_id`, e.`$window_id` AS `$window_id`
                                                      FROM events AS e
                                                      LEFT JOIN
                                                        (SELECT argMax(replaceRegexpAll(nullIf(nullIf(JSONExtractRaw(groups.group_properties, 'name'), ''), 'null'), '^"|"$', ''), toTimeZone(groups._timestamp, 'UTC')) AS properties___name, groups.group_type_index AS index, groups.group_key AS key
                                                         FROM groups
                                                         WHERE and(equals(groups.team_id, 2), ifNull(equals(index, 2), 0))
                                                         GROUP BY groups.group_type_index, groups.group_key) AS e__group_2 ON equals(e.`$group_2`, e__group_2.key)
                                                      LEFT JOIN
                                                        (SELECT argMax(replaceRegexpAll(nullIf(nullIf(JSONExtractRaw(groups.group_properties, 'industry'), ''), 'null'), '^"|"$', ''), toTimeZone(groups._timestamp, 'UTC')) AS properties___industry, groups.group_type_index AS index, groups.group_key AS key
                                                         FROM groups
                                                         WHERE and(equals(groups.team_id, 2), ifNull(equals(index, 0), 0))
                                                         GROUP BY groups.group_type_index, groups.group_key) AS e__group_0 ON equals(e.`$group_0`, e__group_0.key)
                                                      WHERE and(equals(e.team_id, 2), equals(e.event, 'sign up'), and(ifNull(equals(e__group_0.properties___industry, 'finance'), 0), ifNull(equals(e__group_2.properties___name, 'six'), 0)), greaterOrEquals(toTimeZone(e.timestamp, 'UTC'), toDateTime64('2020-01-02 00:00:00.000000', 6, 'UTC')), less(toTimeZone(e.timestamp, 'UTC'), toDateTime64('2020-01-03 00:00:00.000000', 6, 'UTC'))))
                                                   GROUP BY actor_id) AS source)))
     GROUP BY person.id
     HAVING and(ifNull(equals(argMax(person.is_deleted, person.version), 0), 0), ifNull(less(argMax(toTimeZone(person.created_at, 'UTC'), person.version), plus(now64(6, 'UTC'), toIntervalDay(1))), 0)) SETTINGS optimize_aggregation_in_order=1) AS persons ON equals(persons.id, source.actor_id)
  ORDER BY source.event_count DESC
  LIMIT 101
  OFFSET 0 SETTINGS readonly=2,
                    max_execution_time=60,
                    allow_experimental_object_type=1,
                    format_csv_allow_double_quotes=0,
                    max_ast_elements=1000000,
                    max_expanded_ast_elements=1000000,
                    max_query_size=524288,
                    max_bytes_before_external_group_by=0
  '''
# ---
# name: TestTrends.test_filtering_by_multiple_groups_person_on_events.2
  '''
  SELECT DISTINCT session_replay_events.session_id AS session_id
  FROM session_replay_events
  WHERE and(equals(session_replay_events.team_id, 2), ifNull(greaterOrEquals(toTimeZone(session_replay_events.min_first_timestamp, 'UTC'), minus(toDateTime64('2020-01-01 00:00:00.000000', 6, 'UTC'), toIntervalDay(21))), 0), in(session_replay_events.session_id, ['']))
  LIMIT 100 SETTINGS readonly=2,
                     max_execution_time=60,
                     allow_experimental_object_type=1,
                     format_csv_allow_double_quotes=0,
                     max_ast_elements=1000000,
                     max_expanded_ast_elements=1000000,
                     max_query_size=524288,
                     max_bytes_before_external_group_by=0
  '''
# ---
# name: TestTrends.test_filtering_with_group_props_person_on_events
  '''
  SELECT arrayMap(number -> plus(toStartOfDay(assumeNotNull(parseDateTime64BestEffortOrNull('2020-01-01 00:00:00', 6, 'UTC'))), toIntervalDay(number)), range(0, plus(coalesce(dateDiff('day', toStartOfDay(assumeNotNull(parseDateTime64BestEffortOrNull('2020-01-01 00:00:00', 6, 'UTC'))), toStartOfDay(assumeNotNull(parseDateTime64BestEffortOrNull('2020-01-12 23:59:59', 6, 'UTC'))))), 1))) AS date,
         arrayMap(_match_date -> arraySum(arraySlice(groupArray(count), indexOf(groupArray(day_start) AS _days_for_count, _match_date) AS _index, plus(minus(arrayLastIndex(x -> ifNull(equals(x, _match_date), isNull(x)
                                                                                                                                                                                        and isNull(_match_date)), _days_for_count), _index), 1))), date) AS total
  FROM
    (SELECT sum(total) AS count,
            day_start AS day_start
     FROM
       (SELECT count() AS total,
               toStartOfDay(toTimeZone(e.timestamp, 'UTC')) AS day_start
        FROM events AS e SAMPLE 1
        LEFT JOIN
          (SELECT argMax(replaceRegexpAll(nullIf(nullIf(JSONExtractRaw(groups.group_properties, 'industry'), ''), 'null'), '^"|"$', ''), toTimeZone(groups._timestamp, 'UTC')) AS properties___industry,
                  groups.group_type_index AS index,
                  groups.group_key AS key
           FROM groups
           WHERE and(equals(groups.team_id, 2), ifNull(equals(index, 0), 0))
           GROUP BY groups.group_type_index,
                    groups.group_key) AS e__group_0 ON equals(e.`$group_0`, e__group_0.key)
        WHERE and(equals(e.team_id, 2), greaterOrEquals(toTimeZone(e.timestamp, 'UTC'), toStartOfDay(assumeNotNull(parseDateTime64BestEffortOrNull('2020-01-01 00:00:00', 6, 'UTC')))), lessOrEquals(toTimeZone(e.timestamp, 'UTC'), assumeNotNull(parseDateTime64BestEffortOrNull('2020-01-12 23:59:59', 6, 'UTC'))), equals(e.event, '$pageview'), and(ifNull(equals(e__group_0.properties___industry, 'finance'), 0), ifNull(equals(replaceRegexpAll(nullIf(nullIf(JSONExtractRaw(e.person_properties, 'key'), ''), 'null'), '^"|"$', ''), 'value'), 0)))
        GROUP BY day_start)
     GROUP BY day_start
     ORDER BY day_start ASC)
  ORDER BY arraySum(total) DESC
  LIMIT 50000 SETTINGS readonly=2,
                       max_execution_time=60,
                       allow_experimental_object_type=1,
                       format_csv_allow_double_quotes=0,
                       max_ast_elements=1000000,
                       max_expanded_ast_elements=1000000,
                       max_query_size=524288,
                       max_bytes_before_external_group_by=0
  '''
# ---
# name: TestTrends.test_mau_with_breakdown_filtering_and_prop_filter
  '''
  SELECT groupArray(1)(date)[1] AS date,
                      arrayFold((acc, x) -> arrayMap(i -> plus(acc[i], x[i]), range(1, plus(length(date), 1))), groupArray(total), arrayWithConstant(length(date), reinterpretAsFloat64(0))) AS total,
                      if(ifNull(ifNull(greaterOrEquals(row_number, 25), 0), 0), '$$_posthog_breakdown_other_$$', breakdown_value) AS breakdown_value
  FROM
    (SELECT arrayMap(number -> plus(toStartOfDay(assumeNotNull(parseDateTime64BestEffortOrNull('2019-12-28 00:00:00', 6, 'UTC'))), toIntervalDay(number)), range(0, plus(coalesce(dateDiff('day', toStartOfDay(assumeNotNull(parseDateTime64BestEffortOrNull('2019-12-28 00:00:00', 6, 'UTC'))), toStartOfDay(assumeNotNull(parseDateTime64BestEffortOrNull('2020-01-04 23:59:59', 6, 'UTC'))))), 1))) AS date,
            arrayMap(_match_date -> arraySum(arraySlice(groupArray(count), indexOf(groupArray(day_start) AS _days_for_count, _match_date) AS _index, plus(minus(arrayLastIndex(x -> ifNull(equals(x, _match_date), isNull(x)
                                                                                                                                                                                           and isNull(_match_date)), _days_for_count), _index), 1))), date) AS total,
            breakdown_value AS breakdown_value,
            rowNumberInAllBlocks() AS row_number
     FROM
       (SELECT sum(total) AS count,
               day_start AS day_start,
               breakdown_value AS breakdown_value
        FROM
          (SELECT counts AS total,
                  toStartOfDay(timestamp) AS day_start,
                  breakdown_value AS breakdown_value
           FROM
             (SELECT d.timestamp AS timestamp,
                     count(DISTINCT e.actor_id) AS counts,
                     e.breakdown_value AS breakdown_value
              FROM
                (SELECT minus(toStartOfDay(assumeNotNull(parseDateTime64BestEffortOrNull('2020-01-04 23:59:59', 6, 'UTC'))), toIntervalDay(numbers.number)) AS timestamp
                 FROM numbers(dateDiff('day', minus(toStartOfDay(assumeNotNull(parseDateTime64BestEffortOrNull('2019-12-28 00:00:00', 6, 'UTC'))), toIntervalDay(30)), assumeNotNull(parseDateTime64BestEffortOrNull('2020-01-04 23:59:59', 6, 'UTC')))) AS numbers) AS d
              CROSS JOIN
                (SELECT toTimeZone(e.timestamp, 'UTC') AS timestamp,
                        e__pdi.person_id AS actor_id,
                        ifNull(nullIf(toString(e__pdi__person.`properties___$some_prop`), ''), '$$_posthog_breakdown_null_$$') AS breakdown_value
                 FROM events AS e SAMPLE 1
                 INNER JOIN
                   (SELECT argMax(person_distinct_id2.person_id, person_distinct_id2.version) AS person_id,
                           argMax(person_distinct_id2.person_id, person_distinct_id2.version) AS e__pdi___person_id,
                           person_distinct_id2.distinct_id AS distinct_id
                    FROM person_distinct_id2
                    WHERE equals(person_distinct_id2.team_id, 2)
                    GROUP BY person_distinct_id2.distinct_id
                    HAVING ifNull(equals(argMax(person_distinct_id2.is_deleted, person_distinct_id2.version), 0), 0) SETTINGS optimize_aggregation_in_order=1) AS e__pdi ON equals(e.distinct_id, e__pdi.distinct_id)
                 LEFT JOIN
                   (SELECT person.id AS id,
                           replaceRegexpAll(nullIf(nullIf(JSONExtractRaw(person.properties, '$some_prop'), ''), 'null'), '^"|"$', '') AS `properties___$some_prop`,
                           replaceRegexpAll(nullIf(nullIf(JSONExtractRaw(person.properties, 'filter_prop'), ''), 'null'), '^"|"$', '') AS properties___filter_prop
                    FROM person
                    WHERE and(equals(person.team_id, 2), ifNull(in(tuple(person.id, person.version),
                                                                     (SELECT person.id AS id, max(person.version) AS version
                                                                      FROM person
                                                                      WHERE equals(person.team_id, 2)
                                                                      GROUP BY person.id
<<<<<<< HEAD
                                                                      HAVING and(ifNull(equals(argMax(person.is_deleted, person.version), 0), 0), ifNull(less(argMax(person.created_at, person.version), plus(now64(6, 'UTC'), toIntervalDay(1))), 0)))), 0)) SETTINGS optimize_aggregation_in_order=1) AS e__pdi__person ON equals(e__pdi.e__pdi___person_id, e__pdi__person.id)
                 WHERE and(equals(e.team_id, 2), and(equals(e.event, 'sign up'), ifNull(equals(e__pdi__person.properties___filter_prop, 'filter_val'), 0)), ifNull(greaterOrEquals(timestamp, minus(assumeNotNull(parseDateTime64BestEffortOrNull('2019-12-28 00:00:00', 6, 'UTC')), toIntervalDay(30))), 0), ifNull(lessOrEquals(timestamp, assumeNotNull(parseDateTime64BestEffortOrNull('2020-01-04 23:59:59', 6, 'UTC'))), 0))
=======
                                                                      HAVING and(ifNull(equals(argMax(person.is_deleted, person.version), 0), 0), ifNull(less(argMax(toTimeZone(person.created_at, 'UTC'), person.version), plus(now64(6, 'UTC'), toIntervalDay(1))), 0)))), 0)) SETTINGS optimize_aggregation_in_order=1) AS e__pdi__person ON equals(e__pdi.e__pdi___person_id, e__pdi__person.id)
                 WHERE and(equals(e.team_id, 2), and(equals(e.event, 'sign up'), ifNull(equals(e__pdi__person.properties___filter_prop, 'filter_val'), 0), true), ifNull(greaterOrEquals(timestamp, minus(assumeNotNull(parseDateTime64BestEffortOrNull('2019-12-28 00:00:00', 6, 'UTC')), toIntervalDay(30))), 0), ifNull(lessOrEquals(timestamp, assumeNotNull(parseDateTime64BestEffortOrNull('2020-01-04 23:59:59', 6, 'UTC'))), 0))
>>>>>>> 3bec60b4
                 GROUP BY timestamp, actor_id,
                                     breakdown_value) AS e
              WHERE and(ifNull(lessOrEquals(e.timestamp, plus(d.timestamp, toIntervalDay(1))), 0), ifNull(greater(e.timestamp, minus(d.timestamp, toIntervalDay(29))), 0))
              GROUP BY d.timestamp,
                       breakdown_value
              ORDER BY d.timestamp ASC)
           WHERE and(ifNull(greaterOrEquals(timestamp, toStartOfDay(assumeNotNull(parseDateTime64BestEffortOrNull('2019-12-28 00:00:00', 6, 'UTC')))), 0), ifNull(lessOrEquals(timestamp, assumeNotNull(parseDateTime64BestEffortOrNull('2020-01-04 23:59:59', 6, 'UTC'))), 0)))
        GROUP BY day_start,
                 breakdown_value
        ORDER BY day_start ASC, breakdown_value ASC)
     GROUP BY breakdown_value
     ORDER BY if(ifNull(equals(breakdown_value, '$$_posthog_breakdown_other_$$'), 0), 2, if(ifNull(equals(breakdown_value, '$$_posthog_breakdown_null_$$'), 0), 1, 0)) ASC, arraySum(total) DESC, breakdown_value ASC)
  WHERE isNotNull(breakdown_value)
  GROUP BY breakdown_value
  ORDER BY if(ifNull(equals(breakdown_value, '$$_posthog_breakdown_other_$$'), 0), 2, if(ifNull(equals(breakdown_value, '$$_posthog_breakdown_null_$$'), 0), 1, 0)) ASC, arraySum(total) DESC, breakdown_value ASC
  LIMIT 50000 SETTINGS readonly=2,
                       max_execution_time=60,
                       allow_experimental_object_type=1,
                       format_csv_allow_double_quotes=0,
                       max_ast_elements=1000000,
                       max_expanded_ast_elements=1000000,
                       max_query_size=524288,
                       max_bytes_before_external_group_by=0
  '''
# ---
# name: TestTrends.test_mau_with_breakdown_filtering_and_prop_filter.1
  '''
  SELECT groupArray(1)(date)[1] AS date,
                      arrayFold((acc, x) -> arrayMap(i -> plus(acc[i], x[i]), range(1, plus(length(date), 1))), groupArray(total), arrayWithConstant(length(date), reinterpretAsFloat64(0))) AS total,
                      arrayMap(i -> if(ifNull(ifNull(greaterOrEquals(row_number, 25), 0), 0), '$$_posthog_breakdown_other_$$', i), breakdown_value) AS breakdown_value
  FROM
    (SELECT arrayMap(number -> plus(toStartOfDay(assumeNotNull(parseDateTime64BestEffortOrNull('2019-12-28 00:00:00', 6, 'UTC'))), toIntervalDay(number)), range(0, plus(coalesce(dateDiff('day', toStartOfDay(assumeNotNull(parseDateTime64BestEffortOrNull('2019-12-28 00:00:00', 6, 'UTC'))), toStartOfDay(assumeNotNull(parseDateTime64BestEffortOrNull('2020-01-04 23:59:59', 6, 'UTC'))))), 1))) AS date,
            arrayMap(_match_date -> arraySum(arraySlice(groupArray(count), indexOf(groupArray(day_start) AS _days_for_count, _match_date) AS _index, plus(minus(arrayLastIndex(x -> ifNull(equals(x, _match_date), isNull(x)
                                                                                                                                                                                           and isNull(_match_date)), _days_for_count), _index), 1))), date) AS total,
            breakdown_value AS breakdown_value,
            rowNumberInAllBlocks() AS row_number
     FROM
       (SELECT sum(total) AS count,
               day_start AS day_start,
               [ifNull(toString(breakdown_value_1), '$$_posthog_breakdown_null_$$')] AS breakdown_value
        FROM
          (SELECT counts AS total,
                  toStartOfDay(timestamp) AS day_start,
                  breakdown_value_1 AS breakdown_value_1
           FROM
             (SELECT d.timestamp AS timestamp,
                     count(DISTINCT e.actor_id) AS counts,
                     e.breakdown_value_1 AS breakdown_value_1
              FROM
                (SELECT minus(toStartOfDay(assumeNotNull(parseDateTime64BestEffortOrNull('2020-01-04 23:59:59', 6, 'UTC'))), toIntervalDay(numbers.number)) AS timestamp
                 FROM numbers(dateDiff('day', minus(toStartOfDay(assumeNotNull(parseDateTime64BestEffortOrNull('2019-12-28 00:00:00', 6, 'UTC'))), toIntervalDay(30)), assumeNotNull(parseDateTime64BestEffortOrNull('2020-01-04 23:59:59', 6, 'UTC')))) AS numbers) AS d
              CROSS JOIN
                (SELECT toTimeZone(e.timestamp, 'UTC') AS timestamp,
                        e__pdi.person_id AS actor_id,
                        ifNull(nullIf(toString(e__pdi__person.`properties___$some_prop`), ''), '$$_posthog_breakdown_null_$$') AS breakdown_value_1
                 FROM events AS e SAMPLE 1
                 INNER JOIN
                   (SELECT argMax(person_distinct_id2.person_id, person_distinct_id2.version) AS person_id,
                           argMax(person_distinct_id2.person_id, person_distinct_id2.version) AS e__pdi___person_id,
                           person_distinct_id2.distinct_id AS distinct_id
                    FROM person_distinct_id2
                    WHERE equals(person_distinct_id2.team_id, 2)
                    GROUP BY person_distinct_id2.distinct_id
                    HAVING ifNull(equals(argMax(person_distinct_id2.is_deleted, person_distinct_id2.version), 0), 0)) AS e__pdi ON equals(e.distinct_id, e__pdi.distinct_id)
                 LEFT JOIN
                   (SELECT person.id AS id,
                           replaceRegexpAll(nullIf(nullIf(JSONExtractRaw(person.properties, '$some_prop'), ''), 'null'), '^"|"$', '') AS `properties___$some_prop`,
                           replaceRegexpAll(nullIf(nullIf(JSONExtractRaw(person.properties, 'filter_prop'), ''), 'null'), '^"|"$', '') AS properties___filter_prop
                    FROM person
                    WHERE and(equals(person.team_id, 2), ifNull(in(tuple(person.id, person.version),
                                                                     (SELECT person.id AS id, max(person.version) AS version
                                                                      FROM person
                                                                      WHERE equals(person.team_id, 2)
                                                                      GROUP BY person.id
                                                                      HAVING and(ifNull(equals(argMax(person.is_deleted, person.version), 0), 0), ifNull(less(argMax(person.created_at, person.version), plus(now64(6, 'UTC'), toIntervalDay(1))), 0)))), 0)) SETTINGS optimize_aggregation_in_order=1) AS e__pdi__person ON equals(e__pdi.e__pdi___person_id, e__pdi__person.id)
                 WHERE and(equals(e.team_id, 2), and(equals(e.event, 'sign up'), ifNull(equals(e__pdi__person.properties___filter_prop, 'filter_val'), 0)), ifNull(greaterOrEquals(timestamp, minus(assumeNotNull(parseDateTime64BestEffortOrNull('2019-12-28 00:00:00', 6, 'UTC')), toIntervalDay(30))), 0), ifNull(lessOrEquals(timestamp, assumeNotNull(parseDateTime64BestEffortOrNull('2020-01-04 23:59:59', 6, 'UTC'))), 0))
                 GROUP BY timestamp, actor_id,
                                     breakdown_value_1) AS e
              WHERE and(ifNull(lessOrEquals(e.timestamp, plus(d.timestamp, toIntervalDay(1))), 0), ifNull(greater(e.timestamp, minus(d.timestamp, toIntervalDay(29))), 0))
              GROUP BY d.timestamp,
                       breakdown_value_1
              ORDER BY d.timestamp ASC)
           WHERE and(ifNull(greaterOrEquals(timestamp, toStartOfDay(assumeNotNull(parseDateTime64BestEffortOrNull('2019-12-28 00:00:00', 6, 'UTC')))), 0), ifNull(lessOrEquals(timestamp, assumeNotNull(parseDateTime64BestEffortOrNull('2020-01-04 23:59:59', 6, 'UTC'))), 0)))
        GROUP BY day_start,
                 breakdown_value_1
        ORDER BY day_start ASC, breakdown_value ASC)
     GROUP BY breakdown_value
     ORDER BY if(has(breakdown_value, '$$_posthog_breakdown_other_$$'), 2, if(has(breakdown_value, '$$_posthog_breakdown_null_$$'), 1, 0)) ASC, arraySum(total) DESC, breakdown_value ASC)
  WHERE arrayExists(x -> isNotNull(x), breakdown_value)
  GROUP BY breakdown_value
  ORDER BY if(has(breakdown_value, '$$_posthog_breakdown_other_$$'), 2, if(has(breakdown_value, '$$_posthog_breakdown_null_$$'), 1, 0)) ASC, arraySum(total) DESC, breakdown_value ASC
  LIMIT 50000 SETTINGS readonly=2,
                       max_execution_time=60,
                       allow_experimental_object_type=1,
                       format_csv_allow_double_quotes=0,
                       max_ast_elements=1000000,
                       max_expanded_ast_elements=1000000,
                       max_query_size=524288,
                       max_bytes_before_external_group_by=0
  '''
# ---
# name: TestTrends.test_mau_with_breakdown_filtering_and_prop_filter_poe_v2
  '''
  SELECT groupArray(1)(date)[1] AS date,
                      arrayFold((acc, x) -> arrayMap(i -> plus(acc[i], x[i]), range(1, plus(length(date), 1))), groupArray(total), arrayWithConstant(length(date), reinterpretAsFloat64(0))) AS total,
                      if(ifNull(ifNull(greaterOrEquals(row_number, 25), 0), 0), '$$_posthog_breakdown_other_$$', breakdown_value) AS breakdown_value
  FROM
    (SELECT arrayMap(number -> plus(toStartOfDay(assumeNotNull(parseDateTime64BestEffortOrNull('2019-12-28 00:00:00', 6, 'UTC'))), toIntervalDay(number)), range(0, plus(coalesce(dateDiff('day', toStartOfDay(assumeNotNull(parseDateTime64BestEffortOrNull('2019-12-28 00:00:00', 6, 'UTC'))), toStartOfDay(assumeNotNull(parseDateTime64BestEffortOrNull('2020-01-04 23:59:59', 6, 'UTC'))))), 1))) AS date,
            arrayMap(_match_date -> arraySum(arraySlice(groupArray(count), indexOf(groupArray(day_start) AS _days_for_count, _match_date) AS _index, plus(minus(arrayLastIndex(x -> ifNull(equals(x, _match_date), isNull(x)
                                                                                                                                                                                           and isNull(_match_date)), _days_for_count), _index), 1))), date) AS total,
            breakdown_value AS breakdown_value,
            rowNumberInAllBlocks() AS row_number
     FROM
       (SELECT sum(total) AS count,
               day_start AS day_start,
               breakdown_value AS breakdown_value
        FROM
          (SELECT counts AS total,
                  toStartOfDay(timestamp) AS day_start,
                  breakdown_value AS breakdown_value
           FROM
             (SELECT d.timestamp AS timestamp,
                     count(DISTINCT e.actor_id) AS counts,
                     e.breakdown_value AS breakdown_value
              FROM
                (SELECT minus(toStartOfDay(assumeNotNull(parseDateTime64BestEffortOrNull('2020-01-04 23:59:59', 6, 'UTC'))), toIntervalDay(numbers.number)) AS timestamp
                 FROM numbers(dateDiff('day', minus(toStartOfDay(assumeNotNull(parseDateTime64BestEffortOrNull('2019-12-28 00:00:00', 6, 'UTC'))), toIntervalDay(30)), assumeNotNull(parseDateTime64BestEffortOrNull('2020-01-04 23:59:59', 6, 'UTC')))) AS numbers) AS d
              CROSS JOIN
                (SELECT toTimeZone(e.timestamp, 'UTC') AS timestamp,
                        if(not(empty(e__override.distinct_id)), e__override.person_id, e.person_id) AS actor_id,
                        ifNull(nullIf(toString(replaceRegexpAll(nullIf(nullIf(JSONExtractRaw(e.person_properties, '$some_prop'), ''), 'null'), '^"|"$', '')), ''), '$$_posthog_breakdown_null_$$') AS breakdown_value
                 FROM events AS e SAMPLE 1
                 LEFT OUTER JOIN
                   (SELECT argMax(person_distinct_id_overrides.person_id, person_distinct_id_overrides.version) AS person_id,
                           person_distinct_id_overrides.distinct_id AS distinct_id
                    FROM person_distinct_id_overrides
                    WHERE equals(person_distinct_id_overrides.team_id, 2)
                    GROUP BY person_distinct_id_overrides.distinct_id
<<<<<<< HEAD
                    HAVING ifNull(equals(argMax(person_distinct_id_overrides.is_deleted, person_distinct_id_overrides.version), 0), 0)) AS e__override ON equals(e.distinct_id, e__override.distinct_id)
                 WHERE and(equals(e.team_id, 2), and(equals(e.event, 'sign up'), ifNull(equals(replaceRegexpAll(nullIf(nullIf(JSONExtractRaw(e.person_properties, 'filter_prop'), ''), 'null'), '^"|"$', ''), 'filter_val'), 0)), ifNull(greaterOrEquals(timestamp, minus(assumeNotNull(parseDateTime64BestEffortOrNull('2019-12-28 00:00:00', 6, 'UTC')), toIntervalDay(30))), 0), ifNull(lessOrEquals(timestamp, assumeNotNull(parseDateTime64BestEffortOrNull('2020-01-04 23:59:59', 6, 'UTC'))), 0))
=======
                    HAVING ifNull(equals(argMax(person_distinct_id_overrides.is_deleted, person_distinct_id_overrides.version), 0), 0) SETTINGS optimize_aggregation_in_order=1) AS e__override ON equals(e.distinct_id, e__override.distinct_id)
                 WHERE and(equals(e.team_id, 2), and(equals(e.event, 'sign up'), ifNull(equals(replaceRegexpAll(nullIf(nullIf(JSONExtractRaw(e.person_properties, 'filter_prop'), ''), 'null'), '^"|"$', ''), 'filter_val'), 0), true), ifNull(greaterOrEquals(timestamp, minus(assumeNotNull(parseDateTime64BestEffortOrNull('2019-12-28 00:00:00', 6, 'UTC')), toIntervalDay(30))), 0), ifNull(lessOrEquals(timestamp, assumeNotNull(parseDateTime64BestEffortOrNull('2020-01-04 23:59:59', 6, 'UTC'))), 0))
>>>>>>> 3bec60b4
                 GROUP BY timestamp, actor_id,
                                     breakdown_value) AS e
              WHERE and(ifNull(lessOrEquals(e.timestamp, plus(d.timestamp, toIntervalDay(1))), 0), ifNull(greater(e.timestamp, minus(d.timestamp, toIntervalDay(29))), 0))
              GROUP BY d.timestamp,
                       breakdown_value
              ORDER BY d.timestamp ASC)
           WHERE and(ifNull(greaterOrEquals(timestamp, toStartOfDay(assumeNotNull(parseDateTime64BestEffortOrNull('2019-12-28 00:00:00', 6, 'UTC')))), 0), ifNull(lessOrEquals(timestamp, assumeNotNull(parseDateTime64BestEffortOrNull('2020-01-04 23:59:59', 6, 'UTC'))), 0)))
        GROUP BY day_start,
                 breakdown_value
        ORDER BY day_start ASC, breakdown_value ASC)
     GROUP BY breakdown_value
     ORDER BY if(ifNull(equals(breakdown_value, '$$_posthog_breakdown_other_$$'), 0), 2, if(ifNull(equals(breakdown_value, '$$_posthog_breakdown_null_$$'), 0), 1, 0)) ASC, arraySum(total) DESC, breakdown_value ASC)
  WHERE isNotNull(breakdown_value)
  GROUP BY breakdown_value
  ORDER BY if(ifNull(equals(breakdown_value, '$$_posthog_breakdown_other_$$'), 0), 2, if(ifNull(equals(breakdown_value, '$$_posthog_breakdown_null_$$'), 0), 1, 0)) ASC, arraySum(total) DESC, breakdown_value ASC
  LIMIT 50000 SETTINGS readonly=2,
                       max_execution_time=60,
                       allow_experimental_object_type=1,
                       format_csv_allow_double_quotes=0,
                       max_ast_elements=1000000,
                       max_expanded_ast_elements=1000000,
                       max_query_size=524288,
                       max_bytes_before_external_group_by=0
  '''
# ---
# name: TestTrends.test_mau_with_breakdown_filtering_and_prop_filter_poe_v2.1
  '''
  SELECT groupArray(1)(date)[1] AS date,
                      arrayFold((acc, x) -> arrayMap(i -> plus(acc[i], x[i]), range(1, plus(length(date), 1))), groupArray(total), arrayWithConstant(length(date), reinterpretAsFloat64(0))) AS total,
                      arrayMap(i -> if(ifNull(ifNull(greaterOrEquals(row_number, 25), 0), 0), '$$_posthog_breakdown_other_$$', i), breakdown_value) AS breakdown_value
  FROM
    (SELECT arrayMap(number -> plus(toStartOfDay(assumeNotNull(parseDateTime64BestEffortOrNull('2019-12-28 00:00:00', 6, 'UTC'))), toIntervalDay(number)), range(0, plus(coalesce(dateDiff('day', toStartOfDay(assumeNotNull(parseDateTime64BestEffortOrNull('2019-12-28 00:00:00', 6, 'UTC'))), toStartOfDay(assumeNotNull(parseDateTime64BestEffortOrNull('2020-01-04 23:59:59', 6, 'UTC'))))), 1))) AS date,
            arrayMap(_match_date -> arraySum(arraySlice(groupArray(count), indexOf(groupArray(day_start) AS _days_for_count, _match_date) AS _index, plus(minus(arrayLastIndex(x -> ifNull(equals(x, _match_date), isNull(x)
                                                                                                                                                                                           and isNull(_match_date)), _days_for_count), _index), 1))), date) AS total,
            breakdown_value AS breakdown_value,
            rowNumberInAllBlocks() AS row_number
     FROM
       (SELECT sum(total) AS count,
               day_start AS day_start,
               [ifNull(toString(breakdown_value_1), '$$_posthog_breakdown_null_$$')] AS breakdown_value
        FROM
          (SELECT counts AS total,
                  toStartOfDay(timestamp) AS day_start,
                  breakdown_value_1 AS breakdown_value_1
           FROM
             (SELECT d.timestamp AS timestamp,
                     count(DISTINCT e.actor_id) AS counts,
                     e.breakdown_value_1 AS breakdown_value_1
              FROM
                (SELECT minus(toStartOfDay(assumeNotNull(parseDateTime64BestEffortOrNull('2020-01-04 23:59:59', 6, 'UTC'))), toIntervalDay(numbers.number)) AS timestamp
                 FROM numbers(dateDiff('day', minus(toStartOfDay(assumeNotNull(parseDateTime64BestEffortOrNull('2019-12-28 00:00:00', 6, 'UTC'))), toIntervalDay(30)), assumeNotNull(parseDateTime64BestEffortOrNull('2020-01-04 23:59:59', 6, 'UTC')))) AS numbers) AS d
              CROSS JOIN
                (SELECT toTimeZone(e.timestamp, 'UTC') AS timestamp,
                        if(not(empty(e__override.distinct_id)), e__override.person_id, e.person_id) AS actor_id,
                        ifNull(nullIf(toString(replaceRegexpAll(nullIf(nullIf(JSONExtractRaw(e.person_properties, '$some_prop'), ''), 'null'), '^"|"$', '')), ''), '$$_posthog_breakdown_null_$$') AS breakdown_value_1
                 FROM events AS e SAMPLE 1
                 LEFT OUTER JOIN
                   (SELECT argMax(person_distinct_id_overrides.person_id, person_distinct_id_overrides.version) AS person_id,
                           person_distinct_id_overrides.distinct_id AS distinct_id
                    FROM person_distinct_id_overrides
                    WHERE equals(person_distinct_id_overrides.team_id, 2)
                    GROUP BY person_distinct_id_overrides.distinct_id
                    HAVING ifNull(equals(argMax(person_distinct_id_overrides.is_deleted, person_distinct_id_overrides.version), 0), 0)) AS e__override ON equals(e.distinct_id, e__override.distinct_id)
                 WHERE and(equals(e.team_id, 2), and(equals(e.event, 'sign up'), ifNull(equals(replaceRegexpAll(nullIf(nullIf(JSONExtractRaw(e.person_properties, 'filter_prop'), ''), 'null'), '^"|"$', ''), 'filter_val'), 0)), ifNull(greaterOrEquals(timestamp, minus(assumeNotNull(parseDateTime64BestEffortOrNull('2019-12-28 00:00:00', 6, 'UTC')), toIntervalDay(30))), 0), ifNull(lessOrEquals(timestamp, assumeNotNull(parseDateTime64BestEffortOrNull('2020-01-04 23:59:59', 6, 'UTC'))), 0))
                 GROUP BY timestamp, actor_id,
                                     breakdown_value_1) AS e
              WHERE and(ifNull(lessOrEquals(e.timestamp, plus(d.timestamp, toIntervalDay(1))), 0), ifNull(greater(e.timestamp, minus(d.timestamp, toIntervalDay(29))), 0))
              GROUP BY d.timestamp,
                       breakdown_value_1
              ORDER BY d.timestamp ASC)
           WHERE and(ifNull(greaterOrEquals(timestamp, toStartOfDay(assumeNotNull(parseDateTime64BestEffortOrNull('2019-12-28 00:00:00', 6, 'UTC')))), 0), ifNull(lessOrEquals(timestamp, assumeNotNull(parseDateTime64BestEffortOrNull('2020-01-04 23:59:59', 6, 'UTC'))), 0)))
        GROUP BY day_start,
                 breakdown_value_1
        ORDER BY day_start ASC, breakdown_value ASC)
     GROUP BY breakdown_value
     ORDER BY if(has(breakdown_value, '$$_posthog_breakdown_other_$$'), 2, if(has(breakdown_value, '$$_posthog_breakdown_null_$$'), 1, 0)) ASC, arraySum(total) DESC, breakdown_value ASC)
  WHERE arrayExists(x -> isNotNull(x), breakdown_value)
  GROUP BY breakdown_value
  ORDER BY if(has(breakdown_value, '$$_posthog_breakdown_other_$$'), 2, if(has(breakdown_value, '$$_posthog_breakdown_null_$$'), 1, 0)) ASC, arraySum(total) DESC, breakdown_value ASC
  LIMIT 50000 SETTINGS readonly=2,
                       max_execution_time=60,
                       allow_experimental_object_type=1,
                       format_csv_allow_double_quotes=0,
                       max_ast_elements=1000000,
                       max_expanded_ast_elements=1000000,
                       max_query_size=524288,
                       max_bytes_before_external_group_by=0
  '''
# ---
# name: TestTrends.test_non_deterministic_timezones
  '''
  SELECT arrayMap(number -> plus(toStartOfWeek(assumeNotNull(parseDateTime64BestEffortOrNull('2022-10-31 00:00:00', 6, 'US/Pacific')), 0), toIntervalWeek(number)), range(0, plus(coalesce(dateDiff('week', toStartOfWeek(assumeNotNull(parseDateTime64BestEffortOrNull('2022-10-31 00:00:00', 6, 'US/Pacific')), 0), toStartOfWeek(assumeNotNull(parseDateTime64BestEffortOrNull('2022-11-30 23:59:59', 6, 'US/Pacific')), 0))), 1))) AS date,
         arrayMap(_match_date -> arraySum(arraySlice(groupArray(count), indexOf(groupArray(day_start) AS _days_for_count, _match_date) AS _index, plus(minus(arrayLastIndex(x -> ifNull(equals(x, _match_date), isNull(x)
                                                                                                                                                                                        and isNull(_match_date)), _days_for_count), _index), 1))), date) AS total
  FROM
    (SELECT sum(total) AS count,
            day_start AS day_start
     FROM
       (SELECT count() AS total,
               toStartOfWeek(toTimeZone(e.timestamp, 'US/Pacific'), 0) AS day_start
        FROM events AS e SAMPLE 1
        WHERE and(equals(e.team_id, 2), greaterOrEquals(toTimeZone(e.timestamp, 'US/Pacific'), toStartOfWeek(assumeNotNull(parseDateTime64BestEffortOrNull('2022-10-31 00:00:00', 6, 'US/Pacific')), 0)), lessOrEquals(toTimeZone(e.timestamp, 'US/Pacific'), assumeNotNull(parseDateTime64BestEffortOrNull('2022-11-30 23:59:59', 6, 'US/Pacific'))), equals(e.event, 'sign up'))
        GROUP BY day_start)
     GROUP BY day_start
     ORDER BY day_start ASC)
  ORDER BY arraySum(total) DESC
  LIMIT 50000 SETTINGS readonly=2,
                       max_execution_time=60,
                       allow_experimental_object_type=1,
                       format_csv_allow_double_quotes=0,
                       max_ast_elements=1000000,
                       max_expanded_ast_elements=1000000,
                       max_query_size=524288,
                       max_bytes_before_external_group_by=0
  '''
# ---
# name: TestTrends.test_person_filtering_in_cohort_in_action
  '''
  
  SELECT count(DISTINCT person_id)
  FROM cohortpeople
  WHERE team_id = 2
    AND cohort_id = 2
    AND version = NULL
  '''
# ---
# name: TestTrends.test_person_filtering_in_cohort_in_action.1
  '''
  /* cohort_calculation: */
  SELECT count(DISTINCT person_id)
  FROM cohortpeople
  WHERE team_id = 2
    AND cohort_id = 2
    AND version = 0
  '''
# ---
# name: TestTrends.test_person_filtering_in_cohort_in_action.2
  '''
  SELECT groupArray(1)(date)[1] AS date,
                      arrayFold((acc, x) -> arrayMap(i -> plus(acc[i], x[i]), range(1, plus(length(date), 1))), groupArray(total), arrayWithConstant(length(date), reinterpretAsFloat64(0))) AS total,
                      if(ifNull(ifNull(greaterOrEquals(row_number, 25), 0), 0), '$$_posthog_breakdown_other_$$', breakdown_value) AS breakdown_value
  FROM
    (SELECT arrayMap(number -> plus(toStartOfDay(assumeNotNull(parseDateTime64BestEffortOrNull('2019-12-28 00:00:00', 6, 'UTC'))), toIntervalDay(number)), range(0, plus(coalesce(dateDiff('day', toStartOfDay(assumeNotNull(parseDateTime64BestEffortOrNull('2019-12-28 00:00:00', 6, 'UTC'))), toStartOfDay(assumeNotNull(parseDateTime64BestEffortOrNull('2020-01-04 23:59:59', 6, 'UTC'))))), 1))) AS date,
            arrayMap(_match_date -> arraySum(arraySlice(groupArray(count), indexOf(groupArray(day_start) AS _days_for_count, _match_date) AS _index, plus(minus(arrayLastIndex(x -> ifNull(equals(x, _match_date), isNull(x)
                                                                                                                                                                                           and isNull(_match_date)), _days_for_count), _index), 1))), date) AS total,
            breakdown_value AS breakdown_value,
            rowNumberInAllBlocks() AS row_number
     FROM
       (SELECT sum(total) AS count,
               day_start AS day_start,
               breakdown_value AS breakdown_value
        FROM
          (SELECT count() AS total,
                  toStartOfDay(toTimeZone(e.timestamp, 'UTC')) AS day_start,
                  ifNull(nullIf(toString(replaceRegexpAll(nullIf(nullIf(JSONExtractRaw(e.properties, '$some_property'), ''), 'null'), '^"|"$', '')), ''), '$$_posthog_breakdown_null_$$') AS breakdown_value
           FROM events AS e SAMPLE 1
           INNER JOIN
             (SELECT argMax(person_distinct_id2.person_id, person_distinct_id2.version) AS person_id,
                     person_distinct_id2.distinct_id AS distinct_id
              FROM person_distinct_id2
              WHERE equals(person_distinct_id2.team_id, 2)
              GROUP BY person_distinct_id2.distinct_id
              HAVING ifNull(equals(argMax(person_distinct_id2.is_deleted, person_distinct_id2.version), 0), 0) SETTINGS optimize_aggregation_in_order=1) AS e__pdi ON equals(e.distinct_id, e__pdi.distinct_id)
           WHERE and(equals(e.team_id, 2), greaterOrEquals(toTimeZone(e.timestamp, 'UTC'), toStartOfDay(assumeNotNull(parseDateTime64BestEffortOrNull('2019-12-28 00:00:00', 6, 'UTC')))), lessOrEquals(toTimeZone(e.timestamp, 'UTC'), assumeNotNull(parseDateTime64BestEffortOrNull('2020-01-04 23:59:59', 6, 'UTC'))), and(equals(e.event, 'sign up'), ifNull(in(e__pdi.person_id,
                                                                                                                                                                                                                                                                                                                                                                      (SELECT cohortpeople.person_id AS person_id
                                                                                                                                                                                                                                                                                                                                                                       FROM cohortpeople
                                                                                                                                                                                                                                                                                                                                                                       WHERE and(equals(cohortpeople.team_id, 2), equals(cohortpeople.cohort_id, 2), equals(cohortpeople.version, 0)))), 0)))
           GROUP BY day_start,
                    breakdown_value)
        GROUP BY day_start,
                 breakdown_value
        ORDER BY day_start ASC, breakdown_value ASC)
     GROUP BY breakdown_value
     ORDER BY if(ifNull(equals(breakdown_value, '$$_posthog_breakdown_other_$$'), 0), 2, if(ifNull(equals(breakdown_value, '$$_posthog_breakdown_null_$$'), 0), 1, 0)) ASC, arraySum(total) DESC, breakdown_value ASC)
  WHERE isNotNull(breakdown_value)
  GROUP BY breakdown_value
  ORDER BY if(ifNull(equals(breakdown_value, '$$_posthog_breakdown_other_$$'), 0), 2, if(ifNull(equals(breakdown_value, '$$_posthog_breakdown_null_$$'), 0), 1, 0)) ASC, arraySum(total) DESC, breakdown_value ASC
  LIMIT 50000 SETTINGS readonly=2,
                       max_execution_time=60,
                       allow_experimental_object_type=1,
                       format_csv_allow_double_quotes=0,
                       max_ast_elements=1000000,
                       max_expanded_ast_elements=1000000,
                       max_query_size=524288,
                       max_bytes_before_external_group_by=0
  '''
# ---
# name: TestTrends.test_person_filtering_in_cohort_in_action_poe_v2
  '''
  
  SELECT count(DISTINCT person_id)
  FROM cohortpeople
  WHERE team_id = 2
    AND cohort_id = 2
    AND version = NULL
  '''
# ---
# name: TestTrends.test_person_filtering_in_cohort_in_action_poe_v2.1
  '''
  /* cohort_calculation: */
  SELECT count(DISTINCT person_id)
  FROM cohortpeople
  WHERE team_id = 2
    AND cohort_id = 2
    AND version = 0
  '''
# ---
# name: TestTrends.test_person_filtering_in_cohort_in_action_poe_v2.2
  '''
  SELECT groupArray(1)(date)[1] AS date,
                      arrayFold((acc, x) -> arrayMap(i -> plus(acc[i], x[i]), range(1, plus(length(date), 1))), groupArray(total), arrayWithConstant(length(date), reinterpretAsFloat64(0))) AS total,
                      if(ifNull(ifNull(greaterOrEquals(row_number, 25), 0), 0), '$$_posthog_breakdown_other_$$', breakdown_value) AS breakdown_value
  FROM
    (SELECT arrayMap(number -> plus(toStartOfDay(assumeNotNull(parseDateTime64BestEffortOrNull('2019-12-28 00:00:00', 6, 'UTC'))), toIntervalDay(number)), range(0, plus(coalesce(dateDiff('day', toStartOfDay(assumeNotNull(parseDateTime64BestEffortOrNull('2019-12-28 00:00:00', 6, 'UTC'))), toStartOfDay(assumeNotNull(parseDateTime64BestEffortOrNull('2020-01-04 23:59:59', 6, 'UTC'))))), 1))) AS date,
            arrayMap(_match_date -> arraySum(arraySlice(groupArray(count), indexOf(groupArray(day_start) AS _days_for_count, _match_date) AS _index, plus(minus(arrayLastIndex(x -> ifNull(equals(x, _match_date), isNull(x)
                                                                                                                                                                                           and isNull(_match_date)), _days_for_count), _index), 1))), date) AS total,
            breakdown_value AS breakdown_value,
            rowNumberInAllBlocks() AS row_number
     FROM
       (SELECT sum(total) AS count,
               day_start AS day_start,
               breakdown_value AS breakdown_value
        FROM
          (SELECT count() AS total,
                  toStartOfDay(toTimeZone(e.timestamp, 'UTC')) AS day_start,
                  ifNull(nullIf(toString(replaceRegexpAll(nullIf(nullIf(JSONExtractRaw(e.properties, '$some_property'), ''), 'null'), '^"|"$', '')), ''), '$$_posthog_breakdown_null_$$') AS breakdown_value
           FROM events AS e SAMPLE 1
           LEFT OUTER JOIN
             (SELECT argMax(person_distinct_id_overrides.person_id, person_distinct_id_overrides.version) AS person_id,
                     person_distinct_id_overrides.distinct_id AS distinct_id
              FROM person_distinct_id_overrides
              WHERE equals(person_distinct_id_overrides.team_id, 2)
              GROUP BY person_distinct_id_overrides.distinct_id
              HAVING ifNull(equals(argMax(person_distinct_id_overrides.is_deleted, person_distinct_id_overrides.version), 0), 0) SETTINGS optimize_aggregation_in_order=1) AS e__override ON equals(e.distinct_id, e__override.distinct_id)
           WHERE and(equals(e.team_id, 2), greaterOrEquals(toTimeZone(e.timestamp, 'UTC'), toStartOfDay(assumeNotNull(parseDateTime64BestEffortOrNull('2019-12-28 00:00:00', 6, 'UTC')))), lessOrEquals(toTimeZone(e.timestamp, 'UTC'), assumeNotNull(parseDateTime64BestEffortOrNull('2020-01-04 23:59:59', 6, 'UTC'))), and(equals(e.event, 'sign up'), ifNull(in(if(not(empty(e__override.distinct_id)), e__override.person_id, e.person_id),
                                                                                                                                                                                                                                                                                                                                                                      (SELECT cohortpeople.person_id AS person_id
                                                                                                                                                                                                                                                                                                                                                                       FROM cohortpeople
                                                                                                                                                                                                                                                                                                                                                                       WHERE and(equals(cohortpeople.team_id, 2), equals(cohortpeople.cohort_id, 2), equals(cohortpeople.version, 0)))), 0)))
           GROUP BY day_start,
                    breakdown_value)
        GROUP BY day_start,
                 breakdown_value
        ORDER BY day_start ASC, breakdown_value ASC)
     GROUP BY breakdown_value
     ORDER BY if(ifNull(equals(breakdown_value, '$$_posthog_breakdown_other_$$'), 0), 2, if(ifNull(equals(breakdown_value, '$$_posthog_breakdown_null_$$'), 0), 1, 0)) ASC, arraySum(total) DESC, breakdown_value ASC)
  WHERE isNotNull(breakdown_value)
  GROUP BY breakdown_value
  ORDER BY if(ifNull(equals(breakdown_value, '$$_posthog_breakdown_other_$$'), 0), 2, if(ifNull(equals(breakdown_value, '$$_posthog_breakdown_null_$$'), 0), 1, 0)) ASC, arraySum(total) DESC, breakdown_value ASC
  LIMIT 50000 SETTINGS readonly=2,
                       max_execution_time=60,
                       allow_experimental_object_type=1,
                       format_csv_allow_double_quotes=0,
                       max_ast_elements=1000000,
                       max_expanded_ast_elements=1000000,
                       max_query_size=524288,
                       max_bytes_before_external_group_by=0
  '''
# ---
# name: TestTrends.test_person_property_filtering
  '''
  SELECT arrayMap(number -> plus(toStartOfDay(assumeNotNull(parseDateTime64BestEffortOrNull('2019-12-28 00:00:00', 6, 'UTC'))), toIntervalDay(number)), range(0, plus(coalesce(dateDiff('day', toStartOfDay(assumeNotNull(parseDateTime64BestEffortOrNull('2019-12-28 00:00:00', 6, 'UTC'))), toStartOfDay(assumeNotNull(parseDateTime64BestEffortOrNull('2020-01-04 23:59:59', 6, 'UTC'))))), 1))) AS date,
         arrayMap(_match_date -> arraySum(arraySlice(groupArray(count), indexOf(groupArray(day_start) AS _days_for_count, _match_date) AS _index, plus(minus(arrayLastIndex(x -> ifNull(equals(x, _match_date), isNull(x)
                                                                                                                                                                                        and isNull(_match_date)), _days_for_count), _index), 1))), date) AS total
  FROM
    (SELECT sum(total) AS count,
            day_start AS day_start
     FROM
       (SELECT count() AS total,
               toStartOfDay(toTimeZone(e.timestamp, 'UTC')) AS day_start
        FROM events AS e SAMPLE 1
        INNER JOIN
          (SELECT argMax(person_distinct_id2.person_id, person_distinct_id2.version) AS e__pdi___person_id,
                  argMax(person_distinct_id2.person_id, person_distinct_id2.version) AS person_id,
                  person_distinct_id2.distinct_id AS distinct_id
           FROM person_distinct_id2
           WHERE equals(person_distinct_id2.team_id, 2)
           GROUP BY person_distinct_id2.distinct_id
           HAVING ifNull(equals(argMax(person_distinct_id2.is_deleted, person_distinct_id2.version), 0), 0) SETTINGS optimize_aggregation_in_order=1) AS e__pdi ON equals(e.distinct_id, e__pdi.distinct_id)
        LEFT JOIN
          (SELECT person.id AS id,
                  replaceRegexpAll(nullIf(nullIf(JSONExtractRaw(person.properties, 'name'), ''), 'null'), '^"|"$', '') AS properties___name
           FROM person
           WHERE and(equals(person.team_id, 2), ifNull(in(tuple(person.id, person.version),
                                                            (SELECT person.id AS id, max(person.version) AS version
                                                             FROM person
                                                             WHERE equals(person.team_id, 2)
                                                             GROUP BY person.id
                                                             HAVING and(ifNull(equals(argMax(person.is_deleted, person.version), 0), 0), ifNull(less(argMax(toTimeZone(person.created_at, 'UTC'), person.version), plus(now64(6, 'UTC'), toIntervalDay(1))), 0)))), 0)) SETTINGS optimize_aggregation_in_order=1) AS e__pdi__person ON equals(e__pdi.e__pdi___person_id, e__pdi__person.id)
        WHERE and(equals(e.team_id, 2), greaterOrEquals(toTimeZone(e.timestamp, 'UTC'), toStartOfDay(assumeNotNull(parseDateTime64BestEffortOrNull('2019-12-28 00:00:00', 6, 'UTC')))), lessOrEquals(toTimeZone(e.timestamp, 'UTC'), assumeNotNull(parseDateTime64BestEffortOrNull('2020-01-04 23:59:59', 6, 'UTC'))), equals(e.event, 'watched movie'), ifNull(equals(e__pdi__person.properties___name, 'person1'), 0))
        GROUP BY day_start)
     GROUP BY day_start
     ORDER BY day_start ASC)
  ORDER BY arraySum(total) DESC
  LIMIT 50000 SETTINGS readonly=2,
                       max_execution_time=60,
                       allow_experimental_object_type=1,
                       format_csv_allow_double_quotes=0,
                       max_ast_elements=1000000,
                       max_expanded_ast_elements=1000000,
                       max_query_size=524288,
                       max_bytes_before_external_group_by=0
  '''
# ---
# name: TestTrends.test_person_property_filtering_clashing_with_event_property
  '''
  SELECT arrayMap(number -> plus(toStartOfDay(assumeNotNull(parseDateTime64BestEffortOrNull('2019-12-28 00:00:00', 6, 'UTC'))), toIntervalDay(number)), range(0, plus(coalesce(dateDiff('day', toStartOfDay(assumeNotNull(parseDateTime64BestEffortOrNull('2019-12-28 00:00:00', 6, 'UTC'))), toStartOfDay(assumeNotNull(parseDateTime64BestEffortOrNull('2020-01-04 23:59:59', 6, 'UTC'))))), 1))) AS date,
         arrayMap(_match_date -> arraySum(arraySlice(groupArray(count), indexOf(groupArray(day_start) AS _days_for_count, _match_date) AS _index, plus(minus(arrayLastIndex(x -> ifNull(equals(x, _match_date), isNull(x)
                                                                                                                                                                                        and isNull(_match_date)), _days_for_count), _index), 1))), date) AS total
  FROM
    (SELECT sum(total) AS count,
            day_start AS day_start
     FROM
       (SELECT count() AS total,
               toStartOfDay(toTimeZone(e.timestamp, 'UTC')) AS day_start
        FROM events AS e SAMPLE 1
        INNER JOIN
          (SELECT argMax(person_distinct_id2.person_id, person_distinct_id2.version) AS e__pdi___person_id,
                  argMax(person_distinct_id2.person_id, person_distinct_id2.version) AS person_id,
                  person_distinct_id2.distinct_id AS distinct_id
           FROM person_distinct_id2
           WHERE equals(person_distinct_id2.team_id, 2)
           GROUP BY person_distinct_id2.distinct_id
           HAVING ifNull(equals(argMax(person_distinct_id2.is_deleted, person_distinct_id2.version), 0), 0) SETTINGS optimize_aggregation_in_order=1) AS e__pdi ON equals(e.distinct_id, e__pdi.distinct_id)
        LEFT JOIN
          (SELECT person.id AS id,
                  replaceRegexpAll(nullIf(nullIf(JSONExtractRaw(person.properties, 'name'), ''), 'null'), '^"|"$', '') AS properties___name
           FROM person
           WHERE and(equals(person.team_id, 2), ifNull(in(tuple(person.id, person.version),
                                                            (SELECT person.id AS id, max(person.version) AS version
                                                             FROM person
                                                             WHERE equals(person.team_id, 2)
                                                             GROUP BY person.id
                                                             HAVING and(ifNull(equals(argMax(person.is_deleted, person.version), 0), 0), ifNull(less(argMax(toTimeZone(person.created_at, 'UTC'), person.version), plus(now64(6, 'UTC'), toIntervalDay(1))), 0)))), 0)) SETTINGS optimize_aggregation_in_order=1) AS e__pdi__person ON equals(e__pdi.e__pdi___person_id, e__pdi__person.id)
        WHERE and(equals(e.team_id, 2), greaterOrEquals(toTimeZone(e.timestamp, 'UTC'), toStartOfDay(assumeNotNull(parseDateTime64BestEffortOrNull('2019-12-28 00:00:00', 6, 'UTC')))), lessOrEquals(toTimeZone(e.timestamp, 'UTC'), assumeNotNull(parseDateTime64BestEffortOrNull('2020-01-04 23:59:59', 6, 'UTC'))), equals(e.event, 'watched movie'), ifNull(equals(e__pdi__person.properties___name, 'person1'), 0))
        GROUP BY day_start)
     GROUP BY day_start
     ORDER BY day_start ASC)
  ORDER BY arraySum(total) DESC
  LIMIT 50000 SETTINGS readonly=2,
                       max_execution_time=60,
                       allow_experimental_object_type=1,
                       format_csv_allow_double_quotes=0,
                       max_ast_elements=1000000,
                       max_expanded_ast_elements=1000000,
                       max_query_size=524288,
                       max_bytes_before_external_group_by=0
  '''
# ---
# name: TestTrends.test_person_property_filtering_clashing_with_event_property.1
  '''
  SELECT arrayMap(number -> plus(toStartOfDay(assumeNotNull(parseDateTime64BestEffortOrNull('2019-12-28 00:00:00', 6, 'UTC'))), toIntervalDay(number)), range(0, plus(coalesce(dateDiff('day', toStartOfDay(assumeNotNull(parseDateTime64BestEffortOrNull('2019-12-28 00:00:00', 6, 'UTC'))), toStartOfDay(assumeNotNull(parseDateTime64BestEffortOrNull('2020-01-04 23:59:59', 6, 'UTC'))))), 1))) AS date,
         arrayMap(_match_date -> arraySum(arraySlice(groupArray(count), indexOf(groupArray(day_start) AS _days_for_count, _match_date) AS _index, plus(minus(arrayLastIndex(x -> ifNull(equals(x, _match_date), isNull(x)
                                                                                                                                                                                        and isNull(_match_date)), _days_for_count), _index), 1))), date) AS total
  FROM
    (SELECT sum(total) AS count,
            day_start AS day_start
     FROM
       (SELECT count() AS total,
               toStartOfDay(toTimeZone(e.timestamp, 'UTC')) AS day_start
        FROM events AS e SAMPLE 1
        WHERE and(equals(e.team_id, 2), greaterOrEquals(toTimeZone(e.timestamp, 'UTC'), toStartOfDay(assumeNotNull(parseDateTime64BestEffortOrNull('2019-12-28 00:00:00', 6, 'UTC')))), lessOrEquals(toTimeZone(e.timestamp, 'UTC'), assumeNotNull(parseDateTime64BestEffortOrNull('2020-01-04 23:59:59', 6, 'UTC'))), equals(e.event, 'watched movie'), ifNull(equals(replaceRegexpAll(nullIf(nullIf(JSONExtractRaw(e.properties, 'name'), ''), 'null'), '^"|"$', ''), '1'), 0))
        GROUP BY day_start)
     GROUP BY day_start
     ORDER BY day_start ASC)
  ORDER BY arraySum(total) DESC
  LIMIT 50000 SETTINGS readonly=2,
                       max_execution_time=60,
                       allow_experimental_object_type=1,
                       format_csv_allow_double_quotes=0,
                       max_ast_elements=1000000,
                       max_expanded_ast_elements=1000000,
                       max_query_size=524288,
                       max_bytes_before_external_group_by=0
  '''
# ---
# name: TestTrends.test_person_property_filtering_clashing_with_event_property_materialized
  '''
  SELECT arrayMap(number -> plus(toStartOfDay(assumeNotNull(parseDateTime64BestEffortOrNull('2019-12-28 00:00:00', 6, 'UTC'))), toIntervalDay(number)), range(0, plus(coalesce(dateDiff('day', toStartOfDay(assumeNotNull(parseDateTime64BestEffortOrNull('2019-12-28 00:00:00', 6, 'UTC'))), toStartOfDay(assumeNotNull(parseDateTime64BestEffortOrNull('2020-01-04 23:59:59', 6, 'UTC'))))), 1))) AS date,
         arrayMap(_match_date -> arraySum(arraySlice(groupArray(count), indexOf(groupArray(day_start) AS _days_for_count, _match_date) AS _index, plus(minus(arrayLastIndex(x -> ifNull(equals(x, _match_date), isNull(x)
                                                                                                                                                                                        and isNull(_match_date)), _days_for_count), _index), 1))), date) AS total
  FROM
    (SELECT sum(total) AS count,
            day_start AS day_start
     FROM
       (SELECT count() AS total,
               toStartOfDay(toTimeZone(e.timestamp, 'UTC')) AS day_start
        FROM events AS e SAMPLE 1
        INNER JOIN
          (SELECT argMax(person_distinct_id2.person_id, person_distinct_id2.version) AS e__pdi___person_id,
                  argMax(person_distinct_id2.person_id, person_distinct_id2.version) AS person_id,
                  person_distinct_id2.distinct_id AS distinct_id
           FROM person_distinct_id2
           WHERE equals(person_distinct_id2.team_id, 2)
           GROUP BY person_distinct_id2.distinct_id
           HAVING ifNull(equals(argMax(person_distinct_id2.is_deleted, person_distinct_id2.version), 0), 0) SETTINGS optimize_aggregation_in_order=1) AS e__pdi ON equals(e.distinct_id, e__pdi.distinct_id)
        LEFT JOIN
          (SELECT person.id AS id,
                  nullIf(nullIf(person.pmat_name, ''), 'null') AS properties___name
           FROM person
           WHERE and(equals(person.team_id, 2), ifNull(in(tuple(person.id, person.version),
                                                            (SELECT person.id AS id, max(person.version) AS version
                                                             FROM person
                                                             WHERE equals(person.team_id, 2)
                                                             GROUP BY person.id
                                                             HAVING and(ifNull(equals(argMax(person.is_deleted, person.version), 0), 0), ifNull(less(argMax(toTimeZone(person.created_at, 'UTC'), person.version), plus(now64(6, 'UTC'), toIntervalDay(1))), 0)))), 0)) SETTINGS optimize_aggregation_in_order=1) AS e__pdi__person ON equals(e__pdi.e__pdi___person_id, e__pdi__person.id)
        WHERE and(equals(e.team_id, 2), greaterOrEquals(toTimeZone(e.timestamp, 'UTC'), toStartOfDay(assumeNotNull(parseDateTime64BestEffortOrNull('2019-12-28 00:00:00', 6, 'UTC')))), lessOrEquals(toTimeZone(e.timestamp, 'UTC'), assumeNotNull(parseDateTime64BestEffortOrNull('2020-01-04 23:59:59', 6, 'UTC'))), equals(e.event, 'watched movie'), ifNull(equals(e__pdi__person.properties___name, 'person1'), 0))
        GROUP BY day_start)
     GROUP BY day_start
     ORDER BY day_start ASC)
  ORDER BY arraySum(total) DESC
  LIMIT 50000 SETTINGS readonly=2,
                       max_execution_time=60,
                       allow_experimental_object_type=1,
                       format_csv_allow_double_quotes=0,
                       max_ast_elements=1000000,
                       max_expanded_ast_elements=1000000,
                       max_query_size=524288,
                       max_bytes_before_external_group_by=0
  '''
# ---
# name: TestTrends.test_person_property_filtering_clashing_with_event_property_materialized.1
  '''
  SELECT arrayMap(number -> plus(toStartOfDay(assumeNotNull(parseDateTime64BestEffortOrNull('2019-12-28 00:00:00', 6, 'UTC'))), toIntervalDay(number)), range(0, plus(coalesce(dateDiff('day', toStartOfDay(assumeNotNull(parseDateTime64BestEffortOrNull('2019-12-28 00:00:00', 6, 'UTC'))), toStartOfDay(assumeNotNull(parseDateTime64BestEffortOrNull('2020-01-04 23:59:59', 6, 'UTC'))))), 1))) AS date,
         arrayMap(_match_date -> arraySum(arraySlice(groupArray(count), indexOf(groupArray(day_start) AS _days_for_count, _match_date) AS _index, plus(minus(arrayLastIndex(x -> ifNull(equals(x, _match_date), isNull(x)
                                                                                                                                                                                        and isNull(_match_date)), _days_for_count), _index), 1))), date) AS total
  FROM
    (SELECT sum(total) AS count,
            day_start AS day_start
     FROM
       (SELECT count() AS total,
               toStartOfDay(toTimeZone(e.timestamp, 'UTC')) AS day_start
        FROM events AS e SAMPLE 1
        WHERE and(equals(e.team_id, 2), greaterOrEquals(toTimeZone(e.timestamp, 'UTC'), toStartOfDay(assumeNotNull(parseDateTime64BestEffortOrNull('2019-12-28 00:00:00', 6, 'UTC')))), lessOrEquals(toTimeZone(e.timestamp, 'UTC'), assumeNotNull(parseDateTime64BestEffortOrNull('2020-01-04 23:59:59', 6, 'UTC'))), equals(e.event, 'watched movie'), ifNull(equals(nullIf(nullIf(e.mat_name, ''), 'null'), '1'), 0))
        GROUP BY day_start)
     GROUP BY day_start
     ORDER BY day_start ASC)
  ORDER BY arraySum(total) DESC
  LIMIT 50000 SETTINGS readonly=2,
                       max_execution_time=60,
                       allow_experimental_object_type=1,
                       format_csv_allow_double_quotes=0,
                       max_ast_elements=1000000,
                       max_expanded_ast_elements=1000000,
                       max_query_size=524288,
                       max_bytes_before_external_group_by=0
  '''
# ---
# name: TestTrends.test_person_property_filtering_materialized
  '''
  SELECT arrayMap(number -> plus(toStartOfDay(assumeNotNull(parseDateTime64BestEffortOrNull('2019-12-28 00:00:00', 6, 'UTC'))), toIntervalDay(number)), range(0, plus(coalesce(dateDiff('day', toStartOfDay(assumeNotNull(parseDateTime64BestEffortOrNull('2019-12-28 00:00:00', 6, 'UTC'))), toStartOfDay(assumeNotNull(parseDateTime64BestEffortOrNull('2020-01-04 23:59:59', 6, 'UTC'))))), 1))) AS date,
         arrayMap(_match_date -> arraySum(arraySlice(groupArray(count), indexOf(groupArray(day_start) AS _days_for_count, _match_date) AS _index, plus(minus(arrayLastIndex(x -> ifNull(equals(x, _match_date), isNull(x)
                                                                                                                                                                                        and isNull(_match_date)), _days_for_count), _index), 1))), date) AS total
  FROM
    (SELECT sum(total) AS count,
            day_start AS day_start
     FROM
       (SELECT count() AS total,
               toStartOfDay(toTimeZone(e.timestamp, 'UTC')) AS day_start
        FROM events AS e SAMPLE 1
        INNER JOIN
          (SELECT argMax(person_distinct_id2.person_id, person_distinct_id2.version) AS e__pdi___person_id,
                  argMax(person_distinct_id2.person_id, person_distinct_id2.version) AS person_id,
                  person_distinct_id2.distinct_id AS distinct_id
           FROM person_distinct_id2
           WHERE equals(person_distinct_id2.team_id, 2)
           GROUP BY person_distinct_id2.distinct_id
           HAVING ifNull(equals(argMax(person_distinct_id2.is_deleted, person_distinct_id2.version), 0), 0) SETTINGS optimize_aggregation_in_order=1) AS e__pdi ON equals(e.distinct_id, e__pdi.distinct_id)
        LEFT JOIN
          (SELECT person.id AS id,
                  nullIf(nullIf(person.pmat_name, ''), 'null') AS properties___name
           FROM person
           WHERE and(equals(person.team_id, 2), ifNull(in(tuple(person.id, person.version),
                                                            (SELECT person.id AS id, max(person.version) AS version
                                                             FROM person
                                                             WHERE equals(person.team_id, 2)
                                                             GROUP BY person.id
                                                             HAVING and(ifNull(equals(argMax(person.is_deleted, person.version), 0), 0), ifNull(less(argMax(toTimeZone(person.created_at, 'UTC'), person.version), plus(now64(6, 'UTC'), toIntervalDay(1))), 0)))), 0)) SETTINGS optimize_aggregation_in_order=1) AS e__pdi__person ON equals(e__pdi.e__pdi___person_id, e__pdi__person.id)
        WHERE and(equals(e.team_id, 2), greaterOrEquals(toTimeZone(e.timestamp, 'UTC'), toStartOfDay(assumeNotNull(parseDateTime64BestEffortOrNull('2019-12-28 00:00:00', 6, 'UTC')))), lessOrEquals(toTimeZone(e.timestamp, 'UTC'), assumeNotNull(parseDateTime64BestEffortOrNull('2020-01-04 23:59:59', 6, 'UTC'))), equals(e.event, 'watched movie'), ifNull(equals(e__pdi__person.properties___name, 'person1'), 0))
        GROUP BY day_start)
     GROUP BY day_start
     ORDER BY day_start ASC)
  ORDER BY arraySum(total) DESC
  LIMIT 50000 SETTINGS readonly=2,
                       max_execution_time=60,
                       allow_experimental_object_type=1,
                       format_csv_allow_double_quotes=0,
                       max_ast_elements=1000000,
                       max_expanded_ast_elements=1000000,
                       max_query_size=524288,
                       max_bytes_before_external_group_by=0
  '''
# ---
# name: TestTrends.test_same_day_with_person_on_events_v2
  '''
  
  SELECT DISTINCT person_id
  FROM events
  WHERE team_id = 2
    AND distinct_id = 'distinctid2'
  '''
# ---
# name: TestTrends.test_same_day_with_person_on_events_v2.1
  '''
  SELECT arrayMap(number -> plus(toStartOfDay(assumeNotNull(parseDateTime64BestEffortOrNull('2020-01-03 00:00:00', 6, 'UTC'))), toIntervalDay(number)), range(0, plus(coalesce(dateDiff('day', toStartOfDay(assumeNotNull(parseDateTime64BestEffortOrNull('2020-01-03 00:00:00', 6, 'UTC'))), toStartOfDay(assumeNotNull(parseDateTime64BestEffortOrNull('2020-01-03 23:59:59', 6, 'UTC'))))), 1))) AS date,
         arrayMap(_match_date -> arraySum(arraySlice(groupArray(count), indexOf(groupArray(day_start) AS _days_for_count, _match_date) AS _index, plus(minus(arrayLastIndex(x -> ifNull(equals(x, _match_date), isNull(x)
                                                                                                                                                                                        and isNull(_match_date)), _days_for_count), _index), 1))), date) AS total
  FROM
    (SELECT sum(total) AS count,
            day_start AS day_start
     FROM
       (SELECT count() AS total,
               toStartOfDay(toTimeZone(e.timestamp, 'UTC')) AS day_start
        FROM events AS e SAMPLE 1
        WHERE and(equals(e.team_id, 2), greaterOrEquals(toTimeZone(e.timestamp, 'UTC'), toStartOfDay(assumeNotNull(parseDateTime64BestEffortOrNull('2020-01-03 00:00:00', 6, 'UTC')))), lessOrEquals(toTimeZone(e.timestamp, 'UTC'), assumeNotNull(parseDateTime64BestEffortOrNull('2020-01-03 23:59:59', 6, 'UTC'))), equals(e.event, 'sign up'))
        GROUP BY day_start)
     GROUP BY day_start
     ORDER BY day_start ASC)
  ORDER BY arraySum(total) DESC
  LIMIT 50000 SETTINGS readonly=2,
                       max_execution_time=60,
                       allow_experimental_object_type=1,
                       format_csv_allow_double_quotes=0,
                       max_ast_elements=1000000,
                       max_expanded_ast_elements=1000000,
                       max_query_size=524288,
                       max_bytes_before_external_group_by=0
  '''
# ---
# name: TestTrends.test_same_day_with_person_on_events_v2.2
  '''
  SELECT arrayMap(number -> plus(toStartOfDay(assumeNotNull(parseDateTime64BestEffortOrNull('2020-01-03 00:00:00', 6, 'UTC'))), toIntervalDay(number)), range(0, plus(coalesce(dateDiff('day', toStartOfDay(assumeNotNull(parseDateTime64BestEffortOrNull('2020-01-03 00:00:00', 6, 'UTC'))), toStartOfDay(assumeNotNull(parseDateTime64BestEffortOrNull('2020-01-03 23:59:59', 6, 'UTC'))))), 1))) AS date,
         arrayMap(_match_date -> arraySum(arraySlice(groupArray(count), indexOf(groupArray(day_start) AS _days_for_count, _match_date) AS _index, plus(minus(arrayLastIndex(x -> ifNull(equals(x, _match_date), isNull(x)
                                                                                                                                                                                        and isNull(_match_date)), _days_for_count), _index), 1))), date) AS total
  FROM
    (SELECT sum(total) AS count,
            day_start AS day_start
     FROM
       (SELECT count(DISTINCT if(not(empty(e__override.distinct_id)), e__override.person_id, e.person_id)) AS total,
               toStartOfDay(toTimeZone(e.timestamp, 'UTC')) AS day_start
        FROM events AS e SAMPLE 1
        LEFT OUTER JOIN
          (SELECT argMax(person_distinct_id_overrides.person_id, person_distinct_id_overrides.version) AS person_id,
                  person_distinct_id_overrides.distinct_id AS distinct_id
           FROM person_distinct_id_overrides
           WHERE equals(person_distinct_id_overrides.team_id, 2)
           GROUP BY person_distinct_id_overrides.distinct_id
           HAVING ifNull(equals(argMax(person_distinct_id_overrides.is_deleted, person_distinct_id_overrides.version), 0), 0) SETTINGS optimize_aggregation_in_order=1) AS e__override ON equals(e.distinct_id, e__override.distinct_id)
        WHERE and(equals(e.team_id, 2), greaterOrEquals(toTimeZone(e.timestamp, 'UTC'), toStartOfDay(assumeNotNull(parseDateTime64BestEffortOrNull('2020-01-03 00:00:00', 6, 'UTC')))), lessOrEquals(toTimeZone(e.timestamp, 'UTC'), assumeNotNull(parseDateTime64BestEffortOrNull('2020-01-03 23:59:59', 6, 'UTC'))), equals(e.event, 'sign up'))
        GROUP BY day_start)
     GROUP BY day_start
     ORDER BY day_start ASC)
  ORDER BY arraySum(total) DESC
  LIMIT 50000 SETTINGS readonly=2,
                       max_execution_time=60,
                       allow_experimental_object_type=1,
                       format_csv_allow_double_quotes=0,
                       max_ast_elements=1000000,
                       max_expanded_ast_elements=1000000,
                       max_query_size=524288,
                       max_bytes_before_external_group_by=0
  '''
# ---
# name: TestTrends.test_same_day_with_person_on_events_v2_latest_override
  '''
  
  SELECT DISTINCT person_id
  FROM events
  WHERE team_id = 2
    AND distinct_id = 'distinctid2'
  '''
# ---
# name: TestTrends.test_same_day_with_person_on_events_v2_latest_override.1
  '''
  SELECT arrayMap(number -> plus(toStartOfDay(assumeNotNull(parseDateTime64BestEffortOrNull('2020-01-03 00:00:00', 6, 'UTC'))), toIntervalDay(number)), range(0, plus(coalesce(dateDiff('day', toStartOfDay(assumeNotNull(parseDateTime64BestEffortOrNull('2020-01-03 00:00:00', 6, 'UTC'))), toStartOfDay(assumeNotNull(parseDateTime64BestEffortOrNull('2020-01-03 23:59:59', 6, 'UTC'))))), 1))) AS date,
         arrayMap(_match_date -> arraySum(arraySlice(groupArray(count), indexOf(groupArray(day_start) AS _days_for_count, _match_date) AS _index, plus(minus(arrayLastIndex(x -> ifNull(equals(x, _match_date), isNull(x)
                                                                                                                                                                                        and isNull(_match_date)), _days_for_count), _index), 1))), date) AS total
  FROM
    (SELECT sum(total) AS count,
            day_start AS day_start
     FROM
       (SELECT count(DISTINCT if(not(empty(e__override.distinct_id)), e__override.person_id, e.person_id)) AS total,
               toStartOfDay(toTimeZone(e.timestamp, 'UTC')) AS day_start
        FROM events AS e SAMPLE 1
        LEFT OUTER JOIN
          (SELECT argMax(person_distinct_id_overrides.person_id, person_distinct_id_overrides.version) AS person_id,
                  person_distinct_id_overrides.distinct_id AS distinct_id
           FROM person_distinct_id_overrides
           WHERE equals(person_distinct_id_overrides.team_id, 2)
           GROUP BY person_distinct_id_overrides.distinct_id
           HAVING ifNull(equals(argMax(person_distinct_id_overrides.is_deleted, person_distinct_id_overrides.version), 0), 0) SETTINGS optimize_aggregation_in_order=1) AS e__override ON equals(e.distinct_id, e__override.distinct_id)
        WHERE and(equals(e.team_id, 2), greaterOrEquals(toTimeZone(e.timestamp, 'UTC'), toStartOfDay(assumeNotNull(parseDateTime64BestEffortOrNull('2020-01-03 00:00:00', 6, 'UTC')))), lessOrEquals(toTimeZone(e.timestamp, 'UTC'), assumeNotNull(parseDateTime64BestEffortOrNull('2020-01-03 23:59:59', 6, 'UTC'))), equals(e.event, 'sign up'))
        GROUP BY day_start)
     GROUP BY day_start
     ORDER BY day_start ASC)
  ORDER BY arraySum(total) DESC
  LIMIT 50000 SETTINGS readonly=2,
                       max_execution_time=60,
                       allow_experimental_object_type=1,
                       format_csv_allow_double_quotes=0,
                       max_ast_elements=1000000,
                       max_expanded_ast_elements=1000000,
                       max_query_size=524288,
                       max_bytes_before_external_group_by=0
  '''
# ---
# name: TestTrends.test_same_day_with_person_on_events_v2_latest_override.2
  '''
  
  SELECT DISTINCT person_id
  FROM events
  WHERE team_id = 2
    AND distinct_id = 'distinctid3'
  '''
# ---
# name: TestTrends.test_same_day_with_person_on_events_v2_latest_override.3
  '''
  SELECT arrayMap(number -> plus(toStartOfDay(assumeNotNull(parseDateTime64BestEffortOrNull('2020-01-03 00:00:00', 6, 'UTC'))), toIntervalDay(number)), range(0, plus(coalesce(dateDiff('day', toStartOfDay(assumeNotNull(parseDateTime64BestEffortOrNull('2020-01-03 00:00:00', 6, 'UTC'))), toStartOfDay(assumeNotNull(parseDateTime64BestEffortOrNull('2020-01-03 23:59:59', 6, 'UTC'))))), 1))) AS date,
         arrayMap(_match_date -> arraySum(arraySlice(groupArray(count), indexOf(groupArray(day_start) AS _days_for_count, _match_date) AS _index, plus(minus(arrayLastIndex(x -> ifNull(equals(x, _match_date), isNull(x)
                                                                                                                                                                                        and isNull(_match_date)), _days_for_count), _index), 1))), date) AS total
  FROM
    (SELECT sum(total) AS count,
            day_start AS day_start
     FROM
       (SELECT count(DISTINCT if(not(empty(e__override.distinct_id)), e__override.person_id, e.person_id)) AS total,
               toStartOfDay(toTimeZone(e.timestamp, 'UTC')) AS day_start
        FROM events AS e SAMPLE 1
        LEFT OUTER JOIN
          (SELECT argMax(person_distinct_id_overrides.person_id, person_distinct_id_overrides.version) AS person_id,
                  person_distinct_id_overrides.distinct_id AS distinct_id
           FROM person_distinct_id_overrides
           WHERE equals(person_distinct_id_overrides.team_id, 2)
           GROUP BY person_distinct_id_overrides.distinct_id
           HAVING ifNull(equals(argMax(person_distinct_id_overrides.is_deleted, person_distinct_id_overrides.version), 0), 0) SETTINGS optimize_aggregation_in_order=1) AS e__override ON equals(e.distinct_id, e__override.distinct_id)
        WHERE and(equals(e.team_id, 2), greaterOrEquals(toTimeZone(e.timestamp, 'UTC'), toStartOfDay(assumeNotNull(parseDateTime64BestEffortOrNull('2020-01-03 00:00:00', 6, 'UTC')))), lessOrEquals(toTimeZone(e.timestamp, 'UTC'), assumeNotNull(parseDateTime64BestEffortOrNull('2020-01-03 23:59:59', 6, 'UTC'))), equals(e.event, 'sign up'))
        GROUP BY day_start)
     GROUP BY day_start
     ORDER BY day_start ASC)
  ORDER BY arraySum(total) DESC
  LIMIT 50000 SETTINGS readonly=2,
                       max_execution_time=60,
                       allow_experimental_object_type=1,
                       format_csv_allow_double_quotes=0,
                       max_ast_elements=1000000,
                       max_expanded_ast_elements=1000000,
                       max_query_size=524288,
                       max_bytes_before_external_group_by=0
  '''
# ---
# name: TestTrends.test_same_day_with_person_on_events_v2_latest_override.4
  '''
  
  SELECT DISTINCT person_id
  FROM events
  WHERE team_id = 2
    AND distinct_id = 'distinctid2'
  '''
# ---
# name: TestTrends.test_same_day_with_person_on_events_v2_latest_override.5
  '''
  SELECT arrayMap(number -> plus(toStartOfDay(assumeNotNull(parseDateTime64BestEffortOrNull('2020-01-03 00:00:00', 6, 'UTC'))), toIntervalDay(number)), range(0, plus(coalesce(dateDiff('day', toStartOfDay(assumeNotNull(parseDateTime64BestEffortOrNull('2020-01-03 00:00:00', 6, 'UTC'))), toStartOfDay(assumeNotNull(parseDateTime64BestEffortOrNull('2020-01-03 23:59:59', 6, 'UTC'))))), 1))) AS date,
         arrayMap(_match_date -> arraySum(arraySlice(groupArray(count), indexOf(groupArray(day_start) AS _days_for_count, _match_date) AS _index, plus(minus(arrayLastIndex(x -> ifNull(equals(x, _match_date), isNull(x)
                                                                                                                                                                                        and isNull(_match_date)), _days_for_count), _index), 1))), date) AS total
  FROM
    (SELECT sum(total) AS count,
            day_start AS day_start
     FROM
       (SELECT count(DISTINCT if(not(empty(e__override.distinct_id)), e__override.person_id, e.person_id)) AS total,
               toStartOfDay(toTimeZone(e.timestamp, 'UTC')) AS day_start
        FROM events AS e SAMPLE 1
        LEFT OUTER JOIN
          (SELECT argMax(person_distinct_id_overrides.person_id, person_distinct_id_overrides.version) AS person_id,
                  person_distinct_id_overrides.distinct_id AS distinct_id
           FROM person_distinct_id_overrides
           WHERE equals(person_distinct_id_overrides.team_id, 2)
           GROUP BY person_distinct_id_overrides.distinct_id
           HAVING ifNull(equals(argMax(person_distinct_id_overrides.is_deleted, person_distinct_id_overrides.version), 0), 0) SETTINGS optimize_aggregation_in_order=1) AS e__override ON equals(e.distinct_id, e__override.distinct_id)
        WHERE and(equals(e.team_id, 2), greaterOrEquals(toTimeZone(e.timestamp, 'UTC'), toStartOfDay(assumeNotNull(parseDateTime64BestEffortOrNull('2020-01-03 00:00:00', 6, 'UTC')))), lessOrEquals(toTimeZone(e.timestamp, 'UTC'), assumeNotNull(parseDateTime64BestEffortOrNull('2020-01-03 23:59:59', 6, 'UTC'))), equals(e.event, 'sign up'))
        GROUP BY day_start)
     GROUP BY day_start
     ORDER BY day_start ASC)
  ORDER BY arraySum(total) DESC
  LIMIT 50000 SETTINGS readonly=2,
                       max_execution_time=60,
                       allow_experimental_object_type=1,
                       format_csv_allow_double_quotes=0,
                       max_ast_elements=1000000,
                       max_expanded_ast_elements=1000000,
                       max_query_size=524288,
                       max_bytes_before_external_group_by=0
  '''
# ---
# name: TestTrends.test_timezones_daily
  '''
  SELECT arrayMap(number -> plus(toStartOfDay(assumeNotNull(parseDateTime64BestEffortOrNull('2019-12-29 00:00:00', 6, 'UTC'))), toIntervalDay(number)), range(0, plus(coalesce(dateDiff('day', toStartOfDay(assumeNotNull(parseDateTime64BestEffortOrNull('2019-12-29 00:00:00', 6, 'UTC'))), toStartOfDay(assumeNotNull(parseDateTime64BestEffortOrNull('2020-01-05 23:59:59', 6, 'UTC'))))), 1))) AS date,
         arrayMap(_match_date -> arraySum(arraySlice(groupArray(count), indexOf(groupArray(day_start) AS _days_for_count, _match_date) AS _index, plus(minus(arrayLastIndex(x -> ifNull(equals(x, _match_date), isNull(x)
                                                                                                                                                                                        and isNull(_match_date)), _days_for_count), _index), 1))), date) AS total
  FROM
    (SELECT sum(total) AS count,
            day_start AS day_start
     FROM
       (SELECT count() AS total,
               toStartOfDay(toTimeZone(e.timestamp, 'UTC')) AS day_start
        FROM events AS e SAMPLE 1
        WHERE and(equals(e.team_id, 2), greaterOrEquals(toTimeZone(e.timestamp, 'UTC'), toStartOfDay(assumeNotNull(parseDateTime64BestEffortOrNull('2019-12-29 00:00:00', 6, 'UTC')))), lessOrEquals(toTimeZone(e.timestamp, 'UTC'), assumeNotNull(parseDateTime64BestEffortOrNull('2020-01-05 23:59:59', 6, 'UTC'))), equals(e.event, 'sign up'))
        GROUP BY day_start)
     GROUP BY day_start
     ORDER BY day_start ASC)
  ORDER BY arraySum(total) DESC
  LIMIT 50000 SETTINGS readonly=2,
                       max_execution_time=60,
                       allow_experimental_object_type=1,
                       format_csv_allow_double_quotes=0,
                       max_ast_elements=1000000,
                       max_expanded_ast_elements=1000000,
                       max_query_size=524288,
                       max_bytes_before_external_group_by=0
  '''
# ---
# name: TestTrends.test_timezones_daily.1
  '''
  SELECT arrayMap(number -> plus(toStartOfDay(assumeNotNull(parseDateTime64BestEffortOrNull('2019-12-22 00:00:00', 6, 'UTC'))), toIntervalDay(number)), range(0, plus(coalesce(dateDiff('day', toStartOfDay(assumeNotNull(parseDateTime64BestEffortOrNull('2019-12-22 00:00:00', 6, 'UTC'))), toStartOfDay(assumeNotNull(parseDateTime64BestEffortOrNull('2020-01-05 23:59:59', 6, 'UTC'))))), 1))) AS date,
         arrayMap(_match_date -> arraySum(arraySlice(groupArray(count), indexOf(groupArray(day_start) AS _days_for_count, _match_date) AS _index, plus(minus(arrayLastIndex(x -> ifNull(equals(x, _match_date), isNull(x)
                                                                                                                                                                                        and isNull(_match_date)), _days_for_count), _index), 1))), date) AS total
  FROM
    (SELECT sum(total) AS count,
            day_start AS day_start
     FROM
       (SELECT count(DISTINCT e__pdi.person_id) AS total,
               toStartOfDay(toTimeZone(e.timestamp, 'UTC')) AS day_start
        FROM events AS e SAMPLE 1
        INNER JOIN
          (SELECT argMax(person_distinct_id2.person_id, person_distinct_id2.version) AS person_id,
                  person_distinct_id2.distinct_id AS distinct_id
           FROM person_distinct_id2
           WHERE equals(person_distinct_id2.team_id, 2)
           GROUP BY person_distinct_id2.distinct_id
           HAVING ifNull(equals(argMax(person_distinct_id2.is_deleted, person_distinct_id2.version), 0), 0) SETTINGS optimize_aggregation_in_order=1) AS e__pdi ON equals(e.distinct_id, e__pdi.distinct_id)
        WHERE and(equals(e.team_id, 2), greaterOrEquals(toTimeZone(e.timestamp, 'UTC'), toStartOfDay(assumeNotNull(parseDateTime64BestEffortOrNull('2019-12-22 00:00:00', 6, 'UTC')))), lessOrEquals(toTimeZone(e.timestamp, 'UTC'), assumeNotNull(parseDateTime64BestEffortOrNull('2020-01-05 23:59:59', 6, 'UTC'))), equals(e.event, 'sign up'))
        GROUP BY day_start)
     GROUP BY day_start
     ORDER BY day_start ASC)
  ORDER BY arraySum(total) DESC
  LIMIT 50000 SETTINGS readonly=2,
                       max_execution_time=60,
                       allow_experimental_object_type=1,
                       format_csv_allow_double_quotes=0,
                       max_ast_elements=1000000,
                       max_expanded_ast_elements=1000000,
                       max_query_size=524288,
                       max_bytes_before_external_group_by=0
  '''
# ---
# name: TestTrends.test_timezones_daily.2
  '''
  SELECT arrayMap(number -> plus(toStartOfDay(assumeNotNull(parseDateTime64BestEffortOrNull('2019-12-29 00:00:00', 6, 'UTC'))), toIntervalDay(number)), range(0, plus(coalesce(dateDiff('day', toStartOfDay(assumeNotNull(parseDateTime64BestEffortOrNull('2019-12-29 00:00:00', 6, 'UTC'))), toStartOfDay(assumeNotNull(parseDateTime64BestEffortOrNull('2020-01-05 23:59:59', 6, 'UTC'))))), 1))) AS date,
         arrayMap(_match_date -> arraySum(arraySlice(groupArray(count), indexOf(groupArray(day_start) AS _days_for_count, _match_date) AS _index, plus(minus(arrayLastIndex(x -> ifNull(equals(x, _match_date), isNull(x)
                                                                                                                                                                                        and isNull(_match_date)), _days_for_count), _index), 1))), date) AS total
  FROM
    (SELECT sum(total) AS count,
            day_start AS day_start
     FROM
       (SELECT counts AS total,
               toStartOfDay(timestamp) AS day_start
        FROM
          (SELECT d.timestamp AS timestamp,
                  count(DISTINCT e.actor_id) AS counts
           FROM
             (SELECT minus(toStartOfDay(assumeNotNull(parseDateTime64BestEffortOrNull('2020-01-05 23:59:59', 6, 'UTC'))), toIntervalDay(numbers.number)) AS timestamp
              FROM numbers(dateDiff('day', minus(toStartOfDay(assumeNotNull(parseDateTime64BestEffortOrNull('2019-12-29 00:00:00', 6, 'UTC'))), toIntervalDay(7)), assumeNotNull(parseDateTime64BestEffortOrNull('2020-01-05 23:59:59', 6, 'UTC')))) AS numbers) AS d
           CROSS JOIN
             (SELECT toTimeZone(e.timestamp, 'UTC') AS timestamp,
                     e__pdi.person_id AS actor_id
              FROM events AS e SAMPLE 1
              INNER JOIN
                (SELECT argMax(person_distinct_id2.person_id, person_distinct_id2.version) AS person_id,
                        person_distinct_id2.distinct_id AS distinct_id
                 FROM person_distinct_id2
                 WHERE equals(person_distinct_id2.team_id, 2)
                 GROUP BY person_distinct_id2.distinct_id
                 HAVING ifNull(equals(argMax(person_distinct_id2.is_deleted, person_distinct_id2.version), 0), 0) SETTINGS optimize_aggregation_in_order=1) AS e__pdi ON equals(e.distinct_id, e__pdi.distinct_id)
              WHERE and(equals(e.team_id, 2), equals(e.event, 'sign up'), ifNull(greaterOrEquals(timestamp, minus(assumeNotNull(parseDateTime64BestEffortOrNull('2019-12-29 00:00:00', 6, 'UTC')), toIntervalDay(7))), 0), ifNull(lessOrEquals(timestamp, assumeNotNull(parseDateTime64BestEffortOrNull('2020-01-05 23:59:59', 6, 'UTC'))), 0))
              GROUP BY timestamp, actor_id) AS e
           WHERE and(ifNull(lessOrEquals(e.timestamp, plus(d.timestamp, toIntervalDay(1))), 0), ifNull(greater(e.timestamp, minus(d.timestamp, toIntervalDay(6))), 0))
           GROUP BY d.timestamp
           ORDER BY d.timestamp ASC)
        WHERE and(ifNull(greaterOrEquals(timestamp, toStartOfDay(assumeNotNull(parseDateTime64BestEffortOrNull('2019-12-29 00:00:00', 6, 'UTC')))), 0), ifNull(lessOrEquals(timestamp, assumeNotNull(parseDateTime64BestEffortOrNull('2020-01-05 23:59:59', 6, 'UTC'))), 0)))
     GROUP BY day_start
     ORDER BY day_start ASC)
  ORDER BY arraySum(total) DESC
  LIMIT 50000 SETTINGS readonly=2,
                       max_execution_time=60,
                       allow_experimental_object_type=1,
                       format_csv_allow_double_quotes=0,
                       max_ast_elements=1000000,
                       max_expanded_ast_elements=1000000,
                       max_query_size=524288,
                       max_bytes_before_external_group_by=0
  '''
# ---
# name: TestTrends.test_timezones_daily.3
  '''
  SELECT arrayMap(number -> plus(toStartOfDay(assumeNotNull(parseDateTime64BestEffortOrNull('2019-12-29 00:00:00', 6, 'UTC'))), toIntervalDay(number)), range(0, plus(coalesce(dateDiff('day', toStartOfDay(assumeNotNull(parseDateTime64BestEffortOrNull('2019-12-29 00:00:00', 6, 'UTC'))), toStartOfDay(assumeNotNull(parseDateTime64BestEffortOrNull('2020-01-05 23:59:59', 6, 'UTC'))))), 1))) AS date,
         arrayMap(_match_date -> arraySum(arraySlice(groupArray(count), indexOf(groupArray(day_start) AS _days_for_count, _match_date) AS _index, plus(minus(arrayLastIndex(x -> ifNull(equals(x, _match_date), isNull(x)
                                                                                                                                                                                        and isNull(_match_date)), _days_for_count), _index), 1))), date) AS total
  FROM
    (SELECT sum(total) AS count,
            day_start AS day_start
     FROM
       (SELECT count() AS total,
               toStartOfDay(toTimeZone(e.timestamp, 'UTC')) AS day_start
        FROM events AS e SAMPLE 1
        WHERE and(equals(e.team_id, 2), greaterOrEquals(toTimeZone(e.timestamp, 'UTC'), toStartOfDay(assumeNotNull(parseDateTime64BestEffortOrNull('2019-12-29 00:00:00', 6, 'UTC')))), lessOrEquals(toTimeZone(e.timestamp, 'UTC'), assumeNotNull(parseDateTime64BestEffortOrNull('2020-01-05 23:59:59', 6, 'UTC'))), equals(e.event, 'sign up'))
        GROUP BY day_start)
     GROUP BY day_start
     ORDER BY day_start ASC)
  ORDER BY arraySum(total) DESC
  LIMIT 50000 SETTINGS readonly=2,
                       max_execution_time=60,
                       allow_experimental_object_type=1,
                       format_csv_allow_double_quotes=0,
                       max_ast_elements=1000000,
                       max_expanded_ast_elements=1000000,
                       max_query_size=524288,
                       max_bytes_before_external_group_by=0
  '''
# ---
# name: TestTrends.test_timezones_daily.4
  '''
  SELECT groupArray(1)(date)[1] AS date,
                      arrayFold((acc, x) -> arrayMap(i -> plus(acc[i], x[i]), range(1, plus(length(date), 1))), groupArray(total), arrayWithConstant(length(date), reinterpretAsFloat64(0))) AS total,
                      if(ifNull(ifNull(greaterOrEquals(row_number, 25), 0), 0), '$$_posthog_breakdown_other_$$', breakdown_value) AS breakdown_value
  FROM
    (SELECT arrayMap(number -> plus(toStartOfDay(assumeNotNull(parseDateTime64BestEffortOrNull('2019-12-29 00:00:00', 6, 'UTC'))), toIntervalDay(number)), range(0, plus(coalesce(dateDiff('day', toStartOfDay(assumeNotNull(parseDateTime64BestEffortOrNull('2019-12-29 00:00:00', 6, 'UTC'))), toStartOfDay(assumeNotNull(parseDateTime64BestEffortOrNull('2020-01-05 23:59:59', 6, 'UTC'))))), 1))) AS date,
            arrayMap(_match_date -> arraySum(arraySlice(groupArray(count), indexOf(groupArray(day_start) AS _days_for_count, _match_date) AS _index, plus(minus(arrayLastIndex(x -> ifNull(equals(x, _match_date), isNull(x)
                                                                                                                                                                                           and isNull(_match_date)), _days_for_count), _index), 1))), date) AS total,
            breakdown_value AS breakdown_value,
            rowNumberInAllBlocks() AS row_number
     FROM
       (SELECT sum(total) AS count,
               day_start AS day_start,
               breakdown_value AS breakdown_value
        FROM
          (SELECT count(DISTINCT e__pdi.person_id) AS total,
                  toStartOfDay(toTimeZone(e.timestamp, 'UTC')) AS day_start,
                  ifNull(nullIf(toString(replaceRegexpAll(nullIf(nullIf(JSONExtractRaw(e.properties, '$os'), ''), 'null'), '^"|"$', '')), ''), '$$_posthog_breakdown_null_$$') AS breakdown_value
           FROM events AS e SAMPLE 1
           INNER JOIN
             (SELECT argMax(person_distinct_id2.person_id, person_distinct_id2.version) AS person_id,
                     person_distinct_id2.distinct_id AS distinct_id
              FROM person_distinct_id2
              WHERE equals(person_distinct_id2.team_id, 2)
              GROUP BY person_distinct_id2.distinct_id
<<<<<<< HEAD
              HAVING ifNull(equals(argMax(person_distinct_id2.is_deleted, person_distinct_id2.version), 0), 0)) AS e__pdi ON equals(e.distinct_id, e__pdi.distinct_id)
           WHERE and(equals(e.team_id, 2), greaterOrEquals(toTimeZone(e.timestamp, 'UTC'), toStartOfDay(assumeNotNull(parseDateTime64BestEffortOrNull('2019-12-29 00:00:00', 6, 'UTC')))), lessOrEquals(toTimeZone(e.timestamp, 'UTC'), assumeNotNull(parseDateTime64BestEffortOrNull('2020-01-05 23:59:59', 6, 'UTC'))), equals(e.event, 'sign up'))
=======
              HAVING ifNull(equals(argMax(person_distinct_id2.is_deleted, person_distinct_id2.version), 0), 0) SETTINGS optimize_aggregation_in_order=1) AS e__pdi ON equals(e.distinct_id, e__pdi.distinct_id)
           WHERE and(equals(e.team_id, 2), greaterOrEquals(toTimeZone(e.timestamp, 'UTC'), toStartOfDay(assumeNotNull(parseDateTime64BestEffortOrNull('2019-12-29 00:00:00', 6, 'UTC')))), lessOrEquals(toTimeZone(e.timestamp, 'UTC'), assumeNotNull(parseDateTime64BestEffortOrNull('2020-01-05 23:59:59', 6, 'UTC'))), equals(e.event, 'sign up'), true)
>>>>>>> 3bec60b4
           GROUP BY day_start,
                    breakdown_value)
        GROUP BY day_start,
                 breakdown_value
        ORDER BY day_start ASC, breakdown_value ASC)
     GROUP BY breakdown_value
     ORDER BY if(ifNull(equals(breakdown_value, '$$_posthog_breakdown_other_$$'), 0), 2, if(ifNull(equals(breakdown_value, '$$_posthog_breakdown_null_$$'), 0), 1, 0)) ASC, arraySum(total) DESC, breakdown_value ASC)
  WHERE isNotNull(breakdown_value)
  GROUP BY breakdown_value
  ORDER BY if(ifNull(equals(breakdown_value, '$$_posthog_breakdown_other_$$'), 0), 2, if(ifNull(equals(breakdown_value, '$$_posthog_breakdown_null_$$'), 0), 1, 0)) ASC, arraySum(total) DESC, breakdown_value ASC
  LIMIT 50000 SETTINGS readonly=2,
                       max_execution_time=60,
                       allow_experimental_object_type=1,
                       format_csv_allow_double_quotes=0,
                       max_ast_elements=1000000,
                       max_expanded_ast_elements=1000000,
                       max_query_size=524288,
                       max_bytes_before_external_group_by=0
  '''
# ---
# name: TestTrends.test_timezones_daily_minus_utc
  '''
  SELECT arrayMap(number -> plus(toStartOfDay(assumeNotNull(parseDateTime64BestEffortOrNull('2019-12-29 00:00:00', 6, 'America/Phoenix'))), toIntervalDay(number)), range(0, plus(coalesce(dateDiff('day', toStartOfDay(assumeNotNull(parseDateTime64BestEffortOrNull('2019-12-29 00:00:00', 6, 'America/Phoenix'))), toStartOfDay(assumeNotNull(parseDateTime64BestEffortOrNull('2020-01-05 23:59:59', 6, 'America/Phoenix'))))), 1))) AS date,
         arrayMap(_match_date -> arraySum(arraySlice(groupArray(count), indexOf(groupArray(day_start) AS _days_for_count, _match_date) AS _index, plus(minus(arrayLastIndex(x -> ifNull(equals(x, _match_date), isNull(x)
                                                                                                                                                                                        and isNull(_match_date)), _days_for_count), _index), 1))), date) AS total
  FROM
    (SELECT sum(total) AS count,
            day_start AS day_start
     FROM
       (SELECT count() AS total,
               toStartOfDay(toTimeZone(e.timestamp, 'America/Phoenix')) AS day_start
        FROM events AS e SAMPLE 1
        WHERE and(equals(e.team_id, 2), greaterOrEquals(toTimeZone(e.timestamp, 'America/Phoenix'), toStartOfDay(assumeNotNull(parseDateTime64BestEffortOrNull('2019-12-29 00:00:00', 6, 'America/Phoenix')))), lessOrEquals(toTimeZone(e.timestamp, 'America/Phoenix'), assumeNotNull(parseDateTime64BestEffortOrNull('2020-01-05 23:59:59', 6, 'America/Phoenix'))), equals(e.event, 'sign up'))
        GROUP BY day_start)
     GROUP BY day_start
     ORDER BY day_start ASC)
  ORDER BY arraySum(total) DESC
  LIMIT 50000 SETTINGS readonly=2,
                       max_execution_time=60,
                       allow_experimental_object_type=1,
                       format_csv_allow_double_quotes=0,
                       max_ast_elements=1000000,
                       max_expanded_ast_elements=1000000,
                       max_query_size=524288,
                       max_bytes_before_external_group_by=0
  '''
# ---
# name: TestTrends.test_timezones_daily_minus_utc.1
  '''
  SELECT arrayMap(number -> plus(toStartOfDay(assumeNotNull(parseDateTime64BestEffortOrNull('2019-12-22 00:00:00', 6, 'America/Phoenix'))), toIntervalDay(number)), range(0, plus(coalesce(dateDiff('day', toStartOfDay(assumeNotNull(parseDateTime64BestEffortOrNull('2019-12-22 00:00:00', 6, 'America/Phoenix'))), toStartOfDay(assumeNotNull(parseDateTime64BestEffortOrNull('2020-01-05 23:59:59', 6, 'America/Phoenix'))))), 1))) AS date,
         arrayMap(_match_date -> arraySum(arraySlice(groupArray(count), indexOf(groupArray(day_start) AS _days_for_count, _match_date) AS _index, plus(minus(arrayLastIndex(x -> ifNull(equals(x, _match_date), isNull(x)
                                                                                                                                                                                        and isNull(_match_date)), _days_for_count), _index), 1))), date) AS total
  FROM
    (SELECT sum(total) AS count,
            day_start AS day_start
     FROM
       (SELECT count(DISTINCT e__pdi.person_id) AS total,
               toStartOfDay(toTimeZone(e.timestamp, 'America/Phoenix')) AS day_start
        FROM events AS e SAMPLE 1
        INNER JOIN
          (SELECT argMax(person_distinct_id2.person_id, person_distinct_id2.version) AS person_id,
                  person_distinct_id2.distinct_id AS distinct_id
           FROM person_distinct_id2
           WHERE equals(person_distinct_id2.team_id, 2)
           GROUP BY person_distinct_id2.distinct_id
           HAVING ifNull(equals(argMax(person_distinct_id2.is_deleted, person_distinct_id2.version), 0), 0) SETTINGS optimize_aggregation_in_order=1) AS e__pdi ON equals(e.distinct_id, e__pdi.distinct_id)
        WHERE and(equals(e.team_id, 2), greaterOrEquals(toTimeZone(e.timestamp, 'America/Phoenix'), toStartOfDay(assumeNotNull(parseDateTime64BestEffortOrNull('2019-12-22 00:00:00', 6, 'America/Phoenix')))), lessOrEquals(toTimeZone(e.timestamp, 'America/Phoenix'), assumeNotNull(parseDateTime64BestEffortOrNull('2020-01-05 23:59:59', 6, 'America/Phoenix'))), equals(e.event, 'sign up'))
        GROUP BY day_start)
     GROUP BY day_start
     ORDER BY day_start ASC)
  ORDER BY arraySum(total) DESC
  LIMIT 50000 SETTINGS readonly=2,
                       max_execution_time=60,
                       allow_experimental_object_type=1,
                       format_csv_allow_double_quotes=0,
                       max_ast_elements=1000000,
                       max_expanded_ast_elements=1000000,
                       max_query_size=524288,
                       max_bytes_before_external_group_by=0
  '''
# ---
# name: TestTrends.test_timezones_daily_minus_utc.2
  '''
  SELECT arrayMap(number -> plus(toStartOfDay(assumeNotNull(parseDateTime64BestEffortOrNull('2019-12-29 00:00:00', 6, 'America/Phoenix'))), toIntervalDay(number)), range(0, plus(coalesce(dateDiff('day', toStartOfDay(assumeNotNull(parseDateTime64BestEffortOrNull('2019-12-29 00:00:00', 6, 'America/Phoenix'))), toStartOfDay(assumeNotNull(parseDateTime64BestEffortOrNull('2020-01-05 23:59:59', 6, 'America/Phoenix'))))), 1))) AS date,
         arrayMap(_match_date -> arraySum(arraySlice(groupArray(count), indexOf(groupArray(day_start) AS _days_for_count, _match_date) AS _index, plus(minus(arrayLastIndex(x -> ifNull(equals(x, _match_date), isNull(x)
                                                                                                                                                                                        and isNull(_match_date)), _days_for_count), _index), 1))), date) AS total
  FROM
    (SELECT sum(total) AS count,
            day_start AS day_start
     FROM
       (SELECT counts AS total,
               toStartOfDay(timestamp) AS day_start
        FROM
          (SELECT d.timestamp AS timestamp,
                  count(DISTINCT e.actor_id) AS counts
           FROM
             (SELECT minus(toStartOfDay(assumeNotNull(parseDateTime64BestEffortOrNull('2020-01-05 23:59:59', 6, 'America/Phoenix'))), toIntervalDay(numbers.number)) AS timestamp
              FROM numbers(dateDiff('day', minus(toStartOfDay(assumeNotNull(parseDateTime64BestEffortOrNull('2019-12-29 00:00:00', 6, 'America/Phoenix'))), toIntervalDay(7)), assumeNotNull(parseDateTime64BestEffortOrNull('2020-01-05 23:59:59', 6, 'America/Phoenix')))) AS numbers) AS d
           CROSS JOIN
             (SELECT toTimeZone(e.timestamp, 'America/Phoenix') AS timestamp,
                     e__pdi.person_id AS actor_id
              FROM events AS e SAMPLE 1
              INNER JOIN
                (SELECT argMax(person_distinct_id2.person_id, person_distinct_id2.version) AS person_id,
                        person_distinct_id2.distinct_id AS distinct_id
                 FROM person_distinct_id2
                 WHERE equals(person_distinct_id2.team_id, 2)
                 GROUP BY person_distinct_id2.distinct_id
                 HAVING ifNull(equals(argMax(person_distinct_id2.is_deleted, person_distinct_id2.version), 0), 0) SETTINGS optimize_aggregation_in_order=1) AS e__pdi ON equals(e.distinct_id, e__pdi.distinct_id)
              WHERE and(equals(e.team_id, 2), equals(e.event, 'sign up'), ifNull(greaterOrEquals(timestamp, minus(assumeNotNull(parseDateTime64BestEffortOrNull('2019-12-29 00:00:00', 6, 'America/Phoenix')), toIntervalDay(7))), 0), ifNull(lessOrEquals(timestamp, assumeNotNull(parseDateTime64BestEffortOrNull('2020-01-05 23:59:59', 6, 'America/Phoenix'))), 0))
              GROUP BY timestamp, actor_id) AS e
           WHERE and(ifNull(lessOrEquals(e.timestamp, plus(d.timestamp, toIntervalDay(1))), 0), ifNull(greater(e.timestamp, minus(d.timestamp, toIntervalDay(6))), 0))
           GROUP BY d.timestamp
           ORDER BY d.timestamp ASC)
        WHERE and(ifNull(greaterOrEquals(timestamp, toStartOfDay(assumeNotNull(parseDateTime64BestEffortOrNull('2019-12-29 00:00:00', 6, 'America/Phoenix')))), 0), ifNull(lessOrEquals(timestamp, assumeNotNull(parseDateTime64BestEffortOrNull('2020-01-05 23:59:59', 6, 'America/Phoenix'))), 0)))
     GROUP BY day_start
     ORDER BY day_start ASC)
  ORDER BY arraySum(total) DESC
  LIMIT 50000 SETTINGS readonly=2,
                       max_execution_time=60,
                       allow_experimental_object_type=1,
                       format_csv_allow_double_quotes=0,
                       max_ast_elements=1000000,
                       max_expanded_ast_elements=1000000,
                       max_query_size=524288,
                       max_bytes_before_external_group_by=0
  '''
# ---
# name: TestTrends.test_timezones_daily_minus_utc.3
  '''
  SELECT arrayMap(number -> plus(toStartOfDay(assumeNotNull(parseDateTime64BestEffortOrNull('2019-12-29 00:00:00', 6, 'America/Phoenix'))), toIntervalDay(number)), range(0, plus(coalesce(dateDiff('day', toStartOfDay(assumeNotNull(parseDateTime64BestEffortOrNull('2019-12-29 00:00:00', 6, 'America/Phoenix'))), toStartOfDay(assumeNotNull(parseDateTime64BestEffortOrNull('2020-01-05 23:59:59', 6, 'America/Phoenix'))))), 1))) AS date,
         arrayMap(_match_date -> arraySum(arraySlice(groupArray(count), indexOf(groupArray(day_start) AS _days_for_count, _match_date) AS _index, plus(minus(arrayLastIndex(x -> ifNull(equals(x, _match_date), isNull(x)
                                                                                                                                                                                        and isNull(_match_date)), _days_for_count), _index), 1))), date) AS total
  FROM
    (SELECT sum(total) AS count,
            day_start AS day_start
     FROM
       (SELECT count() AS total,
               toStartOfDay(toTimeZone(e.timestamp, 'America/Phoenix')) AS day_start
        FROM events AS e SAMPLE 1
        WHERE and(equals(e.team_id, 2), greaterOrEquals(toTimeZone(e.timestamp, 'America/Phoenix'), toStartOfDay(assumeNotNull(parseDateTime64BestEffortOrNull('2019-12-29 00:00:00', 6, 'America/Phoenix')))), lessOrEquals(toTimeZone(e.timestamp, 'America/Phoenix'), assumeNotNull(parseDateTime64BestEffortOrNull('2020-01-05 23:59:59', 6, 'America/Phoenix'))), equals(e.event, 'sign up'))
        GROUP BY day_start)
     GROUP BY day_start
     ORDER BY day_start ASC)
  ORDER BY arraySum(total) DESC
  LIMIT 50000 SETTINGS readonly=2,
                       max_execution_time=60,
                       allow_experimental_object_type=1,
                       format_csv_allow_double_quotes=0,
                       max_ast_elements=1000000,
                       max_expanded_ast_elements=1000000,
                       max_query_size=524288,
                       max_bytes_before_external_group_by=0
  '''
# ---
# name: TestTrends.test_timezones_daily_minus_utc.4
  '''
  SELECT groupArray(1)(date)[1] AS date,
                      arrayFold((acc, x) -> arrayMap(i -> plus(acc[i], x[i]), range(1, plus(length(date), 1))), groupArray(total), arrayWithConstant(length(date), reinterpretAsFloat64(0))) AS total,
                      if(ifNull(ifNull(greaterOrEquals(row_number, 25), 0), 0), '$$_posthog_breakdown_other_$$', breakdown_value) AS breakdown_value
  FROM
    (SELECT arrayMap(number -> plus(toStartOfDay(assumeNotNull(parseDateTime64BestEffortOrNull('2019-12-29 00:00:00', 6, 'America/Phoenix'))), toIntervalDay(number)), range(0, plus(coalesce(dateDiff('day', toStartOfDay(assumeNotNull(parseDateTime64BestEffortOrNull('2019-12-29 00:00:00', 6, 'America/Phoenix'))), toStartOfDay(assumeNotNull(parseDateTime64BestEffortOrNull('2020-01-05 23:59:59', 6, 'America/Phoenix'))))), 1))) AS date,
            arrayMap(_match_date -> arraySum(arraySlice(groupArray(count), indexOf(groupArray(day_start) AS _days_for_count, _match_date) AS _index, plus(minus(arrayLastIndex(x -> ifNull(equals(x, _match_date), isNull(x)
                                                                                                                                                                                           and isNull(_match_date)), _days_for_count), _index), 1))), date) AS total,
            breakdown_value AS breakdown_value,
            rowNumberInAllBlocks() AS row_number
     FROM
       (SELECT sum(total) AS count,
               day_start AS day_start,
               breakdown_value AS breakdown_value
        FROM
          (SELECT count(DISTINCT e__pdi.person_id) AS total,
                  toStartOfDay(toTimeZone(e.timestamp, 'America/Phoenix')) AS day_start,
                  ifNull(nullIf(toString(replaceRegexpAll(nullIf(nullIf(JSONExtractRaw(e.properties, '$os'), ''), 'null'), '^"|"$', '')), ''), '$$_posthog_breakdown_null_$$') AS breakdown_value
           FROM events AS e SAMPLE 1
           INNER JOIN
             (SELECT argMax(person_distinct_id2.person_id, person_distinct_id2.version) AS person_id,
                     person_distinct_id2.distinct_id AS distinct_id
              FROM person_distinct_id2
              WHERE equals(person_distinct_id2.team_id, 2)
              GROUP BY person_distinct_id2.distinct_id
<<<<<<< HEAD
              HAVING ifNull(equals(argMax(person_distinct_id2.is_deleted, person_distinct_id2.version), 0), 0)) AS e__pdi ON equals(e.distinct_id, e__pdi.distinct_id)
           WHERE and(equals(e.team_id, 2), greaterOrEquals(toTimeZone(e.timestamp, 'America/Phoenix'), toStartOfDay(assumeNotNull(parseDateTime64BestEffortOrNull('2019-12-29 00:00:00', 6, 'America/Phoenix')))), lessOrEquals(toTimeZone(e.timestamp, 'America/Phoenix'), assumeNotNull(parseDateTime64BestEffortOrNull('2020-01-05 23:59:59', 6, 'America/Phoenix'))), equals(e.event, 'sign up'))
=======
              HAVING ifNull(equals(argMax(person_distinct_id2.is_deleted, person_distinct_id2.version), 0), 0) SETTINGS optimize_aggregation_in_order=1) AS e__pdi ON equals(e.distinct_id, e__pdi.distinct_id)
           WHERE and(equals(e.team_id, 2), greaterOrEquals(toTimeZone(e.timestamp, 'America/Phoenix'), toStartOfDay(assumeNotNull(parseDateTime64BestEffortOrNull('2019-12-29 00:00:00', 6, 'America/Phoenix')))), lessOrEquals(toTimeZone(e.timestamp, 'America/Phoenix'), assumeNotNull(parseDateTime64BestEffortOrNull('2020-01-05 23:59:59', 6, 'America/Phoenix'))), equals(e.event, 'sign up'), true)
>>>>>>> 3bec60b4
           GROUP BY day_start,
                    breakdown_value)
        GROUP BY day_start,
                 breakdown_value
        ORDER BY day_start ASC, breakdown_value ASC)
     GROUP BY breakdown_value
     ORDER BY if(ifNull(equals(breakdown_value, '$$_posthog_breakdown_other_$$'), 0), 2, if(ifNull(equals(breakdown_value, '$$_posthog_breakdown_null_$$'), 0), 1, 0)) ASC, arraySum(total) DESC, breakdown_value ASC)
  WHERE isNotNull(breakdown_value)
  GROUP BY breakdown_value
  ORDER BY if(ifNull(equals(breakdown_value, '$$_posthog_breakdown_other_$$'), 0), 2, if(ifNull(equals(breakdown_value, '$$_posthog_breakdown_null_$$'), 0), 1, 0)) ASC, arraySum(total) DESC, breakdown_value ASC
  LIMIT 50000 SETTINGS readonly=2,
                       max_execution_time=60,
                       allow_experimental_object_type=1,
                       format_csv_allow_double_quotes=0,
                       max_ast_elements=1000000,
                       max_expanded_ast_elements=1000000,
                       max_query_size=524288,
                       max_bytes_before_external_group_by=0
  '''
# ---
# name: TestTrends.test_timezones_daily_plus_utc
  '''
  SELECT arrayMap(number -> plus(toStartOfDay(assumeNotNull(parseDateTime64BestEffortOrNull('2019-12-29 00:00:00', 6, 'Asia/Tokyo'))), toIntervalDay(number)), range(0, plus(coalesce(dateDiff('day', toStartOfDay(assumeNotNull(parseDateTime64BestEffortOrNull('2019-12-29 00:00:00', 6, 'Asia/Tokyo'))), toStartOfDay(assumeNotNull(parseDateTime64BestEffortOrNull('2020-01-05 23:59:59', 6, 'Asia/Tokyo'))))), 1))) AS date,
         arrayMap(_match_date -> arraySum(arraySlice(groupArray(count), indexOf(groupArray(day_start) AS _days_for_count, _match_date) AS _index, plus(minus(arrayLastIndex(x -> ifNull(equals(x, _match_date), isNull(x)
                                                                                                                                                                                        and isNull(_match_date)), _days_for_count), _index), 1))), date) AS total
  FROM
    (SELECT sum(total) AS count,
            day_start AS day_start
     FROM
       (SELECT count() AS total,
               toStartOfDay(toTimeZone(e.timestamp, 'Asia/Tokyo')) AS day_start
        FROM events AS e SAMPLE 1
        WHERE and(equals(e.team_id, 2), greaterOrEquals(toTimeZone(e.timestamp, 'Asia/Tokyo'), toStartOfDay(assumeNotNull(parseDateTime64BestEffortOrNull('2019-12-29 00:00:00', 6, 'Asia/Tokyo')))), lessOrEquals(toTimeZone(e.timestamp, 'Asia/Tokyo'), assumeNotNull(parseDateTime64BestEffortOrNull('2020-01-05 23:59:59', 6, 'Asia/Tokyo'))), equals(e.event, 'sign up'))
        GROUP BY day_start)
     GROUP BY day_start
     ORDER BY day_start ASC)
  ORDER BY arraySum(total) DESC
  LIMIT 50000 SETTINGS readonly=2,
                       max_execution_time=60,
                       allow_experimental_object_type=1,
                       format_csv_allow_double_quotes=0,
                       max_ast_elements=1000000,
                       max_expanded_ast_elements=1000000,
                       max_query_size=524288,
                       max_bytes_before_external_group_by=0
  '''
# ---
# name: TestTrends.test_timezones_daily_plus_utc.1
  '''
  SELECT arrayMap(number -> plus(toStartOfDay(assumeNotNull(parseDateTime64BestEffortOrNull('2019-12-22 00:00:00', 6, 'Asia/Tokyo'))), toIntervalDay(number)), range(0, plus(coalesce(dateDiff('day', toStartOfDay(assumeNotNull(parseDateTime64BestEffortOrNull('2019-12-22 00:00:00', 6, 'Asia/Tokyo'))), toStartOfDay(assumeNotNull(parseDateTime64BestEffortOrNull('2020-01-05 23:59:59', 6, 'Asia/Tokyo'))))), 1))) AS date,
         arrayMap(_match_date -> arraySum(arraySlice(groupArray(count), indexOf(groupArray(day_start) AS _days_for_count, _match_date) AS _index, plus(minus(arrayLastIndex(x -> ifNull(equals(x, _match_date), isNull(x)
                                                                                                                                                                                        and isNull(_match_date)), _days_for_count), _index), 1))), date) AS total
  FROM
    (SELECT sum(total) AS count,
            day_start AS day_start
     FROM
       (SELECT count(DISTINCT e__pdi.person_id) AS total,
               toStartOfDay(toTimeZone(e.timestamp, 'Asia/Tokyo')) AS day_start
        FROM events AS e SAMPLE 1
        INNER JOIN
          (SELECT argMax(person_distinct_id2.person_id, person_distinct_id2.version) AS person_id,
                  person_distinct_id2.distinct_id AS distinct_id
           FROM person_distinct_id2
           WHERE equals(person_distinct_id2.team_id, 2)
           GROUP BY person_distinct_id2.distinct_id
           HAVING ifNull(equals(argMax(person_distinct_id2.is_deleted, person_distinct_id2.version), 0), 0) SETTINGS optimize_aggregation_in_order=1) AS e__pdi ON equals(e.distinct_id, e__pdi.distinct_id)
        WHERE and(equals(e.team_id, 2), greaterOrEquals(toTimeZone(e.timestamp, 'Asia/Tokyo'), toStartOfDay(assumeNotNull(parseDateTime64BestEffortOrNull('2019-12-22 00:00:00', 6, 'Asia/Tokyo')))), lessOrEquals(toTimeZone(e.timestamp, 'Asia/Tokyo'), assumeNotNull(parseDateTime64BestEffortOrNull('2020-01-05 23:59:59', 6, 'Asia/Tokyo'))), equals(e.event, 'sign up'))
        GROUP BY day_start)
     GROUP BY day_start
     ORDER BY day_start ASC)
  ORDER BY arraySum(total) DESC
  LIMIT 50000 SETTINGS readonly=2,
                       max_execution_time=60,
                       allow_experimental_object_type=1,
                       format_csv_allow_double_quotes=0,
                       max_ast_elements=1000000,
                       max_expanded_ast_elements=1000000,
                       max_query_size=524288,
                       max_bytes_before_external_group_by=0
  '''
# ---
# name: TestTrends.test_timezones_daily_plus_utc.2
  '''
  SELECT arrayMap(number -> plus(toStartOfDay(assumeNotNull(parseDateTime64BestEffortOrNull('2019-12-29 00:00:00', 6, 'Asia/Tokyo'))), toIntervalDay(number)), range(0, plus(coalesce(dateDiff('day', toStartOfDay(assumeNotNull(parseDateTime64BestEffortOrNull('2019-12-29 00:00:00', 6, 'Asia/Tokyo'))), toStartOfDay(assumeNotNull(parseDateTime64BestEffortOrNull('2020-01-05 23:59:59', 6, 'Asia/Tokyo'))))), 1))) AS date,
         arrayMap(_match_date -> arraySum(arraySlice(groupArray(count), indexOf(groupArray(day_start) AS _days_for_count, _match_date) AS _index, plus(minus(arrayLastIndex(x -> ifNull(equals(x, _match_date), isNull(x)
                                                                                                                                                                                        and isNull(_match_date)), _days_for_count), _index), 1))), date) AS total
  FROM
    (SELECT sum(total) AS count,
            day_start AS day_start
     FROM
       (SELECT counts AS total,
               toStartOfDay(timestamp) AS day_start
        FROM
          (SELECT d.timestamp AS timestamp,
                  count(DISTINCT e.actor_id) AS counts
           FROM
             (SELECT minus(toStartOfDay(assumeNotNull(parseDateTime64BestEffortOrNull('2020-01-05 23:59:59', 6, 'Asia/Tokyo'))), toIntervalDay(numbers.number)) AS timestamp
              FROM numbers(dateDiff('day', minus(toStartOfDay(assumeNotNull(parseDateTime64BestEffortOrNull('2019-12-29 00:00:00', 6, 'Asia/Tokyo'))), toIntervalDay(7)), assumeNotNull(parseDateTime64BestEffortOrNull('2020-01-05 23:59:59', 6, 'Asia/Tokyo')))) AS numbers) AS d
           CROSS JOIN
             (SELECT toTimeZone(e.timestamp, 'Asia/Tokyo') AS timestamp,
                     e__pdi.person_id AS actor_id
              FROM events AS e SAMPLE 1
              INNER JOIN
                (SELECT argMax(person_distinct_id2.person_id, person_distinct_id2.version) AS person_id,
                        person_distinct_id2.distinct_id AS distinct_id
                 FROM person_distinct_id2
                 WHERE equals(person_distinct_id2.team_id, 2)
                 GROUP BY person_distinct_id2.distinct_id
                 HAVING ifNull(equals(argMax(person_distinct_id2.is_deleted, person_distinct_id2.version), 0), 0) SETTINGS optimize_aggregation_in_order=1) AS e__pdi ON equals(e.distinct_id, e__pdi.distinct_id)
              WHERE and(equals(e.team_id, 2), equals(e.event, 'sign up'), ifNull(greaterOrEquals(timestamp, minus(assumeNotNull(parseDateTime64BestEffortOrNull('2019-12-29 00:00:00', 6, 'Asia/Tokyo')), toIntervalDay(7))), 0), ifNull(lessOrEquals(timestamp, assumeNotNull(parseDateTime64BestEffortOrNull('2020-01-05 23:59:59', 6, 'Asia/Tokyo'))), 0))
              GROUP BY timestamp, actor_id) AS e
           WHERE and(ifNull(lessOrEquals(e.timestamp, plus(d.timestamp, toIntervalDay(1))), 0), ifNull(greater(e.timestamp, minus(d.timestamp, toIntervalDay(6))), 0))
           GROUP BY d.timestamp
           ORDER BY d.timestamp ASC)
        WHERE and(ifNull(greaterOrEquals(timestamp, toStartOfDay(assumeNotNull(parseDateTime64BestEffortOrNull('2019-12-29 00:00:00', 6, 'Asia/Tokyo')))), 0), ifNull(lessOrEquals(timestamp, assumeNotNull(parseDateTime64BestEffortOrNull('2020-01-05 23:59:59', 6, 'Asia/Tokyo'))), 0)))
     GROUP BY day_start
     ORDER BY day_start ASC)
  ORDER BY arraySum(total) DESC
  LIMIT 50000 SETTINGS readonly=2,
                       max_execution_time=60,
                       allow_experimental_object_type=1,
                       format_csv_allow_double_quotes=0,
                       max_ast_elements=1000000,
                       max_expanded_ast_elements=1000000,
                       max_query_size=524288,
                       max_bytes_before_external_group_by=0
  '''
# ---
# name: TestTrends.test_timezones_daily_plus_utc.3
  '''
  SELECT arrayMap(number -> plus(toStartOfDay(assumeNotNull(parseDateTime64BestEffortOrNull('2019-12-29 00:00:00', 6, 'Asia/Tokyo'))), toIntervalDay(number)), range(0, plus(coalesce(dateDiff('day', toStartOfDay(assumeNotNull(parseDateTime64BestEffortOrNull('2019-12-29 00:00:00', 6, 'Asia/Tokyo'))), toStartOfDay(assumeNotNull(parseDateTime64BestEffortOrNull('2020-01-05 23:59:59', 6, 'Asia/Tokyo'))))), 1))) AS date,
         arrayMap(_match_date -> arraySum(arraySlice(groupArray(count), indexOf(groupArray(day_start) AS _days_for_count, _match_date) AS _index, plus(minus(arrayLastIndex(x -> ifNull(equals(x, _match_date), isNull(x)
                                                                                                                                                                                        and isNull(_match_date)), _days_for_count), _index), 1))), date) AS total
  FROM
    (SELECT sum(total) AS count,
            day_start AS day_start
     FROM
       (SELECT count() AS total,
               toStartOfDay(toTimeZone(e.timestamp, 'Asia/Tokyo')) AS day_start
        FROM events AS e SAMPLE 1
        WHERE and(equals(e.team_id, 2), greaterOrEquals(toTimeZone(e.timestamp, 'Asia/Tokyo'), toStartOfDay(assumeNotNull(parseDateTime64BestEffortOrNull('2019-12-29 00:00:00', 6, 'Asia/Tokyo')))), lessOrEquals(toTimeZone(e.timestamp, 'Asia/Tokyo'), assumeNotNull(parseDateTime64BestEffortOrNull('2020-01-05 23:59:59', 6, 'Asia/Tokyo'))), equals(e.event, 'sign up'))
        GROUP BY day_start)
     GROUP BY day_start
     ORDER BY day_start ASC)
  ORDER BY arraySum(total) DESC
  LIMIT 50000 SETTINGS readonly=2,
                       max_execution_time=60,
                       allow_experimental_object_type=1,
                       format_csv_allow_double_quotes=0,
                       max_ast_elements=1000000,
                       max_expanded_ast_elements=1000000,
                       max_query_size=524288,
                       max_bytes_before_external_group_by=0
  '''
# ---
# name: TestTrends.test_timezones_daily_plus_utc.4
  '''
  SELECT groupArray(1)(date)[1] AS date,
                      arrayFold((acc, x) -> arrayMap(i -> plus(acc[i], x[i]), range(1, plus(length(date), 1))), groupArray(total), arrayWithConstant(length(date), reinterpretAsFloat64(0))) AS total,
                      if(ifNull(ifNull(greaterOrEquals(row_number, 25), 0), 0), '$$_posthog_breakdown_other_$$', breakdown_value) AS breakdown_value
  FROM
    (SELECT arrayMap(number -> plus(toStartOfDay(assumeNotNull(parseDateTime64BestEffortOrNull('2019-12-29 00:00:00', 6, 'Asia/Tokyo'))), toIntervalDay(number)), range(0, plus(coalesce(dateDiff('day', toStartOfDay(assumeNotNull(parseDateTime64BestEffortOrNull('2019-12-29 00:00:00', 6, 'Asia/Tokyo'))), toStartOfDay(assumeNotNull(parseDateTime64BestEffortOrNull('2020-01-05 23:59:59', 6, 'Asia/Tokyo'))))), 1))) AS date,
            arrayMap(_match_date -> arraySum(arraySlice(groupArray(count), indexOf(groupArray(day_start) AS _days_for_count, _match_date) AS _index, plus(minus(arrayLastIndex(x -> ifNull(equals(x, _match_date), isNull(x)
                                                                                                                                                                                           and isNull(_match_date)), _days_for_count), _index), 1))), date) AS total,
            breakdown_value AS breakdown_value,
            rowNumberInAllBlocks() AS row_number
     FROM
       (SELECT sum(total) AS count,
               day_start AS day_start,
               breakdown_value AS breakdown_value
        FROM
          (SELECT count(DISTINCT e__pdi.person_id) AS total,
                  toStartOfDay(toTimeZone(e.timestamp, 'Asia/Tokyo')) AS day_start,
                  ifNull(nullIf(toString(replaceRegexpAll(nullIf(nullIf(JSONExtractRaw(e.properties, '$os'), ''), 'null'), '^"|"$', '')), ''), '$$_posthog_breakdown_null_$$') AS breakdown_value
           FROM events AS e SAMPLE 1
           INNER JOIN
             (SELECT argMax(person_distinct_id2.person_id, person_distinct_id2.version) AS person_id,
                     person_distinct_id2.distinct_id AS distinct_id
              FROM person_distinct_id2
              WHERE equals(person_distinct_id2.team_id, 2)
              GROUP BY person_distinct_id2.distinct_id
<<<<<<< HEAD
              HAVING ifNull(equals(argMax(person_distinct_id2.is_deleted, person_distinct_id2.version), 0), 0)) AS e__pdi ON equals(e.distinct_id, e__pdi.distinct_id)
           WHERE and(equals(e.team_id, 2), greaterOrEquals(toTimeZone(e.timestamp, 'Asia/Tokyo'), toStartOfDay(assumeNotNull(parseDateTime64BestEffortOrNull('2019-12-29 00:00:00', 6, 'Asia/Tokyo')))), lessOrEquals(toTimeZone(e.timestamp, 'Asia/Tokyo'), assumeNotNull(parseDateTime64BestEffortOrNull('2020-01-05 23:59:59', 6, 'Asia/Tokyo'))), equals(e.event, 'sign up'))
=======
              HAVING ifNull(equals(argMax(person_distinct_id2.is_deleted, person_distinct_id2.version), 0), 0) SETTINGS optimize_aggregation_in_order=1) AS e__pdi ON equals(e.distinct_id, e__pdi.distinct_id)
           WHERE and(equals(e.team_id, 2), greaterOrEquals(toTimeZone(e.timestamp, 'Asia/Tokyo'), toStartOfDay(assumeNotNull(parseDateTime64BestEffortOrNull('2019-12-29 00:00:00', 6, 'Asia/Tokyo')))), lessOrEquals(toTimeZone(e.timestamp, 'Asia/Tokyo'), assumeNotNull(parseDateTime64BestEffortOrNull('2020-01-05 23:59:59', 6, 'Asia/Tokyo'))), equals(e.event, 'sign up'), true)
>>>>>>> 3bec60b4
           GROUP BY day_start,
                    breakdown_value)
        GROUP BY day_start,
                 breakdown_value
        ORDER BY day_start ASC, breakdown_value ASC)
     GROUP BY breakdown_value
     ORDER BY if(ifNull(equals(breakdown_value, '$$_posthog_breakdown_other_$$'), 0), 2, if(ifNull(equals(breakdown_value, '$$_posthog_breakdown_null_$$'), 0), 1, 0)) ASC, arraySum(total) DESC, breakdown_value ASC)
  WHERE isNotNull(breakdown_value)
  GROUP BY breakdown_value
  ORDER BY if(ifNull(equals(breakdown_value, '$$_posthog_breakdown_other_$$'), 0), 2, if(ifNull(equals(breakdown_value, '$$_posthog_breakdown_null_$$'), 0), 1, 0)) ASC, arraySum(total) DESC, breakdown_value ASC
  LIMIT 50000 SETTINGS readonly=2,
                       max_execution_time=60,
                       allow_experimental_object_type=1,
                       format_csv_allow_double_quotes=0,
                       max_ast_elements=1000000,
                       max_expanded_ast_elements=1000000,
                       max_query_size=524288,
                       max_bytes_before_external_group_by=0
  '''
# ---
# name: TestTrends.test_timezones_hourly_relative_from
  '''
  SELECT arrayMap(number -> plus(toStartOfHour(assumeNotNull(parseDateTime64BestEffortOrNull('2020-01-05 00:00:00', 6, 'UTC'))), toIntervalHour(number)), range(0, plus(coalesce(dateDiff('hour', toStartOfHour(assumeNotNull(parseDateTime64BestEffortOrNull('2020-01-05 00:00:00', 6, 'UTC'))), toStartOfHour(assumeNotNull(parseDateTime64BestEffortOrNull('2020-01-05 10:59:59', 6, 'UTC'))))), 1))) AS date,
         arrayMap(_match_date -> arraySum(arraySlice(groupArray(count), indexOf(groupArray(day_start) AS _days_for_count, _match_date) AS _index, plus(minus(arrayLastIndex(x -> ifNull(equals(x, _match_date), isNull(x)
                                                                                                                                                                                        and isNull(_match_date)), _days_for_count), _index), 1))), date) AS total
  FROM
    (SELECT sum(total) AS count,
            day_start AS day_start
     FROM
       (SELECT count(DISTINCT e__pdi.person_id) AS total,
               toStartOfHour(toTimeZone(e.timestamp, 'UTC')) AS day_start
        FROM events AS e SAMPLE 1
        INNER JOIN
          (SELECT argMax(person_distinct_id2.person_id, person_distinct_id2.version) AS person_id,
                  person_distinct_id2.distinct_id AS distinct_id
           FROM person_distinct_id2
           WHERE equals(person_distinct_id2.team_id, 2)
           GROUP BY person_distinct_id2.distinct_id
           HAVING ifNull(equals(argMax(person_distinct_id2.is_deleted, person_distinct_id2.version), 0), 0) SETTINGS optimize_aggregation_in_order=1) AS e__pdi ON equals(e.distinct_id, e__pdi.distinct_id)
        WHERE and(equals(e.team_id, 2), greaterOrEquals(toTimeZone(e.timestamp, 'UTC'), assumeNotNull(parseDateTime64BestEffortOrNull('2020-01-05 00:00:00', 6, 'UTC'))), lessOrEquals(toTimeZone(e.timestamp, 'UTC'), assumeNotNull(parseDateTime64BestEffortOrNull('2020-01-05 10:59:59', 6, 'UTC'))), equals(e.event, 'sign up'))
        GROUP BY day_start)
     GROUP BY day_start
     ORDER BY day_start ASC)
  ORDER BY arraySum(total) DESC
  LIMIT 50000 SETTINGS readonly=2,
                       max_execution_time=60,
                       allow_experimental_object_type=1,
                       format_csv_allow_double_quotes=0,
                       max_ast_elements=1000000,
                       max_expanded_ast_elements=1000000,
                       max_query_size=524288,
                       max_bytes_before_external_group_by=0
  '''
# ---
# name: TestTrends.test_timezones_hourly_relative_from.1
  '''
  SELECT arrayMap(number -> plus(toStartOfHour(assumeNotNull(parseDateTime64BestEffortOrNull('2020-01-05 00:00:00', 6, 'UTC'))), toIntervalHour(number)), range(0, plus(coalesce(dateDiff('hour', toStartOfHour(assumeNotNull(parseDateTime64BestEffortOrNull('2020-01-05 00:00:00', 6, 'UTC'))), toStartOfHour(assumeNotNull(parseDateTime64BestEffortOrNull('2020-01-05 10:59:59', 6, 'UTC'))))), 1))) AS date,
         arrayMap(_match_date -> arraySum(arraySlice(groupArray(count), indexOf(groupArray(day_start) AS _days_for_count, _match_date) AS _index, plus(minus(arrayLastIndex(x -> ifNull(equals(x, _match_date), isNull(x)
                                                                                                                                                                                        and isNull(_match_date)), _days_for_count), _index), 1))), date) AS total
  FROM
    (SELECT sum(total) AS count,
            day_start AS day_start
     FROM
       (SELECT count() AS total,
               toStartOfHour(toTimeZone(e.timestamp, 'UTC')) AS day_start
        FROM events AS e SAMPLE 1
        WHERE and(equals(e.team_id, 2), greaterOrEquals(toTimeZone(e.timestamp, 'UTC'), assumeNotNull(parseDateTime64BestEffortOrNull('2020-01-05 00:00:00', 6, 'UTC'))), lessOrEquals(toTimeZone(e.timestamp, 'UTC'), assumeNotNull(parseDateTime64BestEffortOrNull('2020-01-05 10:59:59', 6, 'UTC'))), equals(e.event, 'sign up'))
        GROUP BY day_start)
     GROUP BY day_start
     ORDER BY day_start ASC)
  ORDER BY arraySum(total) DESC
  LIMIT 50000 SETTINGS readonly=2,
                       max_execution_time=60,
                       allow_experimental_object_type=1,
                       format_csv_allow_double_quotes=0,
                       max_ast_elements=1000000,
                       max_expanded_ast_elements=1000000,
                       max_query_size=524288,
                       max_bytes_before_external_group_by=0
  '''
# ---
# name: TestTrends.test_timezones_hourly_relative_from_minus_utc
  '''
  SELECT arrayMap(number -> plus(toStartOfHour(assumeNotNull(parseDateTime64BestEffortOrNull('2020-01-05 00:00:00', 6, 'America/Phoenix'))), toIntervalHour(number)), range(0, plus(coalesce(dateDiff('hour', toStartOfHour(assumeNotNull(parseDateTime64BestEffortOrNull('2020-01-05 00:00:00', 6, 'America/Phoenix'))), toStartOfHour(assumeNotNull(parseDateTime64BestEffortOrNull('2020-01-05 10:59:59', 6, 'America/Phoenix'))))), 1))) AS date,
         arrayMap(_match_date -> arraySum(arraySlice(groupArray(count), indexOf(groupArray(day_start) AS _days_for_count, _match_date) AS _index, plus(minus(arrayLastIndex(x -> ifNull(equals(x, _match_date), isNull(x)
                                                                                                                                                                                        and isNull(_match_date)), _days_for_count), _index), 1))), date) AS total
  FROM
    (SELECT sum(total) AS count,
            day_start AS day_start
     FROM
       (SELECT count(DISTINCT e__pdi.person_id) AS total,
               toStartOfHour(toTimeZone(e.timestamp, 'America/Phoenix')) AS day_start
        FROM events AS e SAMPLE 1
        INNER JOIN
          (SELECT argMax(person_distinct_id2.person_id, person_distinct_id2.version) AS person_id,
                  person_distinct_id2.distinct_id AS distinct_id
           FROM person_distinct_id2
           WHERE equals(person_distinct_id2.team_id, 2)
           GROUP BY person_distinct_id2.distinct_id
           HAVING ifNull(equals(argMax(person_distinct_id2.is_deleted, person_distinct_id2.version), 0), 0) SETTINGS optimize_aggregation_in_order=1) AS e__pdi ON equals(e.distinct_id, e__pdi.distinct_id)
        WHERE and(equals(e.team_id, 2), greaterOrEquals(toTimeZone(e.timestamp, 'America/Phoenix'), assumeNotNull(parseDateTime64BestEffortOrNull('2020-01-05 00:00:00', 6, 'America/Phoenix'))), lessOrEquals(toTimeZone(e.timestamp, 'America/Phoenix'), assumeNotNull(parseDateTime64BestEffortOrNull('2020-01-05 10:59:59', 6, 'America/Phoenix'))), equals(e.event, 'sign up'))
        GROUP BY day_start)
     GROUP BY day_start
     ORDER BY day_start ASC)
  ORDER BY arraySum(total) DESC
  LIMIT 50000 SETTINGS readonly=2,
                       max_execution_time=60,
                       allow_experimental_object_type=1,
                       format_csv_allow_double_quotes=0,
                       max_ast_elements=1000000,
                       max_expanded_ast_elements=1000000,
                       max_query_size=524288,
                       max_bytes_before_external_group_by=0
  '''
# ---
# name: TestTrends.test_timezones_hourly_relative_from_minus_utc.1
  '''
  SELECT arrayMap(number -> plus(toStartOfHour(assumeNotNull(parseDateTime64BestEffortOrNull('2020-01-05 00:00:00', 6, 'America/Phoenix'))), toIntervalHour(number)), range(0, plus(coalesce(dateDiff('hour', toStartOfHour(assumeNotNull(parseDateTime64BestEffortOrNull('2020-01-05 00:00:00', 6, 'America/Phoenix'))), toStartOfHour(assumeNotNull(parseDateTime64BestEffortOrNull('2020-01-05 10:59:59', 6, 'America/Phoenix'))))), 1))) AS date,
         arrayMap(_match_date -> arraySum(arraySlice(groupArray(count), indexOf(groupArray(day_start) AS _days_for_count, _match_date) AS _index, plus(minus(arrayLastIndex(x -> ifNull(equals(x, _match_date), isNull(x)
                                                                                                                                                                                        and isNull(_match_date)), _days_for_count), _index), 1))), date) AS total
  FROM
    (SELECT sum(total) AS count,
            day_start AS day_start
     FROM
       (SELECT count() AS total,
               toStartOfHour(toTimeZone(e.timestamp, 'America/Phoenix')) AS day_start
        FROM events AS e SAMPLE 1
        WHERE and(equals(e.team_id, 2), greaterOrEquals(toTimeZone(e.timestamp, 'America/Phoenix'), assumeNotNull(parseDateTime64BestEffortOrNull('2020-01-05 00:00:00', 6, 'America/Phoenix'))), lessOrEquals(toTimeZone(e.timestamp, 'America/Phoenix'), assumeNotNull(parseDateTime64BestEffortOrNull('2020-01-05 10:59:59', 6, 'America/Phoenix'))), equals(e.event, 'sign up'))
        GROUP BY day_start)
     GROUP BY day_start
     ORDER BY day_start ASC)
  ORDER BY arraySum(total) DESC
  LIMIT 50000 SETTINGS readonly=2,
                       max_execution_time=60,
                       allow_experimental_object_type=1,
                       format_csv_allow_double_quotes=0,
                       max_ast_elements=1000000,
                       max_expanded_ast_elements=1000000,
                       max_query_size=524288,
                       max_bytes_before_external_group_by=0
  '''
# ---
# name: TestTrends.test_timezones_hourly_relative_from_plus_utc
  '''
  SELECT arrayMap(number -> plus(toStartOfHour(assumeNotNull(parseDateTime64BestEffortOrNull('2020-01-05 00:00:00', 6, 'Asia/Tokyo'))), toIntervalHour(number)), range(0, plus(coalesce(dateDiff('hour', toStartOfHour(assumeNotNull(parseDateTime64BestEffortOrNull('2020-01-05 00:00:00', 6, 'Asia/Tokyo'))), toStartOfHour(assumeNotNull(parseDateTime64BestEffortOrNull('2020-01-05 10:59:59', 6, 'Asia/Tokyo'))))), 1))) AS date,
         arrayMap(_match_date -> arraySum(arraySlice(groupArray(count), indexOf(groupArray(day_start) AS _days_for_count, _match_date) AS _index, plus(minus(arrayLastIndex(x -> ifNull(equals(x, _match_date), isNull(x)
                                                                                                                                                                                        and isNull(_match_date)), _days_for_count), _index), 1))), date) AS total
  FROM
    (SELECT sum(total) AS count,
            day_start AS day_start
     FROM
       (SELECT count(DISTINCT e__pdi.person_id) AS total,
               toStartOfHour(toTimeZone(e.timestamp, 'Asia/Tokyo')) AS day_start
        FROM events AS e SAMPLE 1
        INNER JOIN
          (SELECT argMax(person_distinct_id2.person_id, person_distinct_id2.version) AS person_id,
                  person_distinct_id2.distinct_id AS distinct_id
           FROM person_distinct_id2
           WHERE equals(person_distinct_id2.team_id, 2)
           GROUP BY person_distinct_id2.distinct_id
           HAVING ifNull(equals(argMax(person_distinct_id2.is_deleted, person_distinct_id2.version), 0), 0) SETTINGS optimize_aggregation_in_order=1) AS e__pdi ON equals(e.distinct_id, e__pdi.distinct_id)
        WHERE and(equals(e.team_id, 2), greaterOrEquals(toTimeZone(e.timestamp, 'Asia/Tokyo'), assumeNotNull(parseDateTime64BestEffortOrNull('2020-01-05 00:00:00', 6, 'Asia/Tokyo'))), lessOrEquals(toTimeZone(e.timestamp, 'Asia/Tokyo'), assumeNotNull(parseDateTime64BestEffortOrNull('2020-01-05 10:59:59', 6, 'Asia/Tokyo'))), equals(e.event, 'sign up'))
        GROUP BY day_start)
     GROUP BY day_start
     ORDER BY day_start ASC)
  ORDER BY arraySum(total) DESC
  LIMIT 50000 SETTINGS readonly=2,
                       max_execution_time=60,
                       allow_experimental_object_type=1,
                       format_csv_allow_double_quotes=0,
                       max_ast_elements=1000000,
                       max_expanded_ast_elements=1000000,
                       max_query_size=524288,
                       max_bytes_before_external_group_by=0
  '''
# ---
# name: TestTrends.test_timezones_hourly_relative_from_plus_utc.1
  '''
  SELECT arrayMap(number -> plus(toStartOfHour(assumeNotNull(parseDateTime64BestEffortOrNull('2020-01-05 00:00:00', 6, 'Asia/Tokyo'))), toIntervalHour(number)), range(0, plus(coalesce(dateDiff('hour', toStartOfHour(assumeNotNull(parseDateTime64BestEffortOrNull('2020-01-05 00:00:00', 6, 'Asia/Tokyo'))), toStartOfHour(assumeNotNull(parseDateTime64BestEffortOrNull('2020-01-05 10:59:59', 6, 'Asia/Tokyo'))))), 1))) AS date,
         arrayMap(_match_date -> arraySum(arraySlice(groupArray(count), indexOf(groupArray(day_start) AS _days_for_count, _match_date) AS _index, plus(minus(arrayLastIndex(x -> ifNull(equals(x, _match_date), isNull(x)
                                                                                                                                                                                        and isNull(_match_date)), _days_for_count), _index), 1))), date) AS total
  FROM
    (SELECT sum(total) AS count,
            day_start AS day_start
     FROM
       (SELECT count() AS total,
               toStartOfHour(toTimeZone(e.timestamp, 'Asia/Tokyo')) AS day_start
        FROM events AS e SAMPLE 1
        WHERE and(equals(e.team_id, 2), greaterOrEquals(toTimeZone(e.timestamp, 'Asia/Tokyo'), assumeNotNull(parseDateTime64BestEffortOrNull('2020-01-05 00:00:00', 6, 'Asia/Tokyo'))), lessOrEquals(toTimeZone(e.timestamp, 'Asia/Tokyo'), assumeNotNull(parseDateTime64BestEffortOrNull('2020-01-05 10:59:59', 6, 'Asia/Tokyo'))), equals(e.event, 'sign up'))
        GROUP BY day_start)
     GROUP BY day_start
     ORDER BY day_start ASC)
  ORDER BY arraySum(total) DESC
  LIMIT 50000 SETTINGS readonly=2,
                       max_execution_time=60,
                       allow_experimental_object_type=1,
                       format_csv_allow_double_quotes=0,
                       max_ast_elements=1000000,
                       max_expanded_ast_elements=1000000,
                       max_query_size=524288,
                       max_bytes_before_external_group_by=0
  '''
# ---
# name: TestTrends.test_timezones_weekly
  '''
  SELECT arrayMap(number -> plus(toStartOfWeek(assumeNotNull(parseDateTime64BestEffortOrNull('2020-01-12 00:00:00', 6, 'UTC')), 0), toIntervalWeek(number)), range(0, plus(coalesce(dateDiff('week', toStartOfWeek(assumeNotNull(parseDateTime64BestEffortOrNull('2020-01-12 00:00:00', 6, 'UTC')), 0), toStartOfWeek(assumeNotNull(parseDateTime64BestEffortOrNull('2020-01-26 23:59:59', 6, 'UTC')), 0))), 1))) AS date,
         arrayMap(_match_date -> arraySum(arraySlice(groupArray(count), indexOf(groupArray(day_start) AS _days_for_count, _match_date) AS _index, plus(minus(arrayLastIndex(x -> ifNull(equals(x, _match_date), isNull(x)
                                                                                                                                                                                        and isNull(_match_date)), _days_for_count), _index), 1))), date) AS total
  FROM
    (SELECT sum(total) AS count,
            day_start AS day_start
     FROM
       (SELECT count() AS total,
               toStartOfWeek(toTimeZone(e.timestamp, 'UTC'), 0) AS day_start
        FROM events AS e SAMPLE 1
        WHERE and(equals(e.team_id, 2), greaterOrEquals(toTimeZone(e.timestamp, 'UTC'), toStartOfWeek(assumeNotNull(parseDateTime64BestEffortOrNull('2020-01-12 00:00:00', 6, 'UTC')), 0)), lessOrEquals(toTimeZone(e.timestamp, 'UTC'), assumeNotNull(parseDateTime64BestEffortOrNull('2020-01-26 23:59:59', 6, 'UTC'))), equals(e.event, 'sign up'))
        GROUP BY day_start)
     GROUP BY day_start
     ORDER BY day_start ASC)
  ORDER BY arraySum(total) DESC
  LIMIT 50000 SETTINGS readonly=2,
                       max_execution_time=60,
                       allow_experimental_object_type=1,
                       format_csv_allow_double_quotes=0,
                       max_ast_elements=1000000,
                       max_expanded_ast_elements=1000000,
                       max_query_size=524288,
                       max_bytes_before_external_group_by=0
  '''
# ---
# name: TestTrends.test_timezones_weekly.1
  '''
  SELECT arrayMap(number -> plus(toStartOfWeek(assumeNotNull(parseDateTime64BestEffortOrNull('2020-01-12 00:00:00', 6, 'UTC')), 3), toIntervalWeek(number)), range(0, plus(coalesce(dateDiff('week', toStartOfWeek(assumeNotNull(parseDateTime64BestEffortOrNull('2020-01-12 00:00:00', 6, 'UTC')), 3), toStartOfWeek(assumeNotNull(parseDateTime64BestEffortOrNull('2020-01-26 23:59:59', 6, 'UTC')), 3))), 1))) AS date,
         arrayMap(_match_date -> arraySum(arraySlice(groupArray(count), indexOf(groupArray(day_start) AS _days_for_count, _match_date) AS _index, plus(minus(arrayLastIndex(x -> ifNull(equals(x, _match_date), isNull(x)
                                                                                                                                                                                        and isNull(_match_date)), _days_for_count), _index), 1))), date) AS total
  FROM
    (SELECT sum(total) AS count,
            day_start AS day_start
     FROM
       (SELECT count() AS total,
               toStartOfWeek(toTimeZone(e.timestamp, 'UTC'), 3) AS day_start
        FROM events AS e SAMPLE 1
        WHERE and(equals(e.team_id, 2), greaterOrEquals(toTimeZone(e.timestamp, 'UTC'), toStartOfWeek(assumeNotNull(parseDateTime64BestEffortOrNull('2020-01-12 00:00:00', 6, 'UTC')), 3)), lessOrEquals(toTimeZone(e.timestamp, 'UTC'), assumeNotNull(parseDateTime64BestEffortOrNull('2020-01-26 23:59:59', 6, 'UTC'))), equals(e.event, 'sign up'))
        GROUP BY day_start)
     GROUP BY day_start
     ORDER BY day_start ASC)
  ORDER BY arraySum(total) DESC
  LIMIT 50000 SETTINGS readonly=2,
                       max_execution_time=60,
                       allow_experimental_object_type=1,
                       format_csv_allow_double_quotes=0,
                       max_ast_elements=1000000,
                       max_expanded_ast_elements=1000000,
                       max_query_size=524288,
                       max_bytes_before_external_group_by=0
  '''
# ---
# name: TestTrends.test_timezones_weekly_minus_utc
  '''
  SELECT arrayMap(number -> plus(toStartOfWeek(assumeNotNull(parseDateTime64BestEffortOrNull('2020-01-12 00:00:00', 6, 'America/Phoenix')), 0), toIntervalWeek(number)), range(0, plus(coalesce(dateDiff('week', toStartOfWeek(assumeNotNull(parseDateTime64BestEffortOrNull('2020-01-12 00:00:00', 6, 'America/Phoenix')), 0), toStartOfWeek(assumeNotNull(parseDateTime64BestEffortOrNull('2020-01-26 23:59:59', 6, 'America/Phoenix')), 0))), 1))) AS date,
         arrayMap(_match_date -> arraySum(arraySlice(groupArray(count), indexOf(groupArray(day_start) AS _days_for_count, _match_date) AS _index, plus(minus(arrayLastIndex(x -> ifNull(equals(x, _match_date), isNull(x)
                                                                                                                                                                                        and isNull(_match_date)), _days_for_count), _index), 1))), date) AS total
  FROM
    (SELECT sum(total) AS count,
            day_start AS day_start
     FROM
       (SELECT count() AS total,
               toStartOfWeek(toTimeZone(e.timestamp, 'America/Phoenix'), 0) AS day_start
        FROM events AS e SAMPLE 1
        WHERE and(equals(e.team_id, 2), greaterOrEquals(toTimeZone(e.timestamp, 'America/Phoenix'), toStartOfWeek(assumeNotNull(parseDateTime64BestEffortOrNull('2020-01-12 00:00:00', 6, 'America/Phoenix')), 0)), lessOrEquals(toTimeZone(e.timestamp, 'America/Phoenix'), assumeNotNull(parseDateTime64BestEffortOrNull('2020-01-26 23:59:59', 6, 'America/Phoenix'))), equals(e.event, 'sign up'))
        GROUP BY day_start)
     GROUP BY day_start
     ORDER BY day_start ASC)
  ORDER BY arraySum(total) DESC
  LIMIT 50000 SETTINGS readonly=2,
                       max_execution_time=60,
                       allow_experimental_object_type=1,
                       format_csv_allow_double_quotes=0,
                       max_ast_elements=1000000,
                       max_expanded_ast_elements=1000000,
                       max_query_size=524288,
                       max_bytes_before_external_group_by=0
  '''
# ---
# name: TestTrends.test_timezones_weekly_minus_utc.1
  '''
  SELECT arrayMap(number -> plus(toStartOfWeek(assumeNotNull(parseDateTime64BestEffortOrNull('2020-01-12 00:00:00', 6, 'America/Phoenix')), 3), toIntervalWeek(number)), range(0, plus(coalesce(dateDiff('week', toStartOfWeek(assumeNotNull(parseDateTime64BestEffortOrNull('2020-01-12 00:00:00', 6, 'America/Phoenix')), 3), toStartOfWeek(assumeNotNull(parseDateTime64BestEffortOrNull('2020-01-26 23:59:59', 6, 'America/Phoenix')), 3))), 1))) AS date,
         arrayMap(_match_date -> arraySum(arraySlice(groupArray(count), indexOf(groupArray(day_start) AS _days_for_count, _match_date) AS _index, plus(minus(arrayLastIndex(x -> ifNull(equals(x, _match_date), isNull(x)
                                                                                                                                                                                        and isNull(_match_date)), _days_for_count), _index), 1))), date) AS total
  FROM
    (SELECT sum(total) AS count,
            day_start AS day_start
     FROM
       (SELECT count() AS total,
               toStartOfWeek(toTimeZone(e.timestamp, 'America/Phoenix'), 3) AS day_start
        FROM events AS e SAMPLE 1
        WHERE and(equals(e.team_id, 2), greaterOrEquals(toTimeZone(e.timestamp, 'America/Phoenix'), toStartOfWeek(assumeNotNull(parseDateTime64BestEffortOrNull('2020-01-12 00:00:00', 6, 'America/Phoenix')), 3)), lessOrEquals(toTimeZone(e.timestamp, 'America/Phoenix'), assumeNotNull(parseDateTime64BestEffortOrNull('2020-01-26 23:59:59', 6, 'America/Phoenix'))), equals(e.event, 'sign up'))
        GROUP BY day_start)
     GROUP BY day_start
     ORDER BY day_start ASC)
  ORDER BY arraySum(total) DESC
  LIMIT 50000 SETTINGS readonly=2,
                       max_execution_time=60,
                       allow_experimental_object_type=1,
                       format_csv_allow_double_quotes=0,
                       max_ast_elements=1000000,
                       max_expanded_ast_elements=1000000,
                       max_query_size=524288,
                       max_bytes_before_external_group_by=0
  '''
# ---
# name: TestTrends.test_timezones_weekly_plus_utc
  '''
  SELECT arrayMap(number -> plus(toStartOfWeek(assumeNotNull(parseDateTime64BestEffortOrNull('2020-01-12 00:00:00', 6, 'Asia/Tokyo')), 0), toIntervalWeek(number)), range(0, plus(coalesce(dateDiff('week', toStartOfWeek(assumeNotNull(parseDateTime64BestEffortOrNull('2020-01-12 00:00:00', 6, 'Asia/Tokyo')), 0), toStartOfWeek(assumeNotNull(parseDateTime64BestEffortOrNull('2020-01-26 23:59:59', 6, 'Asia/Tokyo')), 0))), 1))) AS date,
         arrayMap(_match_date -> arraySum(arraySlice(groupArray(count), indexOf(groupArray(day_start) AS _days_for_count, _match_date) AS _index, plus(minus(arrayLastIndex(x -> ifNull(equals(x, _match_date), isNull(x)
                                                                                                                                                                                        and isNull(_match_date)), _days_for_count), _index), 1))), date) AS total
  FROM
    (SELECT sum(total) AS count,
            day_start AS day_start
     FROM
       (SELECT count() AS total,
               toStartOfWeek(toTimeZone(e.timestamp, 'Asia/Tokyo'), 0) AS day_start
        FROM events AS e SAMPLE 1
        WHERE and(equals(e.team_id, 2), greaterOrEquals(toTimeZone(e.timestamp, 'Asia/Tokyo'), toStartOfWeek(assumeNotNull(parseDateTime64BestEffortOrNull('2020-01-12 00:00:00', 6, 'Asia/Tokyo')), 0)), lessOrEquals(toTimeZone(e.timestamp, 'Asia/Tokyo'), assumeNotNull(parseDateTime64BestEffortOrNull('2020-01-26 23:59:59', 6, 'Asia/Tokyo'))), equals(e.event, 'sign up'))
        GROUP BY day_start)
     GROUP BY day_start
     ORDER BY day_start ASC)
  ORDER BY arraySum(total) DESC
  LIMIT 50000 SETTINGS readonly=2,
                       max_execution_time=60,
                       allow_experimental_object_type=1,
                       format_csv_allow_double_quotes=0,
                       max_ast_elements=1000000,
                       max_expanded_ast_elements=1000000,
                       max_query_size=524288,
                       max_bytes_before_external_group_by=0
  '''
# ---
# name: TestTrends.test_timezones_weekly_plus_utc.1
  '''
  SELECT arrayMap(number -> plus(toStartOfWeek(assumeNotNull(parseDateTime64BestEffortOrNull('2020-01-12 00:00:00', 6, 'Asia/Tokyo')), 3), toIntervalWeek(number)), range(0, plus(coalesce(dateDiff('week', toStartOfWeek(assumeNotNull(parseDateTime64BestEffortOrNull('2020-01-12 00:00:00', 6, 'Asia/Tokyo')), 3), toStartOfWeek(assumeNotNull(parseDateTime64BestEffortOrNull('2020-01-26 23:59:59', 6, 'Asia/Tokyo')), 3))), 1))) AS date,
         arrayMap(_match_date -> arraySum(arraySlice(groupArray(count), indexOf(groupArray(day_start) AS _days_for_count, _match_date) AS _index, plus(minus(arrayLastIndex(x -> ifNull(equals(x, _match_date), isNull(x)
                                                                                                                                                                                        and isNull(_match_date)), _days_for_count), _index), 1))), date) AS total
  FROM
    (SELECT sum(total) AS count,
            day_start AS day_start
     FROM
       (SELECT count() AS total,
               toStartOfWeek(toTimeZone(e.timestamp, 'Asia/Tokyo'), 3) AS day_start
        FROM events AS e SAMPLE 1
        WHERE and(equals(e.team_id, 2), greaterOrEquals(toTimeZone(e.timestamp, 'Asia/Tokyo'), toStartOfWeek(assumeNotNull(parseDateTime64BestEffortOrNull('2020-01-12 00:00:00', 6, 'Asia/Tokyo')), 3)), lessOrEquals(toTimeZone(e.timestamp, 'Asia/Tokyo'), assumeNotNull(parseDateTime64BestEffortOrNull('2020-01-26 23:59:59', 6, 'Asia/Tokyo'))), equals(e.event, 'sign up'))
        GROUP BY day_start)
     GROUP BY day_start
     ORDER BY day_start ASC)
  ORDER BY arraySum(total) DESC
  LIMIT 50000 SETTINGS readonly=2,
                       max_execution_time=60,
                       allow_experimental_object_type=1,
                       format_csv_allow_double_quotes=0,
                       max_ast_elements=1000000,
                       max_expanded_ast_elements=1000000,
                       max_query_size=524288,
                       max_bytes_before_external_group_by=0
  '''
# ---
# name: TestTrends.test_trend_breakdown_user_props_with_filter_with_partial_property_pushdowns
  '''
  SELECT groupArray(1)(date)[1] AS date,
                      arrayFold((acc, x) -> arrayMap(i -> plus(acc[i], x[i]), range(1, plus(length(date), 1))), groupArray(total), arrayWithConstant(length(date), reinterpretAsFloat64(0))) AS total,
                      if(ifNull(ifNull(greaterOrEquals(row_number, 25), 0), 0), '$$_posthog_breakdown_other_$$', breakdown_value) AS breakdown_value
  FROM
    (SELECT arrayMap(number -> plus(toStartOfDay(assumeNotNull(parseDateTime64BestEffortOrNull('2020-01-01 00:00:00', 6, 'UTC'))), toIntervalDay(number)), range(0, plus(coalesce(dateDiff('day', toStartOfDay(assumeNotNull(parseDateTime64BestEffortOrNull('2020-01-01 00:00:00', 6, 'UTC'))), toStartOfDay(assumeNotNull(parseDateTime64BestEffortOrNull('2020-07-01 23:59:59', 6, 'UTC'))))), 1))) AS date,
            arrayMap(_match_date -> arraySum(arraySlice(groupArray(count), indexOf(groupArray(day_start) AS _days_for_count, _match_date) AS _index, plus(minus(arrayLastIndex(x -> ifNull(equals(x, _match_date), isNull(x)
                                                                                                                                                                                           and isNull(_match_date)), _days_for_count), _index), 1))), date) AS total,
            breakdown_value AS breakdown_value,
            rowNumberInAllBlocks() AS row_number
     FROM
       (SELECT sum(total) AS count,
               day_start AS day_start,
               breakdown_value AS breakdown_value
        FROM
          (SELECT count() AS total,
                  toStartOfDay(toTimeZone(e.timestamp, 'UTC')) AS day_start,
                  ifNull(nullIf(toString(e__pdi__person.properties___email), ''), '$$_posthog_breakdown_null_$$') AS breakdown_value
           FROM events AS e SAMPLE 1
           INNER JOIN
             (SELECT argMax(person_distinct_id2.person_id, person_distinct_id2.version) AS e__pdi___person_id,
                     argMax(person_distinct_id2.person_id, person_distinct_id2.version) AS person_id,
                     person_distinct_id2.distinct_id AS distinct_id
              FROM person_distinct_id2
              WHERE equals(person_distinct_id2.team_id, 2)
              GROUP BY person_distinct_id2.distinct_id
              HAVING ifNull(equals(argMax(person_distinct_id2.is_deleted, person_distinct_id2.version), 0), 0) SETTINGS optimize_aggregation_in_order=1) AS e__pdi ON equals(e.distinct_id, e__pdi.distinct_id)
           LEFT JOIN
             (SELECT person.id AS id,
                     replaceRegexpAll(nullIf(nullIf(JSONExtractRaw(person.properties, 'email'), ''), 'null'), '^"|"$', '') AS properties___email,
                     replaceRegexpAll(nullIf(nullIf(JSONExtractRaw(person.properties, '$os'), ''), 'null'), '^"|"$', '') AS `properties___$os`,
                     replaceRegexpAll(nullIf(nullIf(JSONExtractRaw(person.properties, '$browser'), ''), 'null'), '^"|"$', '') AS `properties___$browser`
              FROM person
              WHERE and(equals(person.team_id, 2), ifNull(in(tuple(person.id, person.version),
                                                               (SELECT person.id AS id, max(person.version) AS version
                                                                FROM person
                                                                WHERE equals(person.team_id, 2)
                                                                GROUP BY person.id
<<<<<<< HEAD
                                                                HAVING and(ifNull(equals(argMax(person.is_deleted, person.version), 0), 0), ifNull(less(argMax(person.created_at, person.version), plus(now64(6, 'UTC'), toIntervalDay(1))), 0)))), 0)) SETTINGS optimize_aggregation_in_order=1) AS e__pdi__person ON equals(e__pdi.e__pdi___person_id, e__pdi__person.id)
           WHERE and(equals(e.team_id, 2), greaterOrEquals(toTimeZone(e.timestamp, 'UTC'), toStartOfDay(assumeNotNull(parseDateTime64BestEffortOrNull('2020-01-01 00:00:00', 6, 'UTC')))), lessOrEquals(toTimeZone(e.timestamp, 'UTC'), assumeNotNull(parseDateTime64BestEffortOrNull('2020-07-01 23:59:59', 6, 'UTC'))), equals(e.event, 'sign up'), and(or(ifNull(notILike(e__pdi__person.properties___email, '%@posthog.com%'), 1), ifNull(equals(replaceRegexpAll(nullIf(nullIf(JSONExtractRaw(e.properties, 'key'), ''), 'null'), '^"|"$', ''), 'val'), 0)), or(ifNull(equals(e__pdi__person.`properties___$os`, 'android'), 0), ifNull(equals(e__pdi__person.`properties___$browser`, 'safari'), 0))))
=======
                                                                HAVING and(ifNull(equals(argMax(person.is_deleted, person.version), 0), 0), ifNull(less(argMax(toTimeZone(person.created_at, 'UTC'), person.version), plus(now64(6, 'UTC'), toIntervalDay(1))), 0)))), 0)) SETTINGS optimize_aggregation_in_order=1) AS e__pdi__person ON equals(e__pdi.e__pdi___person_id, e__pdi__person.id)
           WHERE and(equals(e.team_id, 2), greaterOrEquals(toTimeZone(e.timestamp, 'UTC'), toStartOfDay(assumeNotNull(parseDateTime64BestEffortOrNull('2020-01-01 00:00:00', 6, 'UTC')))), lessOrEquals(toTimeZone(e.timestamp, 'UTC'), assumeNotNull(parseDateTime64BestEffortOrNull('2020-07-01 23:59:59', 6, 'UTC'))), equals(e.event, 'sign up'), and(or(ifNull(notILike(e__pdi__person.properties___email, '%@posthog.com%'), 1), ifNull(equals(replaceRegexpAll(nullIf(nullIf(JSONExtractRaw(e.properties, 'key'), ''), 'null'), '^"|"$', ''), 'val'), 0)), or(ifNull(equals(e__pdi__person.`properties___$os`, 'android'), 0), ifNull(equals(e__pdi__person.`properties___$browser`, 'safari'), 0))), true)
>>>>>>> 3bec60b4
           GROUP BY day_start,
                    breakdown_value)
        GROUP BY day_start,
                 breakdown_value
        ORDER BY day_start ASC, breakdown_value ASC)
     GROUP BY breakdown_value
     ORDER BY if(ifNull(equals(breakdown_value, '$$_posthog_breakdown_other_$$'), 0), 2, if(ifNull(equals(breakdown_value, '$$_posthog_breakdown_null_$$'), 0), 1, 0)) ASC, arraySum(total) DESC, breakdown_value ASC)
  WHERE isNotNull(breakdown_value)
  GROUP BY breakdown_value
  ORDER BY if(ifNull(equals(breakdown_value, '$$_posthog_breakdown_other_$$'), 0), 2, if(ifNull(equals(breakdown_value, '$$_posthog_breakdown_null_$$'), 0), 1, 0)) ASC, arraySum(total) DESC, breakdown_value ASC
  LIMIT 50000 SETTINGS readonly=2,
                       max_execution_time=60,
                       allow_experimental_object_type=1,
                       format_csv_allow_double_quotes=0,
                       max_ast_elements=1000000,
                       max_expanded_ast_elements=1000000,
                       max_query_size=524288,
                       max_bytes_before_external_group_by=0
  '''
# ---
# name: TestTrends.test_trend_breakdown_user_props_with_filter_with_partial_property_pushdowns.1
  '''
  SELECT groupArray(1)(date)[1] AS date,
                      arrayFold((acc, x) -> arrayMap(i -> plus(acc[i], x[i]), range(1, plus(length(date), 1))), groupArray(total), arrayWithConstant(length(date), reinterpretAsFloat64(0))) AS total,
                      if(ifNull(ifNull(greaterOrEquals(row_number, 25), 0), 0), '$$_posthog_breakdown_other_$$', breakdown_value) AS breakdown_value
  FROM
    (SELECT arrayMap(number -> plus(toStartOfDay(assumeNotNull(parseDateTime64BestEffortOrNull('2020-01-01 00:00:00', 6, 'UTC'))), toIntervalDay(number)), range(0, plus(coalesce(dateDiff('day', toStartOfDay(assumeNotNull(parseDateTime64BestEffortOrNull('2020-01-01 00:00:00', 6, 'UTC'))), toStartOfDay(assumeNotNull(parseDateTime64BestEffortOrNull('2020-07-01 23:59:59', 6, 'UTC'))))), 1))) AS date,
            arrayMap(_match_date -> arraySum(arraySlice(groupArray(count), indexOf(groupArray(day_start) AS _days_for_count, _match_date) AS _index, plus(minus(arrayLastIndex(x -> ifNull(equals(x, _match_date), isNull(x)
                                                                                                                                                                                           and isNull(_match_date)), _days_for_count), _index), 1))), date) AS total,
            breakdown_value AS breakdown_value,
            rowNumberInAllBlocks() AS row_number
     FROM
       (SELECT sum(total) AS count,
               day_start AS day_start,
               breakdown_value AS breakdown_value
        FROM
          (SELECT count() AS total,
                  toStartOfDay(toTimeZone(e.timestamp, 'UTC')) AS day_start,
                  ifNull(nullIf(toString(e__pdi__person.properties___email), ''), '$$_posthog_breakdown_null_$$') AS breakdown_value
           FROM events AS e SAMPLE 1
           INNER JOIN
             (SELECT argMax(person_distinct_id2.person_id, person_distinct_id2.version) AS e__pdi___person_id,
                     argMax(person_distinct_id2.person_id, person_distinct_id2.version) AS person_id,
                     person_distinct_id2.distinct_id AS distinct_id
              FROM person_distinct_id2
              WHERE equals(person_distinct_id2.team_id, 2)
              GROUP BY person_distinct_id2.distinct_id
              HAVING ifNull(equals(argMax(person_distinct_id2.is_deleted, person_distinct_id2.version), 0), 0) SETTINGS optimize_aggregation_in_order=1) AS e__pdi ON equals(e.distinct_id, e__pdi.distinct_id)
           LEFT JOIN
             (SELECT person.id AS id,
                     replaceRegexpAll(nullIf(nullIf(JSONExtractRaw(person.properties, 'email'), ''), 'null'), '^"|"$', '') AS properties___email,
                     replaceRegexpAll(nullIf(nullIf(JSONExtractRaw(person.properties, '$os'), ''), 'null'), '^"|"$', '') AS `properties___$os`,
                     replaceRegexpAll(nullIf(nullIf(JSONExtractRaw(person.properties, '$browser'), ''), 'null'), '^"|"$', '') AS `properties___$browser`
              FROM person
              WHERE and(equals(person.team_id, 2), ifNull(in(tuple(person.id, person.version),
                                                               (SELECT person.id AS id, max(person.version) AS version
                                                                FROM person
                                                                WHERE equals(person.team_id, 2)
                                                                GROUP BY person.id
<<<<<<< HEAD
                                                                HAVING and(ifNull(equals(argMax(person.is_deleted, person.version), 0), 0), ifNull(less(argMax(person.created_at, person.version), plus(now64(6, 'UTC'), toIntervalDay(1))), 0)))), 0)) SETTINGS optimize_aggregation_in_order=1) AS e__pdi__person ON equals(e__pdi.e__pdi___person_id, e__pdi__person.id)
           WHERE and(equals(e.team_id, 2), greaterOrEquals(toTimeZone(e.timestamp, 'UTC'), toStartOfDay(assumeNotNull(parseDateTime64BestEffortOrNull('2020-01-01 00:00:00', 6, 'UTC')))), lessOrEquals(toTimeZone(e.timestamp, 'UTC'), assumeNotNull(parseDateTime64BestEffortOrNull('2020-07-01 23:59:59', 6, 'UTC'))), equals(e.event, 'sign up'), and(ifNull(equals(e__pdi__person.`properties___$os`, 'android'), 0), ifNull(equals(e__pdi__person.`properties___$browser`, 'chrome'), 0)), and(ifNull(equals(replaceRegexpAll(nullIf(nullIf(JSONExtractRaw(e.properties, 'key'), ''), 'null'), '^"|"$', ''), 'val'), 0), ifNull(ilike(e__pdi__person.properties___email, '%@posthog.com%'), 0)))
=======
                                                                HAVING and(ifNull(equals(argMax(person.is_deleted, person.version), 0), 0), ifNull(less(argMax(toTimeZone(person.created_at, 'UTC'), person.version), plus(now64(6, 'UTC'), toIntervalDay(1))), 0)))), 0)) SETTINGS optimize_aggregation_in_order=1) AS e__pdi__person ON equals(e__pdi.e__pdi___person_id, e__pdi__person.id)
           WHERE and(equals(e.team_id, 2), greaterOrEquals(toTimeZone(e.timestamp, 'UTC'), toStartOfDay(assumeNotNull(parseDateTime64BestEffortOrNull('2020-01-01 00:00:00', 6, 'UTC')))), lessOrEquals(toTimeZone(e.timestamp, 'UTC'), assumeNotNull(parseDateTime64BestEffortOrNull('2020-07-01 23:59:59', 6, 'UTC'))), equals(e.event, 'sign up'), and(ifNull(equals(e__pdi__person.`properties___$os`, 'android'), 0), ifNull(equals(e__pdi__person.`properties___$browser`, 'chrome'), 0)), and(ifNull(equals(replaceRegexpAll(nullIf(nullIf(JSONExtractRaw(e.properties, 'key'), ''), 'null'), '^"|"$', ''), 'val'), 0), ifNull(ilike(e__pdi__person.properties___email, '%@posthog.com%'), 0)), true)
>>>>>>> 3bec60b4
           GROUP BY day_start,
                    breakdown_value)
        GROUP BY day_start,
                 breakdown_value
        ORDER BY day_start ASC, breakdown_value ASC)
     GROUP BY breakdown_value
     ORDER BY if(ifNull(equals(breakdown_value, '$$_posthog_breakdown_other_$$'), 0), 2, if(ifNull(equals(breakdown_value, '$$_posthog_breakdown_null_$$'), 0), 1, 0)) ASC, arraySum(total) DESC, breakdown_value ASC)
  WHERE isNotNull(breakdown_value)
  GROUP BY breakdown_value
  ORDER BY if(ifNull(equals(breakdown_value, '$$_posthog_breakdown_other_$$'), 0), 2, if(ifNull(equals(breakdown_value, '$$_posthog_breakdown_null_$$'), 0), 1, 0)) ASC, arraySum(total) DESC, breakdown_value ASC
  LIMIT 50000 SETTINGS readonly=2,
                       max_execution_time=60,
                       allow_experimental_object_type=1,
                       format_csv_allow_double_quotes=0,
                       max_ast_elements=1000000,
                       max_expanded_ast_elements=1000000,
                       max_query_size=524288,
                       max_bytes_before_external_group_by=0
  '''
# ---
# name: TestTrends.test_trends_aggregate_by_distinct_id
  '''
  SELECT arrayMap(number -> plus(toStartOfDay(assumeNotNull(parseDateTime64BestEffortOrNull('2019-12-24 00:00:00', 6, 'UTC'))), toIntervalDay(number)), range(0, plus(coalesce(dateDiff('day', toStartOfDay(assumeNotNull(parseDateTime64BestEffortOrNull('2019-12-24 00:00:00', 6, 'UTC'))), toStartOfDay(assumeNotNull(parseDateTime64BestEffortOrNull('2019-12-31 23:59:59', 6, 'UTC'))))), 1))) AS date,
         arrayMap(_match_date -> arraySum(arraySlice(groupArray(count), indexOf(groupArray(day_start) AS _days_for_count, _match_date) AS _index, plus(minus(arrayLastIndex(x -> ifNull(equals(x, _match_date), isNull(x)
                                                                                                                                                                                        and isNull(_match_date)), _days_for_count), _index), 1))), date) AS total
  FROM
    (SELECT sum(total) AS count,
            day_start AS day_start
     FROM
       (SELECT count(DISTINCT e.distinct_id) AS total,
               toStartOfDay(toTimeZone(e.timestamp, 'UTC')) AS day_start
        FROM events AS e SAMPLE 1
        WHERE and(equals(e.team_id, 2), greaterOrEquals(toTimeZone(e.timestamp, 'UTC'), toStartOfDay(assumeNotNull(parseDateTime64BestEffortOrNull('2019-12-24 00:00:00', 6, 'UTC')))), lessOrEquals(toTimeZone(e.timestamp, 'UTC'), assumeNotNull(parseDateTime64BestEffortOrNull('2019-12-31 23:59:59', 6, 'UTC'))), equals(e.event, 'sign up'))
        GROUP BY day_start)
     GROUP BY day_start
     ORDER BY day_start ASC)
  ORDER BY arraySum(total) DESC
  LIMIT 50000 SETTINGS readonly=2,
                       max_execution_time=60,
                       allow_experimental_object_type=1,
                       format_csv_allow_double_quotes=0,
                       max_ast_elements=1000000,
                       max_expanded_ast_elements=1000000,
                       max_query_size=524288,
                       max_bytes_before_external_group_by=0
  '''
# ---
# name: TestTrends.test_trends_aggregate_by_distinct_id.1
  '''
  SELECT arrayMap(number -> plus(toStartOfDay(assumeNotNull(parseDateTime64BestEffortOrNull('2019-12-24 00:00:00', 6, 'UTC'))), toIntervalDay(number)), range(0, plus(coalesce(dateDiff('day', toStartOfDay(assumeNotNull(parseDateTime64BestEffortOrNull('2019-12-24 00:00:00', 6, 'UTC'))), toStartOfDay(assumeNotNull(parseDateTime64BestEffortOrNull('2019-12-31 23:59:59', 6, 'UTC'))))), 1))) AS date,
         arrayMap(_match_date -> arraySum(arraySlice(groupArray(count), indexOf(groupArray(day_start) AS _days_for_count, _match_date) AS _index, plus(minus(arrayLastIndex(x -> ifNull(equals(x, _match_date), isNull(x)
                                                                                                                                                                                        and isNull(_match_date)), _days_for_count), _index), 1))), date) AS total
  FROM
    (SELECT sum(total) AS count,
            day_start AS day_start
     FROM
       (SELECT count(DISTINCT e.distinct_id) AS total,
               toStartOfDay(toTimeZone(e.timestamp, 'UTC')) AS day_start
        FROM events AS e SAMPLE 1
        INNER JOIN
          (SELECT argMax(person_distinct_id2.person_id, person_distinct_id2.version) AS e__pdi___person_id,
                  argMax(person_distinct_id2.person_id, person_distinct_id2.version) AS person_id,
                  person_distinct_id2.distinct_id AS distinct_id
           FROM person_distinct_id2
           WHERE equals(person_distinct_id2.team_id, 2)
           GROUP BY person_distinct_id2.distinct_id
           HAVING ifNull(equals(argMax(person_distinct_id2.is_deleted, person_distinct_id2.version), 0), 0) SETTINGS optimize_aggregation_in_order=1) AS e__pdi ON equals(e.distinct_id, e__pdi.distinct_id)
        LEFT JOIN
          (SELECT person.id AS id,
                  replaceRegexpAll(nullIf(nullIf(JSONExtractRaw(person.properties, '$some_prop'), ''), 'null'), '^"|"$', '') AS `properties___$some_prop`
           FROM person
           WHERE and(equals(person.team_id, 2), ifNull(in(tuple(person.id, person.version),
                                                            (SELECT person.id AS id, max(person.version) AS version
                                                             FROM person
                                                             WHERE equals(person.team_id, 2)
                                                             GROUP BY person.id
                                                             HAVING and(ifNull(equals(argMax(person.is_deleted, person.version), 0), 0), ifNull(less(argMax(toTimeZone(person.created_at, 'UTC'), person.version), plus(now64(6, 'UTC'), toIntervalDay(1))), 0)))), 0)) SETTINGS optimize_aggregation_in_order=1) AS e__pdi__person ON equals(e__pdi.e__pdi___person_id, e__pdi__person.id)
        WHERE and(equals(e.team_id, 2), greaterOrEquals(toTimeZone(e.timestamp, 'UTC'), toStartOfDay(assumeNotNull(parseDateTime64BestEffortOrNull('2019-12-24 00:00:00', 6, 'UTC')))), lessOrEquals(toTimeZone(e.timestamp, 'UTC'), assumeNotNull(parseDateTime64BestEffortOrNull('2019-12-31 23:59:59', 6, 'UTC'))), equals(e.event, 'sign up'), ifNull(equals(e__pdi__person.`properties___$some_prop`, 'some_val'), 0))
        GROUP BY day_start)
     GROUP BY day_start
     ORDER BY day_start ASC)
  ORDER BY arraySum(total) DESC
  LIMIT 50000 SETTINGS readonly=2,
                       max_execution_time=60,
                       allow_experimental_object_type=1,
                       format_csv_allow_double_quotes=0,
                       max_ast_elements=1000000,
                       max_expanded_ast_elements=1000000,
                       max_query_size=524288,
                       max_bytes_before_external_group_by=0
  '''
# ---
# name: TestTrends.test_trends_aggregate_by_distinct_id.2
  '''
  SELECT groupArray(1)(date)[1] AS date,
                      arrayFold((acc, x) -> arrayMap(i -> plus(acc[i], x[i]), range(1, plus(length(date), 1))), groupArray(total), arrayWithConstant(length(date), reinterpretAsFloat64(0))) AS total,
                      if(ifNull(ifNull(greaterOrEquals(row_number, 25), 0), 0), '$$_posthog_breakdown_other_$$', breakdown_value) AS breakdown_value
  FROM
    (SELECT arrayMap(number -> plus(toStartOfDay(assumeNotNull(parseDateTime64BestEffortOrNull('2019-12-24 00:00:00', 6, 'UTC'))), toIntervalDay(number)), range(0, plus(coalesce(dateDiff('day', toStartOfDay(assumeNotNull(parseDateTime64BestEffortOrNull('2019-12-24 00:00:00', 6, 'UTC'))), toStartOfDay(assumeNotNull(parseDateTime64BestEffortOrNull('2019-12-31 23:59:59', 6, 'UTC'))))), 1))) AS date,
            arrayMap(_match_date -> arraySum(arraySlice(groupArray(count), indexOf(groupArray(day_start) AS _days_for_count, _match_date) AS _index, plus(minus(arrayLastIndex(x -> ifNull(equals(x, _match_date), isNull(x)
                                                                                                                                                                                           and isNull(_match_date)), _days_for_count), _index), 1))), date) AS total,
            breakdown_value AS breakdown_value,
            rowNumberInAllBlocks() AS row_number
     FROM
       (SELECT sum(total) AS count,
               day_start AS day_start,
               breakdown_value AS breakdown_value
        FROM
          (SELECT count(DISTINCT e.distinct_id) AS total,
                  toStartOfDay(toTimeZone(e.timestamp, 'UTC')) AS day_start,
                  ifNull(nullIf(toString(e__pdi__person.`properties___$some_prop`), ''), '$$_posthog_breakdown_null_$$') AS breakdown_value
           FROM events AS e SAMPLE 1
           INNER JOIN
             (SELECT argMax(person_distinct_id2.person_id, person_distinct_id2.version) AS e__pdi___person_id,
                     argMax(person_distinct_id2.person_id, person_distinct_id2.version) AS person_id,
                     person_distinct_id2.distinct_id AS distinct_id
              FROM person_distinct_id2
              WHERE equals(person_distinct_id2.team_id, 2)
              GROUP BY person_distinct_id2.distinct_id
              HAVING ifNull(equals(argMax(person_distinct_id2.is_deleted, person_distinct_id2.version), 0), 0)) AS e__pdi ON equals(e.distinct_id, e__pdi.distinct_id)
           LEFT JOIN
             (SELECT person.id AS id,
                     replaceRegexpAll(nullIf(nullIf(JSONExtractRaw(person.properties, '$some_prop'), ''), 'null'), '^"|"$', '') AS `properties___$some_prop`
              FROM person
              WHERE and(equals(person.team_id, 2), ifNull(in(tuple(person.id, person.version),
                                                               (SELECT person.id AS id, max(person.version) AS version
                                                                FROM person
                                                                WHERE equals(person.team_id, 2)
                                                                GROUP BY person.id
                                                                HAVING and(ifNull(equals(argMax(person.is_deleted, person.version), 0), 0), ifNull(less(argMax(person.created_at, person.version), plus(now64(6, 'UTC'), toIntervalDay(1))), 0)))), 0)) SETTINGS optimize_aggregation_in_order=1) AS e__pdi__person ON equals(e__pdi.e__pdi___person_id, e__pdi__person.id)
           WHERE and(equals(e.team_id, 2), greaterOrEquals(toTimeZone(e.timestamp, 'UTC'), toStartOfDay(assumeNotNull(parseDateTime64BestEffortOrNull('2019-12-24 00:00:00', 6, 'UTC')))), lessOrEquals(toTimeZone(e.timestamp, 'UTC'), assumeNotNull(parseDateTime64BestEffortOrNull('2019-12-31 23:59:59', 6, 'UTC'))), equals(e.event, 'sign up'))
           GROUP BY day_start,
                    breakdown_value)
        GROUP BY day_start,
                 breakdown_value
        ORDER BY day_start ASC, breakdown_value ASC)
     GROUP BY breakdown_value
     ORDER BY if(ifNull(equals(breakdown_value, '$$_posthog_breakdown_other_$$'), 0), 2, if(ifNull(equals(breakdown_value, '$$_posthog_breakdown_null_$$'), 0), 1, 0)) ASC, arraySum(total) DESC, breakdown_value ASC)
  WHERE isNotNull(breakdown_value)
  GROUP BY breakdown_value
  ORDER BY if(ifNull(equals(breakdown_value, '$$_posthog_breakdown_other_$$'), 0), 2, if(ifNull(equals(breakdown_value, '$$_posthog_breakdown_null_$$'), 0), 1, 0)) ASC, arraySum(total) DESC, breakdown_value ASC
  LIMIT 50000 SETTINGS readonly=2,
                       max_execution_time=60,
                       allow_experimental_object_type=1,
                       format_csv_allow_double_quotes=0,
                       max_ast_elements=1000000,
                       max_expanded_ast_elements=1000000,
                       max_query_size=524288,
                       max_bytes_before_external_group_by=0
  '''
# ---
# name: TestTrends.test_trends_aggregate_by_distinct_id.3
  '''
  SELECT groupArray(1)(date)[1] AS date,
                      arrayFold((acc, x) -> arrayMap(i -> plus(acc[i], x[i]), range(1, plus(length(date), 1))), groupArray(total), arrayWithConstant(length(date), reinterpretAsFloat64(0))) AS total,
                      arrayMap(i -> if(ifNull(ifNull(greaterOrEquals(row_number, 25), 0), 0), '$$_posthog_breakdown_other_$$', i), breakdown_value) AS breakdown_value
  FROM
    (SELECT arrayMap(number -> plus(toStartOfDay(assumeNotNull(parseDateTime64BestEffortOrNull('2019-12-24 00:00:00', 6, 'UTC'))), toIntervalDay(number)), range(0, plus(coalesce(dateDiff('day', toStartOfDay(assumeNotNull(parseDateTime64BestEffortOrNull('2019-12-24 00:00:00', 6, 'UTC'))), toStartOfDay(assumeNotNull(parseDateTime64BestEffortOrNull('2019-12-31 23:59:59', 6, 'UTC'))))), 1))) AS date,
            arrayMap(_match_date -> arraySum(arraySlice(groupArray(count), indexOf(groupArray(day_start) AS _days_for_count, _match_date) AS _index, plus(minus(arrayLastIndex(x -> ifNull(equals(x, _match_date), isNull(x)
                                                                                                                                                                                           and isNull(_match_date)), _days_for_count), _index), 1))), date) AS total,
            breakdown_value AS breakdown_value,
            rowNumberInAllBlocks() AS row_number
     FROM
       (SELECT sum(total) AS count,
               day_start AS day_start,
               [ifNull(toString(breakdown_value_1), '$$_posthog_breakdown_null_$$')] AS breakdown_value
        FROM
          (SELECT count(DISTINCT e.distinct_id) AS total,
                  toStartOfDay(toTimeZone(e.timestamp, 'UTC')) AS day_start,
                  ifNull(nullIf(toString(e__pdi__person.`properties___$some_prop`), ''), '$$_posthog_breakdown_null_$$') AS breakdown_value_1
           FROM events AS e SAMPLE 1
           INNER JOIN
             (SELECT argMax(person_distinct_id2.person_id, person_distinct_id2.version) AS e__pdi___person_id,
                     argMax(person_distinct_id2.person_id, person_distinct_id2.version) AS person_id,
                     person_distinct_id2.distinct_id AS distinct_id
              FROM person_distinct_id2
              WHERE equals(person_distinct_id2.team_id, 2)
              GROUP BY person_distinct_id2.distinct_id
              HAVING ifNull(equals(argMax(person_distinct_id2.is_deleted, person_distinct_id2.version), 0), 0) SETTINGS optimize_aggregation_in_order=1) AS e__pdi ON equals(e.distinct_id, e__pdi.distinct_id)
           LEFT JOIN
             (SELECT person.id AS id,
                     replaceRegexpAll(nullIf(nullIf(JSONExtractRaw(person.properties, '$some_prop'), ''), 'null'), '^"|"$', '') AS `properties___$some_prop`
              FROM person
              WHERE and(equals(person.team_id, 2), ifNull(in(tuple(person.id, person.version),
                                                               (SELECT person.id AS id, max(person.version) AS version
                                                                FROM person
                                                                WHERE equals(person.team_id, 2)
                                                                GROUP BY person.id
<<<<<<< HEAD
                                                                HAVING and(ifNull(equals(argMax(person.is_deleted, person.version), 0), 0), ifNull(less(argMax(person.created_at, person.version), plus(now64(6, 'UTC'), toIntervalDay(1))), 0)))), 0)) SETTINGS optimize_aggregation_in_order=1) AS e__pdi__person ON equals(e__pdi.e__pdi___person_id, e__pdi__person.id)
           WHERE and(equals(e.team_id, 2), greaterOrEquals(toTimeZone(e.timestamp, 'UTC'), toStartOfDay(assumeNotNull(parseDateTime64BestEffortOrNull('2019-12-24 00:00:00', 6, 'UTC')))), lessOrEquals(toTimeZone(e.timestamp, 'UTC'), assumeNotNull(parseDateTime64BestEffortOrNull('2019-12-31 23:59:59', 6, 'UTC'))), equals(e.event, 'sign up'))
=======
                                                                HAVING and(ifNull(equals(argMax(person.is_deleted, person.version), 0), 0), ifNull(less(argMax(toTimeZone(person.created_at, 'UTC'), person.version), plus(now64(6, 'UTC'), toIntervalDay(1))), 0)))), 0)) SETTINGS optimize_aggregation_in_order=1) AS e__pdi__person ON equals(e__pdi.e__pdi___person_id, e__pdi__person.id)
           WHERE and(equals(e.team_id, 2), greaterOrEquals(toTimeZone(e.timestamp, 'UTC'), toStartOfDay(assumeNotNull(parseDateTime64BestEffortOrNull('2019-12-24 00:00:00', 6, 'UTC')))), lessOrEquals(toTimeZone(e.timestamp, 'UTC'), assumeNotNull(parseDateTime64BestEffortOrNull('2019-12-31 23:59:59', 6, 'UTC'))), equals(e.event, 'sign up'), true)
>>>>>>> 3bec60b4
           GROUP BY day_start,
                    breakdown_value_1)
        GROUP BY day_start,
                 breakdown_value_1
        ORDER BY day_start ASC, breakdown_value ASC)
     GROUP BY breakdown_value
     ORDER BY if(has(breakdown_value, '$$_posthog_breakdown_other_$$'), 2, if(has(breakdown_value, '$$_posthog_breakdown_null_$$'), 1, 0)) ASC, arraySum(total) DESC, breakdown_value ASC)
  WHERE arrayExists(x -> isNotNull(x), breakdown_value)
  GROUP BY breakdown_value
  ORDER BY if(has(breakdown_value, '$$_posthog_breakdown_other_$$'), 2, if(has(breakdown_value, '$$_posthog_breakdown_null_$$'), 1, 0)) ASC, arraySum(total) DESC, breakdown_value ASC
  LIMIT 50000 SETTINGS readonly=2,
                       max_execution_time=60,
                       allow_experimental_object_type=1,
                       format_csv_allow_double_quotes=0,
                       max_ast_elements=1000000,
                       max_expanded_ast_elements=1000000,
                       max_query_size=524288,
                       max_bytes_before_external_group_by=0
  '''
# ---
# name: TestTrends.test_trends_aggregate_by_distinct_id.4
  '''
  SELECT arrayMap(number -> plus(toStartOfDay(assumeNotNull(parseDateTime64BestEffortOrNull('2019-12-24 00:00:00', 6, 'UTC'))), toIntervalDay(number)), range(0, plus(coalesce(dateDiff('day', toStartOfDay(assumeNotNull(parseDateTime64BestEffortOrNull('2019-12-24 00:00:00', 6, 'UTC'))), toStartOfDay(assumeNotNull(parseDateTime64BestEffortOrNull('2019-12-31 23:59:59', 6, 'UTC'))))), 1))) AS date,
         arrayMap(_match_date -> arraySum(arraySlice(groupArray(count), indexOf(groupArray(day_start) AS _days_for_count, _match_date) AS _index, plus(minus(arrayLastIndex(x -> ifNull(equals(x, _match_date), isNull(x)
                                                                                                                                                                                        and isNull(_match_date)), _days_for_count), _index), 1))), date) AS total
  FROM
    (SELECT sum(total) AS count,
            day_start AS day_start
     FROM
       (SELECT counts AS total,
               toStartOfDay(timestamp) AS day_start
        FROM
          (SELECT d.timestamp AS timestamp,
                  count(DISTINCT e.actor_id) AS counts
           FROM
             (SELECT minus(toStartOfDay(assumeNotNull(parseDateTime64BestEffortOrNull('2019-12-31 23:59:59', 6, 'UTC'))), toIntervalDay(numbers.number)) AS timestamp
              FROM numbers(dateDiff('day', minus(toStartOfDay(assumeNotNull(parseDateTime64BestEffortOrNull('2019-12-24 00:00:00', 6, 'UTC'))), toIntervalDay(30)), assumeNotNull(parseDateTime64BestEffortOrNull('2019-12-31 23:59:59', 6, 'UTC')))) AS numbers) AS d
           CROSS JOIN
             (SELECT toTimeZone(e.timestamp, 'UTC') AS timestamp,
                     e.distinct_id AS actor_id
              FROM events AS e SAMPLE 1
              WHERE and(equals(e.team_id, 2), equals(e.event, 'sign up'), ifNull(greaterOrEquals(timestamp, minus(assumeNotNull(parseDateTime64BestEffortOrNull('2019-12-24 00:00:00', 6, 'UTC')), toIntervalDay(30))), 0), ifNull(lessOrEquals(timestamp, assumeNotNull(parseDateTime64BestEffortOrNull('2019-12-31 23:59:59', 6, 'UTC'))), 0))
              GROUP BY timestamp, actor_id) AS e
           WHERE and(ifNull(lessOrEquals(e.timestamp, plus(d.timestamp, toIntervalDay(1))), 0), ifNull(greater(e.timestamp, minus(d.timestamp, toIntervalDay(29))), 0))
           GROUP BY d.timestamp
           ORDER BY d.timestamp ASC)
        WHERE and(ifNull(greaterOrEquals(timestamp, toStartOfDay(assumeNotNull(parseDateTime64BestEffortOrNull('2019-12-24 00:00:00', 6, 'UTC')))), 0), ifNull(lessOrEquals(timestamp, assumeNotNull(parseDateTime64BestEffortOrNull('2019-12-31 23:59:59', 6, 'UTC'))), 0)))
     GROUP BY day_start
     ORDER BY day_start ASC)
  ORDER BY arraySum(total) DESC
  LIMIT 50000 SETTINGS readonly=2,
                       max_execution_time=60,
                       allow_experimental_object_type=1,
                       format_csv_allow_double_quotes=0,
                       max_ast_elements=1000000,
                       max_expanded_ast_elements=1000000,
                       max_query_size=524288,
                       max_bytes_before_external_group_by=0
  '''
# ---
# name: TestTrends.test_trends_aggregate_by_distinct_id.5
  '''
  SELECT arrayMap(number -> plus(toStartOfDay(assumeNotNull(parseDateTime64BestEffortOrNull('2019-12-24 00:00:00', 6, 'UTC'))), toIntervalDay(number)), range(0, plus(coalesce(dateDiff('day', toStartOfDay(assumeNotNull(parseDateTime64BestEffortOrNull('2019-12-24 00:00:00', 6, 'UTC'))), toStartOfDay(assumeNotNull(parseDateTime64BestEffortOrNull('2019-12-31 23:59:59', 6, 'UTC'))))), 1))) AS date,
         arrayMap(_match_date -> arraySum(arraySlice(groupArray(count), indexOf(groupArray(day_start) AS _days_for_count, _match_date) AS _index, plus(minus(arrayLastIndex(x -> ifNull(equals(x, _match_date), isNull(x)
                                                                                                                                                                                        and isNull(_match_date)), _days_for_count), _index), 1))), date) AS total
  FROM
    (SELECT sum(total) AS count,
            day_start AS day_start
     FROM
       (SELECT counts AS total,
               toStartOfDay(timestamp) AS day_start
        FROM
          (SELECT d.timestamp AS timestamp,
                  count(DISTINCT e.actor_id) AS counts
           FROM
             (SELECT minus(toStartOfDay(assumeNotNull(parseDateTime64BestEffortOrNull('2019-12-31 23:59:59', 6, 'UTC'))), toIntervalDay(numbers.number)) AS timestamp
              FROM numbers(dateDiff('day', minus(toStartOfDay(assumeNotNull(parseDateTime64BestEffortOrNull('2019-12-24 00:00:00', 6, 'UTC'))), toIntervalDay(7)), assumeNotNull(parseDateTime64BestEffortOrNull('2019-12-31 23:59:59', 6, 'UTC')))) AS numbers) AS d
           CROSS JOIN
             (SELECT toTimeZone(e.timestamp, 'UTC') AS timestamp,
                     e.distinct_id AS actor_id
              FROM events AS e SAMPLE 1
              WHERE and(equals(e.team_id, 2), equals(e.event, 'sign up'), ifNull(greaterOrEquals(timestamp, minus(assumeNotNull(parseDateTime64BestEffortOrNull('2019-12-24 00:00:00', 6, 'UTC')), toIntervalDay(7))), 0), ifNull(lessOrEquals(timestamp, assumeNotNull(parseDateTime64BestEffortOrNull('2019-12-31 23:59:59', 6, 'UTC'))), 0))
              GROUP BY timestamp, actor_id) AS e
           WHERE and(ifNull(lessOrEquals(e.timestamp, plus(d.timestamp, toIntervalDay(1))), 0), ifNull(greater(e.timestamp, minus(d.timestamp, toIntervalDay(6))), 0))
           GROUP BY d.timestamp
           ORDER BY d.timestamp ASC)
        WHERE and(ifNull(greaterOrEquals(timestamp, toStartOfDay(assumeNotNull(parseDateTime64BestEffortOrNull('2019-12-24 00:00:00', 6, 'UTC')))), 0), ifNull(lessOrEquals(timestamp, assumeNotNull(parseDateTime64BestEffortOrNull('2019-12-31 23:59:59', 6, 'UTC'))), 0)))
     GROUP BY day_start
     ORDER BY day_start ASC)
  ORDER BY arraySum(total) DESC
  LIMIT 50000 SETTINGS readonly=2,
                       max_execution_time=60,
                       allow_experimental_object_type=1,
                       format_csv_allow_double_quotes=0,
                       max_ast_elements=1000000,
                       max_expanded_ast_elements=1000000,
                       max_query_size=524288,
                       max_bytes_before_external_group_by=0
  '''
# ---
# name: TestTrends.test_trends_aggregate_by_distinct_id.6
  '''
  SELECT groupArray(1)(date)[1] AS date,
                      arrayFold((acc, x) -> arrayMap(i -> plus(acc[i], x[i]), range(1, plus(length(date), 1))), groupArray(total), arrayWithConstant(length(date), reinterpretAsFloat64(0))) AS total,
                      if(ifNull(ifNull(greaterOrEquals(row_number, 25), 0), 0), '$$_posthog_breakdown_other_$$', breakdown_value) AS breakdown_value
  FROM
    (SELECT arrayMap(number -> plus(toStartOfDay(assumeNotNull(parseDateTime64BestEffortOrNull('2019-12-24 00:00:00', 6, 'UTC'))), toIntervalDay(number)), range(0, plus(coalesce(dateDiff('day', toStartOfDay(assumeNotNull(parseDateTime64BestEffortOrNull('2019-12-24 00:00:00', 6, 'UTC'))), toStartOfDay(assumeNotNull(parseDateTime64BestEffortOrNull('2019-12-31 23:59:59', 6, 'UTC'))))), 1))) AS date,
            arrayMap(_match_date -> arraySum(arraySlice(groupArray(count), indexOf(groupArray(day_start) AS _days_for_count, _match_date) AS _index, plus(minus(arrayLastIndex(x -> ifNull(equals(x, _match_date), isNull(x)
                                                                                                                                                                                           and isNull(_match_date)), _days_for_count), _index), 1))), date) AS total,
            breakdown_value AS breakdown_value,
            rowNumberInAllBlocks() AS row_number
     FROM
       (SELECT sum(total) AS count,
               day_start AS day_start,
               breakdown_value AS breakdown_value
        FROM
          (SELECT count(DISTINCT e.distinct_id) AS total,
                  toStartOfDay(toTimeZone(e.timestamp, 'UTC')) AS day_start,
                  ifNull(nullIf(toString(replaceRegexpAll(nullIf(nullIf(JSONExtractRaw(e.properties, '$some_prop'), ''), 'null'), '^"|"$', '')), ''), '$$_posthog_breakdown_null_$$') AS breakdown_value
           FROM events AS e SAMPLE 1
           WHERE and(equals(e.team_id, 2), greaterOrEquals(toTimeZone(e.timestamp, 'UTC'), toStartOfDay(assumeNotNull(parseDateTime64BestEffortOrNull('2019-12-24 00:00:00', 6, 'UTC')))), lessOrEquals(toTimeZone(e.timestamp, 'UTC'), assumeNotNull(parseDateTime64BestEffortOrNull('2019-12-31 23:59:59', 6, 'UTC'))), equals(e.event, 'sign up'))
           GROUP BY day_start,
                    breakdown_value)
        GROUP BY day_start,
                 breakdown_value
        ORDER BY day_start ASC, breakdown_value ASC)
     GROUP BY breakdown_value
     ORDER BY if(ifNull(equals(breakdown_value, '$$_posthog_breakdown_other_$$'), 0), 2, if(ifNull(equals(breakdown_value, '$$_posthog_breakdown_null_$$'), 0), 1, 0)) ASC, arraySum(total) DESC, breakdown_value ASC)
  WHERE isNotNull(breakdown_value)
  GROUP BY breakdown_value
  ORDER BY if(ifNull(equals(breakdown_value, '$$_posthog_breakdown_other_$$'), 0), 2, if(ifNull(equals(breakdown_value, '$$_posthog_breakdown_null_$$'), 0), 1, 0)) ASC, arraySum(total) DESC, breakdown_value ASC
  LIMIT 50000 SETTINGS readonly=2,
                       max_execution_time=60,
                       allow_experimental_object_type=1,
                       format_csv_allow_double_quotes=0,
                       max_ast_elements=1000000,
                       max_expanded_ast_elements=1000000,
                       max_query_size=524288,
                       max_bytes_before_external_group_by=0
  '''
# ---
# name: TestTrends.test_trends_any_event_total_count
  '''
  SELECT arrayMap(number -> plus(toStartOfDay(assumeNotNull(parseDateTime64BestEffortOrNull('2019-12-28 00:00:00', 6, 'UTC'))), toIntervalDay(number)), range(0, plus(coalesce(dateDiff('day', toStartOfDay(assumeNotNull(parseDateTime64BestEffortOrNull('2019-12-28 00:00:00', 6, 'UTC'))), toStartOfDay(assumeNotNull(parseDateTime64BestEffortOrNull('2020-01-04 23:59:59', 6, 'UTC'))))), 1))) AS date,
         arrayMap(_match_date -> arraySum(arraySlice(groupArray(count), indexOf(groupArray(day_start) AS _days_for_count, _match_date) AS _index, plus(minus(arrayLastIndex(x -> ifNull(equals(x, _match_date), isNull(x)
                                                                                                                                                                                        and isNull(_match_date)), _days_for_count), _index), 1))), date) AS total
  FROM
    (SELECT sum(total) AS count,
            day_start AS day_start
     FROM
       (SELECT count() AS total,
               toStartOfDay(toTimeZone(e.timestamp, 'UTC')) AS day_start
        FROM events AS e SAMPLE 1
        WHERE and(equals(e.team_id, 2), greaterOrEquals(toTimeZone(e.timestamp, 'UTC'), toStartOfDay(assumeNotNull(parseDateTime64BestEffortOrNull('2019-12-28 00:00:00', 6, 'UTC')))), lessOrEquals(toTimeZone(e.timestamp, 'UTC'), assumeNotNull(parseDateTime64BestEffortOrNull('2020-01-04 23:59:59', 6, 'UTC'))))
        GROUP BY day_start)
     GROUP BY day_start
     ORDER BY day_start ASC)
  ORDER BY arraySum(total) DESC
  LIMIT 50000 SETTINGS readonly=2,
                       max_execution_time=60,
                       allow_experimental_object_type=1,
                       format_csv_allow_double_quotes=0,
                       max_ast_elements=1000000,
                       max_expanded_ast_elements=1000000,
                       max_query_size=524288,
                       max_bytes_before_external_group_by=0
  '''
# ---
# name: TestTrends.test_trends_any_event_total_count.1
  '''
  SELECT arrayMap(number -> plus(toStartOfDay(assumeNotNull(parseDateTime64BestEffortOrNull('2019-12-28 00:00:00', 6, 'UTC'))), toIntervalDay(number)), range(0, plus(coalesce(dateDiff('day', toStartOfDay(assumeNotNull(parseDateTime64BestEffortOrNull('2019-12-28 00:00:00', 6, 'UTC'))), toStartOfDay(assumeNotNull(parseDateTime64BestEffortOrNull('2020-01-04 23:59:59', 6, 'UTC'))))), 1))) AS date,
         arrayMap(_match_date -> arraySum(arraySlice(groupArray(count), indexOf(groupArray(day_start) AS _days_for_count, _match_date) AS _index, plus(minus(arrayLastIndex(x -> ifNull(equals(x, _match_date), isNull(x)
                                                                                                                                                                                        and isNull(_match_date)), _days_for_count), _index), 1))), date) AS total
  FROM
    (SELECT sum(total) AS count,
            day_start AS day_start
     FROM
       (SELECT count() AS total,
               toStartOfDay(toTimeZone(e.timestamp, 'UTC')) AS day_start
        FROM events AS e SAMPLE 1
        WHERE and(equals(e.team_id, 2), greaterOrEquals(toTimeZone(e.timestamp, 'UTC'), toStartOfDay(assumeNotNull(parseDateTime64BestEffortOrNull('2019-12-28 00:00:00', 6, 'UTC')))), lessOrEquals(toTimeZone(e.timestamp, 'UTC'), assumeNotNull(parseDateTime64BestEffortOrNull('2020-01-04 23:59:59', 6, 'UTC'))), equals(e.event, 'sign up'))
        GROUP BY day_start)
     GROUP BY day_start
     ORDER BY day_start ASC)
  ORDER BY arraySum(total) DESC
  LIMIT 50000 SETTINGS readonly=2,
                       max_execution_time=60,
                       allow_experimental_object_type=1,
                       format_csv_allow_double_quotes=0,
                       max_ast_elements=1000000,
                       max_expanded_ast_elements=1000000,
                       max_query_size=524288,
                       max_bytes_before_external_group_by=0
  '''
# ---
# name: TestTrends.test_trends_breakdown_cumulative
  '''
  SELECT groupArray(1)(date)[1] AS date,
                      arrayFold((acc, x) -> arrayMap(i -> plus(acc[i], x[i]), range(1, plus(length(date), 1))), groupArray(total), arrayWithConstant(length(date), reinterpretAsFloat64(0))) AS total,
                      if(ifNull(ifNull(greaterOrEquals(row_number, 25), 0), 0), '$$_posthog_breakdown_other_$$', breakdown_value) AS breakdown_value
  FROM
    (SELECT arrayMap(number -> plus(toStartOfDay(assumeNotNull(parseDateTime64BestEffortOrNull('2019-12-28 00:00:00', 6, 'UTC'))), toIntervalDay(number)), range(0, plus(coalesce(dateDiff('day', toStartOfDay(assumeNotNull(parseDateTime64BestEffortOrNull('2019-12-28 00:00:00', 6, 'UTC'))), toStartOfDay(assumeNotNull(parseDateTime64BestEffortOrNull('2020-01-04 23:59:59', 6, 'UTC'))))), 1))) AS date,
            arrayFill(x -> ifNull(greater(x, 0), 0), arrayMap(_match_date -> arraySum(arraySlice(groupArray(count), indexOf(groupArray(day_start) AS _days_for_count, _match_date) AS _index, plus(minus(arrayLastIndex(x -> ifNull(equals(x, _match_date), isNull(x)
                                                                                                                                                                                                                                    and isNull(_match_date)), _days_for_count), _index), 1))), date)) AS total,
            breakdown_value AS breakdown_value,
            rowNumberInAllBlocks() AS row_number
     FROM
       (SELECT day_start AS day_start,
               sum(count) OVER (PARTITION BY breakdown_value
                                ORDER BY day_start ASC) AS count,
                               breakdown_value AS breakdown_value
        FROM
          (SELECT sum(total) AS count,
                  day_start AS day_start,
                  breakdown_value AS breakdown_value
           FROM
             (SELECT count(DISTINCT e__pdi.person_id) AS total,
                     min(toStartOfDay(toTimeZone(e.timestamp, 'UTC'))) AS day_start,
                     ifNull(nullIf(toString(replaceRegexpAll(nullIf(nullIf(JSONExtractRaw(e.properties, '$some_property'), ''), 'null'), '^"|"$', '')), ''), '$$_posthog_breakdown_null_$$') AS breakdown_value
              FROM events AS e SAMPLE 1
              INNER JOIN
                (SELECT argMax(person_distinct_id2.person_id, person_distinct_id2.version) AS person_id,
                        person_distinct_id2.distinct_id AS distinct_id
                 FROM person_distinct_id2
                 WHERE equals(person_distinct_id2.team_id, 2)
                 GROUP BY person_distinct_id2.distinct_id
<<<<<<< HEAD
                 HAVING ifNull(equals(argMax(person_distinct_id2.is_deleted, person_distinct_id2.version), 0), 0)) AS e__pdi ON equals(e.distinct_id, e__pdi.distinct_id)
              WHERE and(equals(e.team_id, 2), greaterOrEquals(toTimeZone(e.timestamp, 'UTC'), toStartOfDay(assumeNotNull(parseDateTime64BestEffortOrNull('2019-12-28 00:00:00', 6, 'UTC')))), lessOrEquals(toTimeZone(e.timestamp, 'UTC'), assumeNotNull(parseDateTime64BestEffortOrNull('2020-01-04 23:59:59', 6, 'UTC'))), equals(e.event, 'sign up'))
=======
                 HAVING ifNull(equals(argMax(person_distinct_id2.is_deleted, person_distinct_id2.version), 0), 0) SETTINGS optimize_aggregation_in_order=1) AS e__pdi ON equals(e.distinct_id, e__pdi.distinct_id)
              WHERE and(equals(e.team_id, 2), greaterOrEquals(toTimeZone(e.timestamp, 'UTC'), toStartOfDay(assumeNotNull(parseDateTime64BestEffortOrNull('2019-12-28 00:00:00', 6, 'UTC')))), lessOrEquals(toTimeZone(e.timestamp, 'UTC'), assumeNotNull(parseDateTime64BestEffortOrNull('2020-01-04 23:59:59', 6, 'UTC'))), equals(e.event, 'sign up'), true)
>>>>>>> 3bec60b4
              GROUP BY e__pdi.person_id,
                       breakdown_value)
           GROUP BY day_start,
                    breakdown_value
           ORDER BY day_start ASC, breakdown_value ASC)
        ORDER BY day_start ASC)
     GROUP BY breakdown_value
     ORDER BY if(ifNull(equals(breakdown_value, '$$_posthog_breakdown_other_$$'), 0), 2, if(ifNull(equals(breakdown_value, '$$_posthog_breakdown_null_$$'), 0), 1, 0)) ASC, arraySum(total) DESC, breakdown_value ASC)
  WHERE isNotNull(breakdown_value)
  GROUP BY breakdown_value
  ORDER BY if(ifNull(equals(breakdown_value, '$$_posthog_breakdown_other_$$'), 0), 2, if(ifNull(equals(breakdown_value, '$$_posthog_breakdown_null_$$'), 0), 1, 0)) ASC, arraySum(total) DESC, breakdown_value ASC
  LIMIT 50000 SETTINGS readonly=2,
                       max_execution_time=60,
                       allow_experimental_object_type=1,
                       format_csv_allow_double_quotes=0,
                       max_ast_elements=1000000,
                       max_expanded_ast_elements=1000000,
                       max_query_size=524288,
                       max_bytes_before_external_group_by=0
  '''
# ---
# name: TestTrends.test_trends_breakdown_cumulative_poe_v2
  '''
  SELECT groupArray(1)(date)[1] AS date,
                      arrayFold((acc, x) -> arrayMap(i -> plus(acc[i], x[i]), range(1, plus(length(date), 1))), groupArray(total), arrayWithConstant(length(date), reinterpretAsFloat64(0))) AS total,
                      if(ifNull(ifNull(greaterOrEquals(row_number, 25), 0), 0), '$$_posthog_breakdown_other_$$', breakdown_value) AS breakdown_value
  FROM
    (SELECT arrayMap(number -> plus(toStartOfDay(assumeNotNull(parseDateTime64BestEffortOrNull('2019-12-28 00:00:00', 6, 'UTC'))), toIntervalDay(number)), range(0, plus(coalesce(dateDiff('day', toStartOfDay(assumeNotNull(parseDateTime64BestEffortOrNull('2019-12-28 00:00:00', 6, 'UTC'))), toStartOfDay(assumeNotNull(parseDateTime64BestEffortOrNull('2020-01-04 23:59:59', 6, 'UTC'))))), 1))) AS date,
            arrayFill(x -> ifNull(greater(x, 0), 0), arrayMap(_match_date -> arraySum(arraySlice(groupArray(count), indexOf(groupArray(day_start) AS _days_for_count, _match_date) AS _index, plus(minus(arrayLastIndex(x -> ifNull(equals(x, _match_date), isNull(x)
                                                                                                                                                                                                                                    and isNull(_match_date)), _days_for_count), _index), 1))), date)) AS total,
            breakdown_value AS breakdown_value,
            rowNumberInAllBlocks() AS row_number
     FROM
       (SELECT day_start AS day_start,
               sum(count) OVER (PARTITION BY breakdown_value
                                ORDER BY day_start ASC) AS count,
                               breakdown_value AS breakdown_value
        FROM
          (SELECT sum(total) AS count,
                  day_start AS day_start,
                  breakdown_value AS breakdown_value
           FROM
             (SELECT count(DISTINCT if(not(empty(e__override.distinct_id)), e__override.person_id, e.person_id)) AS total,
                     min(toStartOfDay(toTimeZone(e.timestamp, 'UTC'))) AS day_start,
                     ifNull(nullIf(toString(replaceRegexpAll(nullIf(nullIf(JSONExtractRaw(e.properties, '$some_property'), ''), 'null'), '^"|"$', '')), ''), '$$_posthog_breakdown_null_$$') AS breakdown_value
              FROM events AS e SAMPLE 1
              LEFT OUTER JOIN
                (SELECT argMax(person_distinct_id_overrides.person_id, person_distinct_id_overrides.version) AS person_id,
                        person_distinct_id_overrides.distinct_id AS distinct_id
                 FROM person_distinct_id_overrides
                 WHERE equals(person_distinct_id_overrides.team_id, 2)
                 GROUP BY person_distinct_id_overrides.distinct_id
<<<<<<< HEAD
                 HAVING ifNull(equals(argMax(person_distinct_id_overrides.is_deleted, person_distinct_id_overrides.version), 0), 0)) AS e__override ON equals(e.distinct_id, e__override.distinct_id)
              WHERE and(equals(e.team_id, 2), greaterOrEquals(toTimeZone(e.timestamp, 'UTC'), toStartOfDay(assumeNotNull(parseDateTime64BestEffortOrNull('2019-12-28 00:00:00', 6, 'UTC')))), lessOrEquals(toTimeZone(e.timestamp, 'UTC'), assumeNotNull(parseDateTime64BestEffortOrNull('2020-01-04 23:59:59', 6, 'UTC'))), equals(e.event, 'sign up'))
=======
                 HAVING ifNull(equals(argMax(person_distinct_id_overrides.is_deleted, person_distinct_id_overrides.version), 0), 0) SETTINGS optimize_aggregation_in_order=1) AS e__override ON equals(e.distinct_id, e__override.distinct_id)
              WHERE and(equals(e.team_id, 2), greaterOrEquals(toTimeZone(e.timestamp, 'UTC'), toStartOfDay(assumeNotNull(parseDateTime64BestEffortOrNull('2019-12-28 00:00:00', 6, 'UTC')))), lessOrEquals(toTimeZone(e.timestamp, 'UTC'), assumeNotNull(parseDateTime64BestEffortOrNull('2020-01-04 23:59:59', 6, 'UTC'))), equals(e.event, 'sign up'), true)
>>>>>>> 3bec60b4
              GROUP BY if(not(empty(e__override.distinct_id)), e__override.person_id, e.person_id),
                       breakdown_value)
           GROUP BY day_start,
                    breakdown_value
           ORDER BY day_start ASC, breakdown_value ASC)
        ORDER BY day_start ASC)
     GROUP BY breakdown_value
     ORDER BY if(ifNull(equals(breakdown_value, '$$_posthog_breakdown_other_$$'), 0), 2, if(ifNull(equals(breakdown_value, '$$_posthog_breakdown_null_$$'), 0), 1, 0)) ASC, arraySum(total) DESC, breakdown_value ASC)
  WHERE isNotNull(breakdown_value)
  GROUP BY breakdown_value
  ORDER BY if(ifNull(equals(breakdown_value, '$$_posthog_breakdown_other_$$'), 0), 2, if(ifNull(equals(breakdown_value, '$$_posthog_breakdown_null_$$'), 0), 1, 0)) ASC, arraySum(total) DESC, breakdown_value ASC
  LIMIT 50000 SETTINGS readonly=2,
                       max_execution_time=60,
                       allow_experimental_object_type=1,
                       format_csv_allow_double_quotes=0,
                       max_ast_elements=1000000,
                       max_expanded_ast_elements=1000000,
                       max_query_size=524288,
                       max_bytes_before_external_group_by=0
  '''
# ---
# name: TestTrends.test_trends_breakdown_normalize_url
  '''
  SELECT groupArray(1)(date)[1] AS date,
                      arrayFold((acc, x) -> arrayMap(i -> plus(acc[i], x[i]), range(1, plus(length(date), 1))), groupArray(total), arrayWithConstant(length(date), reinterpretAsFloat64(0))) AS total,
                      if(ifNull(ifNull(greaterOrEquals(row_number, 25), 0), 0), '$$_posthog_breakdown_other_$$', breakdown_value) AS breakdown_value
  FROM
    (SELECT arrayMap(number -> plus(toStartOfDay(assumeNotNull(parseDateTime64BestEffortOrNull('2019-12-28 00:00:00', 6, 'UTC'))), toIntervalDay(number)), range(0, plus(coalesce(dateDiff('day', toStartOfDay(assumeNotNull(parseDateTime64BestEffortOrNull('2019-12-28 00:00:00', 6, 'UTC'))), toStartOfDay(assumeNotNull(parseDateTime64BestEffortOrNull('2020-01-04 23:59:59', 6, 'UTC'))))), 1))) AS date,
            arrayFill(x -> ifNull(greater(x, 0), 0), arrayMap(_match_date -> arraySum(arraySlice(groupArray(count), indexOf(groupArray(day_start) AS _days_for_count, _match_date) AS _index, plus(minus(arrayLastIndex(x -> ifNull(equals(x, _match_date), isNull(x)
                                                                                                                                                                                                                                    and isNull(_match_date)), _days_for_count), _index), 1))), date)) AS total,
            breakdown_value AS breakdown_value,
            rowNumberInAllBlocks() AS row_number
     FROM
       (SELECT day_start AS day_start,
               sum(count) OVER (PARTITION BY breakdown_value
                                ORDER BY day_start ASC) AS count,
                               breakdown_value AS breakdown_value
        FROM
          (SELECT sum(total) AS count,
                  day_start AS day_start,
                  breakdown_value AS breakdown_value
           FROM
             (SELECT count(DISTINCT if(not(empty(e__override.distinct_id)), e__override.person_id, e.person_id)) AS total,
                     min(toStartOfDay(toTimeZone(e.timestamp, 'UTC'))) AS day_start,
                     ifNull(nullIf(toString(if(empty(trim(TRAILING '/?#'
                                                          FROM replaceRegexpAll(nullIf(nullIf(JSONExtractRaw(e.properties, '$current_url'), ''), 'null'), '^"|"$', ''))), '/', trim(TRAILING '/?#'
                                                                                                                                                                                    FROM replaceRegexpAll(nullIf(nullIf(JSONExtractRaw(e.properties, '$current_url'), ''), 'null'), '^"|"$', '')))), ''), '$$_posthog_breakdown_null_$$') AS breakdown_value
              FROM events AS e SAMPLE 1
              LEFT OUTER JOIN
                (SELECT argMax(person_distinct_id_overrides.person_id, person_distinct_id_overrides.version) AS person_id,
                        person_distinct_id_overrides.distinct_id AS distinct_id
                 FROM person_distinct_id_overrides
                 WHERE equals(person_distinct_id_overrides.team_id, 2)
                 GROUP BY person_distinct_id_overrides.distinct_id
<<<<<<< HEAD
                 HAVING ifNull(equals(argMax(person_distinct_id_overrides.is_deleted, person_distinct_id_overrides.version), 0), 0)) AS e__override ON equals(e.distinct_id, e__override.distinct_id)
              WHERE and(equals(e.team_id, 2), greaterOrEquals(toTimeZone(e.timestamp, 'UTC'), toStartOfDay(assumeNotNull(parseDateTime64BestEffortOrNull('2019-12-28 00:00:00', 6, 'UTC')))), lessOrEquals(toTimeZone(e.timestamp, 'UTC'), assumeNotNull(parseDateTime64BestEffortOrNull('2020-01-04 23:59:59', 6, 'UTC'))), equals(e.event, 'sign up'))
=======
                 HAVING ifNull(equals(argMax(person_distinct_id_overrides.is_deleted, person_distinct_id_overrides.version), 0), 0) SETTINGS optimize_aggregation_in_order=1) AS e__override ON equals(e.distinct_id, e__override.distinct_id)
              WHERE and(equals(e.team_id, 2), greaterOrEquals(toTimeZone(e.timestamp, 'UTC'), toStartOfDay(assumeNotNull(parseDateTime64BestEffortOrNull('2019-12-28 00:00:00', 6, 'UTC')))), lessOrEquals(toTimeZone(e.timestamp, 'UTC'), assumeNotNull(parseDateTime64BestEffortOrNull('2020-01-04 23:59:59', 6, 'UTC'))), equals(e.event, 'sign up'), true)
>>>>>>> 3bec60b4
              GROUP BY if(not(empty(e__override.distinct_id)), e__override.person_id, e.person_id),
                       breakdown_value)
           GROUP BY day_start,
                    breakdown_value
           ORDER BY day_start ASC, breakdown_value ASC)
        ORDER BY day_start ASC)
     GROUP BY breakdown_value
     ORDER BY if(ifNull(equals(breakdown_value, '$$_posthog_breakdown_other_$$'), 0), 2, if(ifNull(equals(breakdown_value, '$$_posthog_breakdown_null_$$'), 0), 1, 0)) ASC, arraySum(total) DESC, breakdown_value ASC)
  WHERE isNotNull(breakdown_value)
  GROUP BY breakdown_value
  ORDER BY if(ifNull(equals(breakdown_value, '$$_posthog_breakdown_other_$$'), 0), 2, if(ifNull(equals(breakdown_value, '$$_posthog_breakdown_null_$$'), 0), 1, 0)) ASC, arraySum(total) DESC, breakdown_value ASC
  LIMIT 50000 SETTINGS readonly=2,
                       max_execution_time=60,
                       allow_experimental_object_type=1,
                       format_csv_allow_double_quotes=0,
                       max_ast_elements=1000000,
                       max_expanded_ast_elements=1000000,
                       max_query_size=524288,
                       max_bytes_before_external_group_by=0
  '''
# ---
# name: TestTrends.test_trends_breakdown_with_session_property_single_aggregate_math_and_breakdown
  '''
  SELECT sum(total) AS total,
         if(ifNull(ifNull(greaterOrEquals(row_number, 26), 0), 0), '$$_posthog_breakdown_other_$$', breakdown_value) AS breakdown_value
  FROM
    (SELECT total AS total,
            breakdown_value AS breakdown_value,
            row_number() OVER (
                               ORDER BY total DESC) AS row_number
     FROM
       (SELECT quantile(0.5)(session_duration) AS total,
               breakdown_value AS breakdown_value
        FROM
          (SELECT any(e__session.`$session_duration`) AS session_duration,
                  ifNull(nullIf(toString(replaceRegexpAll(nullIf(nullIf(JSONExtractRaw(e.properties, '$some_property'), ''), 'null'), '^"|"$', '')), ''), '$$_posthog_breakdown_null_$$') AS breakdown_value
           FROM events AS e SAMPLE 1
           LEFT JOIN
             (SELECT dateDiff('second', min(toTimeZone(sessions.min_timestamp, 'UTC')), max(toTimeZone(sessions.max_timestamp, 'UTC'))) AS `$session_duration`,
                     sessions.session_id AS session_id
              FROM sessions
              WHERE and(equals(sessions.team_id, 2), ifNull(greaterOrEquals(plus(toTimeZone(sessions.min_timestamp, 'UTC'), toIntervalDay(3)), toStartOfDay(assumeNotNull(parseDateTime64BestEffortOrNull('2019-12-28 00:00:00', 6, 'UTC')))), 0), ifNull(lessOrEquals(minus(toTimeZone(sessions.min_timestamp, 'UTC'), toIntervalDay(3)), assumeNotNull(parseDateTime64BestEffortOrNull('2020-01-04 23:59:59', 6, 'UTC'))), 0))
              GROUP BY sessions.session_id,
                       sessions.session_id) AS e__session ON equals(e.`$session_id`, e__session.session_id)
           WHERE and(equals(e.team_id, 2), greaterOrEquals(toTimeZone(e.timestamp, 'UTC'), toStartOfDay(assumeNotNull(parseDateTime64BestEffortOrNull('2019-12-28 00:00:00', 6, 'UTC')))), lessOrEquals(toTimeZone(e.timestamp, 'UTC'), assumeNotNull(parseDateTime64BestEffortOrNull('2020-01-04 23:59:59', 6, 'UTC'))), equals(e.event, 'sign up'))
           GROUP BY e.`$session_id`,
                    breakdown_value
           ORDER BY 1 DESC, breakdown_value DESC)
        GROUP BY breakdown_value))
  WHERE isNotNull(breakdown_value)
  GROUP BY breakdown_value
  ORDER BY if(ifNull(equals(breakdown_value, '$$_posthog_breakdown_other_$$'), 0), 2, if(ifNull(equals(breakdown_value, '$$_posthog_breakdown_null_$$'), 0), 1, 0)) ASC, total DESC,
                                                                                                                                                                         breakdown_value ASC
  LIMIT 50000 SETTINGS readonly=2,
                       max_execution_time=60,
                       allow_experimental_object_type=1,
                       format_csv_allow_double_quotes=0,
                       max_ast_elements=1000000,
                       max_expanded_ast_elements=1000000,
                       max_query_size=524288,
                       max_bytes_before_external_group_by=0
  '''
# ---
# name: TestTrends.test_trends_breakdown_with_session_property_single_aggregate_math_and_breakdown.1
  '''
  SELECT sum(total) AS total,
         if(ifNull(ifNull(greaterOrEquals(row_number, 26), 0), 0), '$$_posthog_breakdown_other_$$', breakdown_value) AS breakdown_value
  FROM
    (SELECT total AS total,
            breakdown_value AS breakdown_value,
            row_number() OVER (
                               ORDER BY total DESC) AS row_number
     FROM
       (SELECT quantile(0.5)(session_duration) AS total,
               breakdown_value AS breakdown_value
        FROM
          (SELECT any(e__session.`$session_duration`) AS session_duration,
                  ifNull(nullIf(toString(replaceRegexpAll(nullIf(nullIf(JSONExtractRaw(e.properties, '$some_property'), ''), 'null'), '^"|"$', '')), ''), '$$_posthog_breakdown_null_$$') AS breakdown_value
           FROM events AS e SAMPLE 1
           LEFT JOIN
             (SELECT dateDiff('second', min(toTimeZone(sessions.min_timestamp, 'UTC')), max(toTimeZone(sessions.max_timestamp, 'UTC'))) AS `$session_duration`,
                     sessions.session_id AS session_id
              FROM sessions
              WHERE and(equals(sessions.team_id, 2), ifNull(greaterOrEquals(plus(toTimeZone(sessions.min_timestamp, 'UTC'), toIntervalDay(3)), toStartOfDay(assumeNotNull(parseDateTime64BestEffortOrNull('2019-12-28 00:00:00', 6, 'UTC')))), 0), ifNull(lessOrEquals(minus(toTimeZone(sessions.min_timestamp, 'UTC'), toIntervalDay(3)), assumeNotNull(parseDateTime64BestEffortOrNull('2020-01-04 23:59:59', 6, 'UTC'))), 0))
              GROUP BY sessions.session_id,
                       sessions.session_id) AS e__session ON equals(e.`$session_id`, e__session.session_id)
           WHERE and(equals(e.team_id, 2), greaterOrEquals(toTimeZone(e.timestamp, 'UTC'), toStartOfDay(assumeNotNull(parseDateTime64BestEffortOrNull('2019-12-28 00:00:00', 6, 'UTC')))), lessOrEquals(toTimeZone(e.timestamp, 'UTC'), assumeNotNull(parseDateTime64BestEffortOrNull('2020-01-04 23:59:59', 6, 'UTC'))), equals(e.event, 'sign up'))
           GROUP BY e.`$session_id`,
                    breakdown_value
           ORDER BY 1 DESC, breakdown_value DESC)
        GROUP BY breakdown_value))
  WHERE isNotNull(breakdown_value)
  GROUP BY breakdown_value
  ORDER BY if(ifNull(equals(breakdown_value, '$$_posthog_breakdown_other_$$'), 0), 2, if(ifNull(equals(breakdown_value, '$$_posthog_breakdown_null_$$'), 0), 1, 0)) ASC, total DESC,
                                                                                                                                                                         breakdown_value ASC
  LIMIT 50000 SETTINGS readonly=2,
                       max_execution_time=60,
                       allow_experimental_object_type=1,
                       format_csv_allow_double_quotes=0,
                       max_ast_elements=1000000,
                       max_expanded_ast_elements=1000000,
                       max_query_size=524288,
                       max_bytes_before_external_group_by=0
  '''
# ---
# name: TestTrends.test_trends_breakdown_with_session_property_single_aggregate_math_and_breakdown.2
  '''
  SELECT sum(total) AS total,
         arrayMap(i -> if(ifNull(ifNull(greaterOrEquals(row_number, 26), 0), 0), '$$_posthog_breakdown_other_$$', i), breakdown_value) AS breakdown_value
  FROM
    (SELECT total AS total,
            [breakdown_value_1] AS breakdown_value,
            row_number() OVER (
                               ORDER BY total DESC) AS row_number
     FROM
       (SELECT quantile(0.5)(session_duration) AS total,
               breakdown_value_1 AS breakdown_value_1
        FROM
          (SELECT any(e__session.`$session_duration`) AS session_duration,
                  ifNull(nullIf(toString(replaceRegexpAll(nullIf(nullIf(JSONExtractRaw(e.properties, '$some_property'), ''), 'null'), '^"|"$', '')), ''), '$$_posthog_breakdown_null_$$') AS breakdown_value_1
           FROM events AS e SAMPLE 1
           LEFT JOIN
             (SELECT dateDiff('second', min(sessions.min_timestamp), max(sessions.max_timestamp)) AS `$session_duration`,
                     sessions.session_id AS session_id
              FROM sessions
              WHERE and(equals(sessions.team_id, 2), ifNull(greaterOrEquals(plus(toTimeZone(sessions.min_timestamp, 'UTC'), toIntervalDay(3)), toStartOfDay(assumeNotNull(parseDateTime64BestEffortOrNull('2019-12-28 00:00:00', 6, 'UTC')))), 0), ifNull(lessOrEquals(minus(toTimeZone(sessions.min_timestamp, 'UTC'), toIntervalDay(3)), assumeNotNull(parseDateTime64BestEffortOrNull('2020-01-04 23:59:59', 6, 'UTC'))), 0))
              GROUP BY sessions.session_id,
                       sessions.session_id) AS e__session ON equals(e.`$session_id`, e__session.session_id)
           WHERE and(equals(e.team_id, 2), greaterOrEquals(toTimeZone(e.timestamp, 'UTC'), toStartOfDay(assumeNotNull(parseDateTime64BestEffortOrNull('2019-12-28 00:00:00', 6, 'UTC')))), lessOrEquals(toTimeZone(e.timestamp, 'UTC'), assumeNotNull(parseDateTime64BestEffortOrNull('2020-01-04 23:59:59', 6, 'UTC'))), equals(e.event, 'sign up'))
           GROUP BY e.`$session_id`,
                    breakdown_value_1
           ORDER BY 1 DESC, breakdown_value_1 DESC)
        GROUP BY breakdown_value_1))
  WHERE arrayExists(x -> isNotNull(x), breakdown_value)
  GROUP BY breakdown_value
  ORDER BY if(has(breakdown_value, '$$_posthog_breakdown_other_$$'), 2, if(has(breakdown_value, '$$_posthog_breakdown_null_$$'), 1, 0)) ASC, total DESC,
                                                                                                                                             breakdown_value ASC
  LIMIT 50000 SETTINGS readonly=2,
                       max_execution_time=60,
                       allow_experimental_object_type=1,
                       format_csv_allow_double_quotes=0,
                       max_ast_elements=1000000,
                       max_expanded_ast_elements=1000000,
                       max_query_size=524288,
                       max_bytes_before_external_group_by=0
  '''
# ---
# name: TestTrends.test_trends_breakdown_with_session_property_single_aggregate_math_and_breakdown.3
  '''
  SELECT sum(total) AS total,
         arrayMap(i -> if(ifNull(ifNull(greaterOrEquals(row_number, 26), 0), 0), '$$_posthog_breakdown_other_$$', i), breakdown_value) AS breakdown_value
  FROM
    (SELECT total AS total,
            [breakdown_value_1] AS breakdown_value,
            row_number() OVER (
                               ORDER BY total DESC) AS row_number
     FROM
       (SELECT quantile(0.5)(session_duration) AS total,
               breakdown_value_1 AS breakdown_value_1
        FROM
          (SELECT any(e__session.`$session_duration`) AS session_duration,
                  ifNull(nullIf(toString(replaceRegexpAll(nullIf(nullIf(JSONExtractRaw(e.properties, '$some_property'), ''), 'null'), '^"|"$', '')), ''), '$$_posthog_breakdown_null_$$') AS breakdown_value_1
           FROM events AS e SAMPLE 1
           LEFT JOIN
             (SELECT dateDiff('second', min(sessions.min_timestamp), max(sessions.max_timestamp)) AS `$session_duration`,
                     sessions.session_id AS session_id
              FROM sessions
              WHERE and(equals(sessions.team_id, 2), ifNull(greaterOrEquals(plus(toTimeZone(sessions.min_timestamp, 'UTC'), toIntervalDay(3)), toStartOfDay(assumeNotNull(parseDateTime64BestEffortOrNull('2019-12-28 00:00:00', 6, 'UTC')))), 0), ifNull(lessOrEquals(minus(toTimeZone(sessions.min_timestamp, 'UTC'), toIntervalDay(3)), assumeNotNull(parseDateTime64BestEffortOrNull('2020-01-04 23:59:59', 6, 'UTC'))), 0))
              GROUP BY sessions.session_id,
                       sessions.session_id) AS e__session ON equals(e.`$session_id`, e__session.session_id)
           WHERE and(equals(e.team_id, 2), greaterOrEquals(toTimeZone(e.timestamp, 'UTC'), toStartOfDay(assumeNotNull(parseDateTime64BestEffortOrNull('2019-12-28 00:00:00', 6, 'UTC')))), lessOrEquals(toTimeZone(e.timestamp, 'UTC'), assumeNotNull(parseDateTime64BestEffortOrNull('2020-01-04 23:59:59', 6, 'UTC'))), equals(e.event, 'sign up'))
           GROUP BY e.`$session_id`,
                    breakdown_value_1
           ORDER BY 1 DESC, breakdown_value_1 DESC)
        GROUP BY breakdown_value_1))
  WHERE arrayExists(x -> isNotNull(x), breakdown_value)
  GROUP BY breakdown_value
  ORDER BY if(has(breakdown_value, '$$_posthog_breakdown_other_$$'), 2, if(has(breakdown_value, '$$_posthog_breakdown_null_$$'), 1, 0)) ASC, total DESC,
                                                                                                                                             breakdown_value ASC
  LIMIT 50000 SETTINGS readonly=2,
                       max_execution_time=60,
                       allow_experimental_object_type=1,
                       format_csv_allow_double_quotes=0,
                       max_ast_elements=1000000,
                       max_expanded_ast_elements=1000000,
                       max_query_size=524288,
                       max_bytes_before_external_group_by=0
  '''
# ---
# name: TestTrends.test_trends_compare_day_interval_relative_range
  '''
  SELECT arrayMap(number -> plus(toStartOfDay(assumeNotNull(parseDateTime64BestEffortOrNull('2019-12-28 00:00:00', 6, 'UTC'))), toIntervalDay(number)), range(0, plus(coalesce(dateDiff('day', toStartOfDay(assumeNotNull(parseDateTime64BestEffortOrNull('2019-12-28 00:00:00', 6, 'UTC'))), toStartOfDay(assumeNotNull(parseDateTime64BestEffortOrNull('2020-01-04 23:59:59', 6, 'UTC'))))), 1))) AS date,
         arrayMap(_match_date -> arraySum(arraySlice(groupArray(count), indexOf(groupArray(day_start) AS _days_for_count, _match_date) AS _index, plus(minus(arrayLastIndex(x -> ifNull(equals(x, _match_date), isNull(x)
                                                                                                                                                                                        and isNull(_match_date)), _days_for_count), _index), 1))), date) AS total
  FROM
    (SELECT sum(total) AS count,
            day_start AS day_start
     FROM
       (SELECT count() AS total,
               toStartOfDay(toTimeZone(e.timestamp, 'UTC')) AS day_start
        FROM events AS e SAMPLE 1
        WHERE and(equals(e.team_id, 2), greaterOrEquals(toTimeZone(e.timestamp, 'UTC'), toStartOfDay(assumeNotNull(parseDateTime64BestEffortOrNull('2019-12-28 00:00:00', 6, 'UTC')))), lessOrEquals(toTimeZone(e.timestamp, 'UTC'), assumeNotNull(parseDateTime64BestEffortOrNull('2020-01-04 23:59:59', 6, 'UTC'))), equals(e.event, 'sign up'))
        GROUP BY day_start)
     GROUP BY day_start
     ORDER BY day_start ASC)
  ORDER BY arraySum(total) DESC
  LIMIT 50000 SETTINGS readonly=2,
                       max_execution_time=60,
                       allow_experimental_object_type=1,
                       format_csv_allow_double_quotes=0,
                       max_ast_elements=1000000,
                       max_expanded_ast_elements=1000000,
                       max_query_size=524288,
                       max_bytes_before_external_group_by=0
  '''
# ---
# name: TestTrends.test_trends_compare_day_interval_relative_range.1
  '''
  SELECT arrayMap(number -> plus(toStartOfDay(assumeNotNull(parseDateTime64BestEffortOrNull('2019-12-21 00:00:00', 6, 'UTC'))), toIntervalDay(number)), range(0, plus(coalesce(dateDiff('day', toStartOfDay(assumeNotNull(parseDateTime64BestEffortOrNull('2019-12-21 00:00:00', 6, 'UTC'))), toStartOfDay(assumeNotNull(parseDateTime64BestEffortOrNull('2019-12-28 23:59:59', 6, 'UTC'))))), 1))) AS date,
         arrayMap(_match_date -> arraySum(arraySlice(groupArray(count), indexOf(groupArray(day_start) AS _days_for_count, _match_date) AS _index, plus(minus(arrayLastIndex(x -> ifNull(equals(x, _match_date), isNull(x)
                                                                                                                                                                                        and isNull(_match_date)), _days_for_count), _index), 1))), date) AS total
  FROM
    (SELECT sum(total) AS count,
            day_start AS day_start
     FROM
       (SELECT count() AS total,
               toStartOfDay(toTimeZone(e.timestamp, 'UTC')) AS day_start
        FROM events AS e SAMPLE 1
        WHERE and(equals(e.team_id, 2), greaterOrEquals(toTimeZone(e.timestamp, 'UTC'), toStartOfDay(assumeNotNull(parseDateTime64BestEffortOrNull('2019-12-21 00:00:00', 6, 'UTC')))), lessOrEquals(toTimeZone(e.timestamp, 'UTC'), assumeNotNull(parseDateTime64BestEffortOrNull('2019-12-28 23:59:59', 6, 'UTC'))), equals(e.event, 'sign up'))
        GROUP BY day_start)
     GROUP BY day_start
     ORDER BY day_start ASC)
  ORDER BY arraySum(total) DESC
  LIMIT 50000 SETTINGS readonly=2,
                       max_execution_time=60,
                       allow_experimental_object_type=1,
                       format_csv_allow_double_quotes=0,
                       max_ast_elements=1000000,
                       max_expanded_ast_elements=1000000,
                       max_query_size=524288,
                       max_bytes_before_external_group_by=0
  '''
# ---
# name: TestTrends.test_trends_compare_day_interval_relative_range.2
  '''
  SELECT arrayMap(number -> plus(toStartOfDay(assumeNotNull(parseDateTime64BestEffortOrNull('2019-12-28 00:00:00', 6, 'UTC'))), toIntervalDay(number)), range(0, plus(coalesce(dateDiff('day', toStartOfDay(assumeNotNull(parseDateTime64BestEffortOrNull('2019-12-28 00:00:00', 6, 'UTC'))), toStartOfDay(assumeNotNull(parseDateTime64BestEffortOrNull('2020-01-04 23:59:59', 6, 'UTC'))))), 1))) AS date,
         arrayMap(_match_date -> arraySum(arraySlice(groupArray(count), indexOf(groupArray(day_start) AS _days_for_count, _match_date) AS _index, plus(minus(arrayLastIndex(x -> ifNull(equals(x, _match_date), isNull(x)
                                                                                                                                                                                        and isNull(_match_date)), _days_for_count), _index), 1))), date) AS total
  FROM
    (SELECT sum(total) AS count,
            day_start AS day_start
     FROM
       (SELECT count() AS total,
               toStartOfDay(toTimeZone(e.timestamp, 'UTC')) AS day_start
        FROM events AS e SAMPLE 1
        WHERE and(equals(e.team_id, 2), greaterOrEquals(toTimeZone(e.timestamp, 'UTC'), toStartOfDay(assumeNotNull(parseDateTime64BestEffortOrNull('2019-12-28 00:00:00', 6, 'UTC')))), lessOrEquals(toTimeZone(e.timestamp, 'UTC'), assumeNotNull(parseDateTime64BestEffortOrNull('2020-01-04 23:59:59', 6, 'UTC'))), equals(e.event, 'sign up'))
        GROUP BY day_start)
     GROUP BY day_start
     ORDER BY day_start ASC)
  ORDER BY arraySum(total) DESC
  LIMIT 50000 SETTINGS readonly=2,
                       max_execution_time=60,
                       allow_experimental_object_type=1,
                       format_csv_allow_double_quotes=0,
                       max_ast_elements=1000000,
                       max_expanded_ast_elements=1000000,
                       max_query_size=524288,
                       max_bytes_before_external_group_by=0
  '''
# ---
# name: TestTrends.test_trends_count_per_user_average_aggregated
  '''
  SELECT total AS total
  FROM
    (SELECT avg(total) AS total
     FROM
       (SELECT count() AS total
        FROM events AS e SAMPLE 1
        INNER JOIN
          (SELECT argMax(person_distinct_id2.person_id, person_distinct_id2.version) AS person_id,
                  person_distinct_id2.distinct_id AS distinct_id
           FROM person_distinct_id2
           WHERE equals(person_distinct_id2.team_id, 2)
           GROUP BY person_distinct_id2.distinct_id
           HAVING ifNull(equals(argMax(person_distinct_id2.is_deleted, person_distinct_id2.version), 0), 0) SETTINGS optimize_aggregation_in_order=1) AS e__pdi ON equals(e.distinct_id, e__pdi.distinct_id)
        WHERE and(equals(e.team_id, 2), equals(e.event, 'viewed video'), greaterOrEquals(toTimeZone(e.timestamp, 'UTC'), minus(assumeNotNull(parseDateTime64BestEffortOrNull('2020-01-01 00:00:00', 6, 'UTC')), toIntervalDay(0))), lessOrEquals(toTimeZone(e.timestamp, 'UTC'), assumeNotNull(parseDateTime64BestEffortOrNull('2020-01-07 23:59:59', 6, 'UTC'))))
        GROUP BY e__pdi.person_id))
  LIMIT 50000 SETTINGS readonly=2,
                       max_execution_time=60,
                       allow_experimental_object_type=1,
                       format_csv_allow_double_quotes=0,
                       max_ast_elements=1000000,
                       max_expanded_ast_elements=1000000,
                       max_query_size=524288,
                       max_bytes_before_external_group_by=0
  '''
# ---
# name: TestTrends.test_trends_count_per_user_average_aggregated_poe_v2
  '''
  SELECT total AS total
  FROM
    (SELECT avg(total) AS total
     FROM
       (SELECT count() AS total
        FROM events AS e SAMPLE 1
        LEFT OUTER JOIN
          (SELECT argMax(person_distinct_id_overrides.person_id, person_distinct_id_overrides.version) AS person_id,
                  person_distinct_id_overrides.distinct_id AS distinct_id
           FROM person_distinct_id_overrides
           WHERE equals(person_distinct_id_overrides.team_id, 2)
           GROUP BY person_distinct_id_overrides.distinct_id
           HAVING ifNull(equals(argMax(person_distinct_id_overrides.is_deleted, person_distinct_id_overrides.version), 0), 0) SETTINGS optimize_aggregation_in_order=1) AS e__override ON equals(e.distinct_id, e__override.distinct_id)
        WHERE and(equals(e.team_id, 2), equals(e.event, 'viewed video'), greaterOrEquals(toTimeZone(e.timestamp, 'UTC'), minus(assumeNotNull(parseDateTime64BestEffortOrNull('2020-01-01 00:00:00', 6, 'UTC')), toIntervalDay(0))), lessOrEquals(toTimeZone(e.timestamp, 'UTC'), assumeNotNull(parseDateTime64BestEffortOrNull('2020-01-07 23:59:59', 6, 'UTC'))))
        GROUP BY if(not(empty(e__override.distinct_id)), e__override.person_id, e.person_id)))
  LIMIT 50000 SETTINGS readonly=2,
                       max_execution_time=60,
                       allow_experimental_object_type=1,
                       format_csv_allow_double_quotes=0,
                       max_ast_elements=1000000,
                       max_expanded_ast_elements=1000000,
                       max_query_size=524288,
                       max_bytes_before_external_group_by=0
  '''
# ---
# name: TestTrends.test_trends_count_per_user_average_aggregated_with_event_property_breakdown_with_sampling
  '''
  SELECT sum(total) AS total,
         if(ifNull(ifNull(greaterOrEquals(row_number, 26), 0), 0), '$$_posthog_breakdown_other_$$', breakdown_value) AS breakdown_value
  FROM
    (SELECT total AS total,
            breakdown_value AS breakdown_value,
            row_number() OVER (
                               ORDER BY total DESC) AS row_number
     FROM
       (SELECT total AS total,
               breakdown_value AS breakdown_value
        FROM
          (SELECT avg(total) AS total,
                  breakdown_value AS breakdown_value
           FROM
             (SELECT count() AS total,
                     ifNull(nullIf(toString(replaceRegexpAll(nullIf(nullIf(JSONExtractRaw(e.properties, 'color'), ''), 'null'), '^"|"$', '')), ''), '$$_posthog_breakdown_null_$$') AS breakdown_value
              FROM events AS e SAMPLE 1.0
              INNER JOIN
                (SELECT argMax(person_distinct_id2.person_id, person_distinct_id2.version) AS person_id,
                        person_distinct_id2.distinct_id AS distinct_id
                 FROM person_distinct_id2
                 WHERE equals(person_distinct_id2.team_id, 2)
                 GROUP BY person_distinct_id2.distinct_id
<<<<<<< HEAD
                 HAVING ifNull(equals(argMax(person_distinct_id2.is_deleted, person_distinct_id2.version), 0), 0)) AS e__pdi ON equals(e.distinct_id, e__pdi.distinct_id)
              WHERE and(equals(e.team_id, 2), equals(e.event, 'viewed video'), greaterOrEquals(toTimeZone(e.timestamp, 'UTC'), minus(assumeNotNull(parseDateTime64BestEffortOrNull('2020-01-01 00:00:00', 6, 'UTC')), toIntervalDay(0))), lessOrEquals(toTimeZone(e.timestamp, 'UTC'), assumeNotNull(parseDateTime64BestEffortOrNull('2020-01-07 23:59:59', 6, 'UTC'))))
=======
                 HAVING ifNull(equals(argMax(person_distinct_id2.is_deleted, person_distinct_id2.version), 0), 0) SETTINGS optimize_aggregation_in_order=1) AS e__pdi ON equals(e.distinct_id, e__pdi.distinct_id)
              WHERE and(equals(e.team_id, 2), and(equals(e.event, 'viewed video'), true), greaterOrEquals(toTimeZone(e.timestamp, 'UTC'), minus(assumeNotNull(parseDateTime64BestEffortOrNull('2020-01-01 00:00:00', 6, 'UTC')), toIntervalDay(0))), lessOrEquals(toTimeZone(e.timestamp, 'UTC'), assumeNotNull(parseDateTime64BestEffortOrNull('2020-01-07 23:59:59', 6, 'UTC'))))
>>>>>>> 3bec60b4
              GROUP BY e__pdi.person_id,
                       breakdown_value)
           GROUP BY breakdown_value)))
  WHERE isNotNull(breakdown_value)
  GROUP BY breakdown_value
  ORDER BY if(ifNull(equals(breakdown_value, '$$_posthog_breakdown_other_$$'), 0), 2, if(ifNull(equals(breakdown_value, '$$_posthog_breakdown_null_$$'), 0), 1, 0)) ASC, total DESC,
                                                                                                                                                                         breakdown_value ASC
  LIMIT 50000 SETTINGS readonly=2,
                       max_execution_time=60,
                       allow_experimental_object_type=1,
                       format_csv_allow_double_quotes=0,
                       max_ast_elements=1000000,
                       max_expanded_ast_elements=1000000,
                       max_query_size=524288,
                       max_bytes_before_external_group_by=0
  '''
# ---
# name: TestTrends.test_trends_count_per_user_average_daily
  '''
  SELECT arrayMap(number -> plus(toStartOfDay(assumeNotNull(parseDateTime64BestEffortOrNull('2020-01-01 00:00:00', 6, 'UTC'))), toIntervalDay(number)), range(0, plus(coalesce(dateDiff('day', toStartOfDay(assumeNotNull(parseDateTime64BestEffortOrNull('2020-01-01 00:00:00', 6, 'UTC'))), toStartOfDay(assumeNotNull(parseDateTime64BestEffortOrNull('2020-01-07 23:59:59', 6, 'UTC'))))), 1))) AS date,
         arrayMap(_match_date -> arraySum(arraySlice(groupArray(count), indexOf(groupArray(day_start) AS _days_for_count, _match_date) AS _index, plus(minus(arrayLastIndex(x -> ifNull(equals(x, _match_date), isNull(x)
                                                                                                                                                                                        and isNull(_match_date)), _days_for_count), _index), 1))), date) AS total
  FROM
    (SELECT sum(total) AS count,
            day_start AS day_start
     FROM
       (SELECT total AS total,
               day_start AS day_start
        FROM
          (SELECT avg(total) AS total,
                  day_start AS day_start
           FROM
             (SELECT count() AS total,
                     toStartOfDay(toTimeZone(e.timestamp, 'UTC')) AS day_start
              FROM events AS e SAMPLE 1
              INNER JOIN
                (SELECT argMax(person_distinct_id2.person_id, person_distinct_id2.version) AS person_id,
                        person_distinct_id2.distinct_id AS distinct_id
                 FROM person_distinct_id2
                 WHERE equals(person_distinct_id2.team_id, 2)
                 GROUP BY person_distinct_id2.distinct_id
                 HAVING ifNull(equals(argMax(person_distinct_id2.is_deleted, person_distinct_id2.version), 0), 0) SETTINGS optimize_aggregation_in_order=1) AS e__pdi ON equals(e.distinct_id, e__pdi.distinct_id)
              WHERE and(equals(e.team_id, 2), equals(e.event, 'viewed video'), greaterOrEquals(toTimeZone(e.timestamp, 'UTC'), minus(assumeNotNull(parseDateTime64BestEffortOrNull('2020-01-01 00:00:00', 6, 'UTC')), toIntervalDay(0))), lessOrEquals(toTimeZone(e.timestamp, 'UTC'), assumeNotNull(parseDateTime64BestEffortOrNull('2020-01-07 23:59:59', 6, 'UTC'))))
              GROUP BY e__pdi.person_id,
                       day_start)
           GROUP BY day_start))
     GROUP BY day_start
     ORDER BY day_start ASC)
  ORDER BY arraySum(total) DESC
  LIMIT 50000 SETTINGS readonly=2,
                       max_execution_time=60,
                       allow_experimental_object_type=1,
                       format_csv_allow_double_quotes=0,
                       max_ast_elements=1000000,
                       max_expanded_ast_elements=1000000,
                       max_query_size=524288,
                       max_bytes_before_external_group_by=0
  '''
# ---
# name: TestTrends.test_trends_count_per_user_average_daily_poe_v2
  '''
  SELECT arrayMap(number -> plus(toStartOfDay(assumeNotNull(parseDateTime64BestEffortOrNull('2020-01-01 00:00:00', 6, 'UTC'))), toIntervalDay(number)), range(0, plus(coalesce(dateDiff('day', toStartOfDay(assumeNotNull(parseDateTime64BestEffortOrNull('2020-01-01 00:00:00', 6, 'UTC'))), toStartOfDay(assumeNotNull(parseDateTime64BestEffortOrNull('2020-01-07 23:59:59', 6, 'UTC'))))), 1))) AS date,
         arrayMap(_match_date -> arraySum(arraySlice(groupArray(count), indexOf(groupArray(day_start) AS _days_for_count, _match_date) AS _index, plus(minus(arrayLastIndex(x -> ifNull(equals(x, _match_date), isNull(x)
                                                                                                                                                                                        and isNull(_match_date)), _days_for_count), _index), 1))), date) AS total
  FROM
    (SELECT sum(total) AS count,
            day_start AS day_start
     FROM
       (SELECT total AS total,
               day_start AS day_start
        FROM
          (SELECT avg(total) AS total,
                  day_start AS day_start
           FROM
             (SELECT count() AS total,
                     toStartOfDay(toTimeZone(e.timestamp, 'UTC')) AS day_start
              FROM events AS e SAMPLE 1
              LEFT OUTER JOIN
                (SELECT argMax(person_distinct_id_overrides.person_id, person_distinct_id_overrides.version) AS person_id,
                        person_distinct_id_overrides.distinct_id AS distinct_id
                 FROM person_distinct_id_overrides
                 WHERE equals(person_distinct_id_overrides.team_id, 2)
                 GROUP BY person_distinct_id_overrides.distinct_id
                 HAVING ifNull(equals(argMax(person_distinct_id_overrides.is_deleted, person_distinct_id_overrides.version), 0), 0) SETTINGS optimize_aggregation_in_order=1) AS e__override ON equals(e.distinct_id, e__override.distinct_id)
              WHERE and(equals(e.team_id, 2), equals(e.event, 'viewed video'), greaterOrEquals(toTimeZone(e.timestamp, 'UTC'), minus(assumeNotNull(parseDateTime64BestEffortOrNull('2020-01-01 00:00:00', 6, 'UTC')), toIntervalDay(0))), lessOrEquals(toTimeZone(e.timestamp, 'UTC'), assumeNotNull(parseDateTime64BestEffortOrNull('2020-01-07 23:59:59', 6, 'UTC'))))
              GROUP BY if(not(empty(e__override.distinct_id)), e__override.person_id, e.person_id),
                       day_start)
           GROUP BY day_start))
     GROUP BY day_start
     ORDER BY day_start ASC)
  ORDER BY arraySum(total) DESC
  LIMIT 50000 SETTINGS readonly=2,
                       max_execution_time=60,
                       allow_experimental_object_type=1,
                       format_csv_allow_double_quotes=0,
                       max_ast_elements=1000000,
                       max_expanded_ast_elements=1000000,
                       max_query_size=524288,
                       max_bytes_before_external_group_by=0
  '''
# ---
# name: TestTrends.test_trends_groups_per_day
  '''
  SELECT arrayMap(number -> plus(toStartOfDay(assumeNotNull(parseDateTime64BestEffortOrNull('2019-12-30 00:00:00', 6, 'UTC'))), toIntervalDay(number)), range(0, plus(coalesce(dateDiff('day', toStartOfDay(assumeNotNull(parseDateTime64BestEffortOrNull('2019-12-30 00:00:00', 6, 'UTC'))), toStartOfDay(assumeNotNull(parseDateTime64BestEffortOrNull('2020-01-06 23:59:59', 6, 'UTC'))))), 1))) AS date,
         arrayMap(_match_date -> arraySum(arraySlice(groupArray(count), indexOf(groupArray(day_start) AS _days_for_count, _match_date) AS _index, plus(minus(arrayLastIndex(x -> ifNull(equals(x, _match_date), isNull(x)
                                                                                                                                                                                        and isNull(_match_date)), _days_for_count), _index), 1))), date) AS total
  FROM
    (SELECT sum(total) AS count,
            day_start AS day_start
     FROM
       (SELECT count(DISTINCT e.`$group_0`) AS total,
               toStartOfDay(toTimeZone(e.timestamp, 'UTC')) AS day_start
        FROM events AS e SAMPLE 1
        WHERE and(equals(e.team_id, 2), greaterOrEquals(toTimeZone(e.timestamp, 'UTC'), toStartOfDay(assumeNotNull(parseDateTime64BestEffortOrNull('2019-12-30 00:00:00', 6, 'UTC')))), lessOrEquals(toTimeZone(e.timestamp, 'UTC'), assumeNotNull(parseDateTime64BestEffortOrNull('2020-01-06 23:59:59', 6, 'UTC'))), equals(e.event, 'viewed video'), ifNull(notEquals(nullIf(nullIf(e.`$group_0`, ''), 'null'), ''), 1), notEquals(e.`$group_0`, ''))
        GROUP BY day_start)
     GROUP BY day_start
     ORDER BY day_start ASC)
  ORDER BY arraySum(total) DESC
  LIMIT 50000 SETTINGS readonly=2,
                       max_execution_time=60,
                       allow_experimental_object_type=1,
                       format_csv_allow_double_quotes=0,
                       max_ast_elements=1000000,
                       max_expanded_ast_elements=1000000,
                       max_query_size=524288,
                       max_bytes_before_external_group_by=0
  '''
# ---
# name: TestTrends.test_trends_groups_per_day_cumulative
  '''
  SELECT arrayMap(number -> plus(toStartOfDay(assumeNotNull(parseDateTime64BestEffortOrNull('2019-12-30 00:00:00', 6, 'UTC'))), toIntervalDay(number)), range(0, plus(coalesce(dateDiff('day', toStartOfDay(assumeNotNull(parseDateTime64BestEffortOrNull('2019-12-30 00:00:00', 6, 'UTC'))), toStartOfDay(assumeNotNull(parseDateTime64BestEffortOrNull('2020-01-06 23:59:59', 6, 'UTC'))))), 1))) AS date,
         arrayFill(x -> ifNull(greater(x, 0), 0), arrayMap(_match_date -> arraySum(arraySlice(groupArray(count), indexOf(groupArray(day_start) AS _days_for_count, _match_date) AS _index, plus(minus(arrayLastIndex(x -> ifNull(equals(x, _match_date), isNull(x)
                                                                                                                                                                                                                                 and isNull(_match_date)), _days_for_count), _index), 1))), date)) AS total
  FROM
    (SELECT day_start AS day_start,
            sum(count) OVER (
                             ORDER BY day_start ASC) AS count
     FROM
       (SELECT sum(total) AS count,
               day_start AS day_start
        FROM
          (SELECT count(DISTINCT e.`$group_0`) AS total,
                  min(toStartOfDay(toTimeZone(e.timestamp, 'UTC'))) AS day_start
           FROM events AS e SAMPLE 1
           WHERE and(equals(e.team_id, 2), greaterOrEquals(toTimeZone(e.timestamp, 'UTC'), toStartOfDay(assumeNotNull(parseDateTime64BestEffortOrNull('2019-12-30 00:00:00', 6, 'UTC')))), lessOrEquals(toTimeZone(e.timestamp, 'UTC'), assumeNotNull(parseDateTime64BestEffortOrNull('2020-01-06 23:59:59', 6, 'UTC'))), equals(e.event, 'viewed video'), ifNull(notEquals(nullIf(nullIf(e.`$group_0`, ''), 'null'), ''), 1), notEquals(e.`$group_0`, ''))
           GROUP BY e.`$group_0`)
        GROUP BY day_start
        ORDER BY day_start ASC)
     ORDER BY day_start ASC)
  ORDER BY arraySum(total) DESC
  LIMIT 50000 SETTINGS readonly=2,
                       max_execution_time=60,
                       allow_experimental_object_type=1,
                       format_csv_allow_double_quotes=0,
                       max_ast_elements=1000000,
                       max_expanded_ast_elements=1000000,
                       max_query_size=524288,
                       max_bytes_before_external_group_by=0
  '''
# ---
# name: TestTrends.test_trends_per_day_cumulative
  '''
  SELECT arrayMap(number -> plus(toStartOfDay(assumeNotNull(parseDateTime64BestEffortOrNull('2019-12-28 00:00:00', 6, 'UTC'))), toIntervalDay(number)), range(0, plus(coalesce(dateDiff('day', toStartOfDay(assumeNotNull(parseDateTime64BestEffortOrNull('2019-12-28 00:00:00', 6, 'UTC'))), toStartOfDay(assumeNotNull(parseDateTime64BestEffortOrNull('2020-01-04 23:59:59', 6, 'UTC'))))), 1))) AS date,
         arrayFill(x -> ifNull(greater(x, 0), 0), arrayMap(_match_date -> arraySum(arraySlice(groupArray(count), indexOf(groupArray(day_start) AS _days_for_count, _match_date) AS _index, plus(minus(arrayLastIndex(x -> ifNull(equals(x, _match_date), isNull(x)
                                                                                                                                                                                                                                 and isNull(_match_date)), _days_for_count), _index), 1))), date)) AS total
  FROM
    (SELECT day_start AS day_start,
            sum(count) OVER (
                             ORDER BY day_start ASC) AS count
     FROM
       (SELECT sum(total) AS count,
               day_start AS day_start
        FROM
          (SELECT count() AS total,
                  toStartOfDay(toTimeZone(e.timestamp, 'UTC')) AS day_start
           FROM events AS e SAMPLE 1
           WHERE and(equals(e.team_id, 2), greaterOrEquals(toTimeZone(e.timestamp, 'UTC'), toStartOfDay(assumeNotNull(parseDateTime64BestEffortOrNull('2019-12-28 00:00:00', 6, 'UTC')))), lessOrEquals(toTimeZone(e.timestamp, 'UTC'), assumeNotNull(parseDateTime64BestEffortOrNull('2020-01-04 23:59:59', 6, 'UTC'))), equals(e.event, 'sign up'))
           GROUP BY day_start)
        GROUP BY day_start
        ORDER BY day_start ASC)
     ORDER BY day_start ASC)
  ORDER BY arraySum(total) DESC
  LIMIT 50000 SETTINGS readonly=2,
                       max_execution_time=60,
                       allow_experimental_object_type=1,
                       format_csv_allow_double_quotes=0,
                       max_ast_elements=1000000,
                       max_expanded_ast_elements=1000000,
                       max_query_size=524288,
                       max_bytes_before_external_group_by=0
  '''
# ---
# name: TestTrends.test_trends_per_day_dau_cumulative
  '''
  SELECT arrayMap(number -> plus(toStartOfDay(assumeNotNull(parseDateTime64BestEffortOrNull('2019-12-28 00:00:00', 6, 'UTC'))), toIntervalDay(number)), range(0, plus(coalesce(dateDiff('day', toStartOfDay(assumeNotNull(parseDateTime64BestEffortOrNull('2019-12-28 00:00:00', 6, 'UTC'))), toStartOfDay(assumeNotNull(parseDateTime64BestEffortOrNull('2020-01-04 23:59:59', 6, 'UTC'))))), 1))) AS date,
         arrayFill(x -> ifNull(greater(x, 0), 0), arrayMap(_match_date -> arraySum(arraySlice(groupArray(count), indexOf(groupArray(day_start) AS _days_for_count, _match_date) AS _index, plus(minus(arrayLastIndex(x -> ifNull(equals(x, _match_date), isNull(x)
                                                                                                                                                                                                                                 and isNull(_match_date)), _days_for_count), _index), 1))), date)) AS total
  FROM
    (SELECT day_start AS day_start,
            sum(count) OVER (
                             ORDER BY day_start ASC) AS count
     FROM
       (SELECT sum(total) AS count,
               day_start AS day_start
        FROM
          (SELECT count(DISTINCT e__pdi.person_id) AS total,
                  min(toStartOfDay(toTimeZone(e.timestamp, 'UTC'))) AS day_start
           FROM events AS e SAMPLE 1
           INNER JOIN
             (SELECT argMax(person_distinct_id2.person_id, person_distinct_id2.version) AS person_id,
                     person_distinct_id2.distinct_id AS distinct_id
              FROM person_distinct_id2
              WHERE equals(person_distinct_id2.team_id, 2)
              GROUP BY person_distinct_id2.distinct_id
              HAVING ifNull(equals(argMax(person_distinct_id2.is_deleted, person_distinct_id2.version), 0), 0) SETTINGS optimize_aggregation_in_order=1) AS e__pdi ON equals(e.distinct_id, e__pdi.distinct_id)
           WHERE and(equals(e.team_id, 2), greaterOrEquals(toTimeZone(e.timestamp, 'UTC'), toStartOfDay(assumeNotNull(parseDateTime64BestEffortOrNull('2019-12-28 00:00:00', 6, 'UTC')))), lessOrEquals(toTimeZone(e.timestamp, 'UTC'), assumeNotNull(parseDateTime64BestEffortOrNull('2020-01-04 23:59:59', 6, 'UTC'))), equals(e.event, 'sign up'))
           GROUP BY e__pdi.person_id)
        GROUP BY day_start
        ORDER BY day_start ASC)
     ORDER BY day_start ASC)
  ORDER BY arraySum(total) DESC
  LIMIT 50000 SETTINGS readonly=2,
                       max_execution_time=60,
                       allow_experimental_object_type=1,
                       format_csv_allow_double_quotes=0,
                       max_ast_elements=1000000,
                       max_expanded_ast_elements=1000000,
                       max_query_size=524288,
                       max_bytes_before_external_group_by=0
  '''
# ---
# name: TestTrends.test_trends_person_breakdown_with_session_property_single_aggregate_math_and_breakdown
  '''
  SELECT sum(total) AS total,
         if(ifNull(ifNull(greaterOrEquals(row_number, 26), 0), 0), '$$_posthog_breakdown_other_$$', breakdown_value) AS breakdown_value
  FROM
    (SELECT total AS total,
            breakdown_value AS breakdown_value,
            row_number() OVER (
                               ORDER BY total DESC) AS row_number
     FROM
       (SELECT quantile(0.5)(session_duration) AS total,
               breakdown_value AS breakdown_value
        FROM
          (SELECT any(e__session.`$session_duration`) AS session_duration,
                  ifNull(nullIf(toString(e__pdi__person.`properties___$some_prop`), ''), '$$_posthog_breakdown_null_$$') AS breakdown_value
           FROM events AS e SAMPLE 1
           LEFT JOIN
             (SELECT dateDiff('second', min(toTimeZone(sessions.min_timestamp, 'UTC')), max(toTimeZone(sessions.max_timestamp, 'UTC'))) AS `$session_duration`,
                     sessions.session_id AS session_id
              FROM sessions
              WHERE and(equals(sessions.team_id, 2), ifNull(greaterOrEquals(plus(toTimeZone(sessions.min_timestamp, 'UTC'), toIntervalDay(3)), toStartOfDay(assumeNotNull(parseDateTime64BestEffortOrNull('2019-12-28 00:00:00', 6, 'UTC')))), 0), ifNull(lessOrEquals(minus(toTimeZone(sessions.min_timestamp, 'UTC'), toIntervalDay(3)), assumeNotNull(parseDateTime64BestEffortOrNull('2020-01-04 23:59:59', 6, 'UTC'))), 0))
              GROUP BY sessions.session_id,
                       sessions.session_id) AS e__session ON equals(e.`$session_id`, e__session.session_id)
           INNER JOIN
             (SELECT argMax(person_distinct_id2.person_id, person_distinct_id2.version) AS e__pdi___person_id,
                     argMax(person_distinct_id2.person_id, person_distinct_id2.version) AS person_id,
                     person_distinct_id2.distinct_id AS distinct_id
              FROM person_distinct_id2
              WHERE equals(person_distinct_id2.team_id, 2)
              GROUP BY person_distinct_id2.distinct_id
              HAVING ifNull(equals(argMax(person_distinct_id2.is_deleted, person_distinct_id2.version), 0), 0) SETTINGS optimize_aggregation_in_order=1) AS e__pdi ON equals(e.distinct_id, e__pdi.distinct_id)
           LEFT JOIN
             (SELECT person.id AS id,
                     replaceRegexpAll(nullIf(nullIf(JSONExtractRaw(person.properties, '$some_prop'), ''), 'null'), '^"|"$', '') AS `properties___$some_prop`
              FROM person
              WHERE and(equals(person.team_id, 2), ifNull(in(tuple(person.id, person.version),
                                                               (SELECT person.id AS id, max(person.version) AS version
                                                                FROM person
                                                                WHERE equals(person.team_id, 2)
                                                                GROUP BY person.id
<<<<<<< HEAD
                                                                HAVING and(ifNull(equals(argMax(person.is_deleted, person.version), 0), 0), ifNull(less(argMax(person.created_at, person.version), plus(now64(6, 'UTC'), toIntervalDay(1))), 0)))), 0)) SETTINGS optimize_aggregation_in_order=1) AS e__pdi__person ON equals(e__pdi.e__pdi___person_id, e__pdi__person.id)
           WHERE and(equals(e.team_id, 2), greaterOrEquals(toTimeZone(e.timestamp, 'UTC'), toStartOfDay(assumeNotNull(parseDateTime64BestEffortOrNull('2019-12-28 00:00:00', 6, 'UTC')))), lessOrEquals(toTimeZone(e.timestamp, 'UTC'), assumeNotNull(parseDateTime64BestEffortOrNull('2020-01-04 23:59:59', 6, 'UTC'))), equals(e.event, 'sign up'))
=======
                                                                HAVING and(ifNull(equals(argMax(person.is_deleted, person.version), 0), 0), ifNull(less(argMax(toTimeZone(person.created_at, 'UTC'), person.version), plus(now64(6, 'UTC'), toIntervalDay(1))), 0)))), 0)) SETTINGS optimize_aggregation_in_order=1) AS e__pdi__person ON equals(e__pdi.e__pdi___person_id, e__pdi__person.id)
           WHERE and(equals(e.team_id, 2), greaterOrEquals(toTimeZone(e.timestamp, 'UTC'), toStartOfDay(assumeNotNull(parseDateTime64BestEffortOrNull('2019-12-28 00:00:00', 6, 'UTC')))), lessOrEquals(toTimeZone(e.timestamp, 'UTC'), assumeNotNull(parseDateTime64BestEffortOrNull('2020-01-04 23:59:59', 6, 'UTC'))), equals(e.event, 'sign up'), true)
>>>>>>> 3bec60b4
           GROUP BY e.`$session_id`,
                    breakdown_value
           ORDER BY 1 DESC, breakdown_value DESC)
        GROUP BY breakdown_value))
  WHERE isNotNull(breakdown_value)
  GROUP BY breakdown_value
  ORDER BY if(ifNull(equals(breakdown_value, '$$_posthog_breakdown_other_$$'), 0), 2, if(ifNull(equals(breakdown_value, '$$_posthog_breakdown_null_$$'), 0), 1, 0)) ASC, total DESC,
                                                                                                                                                                         breakdown_value ASC
  LIMIT 50000 SETTINGS readonly=2,
                       max_execution_time=60,
                       allow_experimental_object_type=1,
                       format_csv_allow_double_quotes=0,
                       max_ast_elements=1000000,
                       max_expanded_ast_elements=1000000,
                       max_query_size=524288,
                       max_bytes_before_external_group_by=0
  '''
# ---
# name: TestTrends.test_trends_person_breakdown_with_session_property_single_aggregate_math_and_breakdown.1
  '''
  SELECT sum(total) AS total,
         arrayMap(i -> if(ifNull(ifNull(greaterOrEquals(row_number, 26), 0), 0), '$$_posthog_breakdown_other_$$', i), breakdown_value) AS breakdown_value
  FROM
    (SELECT total AS total,
            [breakdown_value_1] AS breakdown_value,
            row_number() OVER (
                               ORDER BY total DESC) AS row_number
     FROM
       (SELECT quantile(0.5)(session_duration) AS total,
               breakdown_value_1 AS breakdown_value_1
        FROM
          (SELECT any(e__session.`$session_duration`) AS session_duration,
                  ifNull(nullIf(toString(e__pdi__person.`properties___$some_prop`), ''), '$$_posthog_breakdown_null_$$') AS breakdown_value_1
           FROM events AS e SAMPLE 1
           LEFT JOIN
             (SELECT dateDiff('second', min(sessions.min_timestamp), max(sessions.max_timestamp)) AS `$session_duration`,
                     sessions.session_id AS session_id
              FROM sessions
              WHERE and(equals(sessions.team_id, 2), ifNull(greaterOrEquals(plus(toTimeZone(sessions.min_timestamp, 'UTC'), toIntervalDay(3)), toStartOfDay(assumeNotNull(parseDateTime64BestEffortOrNull('2019-12-28 00:00:00', 6, 'UTC')))), 0), ifNull(lessOrEquals(minus(toTimeZone(sessions.min_timestamp, 'UTC'), toIntervalDay(3)), assumeNotNull(parseDateTime64BestEffortOrNull('2020-01-04 23:59:59', 6, 'UTC'))), 0))
              GROUP BY sessions.session_id,
                       sessions.session_id) AS e__session ON equals(e.`$session_id`, e__session.session_id)
           INNER JOIN
             (SELECT argMax(person_distinct_id2.person_id, person_distinct_id2.version) AS e__pdi___person_id,
                     argMax(person_distinct_id2.person_id, person_distinct_id2.version) AS person_id,
                     person_distinct_id2.distinct_id AS distinct_id
              FROM person_distinct_id2
              WHERE equals(person_distinct_id2.team_id, 2)
              GROUP BY person_distinct_id2.distinct_id
              HAVING ifNull(equals(argMax(person_distinct_id2.is_deleted, person_distinct_id2.version), 0), 0)) AS e__pdi ON equals(e.distinct_id, e__pdi.distinct_id)
           LEFT JOIN
             (SELECT person.id AS id,
                     replaceRegexpAll(nullIf(nullIf(JSONExtractRaw(person.properties, '$some_prop'), ''), 'null'), '^"|"$', '') AS `properties___$some_prop`
              FROM person
              WHERE and(equals(person.team_id, 2), ifNull(in(tuple(person.id, person.version),
                                                               (SELECT person.id AS id, max(person.version) AS version
                                                                FROM person
                                                                WHERE equals(person.team_id, 2)
                                                                GROUP BY person.id
                                                                HAVING and(ifNull(equals(argMax(person.is_deleted, person.version), 0), 0), ifNull(less(argMax(person.created_at, person.version), plus(now64(6, 'UTC'), toIntervalDay(1))), 0)))), 0)) SETTINGS optimize_aggregation_in_order=1) AS e__pdi__person ON equals(e__pdi.e__pdi___person_id, e__pdi__person.id)
           WHERE and(equals(e.team_id, 2), greaterOrEquals(toTimeZone(e.timestamp, 'UTC'), toStartOfDay(assumeNotNull(parseDateTime64BestEffortOrNull('2019-12-28 00:00:00', 6, 'UTC')))), lessOrEquals(toTimeZone(e.timestamp, 'UTC'), assumeNotNull(parseDateTime64BestEffortOrNull('2020-01-04 23:59:59', 6, 'UTC'))), equals(e.event, 'sign up'))
           GROUP BY e.`$session_id`,
                    breakdown_value_1
           ORDER BY 1 DESC, breakdown_value_1 DESC)
        GROUP BY breakdown_value_1))
  WHERE arrayExists(x -> isNotNull(x), breakdown_value)
  GROUP BY breakdown_value
  ORDER BY if(has(breakdown_value, '$$_posthog_breakdown_other_$$'), 2, if(has(breakdown_value, '$$_posthog_breakdown_null_$$'), 1, 0)) ASC, total DESC,
                                                                                                                                             breakdown_value ASC
  LIMIT 50000 SETTINGS readonly=2,
                       max_execution_time=60,
                       allow_experimental_object_type=1,
                       format_csv_allow_double_quotes=0,
                       max_ast_elements=1000000,
                       max_expanded_ast_elements=1000000,
                       max_query_size=524288,
                       max_bytes_before_external_group_by=0
  '''
# ---
# name: TestTrends.test_trends_with_hogql_math
  '''
  SELECT arrayMap(number -> plus(toStartOfWeek(assumeNotNull(parseDateTime64BestEffortOrNull('2019-12-28 00:00:00', 6, 'UTC')), 0), toIntervalWeek(number)), range(0, plus(coalesce(dateDiff('week', toStartOfWeek(assumeNotNull(parseDateTime64BestEffortOrNull('2019-12-28 00:00:00', 6, 'UTC')), 0), toStartOfWeek(assumeNotNull(parseDateTime64BestEffortOrNull('2020-01-04 23:59:59', 6, 'UTC')), 0))), 1))) AS date,
         arrayMap(_match_date -> arraySum(arraySlice(groupArray(count), indexOf(groupArray(day_start) AS _days_for_count, _match_date) AS _index, plus(minus(arrayLastIndex(x -> ifNull(equals(x, _match_date), isNull(x)
                                                                                                                                                                                        and isNull(_match_date)), _days_for_count), _index), 1))), date) AS total
  FROM
    (SELECT sum(total) AS count,
            day_start AS day_start
     FROM
       (SELECT plus(avg(accurateCastOrNull(replaceRegexpAll(nullIf(nullIf(JSONExtractRaw(e.properties, 'x'), ''), 'null'), '^"|"$', ''), 'Float64')), 1000) AS total,
               toStartOfWeek(toTimeZone(e.timestamp, 'UTC'), 0) AS day_start
        FROM events AS e SAMPLE 1
        WHERE and(equals(e.team_id, 2), greaterOrEquals(toTimeZone(e.timestamp, 'UTC'), toStartOfWeek(assumeNotNull(parseDateTime64BestEffortOrNull('2019-12-28 00:00:00', 6, 'UTC')), 0)), lessOrEquals(toTimeZone(e.timestamp, 'UTC'), assumeNotNull(parseDateTime64BestEffortOrNull('2020-01-04 23:59:59', 6, 'UTC'))), equals(e.event, 'sign up'))
        GROUP BY day_start)
     GROUP BY day_start
     ORDER BY day_start ASC)
  ORDER BY arraySum(total) DESC
  LIMIT 50000 SETTINGS readonly=2,
                       max_execution_time=60,
                       allow_experimental_object_type=1,
                       format_csv_allow_double_quotes=0,
                       max_ast_elements=1000000,
                       max_expanded_ast_elements=1000000,
                       max_query_size=524288,
                       max_bytes_before_external_group_by=0
  '''
# ---
# name: TestTrends.test_trends_with_session_property_single_aggregate_math
  '''
  SELECT quantile(0.5)(session_duration) AS total
  FROM
    (SELECT any(e__session.`$session_duration`) AS session_duration
     FROM events AS e SAMPLE 1
     LEFT JOIN
       (SELECT dateDiff('second', min(toTimeZone(sessions.min_timestamp, 'UTC')), max(toTimeZone(sessions.max_timestamp, 'UTC'))) AS `$session_duration`,
               sessions.session_id AS session_id
        FROM sessions
        WHERE and(equals(sessions.team_id, 2), ifNull(greaterOrEquals(plus(toTimeZone(sessions.min_timestamp, 'UTC'), toIntervalDay(3)), toStartOfDay(assumeNotNull(parseDateTime64BestEffortOrNull('2019-12-28 00:00:00', 6, 'UTC')))), 0), ifNull(lessOrEquals(minus(toTimeZone(sessions.min_timestamp, 'UTC'), toIntervalDay(3)), assumeNotNull(parseDateTime64BestEffortOrNull('2020-01-04 23:59:59', 6, 'UTC'))), 0))
        GROUP BY sessions.session_id,
                 sessions.session_id) AS e__session ON equals(e.`$session_id`, e__session.session_id)
     WHERE and(equals(e.team_id, 2), greaterOrEquals(toTimeZone(e.timestamp, 'UTC'), toStartOfDay(assumeNotNull(parseDateTime64BestEffortOrNull('2019-12-28 00:00:00', 6, 'UTC')))), lessOrEquals(toTimeZone(e.timestamp, 'UTC'), assumeNotNull(parseDateTime64BestEffortOrNull('2020-01-04 23:59:59', 6, 'UTC'))), equals(e.event, 'sign up'))
     GROUP BY e.`$session_id`
     ORDER BY 1 DESC)
  LIMIT 50000 SETTINGS readonly=2,
                       max_execution_time=60,
                       allow_experimental_object_type=1,
                       format_csv_allow_double_quotes=0,
                       max_ast_elements=1000000,
                       max_expanded_ast_elements=1000000,
                       max_query_size=524288,
                       max_bytes_before_external_group_by=0
  '''
# ---
# name: TestTrends.test_trends_with_session_property_single_aggregate_math.1
  '''
  SELECT quantile(0.5)(session_duration) AS total
  FROM
    (SELECT any(e__session.`$session_duration`) AS session_duration
     FROM events AS e SAMPLE 1
     LEFT JOIN
       (SELECT dateDiff('second', min(toTimeZone(sessions.min_timestamp, 'UTC')), max(toTimeZone(sessions.max_timestamp, 'UTC'))) AS `$session_duration`,
               sessions.session_id AS session_id
        FROM sessions
        WHERE and(equals(sessions.team_id, 2), ifNull(greaterOrEquals(plus(toTimeZone(sessions.min_timestamp, 'UTC'), toIntervalDay(3)), toStartOfDay(assumeNotNull(parseDateTime64BestEffortOrNull('2019-12-28 00:00:00', 6, 'UTC')))), 0), ifNull(lessOrEquals(minus(toTimeZone(sessions.min_timestamp, 'UTC'), toIntervalDay(3)), assumeNotNull(parseDateTime64BestEffortOrNull('2020-01-04 23:59:59', 6, 'UTC'))), 0))
        GROUP BY sessions.session_id,
                 sessions.session_id) AS e__session ON equals(e.`$session_id`, e__session.session_id)
     WHERE and(equals(e.team_id, 2), greaterOrEquals(toTimeZone(e.timestamp, 'UTC'), toStartOfDay(assumeNotNull(parseDateTime64BestEffortOrNull('2019-12-28 00:00:00', 6, 'UTC')))), lessOrEquals(toTimeZone(e.timestamp, 'UTC'), assumeNotNull(parseDateTime64BestEffortOrNull('2020-01-04 23:59:59', 6, 'UTC'))), equals(e.event, 'sign up'))
     GROUP BY e.`$session_id`
     ORDER BY 1 DESC)
  LIMIT 50000 SETTINGS readonly=2,
                       max_execution_time=60,
                       allow_experimental_object_type=1,
                       format_csv_allow_double_quotes=0,
                       max_ast_elements=1000000,
                       max_expanded_ast_elements=1000000,
                       max_query_size=524288,
                       max_bytes_before_external_group_by=0
  '''
# ---
# name: TestTrends.test_trends_with_session_property_total_volume_math
  '''
  SELECT arrayMap(number -> plus(toStartOfWeek(assumeNotNull(parseDateTime64BestEffortOrNull('2019-12-28 00:00:00', 6, 'UTC')), 0), toIntervalWeek(number)), range(0, plus(coalesce(dateDiff('week', toStartOfWeek(assumeNotNull(parseDateTime64BestEffortOrNull('2019-12-28 00:00:00', 6, 'UTC')), 0), toStartOfWeek(assumeNotNull(parseDateTime64BestEffortOrNull('2020-01-04 23:59:59', 6, 'UTC')), 0))), 1))) AS date,
         arrayMap(_match_date -> arraySum(arraySlice(groupArray(count), indexOf(groupArray(day_start) AS _days_for_count, _match_date) AS _index, plus(minus(arrayLastIndex(x -> ifNull(equals(x, _match_date), isNull(x)
                                                                                                                                                                                        and isNull(_match_date)), _days_for_count), _index), 1))), date) AS total
  FROM
    (SELECT sum(total) AS count,
            day_start AS day_start
     FROM
       (SELECT quantile(0.5)(session_duration) AS total,
               day_start AS day_start
        FROM
          (SELECT any(e__session.`$session_duration`) AS session_duration,
                  toStartOfWeek(toTimeZone(e.timestamp, 'UTC'), 0) AS day_start
           FROM events AS e SAMPLE 1
           LEFT JOIN
             (SELECT dateDiff('second', min(toTimeZone(sessions.min_timestamp, 'UTC')), max(toTimeZone(sessions.max_timestamp, 'UTC'))) AS `$session_duration`,
                     sessions.session_id AS session_id
              FROM sessions
              WHERE and(equals(sessions.team_id, 2), ifNull(greaterOrEquals(plus(toTimeZone(sessions.min_timestamp, 'UTC'), toIntervalDay(3)), toStartOfWeek(assumeNotNull(parseDateTime64BestEffortOrNull('2019-12-28 00:00:00', 6, 'UTC')), 0)), 0), ifNull(lessOrEquals(minus(toTimeZone(sessions.min_timestamp, 'UTC'), toIntervalDay(3)), assumeNotNull(parseDateTime64BestEffortOrNull('2020-01-04 23:59:59', 6, 'UTC'))), 0))
              GROUP BY sessions.session_id,
                       sessions.session_id) AS e__session ON equals(e.`$session_id`, e__session.session_id)
           WHERE and(equals(e.team_id, 2), greaterOrEquals(toTimeZone(e.timestamp, 'UTC'), toStartOfWeek(assumeNotNull(parseDateTime64BestEffortOrNull('2019-12-28 00:00:00', 6, 'UTC')), 0)), lessOrEquals(toTimeZone(e.timestamp, 'UTC'), assumeNotNull(parseDateTime64BestEffortOrNull('2020-01-04 23:59:59', 6, 'UTC'))), equals(e.event, 'sign up'))
           GROUP BY day_start,
                    e.`$session_id`,
                    day_start)
        GROUP BY day_start)
     GROUP BY day_start
     ORDER BY day_start ASC)
  ORDER BY arraySum(total) DESC
  LIMIT 50000 SETTINGS readonly=2,
                       max_execution_time=60,
                       allow_experimental_object_type=1,
                       format_csv_allow_double_quotes=0,
                       max_ast_elements=1000000,
                       max_expanded_ast_elements=1000000,
                       max_query_size=524288,
                       max_bytes_before_external_group_by=0
  '''
# ---
# name: TestTrends.test_trends_with_session_property_total_volume_math.1
  '''
  SELECT arrayMap(number -> plus(toStartOfDay(assumeNotNull(parseDateTime64BestEffortOrNull('2019-12-28 00:00:00', 6, 'UTC'))), toIntervalDay(number)), range(0, plus(coalesce(dateDiff('day', toStartOfDay(assumeNotNull(parseDateTime64BestEffortOrNull('2019-12-28 00:00:00', 6, 'UTC'))), toStartOfDay(assumeNotNull(parseDateTime64BestEffortOrNull('2020-01-04 23:59:59', 6, 'UTC'))))), 1))) AS date,
         arrayMap(_match_date -> arraySum(arraySlice(groupArray(count), indexOf(groupArray(day_start) AS _days_for_count, _match_date) AS _index, plus(minus(arrayLastIndex(x -> ifNull(equals(x, _match_date), isNull(x)
                                                                                                                                                                                        and isNull(_match_date)), _days_for_count), _index), 1))), date) AS total
  FROM
    (SELECT sum(total) AS count,
            day_start AS day_start
     FROM
       (SELECT quantile(0.5)(session_duration) AS total,
               day_start AS day_start
        FROM
          (SELECT any(e__session.`$session_duration`) AS session_duration,
                  toStartOfDay(toTimeZone(e.timestamp, 'UTC')) AS day_start
           FROM events AS e SAMPLE 1
           LEFT JOIN
             (SELECT dateDiff('second', min(toTimeZone(sessions.min_timestamp, 'UTC')), max(toTimeZone(sessions.max_timestamp, 'UTC'))) AS `$session_duration`,
                     sessions.session_id AS session_id
              FROM sessions
              WHERE and(equals(sessions.team_id, 2), ifNull(greaterOrEquals(plus(toTimeZone(sessions.min_timestamp, 'UTC'), toIntervalDay(3)), toStartOfDay(assumeNotNull(parseDateTime64BestEffortOrNull('2019-12-28 00:00:00', 6, 'UTC')))), 0), ifNull(lessOrEquals(minus(toTimeZone(sessions.min_timestamp, 'UTC'), toIntervalDay(3)), assumeNotNull(parseDateTime64BestEffortOrNull('2020-01-04 23:59:59', 6, 'UTC'))), 0))
              GROUP BY sessions.session_id,
                       sessions.session_id) AS e__session ON equals(e.`$session_id`, e__session.session_id)
           WHERE and(equals(e.team_id, 2), greaterOrEquals(toTimeZone(e.timestamp, 'UTC'), toStartOfDay(assumeNotNull(parseDateTime64BestEffortOrNull('2019-12-28 00:00:00', 6, 'UTC')))), lessOrEquals(toTimeZone(e.timestamp, 'UTC'), assumeNotNull(parseDateTime64BestEffortOrNull('2020-01-04 23:59:59', 6, 'UTC'))), equals(e.event, 'sign up'))
           GROUP BY day_start,
                    e.`$session_id`,
                    day_start)
        GROUP BY day_start)
     GROUP BY day_start
     ORDER BY day_start ASC)
  ORDER BY arraySum(total) DESC
  LIMIT 50000 SETTINGS readonly=2,
                       max_execution_time=60,
                       allow_experimental_object_type=1,
                       format_csv_allow_double_quotes=0,
                       max_ast_elements=1000000,
                       max_expanded_ast_elements=1000000,
                       max_query_size=524288,
                       max_bytes_before_external_group_by=0
  '''
# ---
# name: TestTrends.test_trends_with_session_property_total_volume_math_with_breakdowns
  '''
  SELECT groupArray(1)(date)[1] AS date,
                      arrayFold((acc, x) -> arrayMap(i -> plus(acc[i], x[i]), range(1, plus(length(date), 1))), groupArray(total), arrayWithConstant(length(date), reinterpretAsFloat64(0))) AS total,
                      if(ifNull(ifNull(greaterOrEquals(row_number, 25), 0), 0), '$$_posthog_breakdown_other_$$', breakdown_value) AS breakdown_value
  FROM
    (SELECT arrayMap(number -> plus(toStartOfWeek(assumeNotNull(parseDateTime64BestEffortOrNull('2019-12-28 00:00:00', 6, 'UTC')), 0), toIntervalWeek(number)), range(0, plus(coalesce(dateDiff('week', toStartOfWeek(assumeNotNull(parseDateTime64BestEffortOrNull('2019-12-28 00:00:00', 6, 'UTC')), 0), toStartOfWeek(assumeNotNull(parseDateTime64BestEffortOrNull('2020-01-04 23:59:59', 6, 'UTC')), 0))), 1))) AS date,
            arrayMap(_match_date -> arraySum(arraySlice(groupArray(count), indexOf(groupArray(day_start) AS _days_for_count, _match_date) AS _index, plus(minus(arrayLastIndex(x -> ifNull(equals(x, _match_date), isNull(x)
                                                                                                                                                                                           and isNull(_match_date)), _days_for_count), _index), 1))), date) AS total,
            breakdown_value AS breakdown_value,
            rowNumberInAllBlocks() AS row_number
     FROM
       (SELECT sum(total) AS count,
               day_start AS day_start,
               breakdown_value AS breakdown_value
        FROM
          (SELECT quantile(0.5)(session_duration) AS total,
                  breakdown_value AS breakdown_value,
                  day_start AS day_start
           FROM
             (SELECT any(e__session.`$session_duration`) AS session_duration,
                     ifNull(nullIf(toString(replaceRegexpAll(nullIf(nullIf(JSONExtractRaw(e.properties, '$some_property'), ''), 'null'), '^"|"$', '')), ''), '$$_posthog_breakdown_null_$$') AS breakdown_value,
                     toStartOfWeek(toTimeZone(e.timestamp, 'UTC'), 0) AS day_start
              FROM events AS e SAMPLE 1
              LEFT JOIN
                (SELECT dateDiff('second', min(toTimeZone(sessions.min_timestamp, 'UTC')), max(toTimeZone(sessions.max_timestamp, 'UTC'))) AS `$session_duration`,
                        sessions.session_id AS session_id
                 FROM sessions
                 WHERE and(equals(sessions.team_id, 2), ifNull(greaterOrEquals(plus(toTimeZone(sessions.min_timestamp, 'UTC'), toIntervalDay(3)), toStartOfWeek(assumeNotNull(parseDateTime64BestEffortOrNull('2019-12-28 00:00:00', 6, 'UTC')), 0)), 0), ifNull(lessOrEquals(minus(toTimeZone(sessions.min_timestamp, 'UTC'), toIntervalDay(3)), assumeNotNull(parseDateTime64BestEffortOrNull('2020-01-04 23:59:59', 6, 'UTC'))), 0))
                 GROUP BY sessions.session_id,
                          sessions.session_id) AS e__session ON equals(e.`$session_id`, e__session.session_id)
              WHERE and(equals(e.team_id, 2), greaterOrEquals(toTimeZone(e.timestamp, 'UTC'), toStartOfWeek(assumeNotNull(parseDateTime64BestEffortOrNull('2019-12-28 00:00:00', 6, 'UTC')), 0)), lessOrEquals(toTimeZone(e.timestamp, 'UTC'), assumeNotNull(parseDateTime64BestEffortOrNull('2020-01-04 23:59:59', 6, 'UTC'))), equals(e.event, 'sign up'))
              GROUP BY day_start,
                       e.`$session_id`,
                       breakdown_value,
                       day_start)
           GROUP BY breakdown_value,
                    day_start)
        GROUP BY day_start,
                 breakdown_value
        ORDER BY day_start ASC, breakdown_value ASC)
     GROUP BY breakdown_value
     ORDER BY if(ifNull(equals(breakdown_value, '$$_posthog_breakdown_other_$$'), 0), 2, if(ifNull(equals(breakdown_value, '$$_posthog_breakdown_null_$$'), 0), 1, 0)) ASC, arraySum(total) DESC, breakdown_value ASC)
  WHERE isNotNull(breakdown_value)
  GROUP BY breakdown_value
  ORDER BY if(ifNull(equals(breakdown_value, '$$_posthog_breakdown_other_$$'), 0), 2, if(ifNull(equals(breakdown_value, '$$_posthog_breakdown_null_$$'), 0), 1, 0)) ASC, arraySum(total) DESC, breakdown_value ASC
  LIMIT 50000 SETTINGS readonly=2,
                       max_execution_time=60,
                       allow_experimental_object_type=1,
                       format_csv_allow_double_quotes=0,
                       max_ast_elements=1000000,
                       max_expanded_ast_elements=1000000,
                       max_query_size=524288,
                       max_bytes_before_external_group_by=0
  '''
# ---
# name: TestTrends.test_trends_with_session_property_total_volume_math_with_breakdowns.1
  '''
  SELECT groupArray(1)(date)[1] AS date,
                      arrayFold((acc, x) -> arrayMap(i -> plus(acc[i], x[i]), range(1, plus(length(date), 1))), groupArray(total), arrayWithConstant(length(date), reinterpretAsFloat64(0))) AS total,
                      if(ifNull(ifNull(greaterOrEquals(row_number, 25), 0), 0), '$$_posthog_breakdown_other_$$', breakdown_value) AS breakdown_value
  FROM
    (SELECT arrayMap(number -> plus(toStartOfDay(assumeNotNull(parseDateTime64BestEffortOrNull('2019-12-28 00:00:00', 6, 'UTC'))), toIntervalDay(number)), range(0, plus(coalesce(dateDiff('day', toStartOfDay(assumeNotNull(parseDateTime64BestEffortOrNull('2019-12-28 00:00:00', 6, 'UTC'))), toStartOfDay(assumeNotNull(parseDateTime64BestEffortOrNull('2020-01-04 23:59:59', 6, 'UTC'))))), 1))) AS date,
            arrayMap(_match_date -> arraySum(arraySlice(groupArray(count), indexOf(groupArray(day_start) AS _days_for_count, _match_date) AS _index, plus(minus(arrayLastIndex(x -> ifNull(equals(x, _match_date), isNull(x)
                                                                                                                                                                                           and isNull(_match_date)), _days_for_count), _index), 1))), date) AS total,
            breakdown_value AS breakdown_value,
            rowNumberInAllBlocks() AS row_number
     FROM
       (SELECT sum(total) AS count,
               day_start AS day_start,
               breakdown_value AS breakdown_value
        FROM
          (SELECT quantile(0.5)(session_duration) AS total,
                  breakdown_value AS breakdown_value,
                  day_start AS day_start
           FROM
             (SELECT any(e__session.`$session_duration`) AS session_duration,
                     ifNull(nullIf(toString(replaceRegexpAll(nullIf(nullIf(JSONExtractRaw(e.properties, '$some_property'), ''), 'null'), '^"|"$', '')), ''), '$$_posthog_breakdown_null_$$') AS breakdown_value,
                     toStartOfDay(toTimeZone(e.timestamp, 'UTC')) AS day_start
              FROM events AS e SAMPLE 1
              LEFT JOIN
                (SELECT dateDiff('second', min(toTimeZone(sessions.min_timestamp, 'UTC')), max(toTimeZone(sessions.max_timestamp, 'UTC'))) AS `$session_duration`,
                        sessions.session_id AS session_id
                 FROM sessions
                 WHERE and(equals(sessions.team_id, 2), ifNull(greaterOrEquals(plus(toTimeZone(sessions.min_timestamp, 'UTC'), toIntervalDay(3)), toStartOfDay(assumeNotNull(parseDateTime64BestEffortOrNull('2019-12-28 00:00:00', 6, 'UTC')))), 0), ifNull(lessOrEquals(minus(toTimeZone(sessions.min_timestamp, 'UTC'), toIntervalDay(3)), assumeNotNull(parseDateTime64BestEffortOrNull('2020-01-04 23:59:59', 6, 'UTC'))), 0))
                 GROUP BY sessions.session_id,
                          sessions.session_id) AS e__session ON equals(e.`$session_id`, e__session.session_id)
              WHERE and(equals(e.team_id, 2), greaterOrEquals(toTimeZone(e.timestamp, 'UTC'), toStartOfDay(assumeNotNull(parseDateTime64BestEffortOrNull('2019-12-28 00:00:00', 6, 'UTC')))), lessOrEquals(toTimeZone(e.timestamp, 'UTC'), assumeNotNull(parseDateTime64BestEffortOrNull('2020-01-04 23:59:59', 6, 'UTC'))), equals(e.event, 'sign up'))
              GROUP BY day_start,
                       e.`$session_id`,
                       breakdown_value,
                       day_start)
           GROUP BY breakdown_value,
                    day_start)
        GROUP BY day_start,
                 breakdown_value
        ORDER BY day_start ASC, breakdown_value ASC)
     GROUP BY breakdown_value
     ORDER BY if(ifNull(equals(breakdown_value, '$$_posthog_breakdown_other_$$'), 0), 2, if(ifNull(equals(breakdown_value, '$$_posthog_breakdown_null_$$'), 0), 1, 0)) ASC, arraySum(total) DESC, breakdown_value ASC)
  WHERE isNotNull(breakdown_value)
  GROUP BY breakdown_value
  ORDER BY if(ifNull(equals(breakdown_value, '$$_posthog_breakdown_other_$$'), 0), 2, if(ifNull(equals(breakdown_value, '$$_posthog_breakdown_null_$$'), 0), 1, 0)) ASC, arraySum(total) DESC, breakdown_value ASC
  LIMIT 50000 SETTINGS readonly=2,
                       max_execution_time=60,
                       allow_experimental_object_type=1,
                       format_csv_allow_double_quotes=0,
                       max_ast_elements=1000000,
                       max_expanded_ast_elements=1000000,
                       max_query_size=524288,
                       max_bytes_before_external_group_by=0
  '''
# ---
# name: TestTrends.test_trends_with_session_property_total_volume_math_with_breakdowns.2
  '''
  SELECT groupArray(1)(date)[1] AS date,
                      arrayFold((acc, x) -> arrayMap(i -> plus(acc[i], x[i]), range(1, plus(length(date), 1))), groupArray(total), arrayWithConstant(length(date), reinterpretAsFloat64(0))) AS total,
                      arrayMap(i -> if(ifNull(ifNull(greaterOrEquals(row_number, 25), 0), 0), '$$_posthog_breakdown_other_$$', i), breakdown_value) AS breakdown_value
  FROM
    (SELECT arrayMap(number -> plus(toStartOfWeek(assumeNotNull(parseDateTime64BestEffortOrNull('2019-12-28 00:00:00', 6, 'UTC')), 0), toIntervalWeek(number)), range(0, plus(coalesce(dateDiff('week', toStartOfWeek(assumeNotNull(parseDateTime64BestEffortOrNull('2019-12-28 00:00:00', 6, 'UTC')), 0), toStartOfWeek(assumeNotNull(parseDateTime64BestEffortOrNull('2020-01-04 23:59:59', 6, 'UTC')), 0))), 1))) AS date,
            arrayMap(_match_date -> arraySum(arraySlice(groupArray(count), indexOf(groupArray(day_start) AS _days_for_count, _match_date) AS _index, plus(minus(arrayLastIndex(x -> ifNull(equals(x, _match_date), isNull(x)
                                                                                                                                                                                           and isNull(_match_date)), _days_for_count), _index), 1))), date) AS total,
            breakdown_value AS breakdown_value,
            rowNumberInAllBlocks() AS row_number
     FROM
       (SELECT sum(total) AS count,
               day_start AS day_start,
               [ifNull(toString(breakdown_value_1), '$$_posthog_breakdown_null_$$')] AS breakdown_value
        FROM
          (SELECT quantile(0.5)(session_duration) AS total,
                  breakdown_value_1 AS breakdown_value_1,
                  day_start AS day_start
           FROM
             (SELECT any(e__session.`$session_duration`) AS session_duration,
                     ifNull(nullIf(toString(replaceRegexpAll(nullIf(nullIf(JSONExtractRaw(e.properties, '$some_property'), ''), 'null'), '^"|"$', '')), ''), '$$_posthog_breakdown_null_$$') AS breakdown_value_1,
                     toStartOfWeek(toTimeZone(e.timestamp, 'UTC'), 0) AS day_start
              FROM events AS e SAMPLE 1
              LEFT JOIN
                (SELECT dateDiff('second', min(sessions.min_timestamp), max(sessions.max_timestamp)) AS `$session_duration`,
                        sessions.session_id AS session_id
                 FROM sessions
                 WHERE and(equals(sessions.team_id, 2), ifNull(greaterOrEquals(plus(toTimeZone(sessions.min_timestamp, 'UTC'), toIntervalDay(3)), toStartOfWeek(assumeNotNull(parseDateTime64BestEffortOrNull('2019-12-28 00:00:00', 6, 'UTC')), 0)), 0), ifNull(lessOrEquals(minus(toTimeZone(sessions.min_timestamp, 'UTC'), toIntervalDay(3)), assumeNotNull(parseDateTime64BestEffortOrNull('2020-01-04 23:59:59', 6, 'UTC'))), 0))
                 GROUP BY sessions.session_id,
                          sessions.session_id) AS e__session ON equals(e.`$session_id`, e__session.session_id)
              WHERE and(equals(e.team_id, 2), greaterOrEquals(toTimeZone(e.timestamp, 'UTC'), toStartOfWeek(assumeNotNull(parseDateTime64BestEffortOrNull('2019-12-28 00:00:00', 6, 'UTC')), 0)), lessOrEquals(toTimeZone(e.timestamp, 'UTC'), assumeNotNull(parseDateTime64BestEffortOrNull('2020-01-04 23:59:59', 6, 'UTC'))), equals(e.event, 'sign up'))
              GROUP BY day_start,
                       e.`$session_id`,
                       breakdown_value_1,
                       day_start)
           GROUP BY breakdown_value_1,
                    day_start)
        GROUP BY day_start,
                 breakdown_value_1
        ORDER BY day_start ASC, breakdown_value ASC)
     GROUP BY breakdown_value
     ORDER BY if(has(breakdown_value, '$$_posthog_breakdown_other_$$'), 2, if(has(breakdown_value, '$$_posthog_breakdown_null_$$'), 1, 0)) ASC, arraySum(total) DESC, breakdown_value ASC)
  WHERE arrayExists(x -> isNotNull(x), breakdown_value)
  GROUP BY breakdown_value
  ORDER BY if(has(breakdown_value, '$$_posthog_breakdown_other_$$'), 2, if(has(breakdown_value, '$$_posthog_breakdown_null_$$'), 1, 0)) ASC, arraySum(total) DESC, breakdown_value ASC
  LIMIT 50000 SETTINGS readonly=2,
                       max_execution_time=60,
                       allow_experimental_object_type=1,
                       format_csv_allow_double_quotes=0,
                       max_ast_elements=1000000,
                       max_expanded_ast_elements=1000000,
                       max_query_size=524288,
                       max_bytes_before_external_group_by=0
  '''
# ---
# name: TestTrends.test_trends_with_session_property_total_volume_math_with_breakdowns.3
  '''
  SELECT groupArray(1)(date)[1] AS date,
                      arrayFold((acc, x) -> arrayMap(i -> plus(acc[i], x[i]), range(1, plus(length(date), 1))), groupArray(total), arrayWithConstant(length(date), reinterpretAsFloat64(0))) AS total,
                      arrayMap(i -> if(ifNull(ifNull(greaterOrEquals(row_number, 25), 0), 0), '$$_posthog_breakdown_other_$$', i), breakdown_value) AS breakdown_value
  FROM
    (SELECT arrayMap(number -> plus(toStartOfDay(assumeNotNull(parseDateTime64BestEffortOrNull('2019-12-28 00:00:00', 6, 'UTC'))), toIntervalDay(number)), range(0, plus(coalesce(dateDiff('day', toStartOfDay(assumeNotNull(parseDateTime64BestEffortOrNull('2019-12-28 00:00:00', 6, 'UTC'))), toStartOfDay(assumeNotNull(parseDateTime64BestEffortOrNull('2020-01-04 23:59:59', 6, 'UTC'))))), 1))) AS date,
            arrayMap(_match_date -> arraySum(arraySlice(groupArray(count), indexOf(groupArray(day_start) AS _days_for_count, _match_date) AS _index, plus(minus(arrayLastIndex(x -> ifNull(equals(x, _match_date), isNull(x)
                                                                                                                                                                                           and isNull(_match_date)), _days_for_count), _index), 1))), date) AS total,
            breakdown_value AS breakdown_value,
            rowNumberInAllBlocks() AS row_number
     FROM
       (SELECT sum(total) AS count,
               day_start AS day_start,
               [ifNull(toString(breakdown_value_1), '$$_posthog_breakdown_null_$$')] AS breakdown_value
        FROM
          (SELECT quantile(0.5)(session_duration) AS total,
                  breakdown_value_1 AS breakdown_value_1,
                  day_start AS day_start
           FROM
             (SELECT any(e__session.`$session_duration`) AS session_duration,
                     ifNull(nullIf(toString(replaceRegexpAll(nullIf(nullIf(JSONExtractRaw(e.properties, '$some_property'), ''), 'null'), '^"|"$', '')), ''), '$$_posthog_breakdown_null_$$') AS breakdown_value_1,
                     toStartOfDay(toTimeZone(e.timestamp, 'UTC')) AS day_start
              FROM events AS e SAMPLE 1
              LEFT JOIN
                (SELECT dateDiff('second', min(sessions.min_timestamp), max(sessions.max_timestamp)) AS `$session_duration`,
                        sessions.session_id AS session_id
                 FROM sessions
                 WHERE and(equals(sessions.team_id, 2), ifNull(greaterOrEquals(plus(toTimeZone(sessions.min_timestamp, 'UTC'), toIntervalDay(3)), toStartOfDay(assumeNotNull(parseDateTime64BestEffortOrNull('2019-12-28 00:00:00', 6, 'UTC')))), 0), ifNull(lessOrEquals(minus(toTimeZone(sessions.min_timestamp, 'UTC'), toIntervalDay(3)), assumeNotNull(parseDateTime64BestEffortOrNull('2020-01-04 23:59:59', 6, 'UTC'))), 0))
                 GROUP BY sessions.session_id,
                          sessions.session_id) AS e__session ON equals(e.`$session_id`, e__session.session_id)
              WHERE and(equals(e.team_id, 2), greaterOrEquals(toTimeZone(e.timestamp, 'UTC'), toStartOfDay(assumeNotNull(parseDateTime64BestEffortOrNull('2019-12-28 00:00:00', 6, 'UTC')))), lessOrEquals(toTimeZone(e.timestamp, 'UTC'), assumeNotNull(parseDateTime64BestEffortOrNull('2020-01-04 23:59:59', 6, 'UTC'))), equals(e.event, 'sign up'))
              GROUP BY day_start,
                       e.`$session_id`,
                       breakdown_value_1,
                       day_start)
           GROUP BY breakdown_value_1,
                    day_start)
        GROUP BY day_start,
                 breakdown_value_1
        ORDER BY day_start ASC, breakdown_value ASC)
     GROUP BY breakdown_value
     ORDER BY if(has(breakdown_value, '$$_posthog_breakdown_other_$$'), 2, if(has(breakdown_value, '$$_posthog_breakdown_null_$$'), 1, 0)) ASC, arraySum(total) DESC, breakdown_value ASC)
  WHERE arrayExists(x -> isNotNull(x), breakdown_value)
  GROUP BY breakdown_value
  ORDER BY if(has(breakdown_value, '$$_posthog_breakdown_other_$$'), 2, if(has(breakdown_value, '$$_posthog_breakdown_null_$$'), 1, 0)) ASC, arraySum(total) DESC, breakdown_value ASC
  LIMIT 50000 SETTINGS readonly=2,
                       max_execution_time=60,
                       allow_experimental_object_type=1,
                       format_csv_allow_double_quotes=0,
                       max_ast_elements=1000000,
                       max_expanded_ast_elements=1000000,
                       max_query_size=524288,
                       max_bytes_before_external_group_by=0
  '''
# ---
# name: TestTrends.test_weekly_active_users_aggregated_range_narrower_than_week
  '''
  SELECT count(DISTINCT actor_id) AS total
  FROM
    (SELECT d.timestamp AS timestamp,
            e.actor_id AS actor_id
     FROM
       (SELECT minus(toStartOfDay(assumeNotNull(parseDateTime64BestEffortOrNull('2020-01-12 23:59:59', 6, 'UTC'))), toIntervalDay(numbers.number)) AS timestamp
        FROM numbers(dateDiff('day', minus(toStartOfDay(assumeNotNull(parseDateTime64BestEffortOrNull('2020-01-11 00:00:00', 6, 'UTC'))), toIntervalDay(7)), assumeNotNull(parseDateTime64BestEffortOrNull('2020-01-12 23:59:59', 6, 'UTC')))) AS numbers) AS d
     CROSS JOIN
       (SELECT toTimeZone(e.timestamp, 'UTC') AS timestamp,
               e__pdi.person_id AS actor_id
        FROM events AS e SAMPLE 1
        INNER JOIN
          (SELECT argMax(person_distinct_id2.person_id, person_distinct_id2.version) AS person_id,
                  person_distinct_id2.distinct_id AS distinct_id
           FROM person_distinct_id2
           WHERE equals(person_distinct_id2.team_id, 2)
           GROUP BY person_distinct_id2.distinct_id
           HAVING ifNull(equals(argMax(person_distinct_id2.is_deleted, person_distinct_id2.version), 0), 0) SETTINGS optimize_aggregation_in_order=1) AS e__pdi ON equals(e.distinct_id, e__pdi.distinct_id)
        WHERE and(equals(e.team_id, 2), equals(e.event, '$pageview'), ifNull(greaterOrEquals(timestamp, minus(assumeNotNull(parseDateTime64BestEffortOrNull('2020-01-12 23:59:59', 6, 'UTC')), toIntervalDay(7))), 0), ifNull(lessOrEquals(timestamp, assumeNotNull(parseDateTime64BestEffortOrNull('2020-01-12 23:59:59', 6, 'UTC'))), 0))
        GROUP BY timestamp, actor_id) AS e
     WHERE and(ifNull(lessOrEquals(e.timestamp, plus(d.timestamp, toIntervalDay(1))), 0), ifNull(greater(e.timestamp, minus(d.timestamp, toIntervalDay(6))), 0))
     GROUP BY d.timestamp,
              e.actor_id
     ORDER BY d.timestamp ASC)
  WHERE and(ifNull(greaterOrEquals(timestamp, toStartOfDay(assumeNotNull(parseDateTime64BestEffortOrNull('2020-01-11 00:00:00', 6, 'UTC')))), 0), ifNull(lessOrEquals(timestamp, assumeNotNull(parseDateTime64BestEffortOrNull('2020-01-12 23:59:59', 6, 'UTC'))), 0))
  LIMIT 50000 SETTINGS readonly=2,
                       max_execution_time=60,
                       allow_experimental_object_type=1,
                       format_csv_allow_double_quotes=0,
                       max_ast_elements=1000000,
                       max_expanded_ast_elements=1000000,
                       max_query_size=524288,
                       max_bytes_before_external_group_by=0
  '''
# ---
# name: TestTrends.test_weekly_active_users_aggregated_range_wider_than_week
  '''
  SELECT count(DISTINCT actor_id) AS total
  FROM
    (SELECT d.timestamp AS timestamp,
            e.actor_id AS actor_id
     FROM
       (SELECT minus(toStartOfDay(assumeNotNull(parseDateTime64BestEffortOrNull('2020-01-18 23:59:59', 6, 'UTC'))), toIntervalDay(numbers.number)) AS timestamp
        FROM numbers(dateDiff('day', minus(toStartOfDay(assumeNotNull(parseDateTime64BestEffortOrNull('2020-01-01 00:00:00', 6, 'UTC'))), toIntervalDay(7)), assumeNotNull(parseDateTime64BestEffortOrNull('2020-01-18 23:59:59', 6, 'UTC')))) AS numbers) AS d
     CROSS JOIN
       (SELECT toTimeZone(e.timestamp, 'UTC') AS timestamp,
               e__pdi.person_id AS actor_id
        FROM events AS e SAMPLE 1
        INNER JOIN
          (SELECT argMax(person_distinct_id2.person_id, person_distinct_id2.version) AS person_id,
                  person_distinct_id2.distinct_id AS distinct_id
           FROM person_distinct_id2
           WHERE equals(person_distinct_id2.team_id, 2)
           GROUP BY person_distinct_id2.distinct_id
           HAVING ifNull(equals(argMax(person_distinct_id2.is_deleted, person_distinct_id2.version), 0), 0) SETTINGS optimize_aggregation_in_order=1) AS e__pdi ON equals(e.distinct_id, e__pdi.distinct_id)
        WHERE and(equals(e.team_id, 2), equals(e.event, '$pageview'), ifNull(greaterOrEquals(timestamp, minus(assumeNotNull(parseDateTime64BestEffortOrNull('2020-01-18 23:59:59', 6, 'UTC')), toIntervalDay(7))), 0), ifNull(lessOrEquals(timestamp, assumeNotNull(parseDateTime64BestEffortOrNull('2020-01-18 23:59:59', 6, 'UTC'))), 0))
        GROUP BY timestamp, actor_id) AS e
     WHERE and(ifNull(lessOrEquals(e.timestamp, plus(d.timestamp, toIntervalDay(1))), 0), ifNull(greater(e.timestamp, minus(d.timestamp, toIntervalDay(6))), 0))
     GROUP BY d.timestamp,
              e.actor_id
     ORDER BY d.timestamp ASC)
  WHERE and(ifNull(greaterOrEquals(timestamp, toStartOfDay(assumeNotNull(parseDateTime64BestEffortOrNull('2020-01-01 00:00:00', 6, 'UTC')))), 0), ifNull(lessOrEquals(timestamp, assumeNotNull(parseDateTime64BestEffortOrNull('2020-01-18 23:59:59', 6, 'UTC'))), 0))
  LIMIT 50000 SETTINGS readonly=2,
                       max_execution_time=60,
                       allow_experimental_object_type=1,
                       format_csv_allow_double_quotes=0,
                       max_ast_elements=1000000,
                       max_expanded_ast_elements=1000000,
                       max_query_size=524288,
                       max_bytes_before_external_group_by=0
  '''
# ---
# name: TestTrends.test_weekly_active_users_aggregated_range_wider_than_week_with_sampling
  '''
  SELECT count(DISTINCT actor_id) AS total
  FROM
    (SELECT d.timestamp AS timestamp,
            e.actor_id AS actor_id
     FROM
       (SELECT minus(toStartOfDay(assumeNotNull(parseDateTime64BestEffortOrNull('2020-01-18 23:59:59', 6, 'UTC'))), toIntervalDay(numbers.number)) AS timestamp
        FROM numbers(dateDiff('day', minus(toStartOfDay(assumeNotNull(parseDateTime64BestEffortOrNull('2020-01-01 00:00:00', 6, 'UTC'))), toIntervalDay(7)), assumeNotNull(parseDateTime64BestEffortOrNull('2020-01-18 23:59:59', 6, 'UTC')))) AS numbers) AS d
     CROSS JOIN
       (SELECT toTimeZone(e.timestamp, 'UTC') AS timestamp,
               e__pdi.person_id AS actor_id
        FROM events AS e SAMPLE 1.0
        INNER JOIN
          (SELECT argMax(person_distinct_id2.person_id, person_distinct_id2.version) AS person_id,
                  person_distinct_id2.distinct_id AS distinct_id
           FROM person_distinct_id2
           WHERE equals(person_distinct_id2.team_id, 2)
           GROUP BY person_distinct_id2.distinct_id
           HAVING ifNull(equals(argMax(person_distinct_id2.is_deleted, person_distinct_id2.version), 0), 0) SETTINGS optimize_aggregation_in_order=1) AS e__pdi ON equals(e.distinct_id, e__pdi.distinct_id)
        WHERE and(equals(e.team_id, 2), equals(e.event, '$pageview'), ifNull(greaterOrEquals(timestamp, minus(assumeNotNull(parseDateTime64BestEffortOrNull('2020-01-18 23:59:59', 6, 'UTC')), toIntervalDay(7))), 0), ifNull(lessOrEquals(timestamp, assumeNotNull(parseDateTime64BestEffortOrNull('2020-01-18 23:59:59', 6, 'UTC'))), 0))
        GROUP BY timestamp, actor_id) AS e
     WHERE and(ifNull(lessOrEquals(e.timestamp, plus(d.timestamp, toIntervalDay(1))), 0), ifNull(greater(e.timestamp, minus(d.timestamp, toIntervalDay(6))), 0))
     GROUP BY d.timestamp,
              e.actor_id
     ORDER BY d.timestamp ASC)
  WHERE and(ifNull(greaterOrEquals(timestamp, toStartOfDay(assumeNotNull(parseDateTime64BestEffortOrNull('2020-01-01 00:00:00', 6, 'UTC')))), 0), ifNull(lessOrEquals(timestamp, assumeNotNull(parseDateTime64BestEffortOrNull('2020-01-18 23:59:59', 6, 'UTC'))), 0))
  LIMIT 50000 SETTINGS readonly=2,
                       max_execution_time=60,
                       allow_experimental_object_type=1,
                       format_csv_allow_double_quotes=0,
                       max_ast_elements=1000000,
                       max_expanded_ast_elements=1000000,
                       max_query_size=524288,
                       max_bytes_before_external_group_by=0
  '''
# ---
# name: TestTrends.test_weekly_active_users_daily
  '''
  SELECT arrayMap(number -> plus(toStartOfDay(assumeNotNull(parseDateTime64BestEffortOrNull('2020-01-08 00:00:00', 6, 'UTC'))), toIntervalDay(number)), range(0, plus(coalesce(dateDiff('day', toStartOfDay(assumeNotNull(parseDateTime64BestEffortOrNull('2020-01-08 00:00:00', 6, 'UTC'))), toStartOfDay(assumeNotNull(parseDateTime64BestEffortOrNull('2020-01-19 23:59:59', 6, 'UTC'))))), 1))) AS date,
         arrayMap(_match_date -> arraySum(arraySlice(groupArray(count), indexOf(groupArray(day_start) AS _days_for_count, _match_date) AS _index, plus(minus(arrayLastIndex(x -> ifNull(equals(x, _match_date), isNull(x)
                                                                                                                                                                                        and isNull(_match_date)), _days_for_count), _index), 1))), date) AS total
  FROM
    (SELECT sum(total) AS count,
            day_start AS day_start
     FROM
       (SELECT counts AS total,
               toStartOfDay(timestamp) AS day_start
        FROM
          (SELECT d.timestamp AS timestamp,
                  count(DISTINCT e.actor_id) AS counts
           FROM
             (SELECT minus(toStartOfDay(assumeNotNull(parseDateTime64BestEffortOrNull('2020-01-19 23:59:59', 6, 'UTC'))), toIntervalDay(numbers.number)) AS timestamp
              FROM numbers(dateDiff('day', minus(toStartOfDay(assumeNotNull(parseDateTime64BestEffortOrNull('2020-01-08 00:00:00', 6, 'UTC'))), toIntervalDay(7)), assumeNotNull(parseDateTime64BestEffortOrNull('2020-01-19 23:59:59', 6, 'UTC')))) AS numbers) AS d
           CROSS JOIN
             (SELECT toTimeZone(e.timestamp, 'UTC') AS timestamp,
                     e__pdi.person_id AS actor_id
              FROM events AS e SAMPLE 1
              INNER JOIN
                (SELECT argMax(person_distinct_id2.person_id, person_distinct_id2.version) AS person_id,
                        person_distinct_id2.distinct_id AS distinct_id
                 FROM person_distinct_id2
                 WHERE equals(person_distinct_id2.team_id, 2)
                 GROUP BY person_distinct_id2.distinct_id
                 HAVING ifNull(equals(argMax(person_distinct_id2.is_deleted, person_distinct_id2.version), 0), 0) SETTINGS optimize_aggregation_in_order=1) AS e__pdi ON equals(e.distinct_id, e__pdi.distinct_id)
              WHERE and(equals(e.team_id, 2), equals(e.event, '$pageview'), ifNull(greaterOrEquals(timestamp, minus(assumeNotNull(parseDateTime64BestEffortOrNull('2020-01-08 00:00:00', 6, 'UTC')), toIntervalDay(7))), 0), ifNull(lessOrEquals(timestamp, assumeNotNull(parseDateTime64BestEffortOrNull('2020-01-19 23:59:59', 6, 'UTC'))), 0))
              GROUP BY timestamp, actor_id) AS e
           WHERE and(ifNull(lessOrEquals(e.timestamp, plus(d.timestamp, toIntervalDay(1))), 0), ifNull(greater(e.timestamp, minus(d.timestamp, toIntervalDay(6))), 0))
           GROUP BY d.timestamp
           ORDER BY d.timestamp ASC)
        WHERE and(ifNull(greaterOrEquals(timestamp, toStartOfDay(assumeNotNull(parseDateTime64BestEffortOrNull('2020-01-08 00:00:00', 6, 'UTC')))), 0), ifNull(lessOrEquals(timestamp, assumeNotNull(parseDateTime64BestEffortOrNull('2020-01-19 23:59:59', 6, 'UTC'))), 0)))
     GROUP BY day_start
     ORDER BY day_start ASC)
  ORDER BY arraySum(total) DESC
  LIMIT 50000 SETTINGS readonly=2,
                       max_execution_time=60,
                       allow_experimental_object_type=1,
                       format_csv_allow_double_quotes=0,
                       max_ast_elements=1000000,
                       max_expanded_ast_elements=1000000,
                       max_query_size=524288,
                       max_bytes_before_external_group_by=0
  '''
# ---
# name: TestTrends.test_weekly_active_users_daily_minus_utc
  '''
  SELECT arrayMap(number -> plus(toStartOfDay(assumeNotNull(parseDateTime64BestEffortOrNull('2020-01-08 00:00:00', 6, 'America/Phoenix'))), toIntervalDay(number)), range(0, plus(coalesce(dateDiff('day', toStartOfDay(assumeNotNull(parseDateTime64BestEffortOrNull('2020-01-08 00:00:00', 6, 'America/Phoenix'))), toStartOfDay(assumeNotNull(parseDateTime64BestEffortOrNull('2020-01-19 23:59:59', 6, 'America/Phoenix'))))), 1))) AS date,
         arrayMap(_match_date -> arraySum(arraySlice(groupArray(count), indexOf(groupArray(day_start) AS _days_for_count, _match_date) AS _index, plus(minus(arrayLastIndex(x -> ifNull(equals(x, _match_date), isNull(x)
                                                                                                                                                                                        and isNull(_match_date)), _days_for_count), _index), 1))), date) AS total
  FROM
    (SELECT sum(total) AS count,
            day_start AS day_start
     FROM
       (SELECT counts AS total,
               toStartOfDay(timestamp) AS day_start
        FROM
          (SELECT d.timestamp AS timestamp,
                  count(DISTINCT e.actor_id) AS counts
           FROM
             (SELECT minus(toStartOfDay(assumeNotNull(parseDateTime64BestEffortOrNull('2020-01-19 23:59:59', 6, 'America/Phoenix'))), toIntervalDay(numbers.number)) AS timestamp
              FROM numbers(dateDiff('day', minus(toStartOfDay(assumeNotNull(parseDateTime64BestEffortOrNull('2020-01-08 00:00:00', 6, 'America/Phoenix'))), toIntervalDay(7)), assumeNotNull(parseDateTime64BestEffortOrNull('2020-01-19 23:59:59', 6, 'America/Phoenix')))) AS numbers) AS d
           CROSS JOIN
             (SELECT toTimeZone(e.timestamp, 'America/Phoenix') AS timestamp,
                     e__pdi.person_id AS actor_id
              FROM events AS e SAMPLE 1
              INNER JOIN
                (SELECT argMax(person_distinct_id2.person_id, person_distinct_id2.version) AS person_id,
                        person_distinct_id2.distinct_id AS distinct_id
                 FROM person_distinct_id2
                 WHERE equals(person_distinct_id2.team_id, 2)
                 GROUP BY person_distinct_id2.distinct_id
                 HAVING ifNull(equals(argMax(person_distinct_id2.is_deleted, person_distinct_id2.version), 0), 0) SETTINGS optimize_aggregation_in_order=1) AS e__pdi ON equals(e.distinct_id, e__pdi.distinct_id)
              WHERE and(equals(e.team_id, 2), equals(e.event, '$pageview'), ifNull(greaterOrEquals(timestamp, minus(assumeNotNull(parseDateTime64BestEffortOrNull('2020-01-08 00:00:00', 6, 'America/Phoenix')), toIntervalDay(7))), 0), ifNull(lessOrEquals(timestamp, assumeNotNull(parseDateTime64BestEffortOrNull('2020-01-19 23:59:59', 6, 'America/Phoenix'))), 0))
              GROUP BY timestamp, actor_id) AS e
           WHERE and(ifNull(lessOrEquals(e.timestamp, plus(d.timestamp, toIntervalDay(1))), 0), ifNull(greater(e.timestamp, minus(d.timestamp, toIntervalDay(6))), 0))
           GROUP BY d.timestamp
           ORDER BY d.timestamp ASC)
        WHERE and(ifNull(greaterOrEquals(timestamp, toStartOfDay(assumeNotNull(parseDateTime64BestEffortOrNull('2020-01-08 00:00:00', 6, 'America/Phoenix')))), 0), ifNull(lessOrEquals(timestamp, assumeNotNull(parseDateTime64BestEffortOrNull('2020-01-19 23:59:59', 6, 'America/Phoenix'))), 0)))
     GROUP BY day_start
     ORDER BY day_start ASC)
  ORDER BY arraySum(total) DESC
  LIMIT 50000 SETTINGS readonly=2,
                       max_execution_time=60,
                       allow_experimental_object_type=1,
                       format_csv_allow_double_quotes=0,
                       max_ast_elements=1000000,
                       max_expanded_ast_elements=1000000,
                       max_query_size=524288,
                       max_bytes_before_external_group_by=0
  '''
# ---
# name: TestTrends.test_weekly_active_users_daily_plus_utc
  '''
  SELECT arrayMap(number -> plus(toStartOfDay(assumeNotNull(parseDateTime64BestEffortOrNull('2020-01-08 00:00:00', 6, 'Asia/Tokyo'))), toIntervalDay(number)), range(0, plus(coalesce(dateDiff('day', toStartOfDay(assumeNotNull(parseDateTime64BestEffortOrNull('2020-01-08 00:00:00', 6, 'Asia/Tokyo'))), toStartOfDay(assumeNotNull(parseDateTime64BestEffortOrNull('2020-01-19 23:59:59', 6, 'Asia/Tokyo'))))), 1))) AS date,
         arrayMap(_match_date -> arraySum(arraySlice(groupArray(count), indexOf(groupArray(day_start) AS _days_for_count, _match_date) AS _index, plus(minus(arrayLastIndex(x -> ifNull(equals(x, _match_date), isNull(x)
                                                                                                                                                                                        and isNull(_match_date)), _days_for_count), _index), 1))), date) AS total
  FROM
    (SELECT sum(total) AS count,
            day_start AS day_start
     FROM
       (SELECT counts AS total,
               toStartOfDay(timestamp) AS day_start
        FROM
          (SELECT d.timestamp AS timestamp,
                  count(DISTINCT e.actor_id) AS counts
           FROM
             (SELECT minus(toStartOfDay(assumeNotNull(parseDateTime64BestEffortOrNull('2020-01-19 23:59:59', 6, 'Asia/Tokyo'))), toIntervalDay(numbers.number)) AS timestamp
              FROM numbers(dateDiff('day', minus(toStartOfDay(assumeNotNull(parseDateTime64BestEffortOrNull('2020-01-08 00:00:00', 6, 'Asia/Tokyo'))), toIntervalDay(7)), assumeNotNull(parseDateTime64BestEffortOrNull('2020-01-19 23:59:59', 6, 'Asia/Tokyo')))) AS numbers) AS d
           CROSS JOIN
             (SELECT toTimeZone(e.timestamp, 'Asia/Tokyo') AS timestamp,
                     e__pdi.person_id AS actor_id
              FROM events AS e SAMPLE 1
              INNER JOIN
                (SELECT argMax(person_distinct_id2.person_id, person_distinct_id2.version) AS person_id,
                        person_distinct_id2.distinct_id AS distinct_id
                 FROM person_distinct_id2
                 WHERE equals(person_distinct_id2.team_id, 2)
                 GROUP BY person_distinct_id2.distinct_id
                 HAVING ifNull(equals(argMax(person_distinct_id2.is_deleted, person_distinct_id2.version), 0), 0) SETTINGS optimize_aggregation_in_order=1) AS e__pdi ON equals(e.distinct_id, e__pdi.distinct_id)
              WHERE and(equals(e.team_id, 2), equals(e.event, '$pageview'), ifNull(greaterOrEquals(timestamp, minus(assumeNotNull(parseDateTime64BestEffortOrNull('2020-01-08 00:00:00', 6, 'Asia/Tokyo')), toIntervalDay(7))), 0), ifNull(lessOrEquals(timestamp, assumeNotNull(parseDateTime64BestEffortOrNull('2020-01-19 23:59:59', 6, 'Asia/Tokyo'))), 0))
              GROUP BY timestamp, actor_id) AS e
           WHERE and(ifNull(lessOrEquals(e.timestamp, plus(d.timestamp, toIntervalDay(1))), 0), ifNull(greater(e.timestamp, minus(d.timestamp, toIntervalDay(6))), 0))
           GROUP BY d.timestamp
           ORDER BY d.timestamp ASC)
        WHERE and(ifNull(greaterOrEquals(timestamp, toStartOfDay(assumeNotNull(parseDateTime64BestEffortOrNull('2020-01-08 00:00:00', 6, 'Asia/Tokyo')))), 0), ifNull(lessOrEquals(timestamp, assumeNotNull(parseDateTime64BestEffortOrNull('2020-01-19 23:59:59', 6, 'Asia/Tokyo'))), 0)))
     GROUP BY day_start
     ORDER BY day_start ASC)
  ORDER BY arraySum(total) DESC
  LIMIT 50000 SETTINGS readonly=2,
                       max_execution_time=60,
                       allow_experimental_object_type=1,
                       format_csv_allow_double_quotes=0,
                       max_ast_elements=1000000,
                       max_expanded_ast_elements=1000000,
                       max_query_size=524288,
                       max_bytes_before_external_group_by=0
  '''
# ---
# name: TestTrends.test_weekly_active_users_filtering
  '''
  SELECT arrayMap(number -> plus(toStartOfDay(assumeNotNull(parseDateTime64BestEffortOrNull('2020-01-01 00:00:00', 6, 'UTC'))), toIntervalDay(number)), range(0, plus(coalesce(dateDiff('day', toStartOfDay(assumeNotNull(parseDateTime64BestEffortOrNull('2020-01-01 00:00:00', 6, 'UTC'))), toStartOfDay(assumeNotNull(parseDateTime64BestEffortOrNull('2020-01-12 23:59:59', 6, 'UTC'))))), 1))) AS date,
         arrayMap(_match_date -> arraySum(arraySlice(groupArray(count), indexOf(groupArray(day_start) AS _days_for_count, _match_date) AS _index, plus(minus(arrayLastIndex(x -> ifNull(equals(x, _match_date), isNull(x)
                                                                                                                                                                                        and isNull(_match_date)), _days_for_count), _index), 1))), date) AS total
  FROM
    (SELECT sum(total) AS count,
            day_start AS day_start
     FROM
       (SELECT counts AS total,
               toStartOfDay(timestamp) AS day_start
        FROM
          (SELECT d.timestamp AS timestamp,
                  count(DISTINCT e.actor_id) AS counts
           FROM
             (SELECT minus(toStartOfDay(assumeNotNull(parseDateTime64BestEffortOrNull('2020-01-12 23:59:59', 6, 'UTC'))), toIntervalDay(numbers.number)) AS timestamp
              FROM numbers(dateDiff('day', minus(toStartOfDay(assumeNotNull(parseDateTime64BestEffortOrNull('2020-01-01 00:00:00', 6, 'UTC'))), toIntervalDay(7)), assumeNotNull(parseDateTime64BestEffortOrNull('2020-01-12 23:59:59', 6, 'UTC')))) AS numbers) AS d
           CROSS JOIN
             (SELECT toTimeZone(e.timestamp, 'UTC') AS timestamp,
                     e__pdi.person_id AS actor_id
              FROM events AS e SAMPLE 1
              INNER JOIN
                (SELECT argMax(person_distinct_id2.person_id, person_distinct_id2.version) AS person_id,
                        argMax(person_distinct_id2.person_id, person_distinct_id2.version) AS e__pdi___person_id,
                        person_distinct_id2.distinct_id AS distinct_id
                 FROM person_distinct_id2
                 WHERE equals(person_distinct_id2.team_id, 2)
                 GROUP BY person_distinct_id2.distinct_id
                 HAVING ifNull(equals(argMax(person_distinct_id2.is_deleted, person_distinct_id2.version), 0), 0) SETTINGS optimize_aggregation_in_order=1) AS e__pdi ON equals(e.distinct_id, e__pdi.distinct_id)
              LEFT JOIN
                (SELECT person.id AS id,
                        replaceRegexpAll(nullIf(nullIf(JSONExtractRaw(person.properties, 'name'), ''), 'null'), '^"|"$', '') AS properties___name
                 FROM person
                 WHERE and(equals(person.team_id, 2), ifNull(in(tuple(person.id, person.version),
                                                                  (SELECT person.id AS id, max(person.version) AS version
                                                                   FROM person
                                                                   WHERE equals(person.team_id, 2)
                                                                   GROUP BY person.id
                                                                   HAVING and(ifNull(equals(argMax(person.is_deleted, person.version), 0), 0), ifNull(less(argMax(toTimeZone(person.created_at, 'UTC'), person.version), plus(now64(6, 'UTC'), toIntervalDay(1))), 0)))), 0)) SETTINGS optimize_aggregation_in_order=1) AS e__pdi__person ON equals(e__pdi.e__pdi___person_id, e__pdi__person.id)
              WHERE and(equals(e.team_id, 2), and(equals(e.event, '$pageview'), or(ifNull(equals(e__pdi__person.properties___name, 'person-1'), 0), ifNull(equals(e__pdi__person.properties___name, 'person-2'), 0))), ifNull(greaterOrEquals(timestamp, minus(assumeNotNull(parseDateTime64BestEffortOrNull('2020-01-01 00:00:00', 6, 'UTC')), toIntervalDay(7))), 0), ifNull(lessOrEquals(timestamp, assumeNotNull(parseDateTime64BestEffortOrNull('2020-01-12 23:59:59', 6, 'UTC'))), 0))
              GROUP BY timestamp, actor_id) AS e
           WHERE and(ifNull(lessOrEquals(e.timestamp, plus(d.timestamp, toIntervalDay(1))), 0), ifNull(greater(e.timestamp, minus(d.timestamp, toIntervalDay(6))), 0))
           GROUP BY d.timestamp
           ORDER BY d.timestamp ASC)
        WHERE and(ifNull(greaterOrEquals(timestamp, toStartOfDay(assumeNotNull(parseDateTime64BestEffortOrNull('2020-01-01 00:00:00', 6, 'UTC')))), 0), ifNull(lessOrEquals(timestamp, assumeNotNull(parseDateTime64BestEffortOrNull('2020-01-12 23:59:59', 6, 'UTC'))), 0)))
     GROUP BY day_start
     ORDER BY day_start ASC)
  ORDER BY arraySum(total) DESC
  LIMIT 50000 SETTINGS readonly=2,
                       max_execution_time=60,
                       allow_experimental_object_type=1,
                       format_csv_allow_double_quotes=0,
                       max_ast_elements=1000000,
                       max_expanded_ast_elements=1000000,
                       max_query_size=524288,
                       max_bytes_before_external_group_by=0
  '''
# ---
# name: TestTrends.test_weekly_active_users_filtering_materialized
  '''
  SELECT arrayMap(number -> plus(toStartOfDay(assumeNotNull(parseDateTime64BestEffortOrNull('2020-01-01 00:00:00', 6, 'UTC'))), toIntervalDay(number)), range(0, plus(coalesce(dateDiff('day', toStartOfDay(assumeNotNull(parseDateTime64BestEffortOrNull('2020-01-01 00:00:00', 6, 'UTC'))), toStartOfDay(assumeNotNull(parseDateTime64BestEffortOrNull('2020-01-12 23:59:59', 6, 'UTC'))))), 1))) AS date,
         arrayMap(_match_date -> arraySum(arraySlice(groupArray(count), indexOf(groupArray(day_start) AS _days_for_count, _match_date) AS _index, plus(minus(arrayLastIndex(x -> ifNull(equals(x, _match_date), isNull(x)
                                                                                                                                                                                        and isNull(_match_date)), _days_for_count), _index), 1))), date) AS total
  FROM
    (SELECT sum(total) AS count,
            day_start AS day_start
     FROM
       (SELECT counts AS total,
               toStartOfDay(timestamp) AS day_start
        FROM
          (SELECT d.timestamp AS timestamp,
                  count(DISTINCT e.actor_id) AS counts
           FROM
             (SELECT minus(toStartOfDay(assumeNotNull(parseDateTime64BestEffortOrNull('2020-01-12 23:59:59', 6, 'UTC'))), toIntervalDay(numbers.number)) AS timestamp
              FROM numbers(dateDiff('day', minus(toStartOfDay(assumeNotNull(parseDateTime64BestEffortOrNull('2020-01-01 00:00:00', 6, 'UTC'))), toIntervalDay(7)), assumeNotNull(parseDateTime64BestEffortOrNull('2020-01-12 23:59:59', 6, 'UTC')))) AS numbers) AS d
           CROSS JOIN
             (SELECT toTimeZone(e.timestamp, 'UTC') AS timestamp,
                     e__pdi.person_id AS actor_id
              FROM events AS e SAMPLE 1
              INNER JOIN
                (SELECT argMax(person_distinct_id2.person_id, person_distinct_id2.version) AS person_id,
                        argMax(person_distinct_id2.person_id, person_distinct_id2.version) AS e__pdi___person_id,
                        person_distinct_id2.distinct_id AS distinct_id
                 FROM person_distinct_id2
                 WHERE equals(person_distinct_id2.team_id, 2)
                 GROUP BY person_distinct_id2.distinct_id
                 HAVING ifNull(equals(argMax(person_distinct_id2.is_deleted, person_distinct_id2.version), 0), 0) SETTINGS optimize_aggregation_in_order=1) AS e__pdi ON equals(e.distinct_id, e__pdi.distinct_id)
              LEFT JOIN
                (SELECT person.id AS id,
                        nullIf(nullIf(person.pmat_name, ''), 'null') AS properties___name
                 FROM person
                 WHERE and(equals(person.team_id, 2), ifNull(in(tuple(person.id, person.version),
                                                                  (SELECT person.id AS id, max(person.version) AS version
                                                                   FROM person
                                                                   WHERE equals(person.team_id, 2)
                                                                   GROUP BY person.id
                                                                   HAVING and(ifNull(equals(argMax(person.is_deleted, person.version), 0), 0), ifNull(less(argMax(toTimeZone(person.created_at, 'UTC'), person.version), plus(now64(6, 'UTC'), toIntervalDay(1))), 0)))), 0)) SETTINGS optimize_aggregation_in_order=1) AS e__pdi__person ON equals(e__pdi.e__pdi___person_id, e__pdi__person.id)
              WHERE and(equals(e.team_id, 2), and(equals(e.event, '$pageview'), or(ifNull(equals(e__pdi__person.properties___name, 'person-1'), 0), ifNull(equals(e__pdi__person.properties___name, 'person-2'), 0))), ifNull(greaterOrEquals(timestamp, minus(assumeNotNull(parseDateTime64BestEffortOrNull('2020-01-01 00:00:00', 6, 'UTC')), toIntervalDay(7))), 0), ifNull(lessOrEquals(timestamp, assumeNotNull(parseDateTime64BestEffortOrNull('2020-01-12 23:59:59', 6, 'UTC'))), 0))
              GROUP BY timestamp, actor_id) AS e
           WHERE and(ifNull(lessOrEquals(e.timestamp, plus(d.timestamp, toIntervalDay(1))), 0), ifNull(greater(e.timestamp, minus(d.timestamp, toIntervalDay(6))), 0))
           GROUP BY d.timestamp
           ORDER BY d.timestamp ASC)
        WHERE and(ifNull(greaterOrEquals(timestamp, toStartOfDay(assumeNotNull(parseDateTime64BestEffortOrNull('2020-01-01 00:00:00', 6, 'UTC')))), 0), ifNull(lessOrEquals(timestamp, assumeNotNull(parseDateTime64BestEffortOrNull('2020-01-12 23:59:59', 6, 'UTC'))), 0)))
     GROUP BY day_start
     ORDER BY day_start ASC)
  ORDER BY arraySum(total) DESC
  LIMIT 50000 SETTINGS readonly=2,
                       max_execution_time=60,
                       allow_experimental_object_type=1,
                       format_csv_allow_double_quotes=0,
                       max_ast_elements=1000000,
                       max_expanded_ast_elements=1000000,
                       max_query_size=524288,
                       max_bytes_before_external_group_by=0
  '''
# ---
# name: TestTrends.test_weekly_active_users_hourly
  '''
  SELECT arrayMap(number -> plus(toStartOfHour(assumeNotNull(parseDateTime64BestEffortOrNull('2020-01-09 06:00:00', 6, 'UTC'))), toIntervalHour(number)), range(0, plus(coalesce(dateDiff('hour', toStartOfHour(assumeNotNull(parseDateTime64BestEffortOrNull('2020-01-09 06:00:00', 6, 'UTC'))), toStartOfHour(assumeNotNull(parseDateTime64BestEffortOrNull('2020-01-09 17:00:00', 6, 'UTC'))))), 1))) AS date,
         arrayMap(_match_date -> arraySum(arraySlice(groupArray(count), indexOf(groupArray(day_start) AS _days_for_count, _match_date) AS _index, plus(minus(arrayLastIndex(x -> ifNull(equals(x, _match_date), isNull(x)
                                                                                                                                                                                        and isNull(_match_date)), _days_for_count), _index), 1))), date) AS total
  FROM
    (SELECT sum(total) AS count,
            day_start AS day_start
     FROM
       (SELECT counts AS total,
               toStartOfHour(timestamp) AS day_start
        FROM
          (SELECT d.timestamp AS timestamp,
                  count(DISTINCT e.actor_id) AS counts
           FROM
             (SELECT minus(toStartOfHour(assumeNotNull(parseDateTime64BestEffortOrNull('2020-01-09 17:00:00', 6, 'UTC'))), toIntervalHour(numbers.number)) AS timestamp
              FROM numbers(dateDiff('hour', minus(toStartOfHour(assumeNotNull(parseDateTime64BestEffortOrNull('2020-01-09 06:00:00', 6, 'UTC'))), toIntervalDay(7)), assumeNotNull(parseDateTime64BestEffortOrNull('2020-01-09 17:00:00', 6, 'UTC')))) AS numbers) AS d
           CROSS JOIN
             (SELECT toTimeZone(e.timestamp, 'UTC') AS timestamp,
                     e__pdi.person_id AS actor_id
              FROM events AS e SAMPLE 1
              INNER JOIN
                (SELECT argMax(person_distinct_id2.person_id, person_distinct_id2.version) AS person_id,
                        person_distinct_id2.distinct_id AS distinct_id
                 FROM person_distinct_id2
                 WHERE equals(person_distinct_id2.team_id, 2)
                 GROUP BY person_distinct_id2.distinct_id
                 HAVING ifNull(equals(argMax(person_distinct_id2.is_deleted, person_distinct_id2.version), 0), 0) SETTINGS optimize_aggregation_in_order=1) AS e__pdi ON equals(e.distinct_id, e__pdi.distinct_id)
              WHERE and(equals(e.team_id, 2), equals(e.event, '$pageview'), ifNull(greaterOrEquals(timestamp, minus(assumeNotNull(parseDateTime64BestEffortOrNull('2020-01-09 06:00:00', 6, 'UTC')), toIntervalDay(7))), 0), ifNull(lessOrEquals(timestamp, assumeNotNull(parseDateTime64BestEffortOrNull('2020-01-09 17:00:00', 6, 'UTC'))), 0))
              GROUP BY timestamp, actor_id) AS e
           WHERE and(ifNull(lessOrEquals(e.timestamp, plus(d.timestamp, toIntervalDay(1))), 0), ifNull(greater(e.timestamp, minus(d.timestamp, toIntervalDay(6))), 0))
           GROUP BY d.timestamp
           ORDER BY d.timestamp ASC)
        WHERE and(ifNull(greaterOrEquals(timestamp, toStartOfHour(assumeNotNull(parseDateTime64BestEffortOrNull('2020-01-09 06:00:00', 6, 'UTC')))), 0), ifNull(lessOrEquals(timestamp, assumeNotNull(parseDateTime64BestEffortOrNull('2020-01-09 17:00:00', 6, 'UTC'))), 0)))
     GROUP BY day_start
     ORDER BY day_start ASC)
  ORDER BY arraySum(total) DESC
  LIMIT 50000 SETTINGS readonly=2,
                       max_execution_time=60,
                       allow_experimental_object_type=1,
                       format_csv_allow_double_quotes=0,
                       max_ast_elements=1000000,
                       max_expanded_ast_elements=1000000,
                       max_query_size=524288,
                       max_bytes_before_external_group_by=0
  '''
# ---
# name: TestTrends.test_weekly_active_users_weekly
  '''
  SELECT arrayMap(number -> plus(toStartOfWeek(assumeNotNull(parseDateTime64BestEffortOrNull('2019-12-29 00:00:00', 6, 'UTC')), 0), toIntervalWeek(number)), range(0, plus(coalesce(dateDiff('week', toStartOfWeek(assumeNotNull(parseDateTime64BestEffortOrNull('2019-12-29 00:00:00', 6, 'UTC')), 0), toStartOfWeek(assumeNotNull(parseDateTime64BestEffortOrNull('2020-01-18 23:59:59', 6, 'UTC')), 0))), 1))) AS date,
         arrayMap(_match_date -> arraySum(arraySlice(groupArray(count), indexOf(groupArray(day_start) AS _days_for_count, _match_date) AS _index, plus(minus(arrayLastIndex(x -> ifNull(equals(x, _match_date), isNull(x)
                                                                                                                                                                                        and isNull(_match_date)), _days_for_count), _index), 1))), date) AS total
  FROM
    (SELECT sum(total) AS count,
            day_start AS day_start
     FROM
       (SELECT counts AS total,
               toStartOfWeek(timestamp, 0) AS day_start
        FROM
          (SELECT d.timestamp AS timestamp,
                  count(DISTINCT e.actor_id) AS counts
           FROM
             (SELECT minus(toStartOfWeek(assumeNotNull(parseDateTime64BestEffortOrNull('2020-01-18 23:59:59', 6, 'UTC')), 0), toIntervalWeek(numbers.number)) AS timestamp
              FROM numbers(dateDiff('week', minus(toStartOfWeek(assumeNotNull(parseDateTime64BestEffortOrNull('2019-12-29 00:00:00', 6, 'UTC')), 0), toIntervalDay(7)), assumeNotNull(parseDateTime64BestEffortOrNull('2020-01-18 23:59:59', 6, 'UTC')))) AS numbers) AS d
           CROSS JOIN
             (SELECT toTimeZone(e.timestamp, 'UTC') AS timestamp,
                     e__pdi.person_id AS actor_id
              FROM events AS e SAMPLE 1
              INNER JOIN
                (SELECT argMax(person_distinct_id2.person_id, person_distinct_id2.version) AS person_id,
                        person_distinct_id2.distinct_id AS distinct_id
                 FROM person_distinct_id2
                 WHERE equals(person_distinct_id2.team_id, 2)
                 GROUP BY person_distinct_id2.distinct_id
                 HAVING ifNull(equals(argMax(person_distinct_id2.is_deleted, person_distinct_id2.version), 0), 0) SETTINGS optimize_aggregation_in_order=1) AS e__pdi ON equals(e.distinct_id, e__pdi.distinct_id)
              WHERE and(equals(e.team_id, 2), equals(e.event, '$pageview'), ifNull(greaterOrEquals(timestamp, minus(assumeNotNull(parseDateTime64BestEffortOrNull('2019-12-29 00:00:00', 6, 'UTC')), toIntervalDay(7))), 0), ifNull(lessOrEquals(timestamp, assumeNotNull(parseDateTime64BestEffortOrNull('2020-01-18 23:59:59', 6, 'UTC'))), 0))
              GROUP BY timestamp, actor_id) AS e
           WHERE and(ifNull(lessOrEquals(e.timestamp, plus(d.timestamp, toIntervalDay(1))), 0), ifNull(greater(e.timestamp, minus(d.timestamp, toIntervalDay(6))), 0))
           GROUP BY d.timestamp
           ORDER BY d.timestamp ASC)
        WHERE and(ifNull(greaterOrEquals(timestamp, toStartOfWeek(assumeNotNull(parseDateTime64BestEffortOrNull('2019-12-29 00:00:00', 6, 'UTC')), 0)), 0), ifNull(lessOrEquals(timestamp, assumeNotNull(parseDateTime64BestEffortOrNull('2020-01-18 23:59:59', 6, 'UTC'))), 0)))
     GROUP BY day_start
     ORDER BY day_start ASC)
  ORDER BY arraySum(total) DESC
  LIMIT 50000 SETTINGS readonly=2,
                       max_execution_time=60,
                       allow_experimental_object_type=1,
                       format_csv_allow_double_quotes=0,
                       max_ast_elements=1000000,
                       max_expanded_ast_elements=1000000,
                       max_query_size=524288,
                       max_bytes_before_external_group_by=0
  '''
# ---
# name: TestTrends.test_weekly_active_users_weekly_minus_utc
  '''
  SELECT arrayMap(number -> plus(toStartOfWeek(assumeNotNull(parseDateTime64BestEffortOrNull('2019-12-29 00:00:00', 6, 'America/Phoenix')), 0), toIntervalWeek(number)), range(0, plus(coalesce(dateDiff('week', toStartOfWeek(assumeNotNull(parseDateTime64BestEffortOrNull('2019-12-29 00:00:00', 6, 'America/Phoenix')), 0), toStartOfWeek(assumeNotNull(parseDateTime64BestEffortOrNull('2020-01-18 23:59:59', 6, 'America/Phoenix')), 0))), 1))) AS date,
         arrayMap(_match_date -> arraySum(arraySlice(groupArray(count), indexOf(groupArray(day_start) AS _days_for_count, _match_date) AS _index, plus(minus(arrayLastIndex(x -> ifNull(equals(x, _match_date), isNull(x)
                                                                                                                                                                                        and isNull(_match_date)), _days_for_count), _index), 1))), date) AS total
  FROM
    (SELECT sum(total) AS count,
            day_start AS day_start
     FROM
       (SELECT counts AS total,
               toStartOfWeek(timestamp, 0) AS day_start
        FROM
          (SELECT d.timestamp AS timestamp,
                  count(DISTINCT e.actor_id) AS counts
           FROM
             (SELECT minus(toStartOfWeek(assumeNotNull(parseDateTime64BestEffortOrNull('2020-01-18 23:59:59', 6, 'America/Phoenix')), 0), toIntervalWeek(numbers.number)) AS timestamp
              FROM numbers(dateDiff('week', minus(toStartOfWeek(assumeNotNull(parseDateTime64BestEffortOrNull('2019-12-29 00:00:00', 6, 'America/Phoenix')), 0), toIntervalDay(7)), assumeNotNull(parseDateTime64BestEffortOrNull('2020-01-18 23:59:59', 6, 'America/Phoenix')))) AS numbers) AS d
           CROSS JOIN
             (SELECT toTimeZone(e.timestamp, 'America/Phoenix') AS timestamp,
                     e__pdi.person_id AS actor_id
              FROM events AS e SAMPLE 1
              INNER JOIN
                (SELECT argMax(person_distinct_id2.person_id, person_distinct_id2.version) AS person_id,
                        person_distinct_id2.distinct_id AS distinct_id
                 FROM person_distinct_id2
                 WHERE equals(person_distinct_id2.team_id, 2)
                 GROUP BY person_distinct_id2.distinct_id
                 HAVING ifNull(equals(argMax(person_distinct_id2.is_deleted, person_distinct_id2.version), 0), 0) SETTINGS optimize_aggregation_in_order=1) AS e__pdi ON equals(e.distinct_id, e__pdi.distinct_id)
              WHERE and(equals(e.team_id, 2), equals(e.event, '$pageview'), ifNull(greaterOrEquals(timestamp, minus(assumeNotNull(parseDateTime64BestEffortOrNull('2019-12-29 00:00:00', 6, 'America/Phoenix')), toIntervalDay(7))), 0), ifNull(lessOrEquals(timestamp, assumeNotNull(parseDateTime64BestEffortOrNull('2020-01-18 23:59:59', 6, 'America/Phoenix'))), 0))
              GROUP BY timestamp, actor_id) AS e
           WHERE and(ifNull(lessOrEquals(e.timestamp, plus(d.timestamp, toIntervalDay(1))), 0), ifNull(greater(e.timestamp, minus(d.timestamp, toIntervalDay(6))), 0))
           GROUP BY d.timestamp
           ORDER BY d.timestamp ASC)
        WHERE and(ifNull(greaterOrEquals(timestamp, toStartOfWeek(assumeNotNull(parseDateTime64BestEffortOrNull('2019-12-29 00:00:00', 6, 'America/Phoenix')), 0)), 0), ifNull(lessOrEquals(timestamp, assumeNotNull(parseDateTime64BestEffortOrNull('2020-01-18 23:59:59', 6, 'America/Phoenix'))), 0)))
     GROUP BY day_start
     ORDER BY day_start ASC)
  ORDER BY arraySum(total) DESC
  LIMIT 50000 SETTINGS readonly=2,
                       max_execution_time=60,
                       allow_experimental_object_type=1,
                       format_csv_allow_double_quotes=0,
                       max_ast_elements=1000000,
                       max_expanded_ast_elements=1000000,
                       max_query_size=524288,
                       max_bytes_before_external_group_by=0
  '''
# ---
# name: TestTrends.test_weekly_active_users_weekly_plus_utc
  '''
  SELECT arrayMap(number -> plus(toStartOfWeek(assumeNotNull(parseDateTime64BestEffortOrNull('2019-12-29 00:00:00', 6, 'Asia/Tokyo')), 0), toIntervalWeek(number)), range(0, plus(coalesce(dateDiff('week', toStartOfWeek(assumeNotNull(parseDateTime64BestEffortOrNull('2019-12-29 00:00:00', 6, 'Asia/Tokyo')), 0), toStartOfWeek(assumeNotNull(parseDateTime64BestEffortOrNull('2020-01-18 23:59:59', 6, 'Asia/Tokyo')), 0))), 1))) AS date,
         arrayMap(_match_date -> arraySum(arraySlice(groupArray(count), indexOf(groupArray(day_start) AS _days_for_count, _match_date) AS _index, plus(minus(arrayLastIndex(x -> ifNull(equals(x, _match_date), isNull(x)
                                                                                                                                                                                        and isNull(_match_date)), _days_for_count), _index), 1))), date) AS total
  FROM
    (SELECT sum(total) AS count,
            day_start AS day_start
     FROM
       (SELECT counts AS total,
               toStartOfWeek(timestamp, 0) AS day_start
        FROM
          (SELECT d.timestamp AS timestamp,
                  count(DISTINCT e.actor_id) AS counts
           FROM
             (SELECT minus(toStartOfWeek(assumeNotNull(parseDateTime64BestEffortOrNull('2020-01-18 23:59:59', 6, 'Asia/Tokyo')), 0), toIntervalWeek(numbers.number)) AS timestamp
              FROM numbers(dateDiff('week', minus(toStartOfWeek(assumeNotNull(parseDateTime64BestEffortOrNull('2019-12-29 00:00:00', 6, 'Asia/Tokyo')), 0), toIntervalDay(7)), assumeNotNull(parseDateTime64BestEffortOrNull('2020-01-18 23:59:59', 6, 'Asia/Tokyo')))) AS numbers) AS d
           CROSS JOIN
             (SELECT toTimeZone(e.timestamp, 'Asia/Tokyo') AS timestamp,
                     e__pdi.person_id AS actor_id
              FROM events AS e SAMPLE 1
              INNER JOIN
                (SELECT argMax(person_distinct_id2.person_id, person_distinct_id2.version) AS person_id,
                        person_distinct_id2.distinct_id AS distinct_id
                 FROM person_distinct_id2
                 WHERE equals(person_distinct_id2.team_id, 2)
                 GROUP BY person_distinct_id2.distinct_id
                 HAVING ifNull(equals(argMax(person_distinct_id2.is_deleted, person_distinct_id2.version), 0), 0) SETTINGS optimize_aggregation_in_order=1) AS e__pdi ON equals(e.distinct_id, e__pdi.distinct_id)
              WHERE and(equals(e.team_id, 2), equals(e.event, '$pageview'), ifNull(greaterOrEquals(timestamp, minus(assumeNotNull(parseDateTime64BestEffortOrNull('2019-12-29 00:00:00', 6, 'Asia/Tokyo')), toIntervalDay(7))), 0), ifNull(lessOrEquals(timestamp, assumeNotNull(parseDateTime64BestEffortOrNull('2020-01-18 23:59:59', 6, 'Asia/Tokyo'))), 0))
              GROUP BY timestamp, actor_id) AS e
           WHERE and(ifNull(lessOrEquals(e.timestamp, plus(d.timestamp, toIntervalDay(1))), 0), ifNull(greater(e.timestamp, minus(d.timestamp, toIntervalDay(6))), 0))
           GROUP BY d.timestamp
           ORDER BY d.timestamp ASC)
        WHERE and(ifNull(greaterOrEquals(timestamp, toStartOfWeek(assumeNotNull(parseDateTime64BestEffortOrNull('2019-12-29 00:00:00', 6, 'Asia/Tokyo')), 0)), 0), ifNull(lessOrEquals(timestamp, assumeNotNull(parseDateTime64BestEffortOrNull('2020-01-18 23:59:59', 6, 'Asia/Tokyo'))), 0)))
     GROUP BY day_start
     ORDER BY day_start ASC)
  ORDER BY arraySum(total) DESC
  LIMIT 50000 SETTINGS readonly=2,
                       max_execution_time=60,
                       allow_experimental_object_type=1,
                       format_csv_allow_double_quotes=0,
                       max_ast_elements=1000000,
                       max_expanded_ast_elements=1000000,
                       max_query_size=524288,
                       max_bytes_before_external_group_by=0
  '''
# ---<|MERGE_RESOLUTION|>--- conflicted
+++ resolved
@@ -550,13 +550,8 @@
                  FROM person_distinct_id2
                  WHERE equals(person_distinct_id2.team_id, 2)
                  GROUP BY person_distinct_id2.distinct_id
-<<<<<<< HEAD
-                 HAVING ifNull(equals(argMax(person_distinct_id2.is_deleted, person_distinct_id2.version), 0), 0)) AS e__pdi ON equals(e.distinct_id, e__pdi.distinct_id)
+                 HAVING ifNull(equals(argMax(person_distinct_id2.is_deleted, person_distinct_id2.version), 0), 0) SETTINGS optimize_aggregation_in_order=1) AS e__pdi ON equals(e.distinct_id, e__pdi.distinct_id)
               WHERE and(equals(e.team_id, 2), equals(e.event, '$pageview'), ifNull(greaterOrEquals(timestamp, minus(assumeNotNull(parseDateTime64BestEffortOrNull('2020-01-11 23:59:59', 6, 'UTC')), toIntervalDay(7))), 0), ifNull(lessOrEquals(timestamp, assumeNotNull(parseDateTime64BestEffortOrNull('2020-01-11 23:59:59', 6, 'UTC'))), 0))
-=======
-                 HAVING ifNull(equals(argMax(person_distinct_id2.is_deleted, person_distinct_id2.version), 0), 0) SETTINGS optimize_aggregation_in_order=1) AS e__pdi ON equals(e.distinct_id, e__pdi.distinct_id)
-              WHERE and(equals(e.team_id, 2), and(equals(e.event, '$pageview'), true), ifNull(greaterOrEquals(timestamp, minus(assumeNotNull(parseDateTime64BestEffortOrNull('2020-01-11 23:59:59', 6, 'UTC')), toIntervalDay(7))), 0), ifNull(lessOrEquals(timestamp, assumeNotNull(parseDateTime64BestEffortOrNull('2020-01-11 23:59:59', 6, 'UTC'))), 0))
->>>>>>> 3bec60b4
               GROUP BY timestamp, actor_id,
                                   breakdown_value) AS e
            WHERE and(ifNull(lessOrEquals(e.timestamp, plus(d.timestamp, toIntervalDay(1))), 0), ifNull(greater(e.timestamp, minus(d.timestamp, toIntervalDay(6))), 0))
@@ -610,13 +605,8 @@
                  FROM person_distinct_id2
                  WHERE equals(person_distinct_id2.team_id, 2)
                  GROUP BY person_distinct_id2.distinct_id
-<<<<<<< HEAD
-                 HAVING ifNull(equals(argMax(person_distinct_id2.is_deleted, person_distinct_id2.version), 0), 0)) AS e__pdi ON equals(e.distinct_id, e__pdi.distinct_id)
+                 HAVING ifNull(equals(argMax(person_distinct_id2.is_deleted, person_distinct_id2.version), 0), 0) SETTINGS optimize_aggregation_in_order=1) AS e__pdi ON equals(e.distinct_id, e__pdi.distinct_id)
               WHERE and(equals(e.team_id, 2), equals(e.event, '$pageview'), ifNull(greaterOrEquals(timestamp, minus(assumeNotNull(parseDateTime64BestEffortOrNull('2020-01-11 23:59:59', 6, 'UTC')), toIntervalDay(7))), 0), ifNull(lessOrEquals(timestamp, assumeNotNull(parseDateTime64BestEffortOrNull('2020-01-11 23:59:59', 6, 'UTC'))), 0))
-=======
-                 HAVING ifNull(equals(argMax(person_distinct_id2.is_deleted, person_distinct_id2.version), 0), 0) SETTINGS optimize_aggregation_in_order=1) AS e__pdi ON equals(e.distinct_id, e__pdi.distinct_id)
-              WHERE and(equals(e.team_id, 2), and(equals(e.event, '$pageview'), true), ifNull(greaterOrEquals(timestamp, minus(assumeNotNull(parseDateTime64BestEffortOrNull('2020-01-11 23:59:59', 6, 'UTC')), toIntervalDay(7))), 0), ifNull(lessOrEquals(timestamp, assumeNotNull(parseDateTime64BestEffortOrNull('2020-01-11 23:59:59', 6, 'UTC'))), 0))
->>>>>>> 3bec60b4
               GROUP BY timestamp, actor_id,
                                   breakdown_value) AS e
            WHERE and(ifNull(lessOrEquals(e.timestamp, plus(d.timestamp, toIntervalDay(1))), 0), ifNull(greater(e.timestamp, minus(d.timestamp, toIntervalDay(6))), 0))
@@ -708,19 +698,11 @@
                                                                       FROM person
                                                                       WHERE equals(person.team_id, 2)
                                                                       GROUP BY person.id
-<<<<<<< HEAD
-                                                                      HAVING and(ifNull(equals(argMax(person.is_deleted, person.version), 0), 0), ifNull(less(argMax(person.created_at, person.version), plus(now64(6, 'UTC'), toIntervalDay(1))), 0)))), 0)) SETTINGS optimize_aggregation_in_order=1) AS e__pdi__person ON equals(e__pdi.e__pdi___person_id, e__pdi__person.id)
+                                                                      HAVING and(ifNull(equals(argMax(person.is_deleted, person.version), 0), 0), ifNull(less(argMax(toTimeZone(person.created_at, 'UTC'), person.version), plus(now64(6, 'UTC'), toIntervalDay(1))), 0)))), 0)) SETTINGS optimize_aggregation_in_order=1) AS e__pdi__person ON equals(e__pdi.e__pdi___person_id, e__pdi__person.id)
                  WHERE and(equals(e.team_id, 2), and(equals(e.event, '$pageview'), and(or(ifNull(equals(e__pdi__person.properties___name, 'p1'), 0), ifNull(equals(e__pdi__person.properties___name, 'p2'), 0), ifNull(equals(e__pdi__person.properties___name, 'p3'), 0)), ifNull(in(e__pdi.person_id,
                                                                                                                                                                                                                                                                                         (SELECT cohortpeople.person_id AS person_id
                                                                                                                                                                                                                                                                                          FROM cohortpeople
                                                                                                                                                                                                                                                                                          WHERE and(equals(cohortpeople.team_id, 2), equals(cohortpeople.cohort_id, 2), equals(cohortpeople.version, 0)))), 0))), ifNull(greaterOrEquals(timestamp, minus(assumeNotNull(parseDateTime64BestEffortOrNull('2020-01-01 00:00:00', 6, 'UTC')), toIntervalDay(7))), 0), ifNull(lessOrEquals(timestamp, assumeNotNull(parseDateTime64BestEffortOrNull('2020-01-12 23:59:59', 6, 'UTC'))), 0))
-=======
-                                                                      HAVING and(ifNull(equals(argMax(person.is_deleted, person.version), 0), 0), ifNull(less(argMax(toTimeZone(person.created_at, 'UTC'), person.version), plus(now64(6, 'UTC'), toIntervalDay(1))), 0)))), 0)) SETTINGS optimize_aggregation_in_order=1) AS e__pdi__person ON equals(e__pdi.e__pdi___person_id, e__pdi__person.id)
-                 WHERE and(equals(e.team_id, 2), and(and(equals(e.event, '$pageview'), and(or(ifNull(equals(e__pdi__person.properties___name, 'p1'), 0), ifNull(equals(e__pdi__person.properties___name, 'p2'), 0), ifNull(equals(e__pdi__person.properties___name, 'p3'), 0)), ifNull(in(e__pdi.person_id,
-                                                                                                                                                                                                                                                                                            (SELECT cohortpeople.person_id AS person_id
-                                                                                                                                                                                                                                                                                             FROM cohortpeople
-                                                                                                                                                                                                                                                                                             WHERE and(equals(cohortpeople.team_id, 2), equals(cohortpeople.cohort_id, 2), equals(cohortpeople.version, 0)))), 0))), true), ifNull(greaterOrEquals(timestamp, minus(assumeNotNull(parseDateTime64BestEffortOrNull('2020-01-01 00:00:00', 6, 'UTC')), toIntervalDay(7))), 0), ifNull(lessOrEquals(timestamp, assumeNotNull(parseDateTime64BestEffortOrNull('2020-01-12 23:59:59', 6, 'UTC'))), 0))
->>>>>>> 3bec60b4
                  GROUP BY timestamp, actor_id,
                                      breakdown_value) AS e
               WHERE and(ifNull(lessOrEquals(e.timestamp, plus(d.timestamp, toIntervalDay(1))), 0), ifNull(greater(e.timestamp, minus(d.timestamp, toIntervalDay(6))), 0))
@@ -886,13 +868,8 @@
               FROM person_distinct_id2
               WHERE equals(person_distinct_id2.team_id, 2)
               GROUP BY person_distinct_id2.distinct_id
-<<<<<<< HEAD
-              HAVING ifNull(equals(argMax(person_distinct_id2.is_deleted, person_distinct_id2.version), 0), 0)) AS e__pdi ON equals(e.distinct_id, e__pdi.distinct_id)
+              HAVING ifNull(equals(argMax(person_distinct_id2.is_deleted, person_distinct_id2.version), 0), 0) SETTINGS optimize_aggregation_in_order=1) AS e__pdi ON equals(e.distinct_id, e__pdi.distinct_id)
            WHERE and(equals(e.team_id, 2), greaterOrEquals(toTimeZone(e.timestamp, 'UTC'), toStartOfDay(assumeNotNull(parseDateTime64BestEffortOrNull('2019-12-28 00:00:00', 6, 'UTC')))), lessOrEquals(toTimeZone(e.timestamp, 'UTC'), assumeNotNull(parseDateTime64BestEffortOrNull('2020-01-04 23:59:59', 6, 'UTC'))), equals(e.event, 'sign up'))
-=======
-              HAVING ifNull(equals(argMax(person_distinct_id2.is_deleted, person_distinct_id2.version), 0), 0) SETTINGS optimize_aggregation_in_order=1) AS e__pdi ON equals(e.distinct_id, e__pdi.distinct_id)
-           WHERE and(equals(e.team_id, 2), greaterOrEquals(toTimeZone(e.timestamp, 'UTC'), toStartOfDay(assumeNotNull(parseDateTime64BestEffortOrNull('2019-12-28 00:00:00', 6, 'UTC')))), lessOrEquals(toTimeZone(e.timestamp, 'UTC'), assumeNotNull(parseDateTime64BestEffortOrNull('2020-01-04 23:59:59', 6, 'UTC'))), equals(e.event, 'sign up'), true)
->>>>>>> 3bec60b4
            GROUP BY day_start,
                     breakdown_value)
         GROUP BY day_start,
@@ -939,13 +916,8 @@
               FROM person_distinct_id2
               WHERE equals(person_distinct_id2.team_id, 2)
               GROUP BY person_distinct_id2.distinct_id
-<<<<<<< HEAD
-              HAVING ifNull(equals(argMax(person_distinct_id2.is_deleted, person_distinct_id2.version), 0), 0)) AS e__pdi ON equals(e.distinct_id, e__pdi.distinct_id)
+              HAVING ifNull(equals(argMax(person_distinct_id2.is_deleted, person_distinct_id2.version), 0), 0) SETTINGS optimize_aggregation_in_order=1) AS e__pdi ON equals(e.distinct_id, e__pdi.distinct_id)
            WHERE and(equals(e.team_id, 2), greaterOrEquals(toTimeZone(e.timestamp, 'UTC'), toStartOfDay(assumeNotNull(parseDateTime64BestEffortOrNull('2019-12-28 00:00:00', 6, 'UTC')))), lessOrEquals(toTimeZone(e.timestamp, 'UTC'), assumeNotNull(parseDateTime64BestEffortOrNull('2020-01-04 23:59:59', 6, 'UTC'))), equals(e.event, 'sign up'))
-=======
-              HAVING ifNull(equals(argMax(person_distinct_id2.is_deleted, person_distinct_id2.version), 0), 0) SETTINGS optimize_aggregation_in_order=1) AS e__pdi ON equals(e.distinct_id, e__pdi.distinct_id)
-           WHERE and(equals(e.team_id, 2), greaterOrEquals(toTimeZone(e.timestamp, 'UTC'), toStartOfDay(assumeNotNull(parseDateTime64BestEffortOrNull('2019-12-28 00:00:00', 6, 'UTC')))), lessOrEquals(toTimeZone(e.timestamp, 'UTC'), assumeNotNull(parseDateTime64BestEffortOrNull('2020-01-04 23:59:59', 6, 'UTC'))), equals(e.event, 'sign up'), true)
->>>>>>> 3bec60b4
            GROUP BY day_start,
                     breakdown_value)
         GROUP BY day_start,
@@ -992,7 +964,7 @@
               FROM person_distinct_id2
               WHERE equals(person_distinct_id2.team_id, 2)
               GROUP BY person_distinct_id2.distinct_id
-              HAVING ifNull(equals(argMax(person_distinct_id2.is_deleted, person_distinct_id2.version), 0), 0)) AS e__pdi ON equals(e.distinct_id, e__pdi.distinct_id)
+              HAVING ifNull(equals(argMax(person_distinct_id2.is_deleted, person_distinct_id2.version), 0), 0) SETTINGS optimize_aggregation_in_order=1) AS e__pdi ON equals(e.distinct_id, e__pdi.distinct_id)
            WHERE and(equals(e.team_id, 2), greaterOrEquals(toTimeZone(e.timestamp, 'UTC'), toStartOfDay(assumeNotNull(parseDateTime64BestEffortOrNull('2019-12-28 00:00:00', 6, 'UTC')))), lessOrEquals(toTimeZone(e.timestamp, 'UTC'), assumeNotNull(parseDateTime64BestEffortOrNull('2020-01-04 23:59:59', 6, 'UTC'))), equals(e.event, 'sign up'))
            GROUP BY day_start,
                     breakdown_value_1)
@@ -1040,7 +1012,7 @@
               FROM person_distinct_id2
               WHERE equals(person_distinct_id2.team_id, 2)
               GROUP BY person_distinct_id2.distinct_id
-              HAVING ifNull(equals(argMax(person_distinct_id2.is_deleted, person_distinct_id2.version), 0), 0)) AS e__pdi ON equals(e.distinct_id, e__pdi.distinct_id)
+              HAVING ifNull(equals(argMax(person_distinct_id2.is_deleted, person_distinct_id2.version), 0), 0) SETTINGS optimize_aggregation_in_order=1) AS e__pdi ON equals(e.distinct_id, e__pdi.distinct_id)
            WHERE and(equals(e.team_id, 2), greaterOrEquals(toTimeZone(e.timestamp, 'UTC'), toStartOfDay(assumeNotNull(parseDateTime64BestEffortOrNull('2019-12-28 00:00:00', 6, 'UTC')))), lessOrEquals(toTimeZone(e.timestamp, 'UTC'), assumeNotNull(parseDateTime64BestEffortOrNull('2020-01-04 23:59:59', 6, 'UTC'))), equals(e.event, 'sign up'))
            GROUP BY day_start,
                     breakdown_value_1)
@@ -1428,13 +1400,8 @@
                                                                       FROM person
                                                                       WHERE equals(person.team_id, 2)
                                                                       GROUP BY person.id
-<<<<<<< HEAD
-                                                                      HAVING and(ifNull(equals(argMax(person.is_deleted, person.version), 0), 0), ifNull(less(argMax(person.created_at, person.version), plus(now64(6, 'UTC'), toIntervalDay(1))), 0)))), 0)) SETTINGS optimize_aggregation_in_order=1) AS e__pdi__person ON equals(e__pdi.e__pdi___person_id, e__pdi__person.id)
+                                                                      HAVING and(ifNull(equals(argMax(person.is_deleted, person.version), 0), 0), ifNull(less(argMax(toTimeZone(person.created_at, 'UTC'), person.version), plus(now64(6, 'UTC'), toIntervalDay(1))), 0)))), 0)) SETTINGS optimize_aggregation_in_order=1) AS e__pdi__person ON equals(e__pdi.e__pdi___person_id, e__pdi__person.id)
                  WHERE and(equals(e.team_id, 2), and(equals(e.event, 'sign up'), ifNull(equals(e__pdi__person.properties___filter_prop, 'filter_val'), 0)), ifNull(greaterOrEquals(timestamp, minus(assumeNotNull(parseDateTime64BestEffortOrNull('2019-12-28 00:00:00', 6, 'UTC')), toIntervalDay(30))), 0), ifNull(lessOrEquals(timestamp, assumeNotNull(parseDateTime64BestEffortOrNull('2020-01-04 23:59:59', 6, 'UTC'))), 0))
-=======
-                                                                      HAVING and(ifNull(equals(argMax(person.is_deleted, person.version), 0), 0), ifNull(less(argMax(toTimeZone(person.created_at, 'UTC'), person.version), plus(now64(6, 'UTC'), toIntervalDay(1))), 0)))), 0)) SETTINGS optimize_aggregation_in_order=1) AS e__pdi__person ON equals(e__pdi.e__pdi___person_id, e__pdi__person.id)
-                 WHERE and(equals(e.team_id, 2), and(equals(e.event, 'sign up'), ifNull(equals(e__pdi__person.properties___filter_prop, 'filter_val'), 0), true), ifNull(greaterOrEquals(timestamp, minus(assumeNotNull(parseDateTime64BestEffortOrNull('2019-12-28 00:00:00', 6, 'UTC')), toIntervalDay(30))), 0), ifNull(lessOrEquals(timestamp, assumeNotNull(parseDateTime64BestEffortOrNull('2020-01-04 23:59:59', 6, 'UTC'))), 0))
->>>>>>> 3bec60b4
                  GROUP BY timestamp, actor_id,
                                      breakdown_value) AS e
               WHERE and(ifNull(lessOrEquals(e.timestamp, plus(d.timestamp, toIntervalDay(1))), 0), ifNull(greater(e.timestamp, minus(d.timestamp, toIntervalDay(29))), 0))
@@ -1498,7 +1465,7 @@
                     FROM person_distinct_id2
                     WHERE equals(person_distinct_id2.team_id, 2)
                     GROUP BY person_distinct_id2.distinct_id
-                    HAVING ifNull(equals(argMax(person_distinct_id2.is_deleted, person_distinct_id2.version), 0), 0)) AS e__pdi ON equals(e.distinct_id, e__pdi.distinct_id)
+                    HAVING ifNull(equals(argMax(person_distinct_id2.is_deleted, person_distinct_id2.version), 0), 0) SETTINGS optimize_aggregation_in_order=1) AS e__pdi ON equals(e.distinct_id, e__pdi.distinct_id)
                  LEFT JOIN
                    (SELECT person.id AS id,
                            replaceRegexpAll(nullIf(nullIf(JSONExtractRaw(person.properties, '$some_prop'), ''), 'null'), '^"|"$', '') AS `properties___$some_prop`,
@@ -1509,7 +1476,7 @@
                                                                       FROM person
                                                                       WHERE equals(person.team_id, 2)
                                                                       GROUP BY person.id
-                                                                      HAVING and(ifNull(equals(argMax(person.is_deleted, person.version), 0), 0), ifNull(less(argMax(person.created_at, person.version), plus(now64(6, 'UTC'), toIntervalDay(1))), 0)))), 0)) SETTINGS optimize_aggregation_in_order=1) AS e__pdi__person ON equals(e__pdi.e__pdi___person_id, e__pdi__person.id)
+                                                                      HAVING and(ifNull(equals(argMax(person.is_deleted, person.version), 0), 0), ifNull(less(argMax(toTimeZone(person.created_at, 'UTC'), person.version), plus(now64(6, 'UTC'), toIntervalDay(1))), 0)))), 0)) SETTINGS optimize_aggregation_in_order=1) AS e__pdi__person ON equals(e__pdi.e__pdi___person_id, e__pdi__person.id)
                  WHERE and(equals(e.team_id, 2), and(equals(e.event, 'sign up'), ifNull(equals(e__pdi__person.properties___filter_prop, 'filter_val'), 0)), ifNull(greaterOrEquals(timestamp, minus(assumeNotNull(parseDateTime64BestEffortOrNull('2019-12-28 00:00:00', 6, 'UTC')), toIntervalDay(30))), 0), ifNull(lessOrEquals(timestamp, assumeNotNull(parseDateTime64BestEffortOrNull('2020-01-04 23:59:59', 6, 'UTC'))), 0))
                  GROUP BY timestamp, actor_id,
                                      breakdown_value_1) AS e
@@ -1573,13 +1540,8 @@
                     FROM person_distinct_id_overrides
                     WHERE equals(person_distinct_id_overrides.team_id, 2)
                     GROUP BY person_distinct_id_overrides.distinct_id
-<<<<<<< HEAD
-                    HAVING ifNull(equals(argMax(person_distinct_id_overrides.is_deleted, person_distinct_id_overrides.version), 0), 0)) AS e__override ON equals(e.distinct_id, e__override.distinct_id)
+                    HAVING ifNull(equals(argMax(person_distinct_id_overrides.is_deleted, person_distinct_id_overrides.version), 0), 0) SETTINGS optimize_aggregation_in_order=1) AS e__override ON equals(e.distinct_id, e__override.distinct_id)
                  WHERE and(equals(e.team_id, 2), and(equals(e.event, 'sign up'), ifNull(equals(replaceRegexpAll(nullIf(nullIf(JSONExtractRaw(e.person_properties, 'filter_prop'), ''), 'null'), '^"|"$', ''), 'filter_val'), 0)), ifNull(greaterOrEquals(timestamp, minus(assumeNotNull(parseDateTime64BestEffortOrNull('2019-12-28 00:00:00', 6, 'UTC')), toIntervalDay(30))), 0), ifNull(lessOrEquals(timestamp, assumeNotNull(parseDateTime64BestEffortOrNull('2020-01-04 23:59:59', 6, 'UTC'))), 0))
-=======
-                    HAVING ifNull(equals(argMax(person_distinct_id_overrides.is_deleted, person_distinct_id_overrides.version), 0), 0) SETTINGS optimize_aggregation_in_order=1) AS e__override ON equals(e.distinct_id, e__override.distinct_id)
-                 WHERE and(equals(e.team_id, 2), and(equals(e.event, 'sign up'), ifNull(equals(replaceRegexpAll(nullIf(nullIf(JSONExtractRaw(e.person_properties, 'filter_prop'), ''), 'null'), '^"|"$', ''), 'filter_val'), 0), true), ifNull(greaterOrEquals(timestamp, minus(assumeNotNull(parseDateTime64BestEffortOrNull('2019-12-28 00:00:00', 6, 'UTC')), toIntervalDay(30))), 0), ifNull(lessOrEquals(timestamp, assumeNotNull(parseDateTime64BestEffortOrNull('2020-01-04 23:59:59', 6, 'UTC'))), 0))
->>>>>>> 3bec60b4
                  GROUP BY timestamp, actor_id,
                                      breakdown_value) AS e
               WHERE and(ifNull(lessOrEquals(e.timestamp, plus(d.timestamp, toIntervalDay(1))), 0), ifNull(greater(e.timestamp, minus(d.timestamp, toIntervalDay(29))), 0))
@@ -1642,7 +1604,7 @@
                     FROM person_distinct_id_overrides
                     WHERE equals(person_distinct_id_overrides.team_id, 2)
                     GROUP BY person_distinct_id_overrides.distinct_id
-                    HAVING ifNull(equals(argMax(person_distinct_id_overrides.is_deleted, person_distinct_id_overrides.version), 0), 0)) AS e__override ON equals(e.distinct_id, e__override.distinct_id)
+                    HAVING ifNull(equals(argMax(person_distinct_id_overrides.is_deleted, person_distinct_id_overrides.version), 0), 0) SETTINGS optimize_aggregation_in_order=1) AS e__override ON equals(e.distinct_id, e__override.distinct_id)
                  WHERE and(equals(e.team_id, 2), and(equals(e.event, 'sign up'), ifNull(equals(replaceRegexpAll(nullIf(nullIf(JSONExtractRaw(e.person_properties, 'filter_prop'), ''), 'null'), '^"|"$', ''), 'filter_val'), 0)), ifNull(greaterOrEquals(timestamp, minus(assumeNotNull(parseDateTime64BestEffortOrNull('2019-12-28 00:00:00', 6, 'UTC')), toIntervalDay(30))), 0), ifNull(lessOrEquals(timestamp, assumeNotNull(parseDateTime64BestEffortOrNull('2020-01-04 23:59:59', 6, 'UTC'))), 0))
                  GROUP BY timestamp, actor_id,
                                      breakdown_value_1) AS e
@@ -2432,13 +2394,8 @@
               FROM person_distinct_id2
               WHERE equals(person_distinct_id2.team_id, 2)
               GROUP BY person_distinct_id2.distinct_id
-<<<<<<< HEAD
-              HAVING ifNull(equals(argMax(person_distinct_id2.is_deleted, person_distinct_id2.version), 0), 0)) AS e__pdi ON equals(e.distinct_id, e__pdi.distinct_id)
+              HAVING ifNull(equals(argMax(person_distinct_id2.is_deleted, person_distinct_id2.version), 0), 0) SETTINGS optimize_aggregation_in_order=1) AS e__pdi ON equals(e.distinct_id, e__pdi.distinct_id)
            WHERE and(equals(e.team_id, 2), greaterOrEquals(toTimeZone(e.timestamp, 'UTC'), toStartOfDay(assumeNotNull(parseDateTime64BestEffortOrNull('2019-12-29 00:00:00', 6, 'UTC')))), lessOrEquals(toTimeZone(e.timestamp, 'UTC'), assumeNotNull(parseDateTime64BestEffortOrNull('2020-01-05 23:59:59', 6, 'UTC'))), equals(e.event, 'sign up'))
-=======
-              HAVING ifNull(equals(argMax(person_distinct_id2.is_deleted, person_distinct_id2.version), 0), 0) SETTINGS optimize_aggregation_in_order=1) AS e__pdi ON equals(e.distinct_id, e__pdi.distinct_id)
-           WHERE and(equals(e.team_id, 2), greaterOrEquals(toTimeZone(e.timestamp, 'UTC'), toStartOfDay(assumeNotNull(parseDateTime64BestEffortOrNull('2019-12-29 00:00:00', 6, 'UTC')))), lessOrEquals(toTimeZone(e.timestamp, 'UTC'), assumeNotNull(parseDateTime64BestEffortOrNull('2020-01-05 23:59:59', 6, 'UTC'))), equals(e.event, 'sign up'), true)
->>>>>>> 3bec60b4
            GROUP BY day_start,
                     breakdown_value)
         GROUP BY day_start,
@@ -2620,13 +2577,8 @@
               FROM person_distinct_id2
               WHERE equals(person_distinct_id2.team_id, 2)
               GROUP BY person_distinct_id2.distinct_id
-<<<<<<< HEAD
-              HAVING ifNull(equals(argMax(person_distinct_id2.is_deleted, person_distinct_id2.version), 0), 0)) AS e__pdi ON equals(e.distinct_id, e__pdi.distinct_id)
+              HAVING ifNull(equals(argMax(person_distinct_id2.is_deleted, person_distinct_id2.version), 0), 0) SETTINGS optimize_aggregation_in_order=1) AS e__pdi ON equals(e.distinct_id, e__pdi.distinct_id)
            WHERE and(equals(e.team_id, 2), greaterOrEquals(toTimeZone(e.timestamp, 'America/Phoenix'), toStartOfDay(assumeNotNull(parseDateTime64BestEffortOrNull('2019-12-29 00:00:00', 6, 'America/Phoenix')))), lessOrEquals(toTimeZone(e.timestamp, 'America/Phoenix'), assumeNotNull(parseDateTime64BestEffortOrNull('2020-01-05 23:59:59', 6, 'America/Phoenix'))), equals(e.event, 'sign up'))
-=======
-              HAVING ifNull(equals(argMax(person_distinct_id2.is_deleted, person_distinct_id2.version), 0), 0) SETTINGS optimize_aggregation_in_order=1) AS e__pdi ON equals(e.distinct_id, e__pdi.distinct_id)
-           WHERE and(equals(e.team_id, 2), greaterOrEquals(toTimeZone(e.timestamp, 'America/Phoenix'), toStartOfDay(assumeNotNull(parseDateTime64BestEffortOrNull('2019-12-29 00:00:00', 6, 'America/Phoenix')))), lessOrEquals(toTimeZone(e.timestamp, 'America/Phoenix'), assumeNotNull(parseDateTime64BestEffortOrNull('2020-01-05 23:59:59', 6, 'America/Phoenix'))), equals(e.event, 'sign up'), true)
->>>>>>> 3bec60b4
            GROUP BY day_start,
                     breakdown_value)
         GROUP BY day_start,
@@ -2808,13 +2760,8 @@
               FROM person_distinct_id2
               WHERE equals(person_distinct_id2.team_id, 2)
               GROUP BY person_distinct_id2.distinct_id
-<<<<<<< HEAD
-              HAVING ifNull(equals(argMax(person_distinct_id2.is_deleted, person_distinct_id2.version), 0), 0)) AS e__pdi ON equals(e.distinct_id, e__pdi.distinct_id)
+              HAVING ifNull(equals(argMax(person_distinct_id2.is_deleted, person_distinct_id2.version), 0), 0) SETTINGS optimize_aggregation_in_order=1) AS e__pdi ON equals(e.distinct_id, e__pdi.distinct_id)
            WHERE and(equals(e.team_id, 2), greaterOrEquals(toTimeZone(e.timestamp, 'Asia/Tokyo'), toStartOfDay(assumeNotNull(parseDateTime64BestEffortOrNull('2019-12-29 00:00:00', 6, 'Asia/Tokyo')))), lessOrEquals(toTimeZone(e.timestamp, 'Asia/Tokyo'), assumeNotNull(parseDateTime64BestEffortOrNull('2020-01-05 23:59:59', 6, 'Asia/Tokyo'))), equals(e.event, 'sign up'))
-=======
-              HAVING ifNull(equals(argMax(person_distinct_id2.is_deleted, person_distinct_id2.version), 0), 0) SETTINGS optimize_aggregation_in_order=1) AS e__pdi ON equals(e.distinct_id, e__pdi.distinct_id)
-           WHERE and(equals(e.team_id, 2), greaterOrEquals(toTimeZone(e.timestamp, 'Asia/Tokyo'), toStartOfDay(assumeNotNull(parseDateTime64BestEffortOrNull('2019-12-29 00:00:00', 6, 'Asia/Tokyo')))), lessOrEquals(toTimeZone(e.timestamp, 'Asia/Tokyo'), assumeNotNull(parseDateTime64BestEffortOrNull('2020-01-05 23:59:59', 6, 'Asia/Tokyo'))), equals(e.event, 'sign up'), true)
->>>>>>> 3bec60b4
            GROUP BY day_start,
                     breakdown_value)
         GROUP BY day_start,
@@ -3219,13 +3166,8 @@
                                                                 FROM person
                                                                 WHERE equals(person.team_id, 2)
                                                                 GROUP BY person.id
-<<<<<<< HEAD
-                                                                HAVING and(ifNull(equals(argMax(person.is_deleted, person.version), 0), 0), ifNull(less(argMax(person.created_at, person.version), plus(now64(6, 'UTC'), toIntervalDay(1))), 0)))), 0)) SETTINGS optimize_aggregation_in_order=1) AS e__pdi__person ON equals(e__pdi.e__pdi___person_id, e__pdi__person.id)
+                                                                HAVING and(ifNull(equals(argMax(person.is_deleted, person.version), 0), 0), ifNull(less(argMax(toTimeZone(person.created_at, 'UTC'), person.version), plus(now64(6, 'UTC'), toIntervalDay(1))), 0)))), 0)) SETTINGS optimize_aggregation_in_order=1) AS e__pdi__person ON equals(e__pdi.e__pdi___person_id, e__pdi__person.id)
            WHERE and(equals(e.team_id, 2), greaterOrEquals(toTimeZone(e.timestamp, 'UTC'), toStartOfDay(assumeNotNull(parseDateTime64BestEffortOrNull('2020-01-01 00:00:00', 6, 'UTC')))), lessOrEquals(toTimeZone(e.timestamp, 'UTC'), assumeNotNull(parseDateTime64BestEffortOrNull('2020-07-01 23:59:59', 6, 'UTC'))), equals(e.event, 'sign up'), and(or(ifNull(notILike(e__pdi__person.properties___email, '%@posthog.com%'), 1), ifNull(equals(replaceRegexpAll(nullIf(nullIf(JSONExtractRaw(e.properties, 'key'), ''), 'null'), '^"|"$', ''), 'val'), 0)), or(ifNull(equals(e__pdi__person.`properties___$os`, 'android'), 0), ifNull(equals(e__pdi__person.`properties___$browser`, 'safari'), 0))))
-=======
-                                                                HAVING and(ifNull(equals(argMax(person.is_deleted, person.version), 0), 0), ifNull(less(argMax(toTimeZone(person.created_at, 'UTC'), person.version), plus(now64(6, 'UTC'), toIntervalDay(1))), 0)))), 0)) SETTINGS optimize_aggregation_in_order=1) AS e__pdi__person ON equals(e__pdi.e__pdi___person_id, e__pdi__person.id)
-           WHERE and(equals(e.team_id, 2), greaterOrEquals(toTimeZone(e.timestamp, 'UTC'), toStartOfDay(assumeNotNull(parseDateTime64BestEffortOrNull('2020-01-01 00:00:00', 6, 'UTC')))), lessOrEquals(toTimeZone(e.timestamp, 'UTC'), assumeNotNull(parseDateTime64BestEffortOrNull('2020-07-01 23:59:59', 6, 'UTC'))), equals(e.event, 'sign up'), and(or(ifNull(notILike(e__pdi__person.properties___email, '%@posthog.com%'), 1), ifNull(equals(replaceRegexpAll(nullIf(nullIf(JSONExtractRaw(e.properties, 'key'), ''), 'null'), '^"|"$', ''), 'val'), 0)), or(ifNull(equals(e__pdi__person.`properties___$os`, 'android'), 0), ifNull(equals(e__pdi__person.`properties___$browser`, 'safari'), 0))), true)
->>>>>>> 3bec60b4
            GROUP BY day_start,
                     breakdown_value)
         GROUP BY day_start,
@@ -3285,13 +3227,8 @@
                                                                 FROM person
                                                                 WHERE equals(person.team_id, 2)
                                                                 GROUP BY person.id
-<<<<<<< HEAD
-                                                                HAVING and(ifNull(equals(argMax(person.is_deleted, person.version), 0), 0), ifNull(less(argMax(person.created_at, person.version), plus(now64(6, 'UTC'), toIntervalDay(1))), 0)))), 0)) SETTINGS optimize_aggregation_in_order=1) AS e__pdi__person ON equals(e__pdi.e__pdi___person_id, e__pdi__person.id)
+                                                                HAVING and(ifNull(equals(argMax(person.is_deleted, person.version), 0), 0), ifNull(less(argMax(toTimeZone(person.created_at, 'UTC'), person.version), plus(now64(6, 'UTC'), toIntervalDay(1))), 0)))), 0)) SETTINGS optimize_aggregation_in_order=1) AS e__pdi__person ON equals(e__pdi.e__pdi___person_id, e__pdi__person.id)
            WHERE and(equals(e.team_id, 2), greaterOrEquals(toTimeZone(e.timestamp, 'UTC'), toStartOfDay(assumeNotNull(parseDateTime64BestEffortOrNull('2020-01-01 00:00:00', 6, 'UTC')))), lessOrEquals(toTimeZone(e.timestamp, 'UTC'), assumeNotNull(parseDateTime64BestEffortOrNull('2020-07-01 23:59:59', 6, 'UTC'))), equals(e.event, 'sign up'), and(ifNull(equals(e__pdi__person.`properties___$os`, 'android'), 0), ifNull(equals(e__pdi__person.`properties___$browser`, 'chrome'), 0)), and(ifNull(equals(replaceRegexpAll(nullIf(nullIf(JSONExtractRaw(e.properties, 'key'), ''), 'null'), '^"|"$', ''), 'val'), 0), ifNull(ilike(e__pdi__person.properties___email, '%@posthog.com%'), 0)))
-=======
-                                                                HAVING and(ifNull(equals(argMax(person.is_deleted, person.version), 0), 0), ifNull(less(argMax(toTimeZone(person.created_at, 'UTC'), person.version), plus(now64(6, 'UTC'), toIntervalDay(1))), 0)))), 0)) SETTINGS optimize_aggregation_in_order=1) AS e__pdi__person ON equals(e__pdi.e__pdi___person_id, e__pdi__person.id)
-           WHERE and(equals(e.team_id, 2), greaterOrEquals(toTimeZone(e.timestamp, 'UTC'), toStartOfDay(assumeNotNull(parseDateTime64BestEffortOrNull('2020-01-01 00:00:00', 6, 'UTC')))), lessOrEquals(toTimeZone(e.timestamp, 'UTC'), assumeNotNull(parseDateTime64BestEffortOrNull('2020-07-01 23:59:59', 6, 'UTC'))), equals(e.event, 'sign up'), and(ifNull(equals(e__pdi__person.`properties___$os`, 'android'), 0), ifNull(equals(e__pdi__person.`properties___$browser`, 'chrome'), 0)), and(ifNull(equals(replaceRegexpAll(nullIf(nullIf(JSONExtractRaw(e.properties, 'key'), ''), 'null'), '^"|"$', ''), 'val'), 0), ifNull(ilike(e__pdi__person.properties___email, '%@posthog.com%'), 0)), true)
->>>>>>> 3bec60b4
            GROUP BY day_start,
                     breakdown_value)
         GROUP BY day_start,
@@ -3411,7 +3348,7 @@
               FROM person_distinct_id2
               WHERE equals(person_distinct_id2.team_id, 2)
               GROUP BY person_distinct_id2.distinct_id
-              HAVING ifNull(equals(argMax(person_distinct_id2.is_deleted, person_distinct_id2.version), 0), 0)) AS e__pdi ON equals(e.distinct_id, e__pdi.distinct_id)
+              HAVING ifNull(equals(argMax(person_distinct_id2.is_deleted, person_distinct_id2.version), 0), 0) SETTINGS optimize_aggregation_in_order=1) AS e__pdi ON equals(e.distinct_id, e__pdi.distinct_id)
            LEFT JOIN
              (SELECT person.id AS id,
                      replaceRegexpAll(nullIf(nullIf(JSONExtractRaw(person.properties, '$some_prop'), ''), 'null'), '^"|"$', '') AS `properties___$some_prop`
@@ -3421,7 +3358,7 @@
                                                                 FROM person
                                                                 WHERE equals(person.team_id, 2)
                                                                 GROUP BY person.id
-                                                                HAVING and(ifNull(equals(argMax(person.is_deleted, person.version), 0), 0), ifNull(less(argMax(person.created_at, person.version), plus(now64(6, 'UTC'), toIntervalDay(1))), 0)))), 0)) SETTINGS optimize_aggregation_in_order=1) AS e__pdi__person ON equals(e__pdi.e__pdi___person_id, e__pdi__person.id)
+                                                                HAVING and(ifNull(equals(argMax(person.is_deleted, person.version), 0), 0), ifNull(less(argMax(toTimeZone(person.created_at, 'UTC'), person.version), plus(now64(6, 'UTC'), toIntervalDay(1))), 0)))), 0)) SETTINGS optimize_aggregation_in_order=1) AS e__pdi__person ON equals(e__pdi.e__pdi___person_id, e__pdi__person.id)
            WHERE and(equals(e.team_id, 2), greaterOrEquals(toTimeZone(e.timestamp, 'UTC'), toStartOfDay(assumeNotNull(parseDateTime64BestEffortOrNull('2019-12-24 00:00:00', 6, 'UTC')))), lessOrEquals(toTimeZone(e.timestamp, 'UTC'), assumeNotNull(parseDateTime64BestEffortOrNull('2019-12-31 23:59:59', 6, 'UTC'))), equals(e.event, 'sign up'))
            GROUP BY day_start,
                     breakdown_value)
@@ -3480,13 +3417,8 @@
                                                                 FROM person
                                                                 WHERE equals(person.team_id, 2)
                                                                 GROUP BY person.id
-<<<<<<< HEAD
-                                                                HAVING and(ifNull(equals(argMax(person.is_deleted, person.version), 0), 0), ifNull(less(argMax(person.created_at, person.version), plus(now64(6, 'UTC'), toIntervalDay(1))), 0)))), 0)) SETTINGS optimize_aggregation_in_order=1) AS e__pdi__person ON equals(e__pdi.e__pdi___person_id, e__pdi__person.id)
+                                                                HAVING and(ifNull(equals(argMax(person.is_deleted, person.version), 0), 0), ifNull(less(argMax(toTimeZone(person.created_at, 'UTC'), person.version), plus(now64(6, 'UTC'), toIntervalDay(1))), 0)))), 0)) SETTINGS optimize_aggregation_in_order=1) AS e__pdi__person ON equals(e__pdi.e__pdi___person_id, e__pdi__person.id)
            WHERE and(equals(e.team_id, 2), greaterOrEquals(toTimeZone(e.timestamp, 'UTC'), toStartOfDay(assumeNotNull(parseDateTime64BestEffortOrNull('2019-12-24 00:00:00', 6, 'UTC')))), lessOrEquals(toTimeZone(e.timestamp, 'UTC'), assumeNotNull(parseDateTime64BestEffortOrNull('2019-12-31 23:59:59', 6, 'UTC'))), equals(e.event, 'sign up'))
-=======
-                                                                HAVING and(ifNull(equals(argMax(person.is_deleted, person.version), 0), 0), ifNull(less(argMax(toTimeZone(person.created_at, 'UTC'), person.version), plus(now64(6, 'UTC'), toIntervalDay(1))), 0)))), 0)) SETTINGS optimize_aggregation_in_order=1) AS e__pdi__person ON equals(e__pdi.e__pdi___person_id, e__pdi__person.id)
-           WHERE and(equals(e.team_id, 2), greaterOrEquals(toTimeZone(e.timestamp, 'UTC'), toStartOfDay(assumeNotNull(parseDateTime64BestEffortOrNull('2019-12-24 00:00:00', 6, 'UTC')))), lessOrEquals(toTimeZone(e.timestamp, 'UTC'), assumeNotNull(parseDateTime64BestEffortOrNull('2019-12-31 23:59:59', 6, 'UTC'))), equals(e.event, 'sign up'), true)
->>>>>>> 3bec60b4
            GROUP BY day_start,
                     breakdown_value_1)
         GROUP BY day_start,
@@ -3713,13 +3645,8 @@
                  FROM person_distinct_id2
                  WHERE equals(person_distinct_id2.team_id, 2)
                  GROUP BY person_distinct_id2.distinct_id
-<<<<<<< HEAD
-                 HAVING ifNull(equals(argMax(person_distinct_id2.is_deleted, person_distinct_id2.version), 0), 0)) AS e__pdi ON equals(e.distinct_id, e__pdi.distinct_id)
+                 HAVING ifNull(equals(argMax(person_distinct_id2.is_deleted, person_distinct_id2.version), 0), 0) SETTINGS optimize_aggregation_in_order=1) AS e__pdi ON equals(e.distinct_id, e__pdi.distinct_id)
               WHERE and(equals(e.team_id, 2), greaterOrEquals(toTimeZone(e.timestamp, 'UTC'), toStartOfDay(assumeNotNull(parseDateTime64BestEffortOrNull('2019-12-28 00:00:00', 6, 'UTC')))), lessOrEquals(toTimeZone(e.timestamp, 'UTC'), assumeNotNull(parseDateTime64BestEffortOrNull('2020-01-04 23:59:59', 6, 'UTC'))), equals(e.event, 'sign up'))
-=======
-                 HAVING ifNull(equals(argMax(person_distinct_id2.is_deleted, person_distinct_id2.version), 0), 0) SETTINGS optimize_aggregation_in_order=1) AS e__pdi ON equals(e.distinct_id, e__pdi.distinct_id)
-              WHERE and(equals(e.team_id, 2), greaterOrEquals(toTimeZone(e.timestamp, 'UTC'), toStartOfDay(assumeNotNull(parseDateTime64BestEffortOrNull('2019-12-28 00:00:00', 6, 'UTC')))), lessOrEquals(toTimeZone(e.timestamp, 'UTC'), assumeNotNull(parseDateTime64BestEffortOrNull('2020-01-04 23:59:59', 6, 'UTC'))), equals(e.event, 'sign up'), true)
->>>>>>> 3bec60b4
               GROUP BY e__pdi.person_id,
                        breakdown_value)
            GROUP BY day_start,
@@ -3772,13 +3699,8 @@
                  FROM person_distinct_id_overrides
                  WHERE equals(person_distinct_id_overrides.team_id, 2)
                  GROUP BY person_distinct_id_overrides.distinct_id
-<<<<<<< HEAD
-                 HAVING ifNull(equals(argMax(person_distinct_id_overrides.is_deleted, person_distinct_id_overrides.version), 0), 0)) AS e__override ON equals(e.distinct_id, e__override.distinct_id)
+                 HAVING ifNull(equals(argMax(person_distinct_id_overrides.is_deleted, person_distinct_id_overrides.version), 0), 0) SETTINGS optimize_aggregation_in_order=1) AS e__override ON equals(e.distinct_id, e__override.distinct_id)
               WHERE and(equals(e.team_id, 2), greaterOrEquals(toTimeZone(e.timestamp, 'UTC'), toStartOfDay(assumeNotNull(parseDateTime64BestEffortOrNull('2019-12-28 00:00:00', 6, 'UTC')))), lessOrEquals(toTimeZone(e.timestamp, 'UTC'), assumeNotNull(parseDateTime64BestEffortOrNull('2020-01-04 23:59:59', 6, 'UTC'))), equals(e.event, 'sign up'))
-=======
-                 HAVING ifNull(equals(argMax(person_distinct_id_overrides.is_deleted, person_distinct_id_overrides.version), 0), 0) SETTINGS optimize_aggregation_in_order=1) AS e__override ON equals(e.distinct_id, e__override.distinct_id)
-              WHERE and(equals(e.team_id, 2), greaterOrEquals(toTimeZone(e.timestamp, 'UTC'), toStartOfDay(assumeNotNull(parseDateTime64BestEffortOrNull('2019-12-28 00:00:00', 6, 'UTC')))), lessOrEquals(toTimeZone(e.timestamp, 'UTC'), assumeNotNull(parseDateTime64BestEffortOrNull('2020-01-04 23:59:59', 6, 'UTC'))), equals(e.event, 'sign up'), true)
->>>>>>> 3bec60b4
               GROUP BY if(not(empty(e__override.distinct_id)), e__override.person_id, e.person_id),
                        breakdown_value)
            GROUP BY day_start,
@@ -3833,13 +3755,8 @@
                  FROM person_distinct_id_overrides
                  WHERE equals(person_distinct_id_overrides.team_id, 2)
                  GROUP BY person_distinct_id_overrides.distinct_id
-<<<<<<< HEAD
-                 HAVING ifNull(equals(argMax(person_distinct_id_overrides.is_deleted, person_distinct_id_overrides.version), 0), 0)) AS e__override ON equals(e.distinct_id, e__override.distinct_id)
+                 HAVING ifNull(equals(argMax(person_distinct_id_overrides.is_deleted, person_distinct_id_overrides.version), 0), 0) SETTINGS optimize_aggregation_in_order=1) AS e__override ON equals(e.distinct_id, e__override.distinct_id)
               WHERE and(equals(e.team_id, 2), greaterOrEquals(toTimeZone(e.timestamp, 'UTC'), toStartOfDay(assumeNotNull(parseDateTime64BestEffortOrNull('2019-12-28 00:00:00', 6, 'UTC')))), lessOrEquals(toTimeZone(e.timestamp, 'UTC'), assumeNotNull(parseDateTime64BestEffortOrNull('2020-01-04 23:59:59', 6, 'UTC'))), equals(e.event, 'sign up'))
-=======
-                 HAVING ifNull(equals(argMax(person_distinct_id_overrides.is_deleted, person_distinct_id_overrides.version), 0), 0) SETTINGS optimize_aggregation_in_order=1) AS e__override ON equals(e.distinct_id, e__override.distinct_id)
-              WHERE and(equals(e.team_id, 2), greaterOrEquals(toTimeZone(e.timestamp, 'UTC'), toStartOfDay(assumeNotNull(parseDateTime64BestEffortOrNull('2019-12-28 00:00:00', 6, 'UTC')))), lessOrEquals(toTimeZone(e.timestamp, 'UTC'), assumeNotNull(parseDateTime64BestEffortOrNull('2020-01-04 23:59:59', 6, 'UTC'))), equals(e.event, 'sign up'), true)
->>>>>>> 3bec60b4
               GROUP BY if(not(empty(e__override.distinct_id)), e__override.person_id, e.person_id),
                        breakdown_value)
            GROUP BY day_start,
@@ -3962,7 +3879,7 @@
                   ifNull(nullIf(toString(replaceRegexpAll(nullIf(nullIf(JSONExtractRaw(e.properties, '$some_property'), ''), 'null'), '^"|"$', '')), ''), '$$_posthog_breakdown_null_$$') AS breakdown_value_1
            FROM events AS e SAMPLE 1
            LEFT JOIN
-             (SELECT dateDiff('second', min(sessions.min_timestamp), max(sessions.max_timestamp)) AS `$session_duration`,
+             (SELECT dateDiff('second', min(toTimeZone(sessions.min_timestamp, 'UTC')), max(toTimeZone(sessions.max_timestamp, 'UTC'))) AS `$session_duration`,
                      sessions.session_id AS session_id
               FROM sessions
               WHERE and(equals(sessions.team_id, 2), ifNull(greaterOrEquals(plus(toTimeZone(sessions.min_timestamp, 'UTC'), toIntervalDay(3)), toStartOfDay(assumeNotNull(parseDateTime64BestEffortOrNull('2019-12-28 00:00:00', 6, 'UTC')))), 0), ifNull(lessOrEquals(minus(toTimeZone(sessions.min_timestamp, 'UTC'), toIntervalDay(3)), assumeNotNull(parseDateTime64BestEffortOrNull('2020-01-04 23:59:59', 6, 'UTC'))), 0))
@@ -4004,7 +3921,7 @@
                   ifNull(nullIf(toString(replaceRegexpAll(nullIf(nullIf(JSONExtractRaw(e.properties, '$some_property'), ''), 'null'), '^"|"$', '')), ''), '$$_posthog_breakdown_null_$$') AS breakdown_value_1
            FROM events AS e SAMPLE 1
            LEFT JOIN
-             (SELECT dateDiff('second', min(sessions.min_timestamp), max(sessions.max_timestamp)) AS `$session_duration`,
+             (SELECT dateDiff('second', min(toTimeZone(sessions.min_timestamp, 'UTC')), max(toTimeZone(sessions.max_timestamp, 'UTC'))) AS `$session_duration`,
                      sessions.session_id AS session_id
               FROM sessions
               WHERE and(equals(sessions.team_id, 2), ifNull(greaterOrEquals(plus(toTimeZone(sessions.min_timestamp, 'UTC'), toIntervalDay(3)), toStartOfDay(assumeNotNull(parseDateTime64BestEffortOrNull('2019-12-28 00:00:00', 6, 'UTC')))), 0), ifNull(lessOrEquals(minus(toTimeZone(sessions.min_timestamp, 'UTC'), toIntervalDay(3)), assumeNotNull(parseDateTime64BestEffortOrNull('2020-01-04 23:59:59', 6, 'UTC'))), 0))
@@ -4189,13 +4106,8 @@
                  FROM person_distinct_id2
                  WHERE equals(person_distinct_id2.team_id, 2)
                  GROUP BY person_distinct_id2.distinct_id
-<<<<<<< HEAD
-                 HAVING ifNull(equals(argMax(person_distinct_id2.is_deleted, person_distinct_id2.version), 0), 0)) AS e__pdi ON equals(e.distinct_id, e__pdi.distinct_id)
+                 HAVING ifNull(equals(argMax(person_distinct_id2.is_deleted, person_distinct_id2.version), 0), 0) SETTINGS optimize_aggregation_in_order=1) AS e__pdi ON equals(e.distinct_id, e__pdi.distinct_id)
               WHERE and(equals(e.team_id, 2), equals(e.event, 'viewed video'), greaterOrEquals(toTimeZone(e.timestamp, 'UTC'), minus(assumeNotNull(parseDateTime64BestEffortOrNull('2020-01-01 00:00:00', 6, 'UTC')), toIntervalDay(0))), lessOrEquals(toTimeZone(e.timestamp, 'UTC'), assumeNotNull(parseDateTime64BestEffortOrNull('2020-01-07 23:59:59', 6, 'UTC'))))
-=======
-                 HAVING ifNull(equals(argMax(person_distinct_id2.is_deleted, person_distinct_id2.version), 0), 0) SETTINGS optimize_aggregation_in_order=1) AS e__pdi ON equals(e.distinct_id, e__pdi.distinct_id)
-              WHERE and(equals(e.team_id, 2), and(equals(e.event, 'viewed video'), true), greaterOrEquals(toTimeZone(e.timestamp, 'UTC'), minus(assumeNotNull(parseDateTime64BestEffortOrNull('2020-01-01 00:00:00', 6, 'UTC')), toIntervalDay(0))), lessOrEquals(toTimeZone(e.timestamp, 'UTC'), assumeNotNull(parseDateTime64BestEffortOrNull('2020-01-07 23:59:59', 6, 'UTC'))))
->>>>>>> 3bec60b4
               GROUP BY e__pdi.person_id,
                        breakdown_value)
            GROUP BY breakdown_value)))
@@ -4467,13 +4379,8 @@
                                                                 FROM person
                                                                 WHERE equals(person.team_id, 2)
                                                                 GROUP BY person.id
-<<<<<<< HEAD
-                                                                HAVING and(ifNull(equals(argMax(person.is_deleted, person.version), 0), 0), ifNull(less(argMax(person.created_at, person.version), plus(now64(6, 'UTC'), toIntervalDay(1))), 0)))), 0)) SETTINGS optimize_aggregation_in_order=1) AS e__pdi__person ON equals(e__pdi.e__pdi___person_id, e__pdi__person.id)
+                                                                HAVING and(ifNull(equals(argMax(person.is_deleted, person.version), 0), 0), ifNull(less(argMax(toTimeZone(person.created_at, 'UTC'), person.version), plus(now64(6, 'UTC'), toIntervalDay(1))), 0)))), 0)) SETTINGS optimize_aggregation_in_order=1) AS e__pdi__person ON equals(e__pdi.e__pdi___person_id, e__pdi__person.id)
            WHERE and(equals(e.team_id, 2), greaterOrEquals(toTimeZone(e.timestamp, 'UTC'), toStartOfDay(assumeNotNull(parseDateTime64BestEffortOrNull('2019-12-28 00:00:00', 6, 'UTC')))), lessOrEquals(toTimeZone(e.timestamp, 'UTC'), assumeNotNull(parseDateTime64BestEffortOrNull('2020-01-04 23:59:59', 6, 'UTC'))), equals(e.event, 'sign up'))
-=======
-                                                                HAVING and(ifNull(equals(argMax(person.is_deleted, person.version), 0), 0), ifNull(less(argMax(toTimeZone(person.created_at, 'UTC'), person.version), plus(now64(6, 'UTC'), toIntervalDay(1))), 0)))), 0)) SETTINGS optimize_aggregation_in_order=1) AS e__pdi__person ON equals(e__pdi.e__pdi___person_id, e__pdi__person.id)
-           WHERE and(equals(e.team_id, 2), greaterOrEquals(toTimeZone(e.timestamp, 'UTC'), toStartOfDay(assumeNotNull(parseDateTime64BestEffortOrNull('2019-12-28 00:00:00', 6, 'UTC')))), lessOrEquals(toTimeZone(e.timestamp, 'UTC'), assumeNotNull(parseDateTime64BestEffortOrNull('2020-01-04 23:59:59', 6, 'UTC'))), equals(e.event, 'sign up'), true)
->>>>>>> 3bec60b4
            GROUP BY e.`$session_id`,
                     breakdown_value
            ORDER BY 1 DESC, breakdown_value DESC)
@@ -4509,7 +4416,7 @@
                   ifNull(nullIf(toString(e__pdi__person.`properties___$some_prop`), ''), '$$_posthog_breakdown_null_$$') AS breakdown_value_1
            FROM events AS e SAMPLE 1
            LEFT JOIN
-             (SELECT dateDiff('second', min(sessions.min_timestamp), max(sessions.max_timestamp)) AS `$session_duration`,
+             (SELECT dateDiff('second', min(toTimeZone(sessions.min_timestamp, 'UTC')), max(toTimeZone(sessions.max_timestamp, 'UTC'))) AS `$session_duration`,
                      sessions.session_id AS session_id
               FROM sessions
               WHERE and(equals(sessions.team_id, 2), ifNull(greaterOrEquals(plus(toTimeZone(sessions.min_timestamp, 'UTC'), toIntervalDay(3)), toStartOfDay(assumeNotNull(parseDateTime64BestEffortOrNull('2019-12-28 00:00:00', 6, 'UTC')))), 0), ifNull(lessOrEquals(minus(toTimeZone(sessions.min_timestamp, 'UTC'), toIntervalDay(3)), assumeNotNull(parseDateTime64BestEffortOrNull('2020-01-04 23:59:59', 6, 'UTC'))), 0))
@@ -4522,7 +4429,7 @@
               FROM person_distinct_id2
               WHERE equals(person_distinct_id2.team_id, 2)
               GROUP BY person_distinct_id2.distinct_id
-              HAVING ifNull(equals(argMax(person_distinct_id2.is_deleted, person_distinct_id2.version), 0), 0)) AS e__pdi ON equals(e.distinct_id, e__pdi.distinct_id)
+              HAVING ifNull(equals(argMax(person_distinct_id2.is_deleted, person_distinct_id2.version), 0), 0) SETTINGS optimize_aggregation_in_order=1) AS e__pdi ON equals(e.distinct_id, e__pdi.distinct_id)
            LEFT JOIN
              (SELECT person.id AS id,
                      replaceRegexpAll(nullIf(nullIf(JSONExtractRaw(person.properties, '$some_prop'), ''), 'null'), '^"|"$', '') AS `properties___$some_prop`
@@ -4532,7 +4439,7 @@
                                                                 FROM person
                                                                 WHERE equals(person.team_id, 2)
                                                                 GROUP BY person.id
-                                                                HAVING and(ifNull(equals(argMax(person.is_deleted, person.version), 0), 0), ifNull(less(argMax(person.created_at, person.version), plus(now64(6, 'UTC'), toIntervalDay(1))), 0)))), 0)) SETTINGS optimize_aggregation_in_order=1) AS e__pdi__person ON equals(e__pdi.e__pdi___person_id, e__pdi__person.id)
+                                                                HAVING and(ifNull(equals(argMax(person.is_deleted, person.version), 0), 0), ifNull(less(argMax(toTimeZone(person.created_at, 'UTC'), person.version), plus(now64(6, 'UTC'), toIntervalDay(1))), 0)))), 0)) SETTINGS optimize_aggregation_in_order=1) AS e__pdi__person ON equals(e__pdi.e__pdi___person_id, e__pdi__person.id)
            WHERE and(equals(e.team_id, 2), greaterOrEquals(toTimeZone(e.timestamp, 'UTC'), toStartOfDay(assumeNotNull(parseDateTime64BestEffortOrNull('2019-12-28 00:00:00', 6, 'UTC')))), lessOrEquals(toTimeZone(e.timestamp, 'UTC'), assumeNotNull(parseDateTime64BestEffortOrNull('2020-01-04 23:59:59', 6, 'UTC'))), equals(e.event, 'sign up'))
            GROUP BY e.`$session_id`,
                     breakdown_value_1
@@ -4848,7 +4755,7 @@
                      toStartOfWeek(toTimeZone(e.timestamp, 'UTC'), 0) AS day_start
               FROM events AS e SAMPLE 1
               LEFT JOIN
-                (SELECT dateDiff('second', min(sessions.min_timestamp), max(sessions.max_timestamp)) AS `$session_duration`,
+                (SELECT dateDiff('second', min(toTimeZone(sessions.min_timestamp, 'UTC')), max(toTimeZone(sessions.max_timestamp, 'UTC'))) AS `$session_duration`,
                         sessions.session_id AS session_id
                  FROM sessions
                  WHERE and(equals(sessions.team_id, 2), ifNull(greaterOrEquals(plus(toTimeZone(sessions.min_timestamp, 'UTC'), toIntervalDay(3)), toStartOfWeek(assumeNotNull(parseDateTime64BestEffortOrNull('2019-12-28 00:00:00', 6, 'UTC')), 0)), 0), ifNull(lessOrEquals(minus(toTimeZone(sessions.min_timestamp, 'UTC'), toIntervalDay(3)), assumeNotNull(parseDateTime64BestEffortOrNull('2020-01-04 23:59:59', 6, 'UTC'))), 0))
@@ -4904,7 +4811,7 @@
                      toStartOfDay(toTimeZone(e.timestamp, 'UTC')) AS day_start
               FROM events AS e SAMPLE 1
               LEFT JOIN
-                (SELECT dateDiff('second', min(sessions.min_timestamp), max(sessions.max_timestamp)) AS `$session_duration`,
+                (SELECT dateDiff('second', min(toTimeZone(sessions.min_timestamp, 'UTC')), max(toTimeZone(sessions.max_timestamp, 'UTC'))) AS `$session_duration`,
                         sessions.session_id AS session_id
                  FROM sessions
                  WHERE and(equals(sessions.team_id, 2), ifNull(greaterOrEquals(plus(toTimeZone(sessions.min_timestamp, 'UTC'), toIntervalDay(3)), toStartOfDay(assumeNotNull(parseDateTime64BestEffortOrNull('2019-12-28 00:00:00', 6, 'UTC')))), 0), ifNull(lessOrEquals(minus(toTimeZone(sessions.min_timestamp, 'UTC'), toIntervalDay(3)), assumeNotNull(parseDateTime64BestEffortOrNull('2020-01-04 23:59:59', 6, 'UTC'))), 0))
