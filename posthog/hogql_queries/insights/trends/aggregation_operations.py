--- conflicted
+++ resolved
@@ -124,7 +124,6 @@
     def is_first_matching_event(self):
         return self.series.math == "first_matching_event_for_user"
 
-<<<<<<< HEAD
     def _get_math_chain(self) -> list[str]:
         if self.series.math_property == "$session_duration":
             return ["session_duration"]
@@ -134,10 +133,7 @@
             return ["person", *self.series.math_property.split(".")]
         return ["properties", self.series.math_property]
 
-    def _math_func(self, method: str, override_chain: Optional[list[str | int]]) -> ast.Call:
-=======
     def _math_func(self, method: str, override_chain: Optional[list[str | int]] = None) -> ast.Call:
->>>>>>> 7545ad74
         if override_chain is not None:
             return ast.Call(name=method, args=[ast.Field(chain=override_chain)])
 
@@ -182,16 +178,8 @@
             ],
         )
 
-<<<<<<< HEAD
-    def _math_quantile(self, percentile: float, override_chain: Optional[list[str | int]]) -> ast.Call:
+    def _math_quantile(self, percentile: float, override_chain: Optional[list[str | int]] = None) -> ast.Call:
         chain = override_chain or self._get_math_chain()
-=======
-    def _math_quantile(self, percentile: float, override_chain: Optional[list[str | int]] = None) -> ast.Call:
-        if self.series.math_property == "$session_duration":
-            chain = ["session_duration"]
-        else:
-            chain = ["properties", self.series.math_property]
->>>>>>> 7545ad74
 
         return ast.Call(
             # Two caveats here - similar to the math_func, but not quite:
