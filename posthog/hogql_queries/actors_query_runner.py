--- conflicted
+++ resolved
@@ -17,13 +17,10 @@
     ActorsQueryResponse,
     CachedActorsQueryResponse,
     DashboardFilter,
-<<<<<<< HEAD
     FilterLogicalOperator,
     PropertyGroupFilter,
     PropertyGroupFilterValue,
     HogQLQuery,
-=======
->>>>>>> d0ca2147
 )
 
 
@@ -260,77 +257,14 @@
                 order_by = []
 
         with self.timings.measure("select"):
-<<<<<<< HEAD
-            join_expr = ast.JoinExpr(table=ast.Field(chain=[self.strategy.origin]))
-            stmt = ast.SelectQuery(
-                select=columns,
-                select_from=join_expr,
-                where=where,
-                having=having,
-                group_by=group_by if has_any_aggregation else None,
-            )
-
-        if self.query.source and self.source_query_runner:
-            source_query = self.source_query_runner.to_actors_query()
-            if isinstance(source_query, ast.SelectQuery):  # typing fun
-                source_query.order_by = order_by
-                return source_query
-
-        stmt.order_by = order_by
-
-        return stmt
-=======
             if not self.query.source:
                 join_expr = ast.JoinExpr(table=ast.Field(chain=[self.strategy.origin]))
             else:
                 assert self.source_query_runner is not None  # For type checking
                 source_query = self.source_query_runner.to_actors_query()
-
-                source_id_chain = self.source_id_column(source_query)
-                source_alias = "source"
-
-                origin = self.strategy.origin
-
-                join_on: ast.Expr = ast.CompareOperation(
-                    op=ast.CompareOperationOp.Eq,
-                    left=ast.Field(chain=[origin, self.strategy.origin_id]),
-                    right=ast.Field(chain=[source_alias, *source_id_chain]),
-                )
-
-                # For some of our users, the persons table is large. If we're looking for person,
-                # help make the join smarter by limiting the people it has to look up
-                # The persons table inlines `in` conditions on the join (see `persons.py`)
-                # Funnels queries are very big. Don't do this for funnels as it blows up the query size.
-                if isinstance(self.strategy, PersonStrategy) and not (
-                    isinstance(self.source_query_runner, InsightActorsQueryRunner)
-                    and isinstance(self.source_query_runner.source_runner, FunnelsQueryRunner)
-                ):
-                    join_on = ast.And(
-                        exprs=[
-                            join_on,
-                            ast.CompareOperation(
-                                left=ast.Field(chain=[origin, "id"]),
-                                right=ast.SelectQuery(
-                                    select=[ast.Field(chain=[source_alias, *self.source_id_column(source_query)])],
-                                    select_from=ast.JoinExpr(table=source_query, alias=source_alias),
-                                ),
-                                op=ast.CompareOperationOp.In,
-                            ),
-                        ]
-                    )
-
-                join_expr = ast.JoinExpr(
-                    table=source_query,
-                    alias=source_alias,
-                    next_join=ast.JoinExpr(
-                        table=ast.Field(chain=[origin]),
-                        join_type="INNER JOIN",
-                        constraint=ast.JoinConstraint(
-                            expr=join_on,
-                            constraint_type="ON",
-                        ),
-                    ),
-                )
+                if isinstance(source_query, ast.SelectQuery):  # typing fun
+                    source_query.order_by = order_by
+                    return source_query
 
         return ast.SelectQuery(
             select=columns,
@@ -340,7 +274,6 @@
             group_by=group_by if has_any_aggregation else None,
             order_by=order_by,
         )
->>>>>>> d0ca2147
 
     def to_actors_query(self) -> ast.SelectQuery:
         return self.to_query()
