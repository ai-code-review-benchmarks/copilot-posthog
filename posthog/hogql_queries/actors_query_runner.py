import itertools
from datetime import timedelta
<<<<<<< HEAD
from typing import Any, List, Generator, Sequence, Iterator, Optional
=======
from typing import Optional
from collections.abc import Generator, Sequence, Iterator
>>>>>>> 4fba6a63
from posthog.hogql import ast
from posthog.hogql.parser import parse_expr, parse_order_expr
from posthog.hogql.property import has_aggregation
from posthog.hogql_queries.actor_strategies import ActorStrategy, PersonStrategy, GroupStrategy
from posthog.hogql_queries.insights.insight_actors_query_runner import InsightActorsQueryRunner
from posthog.hogql_queries.insights.paginators import HogQLHasMorePaginator
from posthog.hogql_queries.query_runner import QueryRunner, get_query_runner
<<<<<<< HEAD
from posthog.schema import ActorsQuery, ActorsQueryResponse, DashboardFilter
=======
from posthog.schema import ActorsQuery, ActorsQueryResponse, CachedActorsQueryResponse
>>>>>>> 4fba6a63


class ActorsQueryRunner(QueryRunner):
    query: ActorsQuery
    response: ActorsQueryResponse
    cached_response: CachedActorsQueryResponse

    def __init__(self, *args, **kwargs):
        super().__init__(*args, **kwargs)
        self.paginator = HogQLHasMorePaginator.from_limit_context(
            limit_context=self.limit_context, limit=self.query.limit, offset=self.query.offset
        )
        self.source_query_runner: Optional[QueryRunner] = None

        if self.query.source:
            self.source_query_runner = get_query_runner(self.query.source, self.team, self.timings, self.limit_context)

        self.strategy = self.determine_strategy()

    @property
    def group_type_index(self) -> int | None:
        if not self.source_query_runner or not isinstance(self.source_query_runner, InsightActorsQueryRunner):
            return None

        return self.source_query_runner.group_type_index

    def determine_strategy(self) -> ActorStrategy:
        if self.group_type_index is not None:
            return GroupStrategy(self.group_type_index, team=self.team, query=self.query, paginator=self.paginator)
        return PersonStrategy(team=self.team, query=self.query, paginator=self.paginator)

    @staticmethod
    def _get_recordings(event_results: list, recordings_lookup: dict) -> Generator[dict, None, None]:
        return (
            {"session_id": session_id, "events": recordings_lookup[session_id]}
            for session_id in {event[2] for event in event_results}
            if session_id in recordings_lookup
        )

    def _enrich_with_actors(
        self,
        results,
        actor_column_index,
        actors_lookup,
        recordings_column_index: Optional[int],
        recordings_lookup: Optional[dict[str, list[dict]]],
    ) -> Generator[list, None, None]:
        for result in results:
            new_row = list(result)
            actor_id = str(result[actor_column_index])
            actor = actors_lookup.get(actor_id)
            new_row[actor_column_index] = actor if actor else {"id": actor_id}
            if recordings_column_index is not None and recordings_lookup is not None:
                new_row[recordings_column_index] = (
                    self._get_recordings(result[recordings_column_index], recordings_lookup) or None
                )
            yield new_row

    def prepare_recordings(
        self, column_name: str, input_columns: list[str]
    ) -> tuple[int | None, dict[str, list[dict]] | None]:
        if (column_name != "person" and column_name != "actor") or "matched_recordings" not in input_columns:
            return None, None

        column_index_events = input_columns.index("matched_recordings")
        matching_events_list = itertools.chain.from_iterable(row[column_index_events] for row in self.paginator.results)
        return column_index_events, self.strategy.get_recordings(matching_events_list)

    def calculate(self) -> ActorsQueryResponse:
        response = self.paginator.execute_hogql_query(
            query_type="ActorsQuery",
            query=self.to_query(),
            team=self.team,
            timings=self.timings,
            modifiers=self.modifiers,
        )
        input_columns = self.input_columns()
        missing_actors_count = None
        results: Sequence[list] | Iterator[list] = self.paginator.results

        enrich_columns = filter(lambda column: column in ("person", "group", "actor"), input_columns)
        for column_name in enrich_columns:
            actor_column_index = input_columns.index(column_name)
            actor_ids = (row[actor_column_index] for row in self.paginator.results)
            actors_lookup = self.strategy.get_actors(actor_ids)
            recordings_column_index, recordings_lookup = self.prepare_recordings(column_name, input_columns)

            missing_actors_count = len(self.paginator.results) - len(actors_lookup)
            results = self._enrich_with_actors(
                results, actor_column_index, actors_lookup, recordings_column_index, recordings_lookup
            )

        return ActorsQueryResponse(
            results=results,
            timings=response.timings,
            types=[t for _, t in response.types] if response.types else None,
            columns=input_columns,
            hogql=response.hogql,
            modifiers=self.modifiers,
            missing_actors_count=missing_actors_count,
            **self.paginator.response_params(),
        )

    def input_columns(self) -> list[str]:
        if self.query.select:
            return self.query.select

        return self.strategy.input_columns()

    # TODO: Figure out a more sure way of getting the actor id than using the alias or chain name
    def source_id_column(self, source_query: ast.SelectQuery | ast.SelectUnionQuery) -> list[str]:
        # Figure out the id column of the source query, first column that has id in the name
        if isinstance(source_query, ast.SelectQuery):
            select = source_query.select
        else:
            select = source_query.select_queries[0].select

        for column in select:
            if isinstance(column, ast.Alias) and (column.alias in ("group_key", "actor_id", "person_id")):
                return [column.alias]

        for column in select:
            if isinstance(column, ast.Alias) and "id" in column.alias:
                return [column.alias]

            if isinstance(column, ast.Field) and any("id" in str(part).lower() for part in column.chain):
                return [str(part) for part in column.chain]
        raise ValueError("Source query must have an id column")

    def source_table_join(self) -> ast.JoinExpr:
        assert self.source_query_runner is not None  # For type checking
        source_query = self.source_query_runner.to_actors_query()
        source_id_chain = self.source_id_column(source_query)
        source_alias = "source"

        return ast.JoinExpr(
            table=source_query,
            alias=source_alias,
            next_join=ast.JoinExpr(
                table=ast.Field(chain=[self.strategy.origin]),
                join_type="INNER JOIN",
                constraint=ast.JoinConstraint(
                    expr=ast.CompareOperation(
                        op=ast.CompareOperationOp.Eq,
                        left=ast.Field(chain=[self.strategy.origin, self.strategy.origin_id]),
                        right=ast.Field(chain=[source_alias, *source_id_chain]),
                    )
                ),
            ),
        )

    def to_query(self) -> ast.SelectQuery:
        with self.timings.measure("columns"):
            columns = []
            group_by = []
            aggregations = []
            for expr in self.input_columns():
                column: ast.Expr = parse_expr(expr)

                if expr == "person.$delete":
                    column = ast.Constant(value=1)
                elif expr == self.strategy.field or expr == "actor":
                    column = ast.Field(chain=[self.strategy.origin_id])
                elif expr == "matched_recordings":
                    column = ast.Field(chain=["matching_events"])  # TODO: Hmm?

                columns.append(column)
                if has_aggregation(column):
                    aggregations.append(column)
                elif not isinstance(column, ast.Constant):
                    group_by.append(column)
            has_any_aggregation = len(aggregations) > 0

        with self.timings.measure("filters"):
            filter_conditions = self.strategy.filter_conditions()
            where_list = [expr for expr in filter_conditions if not has_aggregation(expr)]
            if len(where_list) == 0:
                where = None
            elif len(where_list) == 1:
                where = where_list[0]
            else:
                where = ast.And(exprs=where_list)

            having_list = [expr for expr in filter_conditions if has_aggregation(expr)]
            if len(having_list) == 0:
                having = None
            elif len(having_list) == 1:
                having = having_list[0]
            else:
                having = ast.And(exprs=having_list)

        order_by: list[ast.OrderExpr]
        with self.timings.measure("order"):
            if self.query.orderBy is not None:
                strategy_order_by = self.strategy.order_by()
                if strategy_order_by is not None:
                    order_by = strategy_order_by
                else:
                    order_by = [parse_order_expr(col, timings=self.timings) for col in self.query.orderBy]
            elif "count()" in self.input_columns():
                order_by = [ast.OrderExpr(expr=parse_expr("count()"), order="DESC")]
            elif len(aggregations) > 0:
                order_by = [ast.OrderExpr(expr=self._remove_aliases(aggregations[0]), order="DESC")]
            elif "created_at" in self.input_columns():
                order_by = [ast.OrderExpr(expr=ast.Field(chain=["created_at"]), order="DESC")]
            elif len(columns) > 0:
                order_by = [ast.OrderExpr(expr=self._remove_aliases(columns[0]), order="ASC")]
            else:
                order_by = []

        with self.timings.measure("select"):
            if self.query.source:
                join_expr = self.source_table_join()
            else:
                join_expr = ast.JoinExpr(table=ast.Field(chain=[self.strategy.origin]))

            stmt = ast.SelectQuery(
                select=columns,
                select_from=join_expr,
                where=where,
                having=having,
                group_by=group_by if has_any_aggregation else None,
                order_by=order_by,
            )

        return stmt

    def to_actors_query(self) -> ast.SelectQuery:
        return self.to_query()

    def apply_dashboard_filters(self, dashboard_filter: DashboardFilter):
        query_update: dict[str, Any] = {}
        if self.source_query_runner:
            query_update["source"] = self.source_query_runner.apply_dashboard_filters(dashboard_filter)
        return self.query.model_copy(update=query_update)

    def _is_stale(self, cached_result_package):
        return True

    def _refresh_frequency(self):
        return timedelta(minutes=1)

    def _remove_aliases(self, node: ast.Expr) -> ast.Expr:
        if isinstance(node, ast.Alias):
            return self._remove_aliases(node.expr)
        return node<|MERGE_RESOLUTION|>--- conflicted
+++ resolved
@@ -1,11 +1,7 @@
 import itertools
 from datetime import timedelta
-<<<<<<< HEAD
-from typing import Any, List, Generator, Sequence, Iterator, Optional
-=======
 from typing import Optional
 from collections.abc import Generator, Sequence, Iterator
->>>>>>> 4fba6a63
 from posthog.hogql import ast
 from posthog.hogql.parser import parse_expr, parse_order_expr
 from posthog.hogql.property import has_aggregation
@@ -13,11 +9,7 @@
 from posthog.hogql_queries.insights.insight_actors_query_runner import InsightActorsQueryRunner
 from posthog.hogql_queries.insights.paginators import HogQLHasMorePaginator
 from posthog.hogql_queries.query_runner import QueryRunner, get_query_runner
-<<<<<<< HEAD
-from posthog.schema import ActorsQuery, ActorsQueryResponse, DashboardFilter
-=======
-from posthog.schema import ActorsQuery, ActorsQueryResponse, CachedActorsQueryResponse
->>>>>>> 4fba6a63
+from posthog.schema import ActorsQuery, ActorsQueryResponse, CachedActorsQueryResponse, DashboardFilter
 
 
 class ActorsQueryRunner(QueryRunner):
@@ -249,10 +241,8 @@
         return self.to_query()
 
     def apply_dashboard_filters(self, dashboard_filter: DashboardFilter):
-        query_update: dict[str, Any] = {}
         if self.source_query_runner:
-            query_update["source"] = self.source_query_runner.apply_dashboard_filters(dashboard_filter)
-        return self.query.model_copy(update=query_update)
+            self.source_query_runner.apply_dashboard_filters(dashboard_filter)
 
     def _is_stale(self, cached_result_package):
         return True
