from datetime import datetime
<<<<<<< HEAD
from typing import Optional, TypedDict, Union
=======
from typing import Dict, List, Optional, TypedDict, Union, Literal
>>>>>>> db0aef20

SnapshotData = dict
WindowId = Optional[str]


class RecordingSegment(TypedDict):
    start_time: datetime
    end_time: datetime
    window_id: WindowId
    is_active: bool


class SnapshotDataTaggedWithWindowId(TypedDict):
    window_id: WindowId
    snapshot_data: SnapshotData


# NOTE: EventSummary is a minimal version of full events, containing only some of the "data" content - strings and numbers
class SessionRecordingEventSummary(TypedDict):
    timestamp: int
    type: int
    # keys of this object should be any of EVENT_SUMMARY_DATA_INCLUSIONS
    data: dict[str, Union[int, str]]


# NOTE: MatchingSessionRecordingEvent is a minimal version of full events that is used to display events matching a filter on the frontend
class MatchingSessionRecordingEvent(TypedDict):
    uuid: str
    timestamp: datetime
    session_id: str
    window_id: str


class DecompressedRecordingData(TypedDict):
    has_next: bool
    snapshot_data_by_window_id: dict[WindowId, list[Union[SnapshotData, SessionRecordingEventSummary]]]


class RecordingMetadata(TypedDict):
    distinct_id: str
    start_time: datetime
    end_time: datetime
    click_count: int
    keypress_count: int
    mouse_activity_count: int
    console_log_count: int
    console_warn_count: int
    console_error_count: int
    first_url: str
    duration: int
    active_seconds: int
    snapshot_source: Literal["web", "mobile"]


class RecordingMatchingEvents(TypedDict):
    events: list[MatchingSessionRecordingEvent]


class PersistedRecordingV1(TypedDict):
    version: str  # "2022-12-22"
    snapshot_data_by_window_id: dict[WindowId, list[Union[SnapshotData, SessionRecordingEventSummary]]]
    distinct_id: str<|MERGE_RESOLUTION|>--- conflicted
+++ resolved
@@ -1,9 +1,5 @@
 from datetime import datetime
-<<<<<<< HEAD
-from typing import Optional, TypedDict, Union
-=======
-from typing import Dict, List, Optional, TypedDict, Union, Literal
->>>>>>> db0aef20
+from typing import Optional, TypedDict, Union, Literal
 
 SnapshotData = dict
 WindowId = Optional[str]
