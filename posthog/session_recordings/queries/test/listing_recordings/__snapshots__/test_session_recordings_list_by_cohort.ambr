--- conflicted
+++ resolved
@@ -2,8 +2,6 @@
 # name: TestSessionRecordingsListByCohort.test_filter_with_cohort_properties
   '''
   /* cohort_calculation: */
-<<<<<<< HEAD
-=======
   SELECT count(DISTINCT person_id)
   FROM cohortpeople
   WHERE team_id = 99999
@@ -14,7 +12,6 @@
 # name: TestSessionRecordingsListByCohort.test_filter_with_cohort_properties.1
   '''
   /* cohort_calculation: */
->>>>>>> e120bb86
   SELECT s.session_id AS session_id,
          any(s.team_id) AS `any(s.team_id)`,
          any(s.distinct_id) AS `any(s.distinct_id)`,
@@ -443,11 +440,7 @@
   FROM cohortpeople
   WHERE team_id = 99999
     AND cohort_id = 99999
-<<<<<<< HEAD
     AND version = NULL
-=======
-    AND version = 0
->>>>>>> e120bb86
   '''
 # ---
 # name: TestSessionRecordingsListByCohort.test_filter_with_static_and_dynamic_cohort_properties.3
