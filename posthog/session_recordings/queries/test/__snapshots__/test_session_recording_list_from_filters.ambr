# serializer version: 1
# name: TestSessionRecordingsListFromFilters.test_action_filter
  '''
  SELECT s.session_id AS session_id,
         any(s.team_id),
         any(s.distinct_id),
         min(toTimeZone(s.min_first_timestamp, 'UTC')) AS start_time,
         max(toTimeZone(s.max_last_timestamp, 'UTC')) AS end_time,
         dateDiff('SECOND', start_time, end_time) AS duration,
         argMinMerge(s.first_url) AS first_url,
         sum(s.click_count),
         sum(s.keypress_count),
         sum(s.mouse_activity_count),
         divide(sum(s.active_milliseconds), 1000) AS active_seconds,
         minus(duration, active_seconds) AS inactive_seconds,
         sum(s.console_log_count) AS console_log_count,
         sum(s.console_warn_count) AS console_warn_count,
         sum(s.console_error_count) AS console_error_count
  FROM session_replay_events AS s
  WHERE and(equals(s.team_id, 2), ifNull(greaterOrEquals(toTimeZone(s.min_first_timestamp, 'UTC'), toDateTime64('2022-12-14 00:00:00.000000', 6, 'UTC')), 0), ifNull(greaterOrEquals(toTimeZone(s.min_first_timestamp, 'UTC'), toDateTime64('2022-12-28 00:00:00.000000', 6, 'UTC')), 0), ifNull(lessOrEquals(toTimeZone(s.max_last_timestamp, 'UTC'), toDateTime64('2023-01-04 00:00:00.000000', 6, 'UTC')), 0), in(s.session_id,
                                                                                                                                                                                                                                                                                                                                                                                                                       (SELECT events.`$session_id` AS session_id
                                                                                                                                                                                                                                                                                                                                                                                                                        FROM events PREWHERE and(greaterOrEquals(toTimeZone(events.timestamp, 'UTC'), toDateTime64('2022-12-14 00:00:00.000000', 6, 'UTC')), lessOrEquals(toTimeZone(events.timestamp, 'UTC'), now64(6, 'UTC')), greaterOrEquals(toTimeZone(events.timestamp, 'UTC'), toDateTime64('2022-12-27 12:00:00.000000', 6, 'UTC')), lessOrEquals(toTimeZone(events.timestamp, 'UTC'), toDateTime64('2023-01-04 12:00:00.000000', 6, 'UTC')))
                                                                                                                                                                                                                                                                                                                                                                                                                        WHERE and(equals(events.team_id, 2), notEmpty(events.`$session_id`), and(and(equals(events.event, 'custom-event'), and(ifNull(equals(replaceRegexpAll(nullIf(nullIf(JSONExtractRaw(events.properties, '$browser'), ''), 'null'), '^"|"$', ''), 'Firefox'), 0), ifNull(equals(nullIf(nullIf(events.`$session_id`, ''), 'null'), 'test_action_filter-session-one'), 0), ifNull(equals(nullIf(nullIf(events.`$window_id`, ''), 'null'), 'test_action_filter-window-id'), 0))), true))
                                                                                                                                                                                                                                                                                                                                                                                                                        GROUP BY events.`$session_id`
                                                                                                                                                                                                                                                                                                                                                                                                                        HAVING hasAll(groupUniqArray(events.event), ['custom-event']))), true)
  GROUP BY s.session_id
  HAVING true
  ORDER BY start_time DESC
  LIMIT 51
  OFFSET 0 SETTINGS readonly=2,
                    max_execution_time=60,
                    allow_experimental_object_type=1,
                    format_csv_allow_double_quotes=0,
                    max_ast_elements=1000000,
                    max_expanded_ast_elements=1000000,
                    max_query_size=524288
  '''
# ---
# name: TestSessionRecordingsListFromFilters.test_action_filter.1
  '''
  SELECT s.session_id AS session_id,
         any(s.team_id),
         any(s.distinct_id),
         min(toTimeZone(s.min_first_timestamp, 'UTC')) AS start_time,
         max(toTimeZone(s.max_last_timestamp, 'UTC')) AS end_time,
         dateDiff('SECOND', start_time, end_time) AS duration,
         argMinMerge(s.first_url) AS first_url,
         sum(s.click_count),
         sum(s.keypress_count),
         sum(s.mouse_activity_count),
         divide(sum(s.active_milliseconds), 1000) AS active_seconds,
         minus(duration, active_seconds) AS inactive_seconds,
         sum(s.console_log_count) AS console_log_count,
         sum(s.console_warn_count) AS console_warn_count,
         sum(s.console_error_count) AS console_error_count
  FROM session_replay_events AS s
  WHERE and(equals(s.team_id, 2), ifNull(greaterOrEquals(toTimeZone(s.min_first_timestamp, 'UTC'), toDateTime64('2022-12-14 00:00:00.000000', 6, 'UTC')), 0), ifNull(greaterOrEquals(toTimeZone(s.min_first_timestamp, 'UTC'), toDateTime64('2022-12-28 00:00:00.000000', 6, 'UTC')), 0), ifNull(lessOrEquals(toTimeZone(s.max_last_timestamp, 'UTC'), toDateTime64('2023-01-04 00:00:00.000000', 6, 'UTC')), 0), in(s.session_id,
                                                                                                                                                                                                                                                                                                                                                                                                                       (SELECT events.`$session_id` AS session_id
                                                                                                                                                                                                                                                                                                                                                                                                                        FROM events PREWHERE and(greaterOrEquals(toTimeZone(events.timestamp, 'UTC'), toDateTime64('2022-12-14 00:00:00.000000', 6, 'UTC')), lessOrEquals(toTimeZone(events.timestamp, 'UTC'), now64(6, 'UTC')), greaterOrEquals(toTimeZone(events.timestamp, 'UTC'), toDateTime64('2022-12-27 12:00:00.000000', 6, 'UTC')), lessOrEquals(toTimeZone(events.timestamp, 'UTC'), toDateTime64('2023-01-04 12:00:00.000000', 6, 'UTC')))
                                                                                                                                                                                                                                                                                                                                                                                                                        WHERE and(equals(events.team_id, 2), notEmpty(events.`$session_id`), and(and(equals(events.event, 'custom-event'), and(ifNull(equals(nullIf(nullIf(events.`$session_id`, ''), 'null'), 'test_action_filter-session-one'), 0), ifNull(equals(nullIf(nullIf(events.`$window_id`, ''), 'null'), 'test_action_filter-window-id'), 0))), true))
                                                                                                                                                                                                                                                                                                                                                                                                                        GROUP BY events.`$session_id`
                                                                                                                                                                                                                                                                                                                                                                                                                        HAVING hasAll(groupUniqArray(events.event), ['custom-event']))), true)
  GROUP BY s.session_id
  HAVING true
  ORDER BY start_time DESC
  LIMIT 51
  OFFSET 0 SETTINGS readonly=2,
                    max_execution_time=60,
                    allow_experimental_object_type=1,
                    format_csv_allow_double_quotes=0,
                    max_ast_elements=1000000,
                    max_expanded_ast_elements=1000000,
                    max_query_size=524288
  '''
# ---
# name: TestSessionRecordingsListFromFilters.test_action_filter.2
  '''
  SELECT s.session_id AS session_id,
         any(s.team_id),
         any(s.distinct_id),
         min(toTimeZone(s.min_first_timestamp, 'UTC')) AS start_time,
         max(toTimeZone(s.max_last_timestamp, 'UTC')) AS end_time,
         dateDiff('SECOND', start_time, end_time) AS duration,
         argMinMerge(s.first_url) AS first_url,
         sum(s.click_count),
         sum(s.keypress_count),
         sum(s.mouse_activity_count),
         divide(sum(s.active_milliseconds), 1000) AS active_seconds,
         minus(duration, active_seconds) AS inactive_seconds,
         sum(s.console_log_count) AS console_log_count,
         sum(s.console_warn_count) AS console_warn_count,
         sum(s.console_error_count) AS console_error_count
  FROM session_replay_events AS s
  WHERE and(equals(s.team_id, 2), ifNull(greaterOrEquals(toTimeZone(s.min_first_timestamp, 'UTC'), toDateTime64('2022-12-14 00:00:00.000000', 6, 'UTC')), 0), ifNull(greaterOrEquals(toTimeZone(s.min_first_timestamp, 'UTC'), toDateTime64('2022-12-28 00:00:00.000000', 6, 'UTC')), 0), ifNull(lessOrEquals(toTimeZone(s.max_last_timestamp, 'UTC'), toDateTime64('2023-01-04 00:00:00.000000', 6, 'UTC')), 0), in(s.session_id,
                                                                                                                                                                                                                                                                                                                                                                                                                       (SELECT events.`$session_id` AS session_id
                                                                                                                                                                                                                                                                                                                                                                                                                        FROM events PREWHERE and(greaterOrEquals(toTimeZone(events.timestamp, 'UTC'), toDateTime64('2022-12-14 00:00:00.000000', 6, 'UTC')), lessOrEquals(toTimeZone(events.timestamp, 'UTC'), now64(6, 'UTC')), greaterOrEquals(toTimeZone(events.timestamp, 'UTC'), toDateTime64('2022-12-27 12:00:00.000000', 6, 'UTC')), lessOrEquals(toTimeZone(events.timestamp, 'UTC'), toDateTime64('2023-01-04 12:00:00.000000', 6, 'UTC')))
                                                                                                                                                                                                                                                                                                                                                                                                                        WHERE and(equals(events.team_id, 2), notEmpty(events.`$session_id`), and(and(equals(events.event, 'custom-event'), and(ifNull(equals(nullIf(nullIf(events.`$session_id`, ''), 'null'), 'test_action_filter-session-one'), 0), ifNull(equals(nullIf(nullIf(events.`$window_id`, ''), 'null'), 'test_action_filter-window-id'), 0))), ifNull(equals(replaceRegexpAll(nullIf(nullIf(JSONExtractRaw(events.properties, '$browser'), ''), 'null'), '^"|"$', ''), 'Firefox'), 0)))
                                                                                                                                                                                                                                                                                                                                                                                                                        GROUP BY events.`$session_id`
                                                                                                                                                                                                                                                                                                                                                                                                                        HAVING hasAll(groupUniqArray(events.event), ['custom-event']))), true)
  GROUP BY s.session_id
  HAVING true
  ORDER BY start_time DESC
  LIMIT 51
  OFFSET 0 SETTINGS readonly=2,
                    max_execution_time=60,
                    allow_experimental_object_type=1,
                    format_csv_allow_double_quotes=0,
                    max_ast_elements=1000000,
                    max_expanded_ast_elements=1000000,
                    max_query_size=524288
  '''
# ---
# name: TestSessionRecordingsListFromFilters.test_action_filter.3
  '''
  SELECT s.session_id AS session_id,
         any(s.team_id),
         any(s.distinct_id),
         min(toTimeZone(s.min_first_timestamp, 'UTC')) AS start_time,
         max(toTimeZone(s.max_last_timestamp, 'UTC')) AS end_time,
         dateDiff('SECOND', start_time, end_time) AS duration,
         argMinMerge(s.first_url) AS first_url,
         sum(s.click_count),
         sum(s.keypress_count),
         sum(s.mouse_activity_count),
         divide(sum(s.active_milliseconds), 1000) AS active_seconds,
         minus(duration, active_seconds) AS inactive_seconds,
         sum(s.console_log_count) AS console_log_count,
         sum(s.console_warn_count) AS console_warn_count,
         sum(s.console_error_count) AS console_error_count
  FROM session_replay_events AS s
  WHERE and(equals(s.team_id, 2), ifNull(greaterOrEquals(toTimeZone(s.min_first_timestamp, 'UTC'), toDateTime64('2022-12-14 00:00:00.000000', 6, 'UTC')), 0), ifNull(greaterOrEquals(toTimeZone(s.min_first_timestamp, 'UTC'), toDateTime64('2022-12-28 00:00:00.000000', 6, 'UTC')), 0), ifNull(lessOrEquals(toTimeZone(s.max_last_timestamp, 'UTC'), toDateTime64('2023-01-04 00:00:00.000000', 6, 'UTC')), 0), in(s.session_id,
                                                                                                                                                                                                                                                                                                                                                                                                                       (SELECT events.`$session_id` AS session_id
                                                                                                                                                                                                                                                                                                                                                                                                                        FROM events PREWHERE and(greaterOrEquals(toTimeZone(events.timestamp, 'UTC'), toDateTime64('2022-12-14 00:00:00.000000', 6, 'UTC')), lessOrEquals(toTimeZone(events.timestamp, 'UTC'), now64(6, 'UTC')), greaterOrEquals(toTimeZone(events.timestamp, 'UTC'), toDateTime64('2022-12-27 12:00:00.000000', 6, 'UTC')), lessOrEquals(toTimeZone(events.timestamp, 'UTC'), toDateTime64('2023-01-04 12:00:00.000000', 6, 'UTC')))
                                                                                                                                                                                                                                                                                                                                                                                                                        WHERE and(equals(events.team_id, 2), notEmpty(events.`$session_id`), and(and(equals(events.event, 'custom-event'), and(ifNull(equals(nullIf(nullIf(events.`$session_id`, ''), 'null'), 'test_action_filter-session-one'), 0), ifNull(equals(nullIf(nullIf(events.`$window_id`, ''), 'null'), 'test_action_filter-window-id'), 0))), ifNull(equals(replaceRegexpAll(nullIf(nullIf(JSONExtractRaw(events.properties, '$browser'), ''), 'null'), '^"|"$', ''), 'Chrome'), 0)))
                                                                                                                                                                                                                                                                                                                                                                                                                        GROUP BY events.`$session_id`
                                                                                                                                                                                                                                                                                                                                                                                                                        HAVING hasAll(groupUniqArray(events.event), ['custom-event']))), true)
  GROUP BY s.session_id
  HAVING true
  ORDER BY start_time DESC
  LIMIT 51
  OFFSET 0 SETTINGS readonly=2,
                    max_execution_time=60,
                    allow_experimental_object_type=1,
                    format_csv_allow_double_quotes=0,
                    max_ast_elements=1000000,
                    max_expanded_ast_elements=1000000,
                    max_query_size=524288
  '''
# ---
# name: TestSessionRecordingsListFromFilters.test_all_filters_at_once
  '''
  SELECT s.session_id AS session_id,
         any(s.team_id),
         any(s.distinct_id),
         min(toTimeZone(s.min_first_timestamp, 'UTC')) AS start_time,
         max(toTimeZone(s.max_last_timestamp, 'UTC')) AS end_time,
         dateDiff('SECOND', start_time, end_time) AS duration,
         argMinMerge(s.first_url) AS first_url,
         sum(s.click_count),
         sum(s.keypress_count),
         sum(s.mouse_activity_count),
         divide(sum(s.active_milliseconds), 1000) AS active_seconds,
         minus(duration, active_seconds) AS inactive_seconds,
         sum(s.console_log_count) AS console_log_count,
         sum(s.console_warn_count) AS console_warn_count,
         sum(s.console_error_count) AS console_error_count
  FROM session_replay_events AS s
  INNER JOIN
    (SELECT argMax(person_distinct_id2.person_id, person_distinct_id2.version) AS person_id,
            person_distinct_id2.distinct_id AS distinct_id
     FROM person_distinct_id2
     WHERE equals(person_distinct_id2.team_id, 2)
     GROUP BY person_distinct_id2.distinct_id
     HAVING ifNull(equals(argMax(person_distinct_id2.is_deleted, person_distinct_id2.version), 0), 0)) AS s__pdi ON equals(s.distinct_id, s__pdi.distinct_id)
  WHERE and(equals(s.team_id, 2), ifNull(greaterOrEquals(toTimeZone(s.min_first_timestamp, 'UTC'), toDateTime64('2020-12-11 13:46:23.000000', 6, 'UTC')), 0), ifNull(greaterOrEquals(toTimeZone(s.min_first_timestamp, 'UTC'), toDateTime64('2020-12-22 00:00:00.000000', 6, 'UTC')), 0), ifNull(lessOrEquals(toTimeZone(s.max_last_timestamp, 'UTC'), toDateTime64('2021-01-04 23:59:59.999999', 6, 'UTC')), 0), in(s.session_id,
                                                                                                                                                                                                                                                                                                                                                                                                                       (SELECT events.`$session_id` AS session_id
                                                                                                                                                                                                                                                                                                                                                                                                                        FROM events PREWHERE and(greaterOrEquals(toTimeZone(events.timestamp, 'UTC'), toDateTime64('2020-12-11 13:46:23.000000', 6, 'UTC')), lessOrEquals(toTimeZone(events.timestamp, 'UTC'), now64(6, 'UTC')), greaterOrEquals(toTimeZone(events.timestamp, 'UTC'), toDateTime64('2020-12-21 12:00:00.000000', 6, 'UTC')), lessOrEquals(toTimeZone(events.timestamp, 'UTC'), toDateTime64('2021-01-05 11:59:59.999999', 6, 'UTC')))
                                                                                                                                                                                                                                                                                                                                                                                                                        WHERE and(equals(events.team_id, 2), notEmpty(events.`$session_id`), or(and(equals(events.event, '$pageview'), true), and(equals(events.event, 'custom-event'), true)))
                                                                                                                                                                                                                                                                                                                                                                                                                        GROUP BY events.`$session_id`
                                                                                                                                                                                                                                                                                                                                                                                                                        HAVING hasAll(groupUniqArray(events.event), ['$pageview', 'custom-event']))), true, ifNull(equals(s__pdi.person_id, '00000000-0000-0000-0000-000000000000'), 0))
  GROUP BY s.session_id
  HAVING ifNull(greaterOrEquals(duration, 60), 0)
  ORDER BY start_time DESC
  LIMIT 51
  OFFSET 0 SETTINGS readonly=2,
                    max_execution_time=60,
                    allow_experimental_object_type=1,
                    format_csv_allow_double_quotes=0,
                    max_ast_elements=1000000,
                    max_expanded_ast_elements=1000000,
                    max_query_size=524288
  '''
# ---
# name: TestSessionRecordingsListFromFilters.test_any_event_filter_with_properties
  '''
  SELECT s.session_id AS session_id,
         any(s.team_id),
         any(s.distinct_id),
         min(toTimeZone(s.min_first_timestamp, 'UTC')) AS start_time,
         max(toTimeZone(s.max_last_timestamp, 'UTC')) AS end_time,
         dateDiff('SECOND', start_time, end_time) AS duration,
         argMinMerge(s.first_url) AS first_url,
         sum(s.click_count),
         sum(s.keypress_count),
         sum(s.mouse_activity_count),
         divide(sum(s.active_milliseconds), 1000) AS active_seconds,
         minus(duration, active_seconds) AS inactive_seconds,
         sum(s.console_log_count) AS console_log_count,
         sum(s.console_warn_count) AS console_warn_count,
         sum(s.console_error_count) AS console_error_count
  FROM session_replay_events AS s
  WHERE and(equals(s.team_id, 2), ifNull(greaterOrEquals(toTimeZone(s.min_first_timestamp, 'UTC'), toDateTime64('2020-12-31 20:00:00.000000', 6, 'UTC')), 0), ifNull(greaterOrEquals(toTimeZone(s.min_first_timestamp, 'UTC'), toDateTime64('2021-01-14 00:00:00.000000', 6, 'UTC')), 0), ifNull(lessOrEquals(toTimeZone(s.max_last_timestamp, 'UTC'), toDateTime64('2021-01-21 20:00:00.000000', 6, 'UTC')), 0), in(s.session_id,
                                                                                                                                                                                                                                                                                                                                                                                                                       (SELECT events.`$session_id` AS session_id
                                                                                                                                                                                                                                                                                                                                                                                                                        FROM events PREWHERE and(greaterOrEquals(toTimeZone(events.timestamp, 'UTC'), toDateTime64('2020-12-31 20:00:00.000000', 6, 'UTC')), lessOrEquals(toTimeZone(events.timestamp, 'UTC'), now64(6, 'UTC')), greaterOrEquals(toTimeZone(events.timestamp, 'UTC'), toDateTime64('2021-01-13 12:00:00.000000', 6, 'UTC')), lessOrEquals(toTimeZone(events.timestamp, 'UTC'), toDateTime64('2021-01-22 08:00:00.000000', 6, 'UTC')))
                                                                                                                                                                                                                                                                                                                                                                                                                        WHERE and(equals(events.team_id, 2), notEmpty(events.`$session_id`), and(true, true))
                                                                                                                                                                                                                                                                                                                                                                                                                        GROUP BY events.`$session_id`
                                                                                                                                                                                                                                                                                                                                                                                                                        HAVING true)), true)
  GROUP BY s.session_id
  HAVING true
  ORDER BY start_time DESC
  LIMIT 51
  OFFSET 0 SETTINGS readonly=2,
                    max_execution_time=60,
                    allow_experimental_object_type=1,
                    format_csv_allow_double_quotes=0,
                    max_ast_elements=1000000,
                    max_expanded_ast_elements=1000000,
                    max_query_size=524288
  '''
# ---
# name: TestSessionRecordingsListFromFilters.test_any_event_filter_with_properties.1
  '''
  SELECT s.session_id AS session_id,
         any(s.team_id),
         any(s.distinct_id),
         min(toTimeZone(s.min_first_timestamp, 'UTC')) AS start_time,
         max(toTimeZone(s.max_last_timestamp, 'UTC')) AS end_time,
         dateDiff('SECOND', start_time, end_time) AS duration,
         argMinMerge(s.first_url) AS first_url,
         sum(s.click_count),
         sum(s.keypress_count),
         sum(s.mouse_activity_count),
         divide(sum(s.active_milliseconds), 1000) AS active_seconds,
         minus(duration, active_seconds) AS inactive_seconds,
         sum(s.console_log_count) AS console_log_count,
         sum(s.console_warn_count) AS console_warn_count,
         sum(s.console_error_count) AS console_error_count
  FROM session_replay_events AS s
  WHERE and(equals(s.team_id, 2), ifNull(greaterOrEquals(toTimeZone(s.min_first_timestamp, 'UTC'), toDateTime64('2020-12-31 20:00:00.000000', 6, 'UTC')), 0), ifNull(greaterOrEquals(toTimeZone(s.min_first_timestamp, 'UTC'), toDateTime64('2021-01-14 00:00:00.000000', 6, 'UTC')), 0), ifNull(lessOrEquals(toTimeZone(s.max_last_timestamp, 'UTC'), toDateTime64('2021-01-21 20:00:00.000000', 6, 'UTC')), 0), in(s.session_id,
                                                                                                                                                                                                                                                                                                                                                                                                                       (SELECT events.`$session_id` AS session_id
                                                                                                                                                                                                                                                                                                                                                                                                                        FROM events PREWHERE and(greaterOrEquals(toTimeZone(events.timestamp, 'UTC'), toDateTime64('2020-12-31 20:00:00.000000', 6, 'UTC')), lessOrEquals(toTimeZone(events.timestamp, 'UTC'), now64(6, 'UTC')), greaterOrEquals(toTimeZone(events.timestamp, 'UTC'), toDateTime64('2021-01-13 12:00:00.000000', 6, 'UTC')), lessOrEquals(toTimeZone(events.timestamp, 'UTC'), toDateTime64('2021-01-22 08:00:00.000000', 6, 'UTC')))
                                                                                                                                                                                                                                                                                                                                                                                                                        WHERE and(equals(events.team_id, 2), notEmpty(events.`$session_id`), and(true, ifNull(equals(replaceRegexpAll(nullIf(nullIf(JSONExtractRaw(events.properties, '$browser'), ''), 'null'), '^"|"$', ''), 'Chrome'), 0)))
                                                                                                                                                                                                                                                                                                                                                                                                                        GROUP BY events.`$session_id`
                                                                                                                                                                                                                                                                                                                                                                                                                        HAVING true)), true)
  GROUP BY s.session_id
  HAVING true
  ORDER BY start_time DESC
  LIMIT 51
  OFFSET 0 SETTINGS readonly=2,
                    max_execution_time=60,
                    allow_experimental_object_type=1,
                    format_csv_allow_double_quotes=0,
                    max_ast_elements=1000000,
                    max_expanded_ast_elements=1000000,
                    max_query_size=524288
  '''
# ---
# name: TestSessionRecordingsListFromFilters.test_any_event_filter_with_properties.2
  '''
  SELECT s.session_id AS session_id,
         any(s.team_id),
         any(s.distinct_id),
         min(toTimeZone(s.min_first_timestamp, 'UTC')) AS start_time,
         max(toTimeZone(s.max_last_timestamp, 'UTC')) AS end_time,
         dateDiff('SECOND', start_time, end_time) AS duration,
         argMinMerge(s.first_url) AS first_url,
         sum(s.click_count),
         sum(s.keypress_count),
         sum(s.mouse_activity_count),
         divide(sum(s.active_milliseconds), 1000) AS active_seconds,
         minus(duration, active_seconds) AS inactive_seconds,
         sum(s.console_log_count) AS console_log_count,
         sum(s.console_warn_count) AS console_warn_count,
         sum(s.console_error_count) AS console_error_count
  FROM session_replay_events AS s
  WHERE and(equals(s.team_id, 2), ifNull(greaterOrEquals(toTimeZone(s.min_first_timestamp, 'UTC'), toDateTime64('2020-12-31 20:00:00.000000', 6, 'UTC')), 0), ifNull(greaterOrEquals(toTimeZone(s.min_first_timestamp, 'UTC'), toDateTime64('2021-01-14 00:00:00.000000', 6, 'UTC')), 0), ifNull(lessOrEquals(toTimeZone(s.max_last_timestamp, 'UTC'), toDateTime64('2021-01-21 20:00:00.000000', 6, 'UTC')), 0), in(s.session_id,
                                                                                                                                                                                                                                                                                                                                                                                                                       (SELECT events.`$session_id` AS session_id
                                                                                                                                                                                                                                                                                                                                                                                                                        FROM events PREWHERE and(greaterOrEquals(toTimeZone(events.timestamp, 'UTC'), toDateTime64('2020-12-31 20:00:00.000000', 6, 'UTC')), lessOrEquals(toTimeZone(events.timestamp, 'UTC'), now64(6, 'UTC')), greaterOrEquals(toTimeZone(events.timestamp, 'UTC'), toDateTime64('2021-01-13 12:00:00.000000', 6, 'UTC')), lessOrEquals(toTimeZone(events.timestamp, 'UTC'), toDateTime64('2021-01-22 08:00:00.000000', 6, 'UTC')))
                                                                                                                                                                                                                                                                                                                                                                                                                        WHERE and(equals(events.team_id, 2), notEmpty(events.`$session_id`), and(true, ifNull(equals(replaceRegexpAll(nullIf(nullIf(JSONExtractRaw(events.properties, '$browser'), ''), 'null'), '^"|"$', ''), 'Firefox'), 0)))
                                                                                                                                                                                                                                                                                                                                                                                                                        GROUP BY events.`$session_id`
                                                                                                                                                                                                                                                                                                                                                                                                                        HAVING true)), true)
  GROUP BY s.session_id
  HAVING true
  ORDER BY start_time DESC
  LIMIT 51
  OFFSET 0 SETTINGS readonly=2,
                    max_execution_time=60,
                    allow_experimental_object_type=1,
                    format_csv_allow_double_quotes=0,
                    max_ast_elements=1000000,
                    max_expanded_ast_elements=1000000,
                    max_query_size=524288
  '''
# ---
# name: TestSessionRecordingsListFromFilters.test_any_event_filter_with_properties_materialized
  '''
  SELECT s.session_id AS session_id,
         any(s.team_id),
         any(s.distinct_id),
         min(toTimeZone(s.min_first_timestamp, 'UTC')) AS start_time,
         max(toTimeZone(s.max_last_timestamp, 'UTC')) AS end_time,
         dateDiff('SECOND', start_time, end_time) AS duration,
         argMinMerge(s.first_url) AS first_url,
         sum(s.click_count),
         sum(s.keypress_count),
         sum(s.mouse_activity_count),
         divide(sum(s.active_milliseconds), 1000) AS active_seconds,
         minus(duration, active_seconds) AS inactive_seconds,
         sum(s.console_log_count) AS console_log_count,
         sum(s.console_warn_count) AS console_warn_count,
         sum(s.console_error_count) AS console_error_count
  FROM session_replay_events AS s
  WHERE and(equals(s.team_id, 2), ifNull(greaterOrEquals(toTimeZone(s.min_first_timestamp, 'UTC'), toDateTime64('2020-12-31 20:00:00.000000', 6, 'UTC')), 0), ifNull(greaterOrEquals(toTimeZone(s.min_first_timestamp, 'UTC'), toDateTime64('2021-01-14 00:00:00.000000', 6, 'UTC')), 0), ifNull(lessOrEquals(toTimeZone(s.max_last_timestamp, 'UTC'), toDateTime64('2021-01-21 20:00:00.000000', 6, 'UTC')), 0), in(s.session_id,
                                                                                                                                                                                                                                                                                                                                                                                                                       (SELECT events.`$session_id` AS session_id
                                                                                                                                                                                                                                                                                                                                                                                                                        FROM events PREWHERE and(greaterOrEquals(toTimeZone(events.timestamp, 'UTC'), toDateTime64('2020-12-31 20:00:00.000000', 6, 'UTC')), lessOrEquals(toTimeZone(events.timestamp, 'UTC'), now64(6, 'UTC')), greaterOrEquals(toTimeZone(events.timestamp, 'UTC'), toDateTime64('2021-01-13 12:00:00.000000', 6, 'UTC')), lessOrEquals(toTimeZone(events.timestamp, 'UTC'), toDateTime64('2021-01-22 08:00:00.000000', 6, 'UTC')))
                                                                                                                                                                                                                                                                                                                                                                                                                        WHERE and(equals(events.team_id, 2), notEmpty(events.`$session_id`), and(true, true))
                                                                                                                                                                                                                                                                                                                                                                                                                        GROUP BY events.`$session_id`
                                                                                                                                                                                                                                                                                                                                                                                                                        HAVING true)), true)
  GROUP BY s.session_id
  HAVING true
  ORDER BY start_time DESC
  LIMIT 51
  OFFSET 0 SETTINGS readonly=2,
                    max_execution_time=60,
                    allow_experimental_object_type=1,
                    format_csv_allow_double_quotes=0,
                    max_ast_elements=1000000,
                    max_expanded_ast_elements=1000000,
                    max_query_size=524288
  '''
# ---
# name: TestSessionRecordingsListFromFilters.test_any_event_filter_with_properties_materialized.1
  '''
  SELECT s.session_id AS session_id,
         any(s.team_id),
         any(s.distinct_id),
         min(toTimeZone(s.min_first_timestamp, 'UTC')) AS start_time,
         max(toTimeZone(s.max_last_timestamp, 'UTC')) AS end_time,
         dateDiff('SECOND', start_time, end_time) AS duration,
         argMinMerge(s.first_url) AS first_url,
         sum(s.click_count),
         sum(s.keypress_count),
         sum(s.mouse_activity_count),
         divide(sum(s.active_milliseconds), 1000) AS active_seconds,
         minus(duration, active_seconds) AS inactive_seconds,
         sum(s.console_log_count) AS console_log_count,
         sum(s.console_warn_count) AS console_warn_count,
         sum(s.console_error_count) AS console_error_count
  FROM session_replay_events AS s
  WHERE and(equals(s.team_id, 2), ifNull(greaterOrEquals(toTimeZone(s.min_first_timestamp, 'UTC'), toDateTime64('2020-12-31 20:00:00.000000', 6, 'UTC')), 0), ifNull(greaterOrEquals(toTimeZone(s.min_first_timestamp, 'UTC'), toDateTime64('2021-01-14 00:00:00.000000', 6, 'UTC')), 0), ifNull(lessOrEquals(toTimeZone(s.max_last_timestamp, 'UTC'), toDateTime64('2021-01-21 20:00:00.000000', 6, 'UTC')), 0), in(s.session_id,
                                                                                                                                                                                                                                                                                                                                                                                                                       (SELECT events.`$session_id` AS session_id
                                                                                                                                                                                                                                                                                                                                                                                                                        FROM events PREWHERE and(greaterOrEquals(toTimeZone(events.timestamp, 'UTC'), toDateTime64('2020-12-31 20:00:00.000000', 6, 'UTC')), lessOrEquals(toTimeZone(events.timestamp, 'UTC'), now64(6, 'UTC')), greaterOrEquals(toTimeZone(events.timestamp, 'UTC'), toDateTime64('2021-01-13 12:00:00.000000', 6, 'UTC')), lessOrEquals(toTimeZone(events.timestamp, 'UTC'), toDateTime64('2021-01-22 08:00:00.000000', 6, 'UTC')))
                                                                                                                                                                                                                                                                                                                                                                                                                        WHERE and(equals(events.team_id, 2), notEmpty(events.`$session_id`), and(true, ifNull(equals(nullIf(nullIf(events.`mat_$browser`, ''), 'null'), 'Chrome'), 0)))
                                                                                                                                                                                                                                                                                                                                                                                                                        GROUP BY events.`$session_id`
                                                                                                                                                                                                                                                                                                                                                                                                                        HAVING true)), true)
  GROUP BY s.session_id
  HAVING true
  ORDER BY start_time DESC
  LIMIT 51
  OFFSET 0 SETTINGS readonly=2,
                    max_execution_time=60,
                    allow_experimental_object_type=1,
                    format_csv_allow_double_quotes=0,
                    max_ast_elements=1000000,
                    max_expanded_ast_elements=1000000,
                    max_query_size=524288
  '''
# ---
# name: TestSessionRecordingsListFromFilters.test_any_event_filter_with_properties_materialized.2
  '''
  SELECT s.session_id AS session_id,
         any(s.team_id),
         any(s.distinct_id),
         min(toTimeZone(s.min_first_timestamp, 'UTC')) AS start_time,
         max(toTimeZone(s.max_last_timestamp, 'UTC')) AS end_time,
         dateDiff('SECOND', start_time, end_time) AS duration,
         argMinMerge(s.first_url) AS first_url,
         sum(s.click_count),
         sum(s.keypress_count),
         sum(s.mouse_activity_count),
         divide(sum(s.active_milliseconds), 1000) AS active_seconds,
         minus(duration, active_seconds) AS inactive_seconds,
         sum(s.console_log_count) AS console_log_count,
         sum(s.console_warn_count) AS console_warn_count,
         sum(s.console_error_count) AS console_error_count
  FROM session_replay_events AS s
  WHERE and(equals(s.team_id, 2), ifNull(greaterOrEquals(toTimeZone(s.min_first_timestamp, 'UTC'), toDateTime64('2020-12-31 20:00:00.000000', 6, 'UTC')), 0), ifNull(greaterOrEquals(toTimeZone(s.min_first_timestamp, 'UTC'), toDateTime64('2021-01-14 00:00:00.000000', 6, 'UTC')), 0), ifNull(lessOrEquals(toTimeZone(s.max_last_timestamp, 'UTC'), toDateTime64('2021-01-21 20:00:00.000000', 6, 'UTC')), 0), in(s.session_id,
                                                                                                                                                                                                                                                                                                                                                                                                                       (SELECT events.`$session_id` AS session_id
                                                                                                                                                                                                                                                                                                                                                                                                                        FROM events PREWHERE and(greaterOrEquals(toTimeZone(events.timestamp, 'UTC'), toDateTime64('2020-12-31 20:00:00.000000', 6, 'UTC')), lessOrEquals(toTimeZone(events.timestamp, 'UTC'), now64(6, 'UTC')), greaterOrEquals(toTimeZone(events.timestamp, 'UTC'), toDateTime64('2021-01-13 12:00:00.000000', 6, 'UTC')), lessOrEquals(toTimeZone(events.timestamp, 'UTC'), toDateTime64('2021-01-22 08:00:00.000000', 6, 'UTC')))
                                                                                                                                                                                                                                                                                                                                                                                                                        WHERE and(equals(events.team_id, 2), notEmpty(events.`$session_id`), and(true, ifNull(equals(nullIf(nullIf(events.`mat_$browser`, ''), 'null'), 'Firefox'), 0)))
                                                                                                                                                                                                                                                                                                                                                                                                                        GROUP BY events.`$session_id`
                                                                                                                                                                                                                                                                                                                                                                                                                        HAVING true)), true)
  GROUP BY s.session_id
  HAVING true
  ORDER BY start_time DESC
  LIMIT 51
  OFFSET 0 SETTINGS readonly=2,
                    max_execution_time=60,
                    allow_experimental_object_type=1,
                    format_csv_allow_double_quotes=0,
                    max_ast_elements=1000000,
                    max_expanded_ast_elements=1000000,
                    max_query_size=524288
  '''
# ---
# name: TestSessionRecordingsListFromFilters.test_basic_query
  '''
  SELECT s.session_id AS session_id,
         any(s.team_id),
         any(s.distinct_id),
         min(toTimeZone(s.min_first_timestamp, 'UTC')) AS start_time,
         max(toTimeZone(s.max_last_timestamp, 'UTC')) AS end_time,
         dateDiff('SECOND', start_time, end_time) AS duration,
         argMinMerge(s.first_url) AS first_url,
         sum(s.click_count),
         sum(s.keypress_count),
         sum(s.mouse_activity_count),
         divide(sum(s.active_milliseconds), 1000) AS active_seconds,
         minus(duration, active_seconds) AS inactive_seconds,
         sum(s.console_log_count) AS console_log_count,
         sum(s.console_warn_count) AS console_warn_count,
         sum(s.console_error_count) AS console_error_count
  FROM session_replay_events AS s
  WHERE and(equals(s.team_id, 2), ifNull(greaterOrEquals(toTimeZone(s.min_first_timestamp, 'UTC'), toDateTime64('2020-12-11 13:46:23.000000', 6, 'UTC')), 0), ifNull(greaterOrEquals(toTimeZone(s.min_first_timestamp, 'UTC'), toDateTime64('2020-12-25 00:00:00.000000', 6, 'UTC')), 0), ifNull(lessOrEquals(toTimeZone(s.max_last_timestamp, 'UTC'), toDateTime64('2021-01-01 13:46:23.000000', 6, 'UTC')), 0), true)
  GROUP BY s.session_id
  HAVING true
  ORDER BY start_time DESC
  LIMIT 51
  OFFSET 0 SETTINGS readonly=2,
                    max_execution_time=60,
                    allow_experimental_object_type=1,
                    format_csv_allow_double_quotes=0,
                    max_ast_elements=1000000,
                    max_expanded_ast_elements=1000000,
                    max_query_size=524288
  '''
# ---
# name: TestSessionRecordingsListFromFilters.test_basic_query_active_sessions
  '''
  SELECT s.session_id AS session_id,
         any(s.team_id),
         any(s.distinct_id),
         min(toTimeZone(s.min_first_timestamp, 'UTC')) AS start_time,
         max(toTimeZone(s.max_last_timestamp, 'UTC')) AS end_time,
         dateDiff('SECOND', start_time, end_time) AS duration,
         argMinMerge(s.first_url) AS first_url,
         sum(s.click_count),
         sum(s.keypress_count),
         sum(s.mouse_activity_count),
         divide(sum(s.active_milliseconds), 1000) AS active_seconds,
         minus(duration, active_seconds) AS inactive_seconds,
         sum(s.console_log_count) AS console_log_count,
         sum(s.console_warn_count) AS console_warn_count,
         sum(s.console_error_count) AS console_error_count
  FROM session_replay_events AS s
  WHERE and(equals(s.team_id, 2), ifNull(greaterOrEquals(toTimeZone(s.min_first_timestamp, 'UTC'), toDateTime64('2020-12-11 13:46:23.000000', 6, 'UTC')), 0), ifNull(greaterOrEquals(toTimeZone(s.min_first_timestamp, 'UTC'), toDateTime64('2020-12-25 00:00:00.000000', 6, 'UTC')), 0), ifNull(lessOrEquals(toTimeZone(s.max_last_timestamp, 'UTC'), toDateTime64('2021-01-01 13:46:23.000000', 6, 'UTC')), 0), true)
  GROUP BY s.session_id
  HAVING ifNull(greaterOrEquals(duration, 60), 0)
  ORDER BY start_time DESC
  LIMIT 51
  OFFSET 0 SETTINGS readonly=2,
                    max_execution_time=60,
                    allow_experimental_object_type=1,
                    format_csv_allow_double_quotes=0,
                    max_ast_elements=1000000,
                    max_expanded_ast_elements=1000000,
                    max_query_size=524288
  '''
# ---
# name: TestSessionRecordingsListFromFilters.test_basic_query_active_sessions.1
  '''
  SELECT s.session_id AS session_id,
         any(s.team_id),
         any(s.distinct_id),
         min(toTimeZone(s.min_first_timestamp, 'UTC')) AS start_time,
         max(toTimeZone(s.max_last_timestamp, 'UTC')) AS end_time,
         dateDiff('SECOND', start_time, end_time) AS duration,
         argMinMerge(s.first_url) AS first_url,
         sum(s.click_count),
         sum(s.keypress_count),
         sum(s.mouse_activity_count),
         divide(sum(s.active_milliseconds), 1000) AS active_seconds,
         minus(duration, active_seconds) AS inactive_seconds,
         sum(s.console_log_count) AS console_log_count,
         sum(s.console_warn_count) AS console_warn_count,
         sum(s.console_error_count) AS console_error_count
  FROM session_replay_events AS s
  WHERE and(equals(s.team_id, 2), ifNull(greaterOrEquals(toTimeZone(s.min_first_timestamp, 'UTC'), toDateTime64('2020-12-11 13:46:23.000000', 6, 'UTC')), 0), ifNull(greaterOrEquals(toTimeZone(s.min_first_timestamp, 'UTC'), toDateTime64('2020-12-25 00:00:00.000000', 6, 'UTC')), 0), ifNull(lessOrEquals(toTimeZone(s.max_last_timestamp, 'UTC'), toDateTime64('2021-01-01 13:46:23.000000', 6, 'UTC')), 0), true)
  GROUP BY s.session_id
  HAVING ifNull(greaterOrEquals(active_seconds, 60), 0)
  ORDER BY start_time DESC
  LIMIT 51
  OFFSET 0 SETTINGS readonly=2,
                    max_execution_time=60,
                    allow_experimental_object_type=1,
                    format_csv_allow_double_quotes=0,
                    max_ast_elements=1000000,
                    max_expanded_ast_elements=1000000,
                    max_query_size=524288
  '''
# ---
# name: TestSessionRecordingsListFromFilters.test_basic_query_active_sessions.2
  '''
  SELECT s.session_id AS session_id,
         any(s.team_id),
         any(s.distinct_id),
         min(toTimeZone(s.min_first_timestamp, 'UTC')) AS start_time,
         max(toTimeZone(s.max_last_timestamp, 'UTC')) AS end_time,
         dateDiff('SECOND', start_time, end_time) AS duration,
         argMinMerge(s.first_url) AS first_url,
         sum(s.click_count),
         sum(s.keypress_count),
         sum(s.mouse_activity_count),
         divide(sum(s.active_milliseconds), 1000) AS active_seconds,
         minus(duration, active_seconds) AS inactive_seconds,
         sum(s.console_log_count) AS console_log_count,
         sum(s.console_warn_count) AS console_warn_count,
         sum(s.console_error_count) AS console_error_count
  FROM session_replay_events AS s
  WHERE and(equals(s.team_id, 2), ifNull(greaterOrEquals(toTimeZone(s.min_first_timestamp, 'UTC'), toDateTime64('2020-12-11 13:46:23.000000', 6, 'UTC')), 0), ifNull(greaterOrEquals(toTimeZone(s.min_first_timestamp, 'UTC'), toDateTime64('2020-12-25 00:00:00.000000', 6, 'UTC')), 0), ifNull(lessOrEquals(toTimeZone(s.max_last_timestamp, 'UTC'), toDateTime64('2021-01-01 13:46:23.000000', 6, 'UTC')), 0), true)
  GROUP BY s.session_id
  HAVING ifNull(greaterOrEquals(inactive_seconds, 60), 0)
  ORDER BY start_time DESC
  LIMIT 51
  OFFSET 0 SETTINGS readonly=2,
                    max_execution_time=60,
                    allow_experimental_object_type=1,
                    format_csv_allow_double_quotes=0,
                    max_ast_elements=1000000,
                    max_expanded_ast_elements=1000000,
                    max_query_size=524288
  '''
# ---
# name: TestSessionRecordingsListFromFilters.test_basic_query_with_ordering
  '''
  SELECT s.session_id AS session_id,
         any(s.team_id),
         any(s.distinct_id),
         min(toTimeZone(s.min_first_timestamp, 'UTC')) AS start_time,
         max(toTimeZone(s.max_last_timestamp, 'UTC')) AS end_time,
         dateDiff('SECOND', start_time, end_time) AS duration,
         argMinMerge(s.first_url) AS first_url,
         sum(s.click_count),
         sum(s.keypress_count),
         sum(s.mouse_activity_count),
         divide(sum(s.active_milliseconds), 1000) AS active_seconds,
         minus(duration, active_seconds) AS inactive_seconds,
         sum(s.console_log_count) AS console_log_count,
         sum(s.console_warn_count) AS console_warn_count,
         sum(s.console_error_count) AS console_error_count
  FROM session_replay_events AS s
  WHERE and(equals(s.team_id, 2), ifNull(greaterOrEquals(toTimeZone(s.min_first_timestamp, 'UTC'), toDateTime64('2020-12-11 13:46:23.000000', 6, 'UTC')), 0), ifNull(greaterOrEquals(toTimeZone(s.min_first_timestamp, 'UTC'), toDateTime64('2020-12-25 00:00:00.000000', 6, 'UTC')), 0), ifNull(lessOrEquals(toTimeZone(s.max_last_timestamp, 'UTC'), toDateTime64('2021-01-01 13:46:23.000000', 6, 'UTC')), 0), true)
  GROUP BY s.session_id
  HAVING true
  ORDER BY active_seconds DESC
  LIMIT 4
  OFFSET 0 SETTINGS readonly=2,
                    max_execution_time=60,
                    allow_experimental_object_type=1,
                    format_csv_allow_double_quotes=0,
                    max_ast_elements=1000000,
                    max_expanded_ast_elements=1000000,
                    max_query_size=524288
  '''
# ---
# name: TestSessionRecordingsListFromFilters.test_basic_query_with_ordering.1
  '''
  SELECT s.session_id AS session_id,
         any(s.team_id),
         any(s.distinct_id),
         min(toTimeZone(s.min_first_timestamp, 'UTC')) AS start_time,
         max(toTimeZone(s.max_last_timestamp, 'UTC')) AS end_time,
         dateDiff('SECOND', start_time, end_time) AS duration,
         argMinMerge(s.first_url) AS first_url,
         sum(s.click_count),
         sum(s.keypress_count),
         sum(s.mouse_activity_count),
         divide(sum(s.active_milliseconds), 1000) AS active_seconds,
         minus(duration, active_seconds) AS inactive_seconds,
         sum(s.console_log_count) AS console_log_count,
         sum(s.console_warn_count) AS console_warn_count,
         sum(s.console_error_count) AS console_error_count
  FROM session_replay_events AS s
  WHERE and(equals(s.team_id, 2), ifNull(greaterOrEquals(toTimeZone(s.min_first_timestamp, 'UTC'), toDateTime64('2020-12-11 13:46:23.000000', 6, 'UTC')), 0), ifNull(greaterOrEquals(toTimeZone(s.min_first_timestamp, 'UTC'), toDateTime64('2020-12-25 00:00:00.000000', 6, 'UTC')), 0), ifNull(lessOrEquals(toTimeZone(s.max_last_timestamp, 'UTC'), toDateTime64('2021-01-01 13:46:23.000000', 6, 'UTC')), 0), true)
  GROUP BY s.session_id
  HAVING true
  ORDER BY console_error_count DESC
  LIMIT 4
  OFFSET 0 SETTINGS readonly=2,
                    max_execution_time=60,
                    allow_experimental_object_type=1,
                    format_csv_allow_double_quotes=0,
                    max_ast_elements=1000000,
                    max_expanded_ast_elements=1000000,
                    max_query_size=524288
  '''
# ---
# name: TestSessionRecordingsListFromFilters.test_basic_query_with_ordering.2
  '''
  SELECT s.session_id AS session_id,
         any(s.team_id),
         any(s.distinct_id),
         min(toTimeZone(s.min_first_timestamp, 'UTC')) AS start_time,
         max(toTimeZone(s.max_last_timestamp, 'UTC')) AS end_time,
         dateDiff('SECOND', start_time, end_time) AS duration,
         argMinMerge(s.first_url) AS first_url,
         sum(s.click_count),
         sum(s.keypress_count),
         sum(s.mouse_activity_count),
         divide(sum(s.active_milliseconds), 1000) AS active_seconds,
         minus(duration, active_seconds) AS inactive_seconds,
         sum(s.console_log_count) AS console_log_count,
         sum(s.console_warn_count) AS console_warn_count,
         sum(s.console_error_count) AS console_error_count
  FROM session_replay_events AS s
  WHERE and(equals(s.team_id, 2), ifNull(greaterOrEquals(toTimeZone(s.min_first_timestamp, 'UTC'), toDateTime64('2020-12-11 13:46:23.000000', 6, 'UTC')), 0), ifNull(greaterOrEquals(toTimeZone(s.min_first_timestamp, 'UTC'), toDateTime64('2020-12-25 00:00:00.000000', 6, 'UTC')), 0), ifNull(lessOrEquals(toTimeZone(s.max_last_timestamp, 'UTC'), toDateTime64('2021-01-01 13:46:23.000000', 6, 'UTC')), 0), true)
  GROUP BY s.session_id
  HAVING true
  ORDER BY start_time DESC
  LIMIT 4
  OFFSET 0 SETTINGS readonly=2,
                    max_execution_time=60,
                    allow_experimental_object_type=1,
                    format_csv_allow_double_quotes=0,
                    max_ast_elements=1000000,
                    max_expanded_ast_elements=1000000,
                    max_query_size=524288
  '''
# ---
# name: TestSessionRecordingsListFromFilters.test_basic_query_with_paging
  '''
  SELECT s.session_id AS session_id,
         any(s.team_id),
         any(s.distinct_id),
         min(toTimeZone(s.min_first_timestamp, 'UTC')) AS start_time,
         max(toTimeZone(s.max_last_timestamp, 'UTC')) AS end_time,
         dateDiff('SECOND', start_time, end_time) AS duration,
         argMinMerge(s.first_url) AS first_url,
         sum(s.click_count),
         sum(s.keypress_count),
         sum(s.mouse_activity_count),
         divide(sum(s.active_milliseconds), 1000) AS active_seconds,
         minus(duration, active_seconds) AS inactive_seconds,
         sum(s.console_log_count) AS console_log_count,
         sum(s.console_warn_count) AS console_warn_count,
         sum(s.console_error_count) AS console_error_count
  FROM session_replay_events AS s
  WHERE and(equals(s.team_id, 2), ifNull(greaterOrEquals(toTimeZone(s.min_first_timestamp, 'UTC'), toDateTime64('2020-12-11 13:46:23.000000', 6, 'UTC')), 0), ifNull(greaterOrEquals(toTimeZone(s.min_first_timestamp, 'UTC'), toDateTime64('2020-12-25 00:00:00.000000', 6, 'UTC')), 0), ifNull(lessOrEquals(toTimeZone(s.max_last_timestamp, 'UTC'), toDateTime64('2021-01-01 13:46:23.000000', 6, 'UTC')), 0), true)
  GROUP BY s.session_id
  HAVING true
  ORDER BY start_time DESC
  LIMIT 2
  OFFSET 0 SETTINGS readonly=2,
                    max_execution_time=60,
                    allow_experimental_object_type=1,
                    format_csv_allow_double_quotes=0,
                    max_ast_elements=1000000,
                    max_expanded_ast_elements=1000000,
                    max_query_size=524288
  '''
# ---
# name: TestSessionRecordingsListFromFilters.test_basic_query_with_paging.1
  '''
  SELECT s.session_id AS session_id,
         any(s.team_id),
         any(s.distinct_id),
         min(toTimeZone(s.min_first_timestamp, 'UTC')) AS start_time,
         max(toTimeZone(s.max_last_timestamp, 'UTC')) AS end_time,
         dateDiff('SECOND', start_time, end_time) AS duration,
         argMinMerge(s.first_url) AS first_url,
         sum(s.click_count),
         sum(s.keypress_count),
         sum(s.mouse_activity_count),
         divide(sum(s.active_milliseconds), 1000) AS active_seconds,
         minus(duration, active_seconds) AS inactive_seconds,
         sum(s.console_log_count) AS console_log_count,
         sum(s.console_warn_count) AS console_warn_count,
         sum(s.console_error_count) AS console_error_count
  FROM session_replay_events AS s
  WHERE and(equals(s.team_id, 2), ifNull(greaterOrEquals(toTimeZone(s.min_first_timestamp, 'UTC'), toDateTime64('2020-12-11 13:46:23.000000', 6, 'UTC')), 0), ifNull(greaterOrEquals(toTimeZone(s.min_first_timestamp, 'UTC'), toDateTime64('2020-12-25 00:00:00.000000', 6, 'UTC')), 0), ifNull(lessOrEquals(toTimeZone(s.max_last_timestamp, 'UTC'), toDateTime64('2021-01-01 13:46:23.000000', 6, 'UTC')), 0), true)
  GROUP BY s.session_id
  HAVING true
  ORDER BY start_time DESC
  LIMIT 2
  OFFSET 1 SETTINGS readonly=2,
                    max_execution_time=60,
                    allow_experimental_object_type=1,
                    format_csv_allow_double_quotes=0,
                    max_ast_elements=1000000,
                    max_expanded_ast_elements=1000000,
                    max_query_size=524288
  '''
# ---
# name: TestSessionRecordingsListFromFilters.test_basic_query_with_paging.2
  '''
  SELECT s.session_id AS session_id,
         any(s.team_id),
         any(s.distinct_id),
         min(toTimeZone(s.min_first_timestamp, 'UTC')) AS start_time,
         max(toTimeZone(s.max_last_timestamp, 'UTC')) AS end_time,
         dateDiff('SECOND', start_time, end_time) AS duration,
         argMinMerge(s.first_url) AS first_url,
         sum(s.click_count),
         sum(s.keypress_count),
         sum(s.mouse_activity_count),
         divide(sum(s.active_milliseconds), 1000) AS active_seconds,
         minus(duration, active_seconds) AS inactive_seconds,
         sum(s.console_log_count) AS console_log_count,
         sum(s.console_warn_count) AS console_warn_count,
         sum(s.console_error_count) AS console_error_count
  FROM session_replay_events AS s
  WHERE and(equals(s.team_id, 2), ifNull(greaterOrEquals(toTimeZone(s.min_first_timestamp, 'UTC'), toDateTime64('2020-12-11 13:46:23.000000', 6, 'UTC')), 0), ifNull(greaterOrEquals(toTimeZone(s.min_first_timestamp, 'UTC'), toDateTime64('2020-12-25 00:00:00.000000', 6, 'UTC')), 0), ifNull(lessOrEquals(toTimeZone(s.max_last_timestamp, 'UTC'), toDateTime64('2021-01-01 13:46:23.000000', 6, 'UTC')), 0), true)
  GROUP BY s.session_id
  HAVING true
  ORDER BY start_time DESC
  LIMIT 2
  OFFSET 2 SETTINGS readonly=2,
                    max_execution_time=60,
                    allow_experimental_object_type=1,
                    format_csv_allow_double_quotes=0,
                    max_ast_elements=1000000,
                    max_expanded_ast_elements=1000000,
                    max_query_size=524288
  '''
# ---
# name: TestSessionRecordingsListFromFilters.test_date_from_filter
  '''
  SELECT s.session_id AS session_id,
         any(s.team_id),
         any(s.distinct_id),
         min(toTimeZone(s.min_first_timestamp, 'UTC')) AS start_time,
         max(toTimeZone(s.max_last_timestamp, 'UTC')) AS end_time,
         dateDiff('SECOND', start_time, end_time) AS duration,
         argMinMerge(s.first_url) AS first_url,
         sum(s.click_count),
         sum(s.keypress_count),
         sum(s.mouse_activity_count),
         divide(sum(s.active_milliseconds), 1000) AS active_seconds,
         minus(duration, active_seconds) AS inactive_seconds,
         sum(s.console_log_count) AS console_log_count,
         sum(s.console_warn_count) AS console_warn_count,
         sum(s.console_error_count) AS console_error_count
  FROM session_replay_events AS s
  WHERE and(equals(s.team_id, 2), ifNull(greaterOrEquals(toTimeZone(s.min_first_timestamp, 'UTC'), toDateTime64('2020-12-11 13:46:23.000000', 6, 'UTC')), 0), ifNull(greaterOrEquals(toTimeZone(s.min_first_timestamp, 'UTC'), toDateTime64('2021-01-01 00:00:00.000000', 6, 'UTC')), 0), ifNull(lessOrEquals(toTimeZone(s.max_last_timestamp, 'UTC'), toDateTime64('2021-01-01 13:46:23.000000', 6, 'UTC')), 0), true)
  GROUP BY s.session_id
  HAVING true
  ORDER BY start_time DESC
  LIMIT 51
  OFFSET 0 SETTINGS readonly=2,
                    max_execution_time=60,
                    allow_experimental_object_type=1,
                    format_csv_allow_double_quotes=0,
                    max_ast_elements=1000000,
                    max_expanded_ast_elements=1000000,
                    max_query_size=524288
  '''
# ---
# name: TestSessionRecordingsListFromFilters.test_date_from_filter.1
  '''
  SELECT s.session_id AS session_id,
         any(s.team_id),
         any(s.distinct_id),
         min(toTimeZone(s.min_first_timestamp, 'UTC')) AS start_time,
         max(toTimeZone(s.max_last_timestamp, 'UTC')) AS end_time,
         dateDiff('SECOND', start_time, end_time) AS duration,
         argMinMerge(s.first_url) AS first_url,
         sum(s.click_count),
         sum(s.keypress_count),
         sum(s.mouse_activity_count),
         divide(sum(s.active_milliseconds), 1000) AS active_seconds,
         minus(duration, active_seconds) AS inactive_seconds,
         sum(s.console_log_count) AS console_log_count,
         sum(s.console_warn_count) AS console_warn_count,
         sum(s.console_error_count) AS console_error_count
  FROM session_replay_events AS s
  WHERE and(equals(s.team_id, 2), ifNull(greaterOrEquals(toTimeZone(s.min_first_timestamp, 'UTC'), toDateTime64('2020-12-11 13:46:23.000000', 6, 'UTC')), 0), ifNull(greaterOrEquals(toTimeZone(s.min_first_timestamp, 'UTC'), toDateTime64('2020-12-30 00:00:00.000000', 6, 'UTC')), 0), ifNull(lessOrEquals(toTimeZone(s.max_last_timestamp, 'UTC'), toDateTime64('2021-01-01 13:46:23.000000', 6, 'UTC')), 0), true)
  GROUP BY s.session_id
  HAVING true
  ORDER BY start_time DESC
  LIMIT 51
  OFFSET 0 SETTINGS readonly=2,
                    max_execution_time=60,
                    allow_experimental_object_type=1,
                    format_csv_allow_double_quotes=0,
                    max_ast_elements=1000000,
                    max_expanded_ast_elements=1000000,
                    max_query_size=524288
  '''
# ---
# name: TestSessionRecordingsListFromFilters.test_date_from_filter_cannot_search_before_ttl
  '''
  SELECT s.session_id AS session_id,
         any(s.team_id),
         any(s.distinct_id),
         min(toTimeZone(s.min_first_timestamp, 'UTC')) AS start_time,
         max(toTimeZone(s.max_last_timestamp, 'UTC')) AS end_time,
         dateDiff('SECOND', start_time, end_time) AS duration,
         argMinMerge(s.first_url) AS first_url,
         sum(s.click_count),
         sum(s.keypress_count),
         sum(s.mouse_activity_count),
         divide(sum(s.active_milliseconds), 1000) AS active_seconds,
         minus(duration, active_seconds) AS inactive_seconds,
         sum(s.console_log_count) AS console_log_count,
         sum(s.console_warn_count) AS console_warn_count,
         sum(s.console_error_count) AS console_error_count
  FROM session_replay_events AS s
  WHERE and(equals(s.team_id, 2), ifNull(greaterOrEquals(toTimeZone(s.min_first_timestamp, 'UTC'), toDateTime64('2020-12-11 12:46:00.000000', 6, 'UTC')), 0), ifNull(greaterOrEquals(toTimeZone(s.min_first_timestamp, 'UTC'), toDateTime64('2020-12-12 00:00:00.000000', 6, 'UTC')), 0), ifNull(lessOrEquals(toTimeZone(s.max_last_timestamp, 'UTC'), toDateTime64('2021-01-01 12:46:00.000000', 6, 'UTC')), 0), true)
  GROUP BY s.session_id
  HAVING true
  ORDER BY start_time DESC
  LIMIT 51
  OFFSET 0 SETTINGS readonly=2,
                    max_execution_time=60,
                    allow_experimental_object_type=1,
                    format_csv_allow_double_quotes=0,
                    max_ast_elements=1000000,
                    max_expanded_ast_elements=1000000,
                    max_query_size=524288
  '''
# ---
# name: TestSessionRecordingsListFromFilters.test_date_from_filter_cannot_search_before_ttl.1
  '''
  SELECT s.session_id AS session_id,
         any(s.team_id),
         any(s.distinct_id),
         min(toTimeZone(s.min_first_timestamp, 'UTC')) AS start_time,
         max(toTimeZone(s.max_last_timestamp, 'UTC')) AS end_time,
         dateDiff('SECOND', start_time, end_time) AS duration,
         argMinMerge(s.first_url) AS first_url,
         sum(s.click_count),
         sum(s.keypress_count),
         sum(s.mouse_activity_count),
         divide(sum(s.active_milliseconds), 1000) AS active_seconds,
         minus(duration, active_seconds) AS inactive_seconds,
         sum(s.console_log_count) AS console_log_count,
         sum(s.console_warn_count) AS console_warn_count,
         sum(s.console_error_count) AS console_error_count
  FROM session_replay_events AS s
  WHERE and(equals(s.team_id, 2), ifNull(greaterOrEquals(toTimeZone(s.min_first_timestamp, 'UTC'), toDateTime64('2020-12-11 12:46:00.000000', 6, 'UTC')), 0), ifNull(greaterOrEquals(toTimeZone(s.min_first_timestamp, 'UTC'), toDateTime64('2020-12-11 00:00:00.000000', 6, 'UTC')), 0), ifNull(lessOrEquals(toTimeZone(s.max_last_timestamp, 'UTC'), toDateTime64('2021-01-01 12:46:00.000000', 6, 'UTC')), 0), true)
  GROUP BY s.session_id
  HAVING true
  ORDER BY start_time DESC
  LIMIT 51
  OFFSET 0 SETTINGS readonly=2,
                    max_execution_time=60,
                    allow_experimental_object_type=1,
                    format_csv_allow_double_quotes=0,
                    max_ast_elements=1000000,
                    max_expanded_ast_elements=1000000,
                    max_query_size=524288
  '''
# ---
# name: TestSessionRecordingsListFromFilters.test_date_from_filter_cannot_search_before_ttl.2
  '''
  SELECT s.session_id AS session_id,
         any(s.team_id),
         any(s.distinct_id),
         min(toTimeZone(s.min_first_timestamp, 'UTC')) AS start_time,
         max(toTimeZone(s.max_last_timestamp, 'UTC')) AS end_time,
         dateDiff('SECOND', start_time, end_time) AS duration,
         argMinMerge(s.first_url) AS first_url,
         sum(s.click_count),
         sum(s.keypress_count),
         sum(s.mouse_activity_count),
         divide(sum(s.active_milliseconds), 1000) AS active_seconds,
         minus(duration, active_seconds) AS inactive_seconds,
         sum(s.console_log_count) AS console_log_count,
         sum(s.console_warn_count) AS console_warn_count,
         sum(s.console_error_count) AS console_error_count
  FROM session_replay_events AS s
  WHERE and(equals(s.team_id, 2), ifNull(greaterOrEquals(toTimeZone(s.min_first_timestamp, 'UTC'), toDateTime64('2020-12-11 12:46:00.000000', 6, 'UTC')), 0), ifNull(greaterOrEquals(toTimeZone(s.min_first_timestamp, 'UTC'), toDateTime64('2020-12-10 00:00:00.000000', 6, 'UTC')), 0), ifNull(lessOrEquals(toTimeZone(s.max_last_timestamp, 'UTC'), toDateTime64('2021-01-01 12:46:00.000000', 6, 'UTC')), 0), true)
  GROUP BY s.session_id
  HAVING true
  ORDER BY start_time DESC
  LIMIT 51
  OFFSET 0 SETTINGS readonly=2,
                    max_execution_time=60,
                    allow_experimental_object_type=1,
                    format_csv_allow_double_quotes=0,
                    max_ast_elements=1000000,
                    max_expanded_ast_elements=1000000,
                    max_query_size=524288
  '''
# ---
# name: TestSessionRecordingsListFromFilters.test_date_to_filter
  '''
  SELECT s.session_id AS session_id,
         any(s.team_id),
         any(s.distinct_id),
         min(toTimeZone(s.min_first_timestamp, 'UTC')) AS start_time,
         max(toTimeZone(s.max_last_timestamp, 'UTC')) AS end_time,
         dateDiff('SECOND', start_time, end_time) AS duration,
         argMinMerge(s.first_url) AS first_url,
         sum(s.click_count),
         sum(s.keypress_count),
         sum(s.mouse_activity_count),
         divide(sum(s.active_milliseconds), 1000) AS active_seconds,
         minus(duration, active_seconds) AS inactive_seconds,
         sum(s.console_log_count) AS console_log_count,
         sum(s.console_warn_count) AS console_warn_count,
         sum(s.console_error_count) AS console_error_count
  FROM session_replay_events AS s
  WHERE and(equals(s.team_id, 2), ifNull(greaterOrEquals(toTimeZone(s.min_first_timestamp, 'UTC'), toDateTime64('2020-12-11 13:46:23.000000', 6, 'UTC')), 0), ifNull(greaterOrEquals(toTimeZone(s.min_first_timestamp, 'UTC'), toDateTime64('2020-12-25 00:00:00.000000', 6, 'UTC')), 0), ifNull(lessOrEquals(toTimeZone(s.max_last_timestamp, 'UTC'), toDateTime64('2020-12-28 23:59:59.999999', 6, 'UTC')), 0), true)
  GROUP BY s.session_id
  HAVING true
  ORDER BY start_time DESC
  LIMIT 51
  OFFSET 0 SETTINGS readonly=2,
                    max_execution_time=60,
                    allow_experimental_object_type=1,
                    format_csv_allow_double_quotes=0,
                    max_ast_elements=1000000,
                    max_expanded_ast_elements=1000000,
                    max_query_size=524288
  '''
# ---
# name: TestSessionRecordingsListFromFilters.test_date_to_filter.1
  '''
  SELECT s.session_id AS session_id,
         any(s.team_id),
         any(s.distinct_id),
         min(toTimeZone(s.min_first_timestamp, 'UTC')) AS start_time,
         max(toTimeZone(s.max_last_timestamp, 'UTC')) AS end_time,
         dateDiff('SECOND', start_time, end_time) AS duration,
         argMinMerge(s.first_url) AS first_url,
         sum(s.click_count),
         sum(s.keypress_count),
         sum(s.mouse_activity_count),
         divide(sum(s.active_milliseconds), 1000) AS active_seconds,
         minus(duration, active_seconds) AS inactive_seconds,
         sum(s.console_log_count) AS console_log_count,
         sum(s.console_warn_count) AS console_warn_count,
         sum(s.console_error_count) AS console_error_count
  FROM session_replay_events AS s
  WHERE and(equals(s.team_id, 2), ifNull(greaterOrEquals(toTimeZone(s.min_first_timestamp, 'UTC'), toDateTime64('2020-12-11 13:46:23.000000', 6, 'UTC')), 0), ifNull(greaterOrEquals(toTimeZone(s.min_first_timestamp, 'UTC'), toDateTime64('2020-12-25 00:00:00.000000', 6, 'UTC')), 0), ifNull(lessOrEquals(toTimeZone(s.max_last_timestamp, 'UTC'), toDateTime64('2020-12-29 23:59:59.999999', 6, 'UTC')), 0), true)
  GROUP BY s.session_id
  HAVING true
  ORDER BY start_time DESC
  LIMIT 51
  OFFSET 0 SETTINGS readonly=2,
                    max_execution_time=60,
                    allow_experimental_object_type=1,
                    format_csv_allow_double_quotes=0,
                    max_ast_elements=1000000,
                    max_expanded_ast_elements=1000000,
                    max_query_size=524288
  '''
# ---
# name: TestSessionRecordingsListFromFilters.test_duration_filter
  '''
  SELECT s.session_id AS session_id,
         any(s.team_id),
         any(s.distinct_id),
         min(toTimeZone(s.min_first_timestamp, 'UTC')) AS start_time,
         max(toTimeZone(s.max_last_timestamp, 'UTC')) AS end_time,
         dateDiff('SECOND', start_time, end_time) AS duration,
         argMinMerge(s.first_url) AS first_url,
         sum(s.click_count),
         sum(s.keypress_count),
         sum(s.mouse_activity_count),
         divide(sum(s.active_milliseconds), 1000) AS active_seconds,
         minus(duration, active_seconds) AS inactive_seconds,
         sum(s.console_log_count) AS console_log_count,
         sum(s.console_warn_count) AS console_warn_count,
         sum(s.console_error_count) AS console_error_count
  FROM session_replay_events AS s
  WHERE and(equals(s.team_id, 2), ifNull(greaterOrEquals(toTimeZone(s.min_first_timestamp, 'UTC'), toDateTime64('2020-12-11 13:46:23.000000', 6, 'UTC')), 0), ifNull(greaterOrEquals(toTimeZone(s.min_first_timestamp, 'UTC'), toDateTime64('2020-12-25 00:00:00.000000', 6, 'UTC')), 0), ifNull(lessOrEquals(toTimeZone(s.max_last_timestamp, 'UTC'), toDateTime64('2021-01-01 13:46:23.000000', 6, 'UTC')), 0), true)
  GROUP BY s.session_id
  HAVING ifNull(greaterOrEquals(duration, 60), 0)
  ORDER BY start_time DESC
  LIMIT 51
  OFFSET 0 SETTINGS readonly=2,
                    max_execution_time=60,
                    allow_experimental_object_type=1,
                    format_csv_allow_double_quotes=0,
                    max_ast_elements=1000000,
                    max_expanded_ast_elements=1000000,
                    max_query_size=524288
  '''
# ---
# name: TestSessionRecordingsListFromFilters.test_duration_filter.1
  '''
  SELECT s.session_id AS session_id,
         any(s.team_id),
         any(s.distinct_id),
         min(toTimeZone(s.min_first_timestamp, 'UTC')) AS start_time,
         max(toTimeZone(s.max_last_timestamp, 'UTC')) AS end_time,
         dateDiff('SECOND', start_time, end_time) AS duration,
         argMinMerge(s.first_url) AS first_url,
         sum(s.click_count),
         sum(s.keypress_count),
         sum(s.mouse_activity_count),
         divide(sum(s.active_milliseconds), 1000) AS active_seconds,
         minus(duration, active_seconds) AS inactive_seconds,
         sum(s.console_log_count) AS console_log_count,
         sum(s.console_warn_count) AS console_warn_count,
         sum(s.console_error_count) AS console_error_count
  FROM session_replay_events AS s
  WHERE and(equals(s.team_id, 2), ifNull(greaterOrEquals(toTimeZone(s.min_first_timestamp, 'UTC'), toDateTime64('2020-12-11 13:46:23.000000', 6, 'UTC')), 0), ifNull(greaterOrEquals(toTimeZone(s.min_first_timestamp, 'UTC'), toDateTime64('2020-12-25 00:00:00.000000', 6, 'UTC')), 0), ifNull(lessOrEquals(toTimeZone(s.max_last_timestamp, 'UTC'), toDateTime64('2021-01-01 13:46:23.000000', 6, 'UTC')), 0), true)
  GROUP BY s.session_id
  HAVING ifNull(lessOrEquals(duration, 60), 0)
  ORDER BY start_time DESC
  LIMIT 51
  OFFSET 0 SETTINGS readonly=2,
                    max_execution_time=60,
                    allow_experimental_object_type=1,
                    format_csv_allow_double_quotes=0,
                    max_ast_elements=1000000,
                    max_expanded_ast_elements=1000000,
                    max_query_size=524288
  '''
# ---
# name: TestSessionRecordingsListFromFilters.test_event_filter
  '''
  SELECT s.session_id AS session_id,
         any(s.team_id),
         any(s.distinct_id),
         min(toTimeZone(s.min_first_timestamp, 'UTC')) AS start_time,
         max(toTimeZone(s.max_last_timestamp, 'UTC')) AS end_time,
         dateDiff('SECOND', start_time, end_time) AS duration,
         argMinMerge(s.first_url) AS first_url,
         sum(s.click_count),
         sum(s.keypress_count),
         sum(s.mouse_activity_count),
         divide(sum(s.active_milliseconds), 1000) AS active_seconds,
         minus(duration, active_seconds) AS inactive_seconds,
         sum(s.console_log_count) AS console_log_count,
         sum(s.console_warn_count) AS console_warn_count,
         sum(s.console_error_count) AS console_error_count
  FROM session_replay_events AS s
  WHERE and(equals(s.team_id, 2), ifNull(greaterOrEquals(toTimeZone(s.min_first_timestamp, 'UTC'), toDateTime64('2020-12-11 13:46:23.000000', 6, 'UTC')), 0), ifNull(greaterOrEquals(toTimeZone(s.min_first_timestamp, 'UTC'), toDateTime64('2020-12-25 00:00:00.000000', 6, 'UTC')), 0), ifNull(lessOrEquals(toTimeZone(s.max_last_timestamp, 'UTC'), toDateTime64('2021-01-01 13:46:23.000000', 6, 'UTC')), 0), in(s.session_id,
                                                                                                                                                                                                                                                                                                                                                                                                                       (SELECT events.`$session_id` AS session_id
                                                                                                                                                                                                                                                                                                                                                                                                                        FROM events PREWHERE and(greaterOrEquals(toTimeZone(events.timestamp, 'UTC'), toDateTime64('2020-12-11 13:46:23.000000', 6, 'UTC')), lessOrEquals(toTimeZone(events.timestamp, 'UTC'), now64(6, 'UTC')), greaterOrEquals(toTimeZone(events.timestamp, 'UTC'), toDateTime64('2020-12-24 12:00:00.000000', 6, 'UTC')), lessOrEquals(toTimeZone(events.timestamp, 'UTC'), toDateTime64('2021-01-02 01:46:23.000000', 6, 'UTC')))
                                                                                                                                                                                                                                                                                                                                                                                                                        WHERE and(equals(events.team_id, 2), notEmpty(events.`$session_id`), and(equals(events.event, '$pageview'), true))
                                                                                                                                                                                                                                                                                                                                                                                                                        GROUP BY events.`$session_id`
                                                                                                                                                                                                                                                                                                                                                                                                                        HAVING hasAll(groupUniqArray(events.event), ['$pageview']))), true)
  GROUP BY s.session_id
  HAVING true
  ORDER BY start_time DESC
  LIMIT 51
  OFFSET 0 SETTINGS readonly=2,
                    max_execution_time=60,
                    allow_experimental_object_type=1,
                    format_csv_allow_double_quotes=0,
                    max_ast_elements=1000000,
                    max_expanded_ast_elements=1000000,
                    max_query_size=524288
  '''
# ---
# name: TestSessionRecordingsListFromFilters.test_event_filter.1
  '''
  SELECT s.session_id AS session_id,
         any(s.team_id),
         any(s.distinct_id),
         min(toTimeZone(s.min_first_timestamp, 'UTC')) AS start_time,
         max(toTimeZone(s.max_last_timestamp, 'UTC')) AS end_time,
         dateDiff('SECOND', start_time, end_time) AS duration,
         argMinMerge(s.first_url) AS first_url,
         sum(s.click_count),
         sum(s.keypress_count),
         sum(s.mouse_activity_count),
         divide(sum(s.active_milliseconds), 1000) AS active_seconds,
         minus(duration, active_seconds) AS inactive_seconds,
         sum(s.console_log_count) AS console_log_count,
         sum(s.console_warn_count) AS console_warn_count,
         sum(s.console_error_count) AS console_error_count
  FROM session_replay_events AS s
  WHERE and(equals(s.team_id, 2), ifNull(greaterOrEquals(toTimeZone(s.min_first_timestamp, 'UTC'), toDateTime64('2020-12-11 13:46:23.000000', 6, 'UTC')), 0), ifNull(greaterOrEquals(toTimeZone(s.min_first_timestamp, 'UTC'), toDateTime64('2020-12-25 00:00:00.000000', 6, 'UTC')), 0), ifNull(lessOrEquals(toTimeZone(s.max_last_timestamp, 'UTC'), toDateTime64('2021-01-01 13:46:23.000000', 6, 'UTC')), 0), in(s.session_id,
                                                                                                                                                                                                                                                                                                                                                                                                                       (SELECT events.`$session_id` AS session_id
                                                                                                                                                                                                                                                                                                                                                                                                                        FROM events PREWHERE and(greaterOrEquals(toTimeZone(events.timestamp, 'UTC'), toDateTime64('2020-12-11 13:46:23.000000', 6, 'UTC')), lessOrEquals(toTimeZone(events.timestamp, 'UTC'), now64(6, 'UTC')), greaterOrEquals(toTimeZone(events.timestamp, 'UTC'), toDateTime64('2020-12-24 12:00:00.000000', 6, 'UTC')), lessOrEquals(toTimeZone(events.timestamp, 'UTC'), toDateTime64('2021-01-02 01:46:23.000000', 6, 'UTC')))
                                                                                                                                                                                                                                                                                                                                                                                                                        WHERE and(equals(events.team_id, 2), notEmpty(events.`$session_id`), and(equals(events.event, '$autocapture'), true))
                                                                                                                                                                                                                                                                                                                                                                                                                        GROUP BY events.`$session_id`
                                                                                                                                                                                                                                                                                                                                                                                                                        HAVING hasAll(groupUniqArray(events.event), ['$autocapture']))), true)
  GROUP BY s.session_id
  HAVING true
  ORDER BY start_time DESC
  LIMIT 51
  OFFSET 0 SETTINGS readonly=2,
                    max_execution_time=60,
                    allow_experimental_object_type=1,
                    format_csv_allow_double_quotes=0,
                    max_ast_elements=1000000,
                    max_expanded_ast_elements=1000000,
                    max_query_size=524288
  '''
# ---
# name: TestSessionRecordingsListFromFilters.test_event_filter_has_ttl_applied_too
  '''
  SELECT s.session_id AS session_id,
         any(s.team_id),
         any(s.distinct_id),
         min(toTimeZone(s.min_first_timestamp, 'UTC')) AS start_time,
         max(toTimeZone(s.max_last_timestamp, 'UTC')) AS end_time,
         dateDiff('SECOND', start_time, end_time) AS duration,
         argMinMerge(s.first_url) AS first_url,
         sum(s.click_count),
         sum(s.keypress_count),
         sum(s.mouse_activity_count),
         divide(sum(s.active_milliseconds), 1000) AS active_seconds,
         minus(duration, active_seconds) AS inactive_seconds,
         sum(s.console_log_count) AS console_log_count,
         sum(s.console_warn_count) AS console_warn_count,
         sum(s.console_error_count) AS console_error_count
  FROM session_replay_events AS s
  WHERE and(equals(s.team_id, 2), ifNull(greaterOrEquals(toTimeZone(s.min_first_timestamp, 'UTC'), toDateTime64('2020-12-11 13:46:23.000000', 6, 'UTC')), 0), ifNull(greaterOrEquals(toTimeZone(s.min_first_timestamp, 'UTC'), toDateTime64('2020-12-25 00:00:00.000000', 6, 'UTC')), 0), ifNull(lessOrEquals(toTimeZone(s.max_last_timestamp, 'UTC'), toDateTime64('2021-01-01 13:46:23.000000', 6, 'UTC')), 0), in(s.session_id,
                                                                                                                                                                                                                                                                                                                                                                                                                       (SELECT events.`$session_id` AS session_id
                                                                                                                                                                                                                                                                                                                                                                                                                        FROM events PREWHERE and(greaterOrEquals(toTimeZone(events.timestamp, 'UTC'), toDateTime64('2020-12-11 13:46:23.000000', 6, 'UTC')), lessOrEquals(toTimeZone(events.timestamp, 'UTC'), now64(6, 'UTC')), greaterOrEquals(toTimeZone(events.timestamp, 'UTC'), toDateTime64('2020-12-24 12:00:00.000000', 6, 'UTC')), lessOrEquals(toTimeZone(events.timestamp, 'UTC'), toDateTime64('2021-01-02 01:46:23.000000', 6, 'UTC')))
                                                                                                                                                                                                                                                                                                                                                                                                                        WHERE and(equals(events.team_id, 2), notEmpty(events.`$session_id`), and(equals(events.event, '$pageview'), true))
                                                                                                                                                                                                                                                                                                                                                                                                                        GROUP BY events.`$session_id`
                                                                                                                                                                                                                                                                                                                                                                                                                        HAVING hasAll(groupUniqArray(events.event), ['$pageview']))), true)
  GROUP BY s.session_id
  HAVING true
  ORDER BY start_time DESC
  LIMIT 51
  OFFSET 0 SETTINGS readonly=2,
                    max_execution_time=60,
                    allow_experimental_object_type=1,
                    format_csv_allow_double_quotes=0,
                    max_ast_elements=1000000,
                    max_expanded_ast_elements=1000000,
                    max_query_size=524288
  '''
# ---
# name: TestSessionRecordingsListFromFilters.test_event_filter_has_ttl_applied_too.1
  '''
  SELECT s.session_id AS session_id,
         any(s.team_id),
         any(s.distinct_id),
         min(toTimeZone(s.min_first_timestamp, 'UTC')) AS start_time,
         max(toTimeZone(s.max_last_timestamp, 'UTC')) AS end_time,
         dateDiff('SECOND', start_time, end_time) AS duration,
         argMinMerge(s.first_url) AS first_url,
         sum(s.click_count),
         sum(s.keypress_count),
         sum(s.mouse_activity_count),
         divide(sum(s.active_milliseconds), 1000) AS active_seconds,
         minus(duration, active_seconds) AS inactive_seconds,
         sum(s.console_log_count) AS console_log_count,
         sum(s.console_warn_count) AS console_warn_count,
         sum(s.console_error_count) AS console_error_count
  FROM session_replay_events AS s
  WHERE and(equals(s.team_id, 2), ifNull(greaterOrEquals(toTimeZone(s.min_first_timestamp, 'UTC'), toDateTime64('2020-12-11 13:46:23.000000', 6, 'UTC')), 0), ifNull(greaterOrEquals(toTimeZone(s.min_first_timestamp, 'UTC'), toDateTime64('2020-12-25 00:00:00.000000', 6, 'UTC')), 0), ifNull(lessOrEquals(toTimeZone(s.max_last_timestamp, 'UTC'), toDateTime64('2021-01-01 13:46:23.000000', 6, 'UTC')), 0), true)
  GROUP BY s.session_id
  HAVING true
  ORDER BY start_time DESC
  LIMIT 51
  OFFSET 0 SETTINGS readonly=2,
                    max_execution_time=60,
                    allow_experimental_object_type=1,
                    format_csv_allow_double_quotes=0,
                    max_ast_elements=1000000,
                    max_expanded_ast_elements=1000000,
                    max_query_size=524288
  '''
# ---
# name: TestSessionRecordingsListFromFilters.test_event_filter_with_active_sessions
  '''
  SELECT s.session_id AS session_id,
         any(s.team_id),
         any(s.distinct_id),
         min(toTimeZone(s.min_first_timestamp, 'UTC')) AS start_time,
         max(toTimeZone(s.max_last_timestamp, 'UTC')) AS end_time,
         dateDiff('SECOND', start_time, end_time) AS duration,
         argMinMerge(s.first_url) AS first_url,
         sum(s.click_count),
         sum(s.keypress_count),
         sum(s.mouse_activity_count),
         divide(sum(s.active_milliseconds), 1000) AS active_seconds,
         minus(duration, active_seconds) AS inactive_seconds,
         sum(s.console_log_count) AS console_log_count,
         sum(s.console_warn_count) AS console_warn_count,
         sum(s.console_error_count) AS console_error_count
  FROM session_replay_events AS s
  WHERE and(equals(s.team_id, 2), ifNull(greaterOrEquals(toTimeZone(s.min_first_timestamp, 'UTC'), toDateTime64('2020-12-11 13:46:23.000000', 6, 'UTC')), 0), ifNull(greaterOrEquals(toTimeZone(s.min_first_timestamp, 'UTC'), toDateTime64('2020-12-25 00:00:00.000000', 6, 'UTC')), 0), ifNull(lessOrEquals(toTimeZone(s.max_last_timestamp, 'UTC'), toDateTime64('2021-01-01 13:46:23.000000', 6, 'UTC')), 0), in(s.session_id,
                                                                                                                                                                                                                                                                                                                                                                                                                       (SELECT events.`$session_id` AS session_id
                                                                                                                                                                                                                                                                                                                                                                                                                        FROM events PREWHERE and(greaterOrEquals(toTimeZone(events.timestamp, 'UTC'), toDateTime64('2020-12-11 13:46:23.000000', 6, 'UTC')), lessOrEquals(toTimeZone(events.timestamp, 'UTC'), now64(6, 'UTC')), greaterOrEquals(toTimeZone(events.timestamp, 'UTC'), toDateTime64('2020-12-24 12:00:00.000000', 6, 'UTC')), lessOrEquals(toTimeZone(events.timestamp, 'UTC'), toDateTime64('2021-01-02 01:46:23.000000', 6, 'UTC')))
                                                                                                                                                                                                                                                                                                                                                                                                                        WHERE and(equals(events.team_id, 2), notEmpty(events.`$session_id`), and(equals(events.event, '$pageview'), true))
                                                                                                                                                                                                                                                                                                                                                                                                                        GROUP BY events.`$session_id`
                                                                                                                                                                                                                                                                                                                                                                                                                        HAVING hasAll(groupUniqArray(events.event), ['$pageview']))), true)
  GROUP BY s.session_id
  HAVING ifNull(greaterOrEquals(duration, 60), 0)
  ORDER BY start_time DESC
  LIMIT 51
  OFFSET 0 SETTINGS readonly=2,
                    max_execution_time=60,
                    allow_experimental_object_type=1,
                    format_csv_allow_double_quotes=0,
                    max_ast_elements=1000000,
                    max_expanded_ast_elements=1000000,
                    max_query_size=524288
  '''
# ---
# name: TestSessionRecordingsListFromFilters.test_event_filter_with_active_sessions.1
  '''
  SELECT s.session_id AS session_id,
         any(s.team_id),
         any(s.distinct_id),
         min(toTimeZone(s.min_first_timestamp, 'UTC')) AS start_time,
         max(toTimeZone(s.max_last_timestamp, 'UTC')) AS end_time,
         dateDiff('SECOND', start_time, end_time) AS duration,
         argMinMerge(s.first_url) AS first_url,
         sum(s.click_count),
         sum(s.keypress_count),
         sum(s.mouse_activity_count),
         divide(sum(s.active_milliseconds), 1000) AS active_seconds,
         minus(duration, active_seconds) AS inactive_seconds,
         sum(s.console_log_count) AS console_log_count,
         sum(s.console_warn_count) AS console_warn_count,
         sum(s.console_error_count) AS console_error_count
  FROM session_replay_events AS s
  WHERE and(equals(s.team_id, 2), ifNull(greaterOrEquals(toTimeZone(s.min_first_timestamp, 'UTC'), toDateTime64('2020-12-11 13:46:23.000000', 6, 'UTC')), 0), ifNull(greaterOrEquals(toTimeZone(s.min_first_timestamp, 'UTC'), toDateTime64('2020-12-25 00:00:00.000000', 6, 'UTC')), 0), ifNull(lessOrEquals(toTimeZone(s.max_last_timestamp, 'UTC'), toDateTime64('2021-01-01 13:46:23.000000', 6, 'UTC')), 0), in(s.session_id,
                                                                                                                                                                                                                                                                                                                                                                                                                       (SELECT events.`$session_id` AS session_id
                                                                                                                                                                                                                                                                                                                                                                                                                        FROM events PREWHERE and(greaterOrEquals(toTimeZone(events.timestamp, 'UTC'), toDateTime64('2020-12-11 13:46:23.000000', 6, 'UTC')), lessOrEquals(toTimeZone(events.timestamp, 'UTC'), now64(6, 'UTC')), greaterOrEquals(toTimeZone(events.timestamp, 'UTC'), toDateTime64('2020-12-24 12:00:00.000000', 6, 'UTC')), lessOrEquals(toTimeZone(events.timestamp, 'UTC'), toDateTime64('2021-01-02 01:46:23.000000', 6, 'UTC')))
                                                                                                                                                                                                                                                                                                                                                                                                                        WHERE and(equals(events.team_id, 2), notEmpty(events.`$session_id`), and(equals(events.event, '$pageview'), true))
                                                                                                                                                                                                                                                                                                                                                                                                                        GROUP BY events.`$session_id`
                                                                                                                                                                                                                                                                                                                                                                                                                        HAVING hasAll(groupUniqArray(events.event), ['$pageview']))), true)
  GROUP BY s.session_id
  HAVING ifNull(greaterOrEquals(active_seconds, 60), 0)
  ORDER BY start_time DESC
  LIMIT 51
  OFFSET 0 SETTINGS readonly=2,
                    max_execution_time=60,
                    allow_experimental_object_type=1,
                    format_csv_allow_double_quotes=0,
                    max_ast_elements=1000000,
                    max_expanded_ast_elements=1000000,
                    max_query_size=524288
  '''
# ---
# name: TestSessionRecordingsListFromFilters.test_event_filter_with_group_filter
  '''
  SELECT s.session_id AS session_id,
         any(s.team_id),
         any(s.distinct_id),
         min(toTimeZone(s.min_first_timestamp, 'UTC')) AS start_time,
         max(toTimeZone(s.max_last_timestamp, 'UTC')) AS end_time,
         dateDiff('SECOND', start_time, end_time) AS duration,
         argMinMerge(s.first_url) AS first_url,
         sum(s.click_count),
         sum(s.keypress_count),
         sum(s.mouse_activity_count),
         divide(sum(s.active_milliseconds), 1000) AS active_seconds,
         minus(duration, active_seconds) AS inactive_seconds,
         sum(s.console_log_count) AS console_log_count,
         sum(s.console_warn_count) AS console_warn_count,
         sum(s.console_error_count) AS console_error_count
  FROM session_replay_events AS s
  WHERE and(equals(s.team_id, 2), ifNull(greaterOrEquals(toTimeZone(s.min_first_timestamp, 'UTC'), toDateTime64('2020-12-31 20:00:00.000000', 6, 'UTC')), 0), ifNull(greaterOrEquals(toTimeZone(s.min_first_timestamp, 'UTC'), toDateTime64('2021-01-14 00:00:00.000000', 6, 'UTC')), 0), ifNull(lessOrEquals(toTimeZone(s.max_last_timestamp, 'UTC'), toDateTime64('2021-01-21 20:00:00.000000', 6, 'UTC')), 0), in(s.session_id,
                                                                                                                                                                                                                                                                                                                                                                                                                       (SELECT events.`$session_id` AS session_id
                                                                                                                                                                                                                                                                                                                                                                                                                        FROM events
                                                                                                                                                                                                                                                                                                                                                                                                                        LEFT JOIN
                                                                                                                                                                                                                                                                                                                                                                                                                          (SELECT argMax(replaceRegexpAll(nullIf(nullIf(JSONExtractRaw(groups.group_properties, 'name'), ''), 'null'), '^"|"$', ''), groups._timestamp) AS properties___name, groups.group_type_index AS index, groups.group_key AS key
                                                                                                                                                                                                                                                                                                                                                                                                                           FROM groups
                                                                                                                                                                                                                                                                                                                                                                                                                           WHERE and(equals(groups.team_id, 2), ifNull(equals(index, 1), 0))
                                                                                                                                                                                                                                                                                                                                                                                                                           GROUP BY groups.group_type_index, groups.group_key) AS events__group_1 ON equals(events.`$group_1`, events__group_1.key) PREWHERE and(greaterOrEquals(toTimeZone(events.timestamp, 'UTC'), toDateTime64('2020-12-31 20:00:00.000000', 6, 'UTC')), lessOrEquals(toTimeZone(events.timestamp, 'UTC'), now64(6, 'UTC')), greaterOrEquals(toTimeZone(events.timestamp, 'UTC'), toDateTime64('2021-01-13 12:00:00.000000', 6, 'UTC')), lessOrEquals(toTimeZone(events.timestamp, 'UTC'), toDateTime64('2021-01-22 08:00:00.000000', 6, 'UTC')))
                                                                                                                                                                                                                                                                                                                                                                                                                        WHERE and(equals(events.team_id, 2), notEmpty(events.`$session_id`), and(equals(events.event, '$pageview'), ifNull(equals(events__group_1.properties___name, 'org one'), 0)))
                                                                                                                                                                                                                                                                                                                                                                                                                        GROUP BY events.`$session_id`
                                                                                                                                                                                                                                                                                                                                                                                                                        HAVING hasAll(groupUniqArray(events.event), ['$pageview']))), true)
  GROUP BY s.session_id
  HAVING true
  ORDER BY start_time DESC
  LIMIT 51
  OFFSET 0 SETTINGS readonly=2,
                    max_execution_time=60,
                    allow_experimental_object_type=1,
                    format_csv_allow_double_quotes=0,
                    max_ast_elements=1000000,
                    max_expanded_ast_elements=1000000,
                    max_query_size=524288
  '''
# ---
# name: TestSessionRecordingsListFromFilters.test_event_filter_with_hogql_event_properties_test_accounts_excluded
  '''
  SELECT s.session_id AS session_id,
         any(s.team_id),
         any(s.distinct_id),
         min(toTimeZone(s.min_first_timestamp, 'UTC')) AS start_time,
         max(toTimeZone(s.max_last_timestamp, 'UTC')) AS end_time,
         dateDiff('SECOND', start_time, end_time) AS duration,
         argMinMerge(s.first_url) AS first_url,
         sum(s.click_count),
         sum(s.keypress_count),
         sum(s.mouse_activity_count),
         divide(sum(s.active_milliseconds), 1000) AS active_seconds,
         minus(duration, active_seconds) AS inactive_seconds,
         sum(s.console_log_count) AS console_log_count,
         sum(s.console_warn_count) AS console_warn_count,
         sum(s.console_error_count) AS console_error_count
  FROM session_replay_events AS s
  WHERE and(equals(s.team_id, 2), ifNull(greaterOrEquals(toTimeZone(s.min_first_timestamp, 'UTC'), toDateTime64('2020-12-31 20:00:00.000000', 6, 'UTC')), 0), ifNull(greaterOrEquals(toTimeZone(s.min_first_timestamp, 'UTC'), toDateTime64('2021-01-14 00:00:00.000000', 6, 'UTC')), 0), ifNull(lessOrEquals(toTimeZone(s.max_last_timestamp, 'UTC'), toDateTime64('2021-01-21 20:00:00.000000', 6, 'UTC')), 0), in(s.session_id,
                                                                                                                                                                                                                                                                                                                                                                                                                       (SELECT events.`$session_id` AS session_id
                                                                                                                                                                                                                                                                                                                                                                                                                        FROM events PREWHERE and(greaterOrEquals(toTimeZone(events.timestamp, 'UTC'), toDateTime64('2020-12-31 20:00:00.000000', 6, 'UTC')), lessOrEquals(toTimeZone(events.timestamp, 'UTC'), now64(6, 'UTC')), greaterOrEquals(toTimeZone(events.timestamp, 'UTC'), toDateTime64('2021-01-13 12:00:00.000000', 6, 'UTC')), lessOrEquals(toTimeZone(events.timestamp, 'UTC'), toDateTime64('2021-01-22 08:00:00.000000', 6, 'UTC')))
                                                                                                                                                                                                                                                                                                                                                                                                                        WHERE and(equals(events.team_id, 2), notEmpty(events.`$session_id`), and(equals(events.event, '$pageview'), true))
                                                                                                                                                                                                                                                                                                                                                                                                                        GROUP BY events.`$session_id`
                                                                                                                                                                                                                                                                                                                                                                                                                        HAVING hasAll(groupUniqArray(events.event), ['$pageview']))), true)
  GROUP BY s.session_id
  HAVING true
  ORDER BY start_time DESC
  LIMIT 51
  OFFSET 0 SETTINGS readonly=2,
                    max_execution_time=60,
                    allow_experimental_object_type=1,
                    format_csv_allow_double_quotes=0,
                    max_ast_elements=1000000,
                    max_expanded_ast_elements=1000000,
                    max_query_size=524288
  '''
# ---
# name: TestSessionRecordingsListFromFilters.test_event_filter_with_hogql_event_properties_test_accounts_excluded.1
  '''
  SELECT s.session_id AS session_id,
         any(s.team_id),
         any(s.distinct_id),
         min(toTimeZone(s.min_first_timestamp, 'UTC')) AS start_time,
         max(toTimeZone(s.max_last_timestamp, 'UTC')) AS end_time,
         dateDiff('SECOND', start_time, end_time) AS duration,
         argMinMerge(s.first_url) AS first_url,
         sum(s.click_count),
         sum(s.keypress_count),
         sum(s.mouse_activity_count),
         divide(sum(s.active_milliseconds), 1000) AS active_seconds,
         minus(duration, active_seconds) AS inactive_seconds,
         sum(s.console_log_count) AS console_log_count,
         sum(s.console_warn_count) AS console_warn_count,
         sum(s.console_error_count) AS console_error_count
  FROM session_replay_events AS s
  INNER JOIN
    (SELECT argMax(person_distinct_id2.person_id, person_distinct_id2.version) AS s__pdi___person_id,
            argMax(person_distinct_id2.person_id, person_distinct_id2.version) AS person_id,
            person_distinct_id2.distinct_id AS distinct_id
     FROM person_distinct_id2
     WHERE equals(person_distinct_id2.team_id, 2)
     GROUP BY person_distinct_id2.distinct_id
     HAVING ifNull(equals(argMax(person_distinct_id2.is_deleted, person_distinct_id2.version), 0), 0)) AS s__pdi ON equals(s.distinct_id, s__pdi.distinct_id)
  INNER JOIN
    (SELECT person.id AS id,
            replaceRegexpAll(nullIf(nullIf(JSONExtractRaw(person.properties, 'email'), ''), 'null'), '^"|"$', '') AS properties___email
     FROM person
     WHERE and(equals(person.team_id, 2), ifNull(in(tuple(person.id, person.version),
                                                      (SELECT person.id AS id, max(person.version) AS version
                                                       FROM person
                                                       WHERE equals(person.team_id, 2)
                                                       GROUP BY person.id
                                                       HAVING ifNull(equals(argMax(person.is_deleted, person.version), 0), 0))), 0)) SETTINGS optimize_aggregation_in_order=1) AS s__pdi__person ON equals(s__pdi.s__pdi___person_id, s__pdi__person.id)
  WHERE and(equals(s.team_id, 2), ifNull(greaterOrEquals(toTimeZone(s.min_first_timestamp, 'UTC'), toDateTime64('2020-12-31 20:00:00.000000', 6, 'UTC')), 0), ifNull(greaterOrEquals(toTimeZone(s.min_first_timestamp, 'UTC'), toDateTime64('2021-01-14 00:00:00.000000', 6, 'UTC')), 0), ifNull(lessOrEquals(toTimeZone(s.max_last_timestamp, 'UTC'), toDateTime64('2021-01-21 20:00:00.000000', 6, 'UTC')), 0), in(s.session_id,
                                                                                                                                                                                                                                                                                                                                                                                                                       (SELECT events.`$session_id` AS session_id
                                                                                                                                                                                                                                                                                                                                                                                                                        FROM events PREWHERE and(greaterOrEquals(toTimeZone(events.timestamp, 'UTC'), toDateTime64('2020-12-31 20:00:00.000000', 6, 'UTC')), lessOrEquals(toTimeZone(events.timestamp, 'UTC'), now64(6, 'UTC')), greaterOrEquals(toTimeZone(events.timestamp, 'UTC'), toDateTime64('2021-01-13 12:00:00.000000', 6, 'UTC')), lessOrEquals(toTimeZone(events.timestamp, 'UTC'), toDateTime64('2021-01-22 08:00:00.000000', 6, 'UTC')))
                                                                                                                                                                                                                                                                                                                                                                                                                        WHERE and(equals(events.team_id, 2), notEmpty(events.`$session_id`), and(equals(events.event, '$pageview'), true))
                                                                                                                                                                                                                                                                                                                                                                                                                        GROUP BY events.`$session_id`
                                                                                                                                                                                                                                                                                                                                                                                                                        HAVING hasAll(groupUniqArray(events.event), ['$pageview']))), ifNull(equals(s__pdi__person.properties___email, 'bla'), 0))
  GROUP BY s.session_id
  HAVING true
  ORDER BY start_time DESC
  LIMIT 51
  OFFSET 0 SETTINGS readonly=2,
                    max_execution_time=60,
                    allow_experimental_object_type=1,
                    format_csv_allow_double_quotes=0,
                    max_ast_elements=1000000,
                    max_expanded_ast_elements=1000000,
                    max_query_size=524288
  '''
# ---
# name: TestSessionRecordingsListFromFilters.test_event_filter_with_hogql_event_properties_test_accounts_excluded.2
  '''
  SELECT s.session_id AS session_id,
         any(s.team_id),
         any(s.distinct_id),
         min(toTimeZone(s.min_first_timestamp, 'UTC')) AS start_time,
         max(toTimeZone(s.max_last_timestamp, 'UTC')) AS end_time,
         dateDiff('SECOND', start_time, end_time) AS duration,
         argMinMerge(s.first_url) AS first_url,
         sum(s.click_count),
         sum(s.keypress_count),
         sum(s.mouse_activity_count),
         divide(sum(s.active_milliseconds), 1000) AS active_seconds,
         minus(duration, active_seconds) AS inactive_seconds,
         sum(s.console_log_count) AS console_log_count,
         sum(s.console_warn_count) AS console_warn_count,
         sum(s.console_error_count) AS console_error_count
  FROM session_replay_events AS s
  INNER JOIN
    (SELECT argMax(person_distinct_id2.person_id, person_distinct_id2.version) AS s__pdi___person_id,
            argMax(person_distinct_id2.person_id, person_distinct_id2.version) AS person_id,
            person_distinct_id2.distinct_id AS distinct_id
     FROM person_distinct_id2
     WHERE equals(person_distinct_id2.team_id, 2)
     GROUP BY person_distinct_id2.distinct_id
     HAVING ifNull(equals(argMax(person_distinct_id2.is_deleted, person_distinct_id2.version), 0), 0)) AS s__pdi ON equals(s.distinct_id, s__pdi.distinct_id)
  INNER JOIN
    (SELECT person.id AS id,
            replaceRegexpAll(nullIf(nullIf(JSONExtractRaw(person.properties, 'email'), ''), 'null'), '^"|"$', '') AS properties___email
     FROM person
     WHERE and(equals(person.team_id, 2), ifNull(in(tuple(person.id, person.version),
                                                      (SELECT person.id AS id, max(person.version) AS version
                                                       FROM person
                                                       WHERE equals(person.team_id, 2)
                                                       GROUP BY person.id
                                                       HAVING ifNull(equals(argMax(person.is_deleted, person.version), 0), 0))), 0)) SETTINGS optimize_aggregation_in_order=1) AS s__pdi__person ON equals(s__pdi.s__pdi___person_id, s__pdi__person.id)
  JOIN
    (SELECT replaceRegexpAll(nullIf(nullIf(JSONExtractRaw(events.properties, '$browser'), ''), 'null'), '^"|"$', '') AS `properties___$browser`,
            events.`$session_id` AS `$session_id`
     FROM events PREWHERE ifNull(greaterOrEquals(events.timestamp, minus(toDateTime64('2021-01-21 20:00:00.000000', 6, 'UTC'), toIntervalDay(90))), 0)
     WHERE equals(events.team_id, 2)) AS s__events ON equals(s.session_id, s__events.`$session_id`)
  WHERE and(equals(s.team_id, 2), ifNull(greaterOrEquals(toTimeZone(s.min_first_timestamp, 'UTC'), toDateTime64('2020-12-31 20:00:00.000000', 6, 'UTC')), 0), ifNull(greaterOrEquals(toTimeZone(s.min_first_timestamp, 'UTC'), toDateTime64('2021-01-14 00:00:00.000000', 6, 'UTC')), 0), ifNull(lessOrEquals(toTimeZone(s.max_last_timestamp, 'UTC'), toDateTime64('2021-01-21 20:00:00.000000', 6, 'UTC')), 0), and(ifNull(equals(s__events.`properties___$browser`, 'Chrome'), 0), ifNull(equals(s__pdi__person.properties___email, 'bla'), 0)))
  GROUP BY s.session_id
  HAVING true
  ORDER BY start_time DESC
  LIMIT 51
  OFFSET 0 SETTINGS readonly=2,
                    max_execution_time=60,
                    allow_experimental_object_type=1,
                    format_csv_allow_double_quotes=0,
                    max_ast_elements=1000000,
                    max_expanded_ast_elements=1000000,
                    max_query_size=524288
  '''
# ---
# name: TestSessionRecordingsListFromFilters.test_event_filter_with_hogql_event_properties_test_accounts_excluded_materialized
  '''
  SELECT s.session_id AS session_id,
         any(s.team_id),
         any(s.distinct_id),
         min(toTimeZone(s.min_first_timestamp, 'UTC')) AS start_time,
         max(toTimeZone(s.max_last_timestamp, 'UTC')) AS end_time,
         dateDiff('SECOND', start_time, end_time) AS duration,
         argMinMerge(s.first_url) AS first_url,
         sum(s.click_count),
         sum(s.keypress_count),
         sum(s.mouse_activity_count),
         divide(sum(s.active_milliseconds), 1000) AS active_seconds,
         minus(duration, active_seconds) AS inactive_seconds,
         sum(s.console_log_count) AS console_log_count,
         sum(s.console_warn_count) AS console_warn_count,
         sum(s.console_error_count) AS console_error_count
  FROM session_replay_events AS s
  WHERE and(equals(s.team_id, 2), ifNull(greaterOrEquals(toTimeZone(s.min_first_timestamp, 'UTC'), toDateTime64('2020-12-31 20:00:00.000000', 6, 'UTC')), 0), ifNull(greaterOrEquals(toTimeZone(s.min_first_timestamp, 'UTC'), toDateTime64('2021-01-14 00:00:00.000000', 6, 'UTC')), 0), ifNull(lessOrEquals(toTimeZone(s.max_last_timestamp, 'UTC'), toDateTime64('2021-01-21 20:00:00.000000', 6, 'UTC')), 0), in(s.session_id,
                                                                                                                                                                                                                                                                                                                                                                                                                       (SELECT events.`$session_id` AS session_id
                                                                                                                                                                                                                                                                                                                                                                                                                        FROM events PREWHERE and(greaterOrEquals(toTimeZone(events.timestamp, 'UTC'), toDateTime64('2020-12-31 20:00:00.000000', 6, 'UTC')), lessOrEquals(toTimeZone(events.timestamp, 'UTC'), now64(6, 'UTC')), greaterOrEquals(toTimeZone(events.timestamp, 'UTC'), toDateTime64('2021-01-13 12:00:00.000000', 6, 'UTC')), lessOrEquals(toTimeZone(events.timestamp, 'UTC'), toDateTime64('2021-01-22 08:00:00.000000', 6, 'UTC')))
                                                                                                                                                                                                                                                                                                                                                                                                                        WHERE and(equals(events.team_id, 2), notEmpty(events.`$session_id`), and(equals(events.event, '$pageview'), true))
                                                                                                                                                                                                                                                                                                                                                                                                                        GROUP BY events.`$session_id`
                                                                                                                                                                                                                                                                                                                                                                                                                        HAVING hasAll(groupUniqArray(events.event), ['$pageview']))), true)
  GROUP BY s.session_id
  HAVING true
  ORDER BY start_time DESC
  LIMIT 51
  OFFSET 0 SETTINGS readonly=2,
                    max_execution_time=60,
                    allow_experimental_object_type=1,
                    format_csv_allow_double_quotes=0,
                    max_ast_elements=1000000,
                    max_expanded_ast_elements=1000000,
                    max_query_size=524288
  '''
# ---
# name: TestSessionRecordingsListFromFilters.test_event_filter_with_hogql_event_properties_test_accounts_excluded_materialized.1
  '''
  SELECT s.session_id AS session_id,
         any(s.team_id),
         any(s.distinct_id),
         min(toTimeZone(s.min_first_timestamp, 'UTC')) AS start_time,
         max(toTimeZone(s.max_last_timestamp, 'UTC')) AS end_time,
         dateDiff('SECOND', start_time, end_time) AS duration,
         argMinMerge(s.first_url) AS first_url,
         sum(s.click_count),
         sum(s.keypress_count),
         sum(s.mouse_activity_count),
         divide(sum(s.active_milliseconds), 1000) AS active_seconds,
         minus(duration, active_seconds) AS inactive_seconds,
         sum(s.console_log_count) AS console_log_count,
         sum(s.console_warn_count) AS console_warn_count,
         sum(s.console_error_count) AS console_error_count
  FROM session_replay_events AS s
  INNER JOIN
    (SELECT argMax(person_distinct_id2.person_id, person_distinct_id2.version) AS s__pdi___person_id,
            argMax(person_distinct_id2.person_id, person_distinct_id2.version) AS person_id,
            person_distinct_id2.distinct_id AS distinct_id
     FROM person_distinct_id2
     WHERE equals(person_distinct_id2.team_id, 2)
     GROUP BY person_distinct_id2.distinct_id
     HAVING ifNull(equals(argMax(person_distinct_id2.is_deleted, person_distinct_id2.version), 0), 0)) AS s__pdi ON equals(s.distinct_id, s__pdi.distinct_id)
  INNER JOIN
    (SELECT person.id AS id,
            nullIf(nullIf(person.pmat_email, ''), 'null') AS properties___email
     FROM person
     WHERE and(equals(person.team_id, 2), ifNull(in(tuple(person.id, person.version),
                                                      (SELECT person.id AS id, max(person.version) AS version
                                                       FROM person
                                                       WHERE equals(person.team_id, 2)
                                                       GROUP BY person.id
                                                       HAVING ifNull(equals(argMax(person.is_deleted, person.version), 0), 0))), 0)) SETTINGS optimize_aggregation_in_order=1) AS s__pdi__person ON equals(s__pdi.s__pdi___person_id, s__pdi__person.id)
  WHERE and(equals(s.team_id, 2), ifNull(greaterOrEquals(toTimeZone(s.min_first_timestamp, 'UTC'), toDateTime64('2020-12-31 20:00:00.000000', 6, 'UTC')), 0), ifNull(greaterOrEquals(toTimeZone(s.min_first_timestamp, 'UTC'), toDateTime64('2021-01-14 00:00:00.000000', 6, 'UTC')), 0), ifNull(lessOrEquals(toTimeZone(s.max_last_timestamp, 'UTC'), toDateTime64('2021-01-21 20:00:00.000000', 6, 'UTC')), 0), in(s.session_id,
                                                                                                                                                                                                                                                                                                                                                                                                                       (SELECT events.`$session_id` AS session_id
                                                                                                                                                                                                                                                                                                                                                                                                                        FROM events PREWHERE and(greaterOrEquals(toTimeZone(events.timestamp, 'UTC'), toDateTime64('2020-12-31 20:00:00.000000', 6, 'UTC')), lessOrEquals(toTimeZone(events.timestamp, 'UTC'), now64(6, 'UTC')), greaterOrEquals(toTimeZone(events.timestamp, 'UTC'), toDateTime64('2021-01-13 12:00:00.000000', 6, 'UTC')), lessOrEquals(toTimeZone(events.timestamp, 'UTC'), toDateTime64('2021-01-22 08:00:00.000000', 6, 'UTC')))
                                                                                                                                                                                                                                                                                                                                                                                                                        WHERE and(equals(events.team_id, 2), notEmpty(events.`$session_id`), and(equals(events.event, '$pageview'), true))
                                                                                                                                                                                                                                                                                                                                                                                                                        GROUP BY events.`$session_id`
                                                                                                                                                                                                                                                                                                                                                                                                                        HAVING hasAll(groupUniqArray(events.event), ['$pageview']))), ifNull(equals(s__pdi__person.properties___email, 'bla'), 0))
  GROUP BY s.session_id
  HAVING true
  ORDER BY start_time DESC
  LIMIT 51
  OFFSET 0 SETTINGS readonly=2,
                    max_execution_time=60,
                    allow_experimental_object_type=1,
                    format_csv_allow_double_quotes=0,
                    max_ast_elements=1000000,
                    max_expanded_ast_elements=1000000,
                    max_query_size=524288
  '''
# ---
# name: TestSessionRecordingsListFromFilters.test_event_filter_with_hogql_event_properties_test_accounts_excluded_materialized.2
  '''
  SELECT s.session_id AS session_id,
         any(s.team_id),
         any(s.distinct_id),
         min(toTimeZone(s.min_first_timestamp, 'UTC')) AS start_time,
         max(toTimeZone(s.max_last_timestamp, 'UTC')) AS end_time,
         dateDiff('SECOND', start_time, end_time) AS duration,
         argMinMerge(s.first_url) AS first_url,
         sum(s.click_count),
         sum(s.keypress_count),
         sum(s.mouse_activity_count),
         divide(sum(s.active_milliseconds), 1000) AS active_seconds,
         minus(duration, active_seconds) AS inactive_seconds,
         sum(s.console_log_count) AS console_log_count,
         sum(s.console_warn_count) AS console_warn_count,
         sum(s.console_error_count) AS console_error_count
  FROM session_replay_events AS s
  INNER JOIN
    (SELECT argMax(person_distinct_id2.person_id, person_distinct_id2.version) AS s__pdi___person_id,
            argMax(person_distinct_id2.person_id, person_distinct_id2.version) AS person_id,
            person_distinct_id2.distinct_id AS distinct_id
     FROM person_distinct_id2
     WHERE equals(person_distinct_id2.team_id, 2)
     GROUP BY person_distinct_id2.distinct_id
     HAVING ifNull(equals(argMax(person_distinct_id2.is_deleted, person_distinct_id2.version), 0), 0)) AS s__pdi ON equals(s.distinct_id, s__pdi.distinct_id)
  INNER JOIN
    (SELECT person.id AS id,
            nullIf(nullIf(person.pmat_email, ''), 'null') AS properties___email
     FROM person
     WHERE and(equals(person.team_id, 2), ifNull(in(tuple(person.id, person.version),
                                                      (SELECT person.id AS id, max(person.version) AS version
                                                       FROM person
                                                       WHERE equals(person.team_id, 2)
                                                       GROUP BY person.id
                                                       HAVING ifNull(equals(argMax(person.is_deleted, person.version), 0), 0))), 0)) SETTINGS optimize_aggregation_in_order=1) AS s__pdi__person ON equals(s__pdi.s__pdi___person_id, s__pdi__person.id)
  JOIN
    (SELECT nullIf(nullIf(events.`mat_$browser`, ''), 'null') AS `properties___$browser`,
            events.`$session_id` AS `$session_id`
     FROM events PREWHERE ifNull(greaterOrEquals(events.timestamp, minus(toDateTime64('2021-01-21 20:00:00.000000', 6, 'UTC'), toIntervalDay(90))), 0)
     WHERE equals(events.team_id, 2)) AS s__events ON equals(s.session_id, s__events.`$session_id`)
  WHERE and(equals(s.team_id, 2), ifNull(greaterOrEquals(toTimeZone(s.min_first_timestamp, 'UTC'), toDateTime64('2020-12-31 20:00:00.000000', 6, 'UTC')), 0), ifNull(greaterOrEquals(toTimeZone(s.min_first_timestamp, 'UTC'), toDateTime64('2021-01-14 00:00:00.000000', 6, 'UTC')), 0), ifNull(lessOrEquals(toTimeZone(s.max_last_timestamp, 'UTC'), toDateTime64('2021-01-21 20:00:00.000000', 6, 'UTC')), 0), and(ifNull(equals(s__events.`properties___$browser`, 'Chrome'), 0), ifNull(equals(s__pdi__person.properties___email, 'bla'), 0)))
  GROUP BY s.session_id
  HAVING true
  ORDER BY start_time DESC
  LIMIT 51
  OFFSET 0 SETTINGS readonly=2,
                    max_execution_time=60,
                    allow_experimental_object_type=1,
                    format_csv_allow_double_quotes=0,
                    max_ast_elements=1000000,
                    max_expanded_ast_elements=1000000,
                    max_query_size=524288
  '''
# ---
# name: TestSessionRecordingsListFromFilters.test_event_filter_with_hogql_properties
  '''
  SELECT s.session_id AS session_id,
         any(s.team_id),
         any(s.distinct_id),
         min(toTimeZone(s.min_first_timestamp, 'UTC')) AS start_time,
         max(toTimeZone(s.max_last_timestamp, 'UTC')) AS end_time,
         dateDiff('SECOND', start_time, end_time) AS duration,
         argMinMerge(s.first_url) AS first_url,
         sum(s.click_count),
         sum(s.keypress_count),
         sum(s.mouse_activity_count),
         divide(sum(s.active_milliseconds), 1000) AS active_seconds,
         minus(duration, active_seconds) AS inactive_seconds,
         sum(s.console_log_count) AS console_log_count,
         sum(s.console_warn_count) AS console_warn_count,
         sum(s.console_error_count) AS console_error_count
  FROM session_replay_events AS s
  WHERE and(equals(s.team_id, 2), ifNull(greaterOrEquals(toTimeZone(s.min_first_timestamp, 'UTC'), toDateTime64('2020-12-11 13:46:23.000000', 6, 'UTC')), 0), ifNull(greaterOrEquals(toTimeZone(s.min_first_timestamp, 'UTC'), toDateTime64('2020-12-25 00:00:00.000000', 6, 'UTC')), 0), ifNull(lessOrEquals(toTimeZone(s.max_last_timestamp, 'UTC'), toDateTime64('2021-01-01 13:46:23.000000', 6, 'UTC')), 0), in(s.session_id,
                                                                                                                                                                                                                                                                                                                                                                                                                       (SELECT events.`$session_id` AS session_id
                                                                                                                                                                                                                                                                                                                                                                                                                        FROM events PREWHERE and(greaterOrEquals(toTimeZone(events.timestamp, 'UTC'), toDateTime64('2020-12-11 13:46:23.000000', 6, 'UTC')), lessOrEquals(toTimeZone(events.timestamp, 'UTC'), now64(6, 'UTC')), greaterOrEquals(toTimeZone(events.timestamp, 'UTC'), toDateTime64('2020-12-24 12:00:00.000000', 6, 'UTC')), lessOrEquals(toTimeZone(events.timestamp, 'UTC'), toDateTime64('2021-01-02 01:46:23.000000', 6, 'UTC')))
                                                                                                                                                                                                                                                                                                                                                                                                                        WHERE and(equals(events.team_id, 2), notEmpty(events.`$session_id`), and(equals(events.event, '$pageview'), ifNull(equals(replaceRegexpAll(nullIf(nullIf(JSONExtractRaw(events.properties, '$browser'), ''), 'null'), '^"|"$', ''), 'Chrome'), 0)))
                                                                                                                                                                                                                                                                                                                                                                                                                        GROUP BY events.`$session_id`
                                                                                                                                                                                                                                                                                                                                                                                                                        HAVING hasAll(groupUniqArray(events.event), ['$pageview']))), true)
  GROUP BY s.session_id
  HAVING true
  ORDER BY start_time DESC
  LIMIT 51
  OFFSET 0 SETTINGS readonly=2,
                    max_execution_time=60,
                    allow_experimental_object_type=1,
                    format_csv_allow_double_quotes=0,
                    max_ast_elements=1000000,
                    max_expanded_ast_elements=1000000,
                    max_query_size=524288
  '''
# ---
# name: TestSessionRecordingsListFromFilters.test_event_filter_with_hogql_properties.1
  '''
  SELECT s.session_id AS session_id,
         any(s.team_id),
         any(s.distinct_id),
         min(toTimeZone(s.min_first_timestamp, 'UTC')) AS start_time,
         max(toTimeZone(s.max_last_timestamp, 'UTC')) AS end_time,
         dateDiff('SECOND', start_time, end_time) AS duration,
         argMinMerge(s.first_url) AS first_url,
         sum(s.click_count),
         sum(s.keypress_count),
         sum(s.mouse_activity_count),
         divide(sum(s.active_milliseconds), 1000) AS active_seconds,
         minus(duration, active_seconds) AS inactive_seconds,
         sum(s.console_log_count) AS console_log_count,
         sum(s.console_warn_count) AS console_warn_count,
         sum(s.console_error_count) AS console_error_count
  FROM session_replay_events AS s
  WHERE and(equals(s.team_id, 2), ifNull(greaterOrEquals(toTimeZone(s.min_first_timestamp, 'UTC'), toDateTime64('2020-12-11 13:46:23.000000', 6, 'UTC')), 0), ifNull(greaterOrEquals(toTimeZone(s.min_first_timestamp, 'UTC'), toDateTime64('2020-12-25 00:00:00.000000', 6, 'UTC')), 0), ifNull(lessOrEquals(toTimeZone(s.max_last_timestamp, 'UTC'), toDateTime64('2021-01-01 13:46:23.000000', 6, 'UTC')), 0), in(s.session_id,
                                                                                                                                                                                                                                                                                                                                                                                                                       (SELECT events.`$session_id` AS session_id
                                                                                                                                                                                                                                                                                                                                                                                                                        FROM events PREWHERE and(greaterOrEquals(toTimeZone(events.timestamp, 'UTC'), toDateTime64('2020-12-11 13:46:23.000000', 6, 'UTC')), lessOrEquals(toTimeZone(events.timestamp, 'UTC'), now64(6, 'UTC')), greaterOrEquals(toTimeZone(events.timestamp, 'UTC'), toDateTime64('2020-12-24 12:00:00.000000', 6, 'UTC')), lessOrEquals(toTimeZone(events.timestamp, 'UTC'), toDateTime64('2021-01-02 01:46:23.000000', 6, 'UTC')))
                                                                                                                                                                                                                                                                                                                                                                                                                        WHERE and(equals(events.team_id, 2), notEmpty(events.`$session_id`), and(equals(events.event, '$pageview'), ifNull(equals(replaceRegexpAll(nullIf(nullIf(JSONExtractRaw(events.properties, '$browser'), ''), 'null'), '^"|"$', ''), 'Firefox'), 0)))
                                                                                                                                                                                                                                                                                                                                                                                                                        GROUP BY events.`$session_id`
                                                                                                                                                                                                                                                                                                                                                                                                                        HAVING hasAll(groupUniqArray(events.event), ['$pageview']))), true)
  GROUP BY s.session_id
  HAVING true
  ORDER BY start_time DESC
  LIMIT 51
  OFFSET 0 SETTINGS readonly=2,
                    max_execution_time=60,
                    allow_experimental_object_type=1,
                    format_csv_allow_double_quotes=0,
                    max_ast_elements=1000000,
                    max_expanded_ast_elements=1000000,
                    max_query_size=524288
  '''
# ---
# name: TestSessionRecordingsListFromFilters.test_event_filter_with_hogql_properties_materialized
  '''
  SELECT s.session_id AS session_id,
         any(s.team_id),
         any(s.distinct_id),
         min(toTimeZone(s.min_first_timestamp, 'UTC')) AS start_time,
         max(toTimeZone(s.max_last_timestamp, 'UTC')) AS end_time,
         dateDiff('SECOND', start_time, end_time) AS duration,
         argMinMerge(s.first_url) AS first_url,
         sum(s.click_count),
         sum(s.keypress_count),
         sum(s.mouse_activity_count),
         divide(sum(s.active_milliseconds), 1000) AS active_seconds,
         minus(duration, active_seconds) AS inactive_seconds,
         sum(s.console_log_count) AS console_log_count,
         sum(s.console_warn_count) AS console_warn_count,
         sum(s.console_error_count) AS console_error_count
  FROM session_replay_events AS s
  WHERE and(equals(s.team_id, 2), ifNull(greaterOrEquals(toTimeZone(s.min_first_timestamp, 'UTC'), toDateTime64('2020-12-11 13:46:23.000000', 6, 'UTC')), 0), ifNull(greaterOrEquals(toTimeZone(s.min_first_timestamp, 'UTC'), toDateTime64('2020-12-25 00:00:00.000000', 6, 'UTC')), 0), ifNull(lessOrEquals(toTimeZone(s.max_last_timestamp, 'UTC'), toDateTime64('2021-01-01 13:46:23.000000', 6, 'UTC')), 0), in(s.session_id,
                                                                                                                                                                                                                                                                                                                                                                                                                       (SELECT events.`$session_id` AS session_id
                                                                                                                                                                                                                                                                                                                                                                                                                        FROM events PREWHERE and(greaterOrEquals(toTimeZone(events.timestamp, 'UTC'), toDateTime64('2020-12-11 13:46:23.000000', 6, 'UTC')), lessOrEquals(toTimeZone(events.timestamp, 'UTC'), now64(6, 'UTC')), greaterOrEquals(toTimeZone(events.timestamp, 'UTC'), toDateTime64('2020-12-24 12:00:00.000000', 6, 'UTC')), lessOrEquals(toTimeZone(events.timestamp, 'UTC'), toDateTime64('2021-01-02 01:46:23.000000', 6, 'UTC')))
                                                                                                                                                                                                                                                                                                                                                                                                                        WHERE and(equals(events.team_id, 2), notEmpty(events.`$session_id`), and(equals(events.event, '$pageview'), ifNull(equals(nullIf(nullIf(events.`mat_$browser`, ''), 'null'), 'Chrome'), 0)))
                                                                                                                                                                                                                                                                                                                                                                                                                        GROUP BY events.`$session_id`
                                                                                                                                                                                                                                                                                                                                                                                                                        HAVING hasAll(groupUniqArray(events.event), ['$pageview']))), true)
  GROUP BY s.session_id
  HAVING true
  ORDER BY start_time DESC
  LIMIT 51
  OFFSET 0 SETTINGS readonly=2,
                    max_execution_time=60,
                    allow_experimental_object_type=1,
                    format_csv_allow_double_quotes=0,
                    max_ast_elements=1000000,
                    max_expanded_ast_elements=1000000,
                    max_query_size=524288
  '''
# ---
# name: TestSessionRecordingsListFromFilters.test_event_filter_with_hogql_properties_materialized.1
  '''
  SELECT s.session_id AS session_id,
         any(s.team_id),
         any(s.distinct_id),
         min(toTimeZone(s.min_first_timestamp, 'UTC')) AS start_time,
         max(toTimeZone(s.max_last_timestamp, 'UTC')) AS end_time,
         dateDiff('SECOND', start_time, end_time) AS duration,
         argMinMerge(s.first_url) AS first_url,
         sum(s.click_count),
         sum(s.keypress_count),
         sum(s.mouse_activity_count),
         divide(sum(s.active_milliseconds), 1000) AS active_seconds,
         minus(duration, active_seconds) AS inactive_seconds,
         sum(s.console_log_count) AS console_log_count,
         sum(s.console_warn_count) AS console_warn_count,
         sum(s.console_error_count) AS console_error_count
  FROM session_replay_events AS s
  WHERE and(equals(s.team_id, 2), ifNull(greaterOrEquals(toTimeZone(s.min_first_timestamp, 'UTC'), toDateTime64('2020-12-11 13:46:23.000000', 6, 'UTC')), 0), ifNull(greaterOrEquals(toTimeZone(s.min_first_timestamp, 'UTC'), toDateTime64('2020-12-25 00:00:00.000000', 6, 'UTC')), 0), ifNull(lessOrEquals(toTimeZone(s.max_last_timestamp, 'UTC'), toDateTime64('2021-01-01 13:46:23.000000', 6, 'UTC')), 0), in(s.session_id,
                                                                                                                                                                                                                                                                                                                                                                                                                       (SELECT events.`$session_id` AS session_id
                                                                                                                                                                                                                                                                                                                                                                                                                        FROM events PREWHERE and(greaterOrEquals(toTimeZone(events.timestamp, 'UTC'), toDateTime64('2020-12-11 13:46:23.000000', 6, 'UTC')), lessOrEquals(toTimeZone(events.timestamp, 'UTC'), now64(6, 'UTC')), greaterOrEquals(toTimeZone(events.timestamp, 'UTC'), toDateTime64('2020-12-24 12:00:00.000000', 6, 'UTC')), lessOrEquals(toTimeZone(events.timestamp, 'UTC'), toDateTime64('2021-01-02 01:46:23.000000', 6, 'UTC')))
                                                                                                                                                                                                                                                                                                                                                                                                                        WHERE and(equals(events.team_id, 2), notEmpty(events.`$session_id`), and(equals(events.event, '$pageview'), ifNull(equals(nullIf(nullIf(events.`mat_$browser`, ''), 'null'), 'Firefox'), 0)))
                                                                                                                                                                                                                                                                                                                                                                                                                        GROUP BY events.`$session_id`
                                                                                                                                                                                                                                                                                                                                                                                                                        HAVING hasAll(groupUniqArray(events.event), ['$pageview']))), true)
  GROUP BY s.session_id
  HAVING true
  ORDER BY start_time DESC
  LIMIT 51
  OFFSET 0 SETTINGS readonly=2,
                    max_execution_time=60,
                    allow_experimental_object_type=1,
                    format_csv_allow_double_quotes=0,
                    max_ast_elements=1000000,
                    max_expanded_ast_elements=1000000,
                    max_query_size=524288
  '''
# ---
# name: TestSessionRecordingsListFromFilters.test_event_filter_with_matching_on_session_id
  '''
  SELECT s.session_id AS session_id,
         any(s.team_id),
         any(s.distinct_id),
         min(toTimeZone(s.min_first_timestamp, 'UTC')) AS start_time,
         max(toTimeZone(s.max_last_timestamp, 'UTC')) AS end_time,
         dateDiff('SECOND', start_time, end_time) AS duration,
         argMinMerge(s.first_url) AS first_url,
         sum(s.click_count),
         sum(s.keypress_count),
         sum(s.mouse_activity_count),
         divide(sum(s.active_milliseconds), 1000) AS active_seconds,
         minus(duration, active_seconds) AS inactive_seconds,
         sum(s.console_log_count) AS console_log_count,
         sum(s.console_warn_count) AS console_warn_count,
         sum(s.console_error_count) AS console_error_count
  FROM session_replay_events AS s
  WHERE and(equals(s.team_id, 2), ifNull(greaterOrEquals(toTimeZone(s.min_first_timestamp, 'UTC'), toDateTime64('2020-12-11 13:46:23.000000', 6, 'UTC')), 0), ifNull(greaterOrEquals(toTimeZone(s.min_first_timestamp, 'UTC'), toDateTime64('2020-12-25 00:00:00.000000', 6, 'UTC')), 0), ifNull(lessOrEquals(toTimeZone(s.max_last_timestamp, 'UTC'), toDateTime64('2021-01-01 13:46:23.000000', 6, 'UTC')), 0), in(s.session_id,
                                                                                                                                                                                                                                                                                                                                                                                                                       (SELECT events.`$session_id` AS session_id
                                                                                                                                                                                                                                                                                                                                                                                                                        FROM events PREWHERE and(greaterOrEquals(toTimeZone(events.timestamp, 'UTC'), toDateTime64('2020-12-11 13:46:23.000000', 6, 'UTC')), lessOrEquals(toTimeZone(events.timestamp, 'UTC'), now64(6, 'UTC')), greaterOrEquals(toTimeZone(events.timestamp, 'UTC'), toDateTime64('2020-12-24 12:00:00.000000', 6, 'UTC')), lessOrEquals(toTimeZone(events.timestamp, 'UTC'), toDateTime64('2021-01-02 01:46:23.000000', 6, 'UTC')))
                                                                                                                                                                                                                                                                                                                                                                                                                        WHERE and(equals(events.team_id, 2), notEmpty(events.`$session_id`), and(equals(events.event, '$pageview'), true))
                                                                                                                                                                                                                                                                                                                                                                                                                        GROUP BY events.`$session_id`
                                                                                                                                                                                                                                                                                                                                                                                                                        HAVING hasAll(groupUniqArray(events.event), ['$pageview']))), true)
  GROUP BY s.session_id
  HAVING true
  ORDER BY start_time DESC
  LIMIT 51
  OFFSET 0 SETTINGS readonly=2,
                    max_execution_time=60,
                    allow_experimental_object_type=1,
                    format_csv_allow_double_quotes=0,
                    max_ast_elements=1000000,
                    max_expanded_ast_elements=1000000,
                    max_query_size=524288
  '''
# ---
# name: TestSessionRecordingsListFromFilters.test_event_filter_with_matching_on_session_id.1
  '''
  SELECT s.session_id AS session_id,
         any(s.team_id),
         any(s.distinct_id),
         min(toTimeZone(s.min_first_timestamp, 'UTC')) AS start_time,
         max(toTimeZone(s.max_last_timestamp, 'UTC')) AS end_time,
         dateDiff('SECOND', start_time, end_time) AS duration,
         argMinMerge(s.first_url) AS first_url,
         sum(s.click_count),
         sum(s.keypress_count),
         sum(s.mouse_activity_count),
         divide(sum(s.active_milliseconds), 1000) AS active_seconds,
         minus(duration, active_seconds) AS inactive_seconds,
         sum(s.console_log_count) AS console_log_count,
         sum(s.console_warn_count) AS console_warn_count,
         sum(s.console_error_count) AS console_error_count
  FROM session_replay_events AS s
  WHERE and(equals(s.team_id, 2), ifNull(greaterOrEquals(toTimeZone(s.min_first_timestamp, 'UTC'), toDateTime64('2020-12-11 13:46:23.000000', 6, 'UTC')), 0), ifNull(greaterOrEquals(toTimeZone(s.min_first_timestamp, 'UTC'), toDateTime64('2020-12-25 00:00:00.000000', 6, 'UTC')), 0), ifNull(lessOrEquals(toTimeZone(s.max_last_timestamp, 'UTC'), toDateTime64('2021-01-01 13:46:23.000000', 6, 'UTC')), 0), in(s.session_id,
                                                                                                                                                                                                                                                                                                                                                                                                                       (SELECT events.`$session_id` AS session_id
                                                                                                                                                                                                                                                                                                                                                                                                                        FROM events PREWHERE and(greaterOrEquals(toTimeZone(events.timestamp, 'UTC'), toDateTime64('2020-12-11 13:46:23.000000', 6, 'UTC')), lessOrEquals(toTimeZone(events.timestamp, 'UTC'), now64(6, 'UTC')), greaterOrEquals(toTimeZone(events.timestamp, 'UTC'), toDateTime64('2020-12-24 12:00:00.000000', 6, 'UTC')), lessOrEquals(toTimeZone(events.timestamp, 'UTC'), toDateTime64('2021-01-02 01:46:23.000000', 6, 'UTC')))
                                                                                                                                                                                                                                                                                                                                                                                                                        WHERE and(equals(events.team_id, 2), notEmpty(events.`$session_id`), and(equals(events.event, '$autocapture'), true))
                                                                                                                                                                                                                                                                                                                                                                                                                        GROUP BY events.`$session_id`
                                                                                                                                                                                                                                                                                                                                                                                                                        HAVING hasAll(groupUniqArray(events.event), ['$autocapture']))), true)
  GROUP BY s.session_id
  HAVING true
  ORDER BY start_time DESC
  LIMIT 51
  OFFSET 0 SETTINGS readonly=2,
                    max_execution_time=60,
                    allow_experimental_object_type=1,
                    format_csv_allow_double_quotes=0,
                    max_ast_elements=1000000,
                    max_expanded_ast_elements=1000000,
                    max_query_size=524288
  '''
# ---
# name: TestSessionRecordingsListFromFilters.test_event_filter_with_person_properties
  '''
  SELECT s.session_id AS session_id,
         any(s.team_id),
         any(s.distinct_id),
         min(toTimeZone(s.min_first_timestamp, 'UTC')) AS start_time,
         max(toTimeZone(s.max_last_timestamp, 'UTC')) AS end_time,
         dateDiff('SECOND', start_time, end_time) AS duration,
         argMinMerge(s.first_url) AS first_url,
         sum(s.click_count),
         sum(s.keypress_count),
         sum(s.mouse_activity_count),
         divide(sum(s.active_milliseconds), 1000) AS active_seconds,
         minus(duration, active_seconds) AS inactive_seconds,
         sum(s.console_log_count) AS console_log_count,
         sum(s.console_warn_count) AS console_warn_count,
         sum(s.console_error_count) AS console_error_count
  FROM session_replay_events AS s
  INNER JOIN
    (SELECT argMax(person_distinct_id2.person_id, person_distinct_id2.version) AS s__pdi___person_id,
            argMax(person_distinct_id2.person_id, person_distinct_id2.version) AS person_id,
            person_distinct_id2.distinct_id AS distinct_id
     FROM person_distinct_id2
     WHERE equals(person_distinct_id2.team_id, 2)
     GROUP BY person_distinct_id2.distinct_id
     HAVING ifNull(equals(argMax(person_distinct_id2.is_deleted, person_distinct_id2.version), 0), 0)) AS s__pdi ON equals(s.distinct_id, s__pdi.distinct_id)
  INNER JOIN
    (SELECT person.id AS id,
            replaceRegexpAll(nullIf(nullIf(JSONExtractRaw(person.properties, 'email'), ''), 'null'), '^"|"$', '') AS properties___email
     FROM person
     WHERE and(equals(person.team_id, 2), ifNull(in(tuple(person.id, person.version),
                                                      (SELECT person.id AS id, max(person.version) AS version
                                                       FROM person
                                                       WHERE equals(person.team_id, 2)
                                                       GROUP BY person.id
                                                       HAVING ifNull(equals(argMax(person.is_deleted, person.version), 0), 0))), 0)) SETTINGS optimize_aggregation_in_order=1) AS s__pdi__person ON equals(s__pdi.s__pdi___person_id, s__pdi__person.id)
  WHERE and(equals(s.team_id, 2), ifNull(greaterOrEquals(toTimeZone(s.min_first_timestamp, 'UTC'), toDateTime64('2020-12-11 13:46:23.000000', 6, 'UTC')), 0), ifNull(greaterOrEquals(toTimeZone(s.min_first_timestamp, 'UTC'), toDateTime64('2020-12-25 00:00:00.000000', 6, 'UTC')), 0), ifNull(lessOrEquals(toTimeZone(s.max_last_timestamp, 'UTC'), toDateTime64('2021-01-01 13:46:23.000000', 6, 'UTC')), 0), ifNull(equals(s__pdi__person.properties___email, 'bla'), 0))
  GROUP BY s.session_id
  HAVING true
  ORDER BY start_time DESC
  LIMIT 51
  OFFSET 0 SETTINGS readonly=2,
                    max_execution_time=60,
                    allow_experimental_object_type=1,
                    format_csv_allow_double_quotes=0,
                    max_ast_elements=1000000,
                    max_expanded_ast_elements=1000000,
                    max_query_size=524288
  '''
# ---
# name: TestSessionRecordingsListFromFilters.test_event_filter_with_properties
  '''
  SELECT s.session_id AS session_id,
         any(s.team_id),
         any(s.distinct_id),
         min(toTimeZone(s.min_first_timestamp, 'UTC')) AS start_time,
         max(toTimeZone(s.max_last_timestamp, 'UTC')) AS end_time,
         dateDiff('SECOND', start_time, end_time) AS duration,
         argMinMerge(s.first_url) AS first_url,
         sum(s.click_count),
         sum(s.keypress_count),
         sum(s.mouse_activity_count),
         divide(sum(s.active_milliseconds), 1000) AS active_seconds,
         minus(duration, active_seconds) AS inactive_seconds,
         sum(s.console_log_count) AS console_log_count,
         sum(s.console_warn_count) AS console_warn_count,
         sum(s.console_error_count) AS console_error_count
  FROM session_replay_events AS s
  WHERE and(equals(s.team_id, 2), ifNull(greaterOrEquals(toTimeZone(s.min_first_timestamp, 'UTC'), toDateTime64('2020-12-11 13:46:23.000000', 6, 'UTC')), 0), ifNull(greaterOrEquals(toTimeZone(s.min_first_timestamp, 'UTC'), toDateTime64('2020-12-25 00:00:00.000000', 6, 'UTC')), 0), ifNull(lessOrEquals(toTimeZone(s.max_last_timestamp, 'UTC'), toDateTime64('2021-01-01 13:46:23.000000', 6, 'UTC')), 0), in(s.session_id,
                                                                                                                                                                                                                                                                                                                                                                                                                       (SELECT events.`$session_id` AS session_id
                                                                                                                                                                                                                                                                                                                                                                                                                        FROM events PREWHERE and(greaterOrEquals(toTimeZone(events.timestamp, 'UTC'), toDateTime64('2020-12-11 13:46:23.000000', 6, 'UTC')), lessOrEquals(toTimeZone(events.timestamp, 'UTC'), now64(6, 'UTC')), greaterOrEquals(toTimeZone(events.timestamp, 'UTC'), toDateTime64('2020-12-24 12:00:00.000000', 6, 'UTC')), lessOrEquals(toTimeZone(events.timestamp, 'UTC'), toDateTime64('2021-01-02 01:46:23.000000', 6, 'UTC')))
                                                                                                                                                                                                                                                                                                                                                                                                                        WHERE and(equals(events.team_id, 2), notEmpty(events.`$session_id`), and(equals(events.event, '$pageview'), ifNull(equals(replaceRegexpAll(nullIf(nullIf(JSONExtractRaw(events.properties, '$browser'), ''), 'null'), '^"|"$', ''), 'Chrome'), 0)))
                                                                                                                                                                                                                                                                                                                                                                                                                        GROUP BY events.`$session_id`
                                                                                                                                                                                                                                                                                                                                                                                                                        HAVING hasAll(groupUniqArray(events.event), ['$pageview']))), true)
  GROUP BY s.session_id
  HAVING true
  ORDER BY start_time DESC
  LIMIT 51
  OFFSET 0 SETTINGS readonly=2,
                    max_execution_time=60,
                    allow_experimental_object_type=1,
                    format_csv_allow_double_quotes=0,
                    max_ast_elements=1000000,
                    max_expanded_ast_elements=1000000,
                    max_query_size=524288
  '''
# ---
# name: TestSessionRecordingsListFromFilters.test_event_filter_with_properties.1
  '''
  SELECT s.session_id AS session_id,
         any(s.team_id),
         any(s.distinct_id),
         min(toTimeZone(s.min_first_timestamp, 'UTC')) AS start_time,
         max(toTimeZone(s.max_last_timestamp, 'UTC')) AS end_time,
         dateDiff('SECOND', start_time, end_time) AS duration,
         argMinMerge(s.first_url) AS first_url,
         sum(s.click_count),
         sum(s.keypress_count),
         sum(s.mouse_activity_count),
         divide(sum(s.active_milliseconds), 1000) AS active_seconds,
         minus(duration, active_seconds) AS inactive_seconds,
         sum(s.console_log_count) AS console_log_count,
         sum(s.console_warn_count) AS console_warn_count,
         sum(s.console_error_count) AS console_error_count
  FROM session_replay_events AS s
  WHERE and(equals(s.team_id, 2), ifNull(greaterOrEquals(toTimeZone(s.min_first_timestamp, 'UTC'), toDateTime64('2020-12-11 13:46:23.000000', 6, 'UTC')), 0), ifNull(greaterOrEquals(toTimeZone(s.min_first_timestamp, 'UTC'), toDateTime64('2020-12-25 00:00:00.000000', 6, 'UTC')), 0), ifNull(lessOrEquals(toTimeZone(s.max_last_timestamp, 'UTC'), toDateTime64('2021-01-01 13:46:23.000000', 6, 'UTC')), 0), in(s.session_id,
                                                                                                                                                                                                                                                                                                                                                                                                                       (SELECT events.`$session_id` AS session_id
                                                                                                                                                                                                                                                                                                                                                                                                                        FROM events PREWHERE and(greaterOrEquals(toTimeZone(events.timestamp, 'UTC'), toDateTime64('2020-12-11 13:46:23.000000', 6, 'UTC')), lessOrEquals(toTimeZone(events.timestamp, 'UTC'), now64(6, 'UTC')), greaterOrEquals(toTimeZone(events.timestamp, 'UTC'), toDateTime64('2020-12-24 12:00:00.000000', 6, 'UTC')), lessOrEquals(toTimeZone(events.timestamp, 'UTC'), toDateTime64('2021-01-02 01:46:23.000000', 6, 'UTC')))
                                                                                                                                                                                                                                                                                                                                                                                                                        WHERE and(equals(events.team_id, 2), notEmpty(events.`$session_id`), and(equals(events.event, '$pageview'), ifNull(equals(replaceRegexpAll(nullIf(nullIf(JSONExtractRaw(events.properties, '$browser'), ''), 'null'), '^"|"$', ''), 'Firefox'), 0)))
                                                                                                                                                                                                                                                                                                                                                                                                                        GROUP BY events.`$session_id`
                                                                                                                                                                                                                                                                                                                                                                                                                        HAVING hasAll(groupUniqArray(events.event), ['$pageview']))), true)
  GROUP BY s.session_id
  HAVING true
  ORDER BY start_time DESC
  LIMIT 51
  OFFSET 0 SETTINGS readonly=2,
                    max_execution_time=60,
                    allow_experimental_object_type=1,
                    format_csv_allow_double_quotes=0,
                    max_ast_elements=1000000,
                    max_expanded_ast_elements=1000000,
                    max_query_size=524288
  '''
# ---
# name: TestSessionRecordingsListFromFilters.test_event_filter_with_properties.2
  '''
  SELECT s.session_id AS session_id,
         any(s.team_id),
         any(s.distinct_id),
         min(toTimeZone(s.min_first_timestamp, 'UTC')) AS start_time,
         max(toTimeZone(s.max_last_timestamp, 'UTC')) AS end_time,
         dateDiff('SECOND', start_time, end_time) AS duration,
         argMinMerge(s.first_url) AS first_url,
         sum(s.click_count),
         sum(s.keypress_count),
         sum(s.mouse_activity_count),
         divide(sum(s.active_milliseconds), 1000) AS active_seconds,
         minus(duration, active_seconds) AS inactive_seconds,
         sum(s.console_log_count) AS console_log_count,
         sum(s.console_warn_count) AS console_warn_count,
         sum(s.console_error_count) AS console_error_count
  FROM session_replay_events AS s
  WHERE and(equals(s.team_id, 2), ifNull(greaterOrEquals(toTimeZone(s.min_first_timestamp, 'UTC'), toDateTime64('2020-12-11 13:46:23.000000', 6, 'UTC')), 0), ifNull(greaterOrEquals(toTimeZone(s.min_first_timestamp, 'UTC'), toDateTime64('2020-12-25 00:00:00.000000', 6, 'UTC')), 0), ifNull(lessOrEquals(toTimeZone(s.max_last_timestamp, 'UTC'), toDateTime64('2021-01-01 13:46:23.000000', 6, 'UTC')), 0), in(s.session_id,
                                                                                                                                                                                                                                                                                                                                                                                                                       (SELECT events.`$session_id` AS session_id
                                                                                                                                                                                                                                                                                                                                                                                                                        FROM events PREWHERE and(greaterOrEquals(toTimeZone(events.timestamp, 'UTC'), toDateTime64('2020-12-11 13:46:23.000000', 6, 'UTC')), lessOrEquals(toTimeZone(events.timestamp, 'UTC'), now64(6, 'UTC')), greaterOrEquals(toTimeZone(events.timestamp, 'UTC'), toDateTime64('2020-12-24 12:00:00.000000', 6, 'UTC')), lessOrEquals(toTimeZone(events.timestamp, 'UTC'), toDateTime64('2021-01-02 01:46:23.000000', 6, 'UTC')))
                                                                                                                                                                                                                                                                                                                                                                                                                        WHERE and(equals(events.team_id, 2), notEmpty(events.`$session_id`), and(equals(events.event, 'a_different_event'), ifNull(equals(replaceRegexpAll(nullIf(nullIf(JSONExtractRaw(events.properties, '$browser'), ''), 'null'), '^"|"$', ''), 'Chrome'), 0)))
                                                                                                                                                                                                                                                                                                                                                                                                                        GROUP BY events.`$session_id`
                                                                                                                                                                                                                                                                                                                                                                                                                        HAVING hasAll(groupUniqArray(events.event), ['a_different_event']))), true)
  GROUP BY s.session_id
  HAVING true
  ORDER BY start_time DESC
  LIMIT 51
  OFFSET 0 SETTINGS readonly=2,
                    max_execution_time=60,
                    allow_experimental_object_type=1,
                    format_csv_allow_double_quotes=0,
                    max_ast_elements=1000000,
                    max_expanded_ast_elements=1000000,
                    max_query_size=524288
  '''
# ---
# name: TestSessionRecordingsListFromFilters.test_event_filter_with_properties.3
  '''
  SELECT s.session_id AS session_id,
         any(s.team_id),
         any(s.distinct_id),
         min(toTimeZone(s.min_first_timestamp, 'UTC')) AS start_time,
         max(toTimeZone(s.max_last_timestamp, 'UTC')) AS end_time,
         dateDiff('SECOND', start_time, end_time) AS duration,
         argMinMerge(s.first_url) AS first_url,
         sum(s.click_count),
         sum(s.keypress_count),
         sum(s.mouse_activity_count),
         divide(sum(s.active_milliseconds), 1000) AS active_seconds,
         minus(duration, active_seconds) AS inactive_seconds,
         sum(s.console_log_count) AS console_log_count,
         sum(s.console_warn_count) AS console_warn_count,
         sum(s.console_error_count) AS console_error_count
  FROM session_replay_events AS s
  WHERE and(equals(s.team_id, 2), ifNull(greaterOrEquals(toTimeZone(s.min_first_timestamp, 'UTC'), toDateTime64('2020-12-11 13:46:23.000000', 6, 'UTC')), 0), ifNull(greaterOrEquals(toTimeZone(s.min_first_timestamp, 'UTC'), toDateTime64('2020-12-25 00:00:00.000000', 6, 'UTC')), 0), ifNull(lessOrEquals(toTimeZone(s.max_last_timestamp, 'UTC'), toDateTime64('2021-01-01 13:46:23.000000', 6, 'UTC')), 0), in(s.session_id,
                                                                                                                                                                                                                                                                                                                                                                                                                       (SELECT events.`$session_id` AS session_id
                                                                                                                                                                                                                                                                                                                                                                                                                        FROM events PREWHERE and(greaterOrEquals(toTimeZone(events.timestamp, 'UTC'), toDateTime64('2020-12-11 13:46:23.000000', 6, 'UTC')), lessOrEquals(toTimeZone(events.timestamp, 'UTC'), now64(6, 'UTC')), greaterOrEquals(toTimeZone(events.timestamp, 'UTC'), toDateTime64('2020-12-24 12:00:00.000000', 6, 'UTC')), lessOrEquals(toTimeZone(events.timestamp, 'UTC'), toDateTime64('2021-01-02 01:46:23.000000', 6, 'UTC')))
                                                                                                                                                                                                                                                                                                                                                                                                                        WHERE and(equals(events.team_id, 2), notEmpty(events.`$session_id`), and(equals(events.event, 'a_different_event'), ifNull(equals(replaceRegexpAll(nullIf(nullIf(JSONExtractRaw(events.properties, '$browser'), ''), 'null'), '^"|"$', ''), 'Safari'), 0)))
                                                                                                                                                                                                                                                                                                                                                                                                                        GROUP BY events.`$session_id`
                                                                                                                                                                                                                                                                                                                                                                                                                        HAVING hasAll(groupUniqArray(events.event), ['a_different_event']))), true)
  GROUP BY s.session_id
  HAVING true
  ORDER BY start_time DESC
  LIMIT 51
  OFFSET 0 SETTINGS readonly=2,
                    max_execution_time=60,
                    allow_experimental_object_type=1,
                    format_csv_allow_double_quotes=0,
                    max_ast_elements=1000000,
                    max_expanded_ast_elements=1000000,
                    max_query_size=524288
  '''
# ---
# name: TestSessionRecordingsListFromFilters.test_event_filter_with_properties_materialized
  '''
  SELECT s.session_id AS session_id,
         any(s.team_id),
         any(s.distinct_id),
         min(toTimeZone(s.min_first_timestamp, 'UTC')) AS start_time,
         max(toTimeZone(s.max_last_timestamp, 'UTC')) AS end_time,
         dateDiff('SECOND', start_time, end_time) AS duration,
         argMinMerge(s.first_url) AS first_url,
         sum(s.click_count),
         sum(s.keypress_count),
         sum(s.mouse_activity_count),
         divide(sum(s.active_milliseconds), 1000) AS active_seconds,
         minus(duration, active_seconds) AS inactive_seconds,
         sum(s.console_log_count) AS console_log_count,
         sum(s.console_warn_count) AS console_warn_count,
         sum(s.console_error_count) AS console_error_count
  FROM session_replay_events AS s
  WHERE and(equals(s.team_id, 2), ifNull(greaterOrEquals(toTimeZone(s.min_first_timestamp, 'UTC'), toDateTime64('2020-12-11 13:46:23.000000', 6, 'UTC')), 0), ifNull(greaterOrEquals(toTimeZone(s.min_first_timestamp, 'UTC'), toDateTime64('2020-12-25 00:00:00.000000', 6, 'UTC')), 0), ifNull(lessOrEquals(toTimeZone(s.max_last_timestamp, 'UTC'), toDateTime64('2021-01-01 13:46:23.000000', 6, 'UTC')), 0), in(s.session_id,
                                                                                                                                                                                                                                                                                                                                                                                                                       (SELECT events.`$session_id` AS session_id
                                                                                                                                                                                                                                                                                                                                                                                                                        FROM events PREWHERE and(greaterOrEquals(toTimeZone(events.timestamp, 'UTC'), toDateTime64('2020-12-11 13:46:23.000000', 6, 'UTC')), lessOrEquals(toTimeZone(events.timestamp, 'UTC'), now64(6, 'UTC')), greaterOrEquals(toTimeZone(events.timestamp, 'UTC'), toDateTime64('2020-12-24 12:00:00.000000', 6, 'UTC')), lessOrEquals(toTimeZone(events.timestamp, 'UTC'), toDateTime64('2021-01-02 01:46:23.000000', 6, 'UTC')))
                                                                                                                                                                                                                                                                                                                                                                                                                        WHERE and(equals(events.team_id, 2), notEmpty(events.`$session_id`), and(equals(events.event, '$pageview'), ifNull(equals(nullIf(nullIf(events.`mat_$browser`, ''), 'null'), 'Chrome'), 0)))
                                                                                                                                                                                                                                                                                                                                                                                                                        GROUP BY events.`$session_id`
                                                                                                                                                                                                                                                                                                                                                                                                                        HAVING hasAll(groupUniqArray(events.event), ['$pageview']))), true)
  GROUP BY s.session_id
  HAVING true
  ORDER BY start_time DESC
  LIMIT 51
  OFFSET 0 SETTINGS readonly=2,
                    max_execution_time=60,
                    allow_experimental_object_type=1,
                    format_csv_allow_double_quotes=0,
                    max_ast_elements=1000000,
                    max_expanded_ast_elements=1000000,
                    max_query_size=524288
  '''
# ---
# name: TestSessionRecordingsListFromFilters.test_event_filter_with_properties_materialized.1
  '''
  SELECT s.session_id AS session_id,
         any(s.team_id),
         any(s.distinct_id),
         min(toTimeZone(s.min_first_timestamp, 'UTC')) AS start_time,
         max(toTimeZone(s.max_last_timestamp, 'UTC')) AS end_time,
         dateDiff('SECOND', start_time, end_time) AS duration,
         argMinMerge(s.first_url) AS first_url,
         sum(s.click_count),
         sum(s.keypress_count),
         sum(s.mouse_activity_count),
         divide(sum(s.active_milliseconds), 1000) AS active_seconds,
         minus(duration, active_seconds) AS inactive_seconds,
         sum(s.console_log_count) AS console_log_count,
         sum(s.console_warn_count) AS console_warn_count,
         sum(s.console_error_count) AS console_error_count
  FROM session_replay_events AS s
  WHERE and(equals(s.team_id, 2), ifNull(greaterOrEquals(toTimeZone(s.min_first_timestamp, 'UTC'), toDateTime64('2020-12-11 13:46:23.000000', 6, 'UTC')), 0), ifNull(greaterOrEquals(toTimeZone(s.min_first_timestamp, 'UTC'), toDateTime64('2020-12-25 00:00:00.000000', 6, 'UTC')), 0), ifNull(lessOrEquals(toTimeZone(s.max_last_timestamp, 'UTC'), toDateTime64('2021-01-01 13:46:23.000000', 6, 'UTC')), 0), in(s.session_id,
                                                                                                                                                                                                                                                                                                                                                                                                                       (SELECT events.`$session_id` AS session_id
                                                                                                                                                                                                                                                                                                                                                                                                                        FROM events PREWHERE and(greaterOrEquals(toTimeZone(events.timestamp, 'UTC'), toDateTime64('2020-12-11 13:46:23.000000', 6, 'UTC')), lessOrEquals(toTimeZone(events.timestamp, 'UTC'), now64(6, 'UTC')), greaterOrEquals(toTimeZone(events.timestamp, 'UTC'), toDateTime64('2020-12-24 12:00:00.000000', 6, 'UTC')), lessOrEquals(toTimeZone(events.timestamp, 'UTC'), toDateTime64('2021-01-02 01:46:23.000000', 6, 'UTC')))
                                                                                                                                                                                                                                                                                                                                                                                                                        WHERE and(equals(events.team_id, 2), notEmpty(events.`$session_id`), and(equals(events.event, '$pageview'), ifNull(equals(nullIf(nullIf(events.`mat_$browser`, ''), 'null'), 'Firefox'), 0)))
                                                                                                                                                                                                                                                                                                                                                                                                                        GROUP BY events.`$session_id`
                                                                                                                                                                                                                                                                                                                                                                                                                        HAVING hasAll(groupUniqArray(events.event), ['$pageview']))), true)
  GROUP BY s.session_id
  HAVING true
  ORDER BY start_time DESC
  LIMIT 51
  OFFSET 0 SETTINGS readonly=2,
                    max_execution_time=60,
                    allow_experimental_object_type=1,
                    format_csv_allow_double_quotes=0,
                    max_ast_elements=1000000,
                    max_expanded_ast_elements=1000000,
                    max_query_size=524288
  '''
# ---
# name: TestSessionRecordingsListFromFilters.test_event_filter_with_properties_materialized.2
  '''
  SELECT s.session_id AS session_id,
         any(s.team_id),
         any(s.distinct_id),
         min(toTimeZone(s.min_first_timestamp, 'UTC')) AS start_time,
         max(toTimeZone(s.max_last_timestamp, 'UTC')) AS end_time,
         dateDiff('SECOND', start_time, end_time) AS duration,
         argMinMerge(s.first_url) AS first_url,
         sum(s.click_count),
         sum(s.keypress_count),
         sum(s.mouse_activity_count),
         divide(sum(s.active_milliseconds), 1000) AS active_seconds,
         minus(duration, active_seconds) AS inactive_seconds,
         sum(s.console_log_count) AS console_log_count,
         sum(s.console_warn_count) AS console_warn_count,
         sum(s.console_error_count) AS console_error_count
  FROM session_replay_events AS s
  WHERE and(equals(s.team_id, 2), ifNull(greaterOrEquals(toTimeZone(s.min_first_timestamp, 'UTC'), toDateTime64('2020-12-11 13:46:23.000000', 6, 'UTC')), 0), ifNull(greaterOrEquals(toTimeZone(s.min_first_timestamp, 'UTC'), toDateTime64('2020-12-25 00:00:00.000000', 6, 'UTC')), 0), ifNull(lessOrEquals(toTimeZone(s.max_last_timestamp, 'UTC'), toDateTime64('2021-01-01 13:46:23.000000', 6, 'UTC')), 0), in(s.session_id,
                                                                                                                                                                                                                                                                                                                                                                                                                       (SELECT events.`$session_id` AS session_id
                                                                                                                                                                                                                                                                                                                                                                                                                        FROM events PREWHERE and(greaterOrEquals(toTimeZone(events.timestamp, 'UTC'), toDateTime64('2020-12-11 13:46:23.000000', 6, 'UTC')), lessOrEquals(toTimeZone(events.timestamp, 'UTC'), now64(6, 'UTC')), greaterOrEquals(toTimeZone(events.timestamp, 'UTC'), toDateTime64('2020-12-24 12:00:00.000000', 6, 'UTC')), lessOrEquals(toTimeZone(events.timestamp, 'UTC'), toDateTime64('2021-01-02 01:46:23.000000', 6, 'UTC')))
                                                                                                                                                                                                                                                                                                                                                                                                                        WHERE and(equals(events.team_id, 2), notEmpty(events.`$session_id`), and(equals(events.event, 'a_different_event'), ifNull(equals(nullIf(nullIf(events.`mat_$browser`, ''), 'null'), 'Chrome'), 0)))
                                                                                                                                                                                                                                                                                                                                                                                                                        GROUP BY events.`$session_id`
                                                                                                                                                                                                                                                                                                                                                                                                                        HAVING hasAll(groupUniqArray(events.event), ['a_different_event']))), true)
  GROUP BY s.session_id
  HAVING true
  ORDER BY start_time DESC
  LIMIT 51
  OFFSET 0 SETTINGS readonly=2,
                    max_execution_time=60,
                    allow_experimental_object_type=1,
                    format_csv_allow_double_quotes=0,
                    max_ast_elements=1000000,
                    max_expanded_ast_elements=1000000,
                    max_query_size=524288
  '''
# ---
# name: TestSessionRecordingsListFromFilters.test_event_filter_with_properties_materialized.3
  '''
  SELECT s.session_id AS session_id,
         any(s.team_id),
         any(s.distinct_id),
         min(toTimeZone(s.min_first_timestamp, 'UTC')) AS start_time,
         max(toTimeZone(s.max_last_timestamp, 'UTC')) AS end_time,
         dateDiff('SECOND', start_time, end_time) AS duration,
         argMinMerge(s.first_url) AS first_url,
         sum(s.click_count),
         sum(s.keypress_count),
         sum(s.mouse_activity_count),
         divide(sum(s.active_milliseconds), 1000) AS active_seconds,
         minus(duration, active_seconds) AS inactive_seconds,
         sum(s.console_log_count) AS console_log_count,
         sum(s.console_warn_count) AS console_warn_count,
         sum(s.console_error_count) AS console_error_count
  FROM session_replay_events AS s
  WHERE and(equals(s.team_id, 2), ifNull(greaterOrEquals(toTimeZone(s.min_first_timestamp, 'UTC'), toDateTime64('2020-12-11 13:46:23.000000', 6, 'UTC')), 0), ifNull(greaterOrEquals(toTimeZone(s.min_first_timestamp, 'UTC'), toDateTime64('2020-12-25 00:00:00.000000', 6, 'UTC')), 0), ifNull(lessOrEquals(toTimeZone(s.max_last_timestamp, 'UTC'), toDateTime64('2021-01-01 13:46:23.000000', 6, 'UTC')), 0), in(s.session_id,
                                                                                                                                                                                                                                                                                                                                                                                                                       (SELECT events.`$session_id` AS session_id
                                                                                                                                                                                                                                                                                                                                                                                                                        FROM events PREWHERE and(greaterOrEquals(toTimeZone(events.timestamp, 'UTC'), toDateTime64('2020-12-11 13:46:23.000000', 6, 'UTC')), lessOrEquals(toTimeZone(events.timestamp, 'UTC'), now64(6, 'UTC')), greaterOrEquals(toTimeZone(events.timestamp, 'UTC'), toDateTime64('2020-12-24 12:00:00.000000', 6, 'UTC')), lessOrEquals(toTimeZone(events.timestamp, 'UTC'), toDateTime64('2021-01-02 01:46:23.000000', 6, 'UTC')))
                                                                                                                                                                                                                                                                                                                                                                                                                        WHERE and(equals(events.team_id, 2), notEmpty(events.`$session_id`), and(equals(events.event, 'a_different_event'), ifNull(equals(nullIf(nullIf(events.`mat_$browser`, ''), 'null'), 'Safari'), 0)))
                                                                                                                                                                                                                                                                                                                                                                                                                        GROUP BY events.`$session_id`
                                                                                                                                                                                                                                                                                                                                                                                                                        HAVING hasAll(groupUniqArray(events.event), ['a_different_event']))), true)
  GROUP BY s.session_id
  HAVING true
  ORDER BY start_time DESC
  LIMIT 51
  OFFSET 0 SETTINGS readonly=2,
                    max_execution_time=60,
                    allow_experimental_object_type=1,
                    format_csv_allow_double_quotes=0,
                    max_ast_elements=1000000,
                    max_expanded_ast_elements=1000000,
                    max_query_size=524288
  '''
# ---
# name: TestSessionRecordingsListFromFilters.test_event_filter_with_test_accounts_excluded
  '''
  SELECT s.session_id AS session_id,
         any(s.team_id),
         any(s.distinct_id),
         min(toTimeZone(s.min_first_timestamp, 'UTC')) AS start_time,
         max(toTimeZone(s.max_last_timestamp, 'UTC')) AS end_time,
         dateDiff('SECOND', start_time, end_time) AS duration,
         argMinMerge(s.first_url) AS first_url,
         sum(s.click_count),
         sum(s.keypress_count),
         sum(s.mouse_activity_count),
         divide(sum(s.active_milliseconds), 1000) AS active_seconds,
         minus(duration, active_seconds) AS inactive_seconds,
         sum(s.console_log_count) AS console_log_count,
         sum(s.console_warn_count) AS console_warn_count,
         sum(s.console_error_count) AS console_error_count
  FROM session_replay_events AS s
  JOIN
    (SELECT replaceRegexpAll(nullIf(nullIf(JSONExtractRaw(events.properties, 'is_internal_user'), ''), 'null'), '^"|"$', '') AS properties___is_internal_user,
            replaceRegexpAll(nullIf(nullIf(JSONExtractRaw(events.properties, '$browser'), ''), 'null'), '^"|"$', '') AS `properties___$browser`,
            events.`$session_id` AS `$session_id`
     FROM events PREWHERE ifNull(greaterOrEquals(events.timestamp, minus(toDateTime64('2021-01-21 20:00:00.000000', 6, 'UTC'), toIntervalDay(90))), 0)
     WHERE equals(events.team_id, 2)) AS s__events ON equals(s.session_id, s__events.`$session_id`)
  INNER JOIN
    (SELECT argMax(person_distinct_id2.person_id, person_distinct_id2.version) AS s__pdi___person_id,
            argMax(person_distinct_id2.person_id, person_distinct_id2.version) AS person_id,
            person_distinct_id2.distinct_id AS distinct_id
     FROM person_distinct_id2
     WHERE equals(person_distinct_id2.team_id, 2)
     GROUP BY person_distinct_id2.distinct_id
     HAVING ifNull(equals(argMax(person_distinct_id2.is_deleted, person_distinct_id2.version), 0), 0)) AS s__pdi ON equals(s.distinct_id, s__pdi.distinct_id)
  INNER JOIN
    (SELECT person.id AS id,
            replaceRegexpAll(nullIf(nullIf(JSONExtractRaw(person.properties, 'email'), ''), 'null'), '^"|"$', '') AS properties___email
     FROM person
     WHERE and(equals(person.team_id, 2), ifNull(in(tuple(person.id, person.version),
                                                      (SELECT person.id AS id, max(person.version) AS version
                                                       FROM person
                                                       WHERE equals(person.team_id, 2)
                                                       GROUP BY person.id
                                                       HAVING ifNull(equals(argMax(person.is_deleted, person.version), 0), 0))), 0)) SETTINGS optimize_aggregation_in_order=1) AS s__pdi__person ON equals(s__pdi.s__pdi___person_id, s__pdi__person.id)
  WHERE and(equals(s.team_id, 2), ifNull(greaterOrEquals(toTimeZone(s.min_first_timestamp, 'UTC'), toDateTime64('2020-12-31 20:00:00.000000', 6, 'UTC')), 0), ifNull(greaterOrEquals(toTimeZone(s.min_first_timestamp, 'UTC'), toDateTime64('2021-01-14 00:00:00.000000', 6, 'UTC')), 0), ifNull(lessOrEquals(toTimeZone(s.max_last_timestamp, 'UTC'), toDateTime64('2021-01-21 20:00:00.000000', 6, 'UTC')), 0), in(s.session_id,
                                                                                                                                                                                                                                                                                                                                                                                                                       (SELECT events.`$session_id` AS session_id
                                                                                                                                                                                                                                                                                                                                                                                                                        FROM events PREWHERE and(greaterOrEquals(toTimeZone(events.timestamp, 'UTC'), toDateTime64('2020-12-31 20:00:00.000000', 6, 'UTC')), lessOrEquals(toTimeZone(events.timestamp, 'UTC'), now64(6, 'UTC')), greaterOrEquals(toTimeZone(events.timestamp, 'UTC'), toDateTime64('2021-01-13 12:00:00.000000', 6, 'UTC')), lessOrEquals(toTimeZone(events.timestamp, 'UTC'), toDateTime64('2021-01-22 08:00:00.000000', 6, 'UTC')))
                                                                                                                                                                                                                                                                                                                                                                                                                        WHERE and(equals(events.team_id, 2), notEmpty(events.`$session_id`), and(equals(events.event, '$pageview'), true))
                                                                                                                                                                                                                                                                                                                                                                                                                        GROUP BY events.`$session_id`
                                                                                                                                                                                                                                                                                                                                                                                                                        HAVING hasAll(groupUniqArray(events.event), ['$pageview']))), and(ifNull(notILike(s__pdi__person.properties___email, '%@posthog.com%'), 1), ifNull(equals(s__events.properties___is_internal_user, 'false'), 0), ifNull(equals(s__events.`properties___$browser`, 'Chrome'), 0)))
  GROUP BY s.session_id
  HAVING true
  ORDER BY start_time DESC
  LIMIT 51
  OFFSET 0 SETTINGS readonly=2,
                    max_execution_time=60,
                    allow_experimental_object_type=1,
                    format_csv_allow_double_quotes=0,
                    max_ast_elements=1000000,
                    max_expanded_ast_elements=1000000,
                    max_query_size=524288
  '''
# ---
# name: TestSessionRecordingsListFromFilters.test_event_filter_with_test_accounts_excluded.1
  '''
  SELECT s.session_id AS session_id,
         any(s.team_id),
         any(s.distinct_id),
         min(toTimeZone(s.min_first_timestamp, 'UTC')) AS start_time,
         max(toTimeZone(s.max_last_timestamp, 'UTC')) AS end_time,
         dateDiff('SECOND', start_time, end_time) AS duration,
         argMinMerge(s.first_url) AS first_url,
         sum(s.click_count),
         sum(s.keypress_count),
         sum(s.mouse_activity_count),
         divide(sum(s.active_milliseconds), 1000) AS active_seconds,
         minus(duration, active_seconds) AS inactive_seconds,
         sum(s.console_log_count) AS console_log_count,
         sum(s.console_warn_count) AS console_warn_count,
         sum(s.console_error_count) AS console_error_count
  FROM session_replay_events AS s
  WHERE and(equals(s.team_id, 2), ifNull(greaterOrEquals(toTimeZone(s.min_first_timestamp, 'UTC'), toDateTime64('2020-12-31 20:00:00.000000', 6, 'UTC')), 0), ifNull(greaterOrEquals(toTimeZone(s.min_first_timestamp, 'UTC'), toDateTime64('2021-01-14 00:00:00.000000', 6, 'UTC')), 0), ifNull(lessOrEquals(toTimeZone(s.max_last_timestamp, 'UTC'), toDateTime64('2021-01-21 20:00:00.000000', 6, 'UTC')), 0), in(s.session_id,
                                                                                                                                                                                                                                                                                                                                                                                                                       (SELECT events.`$session_id` AS session_id
                                                                                                                                                                                                                                                                                                                                                                                                                        FROM events PREWHERE and(greaterOrEquals(toTimeZone(events.timestamp, 'UTC'), toDateTime64('2020-12-31 20:00:00.000000', 6, 'UTC')), lessOrEquals(toTimeZone(events.timestamp, 'UTC'), now64(6, 'UTC')), greaterOrEquals(toTimeZone(events.timestamp, 'UTC'), toDateTime64('2021-01-13 12:00:00.000000', 6, 'UTC')), lessOrEquals(toTimeZone(events.timestamp, 'UTC'), toDateTime64('2021-01-22 08:00:00.000000', 6, 'UTC')))
                                                                                                                                                                                                                                                                                                                                                                                                                        WHERE and(equals(events.team_id, 2), notEmpty(events.`$session_id`), and(equals(events.event, '$pageview'), true))
                                                                                                                                                                                                                                                                                                                                                                                                                        GROUP BY events.`$session_id`
                                                                                                                                                                                                                                                                                                                                                                                                                        HAVING hasAll(groupUniqArray(events.event), ['$pageview']))), true)
  GROUP BY s.session_id
  HAVING true
  ORDER BY start_time DESC
  LIMIT 51
  OFFSET 0 SETTINGS readonly=2,
                    max_execution_time=60,
                    allow_experimental_object_type=1,
                    format_csv_allow_double_quotes=0,
                    max_ast_elements=1000000,
                    max_expanded_ast_elements=1000000,
                    max_query_size=524288
  '''
# ---
# name: TestSessionRecordingsListFromFilters.test_event_filter_with_test_accounts_excluded_materialized
  '''
  SELECT s.session_id AS session_id,
         any(s.team_id),
         any(s.distinct_id),
         min(toTimeZone(s.min_first_timestamp, 'UTC')) AS start_time,
         max(toTimeZone(s.max_last_timestamp, 'UTC')) AS end_time,
         dateDiff('SECOND', start_time, end_time) AS duration,
         argMinMerge(s.first_url) AS first_url,
         sum(s.click_count),
         sum(s.keypress_count),
         sum(s.mouse_activity_count),
         divide(sum(s.active_milliseconds), 1000) AS active_seconds,
         minus(duration, active_seconds) AS inactive_seconds,
         sum(s.console_log_count) AS console_log_count,
         sum(s.console_warn_count) AS console_warn_count,
         sum(s.console_error_count) AS console_error_count
  FROM session_replay_events AS s
  JOIN
    (SELECT nullIf(nullIf(events.mat_is_internal_user, ''), 'null') AS properties___is_internal_user,
            replaceRegexpAll(nullIf(nullIf(JSONExtractRaw(events.properties, '$browser'), ''), 'null'), '^"|"$', '') AS `properties___$browser`,
            events.`$session_id` AS `$session_id`
     FROM events PREWHERE ifNull(greaterOrEquals(events.timestamp, minus(toDateTime64('2021-01-21 20:00:00.000000', 6, 'UTC'), toIntervalDay(90))), 0)
     WHERE equals(events.team_id, 2)) AS s__events ON equals(s.session_id, s__events.`$session_id`)
  INNER JOIN
    (SELECT argMax(person_distinct_id2.person_id, person_distinct_id2.version) AS s__pdi___person_id,
            argMax(person_distinct_id2.person_id, person_distinct_id2.version) AS person_id,
            person_distinct_id2.distinct_id AS distinct_id
     FROM person_distinct_id2
     WHERE equals(person_distinct_id2.team_id, 2)
     GROUP BY person_distinct_id2.distinct_id
     HAVING ifNull(equals(argMax(person_distinct_id2.is_deleted, person_distinct_id2.version), 0), 0)) AS s__pdi ON equals(s.distinct_id, s__pdi.distinct_id)
  INNER JOIN
    (SELECT person.id AS id,
            nullIf(nullIf(person.pmat_email, ''), 'null') AS properties___email
     FROM person
     WHERE and(equals(person.team_id, 2), ifNull(in(tuple(person.id, person.version),
                                                      (SELECT person.id AS id, max(person.version) AS version
                                                       FROM person
                                                       WHERE equals(person.team_id, 2)
                                                       GROUP BY person.id
                                                       HAVING ifNull(equals(argMax(person.is_deleted, person.version), 0), 0))), 0)) SETTINGS optimize_aggregation_in_order=1) AS s__pdi__person ON equals(s__pdi.s__pdi___person_id, s__pdi__person.id)
  WHERE and(equals(s.team_id, 2), ifNull(greaterOrEquals(toTimeZone(s.min_first_timestamp, 'UTC'), toDateTime64('2020-12-31 20:00:00.000000', 6, 'UTC')), 0), ifNull(greaterOrEquals(toTimeZone(s.min_first_timestamp, 'UTC'), toDateTime64('2021-01-14 00:00:00.000000', 6, 'UTC')), 0), ifNull(lessOrEquals(toTimeZone(s.max_last_timestamp, 'UTC'), toDateTime64('2021-01-21 20:00:00.000000', 6, 'UTC')), 0), in(s.session_id,
                                                                                                                                                                                                                                                                                                                                                                                                                       (SELECT events.`$session_id` AS session_id
                                                                                                                                                                                                                                                                                                                                                                                                                        FROM events PREWHERE and(greaterOrEquals(toTimeZone(events.timestamp, 'UTC'), toDateTime64('2020-12-31 20:00:00.000000', 6, 'UTC')), lessOrEquals(toTimeZone(events.timestamp, 'UTC'), now64(6, 'UTC')), greaterOrEquals(toTimeZone(events.timestamp, 'UTC'), toDateTime64('2021-01-13 12:00:00.000000', 6, 'UTC')), lessOrEquals(toTimeZone(events.timestamp, 'UTC'), toDateTime64('2021-01-22 08:00:00.000000', 6, 'UTC')))
                                                                                                                                                                                                                                                                                                                                                                                                                        WHERE and(equals(events.team_id, 2), notEmpty(events.`$session_id`), and(equals(events.event, '$pageview'), true))
                                                                                                                                                                                                                                                                                                                                                                                                                        GROUP BY events.`$session_id`
                                                                                                                                                                                                                                                                                                                                                                                                                        HAVING hasAll(groupUniqArray(events.event), ['$pageview']))), and(ifNull(notILike(s__pdi__person.properties___email, '%@posthog.com%'), 1), ifNull(equals(s__events.properties___is_internal_user, 'false'), 0), ifNull(equals(s__events.`properties___$browser`, 'Chrome'), 0)))
  GROUP BY s.session_id
  HAVING true
  ORDER BY start_time DESC
  LIMIT 51
  OFFSET 0 SETTINGS readonly=2,
                    max_execution_time=60,
                    allow_experimental_object_type=1,
                    format_csv_allow_double_quotes=0,
                    max_ast_elements=1000000,
                    max_expanded_ast_elements=1000000,
                    max_query_size=524288
  '''
# ---
# name: TestSessionRecordingsListFromFilters.test_event_filter_with_test_accounts_excluded_materialized.1
  '''
  SELECT s.session_id AS session_id,
         any(s.team_id),
         any(s.distinct_id),
         min(toTimeZone(s.min_first_timestamp, 'UTC')) AS start_time,
         max(toTimeZone(s.max_last_timestamp, 'UTC')) AS end_time,
         dateDiff('SECOND', start_time, end_time) AS duration,
         argMinMerge(s.first_url) AS first_url,
         sum(s.click_count),
         sum(s.keypress_count),
         sum(s.mouse_activity_count),
         divide(sum(s.active_milliseconds), 1000) AS active_seconds,
         minus(duration, active_seconds) AS inactive_seconds,
         sum(s.console_log_count) AS console_log_count,
         sum(s.console_warn_count) AS console_warn_count,
         sum(s.console_error_count) AS console_error_count
  FROM session_replay_events AS s
  WHERE and(equals(s.team_id, 2), ifNull(greaterOrEquals(toTimeZone(s.min_first_timestamp, 'UTC'), toDateTime64('2020-12-31 20:00:00.000000', 6, 'UTC')), 0), ifNull(greaterOrEquals(toTimeZone(s.min_first_timestamp, 'UTC'), toDateTime64('2021-01-14 00:00:00.000000', 6, 'UTC')), 0), ifNull(lessOrEquals(toTimeZone(s.max_last_timestamp, 'UTC'), toDateTime64('2021-01-21 20:00:00.000000', 6, 'UTC')), 0), in(s.session_id,
                                                                                                                                                                                                                                                                                                                                                                                                                       (SELECT events.`$session_id` AS session_id
                                                                                                                                                                                                                                                                                                                                                                                                                        FROM events PREWHERE and(greaterOrEquals(toTimeZone(events.timestamp, 'UTC'), toDateTime64('2020-12-31 20:00:00.000000', 6, 'UTC')), lessOrEquals(toTimeZone(events.timestamp, 'UTC'), now64(6, 'UTC')), greaterOrEquals(toTimeZone(events.timestamp, 'UTC'), toDateTime64('2021-01-13 12:00:00.000000', 6, 'UTC')), lessOrEquals(toTimeZone(events.timestamp, 'UTC'), toDateTime64('2021-01-22 08:00:00.000000', 6, 'UTC')))
                                                                                                                                                                                                                                                                                                                                                                                                                        WHERE and(equals(events.team_id, 2), notEmpty(events.`$session_id`), and(equals(events.event, '$pageview'), true))
                                                                                                                                                                                                                                                                                                                                                                                                                        GROUP BY events.`$session_id`
                                                                                                                                                                                                                                                                                                                                                                                                                        HAVING hasAll(groupUniqArray(events.event), ['$pageview']))), true)
  GROUP BY s.session_id
  HAVING true
  ORDER BY start_time DESC
  LIMIT 51
  OFFSET 0 SETTINGS readonly=2,
                    max_execution_time=60,
                    allow_experimental_object_type=1,
                    format_csv_allow_double_quotes=0,
                    max_ast_elements=1000000,
                    max_expanded_ast_elements=1000000,
                    max_query_size=524288
  '''
# ---
# name: TestSessionRecordingsListFromFilters.test_event_filter_with_two_events_and_multiple_teams
  '''
  SELECT s.session_id AS session_id,
         any(s.team_id),
         any(s.distinct_id),
         min(toTimeZone(s.min_first_timestamp, 'UTC')) AS start_time,
         max(toTimeZone(s.max_last_timestamp, 'UTC')) AS end_time,
         dateDiff('SECOND', start_time, end_time) AS duration,
         argMinMerge(s.first_url) AS first_url,
         sum(s.click_count),
         sum(s.keypress_count),
         sum(s.mouse_activity_count),
         divide(sum(s.active_milliseconds), 1000) AS active_seconds,
         minus(duration, active_seconds) AS inactive_seconds,
         sum(s.console_log_count) AS console_log_count,
         sum(s.console_warn_count) AS console_warn_count,
         sum(s.console_error_count) AS console_error_count
  FROM session_replay_events AS s
  WHERE and(equals(s.team_id, 2), ifNull(greaterOrEquals(toTimeZone(s.min_first_timestamp, 'UTC'), toDateTime64('2020-12-31 20:00:00.000000', 6, 'UTC')), 0), ifNull(greaterOrEquals(toTimeZone(s.min_first_timestamp, 'UTC'), toDateTime64('2021-01-14 00:00:00.000000', 6, 'UTC')), 0), ifNull(lessOrEquals(toTimeZone(s.max_last_timestamp, 'UTC'), toDateTime64('2021-01-21 20:00:00.000000', 6, 'UTC')), 0), in(s.session_id,
                                                                                                                                                                                                                                                                                                                                                                                                                       (SELECT events.`$session_id` AS session_id
                                                                                                                                                                                                                                                                                                                                                                                                                        FROM events PREWHERE and(greaterOrEquals(toTimeZone(events.timestamp, 'UTC'), toDateTime64('2020-12-31 20:00:00.000000', 6, 'UTC')), lessOrEquals(toTimeZone(events.timestamp, 'UTC'), now64(6, 'UTC')), greaterOrEquals(toTimeZone(events.timestamp, 'UTC'), toDateTime64('2021-01-13 12:00:00.000000', 6, 'UTC')), lessOrEquals(toTimeZone(events.timestamp, 'UTC'), toDateTime64('2021-01-22 08:00:00.000000', 6, 'UTC')))
                                                                                                                                                                                                                                                                                                                                                                                                                        WHERE and(equals(events.team_id, 2), notEmpty(events.`$session_id`), or(and(equals(events.event, '$pageview'), true), and(equals(events.event, '$pageleave'), true)))
                                                                                                                                                                                                                                                                                                                                                                                                                        GROUP BY events.`$session_id`
                                                                                                                                                                                                                                                                                                                                                                                                                        HAVING hasAll(groupUniqArray(events.event), ['$pageleave', '$pageview']))), true)
  GROUP BY s.session_id
  HAVING true
  ORDER BY start_time DESC
  LIMIT 51
  OFFSET 0 SETTINGS readonly=2,
                    max_execution_time=60,
                    allow_experimental_object_type=1,
                    format_csv_allow_double_quotes=0,
                    max_ast_elements=1000000,
                    max_expanded_ast_elements=1000000,
                    max_query_size=524288
  '''
# ---
# name: TestSessionRecordingsListFromFilters.test_filter_for_recordings_by_console_text
  '''
  SELECT s.session_id AS session_id,
         any(s.team_id),
         any(s.distinct_id),
         min(toTimeZone(s.min_first_timestamp, 'UTC')) AS start_time,
         max(toTimeZone(s.max_last_timestamp, 'UTC')) AS end_time,
         dateDiff('SECOND', start_time, end_time) AS duration,
         argMinMerge(s.first_url) AS first_url,
         sum(s.click_count),
         sum(s.keypress_count),
         sum(s.mouse_activity_count),
         divide(sum(s.active_milliseconds), 1000) AS active_seconds,
         minus(duration, active_seconds) AS inactive_seconds,
         sum(s.console_log_count) AS console_log_count,
         sum(s.console_warn_count) AS console_warn_count,
         sum(s.console_error_count) AS console_error_count
  FROM session_replay_events AS s
  WHERE and(equals(s.team_id, 2), ifNull(greaterOrEquals(toTimeZone(s.min_first_timestamp, 'UTC'), toDateTime64('2020-12-31 20:00:00.000000', 6, 'UTC')), 0), ifNull(greaterOrEquals(toTimeZone(s.min_first_timestamp, 'UTC'), toDateTime64('2021-01-14 00:00:00.000000', 6, 'UTC')), 0), ifNull(lessOrEquals(toTimeZone(s.max_last_timestamp, 'UTC'), toDateTime64('2021-01-21 20:00:00.000000', 6, 'UTC')), 0), true, in(s.session_id,
                                                                                                                                                                                                                                                                                                                                                                                                                             (SELECT console_logs_log_entries.log_source_id AS log_source_id
                                                                                                                                                                                                                                                                                                                                                                                                                              FROM
                                                                                                                                                                                                                                                                                                                                                                                                                                (SELECT log_entries.log_source_id AS log_source_id, log_entries.level AS level, log_entries.message AS message
                                                                                                                                                                                                                                                                                                                                                                                                                                 FROM log_entries
                                                                                                                                                                                                                                                                                                                                                                                                                                 WHERE and(equals(log_entries.team_id, 2), equals(log_entries.log_source, 'session_replay'))) AS console_logs_log_entries
                                                                                                                                                                                                                                                                                                                                                                                                                              WHERE and(ifNull(in(console_logs_log_entries.level, ['warn', 'error']), 0), ifNull(greater(positionCaseInsensitive(console_logs_log_entries.message, 'message 4'), 0), 0)))))
  GROUP BY s.session_id
  HAVING true
  ORDER BY start_time DESC
  LIMIT 51
  OFFSET 0 SETTINGS readonly=2,
                    max_execution_time=60,
                    allow_experimental_object_type=1,
                    format_csv_allow_double_quotes=0,
                    max_ast_elements=1000000,
                    max_expanded_ast_elements=1000000,
                    max_query_size=524288
  '''
# ---
# name: TestSessionRecordingsListFromFilters.test_filter_for_recordings_by_console_text.1
  '''
  SELECT s.session_id AS session_id,
         any(s.team_id),
         any(s.distinct_id),
         min(toTimeZone(s.min_first_timestamp, 'UTC')) AS start_time,
         max(toTimeZone(s.max_last_timestamp, 'UTC')) AS end_time,
         dateDiff('SECOND', start_time, end_time) AS duration,
         argMinMerge(s.first_url) AS first_url,
         sum(s.click_count),
         sum(s.keypress_count),
         sum(s.mouse_activity_count),
         divide(sum(s.active_milliseconds), 1000) AS active_seconds,
         minus(duration, active_seconds) AS inactive_seconds,
         sum(s.console_log_count) AS console_log_count,
         sum(s.console_warn_count) AS console_warn_count,
         sum(s.console_error_count) AS console_error_count
  FROM session_replay_events AS s
  WHERE and(equals(s.team_id, 2), ifNull(greaterOrEquals(toTimeZone(s.min_first_timestamp, 'UTC'), toDateTime64('2020-12-31 20:00:00.000000', 6, 'UTC')), 0), ifNull(greaterOrEquals(toTimeZone(s.min_first_timestamp, 'UTC'), toDateTime64('2021-01-14 00:00:00.000000', 6, 'UTC')), 0), ifNull(lessOrEquals(toTimeZone(s.max_last_timestamp, 'UTC'), toDateTime64('2021-01-21 20:00:00.000000', 6, 'UTC')), 0), true, in(s.session_id,
                                                                                                                                                                                                                                                                                                                                                                                                                             (SELECT console_logs_log_entries.log_source_id AS log_source_id
                                                                                                                                                                                                                                                                                                                                                                                                                              FROM
                                                                                                                                                                                                                                                                                                                                                                                                                                (SELECT log_entries.log_source_id AS log_source_id, log_entries.level AS level, log_entries.message AS message
                                                                                                                                                                                                                                                                                                                                                                                                                                 FROM log_entries
                                                                                                                                                                                                                                                                                                                                                                                                                                 WHERE and(equals(log_entries.team_id, 2), equals(log_entries.log_source, 'session_replay'))) AS console_logs_log_entries
                                                                                                                                                                                                                                                                                                                                                                                                                              WHERE and(ifNull(in(console_logs_log_entries.level, ['warn', 'error']), 0), ifNull(greater(positionCaseInsensitive(console_logs_log_entries.message, 'message 5'), 0), 0)))))
  GROUP BY s.session_id
  HAVING true
  ORDER BY start_time DESC
  LIMIT 51
  OFFSET 0 SETTINGS readonly=2,
                    max_execution_time=60,
                    allow_experimental_object_type=1,
                    format_csv_allow_double_quotes=0,
                    max_ast_elements=1000000,
                    max_expanded_ast_elements=1000000,
                    max_query_size=524288
  '''
# ---
# name: TestSessionRecordingsListFromFilters.test_filter_for_recordings_by_console_text.2
  '''
  SELECT s.session_id AS session_id,
         any(s.team_id),
         any(s.distinct_id),
         min(toTimeZone(s.min_first_timestamp, 'UTC')) AS start_time,
         max(toTimeZone(s.max_last_timestamp, 'UTC')) AS end_time,
         dateDiff('SECOND', start_time, end_time) AS duration,
         argMinMerge(s.first_url) AS first_url,
         sum(s.click_count),
         sum(s.keypress_count),
         sum(s.mouse_activity_count),
         divide(sum(s.active_milliseconds), 1000) AS active_seconds,
         minus(duration, active_seconds) AS inactive_seconds,
         sum(s.console_log_count) AS console_log_count,
         sum(s.console_warn_count) AS console_warn_count,
         sum(s.console_error_count) AS console_error_count
  FROM session_replay_events AS s
  WHERE and(equals(s.team_id, 2), ifNull(greaterOrEquals(toTimeZone(s.min_first_timestamp, 'UTC'), toDateTime64('2020-12-31 20:00:00.000000', 6, 'UTC')), 0), ifNull(greaterOrEquals(toTimeZone(s.min_first_timestamp, 'UTC'), toDateTime64('2021-01-14 00:00:00.000000', 6, 'UTC')), 0), ifNull(lessOrEquals(toTimeZone(s.max_last_timestamp, 'UTC'), toDateTime64('2021-01-21 20:00:00.000000', 6, 'UTC')), 0), true, in(s.session_id,
                                                                                                                                                                                                                                                                                                                                                                                                                             (SELECT console_logs_log_entries.log_source_id AS log_source_id
                                                                                                                                                                                                                                                                                                                                                                                                                              FROM
                                                                                                                                                                                                                                                                                                                                                                                                                                (SELECT log_entries.log_source_id AS log_source_id, log_entries.level AS level, log_entries.message AS message
                                                                                                                                                                                                                                                                                                                                                                                                                                 FROM log_entries
                                                                                                                                                                                                                                                                                                                                                                                                                                 WHERE and(equals(log_entries.team_id, 2), equals(log_entries.log_source, 'session_replay'))) AS console_logs_log_entries
                                                                                                                                                                                                                                                                                                                                                                                                                              WHERE and(ifNull(in(console_logs_log_entries.level, ['warn', 'error']), 0), ifNull(greater(positionCaseInsensitive(console_logs_log_entries.message, 'MESSAGE 5'), 0), 0)))))
  GROUP BY s.session_id
  HAVING true
  ORDER BY start_time DESC
  LIMIT 51
  OFFSET 0 SETTINGS readonly=2,
                    max_execution_time=60,
                    allow_experimental_object_type=1,
                    format_csv_allow_double_quotes=0,
                    max_ast_elements=1000000,
                    max_expanded_ast_elements=1000000,
                    max_query_size=524288
  '''
# ---
# name: TestSessionRecordingsListFromFilters.test_filter_for_recordings_by_console_text.3
  '''
  SELECT s.session_id AS session_id,
         any(s.team_id),
         any(s.distinct_id),
         min(toTimeZone(s.min_first_timestamp, 'UTC')) AS start_time,
         max(toTimeZone(s.max_last_timestamp, 'UTC')) AS end_time,
         dateDiff('SECOND', start_time, end_time) AS duration,
         argMinMerge(s.first_url) AS first_url,
         sum(s.click_count),
         sum(s.keypress_count),
         sum(s.mouse_activity_count),
         divide(sum(s.active_milliseconds), 1000) AS active_seconds,
         minus(duration, active_seconds) AS inactive_seconds,
         sum(s.console_log_count) AS console_log_count,
         sum(s.console_warn_count) AS console_warn_count,
         sum(s.console_error_count) AS console_error_count
  FROM session_replay_events AS s
  WHERE and(equals(s.team_id, 2), ifNull(greaterOrEquals(toTimeZone(s.min_first_timestamp, 'UTC'), toDateTime64('2020-12-31 20:00:00.000000', 6, 'UTC')), 0), ifNull(greaterOrEquals(toTimeZone(s.min_first_timestamp, 'UTC'), toDateTime64('2021-01-14 00:00:00.000000', 6, 'UTC')), 0), ifNull(lessOrEquals(toTimeZone(s.max_last_timestamp, 'UTC'), toDateTime64('2021-01-21 20:00:00.000000', 6, 'UTC')), 0), true, in(s.session_id,
                                                                                                                                                                                                                                                                                                                                                                                                                             (SELECT console_logs_log_entries.log_source_id AS log_source_id
                                                                                                                                                                                                                                                                                                                                                                                                                              FROM
                                                                                                                                                                                                                                                                                                                                                                                                                                (SELECT log_entries.log_source_id AS log_source_id, log_entries.level AS level, log_entries.message AS message
                                                                                                                                                                                                                                                                                                                                                                                                                                 FROM log_entries
                                                                                                                                                                                                                                                                                                                                                                                                                                 WHERE and(equals(log_entries.team_id, 2), equals(log_entries.log_source, 'session_replay'))) AS console_logs_log_entries
                                                                                                                                                                                                                                                                                                                                                                                                                              WHERE and(ifNull(in(console_logs_log_entries.level, ['info']), 0), ifNull(greater(positionCaseInsensitive(console_logs_log_entries.message, 'message 5'), 0), 0)))))
  GROUP BY s.session_id
  HAVING true
  ORDER BY start_time DESC
  LIMIT 51
  OFFSET 0 SETTINGS readonly=2,
                    max_execution_time=60,
                    allow_experimental_object_type=1,
                    format_csv_allow_double_quotes=0,
                    max_ast_elements=1000000,
                    max_expanded_ast_elements=1000000,
                    max_query_size=524288
  '''
# ---
# name: TestSessionRecordingsListFromFilters.test_filter_for_recordings_with_console_errors
  '''
  SELECT s.session_id AS session_id,
         any(s.team_id),
         any(s.distinct_id),
         min(toTimeZone(s.min_first_timestamp, 'UTC')) AS start_time,
         max(toTimeZone(s.max_last_timestamp, 'UTC')) AS end_time,
         dateDiff('SECOND', start_time, end_time) AS duration,
         argMinMerge(s.first_url) AS first_url,
         sum(s.click_count),
         sum(s.keypress_count),
         sum(s.mouse_activity_count),
         divide(sum(s.active_milliseconds), 1000) AS active_seconds,
         minus(duration, active_seconds) AS inactive_seconds,
         sum(s.console_log_count) AS console_log_count,
         sum(s.console_warn_count) AS console_warn_count,
         sum(s.console_error_count) AS console_error_count
  FROM session_replay_events AS s
  WHERE and(equals(s.team_id, 2), ifNull(greaterOrEquals(toTimeZone(s.min_first_timestamp, 'UTC'), toDateTime64('2020-12-31 20:00:00.000000', 6, 'UTC')), 0), ifNull(greaterOrEquals(toTimeZone(s.min_first_timestamp, 'UTC'), toDateTime64('2021-01-14 00:00:00.000000', 6, 'UTC')), 0), ifNull(lessOrEquals(toTimeZone(s.max_last_timestamp, 'UTC'), toDateTime64('2021-01-21 20:00:00.000000', 6, 'UTC')), 0), true, in(s.session_id,
                                                                                                                                                                                                                                                                                                                                                                                                                             (SELECT console_logs_log_entries.log_source_id AS log_source_id
                                                                                                                                                                                                                                                                                                                                                                                                                              FROM
                                                                                                                                                                                                                                                                                                                                                                                                                                (SELECT log_entries.log_source_id AS log_source_id, log_entries.level AS level
                                                                                                                                                                                                                                                                                                                                                                                                                                 FROM log_entries
                                                                                                                                                                                                                                                                                                                                                                                                                                 WHERE and(equals(log_entries.team_id, 2), equals(log_entries.log_source, 'session_replay'))) AS console_logs_log_entries
                                                                                                                                                                                                                                                                                                                                                                                                                              WHERE ifNull(in(console_logs_log_entries.level, ['error']), 0))))
  GROUP BY s.session_id
  HAVING true
  ORDER BY start_time DESC
  LIMIT 51
  OFFSET 0 SETTINGS readonly=2,
                    max_execution_time=60,
                    allow_experimental_object_type=1,
                    format_csv_allow_double_quotes=0,
                    max_ast_elements=1000000,
                    max_expanded_ast_elements=1000000,
                    max_query_size=524288
  '''
# ---
# name: TestSessionRecordingsListFromFilters.test_filter_for_recordings_with_console_errors.1
  '''
  SELECT s.session_id AS session_id,
         any(s.team_id),
         any(s.distinct_id),
         min(toTimeZone(s.min_first_timestamp, 'UTC')) AS start_time,
         max(toTimeZone(s.max_last_timestamp, 'UTC')) AS end_time,
         dateDiff('SECOND', start_time, end_time) AS duration,
         argMinMerge(s.first_url) AS first_url,
         sum(s.click_count),
         sum(s.keypress_count),
         sum(s.mouse_activity_count),
         divide(sum(s.active_milliseconds), 1000) AS active_seconds,
         minus(duration, active_seconds) AS inactive_seconds,
         sum(s.console_log_count) AS console_log_count,
         sum(s.console_warn_count) AS console_warn_count,
         sum(s.console_error_count) AS console_error_count
  FROM session_replay_events AS s
  WHERE and(equals(s.team_id, 2), ifNull(greaterOrEquals(toTimeZone(s.min_first_timestamp, 'UTC'), toDateTime64('2020-12-31 20:00:00.000000', 6, 'UTC')), 0), ifNull(greaterOrEquals(toTimeZone(s.min_first_timestamp, 'UTC'), toDateTime64('2021-01-14 00:00:00.000000', 6, 'UTC')), 0), ifNull(lessOrEquals(toTimeZone(s.max_last_timestamp, 'UTC'), toDateTime64('2021-01-21 20:00:00.000000', 6, 'UTC')), 0), true, in(s.session_id,
                                                                                                                                                                                                                                                                                                                                                                                                                             (SELECT console_logs_log_entries.log_source_id AS log_source_id
                                                                                                                                                                                                                                                                                                                                                                                                                              FROM
                                                                                                                                                                                                                                                                                                                                                                                                                                (SELECT log_entries.log_source_id AS log_source_id, log_entries.level AS level
                                                                                                                                                                                                                                                                                                                                                                                                                                 FROM log_entries
                                                                                                                                                                                                                                                                                                                                                                                                                                 WHERE and(equals(log_entries.team_id, 2), equals(log_entries.log_source, 'session_replay'))) AS console_logs_log_entries
                                                                                                                                                                                                                                                                                                                                                                                                                              WHERE ifNull(in(console_logs_log_entries.level, ['info']), 0))))
  GROUP BY s.session_id
  HAVING true
  ORDER BY start_time DESC
  LIMIT 51
  OFFSET 0 SETTINGS readonly=2,
                    max_execution_time=60,
                    allow_experimental_object_type=1,
                    format_csv_allow_double_quotes=0,
                    max_ast_elements=1000000,
                    max_expanded_ast_elements=1000000,
                    max_query_size=524288
  '''
# ---
# name: TestSessionRecordingsListFromFilters.test_filter_for_recordings_with_console_logs
  '''
  SELECT s.session_id AS session_id,
         any(s.team_id),
         any(s.distinct_id),
         min(toTimeZone(s.min_first_timestamp, 'UTC')) AS start_time,
         max(toTimeZone(s.max_last_timestamp, 'UTC')) AS end_time,
         dateDiff('SECOND', start_time, end_time) AS duration,
         argMinMerge(s.first_url) AS first_url,
         sum(s.click_count),
         sum(s.keypress_count),
         sum(s.mouse_activity_count),
         divide(sum(s.active_milliseconds), 1000) AS active_seconds,
         minus(duration, active_seconds) AS inactive_seconds,
         sum(s.console_log_count) AS console_log_count,
         sum(s.console_warn_count) AS console_warn_count,
         sum(s.console_error_count) AS console_error_count
  FROM session_replay_events AS s
  WHERE and(equals(s.team_id, 2), ifNull(greaterOrEquals(toTimeZone(s.min_first_timestamp, 'UTC'), toDateTime64('2020-12-31 20:00:00.000000', 6, 'UTC')), 0), ifNull(greaterOrEquals(toTimeZone(s.min_first_timestamp, 'UTC'), toDateTime64('2021-01-14 00:00:00.000000', 6, 'UTC')), 0), ifNull(lessOrEquals(toTimeZone(s.max_last_timestamp, 'UTC'), toDateTime64('2021-01-21 20:00:00.000000', 6, 'UTC')), 0), true, in(s.session_id,
                                                                                                                                                                                                                                                                                                                                                                                                                             (SELECT console_logs_log_entries.log_source_id AS log_source_id
                                                                                                                                                                                                                                                                                                                                                                                                                              FROM
                                                                                                                                                                                                                                                                                                                                                                                                                                (SELECT log_entries.log_source_id AS log_source_id, log_entries.level AS level
                                                                                                                                                                                                                                                                                                                                                                                                                                 FROM log_entries
                                                                                                                                                                                                                                                                                                                                                                                                                                 WHERE and(equals(log_entries.team_id, 2), equals(log_entries.log_source, 'session_replay'))) AS console_logs_log_entries
                                                                                                                                                                                                                                                                                                                                                                                                                              WHERE ifNull(in(console_logs_log_entries.level, ['info']), 0))))
  GROUP BY s.session_id
  HAVING true
  ORDER BY start_time DESC
  LIMIT 51
  OFFSET 0 SETTINGS readonly=2,
                    max_execution_time=60,
                    allow_experimental_object_type=1,
                    format_csv_allow_double_quotes=0,
                    max_ast_elements=1000000,
                    max_expanded_ast_elements=1000000,
                    max_query_size=524288
  '''
# ---
# name: TestSessionRecordingsListFromFilters.test_filter_for_recordings_with_console_logs.1
  '''
  SELECT s.session_id AS session_id,
         any(s.team_id),
         any(s.distinct_id),
         min(toTimeZone(s.min_first_timestamp, 'UTC')) AS start_time,
         max(toTimeZone(s.max_last_timestamp, 'UTC')) AS end_time,
         dateDiff('SECOND', start_time, end_time) AS duration,
         argMinMerge(s.first_url) AS first_url,
         sum(s.click_count),
         sum(s.keypress_count),
         sum(s.mouse_activity_count),
         divide(sum(s.active_milliseconds), 1000) AS active_seconds,
         minus(duration, active_seconds) AS inactive_seconds,
         sum(s.console_log_count) AS console_log_count,
         sum(s.console_warn_count) AS console_warn_count,
         sum(s.console_error_count) AS console_error_count
  FROM session_replay_events AS s
  WHERE and(equals(s.team_id, 2), ifNull(greaterOrEquals(toTimeZone(s.min_first_timestamp, 'UTC'), toDateTime64('2020-12-31 20:00:00.000000', 6, 'UTC')), 0), ifNull(greaterOrEquals(toTimeZone(s.min_first_timestamp, 'UTC'), toDateTime64('2021-01-14 00:00:00.000000', 6, 'UTC')), 0), ifNull(lessOrEquals(toTimeZone(s.max_last_timestamp, 'UTC'), toDateTime64('2021-01-21 20:00:00.000000', 6, 'UTC')), 0), true, in(s.session_id,
                                                                                                                                                                                                                                                                                                                                                                                                                             (SELECT console_logs_log_entries.log_source_id AS log_source_id
                                                                                                                                                                                                                                                                                                                                                                                                                              FROM
                                                                                                                                                                                                                                                                                                                                                                                                                                (SELECT log_entries.log_source_id AS log_source_id, log_entries.level AS level
                                                                                                                                                                                                                                                                                                                                                                                                                                 FROM log_entries
                                                                                                                                                                                                                                                                                                                                                                                                                                 WHERE and(equals(log_entries.team_id, 2), equals(log_entries.log_source, 'session_replay'))) AS console_logs_log_entries
                                                                                                                                                                                                                                                                                                                                                                                                                              WHERE ifNull(in(console_logs_log_entries.level, ['warn']), 0))))
  GROUP BY s.session_id
  HAVING true
  ORDER BY start_time DESC
  LIMIT 51
  OFFSET 0 SETTINGS readonly=2,
                    max_execution_time=60,
                    allow_experimental_object_type=1,
                    format_csv_allow_double_quotes=0,
                    max_ast_elements=1000000,
                    max_expanded_ast_elements=1000000,
                    max_query_size=524288
  '''
# ---
# name: TestSessionRecordingsListFromFilters.test_filter_for_recordings_with_console_warns
  '''
  SELECT s.session_id AS session_id,
         any(s.team_id),
         any(s.distinct_id),
         min(toTimeZone(s.min_first_timestamp, 'UTC')) AS start_time,
         max(toTimeZone(s.max_last_timestamp, 'UTC')) AS end_time,
         dateDiff('SECOND', start_time, end_time) AS duration,
         argMinMerge(s.first_url) AS first_url,
         sum(s.click_count),
         sum(s.keypress_count),
         sum(s.mouse_activity_count),
         divide(sum(s.active_milliseconds), 1000) AS active_seconds,
         minus(duration, active_seconds) AS inactive_seconds,
         sum(s.console_log_count) AS console_log_count,
         sum(s.console_warn_count) AS console_warn_count,
         sum(s.console_error_count) AS console_error_count
  FROM session_replay_events AS s
  WHERE and(equals(s.team_id, 2), ifNull(greaterOrEquals(toTimeZone(s.min_first_timestamp, 'UTC'), toDateTime64('2020-12-31 20:00:00.000000', 6, 'UTC')), 0), ifNull(greaterOrEquals(toTimeZone(s.min_first_timestamp, 'UTC'), toDateTime64('2021-01-14 00:00:00.000000', 6, 'UTC')), 0), ifNull(lessOrEquals(toTimeZone(s.max_last_timestamp, 'UTC'), toDateTime64('2021-01-21 20:00:00.000000', 6, 'UTC')), 0), true, in(s.session_id,
                                                                                                                                                                                                                                                                                                                                                                                                                             (SELECT console_logs_log_entries.log_source_id AS log_source_id
                                                                                                                                                                                                                                                                                                                                                                                                                              FROM
                                                                                                                                                                                                                                                                                                                                                                                                                                (SELECT log_entries.log_source_id AS log_source_id, log_entries.level AS level
                                                                                                                                                                                                                                                                                                                                                                                                                                 FROM log_entries
                                                                                                                                                                                                                                                                                                                                                                                                                                 WHERE and(equals(log_entries.team_id, 2), equals(log_entries.log_source, 'session_replay'))) AS console_logs_log_entries
                                                                                                                                                                                                                                                                                                                                                                                                                              WHERE ifNull(in(console_logs_log_entries.level, ['warn']), 0))))
  GROUP BY s.session_id
  HAVING true
  ORDER BY start_time DESC
  LIMIT 51
  OFFSET 0 SETTINGS readonly=2,
                    max_execution_time=60,
                    allow_experimental_object_type=1,
                    format_csv_allow_double_quotes=0,
                    max_ast_elements=1000000,
                    max_expanded_ast_elements=1000000,
                    max_query_size=524288
  '''
# ---
# name: TestSessionRecordingsListFromFilters.test_filter_for_recordings_with_console_warns.1
  '''
  SELECT s.session_id AS session_id,
         any(s.team_id),
         any(s.distinct_id),
         min(toTimeZone(s.min_first_timestamp, 'UTC')) AS start_time,
         max(toTimeZone(s.max_last_timestamp, 'UTC')) AS end_time,
         dateDiff('SECOND', start_time, end_time) AS duration,
         argMinMerge(s.first_url) AS first_url,
         sum(s.click_count),
         sum(s.keypress_count),
         sum(s.mouse_activity_count),
         divide(sum(s.active_milliseconds), 1000) AS active_seconds,
         minus(duration, active_seconds) AS inactive_seconds,
         sum(s.console_log_count) AS console_log_count,
         sum(s.console_warn_count) AS console_warn_count,
         sum(s.console_error_count) AS console_error_count
  FROM session_replay_events AS s
  WHERE and(equals(s.team_id, 2), ifNull(greaterOrEquals(toTimeZone(s.min_first_timestamp, 'UTC'), toDateTime64('2020-12-31 20:00:00.000000', 6, 'UTC')), 0), ifNull(greaterOrEquals(toTimeZone(s.min_first_timestamp, 'UTC'), toDateTime64('2021-01-14 00:00:00.000000', 6, 'UTC')), 0), ifNull(lessOrEquals(toTimeZone(s.max_last_timestamp, 'UTC'), toDateTime64('2021-01-21 20:00:00.000000', 6, 'UTC')), 0), true, in(s.session_id,
                                                                                                                                                                                                                                                                                                                                                                                                                             (SELECT console_logs_log_entries.log_source_id AS log_source_id
                                                                                                                                                                                                                                                                                                                                                                                                                              FROM
                                                                                                                                                                                                                                                                                                                                                                                                                                (SELECT log_entries.log_source_id AS log_source_id, log_entries.level AS level
                                                                                                                                                                                                                                                                                                                                                                                                                                 FROM log_entries
                                                                                                                                                                                                                                                                                                                                                                                                                                 WHERE and(equals(log_entries.team_id, 2), equals(log_entries.log_source, 'session_replay'))) AS console_logs_log_entries
                                                                                                                                                                                                                                                                                                                                                                                                                              WHERE ifNull(in(console_logs_log_entries.level, ['info']), 0))))
  GROUP BY s.session_id
  HAVING true
  ORDER BY start_time DESC
  LIMIT 51
  OFFSET 0 SETTINGS readonly=2,
                    max_execution_time=60,
                    allow_experimental_object_type=1,
                    format_csv_allow_double_quotes=0,
                    max_ast_elements=1000000,
                    max_expanded_ast_elements=1000000,
                    max_query_size=524288
  '''
# ---
# name: TestSessionRecordingsListFromFilters.test_filter_for_recordings_with_mixed_console_counts
  '''
  SELECT s.session_id AS session_id,
         any(s.team_id),
         any(s.distinct_id),
         min(toTimeZone(s.min_first_timestamp, 'UTC')) AS start_time,
         max(toTimeZone(s.max_last_timestamp, 'UTC')) AS end_time,
         dateDiff('SECOND', start_time, end_time) AS duration,
         argMinMerge(s.first_url) AS first_url,
         sum(s.click_count),
         sum(s.keypress_count),
         sum(s.mouse_activity_count),
         divide(sum(s.active_milliseconds), 1000) AS active_seconds,
         minus(duration, active_seconds) AS inactive_seconds,
         sum(s.console_log_count) AS console_log_count,
         sum(s.console_warn_count) AS console_warn_count,
         sum(s.console_error_count) AS console_error_count
  FROM session_replay_events AS s
  WHERE and(equals(s.team_id, 2), ifNull(greaterOrEquals(toTimeZone(s.min_first_timestamp, 'UTC'), toDateTime64('2020-12-31 20:00:00.000000', 6, 'UTC')), 0), ifNull(greaterOrEquals(toTimeZone(s.min_first_timestamp, 'UTC'), toDateTime64('2021-01-14 00:00:00.000000', 6, 'UTC')), 0), ifNull(lessOrEquals(toTimeZone(s.max_last_timestamp, 'UTC'), toDateTime64('2021-01-21 20:00:00.000000', 6, 'UTC')), 0), true, in(s.session_id,
                                                                                                                                                                                                                                                                                                                                                                                                                             (SELECT console_logs_log_entries.log_source_id AS log_source_id
                                                                                                                                                                                                                                                                                                                                                                                                                              FROM
                                                                                                                                                                                                                                                                                                                                                                                                                                (SELECT log_entries.log_source_id AS log_source_id, log_entries.level AS level
                                                                                                                                                                                                                                                                                                                                                                                                                                 FROM log_entries
                                                                                                                                                                                                                                                                                                                                                                                                                                 WHERE and(equals(log_entries.team_id, 2), equals(log_entries.log_source, 'session_replay'))) AS console_logs_log_entries
                                                                                                                                                                                                                                                                                                                                                                                                                              WHERE ifNull(in(console_logs_log_entries.level, ['warn', 'error']), 0))))
  GROUP BY s.session_id
  HAVING true
  ORDER BY start_time DESC
  LIMIT 51
  OFFSET 0 SETTINGS readonly=2,
                    max_execution_time=60,
                    allow_experimental_object_type=1,
                    format_csv_allow_double_quotes=0,
                    max_ast_elements=1000000,
                    max_expanded_ast_elements=1000000,
                    max_query_size=524288
  '''
# ---
# name: TestSessionRecordingsListFromFilters.test_filter_for_recordings_with_mixed_console_counts.1
  '''
  SELECT s.session_id AS session_id,
         any(s.team_id),
         any(s.distinct_id),
         min(toTimeZone(s.min_first_timestamp, 'UTC')) AS start_time,
         max(toTimeZone(s.max_last_timestamp, 'UTC')) AS end_time,
         dateDiff('SECOND', start_time, end_time) AS duration,
         argMinMerge(s.first_url) AS first_url,
         sum(s.click_count),
         sum(s.keypress_count),
         sum(s.mouse_activity_count),
         divide(sum(s.active_milliseconds), 1000) AS active_seconds,
         minus(duration, active_seconds) AS inactive_seconds,
         sum(s.console_log_count) AS console_log_count,
         sum(s.console_warn_count) AS console_warn_count,
         sum(s.console_error_count) AS console_error_count
  FROM session_replay_events AS s
  WHERE and(equals(s.team_id, 2), ifNull(greaterOrEquals(toTimeZone(s.min_first_timestamp, 'UTC'), toDateTime64('2020-12-31 20:00:00.000000', 6, 'UTC')), 0), ifNull(greaterOrEquals(toTimeZone(s.min_first_timestamp, 'UTC'), toDateTime64('2021-01-14 00:00:00.000000', 6, 'UTC')), 0), ifNull(lessOrEquals(toTimeZone(s.max_last_timestamp, 'UTC'), toDateTime64('2021-01-21 20:00:00.000000', 6, 'UTC')), 0), true, in(s.session_id,
                                                                                                                                                                                                                                                                                                                                                                                                                             (SELECT console_logs_log_entries.log_source_id AS log_source_id
                                                                                                                                                                                                                                                                                                                                                                                                                              FROM
                                                                                                                                                                                                                                                                                                                                                                                                                                (SELECT log_entries.log_source_id AS log_source_id, log_entries.level AS level
                                                                                                                                                                                                                                                                                                                                                                                                                                 FROM log_entries
                                                                                                                                                                                                                                                                                                                                                                                                                                 WHERE and(equals(log_entries.team_id, 2), equals(log_entries.log_source, 'session_replay'))) AS console_logs_log_entries
                                                                                                                                                                                                                                                                                                                                                                                                                              WHERE ifNull(in(console_logs_log_entries.level, ['info']), 0))))
  GROUP BY s.session_id
  HAVING true
  ORDER BY start_time DESC
  LIMIT 51
  OFFSET 0 SETTINGS readonly=2,
                    max_execution_time=60,
                    allow_experimental_object_type=1,
                    format_csv_allow_double_quotes=0,
                    max_ast_elements=1000000,
                    max_expanded_ast_elements=1000000,
                    max_query_size=524288
  '''
# ---
# name: TestSessionRecordingsListFromFilters.test_filter_on_session_ids
  '''
  SELECT s.session_id AS session_id,
         any(s.team_id),
         any(s.distinct_id),
         min(toTimeZone(s.min_first_timestamp, 'UTC')) AS start_time,
         max(toTimeZone(s.max_last_timestamp, 'UTC')) AS end_time,
         dateDiff('SECOND', start_time, end_time) AS duration,
         argMinMerge(s.first_url) AS first_url,
         sum(s.click_count),
         sum(s.keypress_count),
         sum(s.mouse_activity_count),
         divide(sum(s.active_milliseconds), 1000) AS active_seconds,
         minus(duration, active_seconds) AS inactive_seconds,
         sum(s.console_log_count) AS console_log_count,
         sum(s.console_warn_count) AS console_warn_count,
         sum(s.console_error_count) AS console_error_count
  FROM session_replay_events AS s
  WHERE and(equals(s.team_id, 2),
            ifNull(greaterOrEquals(toTimeZone(s.min_first_timestamp, 'UTC'), toDateTime64('2020-12-11 13:46:23.000000', 6, 'UTC')), 0),
            ifNull(greaterOrEquals(toTimeZone(s.min_first_timestamp, 'UTC'), toDateTime64('2020-12-25 00:00:00.000000', 6, 'UTC')), 0),
            ifNull(lessOrEquals(toTimeZone(s.max_last_timestamp, 'UTC'), toDateTime64('2021-01-01 13:46:23.000000', 6, 'UTC')), 0),
            in(s.session_id,
               ['00000000-0000-0000-0000-000000000000', '00000000-0000-0000-0000-000000000001' /* ... */],
               true)
  GROUP BY s.session_id
  HAVING true
  ORDER BY start_time DESC
  LIMIT 51
  OFFSET 0 SETTINGS readonly=2,
                    max_execution_time=60,
                    allow_experimental_object_type=1,
                    format_csv_allow_double_quotes=0,
                    max_ast_elements=1000000,
                    max_expanded_ast_elements=1000000,
                    max_query_size=524288
  '''
# ---
# name: TestSessionRecordingsListFromFilters.test_filter_on_session_ids.1
  '''
  SELECT s.session_id AS session_id,
         any(s.team_id),
         any(s.distinct_id),
         min(toTimeZone(s.min_first_timestamp, 'UTC')) AS start_time,
         max(toTimeZone(s.max_last_timestamp, 'UTC')) AS end_time,
         dateDiff('SECOND', start_time, end_time) AS duration,
         argMinMerge(s.first_url) AS first_url,
         sum(s.click_count),
         sum(s.keypress_count),
         sum(s.mouse_activity_count),
         divide(sum(s.active_milliseconds), 1000) AS active_seconds,
         minus(duration, active_seconds) AS inactive_seconds,
         sum(s.console_log_count) AS console_log_count,
         sum(s.console_warn_count) AS console_warn_count,
         sum(s.console_error_count) AS console_error_count
  FROM session_replay_events AS s
  WHERE and(equals(s.team_id, 2),
            ifNull(greaterOrEquals(toTimeZone(s.min_first_timestamp, 'UTC'), toDateTime64('2020-12-11 13:46:23.000000', 6, 'UTC')), 0),
            ifNull(greaterOrEquals(toTimeZone(s.min_first_timestamp, 'UTC'), toDateTime64('2020-12-25 00:00:00.000000', 6, 'UTC')), 0),
            ifNull(lessOrEquals(toTimeZone(s.max_last_timestamp, 'UTC'), toDateTime64('2021-01-01 13:46:23.000000', 6, 'UTC')), 0),
            in(s.session_id,
               ['00000000-0000-0000-0000-000000000000', '00000000-0000-0000-0000-000000000001' /* ... */],
               true)
  GROUP BY s.session_id
  HAVING true
  ORDER BY start_time DESC
  LIMIT 51
  OFFSET 0 SETTINGS readonly=2,
                    max_execution_time=60,
                    allow_experimental_object_type=1,
                    format_csv_allow_double_quotes=0,
                    max_ast_elements=1000000,
                    max_expanded_ast_elements=1000000,
                    max_query_size=524288
  '''
# ---
# name: TestSessionRecordingsListFromFilters.test_filter_with_cohort_properties
  '''
  
  SELECT count(DISTINCT person_id)
  FROM cohortpeople
  WHERE team_id = 2
    AND cohort_id = 2
    AND version = NULL
  '''
# ---
# name: TestSessionRecordingsListFromFilters.test_filter_with_cohort_properties.1
  '''
  /* cohort_calculation: */
  SELECT count(DISTINCT person_id)
  FROM cohortpeople
  WHERE team_id = 2
    AND cohort_id = 2
    AND version = 0
  '''
# ---
# name: TestSessionRecordingsListFromFilters.test_filter_with_cohort_properties.2
  '''
  SELECT s.session_id AS session_id,
         any(s.team_id),
         any(s.distinct_id),
         min(toTimeZone(s.min_first_timestamp, 'UTC')) AS start_time,
         max(toTimeZone(s.max_last_timestamp, 'UTC')) AS end_time,
         dateDiff('SECOND', start_time, end_time) AS duration,
         argMinMerge(s.first_url) AS first_url,
         sum(s.click_count),
         sum(s.keypress_count),
         sum(s.mouse_activity_count),
         divide(sum(s.active_milliseconds), 1000) AS active_seconds,
         minus(duration, active_seconds) AS inactive_seconds,
         sum(s.console_log_count) AS console_log_count,
         sum(s.console_warn_count) AS console_warn_count,
         sum(s.console_error_count) AS console_error_count
  FROM session_replay_events AS s
  INNER JOIN
    (SELECT argMax(person_distinct_id2.person_id, person_distinct_id2.version) AS person_id,
            person_distinct_id2.distinct_id AS distinct_id
     FROM person_distinct_id2
     WHERE equals(person_distinct_id2.team_id, 2)
     GROUP BY person_distinct_id2.distinct_id
     HAVING ifNull(equals(argMax(person_distinct_id2.is_deleted, person_distinct_id2.version), 0), 0)) AS s__pdi ON equals(s.distinct_id, s__pdi.distinct_id)
  WHERE and(equals(s.team_id, 2), ifNull(greaterOrEquals(toTimeZone(s.min_first_timestamp, 'UTC'), toDateTime64('2021-07-31 20:00:00.000000', 6, 'UTC')), 0), ifNull(greaterOrEquals(toTimeZone(s.min_first_timestamp, 'UTC'), toDateTime64('2021-08-14 00:00:00.000000', 6, 'UTC')), 0), ifNull(lessOrEquals(toTimeZone(s.max_last_timestamp, 'UTC'), toDateTime64('2021-08-21 20:00:00.000000', 6, 'UTC')), 0), ifNull(in(s__pdi.person_id,
                                                                                                                                                                                                                                                                                                                                                                                                                              (SELECT cohortpeople.person_id AS person_id
                                                                                                                                                                                                                                                                                                                                                                                                                               FROM cohortpeople
                                                                                                                                                                                                                                                                                                                                                                                                                               WHERE and(equals(cohortpeople.team_id, 2), equals(cohortpeople.cohort_id, 2), equals(cohortpeople.version, 0)))), 0))
  GROUP BY s.session_id
  HAVING true
  ORDER BY start_time DESC
  LIMIT 51
  OFFSET 0 SETTINGS readonly=2,
                    max_execution_time=60,
                    allow_experimental_object_type=1,
                    format_csv_allow_double_quotes=0,
                    max_ast_elements=1000000,
                    max_expanded_ast_elements=1000000,
                    max_query_size=524288
  '''
# ---
# name: TestSessionRecordingsListFromFilters.test_filter_with_events_and_cohorts
  '''
  
  SELECT count(DISTINCT person_id)
  FROM cohortpeople
  WHERE team_id = 2
    AND cohort_id = 2
    AND version = NULL
  '''
# ---
# name: TestSessionRecordingsListFromFilters.test_filter_with_events_and_cohorts.1
  '''
  /* cohort_calculation: */
  SELECT count(DISTINCT person_id)
  FROM cohortpeople
  WHERE team_id = 2
    AND cohort_id = 2
    AND version = 0
  '''
# ---
# name: TestSessionRecordingsListFromFilters.test_filter_with_events_and_cohorts.2
  '''
  SELECT s.session_id AS session_id,
         any(s.team_id),
         any(s.distinct_id),
         min(toTimeZone(s.min_first_timestamp, 'UTC')) AS start_time,
         max(toTimeZone(s.max_last_timestamp, 'UTC')) AS end_time,
         dateDiff('SECOND', start_time, end_time) AS duration,
         argMinMerge(s.first_url) AS first_url,
         sum(s.click_count),
         sum(s.keypress_count),
         sum(s.mouse_activity_count),
         divide(sum(s.active_milliseconds), 1000) AS active_seconds,
         minus(duration, active_seconds) AS inactive_seconds,
         sum(s.console_log_count) AS console_log_count,
         sum(s.console_warn_count) AS console_warn_count,
         sum(s.console_error_count) AS console_error_count
  FROM session_replay_events AS s
  INNER JOIN
    (SELECT argMax(person_distinct_id2.person_id, person_distinct_id2.version) AS person_id,
            person_distinct_id2.distinct_id AS distinct_id
     FROM person_distinct_id2
     WHERE equals(person_distinct_id2.team_id, 2)
     GROUP BY person_distinct_id2.distinct_id
     HAVING ifNull(equals(argMax(person_distinct_id2.is_deleted, person_distinct_id2.version), 0), 0)) AS s__pdi ON equals(s.distinct_id, s__pdi.distinct_id)
  WHERE and(equals(s.team_id, 2), ifNull(greaterOrEquals(toTimeZone(s.min_first_timestamp, 'UTC'), toDateTime64('2021-07-31 20:00:00.000000', 6, 'UTC')), 0), ifNull(greaterOrEquals(toTimeZone(s.min_first_timestamp, 'UTC'), toDateTime64('2021-08-14 00:00:00.000000', 6, 'UTC')), 0), ifNull(lessOrEquals(toTimeZone(s.max_last_timestamp, 'UTC'), toDateTime64('2021-08-21 20:00:00.000000', 6, 'UTC')), 0), in(s.session_id,
                                                                                                                                                                                                                                                                                                                                                                                                                       (SELECT events.`$session_id` AS session_id
                                                                                                                                                                                                                                                                                                                                                                                                                        FROM events PREWHERE and(greaterOrEquals(toTimeZone(events.timestamp, 'UTC'), toDateTime64('2021-07-31 20:00:00.000000', 6, 'UTC')), lessOrEquals(toTimeZone(events.timestamp, 'UTC'), now64(6, 'UTC')), greaterOrEquals(toTimeZone(events.timestamp, 'UTC'), toDateTime64('2021-08-13 12:00:00.000000', 6, 'UTC')), lessOrEquals(toTimeZone(events.timestamp, 'UTC'), toDateTime64('2021-08-22 08:00:00.000000', 6, 'UTC')))
                                                                                                                                                                                                                                                                                                                                                                                                                        WHERE and(equals(events.team_id, 2), notEmpty(events.`$session_id`), and(equals(events.event, '$pageview'), true))
                                                                                                                                                                                                                                                                                                                                                                                                                        GROUP BY events.`$session_id`
                                                                                                                                                                                                                                                                                                                                                                                                                        HAVING hasAll(groupUniqArray(events.event), ['$pageview']))), ifNull(in(s__pdi.person_id,
                                                                                                                                                                                                                                                                                                                                                                                                                                                                                                  (SELECT cohortpeople.person_id AS person_id
                                                                                                                                                                                                                                                                                                                                                                                                                                                                                                   FROM cohortpeople
                                                                                                                                                                                                                                                                                                                                                                                                                                                                                                   WHERE and(equals(cohortpeople.team_id, 2), equals(cohortpeople.cohort_id, 2), equals(cohortpeople.version, 0)))), 0))
  GROUP BY s.session_id
  HAVING true
  ORDER BY start_time DESC
  LIMIT 51
  OFFSET 0 SETTINGS readonly=2,
                    max_execution_time=60,
                    allow_experimental_object_type=1,
                    format_csv_allow_double_quotes=0,
                    max_ast_elements=1000000,
                    max_expanded_ast_elements=1000000,
                    max_query_size=524288
  '''
# ---
# name: TestSessionRecordingsListFromFilters.test_filter_with_events_and_cohorts.3
  '''
  SELECT s.session_id AS session_id,
         any(s.team_id),
         any(s.distinct_id),
         min(toTimeZone(s.min_first_timestamp, 'UTC')) AS start_time,
         max(toTimeZone(s.max_last_timestamp, 'UTC')) AS end_time,
         dateDiff('SECOND', start_time, end_time) AS duration,
         argMinMerge(s.first_url) AS first_url,
         sum(s.click_count),
         sum(s.keypress_count),
         sum(s.mouse_activity_count),
         divide(sum(s.active_milliseconds), 1000) AS active_seconds,
         minus(duration, active_seconds) AS inactive_seconds,
         sum(s.console_log_count) AS console_log_count,
         sum(s.console_warn_count) AS console_warn_count,
         sum(s.console_error_count) AS console_error_count
  FROM session_replay_events AS s
  INNER JOIN
    (SELECT argMax(person_distinct_id2.person_id, person_distinct_id2.version) AS person_id,
            person_distinct_id2.distinct_id AS distinct_id
     FROM person_distinct_id2
     WHERE equals(person_distinct_id2.team_id, 2)
     GROUP BY person_distinct_id2.distinct_id
     HAVING ifNull(equals(argMax(person_distinct_id2.is_deleted, person_distinct_id2.version), 0), 0)) AS s__pdi ON equals(s.distinct_id, s__pdi.distinct_id)
  WHERE and(equals(s.team_id, 2), ifNull(greaterOrEquals(toTimeZone(s.min_first_timestamp, 'UTC'), toDateTime64('2021-07-31 20:00:00.000000', 6, 'UTC')), 0), ifNull(greaterOrEquals(toTimeZone(s.min_first_timestamp, 'UTC'), toDateTime64('2021-08-14 00:00:00.000000', 6, 'UTC')), 0), ifNull(lessOrEquals(toTimeZone(s.max_last_timestamp, 'UTC'), toDateTime64('2021-08-21 20:00:00.000000', 6, 'UTC')), 0), in(s.session_id,
                                                                                                                                                                                                                                                                                                                                                                                                                       (SELECT events.`$session_id` AS session_id
                                                                                                                                                                                                                                                                                                                                                                                                                        FROM events PREWHERE and(greaterOrEquals(toTimeZone(events.timestamp, 'UTC'), toDateTime64('2021-07-31 20:00:00.000000', 6, 'UTC')), lessOrEquals(toTimeZone(events.timestamp, 'UTC'), now64(6, 'UTC')), greaterOrEquals(toTimeZone(events.timestamp, 'UTC'), toDateTime64('2021-08-13 12:00:00.000000', 6, 'UTC')), lessOrEquals(toTimeZone(events.timestamp, 'UTC'), toDateTime64('2021-08-22 08:00:00.000000', 6, 'UTC')))
                                                                                                                                                                                                                                                                                                                                                                                                                        WHERE and(equals(events.team_id, 2), notEmpty(events.`$session_id`), and(equals(events.event, 'custom_event'), true))
                                                                                                                                                                                                                                                                                                                                                                                                                        GROUP BY events.`$session_id`
                                                                                                                                                                                                                                                                                                                                                                                                                        HAVING hasAll(groupUniqArray(events.event), ['custom_event']))), ifNull(in(s__pdi.person_id,
                                                                                                                                                                                                                                                                                                                                                                                                                                                                                                     (SELECT cohortpeople.person_id AS person_id
                                                                                                                                                                                                                                                                                                                                                                                                                                                                                                      FROM cohortpeople
                                                                                                                                                                                                                                                                                                                                                                                                                                                                                                      WHERE and(equals(cohortpeople.team_id, 2), equals(cohortpeople.cohort_id, 2), equals(cohortpeople.version, 0)))), 0))
  GROUP BY s.session_id
  HAVING true
  ORDER BY start_time DESC
  LIMIT 51
  OFFSET 0 SETTINGS readonly=2,
                    max_execution_time=60,
                    allow_experimental_object_type=1,
                    format_csv_allow_double_quotes=0,
                    max_ast_elements=1000000,
                    max_expanded_ast_elements=1000000,
                    max_query_size=524288
  '''
# ---
# name: TestSessionRecordingsListFromFilters.test_multiple_event_filters
  '''
  SELECT s.session_id AS session_id,
         any(s.team_id),
         any(s.distinct_id),
         min(toTimeZone(s.min_first_timestamp, 'UTC')) AS start_time,
         max(toTimeZone(s.max_last_timestamp, 'UTC')) AS end_time,
         dateDiff('SECOND', start_time, end_time) AS duration,
         argMinMerge(s.first_url) AS first_url,
         sum(s.click_count),
         sum(s.keypress_count),
         sum(s.mouse_activity_count),
         divide(sum(s.active_milliseconds), 1000) AS active_seconds,
         minus(duration, active_seconds) AS inactive_seconds,
         sum(s.console_log_count) AS console_log_count,
         sum(s.console_warn_count) AS console_warn_count,
         sum(s.console_error_count) AS console_error_count
  FROM session_replay_events AS s
  WHERE and(equals(s.team_id, 2), ifNull(greaterOrEquals(toTimeZone(s.min_first_timestamp, 'UTC'), toDateTime64('2020-12-11 13:46:23.000000', 6, 'UTC')), 0), ifNull(greaterOrEquals(toTimeZone(s.min_first_timestamp, 'UTC'), toDateTime64('2020-12-25 00:00:00.000000', 6, 'UTC')), 0), ifNull(lessOrEquals(toTimeZone(s.max_last_timestamp, 'UTC'), toDateTime64('2021-01-01 13:46:23.000000', 6, 'UTC')), 0), in(s.session_id,
                                                                                                                                                                                                                                                                                                                                                                                                                       (SELECT events.`$session_id` AS session_id
                                                                                                                                                                                                                                                                                                                                                                                                                        FROM events PREWHERE and(greaterOrEquals(toTimeZone(events.timestamp, 'UTC'), toDateTime64('2020-12-11 13:46:23.000000', 6, 'UTC')), lessOrEquals(toTimeZone(events.timestamp, 'UTC'), now64(6, 'UTC')), greaterOrEquals(toTimeZone(events.timestamp, 'UTC'), toDateTime64('2020-12-24 12:00:00.000000', 6, 'UTC')), lessOrEquals(toTimeZone(events.timestamp, 'UTC'), toDateTime64('2021-01-02 01:46:23.000000', 6, 'UTC')))
                                                                                                                                                                                                                                                                                                                                                                                                                        WHERE and(equals(events.team_id, 2), notEmpty(events.`$session_id`), or(and(equals(events.event, '$pageview'), true), and(equals(events.event, 'new-event'), true)))
                                                                                                                                                                                                                                                                                                                                                                                                                        GROUP BY events.`$session_id`
                                                                                                                                                                                                                                                                                                                                                                                                                        HAVING hasAll(groupUniqArray(events.event), ['$pageview', 'new-event']))), true)
  GROUP BY s.session_id
  HAVING true
  ORDER BY start_time DESC
  LIMIT 51
  OFFSET 0 SETTINGS readonly=2,
                    max_execution_time=60,
                    allow_experimental_object_type=1,
                    format_csv_allow_double_quotes=0,
                    max_ast_elements=1000000,
                    max_expanded_ast_elements=1000000,
                    max_query_size=524288
  '''
# ---
# name: TestSessionRecordingsListFromFilters.test_multiple_event_filters.1
  '''
  SELECT s.session_id AS session_id,
         any(s.team_id),
         any(s.distinct_id),
         min(toTimeZone(s.min_first_timestamp, 'UTC')) AS start_time,
         max(toTimeZone(s.max_last_timestamp, 'UTC')) AS end_time,
         dateDiff('SECOND', start_time, end_time) AS duration,
         argMinMerge(s.first_url) AS first_url,
         sum(s.click_count),
         sum(s.keypress_count),
         sum(s.mouse_activity_count),
         divide(sum(s.active_milliseconds), 1000) AS active_seconds,
         minus(duration, active_seconds) AS inactive_seconds,
         sum(s.console_log_count) AS console_log_count,
         sum(s.console_warn_count) AS console_warn_count,
         sum(s.console_error_count) AS console_error_count
  FROM session_replay_events AS s
  WHERE and(equals(s.team_id, 2), ifNull(greaterOrEquals(toTimeZone(s.min_first_timestamp, 'UTC'), toDateTime64('2020-12-11 13:46:23.000000', 6, 'UTC')), 0), ifNull(greaterOrEquals(toTimeZone(s.min_first_timestamp, 'UTC'), toDateTime64('2020-12-25 00:00:00.000000', 6, 'UTC')), 0), ifNull(lessOrEquals(toTimeZone(s.max_last_timestamp, 'UTC'), toDateTime64('2021-01-01 13:46:23.000000', 6, 'UTC')), 0), in(s.session_id,
                                                                                                                                                                                                                                                                                                                                                                                                                       (SELECT events.`$session_id` AS session_id
                                                                                                                                                                                                                                                                                                                                                                                                                        FROM events PREWHERE and(greaterOrEquals(toTimeZone(events.timestamp, 'UTC'), toDateTime64('2020-12-11 13:46:23.000000', 6, 'UTC')), lessOrEquals(toTimeZone(events.timestamp, 'UTC'), now64(6, 'UTC')), greaterOrEquals(toTimeZone(events.timestamp, 'UTC'), toDateTime64('2020-12-24 12:00:00.000000', 6, 'UTC')), lessOrEquals(toTimeZone(events.timestamp, 'UTC'), toDateTime64('2021-01-02 01:46:23.000000', 6, 'UTC')))
                                                                                                                                                                                                                                                                                                                                                                                                                        WHERE and(equals(events.team_id, 2), notEmpty(events.`$session_id`), or(and(equals(events.event, '$pageview'), true), and(equals(events.event, 'new-event2'), true)))
                                                                                                                                                                                                                                                                                                                                                                                                                        GROUP BY events.`$session_id`
                                                                                                                                                                                                                                                                                                                                                                                                                        HAVING hasAll(groupUniqArray(events.event), ['$pageview', 'new-event2']))), true)
  GROUP BY s.session_id
  HAVING true
  ORDER BY start_time DESC
  LIMIT 51
  OFFSET 0 SETTINGS readonly=2,
                    max_execution_time=60,
                    allow_experimental_object_type=1,
                    format_csv_allow_double_quotes=0,
                    max_ast_elements=1000000,
                    max_expanded_ast_elements=1000000,
                    max_query_size=524288
  '''
# ---
# name: TestSessionRecordingsListFromFilters.test_person_id_filter
  '''
  SELECT s.session_id AS session_id,
         any(s.team_id),
         any(s.distinct_id),
         min(toTimeZone(s.min_first_timestamp, 'UTC')) AS start_time,
         max(toTimeZone(s.max_last_timestamp, 'UTC')) AS end_time,
         dateDiff('SECOND', start_time, end_time) AS duration,
         argMinMerge(s.first_url) AS first_url,
         sum(s.click_count),
         sum(s.keypress_count),
         sum(s.mouse_activity_count),
         divide(sum(s.active_milliseconds), 1000) AS active_seconds,
         minus(duration, active_seconds) AS inactive_seconds,
         sum(s.console_log_count) AS console_log_count,
         sum(s.console_warn_count) AS console_warn_count,
         sum(s.console_error_count) AS console_error_count
  FROM session_replay_events AS s
  INNER JOIN
    (SELECT argMax(person_distinct_id2.person_id, person_distinct_id2.version) AS person_id,
            person_distinct_id2.distinct_id AS distinct_id
     FROM person_distinct_id2
     WHERE equals(person_distinct_id2.team_id, 2)
     GROUP BY person_distinct_id2.distinct_id
     HAVING ifNull(equals(argMax(person_distinct_id2.is_deleted, person_distinct_id2.version), 0), 0)) AS s__pdi ON equals(s.distinct_id, s__pdi.distinct_id)
  WHERE and(equals(s.team_id, 2), ifNull(greaterOrEquals(toTimeZone(s.min_first_timestamp, 'UTC'), toDateTime64('2020-12-11 13:46:23.000000', 6, 'UTC')), 0), ifNull(greaterOrEquals(toTimeZone(s.min_first_timestamp, 'UTC'), toDateTime64('2020-12-25 00:00:00.000000', 6, 'UTC')), 0), ifNull(lessOrEquals(toTimeZone(s.max_last_timestamp, 'UTC'), toDateTime64('2021-01-01 13:46:23.000000', 6, 'UTC')), 0), true, ifNull(equals(s__pdi.person_id, '00000000-0000-0000-0000-000000000000'), 0))
  GROUP BY s.session_id
  HAVING true
  ORDER BY start_time DESC
  LIMIT 51
  OFFSET 0 SETTINGS readonly=2,
                    max_execution_time=60,
                    allow_experimental_object_type=1,
                    format_csv_allow_double_quotes=0,
                    max_ast_elements=1000000,
                    max_expanded_ast_elements=1000000,
                    max_query_size=524288
  '''
# ---
# name: TestSessionRecordingsListFromFilters.test_top_level_event_property_test_account_filter
  '''
  SELECT s.session_id AS session_id,
         any(s.team_id),
         any(s.distinct_id),
         min(toTimeZone(s.min_first_timestamp, 'UTC')) AS start_time,
         max(toTimeZone(s.max_last_timestamp, 'UTC')) AS end_time,
         dateDiff('SECOND', start_time, end_time) AS duration,
         argMinMerge(s.first_url) AS first_url,
         sum(s.click_count),
         sum(s.keypress_count),
         sum(s.mouse_activity_count),
         divide(sum(s.active_milliseconds), 1000) AS active_seconds,
         minus(duration, active_seconds) AS inactive_seconds,
         sum(s.console_log_count) AS console_log_count,
         sum(s.console_warn_count) AS console_warn_count,
         sum(s.console_error_count) AS console_error_count
  FROM session_replay_events AS s
  WHERE and(equals(s.team_id, 2), ifNull(greaterOrEquals(toTimeZone(s.min_first_timestamp, 'UTC'), toDateTime64('2020-12-31 20:00:00.000000', 6, 'UTC')), 0), ifNull(greaterOrEquals(toTimeZone(s.min_first_timestamp, 'UTC'), toDateTime64('2021-01-14 00:00:00.000000', 6, 'UTC')), 0), ifNull(lessOrEquals(toTimeZone(s.max_last_timestamp, 'UTC'), toDateTime64('2021-01-21 20:00:00.000000', 6, 'UTC')), 0), in(s.session_id,
                                                                                                                                                                                                                                                                                                                                                                                                                       (SELECT events.`$session_id` AS session_id
                                                                                                                                                                                                                                                                                                                                                                                                                        FROM events PREWHERE and(greaterOrEquals(toTimeZone(events.timestamp, 'UTC'), toDateTime64('2020-12-31 20:00:00.000000', 6, 'UTC')), lessOrEquals(toTimeZone(events.timestamp, 'UTC'), now64(6, 'UTC')), greaterOrEquals(toTimeZone(events.timestamp, 'UTC'), toDateTime64('2021-01-13 12:00:00.000000', 6, 'UTC')), lessOrEquals(toTimeZone(events.timestamp, 'UTC'), toDateTime64('2021-01-22 08:00:00.000000', 6, 'UTC')))
                                                                                                                                                                                                                                                                                                                                                                                                                        WHERE and(equals(events.team_id, 2), notEmpty(events.`$session_id`), and(equals(events.event, '$pageview'), true))
                                                                                                                                                                                                                                                                                                                                                                                                                        GROUP BY events.`$session_id`
                                                                                                                                                                                                                                                                                                                                                                                                                        HAVING hasAll(groupUniqArray(events.event), ['$pageview']))), true)
  GROUP BY s.session_id
  HAVING true
  ORDER BY start_time DESC
  LIMIT 51
  OFFSET 0 SETTINGS readonly=2,
                    max_execution_time=60,
                    allow_experimental_object_type=1,
                    format_csv_allow_double_quotes=0,
                    max_ast_elements=1000000,
                    max_expanded_ast_elements=1000000,
                    max_query_size=524288
  '''
# ---
# name: TestSessionRecordingsListFromFilters.test_top_level_event_property_test_account_filter.1
  '''
  SELECT s.session_id AS session_id,
         any(s.team_id),
         any(s.distinct_id),
         min(toTimeZone(s.min_first_timestamp, 'UTC')) AS start_time,
         max(toTimeZone(s.max_last_timestamp, 'UTC')) AS end_time,
         dateDiff('SECOND', start_time, end_time) AS duration,
         argMinMerge(s.first_url) AS first_url,
         sum(s.click_count),
         sum(s.keypress_count),
         sum(s.mouse_activity_count),
         divide(sum(s.active_milliseconds), 1000) AS active_seconds,
         minus(duration, active_seconds) AS inactive_seconds,
         sum(s.console_log_count) AS console_log_count,
         sum(s.console_warn_count) AS console_warn_count,
         sum(s.console_error_count) AS console_error_count
  FROM session_replay_events AS s
  JOIN
    (SELECT replaceRegexpAll(nullIf(nullIf(JSONExtractRaw(events.properties, 'is_internal_user'), ''), 'null'), '^"|"$', '') AS properties___is_internal_user,
            events.`$session_id` AS `$session_id`
     FROM events PREWHERE ifNull(greaterOrEquals(events.timestamp, minus(toDateTime64('2021-01-21 20:00:00.000000', 6, 'UTC'), toIntervalDay(90))), 0)
     WHERE equals(events.team_id, 2)) AS s__events ON equals(s.session_id, s__events.`$session_id`)
  WHERE and(equals(s.team_id, 2), ifNull(greaterOrEquals(toTimeZone(s.min_first_timestamp, 'UTC'), toDateTime64('2020-12-31 20:00:00.000000', 6, 'UTC')), 0), ifNull(greaterOrEquals(toTimeZone(s.min_first_timestamp, 'UTC'), toDateTime64('2021-01-14 00:00:00.000000', 6, 'UTC')), 0), ifNull(lessOrEquals(toTimeZone(s.max_last_timestamp, 'UTC'), toDateTime64('2021-01-21 20:00:00.000000', 6, 'UTC')), 0), ifNull(equals(s__events.properties___is_internal_user, 'false'), 0))
  GROUP BY s.session_id
  HAVING true
  ORDER BY start_time DESC
  LIMIT 51
  OFFSET 0 SETTINGS readonly=2,
                    max_execution_time=60,
                    allow_experimental_object_type=1,
                    format_csv_allow_double_quotes=0,
                    max_ast_elements=1000000,
                    max_expanded_ast_elements=1000000,
                    max_query_size=524288
  '''
# ---
# name: TestSessionRecordingsListFromFilters.test_top_level_event_property_test_account_filter_allowing_denormalized_props
  '''
  SELECT s.session_id AS session_id,
         any(s.team_id),
         any(s.distinct_id),
         min(toTimeZone(s.min_first_timestamp, 'UTC')) AS start_time,
         max(toTimeZone(s.max_last_timestamp, 'UTC')) AS end_time,
         dateDiff('SECOND', start_time, end_time) AS duration,
         argMinMerge(s.first_url) AS first_url,
         sum(s.click_count),
         sum(s.keypress_count),
         sum(s.mouse_activity_count),
         divide(sum(s.active_milliseconds), 1000) AS active_seconds,
         minus(duration, active_seconds) AS inactive_seconds,
         sum(s.console_log_count) AS console_log_count,
         sum(s.console_warn_count) AS console_warn_count,
         sum(s.console_error_count) AS console_error_count
  FROM session_replay_events AS s
  WHERE and(equals(s.team_id, 2), ifNull(greaterOrEquals(toTimeZone(s.min_first_timestamp, 'UTC'), toDateTime64('2020-12-31 20:00:00.000000', 6, 'UTC')), 0), ifNull(greaterOrEquals(toTimeZone(s.min_first_timestamp, 'UTC'), toDateTime64('2021-01-14 00:00:00.000000', 6, 'UTC')), 0), ifNull(lessOrEquals(toTimeZone(s.max_last_timestamp, 'UTC'), toDateTime64('2021-01-21 20:00:00.000000', 6, 'UTC')), 0), in(s.session_id,
                                                                                                                                                                                                                                                                                                                                                                                                                       (SELECT events.`$session_id` AS session_id
                                                                                                                                                                                                                                                                                                                                                                                                                        FROM events PREWHERE and(greaterOrEquals(toTimeZone(events.timestamp, 'UTC'), toDateTime64('2020-12-31 20:00:00.000000', 6, 'UTC')), lessOrEquals(toTimeZone(events.timestamp, 'UTC'), now64(6, 'UTC')), greaterOrEquals(toTimeZone(events.timestamp, 'UTC'), toDateTime64('2021-01-13 12:00:00.000000', 6, 'UTC')), lessOrEquals(toTimeZone(events.timestamp, 'UTC'), toDateTime64('2021-01-22 08:00:00.000000', 6, 'UTC')))
                                                                                                                                                                                                                                                                                                                                                                                                                        WHERE and(equals(events.team_id, 2), notEmpty(events.`$session_id`), and(equals(events.event, '$pageview'), true))
                                                                                                                                                                                                                                                                                                                                                                                                                        GROUP BY events.`$session_id`
                                                                                                                                                                                                                                                                                                                                                                                                                        HAVING hasAll(groupUniqArray(events.event), ['$pageview']))), true)
  GROUP BY s.session_id
  HAVING true
  ORDER BY start_time DESC
  LIMIT 51
  OFFSET 0 SETTINGS readonly=2,
                    max_execution_time=60,
                    allow_experimental_object_type=1,
                    format_csv_allow_double_quotes=0,
                    max_ast_elements=1000000,
<<<<<<< HEAD
                    max_expanded_ast_elements=1000000
  '''
# ---
# name: TestSessionRecordingsListFromFilters.test_filter_with_events_and_cohorts
  '''
  
  SELECT count(DISTINCT person_id)
  FROM cohortpeople
  WHERE team_id = 2
    AND cohort_id = 2
    AND version = NULL
  '''
# ---
# name: TestSessionRecordingsListFromFilters.test_filter_with_events_and_cohorts.1
  '''
  /* cohort_calculation: */
  SELECT count(DISTINCT person_id)
  FROM cohortpeople
  WHERE team_id = 2
    AND cohort_id = 2
    AND version = 0
=======
                    max_expanded_ast_elements=1000000,
                    max_query_size=524288
>>>>>>> 32520f51
  '''
# ---
# name: TestSessionRecordingsListFromFilters.test_top_level_event_property_test_account_filter_allowing_denormalized_props.1
  '''
  SELECT s.session_id AS session_id,
         any(s.team_id),
         any(s.distinct_id),
         min(toTimeZone(s.min_first_timestamp, 'UTC')) AS start_time,
         max(toTimeZone(s.max_last_timestamp, 'UTC')) AS end_time,
         dateDiff('SECOND', start_time, end_time) AS duration,
         argMinMerge(s.first_url) AS first_url,
         sum(s.click_count),
         sum(s.keypress_count),
         sum(s.mouse_activity_count),
         divide(sum(s.active_milliseconds), 1000) AS active_seconds,
         minus(duration, active_seconds) AS inactive_seconds,
         sum(s.console_log_count) AS console_log_count,
         sum(s.console_warn_count) AS console_warn_count,
         sum(s.console_error_count) AS console_error_count
  FROM session_replay_events AS s
  JOIN
    (SELECT replaceRegexpAll(nullIf(nullIf(JSONExtractRaw(events.properties, 'is_internal_user'), ''), 'null'), '^"|"$', '') AS properties___is_internal_user,
            events.`$session_id` AS `$session_id`
     FROM events PREWHERE ifNull(greaterOrEquals(events.timestamp, minus(toDateTime64('2021-01-21 20:00:00.000000', 6, 'UTC'), toIntervalDay(90))), 0)
     WHERE equals(events.team_id, 2)) AS s__events ON equals(s.session_id, s__events.`$session_id`)
  WHERE and(equals(s.team_id, 2), ifNull(greaterOrEquals(toTimeZone(s.min_first_timestamp, 'UTC'), toDateTime64('2020-12-31 20:00:00.000000', 6, 'UTC')), 0), ifNull(greaterOrEquals(toTimeZone(s.min_first_timestamp, 'UTC'), toDateTime64('2021-01-14 00:00:00.000000', 6, 'UTC')), 0), ifNull(lessOrEquals(toTimeZone(s.max_last_timestamp, 'UTC'), toDateTime64('2021-01-21 20:00:00.000000', 6, 'UTC')), 0), ifNull(equals(s__events.properties___is_internal_user, 'false'), 0))
  GROUP BY s.session_id
  HAVING true
  ORDER BY start_time DESC
  LIMIT 51
  OFFSET 0 SETTINGS readonly=2,
                    max_execution_time=60,
                    allow_experimental_object_type=1,
                    format_csv_allow_double_quotes=0,
                    max_ast_elements=1000000,
<<<<<<< HEAD
                    max_expanded_ast_elements=1000000
=======
                    max_expanded_ast_elements=1000000,
                    max_query_size=524288
>>>>>>> 32520f51
  '''
# ---
# name: TestSessionRecordingsListFromFilters.test_top_level_event_property_test_account_filter_allowing_denormalized_props_materialized
  '''
  SELECT s.session_id AS session_id,
         any(s.team_id),
         any(s.distinct_id),
         min(toTimeZone(s.min_first_timestamp, 'UTC')) AS start_time,
         max(toTimeZone(s.max_last_timestamp, 'UTC')) AS end_time,
         dateDiff('SECOND', start_time, end_time) AS duration,
         argMinMerge(s.first_url) AS first_url,
         sum(s.click_count),
         sum(s.keypress_count),
         sum(s.mouse_activity_count),
         divide(sum(s.active_milliseconds), 1000) AS active_seconds,
         minus(duration, active_seconds) AS inactive_seconds,
         sum(s.console_log_count) AS console_log_count,
         sum(s.console_warn_count) AS console_warn_count,
         sum(s.console_error_count) AS console_error_count
  FROM session_replay_events AS s
  WHERE and(equals(s.team_id, 2), ifNull(greaterOrEquals(toTimeZone(s.min_first_timestamp, 'UTC'), toDateTime64('2020-12-31 20:00:00.000000', 6, 'UTC')), 0), ifNull(greaterOrEquals(toTimeZone(s.min_first_timestamp, 'UTC'), toDateTime64('2021-01-14 00:00:00.000000', 6, 'UTC')), 0), ifNull(lessOrEquals(toTimeZone(s.max_last_timestamp, 'UTC'), toDateTime64('2021-01-21 20:00:00.000000', 6, 'UTC')), 0), in(s.session_id,
                                                                                                                                                                                                                                                                                                                                                                                                                       (SELECT events.`$session_id` AS session_id
                                                                                                                                                                                                                                                                                                                                                                                                                        FROM events PREWHERE and(greaterOrEquals(toTimeZone(events.timestamp, 'UTC'), toDateTime64('2020-12-31 20:00:00.000000', 6, 'UTC')), lessOrEquals(toTimeZone(events.timestamp, 'UTC'), now64(6, 'UTC')), greaterOrEquals(toTimeZone(events.timestamp, 'UTC'), toDateTime64('2021-01-13 12:00:00.000000', 6, 'UTC')), lessOrEquals(toTimeZone(events.timestamp, 'UTC'), toDateTime64('2021-01-22 08:00:00.000000', 6, 'UTC')))
                                                                                                                                                                                                                                                                                                                                                                                                                        WHERE and(equals(events.team_id, 2), notEmpty(events.`$session_id`), and(equals(events.event, '$pageview'), true))
                                                                                                                                                                                                                                                                                                                                                                                                                        GROUP BY events.`$session_id`
                                                                                                                                                                                                                                                                                                                                                                                                                        HAVING hasAll(groupUniqArray(events.event), ['$pageview']))), true)
  GROUP BY s.session_id
  HAVING true
  ORDER BY start_time DESC
  LIMIT 51
  OFFSET 0 SETTINGS readonly=2,
                    max_execution_time=60,
                    allow_experimental_object_type=1,
                    format_csv_allow_double_quotes=0,
                    max_ast_elements=1000000,
<<<<<<< HEAD
                    max_expanded_ast_elements=1000000
=======
                    max_expanded_ast_elements=1000000,
                    max_query_size=524288
>>>>>>> 32520f51
  '''
# ---
# name: TestSessionRecordingsListFromFilters.test_top_level_event_property_test_account_filter_allowing_denormalized_props_materialized.1
  '''
  SELECT s.session_id AS session_id,
         any(s.team_id),
         any(s.distinct_id),
         min(toTimeZone(s.min_first_timestamp, 'UTC')) AS start_time,
         max(toTimeZone(s.max_last_timestamp, 'UTC')) AS end_time,
         dateDiff('SECOND', start_time, end_time) AS duration,
         argMinMerge(s.first_url) AS first_url,
         sum(s.click_count),
         sum(s.keypress_count),
         sum(s.mouse_activity_count),
         divide(sum(s.active_milliseconds), 1000) AS active_seconds,
         minus(duration, active_seconds) AS inactive_seconds,
         sum(s.console_log_count) AS console_log_count,
         sum(s.console_warn_count) AS console_warn_count,
         sum(s.console_error_count) AS console_error_count
  FROM session_replay_events AS s
  JOIN
    (SELECT nullIf(nullIf(events.mat_is_internal_user, ''), 'null') AS properties___is_internal_user,
            events.`$session_id` AS `$session_id`
     FROM events PREWHERE ifNull(greaterOrEquals(events.timestamp, minus(toDateTime64('2021-01-21 20:00:00.000000', 6, 'UTC'), toIntervalDay(90))), 0)
     WHERE equals(events.team_id, 2)) AS s__events ON equals(s.session_id, s__events.`$session_id`)
  WHERE and(equals(s.team_id, 2), ifNull(greaterOrEquals(toTimeZone(s.min_first_timestamp, 'UTC'), toDateTime64('2020-12-31 20:00:00.000000', 6, 'UTC')), 0), ifNull(greaterOrEquals(toTimeZone(s.min_first_timestamp, 'UTC'), toDateTime64('2021-01-14 00:00:00.000000', 6, 'UTC')), 0), ifNull(lessOrEquals(toTimeZone(s.max_last_timestamp, 'UTC'), toDateTime64('2021-01-21 20:00:00.000000', 6, 'UTC')), 0), ifNull(equals(s__events.properties___is_internal_user, 'false'), 0))
  GROUP BY s.session_id
  HAVING true
  ORDER BY start_time DESC
  LIMIT 51
  OFFSET 0 SETTINGS readonly=2,
                    max_execution_time=60,
                    allow_experimental_object_type=1,
                    format_csv_allow_double_quotes=0,
                    max_ast_elements=1000000,
                    max_expanded_ast_elements=1000000,
                    max_query_size=524288
  '''
# ---
# name: TestSessionRecordingsListFromFilters.test_top_level_event_property_test_account_filter_materialized
  '''
  SELECT s.session_id AS session_id,
         any(s.team_id),
         any(s.distinct_id),
         min(toTimeZone(s.min_first_timestamp, 'UTC')) AS start_time,
         max(toTimeZone(s.max_last_timestamp, 'UTC')) AS end_time,
         dateDiff('SECOND', start_time, end_time) AS duration,
         argMinMerge(s.first_url) AS first_url,
         sum(s.click_count),
         sum(s.keypress_count),
         sum(s.mouse_activity_count),
         divide(sum(s.active_milliseconds), 1000) AS active_seconds,
         minus(duration, active_seconds) AS inactive_seconds,
         sum(s.console_log_count) AS console_log_count,
         sum(s.console_warn_count) AS console_warn_count,
         sum(s.console_error_count) AS console_error_count
  FROM session_replay_events AS s
  WHERE and(equals(s.team_id, 2), ifNull(greaterOrEquals(toTimeZone(s.min_first_timestamp, 'UTC'), toDateTime64('2020-12-31 20:00:00.000000', 6, 'UTC')), 0), ifNull(greaterOrEquals(toTimeZone(s.min_first_timestamp, 'UTC'), toDateTime64('2021-01-14 00:00:00.000000', 6, 'UTC')), 0), ifNull(lessOrEquals(toTimeZone(s.max_last_timestamp, 'UTC'), toDateTime64('2021-01-21 20:00:00.000000', 6, 'UTC')), 0), in(s.session_id,
                                                                                                                                                                                                                                                                                                                                                                                                                       (SELECT events.`$session_id` AS session_id
                                                                                                                                                                                                                                                                                                                                                                                                                        FROM events PREWHERE and(greaterOrEquals(toTimeZone(events.timestamp, 'UTC'), toDateTime64('2020-12-31 20:00:00.000000', 6, 'UTC')), lessOrEquals(toTimeZone(events.timestamp, 'UTC'), now64(6, 'UTC')), greaterOrEquals(toTimeZone(events.timestamp, 'UTC'), toDateTime64('2021-01-13 12:00:00.000000', 6, 'UTC')), lessOrEquals(toTimeZone(events.timestamp, 'UTC'), toDateTime64('2021-01-22 08:00:00.000000', 6, 'UTC')))
                                                                                                                                                                                                                                                                                                                                                                                                                        WHERE and(equals(events.team_id, 2), notEmpty(events.`$session_id`), and(equals(events.event, '$pageview'), true))
                                                                                                                                                                                                                                                                                                                                                                                                                        GROUP BY events.`$session_id`
                                                                                                                                                                                                                                                                                                                                                                                                                        HAVING hasAll(groupUniqArray(events.event), ['$pageview']))), true)
  GROUP BY s.session_id
  HAVING true
  ORDER BY start_time DESC
  LIMIT 51
  OFFSET 0 SETTINGS readonly=2,
                    max_execution_time=60,
                    allow_experimental_object_type=1,
                    format_csv_allow_double_quotes=0,
                    max_ast_elements=1000000,
                    max_expanded_ast_elements=1000000,
                    max_query_size=524288
  '''
# ---
# name: TestSessionRecordingsListFromFilters.test_top_level_event_property_test_account_filter_materialized.1
  '''
  SELECT s.session_id AS session_id,
         any(s.team_id),
         any(s.distinct_id),
         min(toTimeZone(s.min_first_timestamp, 'UTC')) AS start_time,
         max(toTimeZone(s.max_last_timestamp, 'UTC')) AS end_time,
         dateDiff('SECOND', start_time, end_time) AS duration,
         argMinMerge(s.first_url) AS first_url,
         sum(s.click_count),
         sum(s.keypress_count),
         sum(s.mouse_activity_count),
         divide(sum(s.active_milliseconds), 1000) AS active_seconds,
         minus(duration, active_seconds) AS inactive_seconds,
         sum(s.console_log_count) AS console_log_count,
         sum(s.console_warn_count) AS console_warn_count,
         sum(s.console_error_count) AS console_error_count
  FROM session_replay_events AS s
  JOIN
    (SELECT nullIf(nullIf(events.mat_is_internal_user, ''), 'null') AS properties___is_internal_user,
            events.`$session_id` AS `$session_id`
     FROM events PREWHERE ifNull(greaterOrEquals(events.timestamp, minus(toDateTime64('2021-01-21 20:00:00.000000', 6, 'UTC'), toIntervalDay(90))), 0)
     WHERE equals(events.team_id, 2)) AS s__events ON equals(s.session_id, s__events.`$session_id`)
  WHERE and(equals(s.team_id, 2), ifNull(greaterOrEquals(toTimeZone(s.min_first_timestamp, 'UTC'), toDateTime64('2020-12-31 20:00:00.000000', 6, 'UTC')), 0), ifNull(greaterOrEquals(toTimeZone(s.min_first_timestamp, 'UTC'), toDateTime64('2021-01-14 00:00:00.000000', 6, 'UTC')), 0), ifNull(lessOrEquals(toTimeZone(s.max_last_timestamp, 'UTC'), toDateTime64('2021-01-21 20:00:00.000000', 6, 'UTC')), 0), ifNull(equals(s__events.properties___is_internal_user, 'false'), 0))
  GROUP BY s.session_id
  HAVING true
  ORDER BY start_time DESC
  LIMIT 51
  OFFSET 0 SETTINGS readonly=2,
                    max_execution_time=60,
                    allow_experimental_object_type=1,
                    format_csv_allow_double_quotes=0,
                    max_ast_elements=1000000,
                    max_expanded_ast_elements=1000000,
                    max_query_size=524288
  '''
# ---
# name: TestSessionRecordingsListFromFilters.test_top_level_hogql_event_property_test_account_filter
  '''
  SELECT s.session_id AS session_id,
         any(s.team_id),
         any(s.distinct_id),
         min(toTimeZone(s.min_first_timestamp, 'UTC')) AS start_time,
         max(toTimeZone(s.max_last_timestamp, 'UTC')) AS end_time,
         dateDiff('SECOND', start_time, end_time) AS duration,
         argMinMerge(s.first_url) AS first_url,
         sum(s.click_count),
         sum(s.keypress_count),
         sum(s.mouse_activity_count),
         divide(sum(s.active_milliseconds), 1000) AS active_seconds,
         minus(duration, active_seconds) AS inactive_seconds,
         sum(s.console_log_count) AS console_log_count,
         sum(s.console_warn_count) AS console_warn_count,
         sum(s.console_error_count) AS console_error_count
  FROM session_replay_events AS s
  WHERE and(equals(s.team_id, 2), ifNull(greaterOrEquals(toTimeZone(s.min_first_timestamp, 'UTC'), toDateTime64('2020-12-31 20:00:00.000000', 6, 'UTC')), 0), ifNull(greaterOrEquals(toTimeZone(s.min_first_timestamp, 'UTC'), toDateTime64('2021-01-14 00:00:00.000000', 6, 'UTC')), 0), ifNull(lessOrEquals(toTimeZone(s.max_last_timestamp, 'UTC'), toDateTime64('2021-01-21 20:00:00.000000', 6, 'UTC')), 0), in(s.session_id,
                                                                                                                                                                                                                                                                                                                                                                                                                       (SELECT events.`$session_id` AS session_id
                                                                                                                                                                                                                                                                                                                                                                                                                        FROM events PREWHERE and(greaterOrEquals(toTimeZone(events.timestamp, 'UTC'), toDateTime64('2020-12-31 20:00:00.000000', 6, 'UTC')), lessOrEquals(toTimeZone(events.timestamp, 'UTC'), now64(6, 'UTC')), greaterOrEquals(toTimeZone(events.timestamp, 'UTC'), toDateTime64('2021-01-13 12:00:00.000000', 6, 'UTC')), lessOrEquals(toTimeZone(events.timestamp, 'UTC'), toDateTime64('2021-01-22 08:00:00.000000', 6, 'UTC')))
                                                                                                                                                                                                                                                                                                                                                                                                                        WHERE and(equals(events.team_id, 2), notEmpty(events.`$session_id`), and(equals(events.event, '$pageview'), true))
                                                                                                                                                                                                                                                                                                                                                                                                                        GROUP BY events.`$session_id`
                                                                                                                                                                                                                                                                                                                                                                                                                        HAVING hasAll(groupUniqArray(events.event), ['$pageview']))), true)
  GROUP BY s.session_id
  HAVING true
  ORDER BY start_time DESC
  LIMIT 51
  OFFSET 0 SETTINGS readonly=2,
                    max_execution_time=60,
                    allow_experimental_object_type=1,
                    format_csv_allow_double_quotes=0,
                    max_ast_elements=1000000,
                    max_expanded_ast_elements=1000000,
                    max_query_size=524288
  '''
# ---
# name: TestSessionRecordingsListFromFilters.test_top_level_hogql_event_property_test_account_filter.1
  '''
  SELECT s.session_id AS session_id,
         any(s.team_id),
         any(s.distinct_id),
         min(toTimeZone(s.min_first_timestamp, 'UTC')) AS start_time,
         max(toTimeZone(s.max_last_timestamp, 'UTC')) AS end_time,
         dateDiff('SECOND', start_time, end_time) AS duration,
         argMinMerge(s.first_url) AS first_url,
         sum(s.click_count),
         sum(s.keypress_count),
         sum(s.mouse_activity_count),
         divide(sum(s.active_milliseconds), 1000) AS active_seconds,
         minus(duration, active_seconds) AS inactive_seconds,
         sum(s.console_log_count) AS console_log_count,
         sum(s.console_warn_count) AS console_warn_count,
         sum(s.console_error_count) AS console_error_count
  FROM session_replay_events AS s
  JOIN
    (SELECT replaceRegexpAll(nullIf(nullIf(JSONExtractRaw(events.properties, 'is_internal_user'), ''), 'null'), '^"|"$', '') AS properties___is_internal_user,
            events.`$session_id` AS `$session_id`
     FROM events PREWHERE ifNull(greaterOrEquals(events.timestamp, minus(toDateTime64('2021-01-21 20:00:00.000000', 6, 'UTC'), toIntervalDay(90))), 0)
     WHERE equals(events.team_id, 2)) AS s__events ON equals(s.session_id, s__events.`$session_id`)
  WHERE and(equals(s.team_id, 2), ifNull(greaterOrEquals(toTimeZone(s.min_first_timestamp, 'UTC'), toDateTime64('2020-12-31 20:00:00.000000', 6, 'UTC')), 0), ifNull(greaterOrEquals(toTimeZone(s.min_first_timestamp, 'UTC'), toDateTime64('2021-01-14 00:00:00.000000', 6, 'UTC')), 0), ifNull(lessOrEquals(toTimeZone(s.max_last_timestamp, 'UTC'), toDateTime64('2021-01-21 20:00:00.000000', 6, 'UTC')), 0), ifNull(equals(s__events.properties___is_internal_user, 'true'), 0))
  GROUP BY s.session_id
  HAVING true
  ORDER BY start_time DESC
  LIMIT 51
  OFFSET 0 SETTINGS readonly=2,
                    max_execution_time=60,
                    allow_experimental_object_type=1,
                    format_csv_allow_double_quotes=0,
                    max_ast_elements=1000000,
                    max_expanded_ast_elements=1000000,
                    max_query_size=524288
  '''
# ---
# name: TestSessionRecordingsListFromFilters.test_top_level_hogql_event_property_test_account_filter_materialized
  '''
  SELECT s.session_id AS session_id,
         any(s.team_id),
         any(s.distinct_id),
         min(toTimeZone(s.min_first_timestamp, 'UTC')) AS start_time,
         max(toTimeZone(s.max_last_timestamp, 'UTC')) AS end_time,
         dateDiff('SECOND', start_time, end_time) AS duration,
         argMinMerge(s.first_url) AS first_url,
         sum(s.click_count),
         sum(s.keypress_count),
         sum(s.mouse_activity_count),
         divide(sum(s.active_milliseconds), 1000) AS active_seconds,
         minus(duration, active_seconds) AS inactive_seconds,
         sum(s.console_log_count) AS console_log_count,
         sum(s.console_warn_count) AS console_warn_count,
         sum(s.console_error_count) AS console_error_count
  FROM session_replay_events AS s
  WHERE and(equals(s.team_id, 2), ifNull(greaterOrEquals(toTimeZone(s.min_first_timestamp, 'UTC'), toDateTime64('2020-12-31 20:00:00.000000', 6, 'UTC')), 0), ifNull(greaterOrEquals(toTimeZone(s.min_first_timestamp, 'UTC'), toDateTime64('2021-01-14 00:00:00.000000', 6, 'UTC')), 0), ifNull(lessOrEquals(toTimeZone(s.max_last_timestamp, 'UTC'), toDateTime64('2021-01-21 20:00:00.000000', 6, 'UTC')), 0), in(s.session_id,
                                                                                                                                                                                                                                                                                                                                                                                                                       (SELECT events.`$session_id` AS session_id
                                                                                                                                                                                                                                                                                                                                                                                                                        FROM events PREWHERE and(greaterOrEquals(toTimeZone(events.timestamp, 'UTC'), toDateTime64('2020-12-31 20:00:00.000000', 6, 'UTC')), lessOrEquals(toTimeZone(events.timestamp, 'UTC'), now64(6, 'UTC')), greaterOrEquals(toTimeZone(events.timestamp, 'UTC'), toDateTime64('2021-01-13 12:00:00.000000', 6, 'UTC')), lessOrEquals(toTimeZone(events.timestamp, 'UTC'), toDateTime64('2021-01-22 08:00:00.000000', 6, 'UTC')))
                                                                                                                                                                                                                                                                                                                                                                                                                        WHERE and(equals(events.team_id, 2), notEmpty(events.`$session_id`), and(equals(events.event, '$pageview'), true))
                                                                                                                                                                                                                                                                                                                                                                                                                        GROUP BY events.`$session_id`
                                                                                                                                                                                                                                                                                                                                                                                                                        HAVING hasAll(groupUniqArray(events.event), ['$pageview']))), true)
  GROUP BY s.session_id
  HAVING true
  ORDER BY start_time DESC
  LIMIT 51
  OFFSET 0 SETTINGS readonly=2,
                    max_execution_time=60,
                    allow_experimental_object_type=1,
                    format_csv_allow_double_quotes=0,
                    max_ast_elements=1000000,
                    max_expanded_ast_elements=1000000,
                    max_query_size=524288
  '''
# ---
# name: TestSessionRecordingsListFromFilters.test_top_level_hogql_event_property_test_account_filter_materialized.1
  '''
  SELECT s.session_id AS session_id,
         any(s.team_id),
         any(s.distinct_id),
         min(toTimeZone(s.min_first_timestamp, 'UTC')) AS start_time,
         max(toTimeZone(s.max_last_timestamp, 'UTC')) AS end_time,
         dateDiff('SECOND', start_time, end_time) AS duration,
         argMinMerge(s.first_url) AS first_url,
         sum(s.click_count),
         sum(s.keypress_count),
         sum(s.mouse_activity_count),
         divide(sum(s.active_milliseconds), 1000) AS active_seconds,
         minus(duration, active_seconds) AS inactive_seconds,
         sum(s.console_log_count) AS console_log_count,
         sum(s.console_warn_count) AS console_warn_count,
         sum(s.console_error_count) AS console_error_count
  FROM session_replay_events AS s
  JOIN
    (SELECT nullIf(nullIf(events.mat_is_internal_user, ''), 'null') AS properties___is_internal_user,
            events.`$session_id` AS `$session_id`
     FROM events PREWHERE ifNull(greaterOrEquals(events.timestamp, minus(toDateTime64('2021-01-21 20:00:00.000000', 6, 'UTC'), toIntervalDay(90))), 0)
     WHERE equals(events.team_id, 2)) AS s__events ON equals(s.session_id, s__events.`$session_id`)
  WHERE and(equals(s.team_id, 2), ifNull(greaterOrEquals(toTimeZone(s.min_first_timestamp, 'UTC'), toDateTime64('2020-12-31 20:00:00.000000', 6, 'UTC')), 0), ifNull(greaterOrEquals(toTimeZone(s.min_first_timestamp, 'UTC'), toDateTime64('2021-01-14 00:00:00.000000', 6, 'UTC')), 0), ifNull(lessOrEquals(toTimeZone(s.max_last_timestamp, 'UTC'), toDateTime64('2021-01-21 20:00:00.000000', 6, 'UTC')), 0), ifNull(equals(s__events.properties___is_internal_user, 'true'), 0))
  GROUP BY s.session_id
  HAVING true
  ORDER BY start_time DESC
  LIMIT 51
  OFFSET 0 SETTINGS readonly=2,
                    max_execution_time=60,
                    allow_experimental_object_type=1,
                    format_csv_allow_double_quotes=0,
                    max_ast_elements=1000000,
                    max_expanded_ast_elements=1000000,
                    max_query_size=524288
  '''
# ---
# name: TestSessionRecordingsListFromFilters.test_top_level_hogql_person_property_test_account_filter
  '''
  SELECT s.session_id AS session_id,
         any(s.team_id),
         any(s.distinct_id),
         min(toTimeZone(s.min_first_timestamp, 'UTC')) AS start_time,
         max(toTimeZone(s.max_last_timestamp, 'UTC')) AS end_time,
         dateDiff('SECOND', start_time, end_time) AS duration,
         argMinMerge(s.first_url) AS first_url,
         sum(s.click_count),
         sum(s.keypress_count),
         sum(s.mouse_activity_count),
         divide(sum(s.active_milliseconds), 1000) AS active_seconds,
         minus(duration, active_seconds) AS inactive_seconds,
         sum(s.console_log_count) AS console_log_count,
         sum(s.console_warn_count) AS console_warn_count,
         sum(s.console_error_count) AS console_error_count
  FROM session_replay_events AS s
  WHERE and(equals(s.team_id, 2), ifNull(greaterOrEquals(toTimeZone(s.min_first_timestamp, 'UTC'), toDateTime64('2020-12-31 20:00:00.000000', 6, 'UTC')), 0), ifNull(greaterOrEquals(toTimeZone(s.min_first_timestamp, 'UTC'), toDateTime64('2021-01-14 00:00:00.000000', 6, 'UTC')), 0), ifNull(lessOrEquals(toTimeZone(s.max_last_timestamp, 'UTC'), toDateTime64('2021-01-21 20:00:00.000000', 6, 'UTC')), 0), in(s.session_id,
                                                                                                                                                                                                                                                                                                                                                                                                                       (SELECT events.`$session_id` AS session_id
                                                                                                                                                                                                                                                                                                                                                                                                                        FROM events PREWHERE and(greaterOrEquals(toTimeZone(events.timestamp, 'UTC'), toDateTime64('2020-12-31 20:00:00.000000', 6, 'UTC')), lessOrEquals(toTimeZone(events.timestamp, 'UTC'), now64(6, 'UTC')), greaterOrEquals(toTimeZone(events.timestamp, 'UTC'), toDateTime64('2021-01-13 12:00:00.000000', 6, 'UTC')), lessOrEquals(toTimeZone(events.timestamp, 'UTC'), toDateTime64('2021-01-22 08:00:00.000000', 6, 'UTC')))
                                                                                                                                                                                                                                                                                                                                                                                                                        WHERE and(equals(events.team_id, 2), notEmpty(events.`$session_id`), and(equals(events.event, '$pageview'), true))
                                                                                                                                                                                                                                                                                                                                                                                                                        GROUP BY events.`$session_id`
                                                                                                                                                                                                                                                                                                                                                                                                                        HAVING hasAll(groupUniqArray(events.event), ['$pageview']))), true)
  GROUP BY s.session_id
  HAVING true
  ORDER BY start_time DESC
  LIMIT 51
  OFFSET 0 SETTINGS readonly=2,
                    max_execution_time=60,
                    allow_experimental_object_type=1,
                    format_csv_allow_double_quotes=0,
                    max_ast_elements=1000000,
                    max_expanded_ast_elements=1000000,
                    max_query_size=524288
  '''
# ---
# name: TestSessionRecordingsListFromFilters.test_top_level_hogql_person_property_test_account_filter.1
  '''
  SELECT s.session_id AS session_id,
         any(s.team_id),
         any(s.distinct_id),
         min(toTimeZone(s.min_first_timestamp, 'UTC')) AS start_time,
         max(toTimeZone(s.max_last_timestamp, 'UTC')) AS end_time,
         dateDiff('SECOND', start_time, end_time) AS duration,
         argMinMerge(s.first_url) AS first_url,
         sum(s.click_count),
         sum(s.keypress_count),
         sum(s.mouse_activity_count),
         divide(sum(s.active_milliseconds), 1000) AS active_seconds,
         minus(duration, active_seconds) AS inactive_seconds,
         sum(s.console_log_count) AS console_log_count,
         sum(s.console_warn_count) AS console_warn_count,
         sum(s.console_error_count) AS console_error_count
  FROM session_replay_events AS s
  INNER JOIN
    (SELECT argMax(person_distinct_id2.person_id, person_distinct_id2.version) AS s__pdi___person_id,
            argMax(person_distinct_id2.person_id, person_distinct_id2.version) AS person_id,
            person_distinct_id2.distinct_id AS distinct_id
     FROM person_distinct_id2
     WHERE equals(person_distinct_id2.team_id, 2)
     GROUP BY person_distinct_id2.distinct_id
     HAVING ifNull(equals(argMax(person_distinct_id2.is_deleted, person_distinct_id2.version), 0), 0)) AS s__pdi ON equals(s.distinct_id, s__pdi.distinct_id)
  INNER JOIN
    (SELECT person.id AS id,
            replaceRegexpAll(nullIf(nullIf(JSONExtractRaw(person.properties, 'email'), ''), 'null'), '^"|"$', '') AS properties___email
     FROM person
     WHERE and(equals(person.team_id, 2), ifNull(in(tuple(person.id, person.version),
                                                      (SELECT person.id AS id, max(person.version) AS version
                                                       FROM person
                                                       WHERE equals(person.team_id, 2)
                                                       GROUP BY person.id
                                                       HAVING ifNull(equals(argMax(person.is_deleted, person.version), 0), 0))), 0)) SETTINGS optimize_aggregation_in_order=1) AS s__pdi__person ON equals(s__pdi.s__pdi___person_id, s__pdi__person.id)
  WHERE and(equals(s.team_id, 2), ifNull(greaterOrEquals(toTimeZone(s.min_first_timestamp, 'UTC'), toDateTime64('2020-12-31 20:00:00.000000', 6, 'UTC')), 0), ifNull(greaterOrEquals(toTimeZone(s.min_first_timestamp, 'UTC'), toDateTime64('2021-01-14 00:00:00.000000', 6, 'UTC')), 0), ifNull(lessOrEquals(toTimeZone(s.max_last_timestamp, 'UTC'), toDateTime64('2021-01-21 20:00:00.000000', 6, 'UTC')), 0), ifNull(equals(s__pdi__person.properties___email, 'bla'), 0))
  GROUP BY s.session_id
  HAVING true
  ORDER BY start_time DESC
  LIMIT 51
  OFFSET 0 SETTINGS readonly=2,
                    max_execution_time=60,
                    allow_experimental_object_type=1,
                    format_csv_allow_double_quotes=0,
                    max_ast_elements=1000000,
                    max_expanded_ast_elements=1000000,
                    max_query_size=524288
  '''
# ---
# name: TestSessionRecordingsListFromFilters.test_top_level_hogql_person_property_test_account_filter_materialized
  '''
  SELECT s.session_id AS session_id,
         any(s.team_id),
         any(s.distinct_id),
         min(toTimeZone(s.min_first_timestamp, 'UTC')) AS start_time,
         max(toTimeZone(s.max_last_timestamp, 'UTC')) AS end_time,
         dateDiff('SECOND', start_time, end_time) AS duration,
         argMinMerge(s.first_url) AS first_url,
         sum(s.click_count),
         sum(s.keypress_count),
         sum(s.mouse_activity_count),
         divide(sum(s.active_milliseconds), 1000) AS active_seconds,
         minus(duration, active_seconds) AS inactive_seconds,
         sum(s.console_log_count) AS console_log_count,
         sum(s.console_warn_count) AS console_warn_count,
         sum(s.console_error_count) AS console_error_count
  FROM session_replay_events AS s
  WHERE and(equals(s.team_id, 2), ifNull(greaterOrEquals(toTimeZone(s.min_first_timestamp, 'UTC'), toDateTime64('2020-12-31 20:00:00.000000', 6, 'UTC')), 0), ifNull(greaterOrEquals(toTimeZone(s.min_first_timestamp, 'UTC'), toDateTime64('2021-01-14 00:00:00.000000', 6, 'UTC')), 0), ifNull(lessOrEquals(toTimeZone(s.max_last_timestamp, 'UTC'), toDateTime64('2021-01-21 20:00:00.000000', 6, 'UTC')), 0), in(s.session_id,
                                                                                                                                                                                                                                                                                                                                                                                                                       (SELECT events.`$session_id` AS session_id
                                                                                                                                                                                                                                                                                                                                                                                                                        FROM events PREWHERE and(greaterOrEquals(toTimeZone(events.timestamp, 'UTC'), toDateTime64('2020-12-31 20:00:00.000000', 6, 'UTC')), lessOrEquals(toTimeZone(events.timestamp, 'UTC'), now64(6, 'UTC')), greaterOrEquals(toTimeZone(events.timestamp, 'UTC'), toDateTime64('2021-01-13 12:00:00.000000', 6, 'UTC')), lessOrEquals(toTimeZone(events.timestamp, 'UTC'), toDateTime64('2021-01-22 08:00:00.000000', 6, 'UTC')))
                                                                                                                                                                                                                                                                                                                                                                                                                        WHERE and(equals(events.team_id, 2), notEmpty(events.`$session_id`), and(equals(events.event, '$pageview'), true))
                                                                                                                                                                                                                                                                                                                                                                                                                        GROUP BY events.`$session_id`
                                                                                                                                                                                                                                                                                                                                                                                                                        HAVING hasAll(groupUniqArray(events.event), ['$pageview']))), true)
  GROUP BY s.session_id
  HAVING true
  ORDER BY start_time DESC
  LIMIT 51
  OFFSET 0 SETTINGS readonly=2,
                    max_execution_time=60,
                    allow_experimental_object_type=1,
                    format_csv_allow_double_quotes=0,
                    max_ast_elements=1000000,
                    max_expanded_ast_elements=1000000,
                    max_query_size=524288
  '''
# ---
# name: TestSessionRecordingsListFromFilters.test_top_level_hogql_person_property_test_account_filter_materialized.1
  '''
  SELECT s.session_id AS session_id,
         any(s.team_id),
         any(s.distinct_id),
         min(toTimeZone(s.min_first_timestamp, 'UTC')) AS start_time,
         max(toTimeZone(s.max_last_timestamp, 'UTC')) AS end_time,
         dateDiff('SECOND', start_time, end_time) AS duration,
         argMinMerge(s.first_url) AS first_url,
         sum(s.click_count),
         sum(s.keypress_count),
         sum(s.mouse_activity_count),
         divide(sum(s.active_milliseconds), 1000) AS active_seconds,
         minus(duration, active_seconds) AS inactive_seconds,
         sum(s.console_log_count) AS console_log_count,
         sum(s.console_warn_count) AS console_warn_count,
         sum(s.console_error_count) AS console_error_count
  FROM session_replay_events AS s
  INNER JOIN
    (SELECT argMax(person_distinct_id2.person_id, person_distinct_id2.version) AS s__pdi___person_id,
            argMax(person_distinct_id2.person_id, person_distinct_id2.version) AS person_id,
            person_distinct_id2.distinct_id AS distinct_id
     FROM person_distinct_id2
     WHERE equals(person_distinct_id2.team_id, 2)
     GROUP BY person_distinct_id2.distinct_id
     HAVING ifNull(equals(argMax(person_distinct_id2.is_deleted, person_distinct_id2.version), 0), 0)) AS s__pdi ON equals(s.distinct_id, s__pdi.distinct_id)
  INNER JOIN
    (SELECT person.id AS id,
            nullIf(nullIf(person.pmat_email, ''), 'null') AS properties___email
     FROM person
     WHERE and(equals(person.team_id, 2), ifNull(in(tuple(person.id, person.version),
                                                      (SELECT person.id AS id, max(person.version) AS version
                                                       FROM person
                                                       WHERE equals(person.team_id, 2)
                                                       GROUP BY person.id
                                                       HAVING ifNull(equals(argMax(person.is_deleted, person.version), 0), 0))), 0)) SETTINGS optimize_aggregation_in_order=1) AS s__pdi__person ON equals(s__pdi.s__pdi___person_id, s__pdi__person.id)
  WHERE and(equals(s.team_id, 2), ifNull(greaterOrEquals(toTimeZone(s.min_first_timestamp, 'UTC'), toDateTime64('2020-12-31 20:00:00.000000', 6, 'UTC')), 0), ifNull(greaterOrEquals(toTimeZone(s.min_first_timestamp, 'UTC'), toDateTime64('2021-01-14 00:00:00.000000', 6, 'UTC')), 0), ifNull(lessOrEquals(toTimeZone(s.max_last_timestamp, 'UTC'), toDateTime64('2021-01-21 20:00:00.000000', 6, 'UTC')), 0), ifNull(equals(s__pdi__person.properties___email, 'bla'), 0))
  GROUP BY s.session_id
  HAVING true
  ORDER BY start_time DESC
  LIMIT 51
  OFFSET 0 SETTINGS readonly=2,
                    max_execution_time=60,
                    allow_experimental_object_type=1,
                    format_csv_allow_double_quotes=0,
                    max_ast_elements=1000000,
                    max_expanded_ast_elements=1000000,
                    max_query_size=524288
  '''
# ---
# name: TestSessionRecordingsListFromFilters.test_top_level_person_property_test_account_filter
  '''
  SELECT s.session_id AS session_id,
         any(s.team_id),
         any(s.distinct_id),
         min(toTimeZone(s.min_first_timestamp, 'UTC')) AS start_time,
         max(toTimeZone(s.max_last_timestamp, 'UTC')) AS end_time,
         dateDiff('SECOND', start_time, end_time) AS duration,
         argMinMerge(s.first_url) AS first_url,
         sum(s.click_count),
         sum(s.keypress_count),
         sum(s.mouse_activity_count),
         divide(sum(s.active_milliseconds), 1000) AS active_seconds,
         minus(duration, active_seconds) AS inactive_seconds,
         sum(s.console_log_count) AS console_log_count,
         sum(s.console_warn_count) AS console_warn_count,
         sum(s.console_error_count) AS console_error_count
  FROM session_replay_events AS s
  WHERE and(equals(s.team_id, 2), ifNull(greaterOrEquals(toTimeZone(s.min_first_timestamp, 'UTC'), toDateTime64('2020-12-31 20:00:00.000000', 6, 'UTC')), 0), ifNull(greaterOrEquals(toTimeZone(s.min_first_timestamp, 'UTC'), toDateTime64('2021-01-14 00:00:00.000000', 6, 'UTC')), 0), ifNull(lessOrEquals(toTimeZone(s.max_last_timestamp, 'UTC'), toDateTime64('2021-01-21 20:00:00.000000', 6, 'UTC')), 0), in(s.session_id,
                                                                                                                                                                                                                                                                                                                                                                                                                       (SELECT events.`$session_id` AS session_id
                                                                                                                                                                                                                                                                                                                                                                                                                        FROM events PREWHERE and(greaterOrEquals(toTimeZone(events.timestamp, 'UTC'), toDateTime64('2020-12-31 20:00:00.000000', 6, 'UTC')), lessOrEquals(toTimeZone(events.timestamp, 'UTC'), now64(6, 'UTC')), greaterOrEquals(toTimeZone(events.timestamp, 'UTC'), toDateTime64('2021-01-13 12:00:00.000000', 6, 'UTC')), lessOrEquals(toTimeZone(events.timestamp, 'UTC'), toDateTime64('2021-01-22 08:00:00.000000', 6, 'UTC')))
                                                                                                                                                                                                                                                                                                                                                                                                                        WHERE and(equals(events.team_id, 2), notEmpty(events.`$session_id`), and(equals(events.event, '$pageview'), true))
                                                                                                                                                                                                                                                                                                                                                                                                                        GROUP BY events.`$session_id`
                                                                                                                                                                                                                                                                                                                                                                                                                        HAVING hasAll(groupUniqArray(events.event), ['$pageview']))), true)
  GROUP BY s.session_id
  HAVING true
  ORDER BY start_time DESC
  LIMIT 51
  OFFSET 0 SETTINGS readonly=2,
                    max_execution_time=60,
                    allow_experimental_object_type=1,
                    format_csv_allow_double_quotes=0,
                    max_ast_elements=1000000,
                    max_expanded_ast_elements=1000000,
                    max_query_size=524288
  '''
# ---
# name: TestSessionRecordingsListFromFilters.test_top_level_person_property_test_account_filter.1
  '''
  SELECT s.session_id AS session_id,
         any(s.team_id),
         any(s.distinct_id),
         min(toTimeZone(s.min_first_timestamp, 'UTC')) AS start_time,
         max(toTimeZone(s.max_last_timestamp, 'UTC')) AS end_time,
         dateDiff('SECOND', start_time, end_time) AS duration,
         argMinMerge(s.first_url) AS first_url,
         sum(s.click_count),
         sum(s.keypress_count),
         sum(s.mouse_activity_count),
         divide(sum(s.active_milliseconds), 1000) AS active_seconds,
         minus(duration, active_seconds) AS inactive_seconds,
         sum(s.console_log_count) AS console_log_count,
         sum(s.console_warn_count) AS console_warn_count,
         sum(s.console_error_count) AS console_error_count
  FROM session_replay_events AS s
  INNER JOIN
    (SELECT argMax(person_distinct_id2.person_id, person_distinct_id2.version) AS s__pdi___person_id,
            argMax(person_distinct_id2.person_id, person_distinct_id2.version) AS person_id,
            person_distinct_id2.distinct_id AS distinct_id
     FROM person_distinct_id2
     WHERE equals(person_distinct_id2.team_id, 2)
     GROUP BY person_distinct_id2.distinct_id
     HAVING ifNull(equals(argMax(person_distinct_id2.is_deleted, person_distinct_id2.version), 0), 0)) AS s__pdi ON equals(s.distinct_id, s__pdi.distinct_id)
  INNER JOIN
    (SELECT person.id AS id,
            replaceRegexpAll(nullIf(nullIf(JSONExtractRaw(person.properties, 'email'), ''), 'null'), '^"|"$', '') AS properties___email
     FROM person
     WHERE and(equals(person.team_id, 2), ifNull(in(tuple(person.id, person.version),
                                                      (SELECT person.id AS id, max(person.version) AS version
                                                       FROM person
                                                       WHERE equals(person.team_id, 2)
                                                       GROUP BY person.id
                                                       HAVING ifNull(equals(argMax(person.is_deleted, person.version), 0), 0))), 0)) SETTINGS optimize_aggregation_in_order=1) AS s__pdi__person ON equals(s__pdi.s__pdi___person_id, s__pdi__person.id)
  WHERE and(equals(s.team_id, 2), ifNull(greaterOrEquals(toTimeZone(s.min_first_timestamp, 'UTC'), toDateTime64('2020-12-31 20:00:00.000000', 6, 'UTC')), 0), ifNull(greaterOrEquals(toTimeZone(s.min_first_timestamp, 'UTC'), toDateTime64('2021-01-14 00:00:00.000000', 6, 'UTC')), 0), ifNull(lessOrEquals(toTimeZone(s.max_last_timestamp, 'UTC'), toDateTime64('2021-01-21 20:00:00.000000', 6, 'UTC')), 0), ifNull(equals(s__pdi__person.properties___email, 'bla'), 0))
  GROUP BY s.session_id
  HAVING true
  ORDER BY start_time DESC
  LIMIT 51
  OFFSET 0 SETTINGS readonly=2,
                    max_execution_time=60,
                    allow_experimental_object_type=1,
                    format_csv_allow_double_quotes=0,
                    max_ast_elements=1000000,
                    max_expanded_ast_elements=1000000,
                    max_query_size=524288
  '''
# ---
# name: TestSessionRecordingsListFromFilters.test_top_level_person_property_test_account_filter_materialized
  '''
  SELECT s.session_id AS session_id,
         any(s.team_id),
         any(s.distinct_id),
         min(toTimeZone(s.min_first_timestamp, 'UTC')) AS start_time,
         max(toTimeZone(s.max_last_timestamp, 'UTC')) AS end_time,
         dateDiff('SECOND', start_time, end_time) AS duration,
         argMinMerge(s.first_url) AS first_url,
         sum(s.click_count),
         sum(s.keypress_count),
         sum(s.mouse_activity_count),
         divide(sum(s.active_milliseconds), 1000) AS active_seconds,
         minus(duration, active_seconds) AS inactive_seconds,
         sum(s.console_log_count) AS console_log_count,
         sum(s.console_warn_count) AS console_warn_count,
         sum(s.console_error_count) AS console_error_count
  FROM session_replay_events AS s
  WHERE and(equals(s.team_id, 2), ifNull(greaterOrEquals(toTimeZone(s.min_first_timestamp, 'UTC'), toDateTime64('2020-12-31 20:00:00.000000', 6, 'UTC')), 0), ifNull(greaterOrEquals(toTimeZone(s.min_first_timestamp, 'UTC'), toDateTime64('2021-01-14 00:00:00.000000', 6, 'UTC')), 0), ifNull(lessOrEquals(toTimeZone(s.max_last_timestamp, 'UTC'), toDateTime64('2021-01-21 20:00:00.000000', 6, 'UTC')), 0), in(s.session_id,
                                                                                                                                                                                                                                                                                                                                                                                                                       (SELECT events.`$session_id` AS session_id
                                                                                                                                                                                                                                                                                                                                                                                                                        FROM events PREWHERE and(greaterOrEquals(toTimeZone(events.timestamp, 'UTC'), toDateTime64('2020-12-31 20:00:00.000000', 6, 'UTC')), lessOrEquals(toTimeZone(events.timestamp, 'UTC'), now64(6, 'UTC')), greaterOrEquals(toTimeZone(events.timestamp, 'UTC'), toDateTime64('2021-01-13 12:00:00.000000', 6, 'UTC')), lessOrEquals(toTimeZone(events.timestamp, 'UTC'), toDateTime64('2021-01-22 08:00:00.000000', 6, 'UTC')))
                                                                                                                                                                                                                                                                                                                                                                                                                        WHERE and(equals(events.team_id, 2), notEmpty(events.`$session_id`), and(equals(events.event, '$pageview'), true))
                                                                                                                                                                                                                                                                                                                                                                                                                        GROUP BY events.`$session_id`
                                                                                                                                                                                                                                                                                                                                                                                                                        HAVING hasAll(groupUniqArray(events.event), ['$pageview']))), true)
  GROUP BY s.session_id
  HAVING true
  ORDER BY start_time DESC
  LIMIT 51
  OFFSET 0 SETTINGS readonly=2,
                    max_execution_time=60,
                    allow_experimental_object_type=1,
                    format_csv_allow_double_quotes=0,
                    max_ast_elements=1000000,
                    max_expanded_ast_elements=1000000,
                    max_query_size=524288
  '''
# ---
# name: TestSessionRecordingsListFromFilters.test_top_level_person_property_test_account_filter_materialized.1
  '''
  SELECT s.session_id AS session_id,
         any(s.team_id),
         any(s.distinct_id),
         min(toTimeZone(s.min_first_timestamp, 'UTC')) AS start_time,
         max(toTimeZone(s.max_last_timestamp, 'UTC')) AS end_time,
         dateDiff('SECOND', start_time, end_time) AS duration,
         argMinMerge(s.first_url) AS first_url,
         sum(s.click_count),
         sum(s.keypress_count),
         sum(s.mouse_activity_count),
         divide(sum(s.active_milliseconds), 1000) AS active_seconds,
         minus(duration, active_seconds) AS inactive_seconds,
         sum(s.console_log_count) AS console_log_count,
         sum(s.console_warn_count) AS console_warn_count,
         sum(s.console_error_count) AS console_error_count
  FROM session_replay_events AS s
  INNER JOIN
    (SELECT argMax(person_distinct_id2.person_id, person_distinct_id2.version) AS s__pdi___person_id,
            argMax(person_distinct_id2.person_id, person_distinct_id2.version) AS person_id,
            person_distinct_id2.distinct_id AS distinct_id
     FROM person_distinct_id2
     WHERE equals(person_distinct_id2.team_id, 2)
     GROUP BY person_distinct_id2.distinct_id
     HAVING ifNull(equals(argMax(person_distinct_id2.is_deleted, person_distinct_id2.version), 0), 0)) AS s__pdi ON equals(s.distinct_id, s__pdi.distinct_id)
  INNER JOIN
    (SELECT person.id AS id,
            nullIf(nullIf(person.pmat_email, ''), 'null') AS properties___email
     FROM person
     WHERE and(equals(person.team_id, 2), ifNull(in(tuple(person.id, person.version),
                                                      (SELECT person.id AS id, max(person.version) AS version
                                                       FROM person
                                                       WHERE equals(person.team_id, 2)
                                                       GROUP BY person.id
                                                       HAVING ifNull(equals(argMax(person.is_deleted, person.version), 0), 0))), 0)) SETTINGS optimize_aggregation_in_order=1) AS s__pdi__person ON equals(s__pdi.s__pdi___person_id, s__pdi__person.id)
  WHERE and(equals(s.team_id, 2), ifNull(greaterOrEquals(toTimeZone(s.min_first_timestamp, 'UTC'), toDateTime64('2020-12-31 20:00:00.000000', 6, 'UTC')), 0), ifNull(greaterOrEquals(toTimeZone(s.min_first_timestamp, 'UTC'), toDateTime64('2021-01-14 00:00:00.000000', 6, 'UTC')), 0), ifNull(lessOrEquals(toTimeZone(s.max_last_timestamp, 'UTC'), toDateTime64('2021-01-21 20:00:00.000000', 6, 'UTC')), 0), ifNull(equals(s__pdi__person.properties___email, 'bla'), 0))
  GROUP BY s.session_id
  HAVING true
  ORDER BY start_time DESC
  LIMIT 51
  OFFSET 0 SETTINGS readonly=2,
                    max_execution_time=60,
                    allow_experimental_object_type=1,
                    format_csv_allow_double_quotes=0,
                    max_ast_elements=1000000,
                    max_expanded_ast_elements=1000000,
                    max_query_size=524288
  '''
# ---<|MERGE_RESOLUTION|>--- conflicted
+++ resolved
@@ -3303,32 +3303,8 @@
                     allow_experimental_object_type=1,
                     format_csv_allow_double_quotes=0,
                     max_ast_elements=1000000,
-<<<<<<< HEAD
-                    max_expanded_ast_elements=1000000
-  '''
-# ---
-# name: TestSessionRecordingsListFromFilters.test_filter_with_events_and_cohorts
-  '''
-  
-  SELECT count(DISTINCT person_id)
-  FROM cohortpeople
-  WHERE team_id = 2
-    AND cohort_id = 2
-    AND version = NULL
-  '''
-# ---
-# name: TestSessionRecordingsListFromFilters.test_filter_with_events_and_cohorts.1
-  '''
-  /* cohort_calculation: */
-  SELECT count(DISTINCT person_id)
-  FROM cohortpeople
-  WHERE team_id = 2
-    AND cohort_id = 2
-    AND version = 0
-=======
-                    max_expanded_ast_elements=1000000,
-                    max_query_size=524288
->>>>>>> 32520f51
+                    max_expanded_ast_elements=1000000,
+                    max_query_size=524288
   '''
 # ---
 # name: TestSessionRecordingsListFromFilters.test_top_level_event_property_test_account_filter_allowing_denormalized_props.1
@@ -3364,12 +3340,8 @@
                     allow_experimental_object_type=1,
                     format_csv_allow_double_quotes=0,
                     max_ast_elements=1000000,
-<<<<<<< HEAD
-                    max_expanded_ast_elements=1000000
-=======
-                    max_expanded_ast_elements=1000000,
-                    max_query_size=524288
->>>>>>> 32520f51
+                    max_expanded_ast_elements=1000000,
+                    max_query_size=524288
   '''
 # ---
 # name: TestSessionRecordingsListFromFilters.test_top_level_event_property_test_account_filter_allowing_denormalized_props_materialized
@@ -3405,12 +3377,8 @@
                     allow_experimental_object_type=1,
                     format_csv_allow_double_quotes=0,
                     max_ast_elements=1000000,
-<<<<<<< HEAD
-                    max_expanded_ast_elements=1000000
-=======
-                    max_expanded_ast_elements=1000000,
-                    max_query_size=524288
->>>>>>> 32520f51
+                    max_expanded_ast_elements=1000000,
+                    max_query_size=524288
   '''
 # ---
 # name: TestSessionRecordingsListFromFilters.test_top_level_event_property_test_account_filter_allowing_denormalized_props_materialized.1
