--- conflicted
+++ resolved
@@ -254,32 +254,31 @@
         if optional_exprs:
             exprs.append(self._filter.ast_operand(exprs=optional_exprs))
 
-<<<<<<< HEAD
         return ast.And(exprs=exprs)
-=======
+
     def _having_predicates(self) -> ast.And | Constant:
         exprs: list[ast.Expr] = [
-            # a missing first url indicate delayed or incomplete ingestion and we can ignore those
+            # a missing first url indicates delayed or incomplete ingestion and we can ignore those
             ast.CompareOperation(
                 op=ast.CompareOperationOp.NotEq, left=ast.Field(chain=["first_url"]), right=ast.Constant(value=None)
             )
         ]
->>>>>>> 567be758
-
-    def _having_predicates(self) -> ast.CompareOperation | Constant:
-        if not self._filter.recording_duration_filter:
-            return Constant(value=True)
-
-        op = (
-            ast.CompareOperationOp.GtEq
-            if self._filter.recording_duration_filter.operator == "gt"
-            else ast.CompareOperationOp.LtEq
-        )
-        return ast.CompareOperation(
-            op=op,
-            left=ast.Field(chain=[self._filter.duration_type_filter]),
-            right=ast.Constant(value=self._filter.recording_duration_filter.value),
-        )
+
+        if self._filter.recording_duration_filter:
+            op = (
+                ast.CompareOperationOp.GtEq
+                if self._filter.recording_duration_filter.operator == "gt"
+                else ast.CompareOperationOp.LtEq
+            )
+            exprs.append(
+                ast.CompareOperation(
+                    op=op,
+                    left=ast.Field(chain=[self._filter.duration_type_filter]),
+                    right=ast.Constant(value=self._filter.recording_duration_filter.value),
+                ),
+            )
+
+        return ast.And(exprs=exprs)
 
     def _strip_person_and_event_properties(self, property_group: PropertyGroup) -> PropertyGroup | None:
         property_groups_to_keep = [
