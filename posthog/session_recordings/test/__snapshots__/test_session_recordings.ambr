# serializer version: 1
# name: TestSessionRecordings.test_get_session_recordings
  '''
  SELECT "posthog_team"."id",
         "posthog_team"."uuid",
         "posthog_team"."organization_id",
         "posthog_team"."project_id",
         "posthog_team"."api_token",
         "posthog_team"."app_urls",
         "posthog_team"."name",
         "posthog_team"."slack_incoming_webhook",
         "posthog_team"."created_at",
         "posthog_team"."updated_at",
         "posthog_team"."anonymize_ips",
         "posthog_team"."completed_snippet_onboarding",
         "posthog_team"."has_completed_onboarding_for",
         "posthog_team"."ingested_event",
         "posthog_team"."autocapture_opt_out",
         "posthog_team"."autocapture_web_vitals_opt_in",
         "posthog_team"."autocapture_web_vitals_allowed_metrics",
         "posthog_team"."autocapture_exceptions_opt_in",
         "posthog_team"."autocapture_exceptions_errors_to_ignore",
         "posthog_team"."person_processing_opt_out",
         "posthog_team"."session_recording_opt_in",
         "posthog_team"."session_recording_sample_rate",
         "posthog_team"."session_recording_minimum_duration_milliseconds",
         "posthog_team"."session_recording_linked_flag",
         "posthog_team"."session_recording_network_payload_capture_config",
         "posthog_team"."session_recording_url_trigger_config",
         "posthog_team"."session_replay_config",
         "posthog_team"."survey_config",
         "posthog_team"."capture_console_log_opt_in",
         "posthog_team"."capture_performance_opt_in",
         "posthog_team"."surveys_opt_in",
         "posthog_team"."heatmaps_opt_in",
         "posthog_team"."session_recording_version",
         "posthog_team"."signup_token",
         "posthog_team"."is_demo",
         "posthog_team"."access_control",
         "posthog_team"."week_start_day",
         "posthog_team"."inject_web_apps",
         "posthog_team"."test_account_filters",
         "posthog_team"."test_account_filters_default_checked",
         "posthog_team"."path_cleaning_filters",
         "posthog_team"."timezone",
         "posthog_team"."data_attributes",
         "posthog_team"."person_display_name_properties",
         "posthog_team"."live_events_columns",
         "posthog_team"."recording_domains",
         "posthog_team"."primary_dashboard_id",
         "posthog_team"."extra_settings",
         "posthog_team"."modifiers",
         "posthog_team"."correlation_config",
         "posthog_team"."session_recording_retention_period_days",
         "posthog_team"."plugins_opt_in",
         "posthog_team"."opt_out_capture",
         "posthog_team"."event_names",
         "posthog_team"."event_names_with_usage",
         "posthog_team"."event_properties",
         "posthog_team"."event_properties_with_usage",
         "posthog_team"."event_properties_numerical",
         "posthog_team"."external_data_workspace_id",
         "posthog_team"."external_data_workspace_last_synced_at"
  FROM "posthog_team"
  WHERE "posthog_team"."id" = 2
  LIMIT 21
  '''
# ---
# name: TestSessionRecordings.test_get_session_recordings.1
  '''
  SELECT "posthog_team"."id",
         "posthog_team"."uuid",
         "posthog_team"."organization_id",
         "posthog_team"."project_id",
         "posthog_team"."api_token",
         "posthog_team"."app_urls",
         "posthog_team"."name",
         "posthog_team"."slack_incoming_webhook",
         "posthog_team"."created_at",
         "posthog_team"."updated_at",
         "posthog_team"."anonymize_ips",
         "posthog_team"."completed_snippet_onboarding",
         "posthog_team"."has_completed_onboarding_for",
         "posthog_team"."ingested_event",
         "posthog_team"."autocapture_opt_out",
         "posthog_team"."autocapture_web_vitals_opt_in",
         "posthog_team"."autocapture_web_vitals_allowed_metrics",
         "posthog_team"."autocapture_exceptions_opt_in",
         "posthog_team"."autocapture_exceptions_errors_to_ignore",
         "posthog_team"."person_processing_opt_out",
         "posthog_team"."session_recording_opt_in",
         "posthog_team"."session_recording_sample_rate",
         "posthog_team"."session_recording_minimum_duration_milliseconds",
         "posthog_team"."session_recording_linked_flag",
         "posthog_team"."session_recording_network_payload_capture_config",
         "posthog_team"."session_recording_url_trigger_config",
         "posthog_team"."session_replay_config",
         "posthog_team"."survey_config",
         "posthog_team"."capture_console_log_opt_in",
         "posthog_team"."capture_performance_opt_in",
         "posthog_team"."surveys_opt_in",
         "posthog_team"."heatmaps_opt_in",
         "posthog_team"."session_recording_version",
         "posthog_team"."signup_token",
         "posthog_team"."is_demo",
         "posthog_team"."access_control",
         "posthog_team"."week_start_day",
         "posthog_team"."inject_web_apps",
         "posthog_team"."test_account_filters",
         "posthog_team"."test_account_filters_default_checked",
         "posthog_team"."path_cleaning_filters",
         "posthog_team"."timezone",
         "posthog_team"."data_attributes",
         "posthog_team"."person_display_name_properties",
         "posthog_team"."live_events_columns",
         "posthog_team"."recording_domains",
         "posthog_team"."primary_dashboard_id",
         "posthog_team"."extra_settings",
         "posthog_team"."modifiers",
         "posthog_team"."correlation_config",
         "posthog_team"."session_recording_retention_period_days",
         "posthog_team"."plugins_opt_in",
         "posthog_team"."opt_out_capture",
         "posthog_team"."event_names",
         "posthog_team"."event_names_with_usage",
         "posthog_team"."event_properties",
         "posthog_team"."event_properties_with_usage",
         "posthog_team"."event_properties_numerical",
         "posthog_team"."external_data_workspace_id",
         "posthog_team"."external_data_workspace_last_synced_at"
  FROM "posthog_team"
  WHERE "posthog_team"."id" = 2
  LIMIT 21
  '''
# ---
# name: TestSessionRecordings.test_get_session_recordings.10
  '''
  SELECT "posthog_team"."id",
         "posthog_team"."uuid",
         "posthog_team"."organization_id",
         "posthog_team"."project_id",
         "posthog_team"."api_token",
         "posthog_team"."app_urls",
         "posthog_team"."name",
         "posthog_team"."slack_incoming_webhook",
         "posthog_team"."created_at",
         "posthog_team"."updated_at",
         "posthog_team"."anonymize_ips",
         "posthog_team"."completed_snippet_onboarding",
         "posthog_team"."has_completed_onboarding_for",
         "posthog_team"."ingested_event",
         "posthog_team"."autocapture_opt_out",
         "posthog_team"."autocapture_web_vitals_opt_in",
         "posthog_team"."autocapture_web_vitals_allowed_metrics",
         "posthog_team"."autocapture_exceptions_opt_in",
         "posthog_team"."autocapture_exceptions_errors_to_ignore",
         "posthog_team"."person_processing_opt_out",
         "posthog_team"."session_recording_opt_in",
         "posthog_team"."session_recording_sample_rate",
         "posthog_team"."session_recording_minimum_duration_milliseconds",
         "posthog_team"."session_recording_linked_flag",
         "posthog_team"."session_recording_network_payload_capture_config",
         "posthog_team"."session_recording_url_trigger_config",
         "posthog_team"."session_replay_config",
         "posthog_team"."survey_config",
         "posthog_team"."capture_console_log_opt_in",
         "posthog_team"."capture_performance_opt_in",
         "posthog_team"."surveys_opt_in",
         "posthog_team"."heatmaps_opt_in",
         "posthog_team"."session_recording_version",
         "posthog_team"."signup_token",
         "posthog_team"."is_demo",
         "posthog_team"."access_control",
         "posthog_team"."week_start_day",
         "posthog_team"."inject_web_apps",
         "posthog_team"."test_account_filters",
         "posthog_team"."test_account_filters_default_checked",
         "posthog_team"."path_cleaning_filters",
         "posthog_team"."timezone",
         "posthog_team"."data_attributes",
         "posthog_team"."person_display_name_properties",
         "posthog_team"."live_events_columns",
         "posthog_team"."recording_domains",
         "posthog_team"."primary_dashboard_id",
         "posthog_team"."extra_settings",
         "posthog_team"."modifiers",
         "posthog_team"."correlation_config",
         "posthog_team"."session_recording_retention_period_days",
         "posthog_team"."plugins_opt_in",
         "posthog_team"."opt_out_capture",
         "posthog_team"."event_names",
         "posthog_team"."event_names_with_usage",
         "posthog_team"."event_properties",
         "posthog_team"."event_properties_with_usage",
         "posthog_team"."event_properties_numerical",
         "posthog_team"."external_data_workspace_id",
         "posthog_team"."external_data_workspace_last_synced_at"
  FROM "posthog_team"
  WHERE "posthog_team"."id" = 2
  LIMIT 21
  '''
# ---
# name: TestSessionRecordings.test_get_session_recordings.11
  '''
  SELECT "posthog_team"."id",
         "posthog_team"."uuid",
         "posthog_team"."organization_id",
         "posthog_team"."project_id",
         "posthog_team"."api_token",
         "posthog_team"."app_urls",
         "posthog_team"."name",
         "posthog_team"."slack_incoming_webhook",
         "posthog_team"."created_at",
         "posthog_team"."updated_at",
         "posthog_team"."anonymize_ips",
         "posthog_team"."completed_snippet_onboarding",
         "posthog_team"."has_completed_onboarding_for",
         "posthog_team"."ingested_event",
         "posthog_team"."autocapture_opt_out",
         "posthog_team"."autocapture_web_vitals_opt_in",
         "posthog_team"."autocapture_web_vitals_allowed_metrics",
         "posthog_team"."autocapture_exceptions_opt_in",
         "posthog_team"."autocapture_exceptions_errors_to_ignore",
         "posthog_team"."person_processing_opt_out",
         "posthog_team"."session_recording_opt_in",
         "posthog_team"."session_recording_sample_rate",
         "posthog_team"."session_recording_minimum_duration_milliseconds",
         "posthog_team"."session_recording_linked_flag",
         "posthog_team"."session_recording_network_payload_capture_config",
         "posthog_team"."session_recording_url_trigger_config",
         "posthog_team"."session_replay_config",
         "posthog_team"."survey_config",
         "posthog_team"."capture_console_log_opt_in",
         "posthog_team"."capture_performance_opt_in",
         "posthog_team"."surveys_opt_in",
         "posthog_team"."heatmaps_opt_in",
         "posthog_team"."session_recording_version",
         "posthog_team"."signup_token",
         "posthog_team"."is_demo",
         "posthog_team"."access_control",
         "posthog_team"."week_start_day",
         "posthog_team"."inject_web_apps",
         "posthog_team"."test_account_filters",
         "posthog_team"."test_account_filters_default_checked",
         "posthog_team"."path_cleaning_filters",
         "posthog_team"."timezone",
         "posthog_team"."data_attributes",
         "posthog_team"."person_display_name_properties",
         "posthog_team"."live_events_columns",
         "posthog_team"."recording_domains",
         "posthog_team"."primary_dashboard_id",
         "posthog_team"."extra_settings",
         "posthog_team"."modifiers",
         "posthog_team"."correlation_config",
         "posthog_team"."session_recording_retention_period_days",
         "posthog_team"."plugins_opt_in",
         "posthog_team"."opt_out_capture",
         "posthog_team"."event_names",
         "posthog_team"."event_names_with_usage",
         "posthog_team"."event_properties",
         "posthog_team"."event_properties_with_usage",
         "posthog_team"."event_properties_numerical",
         "posthog_team"."external_data_workspace_id",
         "posthog_team"."external_data_workspace_last_synced_at"
  FROM "posthog_team"
  WHERE "posthog_team"."id" = 2
  LIMIT 21
  '''
# ---
# name: TestSessionRecordings.test_get_session_recordings.12
  '''
  SELECT "posthog_team"."id",
         "posthog_team"."uuid",
         "posthog_team"."organization_id",
         "posthog_team"."project_id",
         "posthog_team"."api_token",
         "posthog_team"."app_urls",
         "posthog_team"."name",
         "posthog_team"."slack_incoming_webhook",
         "posthog_team"."created_at",
         "posthog_team"."updated_at",
         "posthog_team"."anonymize_ips",
         "posthog_team"."completed_snippet_onboarding",
         "posthog_team"."has_completed_onboarding_for",
         "posthog_team"."ingested_event",
         "posthog_team"."autocapture_opt_out",
         "posthog_team"."autocapture_web_vitals_opt_in",
         "posthog_team"."autocapture_web_vitals_allowed_metrics",
         "posthog_team"."autocapture_exceptions_opt_in",
         "posthog_team"."autocapture_exceptions_errors_to_ignore",
         "posthog_team"."person_processing_opt_out",
         "posthog_team"."session_recording_opt_in",
         "posthog_team"."session_recording_sample_rate",
         "posthog_team"."session_recording_minimum_duration_milliseconds",
         "posthog_team"."session_recording_linked_flag",
         "posthog_team"."session_recording_network_payload_capture_config",
         "posthog_team"."session_recording_url_trigger_config",
         "posthog_team"."session_replay_config",
         "posthog_team"."survey_config",
         "posthog_team"."capture_console_log_opt_in",
         "posthog_team"."capture_performance_opt_in",
         "posthog_team"."surveys_opt_in",
         "posthog_team"."heatmaps_opt_in",
         "posthog_team"."session_recording_version",
         "posthog_team"."signup_token",
         "posthog_team"."is_demo",
         "posthog_team"."access_control",
         "posthog_team"."week_start_day",
         "posthog_team"."inject_web_apps",
         "posthog_team"."test_account_filters",
         "posthog_team"."test_account_filters_default_checked",
         "posthog_team"."path_cleaning_filters",
         "posthog_team"."timezone",
         "posthog_team"."data_attributes",
         "posthog_team"."person_display_name_properties",
         "posthog_team"."live_events_columns",
         "posthog_team"."recording_domains",
         "posthog_team"."primary_dashboard_id",
         "posthog_team"."extra_settings",
         "posthog_team"."modifiers",
         "posthog_team"."correlation_config",
         "posthog_team"."session_recording_retention_period_days",
         "posthog_team"."plugins_opt_in",
         "posthog_team"."opt_out_capture",
         "posthog_team"."event_names",
         "posthog_team"."event_names_with_usage",
         "posthog_team"."event_properties",
         "posthog_team"."event_properties_with_usage",
         "posthog_team"."event_properties_numerical",
         "posthog_team"."external_data_workspace_id",
         "posthog_team"."external_data_workspace_last_synced_at"
  FROM "posthog_team"
  WHERE "posthog_team"."id" = 2
  LIMIT 21
  '''
# ---
# name: TestSessionRecordings.test_get_session_recordings.13
  '''
  SELECT "posthog_person"."id",
         "posthog_person"."created_at",
         "posthog_person"."properties_last_updated_at",
         "posthog_person"."properties_last_operation",
         "posthog_person"."team_id",
         "posthog_person"."properties",
         "posthog_person"."is_user_id",
         "posthog_person"."is_identified",
         "posthog_person"."uuid",
         "posthog_person"."version"
  FROM "posthog_person"
  INNER JOIN "posthog_persondistinctid" ON ("posthog_person"."id" = "posthog_persondistinctid"."person_id")
  WHERE ("posthog_persondistinctid"."distinct_id" = 'user_one_0'
         AND "posthog_persondistinctid"."team_id" = 2)
  LIMIT 21
  '''
# ---
# name: TestSessionRecordings.test_get_session_recordings.14
  '''
  SELECT "posthog_person"."id",
         "posthog_person"."created_at",
         "posthog_person"."properties_last_updated_at",
         "posthog_person"."properties_last_operation",
         "posthog_person"."team_id",
         "posthog_person"."properties",
         "posthog_person"."is_user_id",
         "posthog_person"."is_identified",
         "posthog_person"."uuid",
         "posthog_person"."version"
  FROM "posthog_person"
  INNER JOIN "posthog_persondistinctid" ON ("posthog_person"."id" = "posthog_persondistinctid"."person_id")
  WHERE ("posthog_persondistinctid"."distinct_id" = 'user_one_0'
         AND "posthog_persondistinctid"."team_id" = 2)
  LIMIT 21
  '''
# ---
# name: TestSessionRecordings.test_get_session_recordings.15
  '''
  SELECT "posthog_person"."id",
         "posthog_person"."created_at",
         "posthog_person"."properties_last_updated_at",
         "posthog_person"."properties_last_operation",
         "posthog_person"."team_id",
         "posthog_person"."properties",
         "posthog_person"."is_user_id",
         "posthog_person"."is_identified",
         "posthog_person"."uuid",
         "posthog_person"."version"
  FROM "posthog_person"
  INNER JOIN "posthog_persondistinctid" ON ("posthog_person"."id" = "posthog_persondistinctid"."person_id")
  WHERE ("posthog_persondistinctid"."distinct_id" = 'user_one_0'
         AND "posthog_persondistinctid"."team_id" = 2)
  LIMIT 21
  '''
# ---
# name: TestSessionRecordings.test_get_session_recordings.16
  '''
  SELECT "posthog_person"."id",
         "posthog_person"."created_at",
         "posthog_person"."properties_last_updated_at",
         "posthog_person"."properties_last_operation",
         "posthog_person"."team_id",
         "posthog_person"."properties",
         "posthog_person"."is_user_id",
         "posthog_person"."is_identified",
         "posthog_person"."uuid",
         "posthog_person"."version"
  FROM "posthog_person"
  INNER JOIN "posthog_persondistinctid" ON ("posthog_person"."id" = "posthog_persondistinctid"."person_id")
  WHERE ("posthog_persondistinctid"."distinct_id" = 'user2'
         AND "posthog_persondistinctid"."team_id" = 2)
  LIMIT 21
  '''
# ---
# name: TestSessionRecordings.test_get_session_recordings.17
  '''
  SELECT "posthog_user"."id",
         "posthog_user"."password",
         "posthog_user"."last_login",
         "posthog_user"."first_name",
         "posthog_user"."last_name",
         "posthog_user"."is_staff",
         "posthog_user"."date_joined",
         "posthog_user"."uuid",
         "posthog_user"."current_organization_id",
         "posthog_user"."current_team_id",
         "posthog_user"."email",
         "posthog_user"."pending_email",
         "posthog_user"."temporary_token",
         "posthog_user"."distinct_id",
         "posthog_user"."is_email_verified",
         "posthog_user"."has_seen_product_intro_for",
         "posthog_user"."strapi_id",
         "posthog_user"."is_active",
         "posthog_user"."theme_mode",
         "posthog_user"."partial_notification_settings",
         "posthog_user"."anonymize_data",
         "posthog_user"."toolbar_mode",
         "posthog_user"."hedgehog_config",
         "posthog_user"."events_column_config",
         "posthog_user"."email_opt_in"
  FROM "posthog_user"
  WHERE "posthog_user"."id" = 2
  LIMIT 21
  '''
# ---
# name: TestSessionRecordings.test_get_session_recordings.18
  '''
  SELECT "posthog_team"."id",
         "posthog_team"."uuid",
         "posthog_team"."organization_id",
         "posthog_team"."project_id",
         "posthog_team"."api_token",
         "posthog_team"."app_urls",
         "posthog_team"."name",
         "posthog_team"."slack_incoming_webhook",
         "posthog_team"."created_at",
         "posthog_team"."updated_at",
         "posthog_team"."anonymize_ips",
         "posthog_team"."completed_snippet_onboarding",
         "posthog_team"."has_completed_onboarding_for",
         "posthog_team"."ingested_event",
         "posthog_team"."autocapture_opt_out",
         "posthog_team"."autocapture_web_vitals_opt_in",
         "posthog_team"."autocapture_web_vitals_allowed_metrics",
         "posthog_team"."autocapture_exceptions_opt_in",
         "posthog_team"."autocapture_exceptions_errors_to_ignore",
         "posthog_team"."person_processing_opt_out",
         "posthog_team"."session_recording_opt_in",
         "posthog_team"."session_recording_sample_rate",
         "posthog_team"."session_recording_minimum_duration_milliseconds",
         "posthog_team"."session_recording_linked_flag",
         "posthog_team"."session_recording_network_payload_capture_config",
         "posthog_team"."session_recording_url_trigger_config",
         "posthog_team"."session_replay_config",
         "posthog_team"."survey_config",
         "posthog_team"."capture_console_log_opt_in",
         "posthog_team"."capture_performance_opt_in",
         "posthog_team"."surveys_opt_in",
         "posthog_team"."heatmaps_opt_in",
         "posthog_team"."session_recording_version",
         "posthog_team"."signup_token",
         "posthog_team"."is_demo",
         "posthog_team"."access_control",
         "posthog_team"."week_start_day",
         "posthog_team"."inject_web_apps",
         "posthog_team"."test_account_filters",
         "posthog_team"."test_account_filters_default_checked",
         "posthog_team"."path_cleaning_filters",
         "posthog_team"."timezone",
         "posthog_team"."data_attributes",
         "posthog_team"."person_display_name_properties",
         "posthog_team"."live_events_columns",
         "posthog_team"."recording_domains",
         "posthog_team"."primary_dashboard_id",
         "posthog_team"."extra_settings",
         "posthog_team"."modifiers",
         "posthog_team"."correlation_config",
         "posthog_team"."session_recording_retention_period_days",
         "posthog_team"."external_data_workspace_id",
         "posthog_team"."external_data_workspace_last_synced_at"
  FROM "posthog_team"
  WHERE "posthog_team"."id" = 2
  LIMIT 21
  '''
# ---
# name: TestSessionRecordings.test_get_session_recordings.19
  '''
  SELECT "posthog_organizationmembership"."id",
         "posthog_organizationmembership"."organization_id",
         "posthog_organizationmembership"."user_id",
         "posthog_organizationmembership"."level",
         "posthog_organizationmembership"."joined_at",
         "posthog_organizationmembership"."updated_at",
         "posthog_organization"."id",
         "posthog_organization"."name",
         "posthog_organization"."slug",
         "posthog_organization"."logo_media_id",
         "posthog_organization"."created_at",
         "posthog_organization"."updated_at",
         "posthog_organization"."plugins_access_level",
         "posthog_organization"."for_internal_metrics",
         "posthog_organization"."is_member_join_email_enabled",
         "posthog_organization"."enforce_2fa",
         "posthog_organization"."is_hipaa",
         "posthog_organization"."customer_id",
         "posthog_organization"."available_product_features",
         "posthog_organization"."usage",
         "posthog_organization"."never_drop_data",
         "posthog_organization"."customer_trust_scores",
         "posthog_organization"."setup_section_2_completed",
         "posthog_organization"."personalization",
         "posthog_organization"."domain_whitelist"
  FROM "posthog_organizationmembership"
  INNER JOIN "posthog_organization" ON ("posthog_organizationmembership"."organization_id" = "posthog_organization"."id")
  WHERE "posthog_organizationmembership"."user_id" = 2
  '''
# ---
# name: TestSessionRecordings.test_get_session_recordings.2
  '''
  SELECT "posthog_team"."id",
         "posthog_team"."uuid",
         "posthog_team"."organization_id",
         "posthog_team"."project_id",
         "posthog_team"."api_token",
         "posthog_team"."app_urls",
         "posthog_team"."name",
         "posthog_team"."slack_incoming_webhook",
         "posthog_team"."created_at",
         "posthog_team"."updated_at",
         "posthog_team"."anonymize_ips",
         "posthog_team"."completed_snippet_onboarding",
         "posthog_team"."has_completed_onboarding_for",
         "posthog_team"."ingested_event",
         "posthog_team"."autocapture_opt_out",
         "posthog_team"."autocapture_web_vitals_opt_in",
         "posthog_team"."autocapture_web_vitals_allowed_metrics",
         "posthog_team"."autocapture_exceptions_opt_in",
         "posthog_team"."autocapture_exceptions_errors_to_ignore",
         "posthog_team"."person_processing_opt_out",
         "posthog_team"."session_recording_opt_in",
         "posthog_team"."session_recording_sample_rate",
         "posthog_team"."session_recording_minimum_duration_milliseconds",
         "posthog_team"."session_recording_linked_flag",
         "posthog_team"."session_recording_network_payload_capture_config",
         "posthog_team"."session_recording_url_trigger_config",
         "posthog_team"."session_replay_config",
         "posthog_team"."survey_config",
         "posthog_team"."capture_console_log_opt_in",
         "posthog_team"."capture_performance_opt_in",
         "posthog_team"."surveys_opt_in",
         "posthog_team"."heatmaps_opt_in",
         "posthog_team"."session_recording_version",
         "posthog_team"."signup_token",
         "posthog_team"."is_demo",
         "posthog_team"."access_control",
         "posthog_team"."week_start_day",
         "posthog_team"."inject_web_apps",
         "posthog_team"."test_account_filters",
         "posthog_team"."test_account_filters_default_checked",
         "posthog_team"."path_cleaning_filters",
         "posthog_team"."timezone",
         "posthog_team"."data_attributes",
         "posthog_team"."person_display_name_properties",
         "posthog_team"."live_events_columns",
         "posthog_team"."recording_domains",
         "posthog_team"."primary_dashboard_id",
         "posthog_team"."extra_settings",
         "posthog_team"."modifiers",
         "posthog_team"."correlation_config",
         "posthog_team"."session_recording_retention_period_days",
         "posthog_team"."plugins_opt_in",
         "posthog_team"."opt_out_capture",
         "posthog_team"."event_names",
         "posthog_team"."event_names_with_usage",
         "posthog_team"."event_properties",
         "posthog_team"."event_properties_with_usage",
         "posthog_team"."event_properties_numerical",
         "posthog_team"."external_data_workspace_id",
         "posthog_team"."external_data_workspace_last_synced_at"
  FROM "posthog_team"
  WHERE "posthog_team"."id" = 2
  LIMIT 21
  '''
# ---
# name: TestSessionRecordings.test_get_session_recordings.20
  '''
  SELECT "posthog_grouptypemapping"."id",
         "posthog_grouptypemapping"."team_id",
         "posthog_grouptypemapping"."group_type",
         "posthog_grouptypemapping"."group_type_index",
         "posthog_grouptypemapping"."name_singular",
         "posthog_grouptypemapping"."name_plural"
  FROM "posthog_grouptypemapping"
  WHERE "posthog_grouptypemapping"."team_id" = 2
  '''
# ---
# name: TestSessionRecordings.test_get_session_recordings.21
  '''
  SELECT "posthog_datawarehousesavedquery"."created_by_id",
         "posthog_datawarehousesavedquery"."created_at",
         "posthog_datawarehousesavedquery"."deleted",
         "posthog_datawarehousesavedquery"."deleted_at",
         "posthog_datawarehousesavedquery"."id",
         "posthog_datawarehousesavedquery"."name",
         "posthog_datawarehousesavedquery"."team_id",
         "posthog_datawarehousesavedquery"."columns",
         "posthog_datawarehousesavedquery"."external_tables",
         "posthog_datawarehousesavedquery"."query",
         "posthog_datawarehousesavedquery"."status",
         "posthog_datawarehousesavedquery"."last_run_at",
         "posthog_datawarehousesavedquery"."table_id"
  FROM "posthog_datawarehousesavedquery"
  WHERE ("posthog_datawarehousesavedquery"."team_id" = 2
         AND NOT ("posthog_datawarehousesavedquery"."deleted"
                  AND "posthog_datawarehousesavedquery"."deleted" IS NOT NULL))
  '''
# ---
# name: TestSessionRecordings.test_get_session_recordings.22
  '''
  SELECT "posthog_datawarehousetable"."created_by_id",
         "posthog_datawarehousetable"."created_at",
         "posthog_datawarehousetable"."updated_at",
         "posthog_datawarehousetable"."deleted",
         "posthog_datawarehousetable"."deleted_at",
         "posthog_datawarehousetable"."id",
         "posthog_datawarehousetable"."name",
         "posthog_datawarehousetable"."format",
         "posthog_datawarehousetable"."team_id",
         "posthog_datawarehousetable"."url_pattern",
         "posthog_datawarehousetable"."credential_id",
         "posthog_datawarehousetable"."external_data_source_id",
         "posthog_datawarehousetable"."columns",
         "posthog_datawarehousetable"."row_count",
         "posthog_user"."id",
         "posthog_user"."password",
         "posthog_user"."last_login",
         "posthog_user"."first_name",
         "posthog_user"."last_name",
         "posthog_user"."is_staff",
         "posthog_user"."date_joined",
         "posthog_user"."uuid",
         "posthog_user"."current_organization_id",
         "posthog_user"."current_team_id",
         "posthog_user"."email",
         "posthog_user"."pending_email",
         "posthog_user"."temporary_token",
         "posthog_user"."distinct_id",
         "posthog_user"."is_email_verified",
         "posthog_user"."requested_password_reset_at",
         "posthog_user"."has_seen_product_intro_for",
         "posthog_user"."strapi_id",
         "posthog_user"."is_active",
         "posthog_user"."theme_mode",
         "posthog_user"."partial_notification_settings",
         "posthog_user"."anonymize_data",
         "posthog_user"."toolbar_mode",
         "posthog_user"."hedgehog_config",
         "posthog_user"."events_column_config",
         "posthog_user"."email_opt_in",
         "posthog_datawarehousecredential"."created_by_id",
         "posthog_datawarehousecredential"."created_at",
         "posthog_datawarehousecredential"."id",
         "posthog_datawarehousecredential"."access_key",
         "posthog_datawarehousecredential"."access_secret",
         "posthog_datawarehousecredential"."team_id",
         "posthog_externaldatasource"."created_by_id",
         "posthog_externaldatasource"."created_at",
         "posthog_externaldatasource"."updated_at",
         "posthog_externaldatasource"."deleted",
         "posthog_externaldatasource"."deleted_at",
         "posthog_externaldatasource"."id",
         "posthog_externaldatasource"."source_id",
         "posthog_externaldatasource"."connection_id",
         "posthog_externaldatasource"."destination_id",
         "posthog_externaldatasource"."team_id",
         "posthog_externaldatasource"."sync_frequency",
         "posthog_externaldatasource"."status",
         "posthog_externaldatasource"."source_type",
         "posthog_externaldatasource"."job_inputs",
         "posthog_externaldatasource"."are_tables_created",
         "posthog_externaldatasource"."prefix"
  FROM "posthog_datawarehousetable"
  LEFT OUTER JOIN "posthog_user" ON ("posthog_datawarehousetable"."created_by_id" = "posthog_user"."id")
  LEFT OUTER JOIN "posthog_datawarehousecredential" ON ("posthog_datawarehousetable"."credential_id" = "posthog_datawarehousecredential"."id")
  LEFT OUTER JOIN "posthog_externaldatasource" ON ("posthog_datawarehousetable"."external_data_source_id" = "posthog_externaldatasource"."id")
  WHERE ("posthog_datawarehousetable"."team_id" = 2
         AND NOT ("posthog_datawarehousetable"."deleted"
                  AND "posthog_datawarehousetable"."deleted" IS NOT NULL))
  '''
# ---
# name: TestSessionRecordings.test_get_session_recordings.23
  '''
  SELECT "posthog_datawarehousejoin"."created_by_id",
         "posthog_datawarehousejoin"."created_at",
         "posthog_datawarehousejoin"."deleted",
         "posthog_datawarehousejoin"."deleted_at",
         "posthog_datawarehousejoin"."id",
         "posthog_datawarehousejoin"."team_id",
         "posthog_datawarehousejoin"."source_table_name",
         "posthog_datawarehousejoin"."source_table_key",
         "posthog_datawarehousejoin"."joining_table_name",
         "posthog_datawarehousejoin"."joining_table_key",
         "posthog_datawarehousejoin"."field_name"
  FROM "posthog_datawarehousejoin"
  WHERE ("posthog_datawarehousejoin"."team_id" = 2
         AND NOT ("posthog_datawarehousejoin"."deleted"
                  AND "posthog_datawarehousejoin"."deleted" IS NOT NULL))
  '''
# ---
# name: TestSessionRecordings.test_get_session_recordings.24
  '''
  SELECT "posthog_grouptypemapping"."id",
         "posthog_grouptypemapping"."team_id",
         "posthog_grouptypemapping"."group_type",
         "posthog_grouptypemapping"."group_type_index",
         "posthog_grouptypemapping"."name_singular",
         "posthog_grouptypemapping"."name_plural"
  FROM "posthog_grouptypemapping"
  WHERE "posthog_grouptypemapping"."team_id" = 2
  '''
# ---
# name: TestSessionRecordings.test_get_session_recordings.25
  '''
  SELECT "posthog_datawarehousesavedquery"."created_by_id",
         "posthog_datawarehousesavedquery"."created_at",
         "posthog_datawarehousesavedquery"."deleted",
         "posthog_datawarehousesavedquery"."deleted_at",
         "posthog_datawarehousesavedquery"."id",
         "posthog_datawarehousesavedquery"."name",
         "posthog_datawarehousesavedquery"."team_id",
         "posthog_datawarehousesavedquery"."columns",
         "posthog_datawarehousesavedquery"."external_tables",
         "posthog_datawarehousesavedquery"."query",
         "posthog_datawarehousesavedquery"."status",
         "posthog_datawarehousesavedquery"."last_run_at",
         "posthog_datawarehousesavedquery"."table_id"
  FROM "posthog_datawarehousesavedquery"
  WHERE ("posthog_datawarehousesavedquery"."team_id" = 2
         AND NOT ("posthog_datawarehousesavedquery"."deleted"
                  AND "posthog_datawarehousesavedquery"."deleted" IS NOT NULL))
  '''
# ---
# name: TestSessionRecordings.test_get_session_recordings.26
  '''
  SELECT "posthog_datawarehousetable"."created_by_id",
         "posthog_datawarehousetable"."created_at",
         "posthog_datawarehousetable"."updated_at",
         "posthog_datawarehousetable"."deleted",
         "posthog_datawarehousetable"."deleted_at",
         "posthog_datawarehousetable"."id",
         "posthog_datawarehousetable"."name",
         "posthog_datawarehousetable"."format",
         "posthog_datawarehousetable"."team_id",
         "posthog_datawarehousetable"."url_pattern",
         "posthog_datawarehousetable"."credential_id",
         "posthog_datawarehousetable"."external_data_source_id",
         "posthog_datawarehousetable"."columns",
         "posthog_datawarehousetable"."row_count",
         "posthog_user"."id",
         "posthog_user"."password",
         "posthog_user"."last_login",
         "posthog_user"."first_name",
         "posthog_user"."last_name",
         "posthog_user"."is_staff",
         "posthog_user"."date_joined",
         "posthog_user"."uuid",
         "posthog_user"."current_organization_id",
         "posthog_user"."current_team_id",
         "posthog_user"."email",
         "posthog_user"."pending_email",
         "posthog_user"."temporary_token",
         "posthog_user"."distinct_id",
         "posthog_user"."is_email_verified",
         "posthog_user"."requested_password_reset_at",
         "posthog_user"."has_seen_product_intro_for",
         "posthog_user"."strapi_id",
         "posthog_user"."is_active",
         "posthog_user"."theme_mode",
         "posthog_user"."partial_notification_settings",
         "posthog_user"."anonymize_data",
         "posthog_user"."toolbar_mode",
         "posthog_user"."hedgehog_config",
         "posthog_user"."events_column_config",
         "posthog_user"."email_opt_in",
         "posthog_datawarehousecredential"."created_by_id",
         "posthog_datawarehousecredential"."created_at",
         "posthog_datawarehousecredential"."id",
         "posthog_datawarehousecredential"."access_key",
         "posthog_datawarehousecredential"."access_secret",
         "posthog_datawarehousecredential"."team_id",
         "posthog_externaldatasource"."created_by_id",
         "posthog_externaldatasource"."created_at",
         "posthog_externaldatasource"."updated_at",
         "posthog_externaldatasource"."deleted",
         "posthog_externaldatasource"."deleted_at",
         "posthog_externaldatasource"."id",
         "posthog_externaldatasource"."source_id",
         "posthog_externaldatasource"."connection_id",
         "posthog_externaldatasource"."destination_id",
         "posthog_externaldatasource"."team_id",
         "posthog_externaldatasource"."sync_frequency",
         "posthog_externaldatasource"."status",
         "posthog_externaldatasource"."source_type",
         "posthog_externaldatasource"."job_inputs",
         "posthog_externaldatasource"."are_tables_created",
         "posthog_externaldatasource"."prefix"
  FROM "posthog_datawarehousetable"
  LEFT OUTER JOIN "posthog_user" ON ("posthog_datawarehousetable"."created_by_id" = "posthog_user"."id")
  LEFT OUTER JOIN "posthog_datawarehousecredential" ON ("posthog_datawarehousetable"."credential_id" = "posthog_datawarehousecredential"."id")
  LEFT OUTER JOIN "posthog_externaldatasource" ON ("posthog_datawarehousetable"."external_data_source_id" = "posthog_externaldatasource"."id")
  WHERE ("posthog_datawarehousetable"."team_id" = 2
         AND NOT ("posthog_datawarehousetable"."deleted"
                  AND "posthog_datawarehousetable"."deleted" IS NOT NULL))
  '''
# ---
# name: TestSessionRecordings.test_get_session_recordings.27
  '''
  SELECT "posthog_datawarehousejoin"."created_by_id",
         "posthog_datawarehousejoin"."created_at",
         "posthog_datawarehousejoin"."deleted",
         "posthog_datawarehousejoin"."deleted_at",
         "posthog_datawarehousejoin"."id",
         "posthog_datawarehousejoin"."team_id",
         "posthog_datawarehousejoin"."source_table_name",
         "posthog_datawarehousejoin"."source_table_key",
         "posthog_datawarehousejoin"."joining_table_name",
         "posthog_datawarehousejoin"."joining_table_key",
         "posthog_datawarehousejoin"."field_name"
  FROM "posthog_datawarehousejoin"
  WHERE ("posthog_datawarehousejoin"."team_id" = 2
         AND NOT ("posthog_datawarehousejoin"."deleted"
                  AND "posthog_datawarehousejoin"."deleted" IS NOT NULL))
  '''
# ---
# name: TestSessionRecordings.test_get_session_recordings.28
  '''
  SELECT "posthog_sessionrecording"."id",
         "posthog_sessionrecording"."session_id",
         "posthog_sessionrecording"."team_id",
         "posthog_sessionrecording"."created_at",
         "posthog_sessionrecording"."deleted",
         "posthog_sessionrecording"."object_storage_path",
         "posthog_sessionrecording"."distinct_id",
         "posthog_sessionrecording"."duration",
         "posthog_sessionrecording"."active_seconds",
         "posthog_sessionrecording"."inactive_seconds",
         "posthog_sessionrecording"."start_time",
         "posthog_sessionrecording"."end_time",
         "posthog_sessionrecording"."click_count",
         "posthog_sessionrecording"."keypress_count",
         "posthog_sessionrecording"."mouse_activity_count",
         "posthog_sessionrecording"."console_log_count",
         "posthog_sessionrecording"."console_warn_count",
         "posthog_sessionrecording"."console_error_count",
         "posthog_sessionrecording"."start_url",
         "posthog_sessionrecording"."storage_version"
  FROM "posthog_sessionrecording"
  WHERE ("posthog_sessionrecording"."session_id" IN ('test_get_session_recordings-1',
                                                     'test_get_session_recordings-2')
         AND "posthog_sessionrecording"."team_id" = 2)
  '''
# ---
# name: TestSessionRecordings.test_get_session_recordings.29
  '''
  SELECT "posthog_sessionrecordingviewed"."session_id"
  FROM "posthog_sessionrecordingviewed"
  WHERE ("posthog_sessionrecordingviewed"."team_id" = 2
         AND "posthog_sessionrecordingviewed"."user_id" = 2)
  '''
# ---
# name: TestSessionRecordings.test_get_session_recordings.3
  '''
  SELECT "posthog_team"."id",
         "posthog_team"."uuid",
         "posthog_team"."organization_id",
         "posthog_team"."project_id",
         "posthog_team"."api_token",
         "posthog_team"."app_urls",
         "posthog_team"."name",
         "posthog_team"."slack_incoming_webhook",
         "posthog_team"."created_at",
         "posthog_team"."updated_at",
         "posthog_team"."anonymize_ips",
         "posthog_team"."completed_snippet_onboarding",
         "posthog_team"."has_completed_onboarding_for",
         "posthog_team"."ingested_event",
         "posthog_team"."autocapture_opt_out",
         "posthog_team"."autocapture_web_vitals_opt_in",
         "posthog_team"."autocapture_web_vitals_allowed_metrics",
         "posthog_team"."autocapture_exceptions_opt_in",
         "posthog_team"."autocapture_exceptions_errors_to_ignore",
         "posthog_team"."person_processing_opt_out",
         "posthog_team"."session_recording_opt_in",
         "posthog_team"."session_recording_sample_rate",
         "posthog_team"."session_recording_minimum_duration_milliseconds",
         "posthog_team"."session_recording_linked_flag",
         "posthog_team"."session_recording_network_payload_capture_config",
         "posthog_team"."session_recording_url_trigger_config",
         "posthog_team"."session_replay_config",
         "posthog_team"."survey_config",
         "posthog_team"."capture_console_log_opt_in",
         "posthog_team"."capture_performance_opt_in",
         "posthog_team"."surveys_opt_in",
         "posthog_team"."heatmaps_opt_in",
         "posthog_team"."session_recording_version",
         "posthog_team"."signup_token",
         "posthog_team"."is_demo",
         "posthog_team"."access_control",
         "posthog_team"."week_start_day",
         "posthog_team"."inject_web_apps",
         "posthog_team"."test_account_filters",
         "posthog_team"."test_account_filters_default_checked",
         "posthog_team"."path_cleaning_filters",
         "posthog_team"."timezone",
         "posthog_team"."data_attributes",
         "posthog_team"."person_display_name_properties",
         "posthog_team"."live_events_columns",
         "posthog_team"."recording_domains",
         "posthog_team"."primary_dashboard_id",
         "posthog_team"."extra_settings",
         "posthog_team"."modifiers",
         "posthog_team"."correlation_config",
         "posthog_team"."session_recording_retention_period_days",
         "posthog_team"."plugins_opt_in",
         "posthog_team"."opt_out_capture",
         "posthog_team"."event_names",
         "posthog_team"."event_names_with_usage",
         "posthog_team"."event_properties",
         "posthog_team"."event_properties_with_usage",
         "posthog_team"."event_properties_numerical",
         "posthog_team"."external_data_workspace_id",
         "posthog_team"."external_data_workspace_last_synced_at"
  FROM "posthog_team"
  WHERE "posthog_team"."id" = 2
  LIMIT 21
  '''
# ---
# name: TestSessionRecordings.test_get_session_recordings.30
  '''
  SELECT "posthog_persondistinctid"."id",
         "posthog_persondistinctid"."team_id",
         "posthog_persondistinctid"."person_id",
         "posthog_persondistinctid"."distinct_id",
         "posthog_persondistinctid"."version",
         "posthog_person"."id",
         "posthog_person"."created_at",
         "posthog_person"."properties_last_updated_at",
         "posthog_person"."properties_last_operation",
         "posthog_person"."team_id",
         "posthog_person"."properties",
         "posthog_person"."is_user_id",
         "posthog_person"."is_identified",
         "posthog_person"."uuid",
         "posthog_person"."version"
  FROM "posthog_persondistinctid"
  INNER JOIN "posthog_person" ON ("posthog_persondistinctid"."person_id" = "posthog_person"."id")
  WHERE ("posthog_persondistinctid"."distinct_id" IN ('user2',
                                                      'user_one_0')
         AND "posthog_persondistinctid"."team_id" = 2)
  '''
# ---
# name: TestSessionRecordings.test_get_session_recordings.31
  '''
  SELECT "posthog_persondistinctid"."id",
         "posthog_persondistinctid"."team_id",
         "posthog_persondistinctid"."person_id",
         "posthog_persondistinctid"."distinct_id",
         "posthog_persondistinctid"."version",
         "posthog_person"."id",
         "posthog_person"."created_at",
         "posthog_person"."properties_last_updated_at",
         "posthog_person"."properties_last_operation",
         "posthog_person"."team_id",
         "posthog_person"."properties",
         "posthog_person"."is_user_id",
         "posthog_person"."is_identified",
         "posthog_person"."uuid",
         "posthog_person"."version"
  FROM "posthog_persondistinctid"
  INNER JOIN "posthog_person" ON ("posthog_persondistinctid"."person_id" = "posthog_person"."id")
  WHERE ("posthog_persondistinctid"."distinct_id" IN ('user2',
                                                      'user_one_0')
         AND "posthog_persondistinctid"."team_id" = 2)
  '''
# ---
# name: TestSessionRecordings.test_get_session_recordings.4
  '''
  SELECT "posthog_team"."id",
         "posthog_team"."uuid",
         "posthog_team"."organization_id",
         "posthog_team"."project_id",
         "posthog_team"."api_token",
         "posthog_team"."app_urls",
         "posthog_team"."name",
         "posthog_team"."slack_incoming_webhook",
         "posthog_team"."created_at",
         "posthog_team"."updated_at",
         "posthog_team"."anonymize_ips",
         "posthog_team"."completed_snippet_onboarding",
         "posthog_team"."has_completed_onboarding_for",
         "posthog_team"."ingested_event",
         "posthog_team"."autocapture_opt_out",
         "posthog_team"."autocapture_web_vitals_opt_in",
         "posthog_team"."autocapture_web_vitals_allowed_metrics",
         "posthog_team"."autocapture_exceptions_opt_in",
         "posthog_team"."autocapture_exceptions_errors_to_ignore",
         "posthog_team"."person_processing_opt_out",
         "posthog_team"."session_recording_opt_in",
         "posthog_team"."session_recording_sample_rate",
         "posthog_team"."session_recording_minimum_duration_milliseconds",
         "posthog_team"."session_recording_linked_flag",
         "posthog_team"."session_recording_network_payload_capture_config",
         "posthog_team"."session_recording_url_trigger_config",
         "posthog_team"."session_replay_config",
         "posthog_team"."survey_config",
         "posthog_team"."capture_console_log_opt_in",
         "posthog_team"."capture_performance_opt_in",
         "posthog_team"."surveys_opt_in",
         "posthog_team"."heatmaps_opt_in",
         "posthog_team"."session_recording_version",
         "posthog_team"."signup_token",
         "posthog_team"."is_demo",
         "posthog_team"."access_control",
         "posthog_team"."week_start_day",
         "posthog_team"."inject_web_apps",
         "posthog_team"."test_account_filters",
         "posthog_team"."test_account_filters_default_checked",
         "posthog_team"."path_cleaning_filters",
         "posthog_team"."timezone",
         "posthog_team"."data_attributes",
         "posthog_team"."person_display_name_properties",
         "posthog_team"."live_events_columns",
         "posthog_team"."recording_domains",
         "posthog_team"."primary_dashboard_id",
         "posthog_team"."extra_settings",
         "posthog_team"."modifiers",
         "posthog_team"."correlation_config",
         "posthog_team"."session_recording_retention_period_days",
         "posthog_team"."plugins_opt_in",
         "posthog_team"."opt_out_capture",
         "posthog_team"."event_names",
         "posthog_team"."event_names_with_usage",
         "posthog_team"."event_properties",
         "posthog_team"."event_properties_with_usage",
         "posthog_team"."event_properties_numerical",
         "posthog_team"."external_data_workspace_id",
         "posthog_team"."external_data_workspace_last_synced_at"
  FROM "posthog_team"
  WHERE "posthog_team"."id" = 2
  LIMIT 21
  '''
# ---
# name: TestSessionRecordings.test_get_session_recordings.5
  '''
  SELECT "posthog_team"."id",
         "posthog_team"."uuid",
         "posthog_team"."organization_id",
         "posthog_team"."project_id",
         "posthog_team"."api_token",
         "posthog_team"."app_urls",
         "posthog_team"."name",
         "posthog_team"."slack_incoming_webhook",
         "posthog_team"."created_at",
         "posthog_team"."updated_at",
         "posthog_team"."anonymize_ips",
         "posthog_team"."completed_snippet_onboarding",
         "posthog_team"."has_completed_onboarding_for",
         "posthog_team"."ingested_event",
         "posthog_team"."autocapture_opt_out",
         "posthog_team"."autocapture_web_vitals_opt_in",
         "posthog_team"."autocapture_web_vitals_allowed_metrics",
         "posthog_team"."autocapture_exceptions_opt_in",
         "posthog_team"."autocapture_exceptions_errors_to_ignore",
         "posthog_team"."person_processing_opt_out",
         "posthog_team"."session_recording_opt_in",
         "posthog_team"."session_recording_sample_rate",
         "posthog_team"."session_recording_minimum_duration_milliseconds",
         "posthog_team"."session_recording_linked_flag",
         "posthog_team"."session_recording_network_payload_capture_config",
         "posthog_team"."session_recording_url_trigger_config",
         "posthog_team"."session_replay_config",
         "posthog_team"."survey_config",
         "posthog_team"."capture_console_log_opt_in",
         "posthog_team"."capture_performance_opt_in",
         "posthog_team"."surveys_opt_in",
         "posthog_team"."heatmaps_opt_in",
         "posthog_team"."session_recording_version",
         "posthog_team"."signup_token",
         "posthog_team"."is_demo",
         "posthog_team"."access_control",
         "posthog_team"."week_start_day",
         "posthog_team"."inject_web_apps",
         "posthog_team"."test_account_filters",
         "posthog_team"."test_account_filters_default_checked",
         "posthog_team"."path_cleaning_filters",
         "posthog_team"."timezone",
         "posthog_team"."data_attributes",
         "posthog_team"."person_display_name_properties",
         "posthog_team"."live_events_columns",
         "posthog_team"."recording_domains",
         "posthog_team"."primary_dashboard_id",
         "posthog_team"."extra_settings",
         "posthog_team"."modifiers",
         "posthog_team"."correlation_config",
         "posthog_team"."session_recording_retention_period_days",
         "posthog_team"."plugins_opt_in",
         "posthog_team"."opt_out_capture",
         "posthog_team"."event_names",
         "posthog_team"."event_names_with_usage",
         "posthog_team"."event_properties",
         "posthog_team"."event_properties_with_usage",
         "posthog_team"."event_properties_numerical",
         "posthog_team"."external_data_workspace_id",
         "posthog_team"."external_data_workspace_last_synced_at"
  FROM "posthog_team"
  WHERE "posthog_team"."id" = 2
  LIMIT 21
  '''
# ---
# name: TestSessionRecordings.test_get_session_recordings.6
  '''
  SELECT "posthog_team"."id",
         "posthog_team"."uuid",
         "posthog_team"."organization_id",
         "posthog_team"."project_id",
         "posthog_team"."api_token",
         "posthog_team"."app_urls",
         "posthog_team"."name",
         "posthog_team"."slack_incoming_webhook",
         "posthog_team"."created_at",
         "posthog_team"."updated_at",
         "posthog_team"."anonymize_ips",
         "posthog_team"."completed_snippet_onboarding",
         "posthog_team"."has_completed_onboarding_for",
         "posthog_team"."ingested_event",
         "posthog_team"."autocapture_opt_out",
         "posthog_team"."autocapture_web_vitals_opt_in",
         "posthog_team"."autocapture_web_vitals_allowed_metrics",
         "posthog_team"."autocapture_exceptions_opt_in",
         "posthog_team"."autocapture_exceptions_errors_to_ignore",
         "posthog_team"."person_processing_opt_out",
         "posthog_team"."session_recording_opt_in",
         "posthog_team"."session_recording_sample_rate",
         "posthog_team"."session_recording_minimum_duration_milliseconds",
         "posthog_team"."session_recording_linked_flag",
         "posthog_team"."session_recording_network_payload_capture_config",
         "posthog_team"."session_recording_url_trigger_config",
         "posthog_team"."session_replay_config",
         "posthog_team"."survey_config",
         "posthog_team"."capture_console_log_opt_in",
         "posthog_team"."capture_performance_opt_in",
         "posthog_team"."surveys_opt_in",
         "posthog_team"."heatmaps_opt_in",
         "posthog_team"."session_recording_version",
         "posthog_team"."signup_token",
         "posthog_team"."is_demo",
         "posthog_team"."access_control",
         "posthog_team"."week_start_day",
         "posthog_team"."inject_web_apps",
         "posthog_team"."test_account_filters",
         "posthog_team"."test_account_filters_default_checked",
         "posthog_team"."path_cleaning_filters",
         "posthog_team"."timezone",
         "posthog_team"."data_attributes",
         "posthog_team"."person_display_name_properties",
         "posthog_team"."live_events_columns",
         "posthog_team"."recording_domains",
         "posthog_team"."primary_dashboard_id",
         "posthog_team"."extra_settings",
         "posthog_team"."modifiers",
         "posthog_team"."correlation_config",
         "posthog_team"."session_recording_retention_period_days",
         "posthog_team"."plugins_opt_in",
         "posthog_team"."opt_out_capture",
         "posthog_team"."event_names",
         "posthog_team"."event_names_with_usage",
         "posthog_team"."event_properties",
         "posthog_team"."event_properties_with_usage",
         "posthog_team"."event_properties_numerical",
         "posthog_team"."external_data_workspace_id",
         "posthog_team"."external_data_workspace_last_synced_at"
  FROM "posthog_team"
  WHERE "posthog_team"."id" = 2
  LIMIT 21
  '''
# ---
# name: TestSessionRecordings.test_get_session_recordings.7
  '''
  SELECT "posthog_team"."id",
         "posthog_team"."uuid",
         "posthog_team"."organization_id",
         "posthog_team"."project_id",
         "posthog_team"."api_token",
         "posthog_team"."app_urls",
         "posthog_team"."name",
         "posthog_team"."slack_incoming_webhook",
         "posthog_team"."created_at",
         "posthog_team"."updated_at",
         "posthog_team"."anonymize_ips",
         "posthog_team"."completed_snippet_onboarding",
         "posthog_team"."has_completed_onboarding_for",
         "posthog_team"."ingested_event",
         "posthog_team"."autocapture_opt_out",
         "posthog_team"."autocapture_web_vitals_opt_in",
         "posthog_team"."autocapture_web_vitals_allowed_metrics",
         "posthog_team"."autocapture_exceptions_opt_in",
         "posthog_team"."autocapture_exceptions_errors_to_ignore",
         "posthog_team"."person_processing_opt_out",
         "posthog_team"."session_recording_opt_in",
         "posthog_team"."session_recording_sample_rate",
         "posthog_team"."session_recording_minimum_duration_milliseconds",
         "posthog_team"."session_recording_linked_flag",
         "posthog_team"."session_recording_network_payload_capture_config",
         "posthog_team"."session_recording_url_trigger_config",
         "posthog_team"."session_replay_config",
         "posthog_team"."survey_config",
         "posthog_team"."capture_console_log_opt_in",
         "posthog_team"."capture_performance_opt_in",
         "posthog_team"."surveys_opt_in",
         "posthog_team"."heatmaps_opt_in",
         "posthog_team"."session_recording_version",
         "posthog_team"."signup_token",
         "posthog_team"."is_demo",
         "posthog_team"."access_control",
         "posthog_team"."week_start_day",
         "posthog_team"."inject_web_apps",
         "posthog_team"."test_account_filters",
         "posthog_team"."test_account_filters_default_checked",
         "posthog_team"."path_cleaning_filters",
         "posthog_team"."timezone",
         "posthog_team"."data_attributes",
         "posthog_team"."person_display_name_properties",
         "posthog_team"."live_events_columns",
         "posthog_team"."recording_domains",
         "posthog_team"."primary_dashboard_id",
         "posthog_team"."extra_settings",
         "posthog_team"."modifiers",
         "posthog_team"."correlation_config",
         "posthog_team"."session_recording_retention_period_days",
         "posthog_team"."plugins_opt_in",
         "posthog_team"."opt_out_capture",
         "posthog_team"."event_names",
         "posthog_team"."event_names_with_usage",
         "posthog_team"."event_properties",
         "posthog_team"."event_properties_with_usage",
         "posthog_team"."event_properties_numerical",
         "posthog_team"."external_data_workspace_id",
         "posthog_team"."external_data_workspace_last_synced_at"
  FROM "posthog_team"
  WHERE "posthog_team"."id" = 2
  LIMIT 21
  '''
# ---
# name: TestSessionRecordings.test_get_session_recordings.8
  '''
  SELECT "posthog_team"."id",
         "posthog_team"."uuid",
         "posthog_team"."organization_id",
         "posthog_team"."project_id",
         "posthog_team"."api_token",
         "posthog_team"."app_urls",
         "posthog_team"."name",
         "posthog_team"."slack_incoming_webhook",
         "posthog_team"."created_at",
         "posthog_team"."updated_at",
         "posthog_team"."anonymize_ips",
         "posthog_team"."completed_snippet_onboarding",
         "posthog_team"."has_completed_onboarding_for",
         "posthog_team"."ingested_event",
         "posthog_team"."autocapture_opt_out",
         "posthog_team"."autocapture_web_vitals_opt_in",
         "posthog_team"."autocapture_web_vitals_allowed_metrics",
         "posthog_team"."autocapture_exceptions_opt_in",
         "posthog_team"."autocapture_exceptions_errors_to_ignore",
         "posthog_team"."person_processing_opt_out",
         "posthog_team"."session_recording_opt_in",
         "posthog_team"."session_recording_sample_rate",
         "posthog_team"."session_recording_minimum_duration_milliseconds",
         "posthog_team"."session_recording_linked_flag",
         "posthog_team"."session_recording_network_payload_capture_config",
         "posthog_team"."session_recording_url_trigger_config",
         "posthog_team"."session_replay_config",
         "posthog_team"."survey_config",
         "posthog_team"."capture_console_log_opt_in",
         "posthog_team"."capture_performance_opt_in",
         "posthog_team"."surveys_opt_in",
         "posthog_team"."heatmaps_opt_in",
         "posthog_team"."session_recording_version",
         "posthog_team"."signup_token",
         "posthog_team"."is_demo",
         "posthog_team"."access_control",
         "posthog_team"."week_start_day",
         "posthog_team"."inject_web_apps",
         "posthog_team"."test_account_filters",
         "posthog_team"."test_account_filters_default_checked",
         "posthog_team"."path_cleaning_filters",
         "posthog_team"."timezone",
         "posthog_team"."data_attributes",
         "posthog_team"."person_display_name_properties",
         "posthog_team"."live_events_columns",
         "posthog_team"."recording_domains",
         "posthog_team"."primary_dashboard_id",
         "posthog_team"."extra_settings",
         "posthog_team"."modifiers",
         "posthog_team"."correlation_config",
         "posthog_team"."session_recording_retention_period_days",
         "posthog_team"."plugins_opt_in",
         "posthog_team"."opt_out_capture",
         "posthog_team"."event_names",
         "posthog_team"."event_names_with_usage",
         "posthog_team"."event_properties",
         "posthog_team"."event_properties_with_usage",
         "posthog_team"."event_properties_numerical",
         "posthog_team"."external_data_workspace_id",
         "posthog_team"."external_data_workspace_last_synced_at"
  FROM "posthog_team"
  WHERE "posthog_team"."id" = 2
  LIMIT 21
  '''
# ---
# name: TestSessionRecordings.test_get_session_recordings.9
  '''
  SELECT "posthog_team"."id",
         "posthog_team"."uuid",
         "posthog_team"."organization_id",
         "posthog_team"."project_id",
         "posthog_team"."api_token",
         "posthog_team"."app_urls",
         "posthog_team"."name",
         "posthog_team"."slack_incoming_webhook",
         "posthog_team"."created_at",
         "posthog_team"."updated_at",
         "posthog_team"."anonymize_ips",
         "posthog_team"."completed_snippet_onboarding",
         "posthog_team"."has_completed_onboarding_for",
         "posthog_team"."ingested_event",
         "posthog_team"."autocapture_opt_out",
         "posthog_team"."autocapture_web_vitals_opt_in",
         "posthog_team"."autocapture_web_vitals_allowed_metrics",
         "posthog_team"."autocapture_exceptions_opt_in",
         "posthog_team"."autocapture_exceptions_errors_to_ignore",
         "posthog_team"."person_processing_opt_out",
         "posthog_team"."session_recording_opt_in",
         "posthog_team"."session_recording_sample_rate",
         "posthog_team"."session_recording_minimum_duration_milliseconds",
         "posthog_team"."session_recording_linked_flag",
         "posthog_team"."session_recording_network_payload_capture_config",
         "posthog_team"."session_recording_url_trigger_config",
         "posthog_team"."session_replay_config",
         "posthog_team"."survey_config",
         "posthog_team"."capture_console_log_opt_in",
         "posthog_team"."capture_performance_opt_in",
         "posthog_team"."surveys_opt_in",
         "posthog_team"."heatmaps_opt_in",
         "posthog_team"."session_recording_version",
         "posthog_team"."signup_token",
         "posthog_team"."is_demo",
         "posthog_team"."access_control",
         "posthog_team"."week_start_day",
         "posthog_team"."inject_web_apps",
         "posthog_team"."test_account_filters",
         "posthog_team"."test_account_filters_default_checked",
         "posthog_team"."path_cleaning_filters",
         "posthog_team"."timezone",
         "posthog_team"."data_attributes",
         "posthog_team"."person_display_name_properties",
         "posthog_team"."live_events_columns",
         "posthog_team"."recording_domains",
         "posthog_team"."primary_dashboard_id",
         "posthog_team"."extra_settings",
         "posthog_team"."modifiers",
         "posthog_team"."correlation_config",
         "posthog_team"."session_recording_retention_period_days",
         "posthog_team"."plugins_opt_in",
         "posthog_team"."opt_out_capture",
         "posthog_team"."event_names",
         "posthog_team"."event_names_with_usage",
         "posthog_team"."event_properties",
         "posthog_team"."event_properties_with_usage",
         "posthog_team"."event_properties_numerical",
         "posthog_team"."external_data_workspace_id",
         "posthog_team"."external_data_workspace_last_synced_at"
  FROM "posthog_team"
  WHERE "posthog_team"."id" = 2
  LIMIT 21
  '''
# ---
# name: TestSessionRecordings.test_listing_recordings_is_not_nplus1_for_persons
  '''
  SELECT "posthog_user"."id",
         "posthog_user"."password",
         "posthog_user"."last_login",
         "posthog_user"."first_name",
         "posthog_user"."last_name",
         "posthog_user"."is_staff",
         "posthog_user"."date_joined",
         "posthog_user"."uuid",
         "posthog_user"."current_organization_id",
         "posthog_user"."current_team_id",
         "posthog_user"."email",
         "posthog_user"."pending_email",
         "posthog_user"."temporary_token",
         "posthog_user"."distinct_id",
         "posthog_user"."is_email_verified",
         "posthog_user"."has_seen_product_intro_for",
         "posthog_user"."strapi_id",
         "posthog_user"."is_active",
         "posthog_user"."theme_mode",
         "posthog_user"."partial_notification_settings",
         "posthog_user"."anonymize_data",
         "posthog_user"."toolbar_mode",
         "posthog_user"."hedgehog_config",
         "posthog_user"."events_column_config",
         "posthog_user"."email_opt_in"
  FROM "posthog_user"
  WHERE "posthog_user"."id" = 2
  LIMIT 21
  '''
# ---
# name: TestSessionRecordings.test_listing_recordings_is_not_nplus1_for_persons.1
  '''
  SELECT "posthog_team"."id",
         "posthog_team"."uuid",
         "posthog_team"."organization_id",
         "posthog_team"."project_id",
         "posthog_team"."api_token",
         "posthog_team"."app_urls",
         "posthog_team"."name",
         "posthog_team"."slack_incoming_webhook",
         "posthog_team"."created_at",
         "posthog_team"."updated_at",
         "posthog_team"."anonymize_ips",
         "posthog_team"."completed_snippet_onboarding",
         "posthog_team"."has_completed_onboarding_for",
         "posthog_team"."ingested_event",
         "posthog_team"."autocapture_opt_out",
         "posthog_team"."autocapture_web_vitals_opt_in",
         "posthog_team"."autocapture_web_vitals_allowed_metrics",
         "posthog_team"."autocapture_exceptions_opt_in",
         "posthog_team"."autocapture_exceptions_errors_to_ignore",
         "posthog_team"."person_processing_opt_out",
         "posthog_team"."session_recording_opt_in",
         "posthog_team"."session_recording_sample_rate",
         "posthog_team"."session_recording_minimum_duration_milliseconds",
         "posthog_team"."session_recording_linked_flag",
         "posthog_team"."session_recording_network_payload_capture_config",
         "posthog_team"."session_recording_url_trigger_config",
         "posthog_team"."session_replay_config",
         "posthog_team"."survey_config",
         "posthog_team"."capture_console_log_opt_in",
         "posthog_team"."capture_performance_opt_in",
         "posthog_team"."surveys_opt_in",
         "posthog_team"."heatmaps_opt_in",
         "posthog_team"."session_recording_version",
         "posthog_team"."signup_token",
         "posthog_team"."is_demo",
         "posthog_team"."access_control",
         "posthog_team"."week_start_day",
         "posthog_team"."inject_web_apps",
         "posthog_team"."test_account_filters",
         "posthog_team"."test_account_filters_default_checked",
         "posthog_team"."path_cleaning_filters",
         "posthog_team"."timezone",
         "posthog_team"."data_attributes",
         "posthog_team"."person_display_name_properties",
         "posthog_team"."live_events_columns",
         "posthog_team"."recording_domains",
         "posthog_team"."primary_dashboard_id",
         "posthog_team"."extra_settings",
         "posthog_team"."modifiers",
         "posthog_team"."correlation_config",
         "posthog_team"."session_recording_retention_period_days",
         "posthog_team"."external_data_workspace_id",
         "posthog_team"."external_data_workspace_last_synced_at"
  FROM "posthog_team"
  WHERE "posthog_team"."id" = 2
  LIMIT 21
  '''
# ---
# name: TestSessionRecordings.test_listing_recordings_is_not_nplus1_for_persons.10
  '''
  SELECT "posthog_datawarehousejoin"."created_by_id",
         "posthog_datawarehousejoin"."created_at",
         "posthog_datawarehousejoin"."deleted",
         "posthog_datawarehousejoin"."deleted_at",
         "posthog_datawarehousejoin"."id",
         "posthog_datawarehousejoin"."team_id",
         "posthog_datawarehousejoin"."source_table_name",
         "posthog_datawarehousejoin"."source_table_key",
         "posthog_datawarehousejoin"."joining_table_name",
         "posthog_datawarehousejoin"."joining_table_key",
         "posthog_datawarehousejoin"."field_name"
  FROM "posthog_datawarehousejoin"
  WHERE ("posthog_datawarehousejoin"."team_id" = 2
         AND NOT ("posthog_datawarehousejoin"."deleted"
                  AND "posthog_datawarehousejoin"."deleted" IS NOT NULL))
  '''
# ---
# name: TestSessionRecordings.test_listing_recordings_is_not_nplus1_for_persons.100
  '''
  SELECT "posthog_user"."id",
         "posthog_user"."password",
         "posthog_user"."last_login",
         "posthog_user"."first_name",
         "posthog_user"."last_name",
         "posthog_user"."is_staff",
         "posthog_user"."date_joined",
         "posthog_user"."uuid",
         "posthog_user"."current_organization_id",
         "posthog_user"."current_team_id",
         "posthog_user"."email",
         "posthog_user"."pending_email",
         "posthog_user"."temporary_token",
         "posthog_user"."distinct_id",
         "posthog_user"."is_email_verified",
         "posthog_user"."has_seen_product_intro_for",
         "posthog_user"."strapi_id",
         "posthog_user"."is_active",
         "posthog_user"."theme_mode",
         "posthog_user"."partial_notification_settings",
         "posthog_user"."anonymize_data",
         "posthog_user"."toolbar_mode",
         "posthog_user"."hedgehog_config",
         "posthog_user"."events_column_config",
         "posthog_user"."email_opt_in"
  FROM "posthog_user"
  WHERE "posthog_user"."id" = 2
  LIMIT 21
  '''
# ---
# name: TestSessionRecordings.test_listing_recordings_is_not_nplus1_for_persons.101
  '''
  SELECT "posthog_team"."id",
         "posthog_team"."uuid",
         "posthog_team"."organization_id",
         "posthog_team"."project_id",
         "posthog_team"."api_token",
         "posthog_team"."app_urls",
         "posthog_team"."name",
         "posthog_team"."slack_incoming_webhook",
         "posthog_team"."created_at",
         "posthog_team"."updated_at",
         "posthog_team"."anonymize_ips",
         "posthog_team"."completed_snippet_onboarding",
         "posthog_team"."has_completed_onboarding_for",
         "posthog_team"."ingested_event",
         "posthog_team"."autocapture_opt_out",
         "posthog_team"."autocapture_web_vitals_opt_in",
         "posthog_team"."autocapture_web_vitals_allowed_metrics",
         "posthog_team"."autocapture_exceptions_opt_in",
         "posthog_team"."autocapture_exceptions_errors_to_ignore",
         "posthog_team"."person_processing_opt_out",
         "posthog_team"."session_recording_opt_in",
         "posthog_team"."session_recording_sample_rate",
         "posthog_team"."session_recording_minimum_duration_milliseconds",
         "posthog_team"."session_recording_linked_flag",
         "posthog_team"."session_recording_network_payload_capture_config",
         "posthog_team"."session_recording_url_trigger_config",
         "posthog_team"."session_replay_config",
         "posthog_team"."survey_config",
         "posthog_team"."capture_console_log_opt_in",
         "posthog_team"."capture_performance_opt_in",
         "posthog_team"."surveys_opt_in",
         "posthog_team"."heatmaps_opt_in",
         "posthog_team"."session_recording_version",
         "posthog_team"."signup_token",
         "posthog_team"."is_demo",
         "posthog_team"."access_control",
         "posthog_team"."week_start_day",
         "posthog_team"."inject_web_apps",
         "posthog_team"."test_account_filters",
         "posthog_team"."test_account_filters_default_checked",
         "posthog_team"."path_cleaning_filters",
         "posthog_team"."timezone",
         "posthog_team"."data_attributes",
         "posthog_team"."person_display_name_properties",
         "posthog_team"."live_events_columns",
         "posthog_team"."recording_domains",
         "posthog_team"."primary_dashboard_id",
         "posthog_team"."extra_settings",
         "posthog_team"."modifiers",
         "posthog_team"."correlation_config",
         "posthog_team"."session_recording_retention_period_days",
         "posthog_team"."external_data_workspace_id",
         "posthog_team"."external_data_workspace_last_synced_at"
  FROM "posthog_team"
  WHERE "posthog_team"."id" = 2
  LIMIT 21
  '''
# ---
<<<<<<< HEAD
# name: TestSessionRecordings.test_listing_recordings_is_not_nplus1_for_persons.102
=======
# name: TestSessionRecordings.test_listing_recordings_is_not_nplus1_for_persons.104
  '''
  SELECT "posthog_person"."id",
         "posthog_person"."created_at",
         "posthog_person"."properties_last_updated_at",
         "posthog_person"."properties_last_operation",
         "posthog_person"."team_id",
         "posthog_person"."properties",
         "posthog_person"."is_user_id",
         "posthog_person"."is_identified",
         "posthog_person"."uuid",
         "posthog_person"."version"
  FROM "posthog_person"
  INNER JOIN "posthog_persondistinctid" ON ("posthog_person"."id" = "posthog_persondistinctid"."person_id")
  WHERE ("posthog_persondistinctid"."distinct_id" = 'user6'
         AND "posthog_persondistinctid"."team_id" = 2)
  LIMIT 21
  '''
# ---
# name: TestSessionRecordings.test_listing_recordings_is_not_nplus1_for_persons.105
  '''
  SELECT "posthog_person"."id",
         "posthog_person"."created_at",
         "posthog_person"."properties_last_updated_at",
         "posthog_person"."properties_last_operation",
         "posthog_person"."team_id",
         "posthog_person"."properties",
         "posthog_person"."is_user_id",
         "posthog_person"."is_identified",
         "posthog_person"."uuid",
         "posthog_person"."version"
  FROM "posthog_person"
  INNER JOIN "posthog_persondistinctid" ON ("posthog_person"."id" = "posthog_persondistinctid"."person_id")
  WHERE ("posthog_persondistinctid"."distinct_id" = 'user6'
         AND "posthog_persondistinctid"."team_id" = 2)
  LIMIT 21
  '''
# ---
# name: TestSessionRecordings.test_listing_recordings_is_not_nplus1_for_persons.106
  '''
  SELECT "posthog_user"."id",
         "posthog_user"."password",
         "posthog_user"."last_login",
         "posthog_user"."first_name",
         "posthog_user"."last_name",
         "posthog_user"."is_staff",
         "posthog_user"."date_joined",
         "posthog_user"."uuid",
         "posthog_user"."current_organization_id",
         "posthog_user"."current_team_id",
         "posthog_user"."email",
         "posthog_user"."pending_email",
         "posthog_user"."temporary_token",
         "posthog_user"."distinct_id",
         "posthog_user"."is_email_verified",
         "posthog_user"."has_seen_product_intro_for",
         "posthog_user"."strapi_id",
         "posthog_user"."is_active",
         "posthog_user"."theme_mode",
         "posthog_user"."partial_notification_settings",
         "posthog_user"."anonymize_data",
         "posthog_user"."toolbar_mode",
         "posthog_user"."hedgehog_config",
         "posthog_user"."events_column_config",
         "posthog_user"."email_opt_in"
  FROM "posthog_user"
  WHERE "posthog_user"."id" = 2
  LIMIT 21
  '''
# ---
# name: TestSessionRecordings.test_listing_recordings_is_not_nplus1_for_persons.107
  '''
  SELECT "posthog_team"."id",
         "posthog_team"."uuid",
         "posthog_team"."organization_id",
         "posthog_team"."project_id",
         "posthog_team"."api_token",
         "posthog_team"."app_urls",
         "posthog_team"."name",
         "posthog_team"."slack_incoming_webhook",
         "posthog_team"."created_at",
         "posthog_team"."updated_at",
         "posthog_team"."anonymize_ips",
         "posthog_team"."completed_snippet_onboarding",
         "posthog_team"."has_completed_onboarding_for",
         "posthog_team"."ingested_event",
         "posthog_team"."autocapture_opt_out",
         "posthog_team"."autocapture_web_vitals_opt_in",
         "posthog_team"."autocapture_web_vitals_allowed_metrics",
         "posthog_team"."autocapture_exceptions_opt_in",
         "posthog_team"."autocapture_exceptions_errors_to_ignore",
         "posthog_team"."person_processing_opt_out",
         "posthog_team"."session_recording_opt_in",
         "posthog_team"."session_recording_sample_rate",
         "posthog_team"."session_recording_minimum_duration_milliseconds",
         "posthog_team"."session_recording_linked_flag",
         "posthog_team"."session_recording_network_payload_capture_config",
         "posthog_team"."session_recording_url_trigger_config",
         "posthog_team"."session_replay_config",
         "posthog_team"."survey_config",
         "posthog_team"."capture_console_log_opt_in",
         "posthog_team"."capture_performance_opt_in",
         "posthog_team"."surveys_opt_in",
         "posthog_team"."heatmaps_opt_in",
         "posthog_team"."session_recording_version",
         "posthog_team"."signup_token",
         "posthog_team"."is_demo",
         "posthog_team"."access_control",
         "posthog_team"."week_start_day",
         "posthog_team"."inject_web_apps",
         "posthog_team"."test_account_filters",
         "posthog_team"."test_account_filters_default_checked",
         "posthog_team"."path_cleaning_filters",
         "posthog_team"."timezone",
         "posthog_team"."data_attributes",
         "posthog_team"."person_display_name_properties",
         "posthog_team"."live_events_columns",
         "posthog_team"."recording_domains",
         "posthog_team"."primary_dashboard_id",
         "posthog_team"."extra_settings",
         "posthog_team"."modifiers",
         "posthog_team"."correlation_config",
         "posthog_team"."session_recording_retention_period_days",
         "posthog_team"."external_data_workspace_id",
         "posthog_team"."external_data_workspace_last_synced_at"
  FROM "posthog_team"
  WHERE "posthog_team"."id" = 2
  LIMIT 21
  '''
# ---
# name: TestSessionRecordings.test_listing_recordings_is_not_nplus1_for_persons.108
>>>>>>> 83b87f8a
  '''
  SELECT "posthog_organizationmembership"."id",
         "posthog_organizationmembership"."organization_id",
         "posthog_organizationmembership"."user_id",
         "posthog_organizationmembership"."level",
         "posthog_organizationmembership"."joined_at",
         "posthog_organizationmembership"."updated_at",
         "posthog_organization"."id",
         "posthog_organization"."name",
         "posthog_organization"."slug",
         "posthog_organization"."logo_media_id",
         "posthog_organization"."created_at",
         "posthog_organization"."updated_at",
         "posthog_organization"."plugins_access_level",
         "posthog_organization"."for_internal_metrics",
         "posthog_organization"."is_member_join_email_enabled",
         "posthog_organization"."enforce_2fa",
         "posthog_organization"."is_hipaa",
         "posthog_organization"."customer_id",
         "posthog_organization"."available_product_features",
         "posthog_organization"."usage",
         "posthog_organization"."never_drop_data",
         "posthog_organization"."customer_trust_scores",
         "posthog_organization"."setup_section_2_completed",
         "posthog_organization"."personalization",
         "posthog_organization"."domain_whitelist"
  FROM "posthog_organizationmembership"
  INNER JOIN "posthog_organization" ON ("posthog_organizationmembership"."organization_id" = "posthog_organization"."id")
  WHERE "posthog_organizationmembership"."user_id" = 2
  '''
# ---
# name: TestSessionRecordings.test_listing_recordings_is_not_nplus1_for_persons.103
  '''
  SELECT "posthog_grouptypemapping"."id",
         "posthog_grouptypemapping"."team_id",
         "posthog_grouptypemapping"."group_type",
         "posthog_grouptypemapping"."group_type_index",
         "posthog_grouptypemapping"."name_singular",
         "posthog_grouptypemapping"."name_plural"
  FROM "posthog_grouptypemapping"
  WHERE "posthog_grouptypemapping"."team_id" = 2
  '''
# ---
# name: TestSessionRecordings.test_listing_recordings_is_not_nplus1_for_persons.104
  '''
  SELECT "posthog_datawarehousesavedquery"."created_by_id",
         "posthog_datawarehousesavedquery"."created_at",
         "posthog_datawarehousesavedquery"."deleted",
         "posthog_datawarehousesavedquery"."deleted_at",
         "posthog_datawarehousesavedquery"."id",
         "posthog_datawarehousesavedquery"."name",
         "posthog_datawarehousesavedquery"."team_id",
         "posthog_datawarehousesavedquery"."columns",
         "posthog_datawarehousesavedquery"."external_tables",
         "posthog_datawarehousesavedquery"."query",
         "posthog_datawarehousesavedquery"."status",
         "posthog_datawarehousesavedquery"."last_run_at",
         "posthog_datawarehousesavedquery"."table_id"
  FROM "posthog_datawarehousesavedquery"
  WHERE ("posthog_datawarehousesavedquery"."team_id" = 2
         AND NOT ("posthog_datawarehousesavedquery"."deleted"
                  AND "posthog_datawarehousesavedquery"."deleted" IS NOT NULL))
  '''
# ---
# name: TestSessionRecordings.test_listing_recordings_is_not_nplus1_for_persons.105
  '''
  SELECT "posthog_datawarehousetable"."created_by_id",
         "posthog_datawarehousetable"."created_at",
         "posthog_datawarehousetable"."updated_at",
         "posthog_datawarehousetable"."deleted",
         "posthog_datawarehousetable"."deleted_at",
         "posthog_datawarehousetable"."id",
         "posthog_datawarehousetable"."name",
         "posthog_datawarehousetable"."format",
         "posthog_datawarehousetable"."team_id",
         "posthog_datawarehousetable"."url_pattern",
         "posthog_datawarehousetable"."credential_id",
         "posthog_datawarehousetable"."external_data_source_id",
         "posthog_datawarehousetable"."columns",
         "posthog_datawarehousetable"."row_count",
         "posthog_user"."id",
         "posthog_user"."password",
         "posthog_user"."last_login",
         "posthog_user"."first_name",
         "posthog_user"."last_name",
         "posthog_user"."is_staff",
         "posthog_user"."date_joined",
         "posthog_user"."uuid",
         "posthog_user"."current_organization_id",
         "posthog_user"."current_team_id",
         "posthog_user"."email",
         "posthog_user"."pending_email",
         "posthog_user"."temporary_token",
         "posthog_user"."distinct_id",
         "posthog_user"."is_email_verified",
         "posthog_user"."requested_password_reset_at",
         "posthog_user"."has_seen_product_intro_for",
         "posthog_user"."strapi_id",
         "posthog_user"."is_active",
         "posthog_user"."theme_mode",
         "posthog_user"."partial_notification_settings",
         "posthog_user"."anonymize_data",
         "posthog_user"."toolbar_mode",
         "posthog_user"."hedgehog_config",
         "posthog_user"."events_column_config",
         "posthog_user"."email_opt_in",
         "posthog_datawarehousecredential"."created_by_id",
         "posthog_datawarehousecredential"."created_at",
         "posthog_datawarehousecredential"."id",
         "posthog_datawarehousecredential"."access_key",
         "posthog_datawarehousecredential"."access_secret",
         "posthog_datawarehousecredential"."team_id",
         "posthog_externaldatasource"."created_by_id",
         "posthog_externaldatasource"."created_at",
         "posthog_externaldatasource"."updated_at",
         "posthog_externaldatasource"."deleted",
         "posthog_externaldatasource"."deleted_at",
         "posthog_externaldatasource"."id",
         "posthog_externaldatasource"."source_id",
         "posthog_externaldatasource"."connection_id",
         "posthog_externaldatasource"."destination_id",
         "posthog_externaldatasource"."team_id",
         "posthog_externaldatasource"."sync_frequency",
         "posthog_externaldatasource"."status",
         "posthog_externaldatasource"."source_type",
         "posthog_externaldatasource"."job_inputs",
         "posthog_externaldatasource"."are_tables_created",
         "posthog_externaldatasource"."prefix"
  FROM "posthog_datawarehousetable"
  LEFT OUTER JOIN "posthog_user" ON ("posthog_datawarehousetable"."created_by_id" = "posthog_user"."id")
  LEFT OUTER JOIN "posthog_datawarehousecredential" ON ("posthog_datawarehousetable"."credential_id" = "posthog_datawarehousecredential"."id")
  LEFT OUTER JOIN "posthog_externaldatasource" ON ("posthog_datawarehousetable"."external_data_source_id" = "posthog_externaldatasource"."id")
  WHERE ("posthog_datawarehousetable"."team_id" = 2
         AND NOT ("posthog_datawarehousetable"."deleted"
                  AND "posthog_datawarehousetable"."deleted" IS NOT NULL))
  '''
# ---
# name: TestSessionRecordings.test_listing_recordings_is_not_nplus1_for_persons.106
  '''
  SELECT "posthog_datawarehousejoin"."created_by_id",
         "posthog_datawarehousejoin"."created_at",
         "posthog_datawarehousejoin"."deleted",
         "posthog_datawarehousejoin"."deleted_at",
         "posthog_datawarehousejoin"."id",
         "posthog_datawarehousejoin"."team_id",
         "posthog_datawarehousejoin"."source_table_name",
         "posthog_datawarehousejoin"."source_table_key",
         "posthog_datawarehousejoin"."joining_table_name",
         "posthog_datawarehousejoin"."joining_table_key",
         "posthog_datawarehousejoin"."field_name"
  FROM "posthog_datawarehousejoin"
  WHERE ("posthog_datawarehousejoin"."team_id" = 2
         AND NOT ("posthog_datawarehousejoin"."deleted"
                  AND "posthog_datawarehousejoin"."deleted" IS NOT NULL))
  '''
# ---
# name: TestSessionRecordings.test_listing_recordings_is_not_nplus1_for_persons.107
  '''
  SELECT "posthog_grouptypemapping"."id",
         "posthog_grouptypemapping"."team_id",
         "posthog_grouptypemapping"."group_type",
         "posthog_grouptypemapping"."group_type_index",
         "posthog_grouptypemapping"."name_singular",
         "posthog_grouptypemapping"."name_plural"
  FROM "posthog_grouptypemapping"
  WHERE "posthog_grouptypemapping"."team_id" = 2
  '''
# ---
# name: TestSessionRecordings.test_listing_recordings_is_not_nplus1_for_persons.108
  '''
  SELECT "posthog_datawarehousesavedquery"."created_by_id",
         "posthog_datawarehousesavedquery"."created_at",
         "posthog_datawarehousesavedquery"."deleted",
         "posthog_datawarehousesavedquery"."deleted_at",
         "posthog_datawarehousesavedquery"."id",
         "posthog_datawarehousesavedquery"."name",
         "posthog_datawarehousesavedquery"."team_id",
         "posthog_datawarehousesavedquery"."columns",
         "posthog_datawarehousesavedquery"."external_tables",
         "posthog_datawarehousesavedquery"."query",
         "posthog_datawarehousesavedquery"."status",
         "posthog_datawarehousesavedquery"."last_run_at",
         "posthog_datawarehousesavedquery"."table_id"
  FROM "posthog_datawarehousesavedquery"
  WHERE ("posthog_datawarehousesavedquery"."team_id" = 2
         AND NOT ("posthog_datawarehousesavedquery"."deleted"
                  AND "posthog_datawarehousesavedquery"."deleted" IS NOT NULL))
  '''
# ---
# name: TestSessionRecordings.test_listing_recordings_is_not_nplus1_for_persons.109
  '''
  SELECT "posthog_datawarehousetable"."created_by_id",
         "posthog_datawarehousetable"."created_at",
         "posthog_datawarehousetable"."updated_at",
         "posthog_datawarehousetable"."deleted",
         "posthog_datawarehousetable"."deleted_at",
         "posthog_datawarehousetable"."id",
         "posthog_datawarehousetable"."name",
         "posthog_datawarehousetable"."format",
         "posthog_datawarehousetable"."team_id",
         "posthog_datawarehousetable"."url_pattern",
         "posthog_datawarehousetable"."credential_id",
         "posthog_datawarehousetable"."external_data_source_id",
         "posthog_datawarehousetable"."columns",
         "posthog_datawarehousetable"."row_count",
         "posthog_user"."id",
         "posthog_user"."password",
         "posthog_user"."last_login",
         "posthog_user"."first_name",
         "posthog_user"."last_name",
         "posthog_user"."is_staff",
         "posthog_user"."date_joined",
         "posthog_user"."uuid",
         "posthog_user"."current_organization_id",
         "posthog_user"."current_team_id",
         "posthog_user"."email",
         "posthog_user"."pending_email",
         "posthog_user"."temporary_token",
         "posthog_user"."distinct_id",
         "posthog_user"."is_email_verified",
         "posthog_user"."requested_password_reset_at",
         "posthog_user"."has_seen_product_intro_for",
         "posthog_user"."strapi_id",
         "posthog_user"."is_active",
         "posthog_user"."theme_mode",
         "posthog_user"."partial_notification_settings",
         "posthog_user"."anonymize_data",
         "posthog_user"."toolbar_mode",
         "posthog_user"."hedgehog_config",
         "posthog_user"."events_column_config",
         "posthog_user"."email_opt_in",
         "posthog_datawarehousecredential"."created_by_id",
         "posthog_datawarehousecredential"."created_at",
         "posthog_datawarehousecredential"."id",
         "posthog_datawarehousecredential"."access_key",
         "posthog_datawarehousecredential"."access_secret",
         "posthog_datawarehousecredential"."team_id",
         "posthog_externaldatasource"."created_by_id",
         "posthog_externaldatasource"."created_at",
         "posthog_externaldatasource"."updated_at",
         "posthog_externaldatasource"."deleted",
         "posthog_externaldatasource"."deleted_at",
         "posthog_externaldatasource"."id",
         "posthog_externaldatasource"."source_id",
         "posthog_externaldatasource"."connection_id",
         "posthog_externaldatasource"."destination_id",
         "posthog_externaldatasource"."team_id",
         "posthog_externaldatasource"."sync_frequency",
         "posthog_externaldatasource"."status",
         "posthog_externaldatasource"."source_type",
         "posthog_externaldatasource"."job_inputs",
         "posthog_externaldatasource"."are_tables_created",
         "posthog_externaldatasource"."prefix"
  FROM "posthog_datawarehousetable"
  LEFT OUTER JOIN "posthog_user" ON ("posthog_datawarehousetable"."created_by_id" = "posthog_user"."id")
  LEFT OUTER JOIN "posthog_datawarehousecredential" ON ("posthog_datawarehousetable"."credential_id" = "posthog_datawarehousecredential"."id")
  LEFT OUTER JOIN "posthog_externaldatasource" ON ("posthog_datawarehousetable"."external_data_source_id" = "posthog_externaldatasource"."id")
  WHERE ("posthog_datawarehousetable"."team_id" = 2
         AND NOT ("posthog_datawarehousetable"."deleted"
                  AND "posthog_datawarehousetable"."deleted" IS NOT NULL))
  '''
# ---
# name: TestSessionRecordings.test_listing_recordings_is_not_nplus1_for_persons.11
  '''
  SELECT "posthog_sessionrecordingviewed"."session_id"
  FROM "posthog_sessionrecordingviewed"
  WHERE ("posthog_sessionrecordingviewed"."team_id" = 2
         AND "posthog_sessionrecordingviewed"."user_id" = 2)
  '''
# ---
# name: TestSessionRecordings.test_listing_recordings_is_not_nplus1_for_persons.110
  '''
  SELECT "posthog_datawarehousejoin"."created_by_id",
         "posthog_datawarehousejoin"."created_at",
         "posthog_datawarehousejoin"."deleted",
         "posthog_datawarehousejoin"."deleted_at",
         "posthog_datawarehousejoin"."id",
         "posthog_datawarehousejoin"."team_id",
         "posthog_datawarehousejoin"."source_table_name",
         "posthog_datawarehousejoin"."source_table_key",
         "posthog_datawarehousejoin"."joining_table_name",
         "posthog_datawarehousejoin"."joining_table_key",
         "posthog_datawarehousejoin"."field_name"
  FROM "posthog_datawarehousejoin"
  WHERE ("posthog_datawarehousejoin"."team_id" = 2
         AND NOT ("posthog_datawarehousejoin"."deleted"
                  AND "posthog_datawarehousejoin"."deleted" IS NOT NULL))
  '''
# ---
# name: TestSessionRecordings.test_listing_recordings_is_not_nplus1_for_persons.111
  '''
  SELECT "posthog_sessionrecording"."id",
         "posthog_sessionrecording"."session_id",
         "posthog_sessionrecording"."team_id",
         "posthog_sessionrecording"."created_at",
         "posthog_sessionrecording"."deleted",
         "posthog_sessionrecording"."object_storage_path",
         "posthog_sessionrecording"."distinct_id",
         "posthog_sessionrecording"."duration",
         "posthog_sessionrecording"."active_seconds",
         "posthog_sessionrecording"."inactive_seconds",
         "posthog_sessionrecording"."start_time",
         "posthog_sessionrecording"."end_time",
         "posthog_sessionrecording"."click_count",
         "posthog_sessionrecording"."keypress_count",
         "posthog_sessionrecording"."mouse_activity_count",
         "posthog_sessionrecording"."console_log_count",
         "posthog_sessionrecording"."console_warn_count",
         "posthog_sessionrecording"."console_error_count",
         "posthog_sessionrecording"."start_url",
         "posthog_sessionrecording"."storage_version"
  FROM "posthog_sessionrecording"
  WHERE ("posthog_sessionrecording"."session_id" IN ('1',
                                                     '2',
                                                     '3',
                                                     '4',
                                                     '5',
                                                     '6')
         AND "posthog_sessionrecording"."team_id" = 2)
  '''
# ---
# name: TestSessionRecordings.test_listing_recordings_is_not_nplus1_for_persons.112
  '''
  SELECT "posthog_sessionrecordingviewed"."session_id"
  FROM "posthog_sessionrecordingviewed"
  WHERE ("posthog_sessionrecordingviewed"."team_id" = 2
         AND "posthog_sessionrecordingviewed"."user_id" = 2)
  '''
# ---
# name: TestSessionRecordings.test_listing_recordings_is_not_nplus1_for_persons.113
  '''
  SELECT "posthog_persondistinctid"."id",
         "posthog_persondistinctid"."team_id",
         "posthog_persondistinctid"."person_id",
         "posthog_persondistinctid"."distinct_id",
         "posthog_persondistinctid"."version",
         "posthog_person"."id",
         "posthog_person"."created_at",
         "posthog_person"."properties_last_updated_at",
         "posthog_person"."properties_last_operation",
         "posthog_person"."team_id",
         "posthog_person"."properties",
         "posthog_person"."is_user_id",
         "posthog_person"."is_identified",
         "posthog_person"."uuid",
         "posthog_person"."version"
  FROM "posthog_persondistinctid"
  INNER JOIN "posthog_person" ON ("posthog_persondistinctid"."person_id" = "posthog_person"."id")
  WHERE ("posthog_persondistinctid"."distinct_id" IN ('user1',
                                                      'user2',
                                                      'user3',
                                                      'user4',
                                                      'user5',
                                                      'user6')
         AND "posthog_persondistinctid"."team_id" = 2)
  '''
# ---
# name: TestSessionRecordings.test_listing_recordings_is_not_nplus1_for_persons.114
  '''
  SELECT "posthog_team"."id",
         "posthog_team"."uuid",
         "posthog_team"."organization_id",
         "posthog_team"."project_id",
         "posthog_team"."api_token",
         "posthog_team"."app_urls",
         "posthog_team"."name",
         "posthog_team"."slack_incoming_webhook",
         "posthog_team"."created_at",
         "posthog_team"."updated_at",
         "posthog_team"."anonymize_ips",
         "posthog_team"."completed_snippet_onboarding",
         "posthog_team"."has_completed_onboarding_for",
         "posthog_team"."ingested_event",
         "posthog_team"."autocapture_opt_out",
         "posthog_team"."autocapture_web_vitals_opt_in",
         "posthog_team"."autocapture_web_vitals_allowed_metrics",
         "posthog_team"."autocapture_exceptions_opt_in",
         "posthog_team"."autocapture_exceptions_errors_to_ignore",
         "posthog_team"."person_processing_opt_out",
         "posthog_team"."session_recording_opt_in",
         "posthog_team"."session_recording_sample_rate",
         "posthog_team"."session_recording_minimum_duration_milliseconds",
         "posthog_team"."session_recording_linked_flag",
         "posthog_team"."session_recording_network_payload_capture_config",
         "posthog_team"."session_recording_url_trigger_config",
         "posthog_team"."session_replay_config",
         "posthog_team"."survey_config",
         "posthog_team"."capture_console_log_opt_in",
         "posthog_team"."capture_performance_opt_in",
         "posthog_team"."surveys_opt_in",
         "posthog_team"."heatmaps_opt_in",
         "posthog_team"."session_recording_version",
         "posthog_team"."signup_token",
         "posthog_team"."is_demo",
         "posthog_team"."access_control",
         "posthog_team"."week_start_day",
         "posthog_team"."inject_web_apps",
         "posthog_team"."test_account_filters",
         "posthog_team"."test_account_filters_default_checked",
         "posthog_team"."path_cleaning_filters",
         "posthog_team"."timezone",
         "posthog_team"."data_attributes",
         "posthog_team"."person_display_name_properties",
         "posthog_team"."live_events_columns",
         "posthog_team"."recording_domains",
         "posthog_team"."primary_dashboard_id",
         "posthog_team"."extra_settings",
         "posthog_team"."modifiers",
         "posthog_team"."correlation_config",
         "posthog_team"."session_recording_retention_period_days",
         "posthog_team"."plugins_opt_in",
         "posthog_team"."opt_out_capture",
         "posthog_team"."event_names",
         "posthog_team"."event_names_with_usage",
         "posthog_team"."event_properties",
         "posthog_team"."event_properties_with_usage",
         "posthog_team"."event_properties_numerical",
         "posthog_team"."external_data_workspace_id",
         "posthog_team"."external_data_workspace_last_synced_at"
  FROM "posthog_team"
  WHERE "posthog_team"."id" = 2
  LIMIT 21
  '''
# ---
# name: TestSessionRecordings.test_listing_recordings_is_not_nplus1_for_persons.115
  '''
  SELECT "posthog_person"."id",
         "posthog_person"."created_at",
         "posthog_person"."properties_last_updated_at",
         "posthog_person"."properties_last_operation",
         "posthog_person"."team_id",
         "posthog_person"."properties",
         "posthog_person"."is_user_id",
         "posthog_person"."is_identified",
         "posthog_person"."uuid",
         "posthog_person"."version"
  FROM "posthog_person"
  INNER JOIN "posthog_persondistinctid" ON ("posthog_person"."id" = "posthog_persondistinctid"."person_id")
  WHERE ("posthog_persondistinctid"."distinct_id" = 'user7'
         AND "posthog_persondistinctid"."team_id" = 2)
  LIMIT 21
  '''
# ---
# name: TestSessionRecordings.test_listing_recordings_is_not_nplus1_for_persons.116
  '''
  SELECT "posthog_person"."id",
         "posthog_person"."created_at",
         "posthog_person"."properties_last_updated_at",
         "posthog_person"."properties_last_operation",
         "posthog_person"."team_id",
         "posthog_person"."properties",
         "posthog_person"."is_user_id",
         "posthog_person"."is_identified",
         "posthog_person"."uuid",
         "posthog_person"."version"
  FROM "posthog_person"
  INNER JOIN "posthog_persondistinctid" ON ("posthog_person"."id" = "posthog_persondistinctid"."person_id")
  WHERE ("posthog_persondistinctid"."distinct_id" = 'user7'
         AND "posthog_persondistinctid"."team_id" = 2)
  LIMIT 21
  '''
# ---
# name: TestSessionRecordings.test_listing_recordings_is_not_nplus1_for_persons.117
  '''
  SELECT "posthog_user"."id",
         "posthog_user"."password",
         "posthog_user"."last_login",
         "posthog_user"."first_name",
         "posthog_user"."last_name",
         "posthog_user"."is_staff",
         "posthog_user"."date_joined",
         "posthog_user"."uuid",
         "posthog_user"."current_organization_id",
         "posthog_user"."current_team_id",
         "posthog_user"."email",
         "posthog_user"."pending_email",
         "posthog_user"."temporary_token",
         "posthog_user"."distinct_id",
         "posthog_user"."is_email_verified",
         "posthog_user"."has_seen_product_intro_for",
         "posthog_user"."strapi_id",
         "posthog_user"."is_active",
         "posthog_user"."theme_mode",
         "posthog_user"."partial_notification_settings",
         "posthog_user"."anonymize_data",
         "posthog_user"."toolbar_mode",
         "posthog_user"."hedgehog_config",
         "posthog_user"."events_column_config",
         "posthog_user"."email_opt_in"
  FROM "posthog_user"
  WHERE "posthog_user"."id" = 2
  LIMIT 21
  '''
# ---
# name: TestSessionRecordings.test_listing_recordings_is_not_nplus1_for_persons.118
  '''
  SELECT "posthog_team"."id",
         "posthog_team"."uuid",
         "posthog_team"."organization_id",
         "posthog_team"."project_id",
         "posthog_team"."api_token",
         "posthog_team"."app_urls",
         "posthog_team"."name",
         "posthog_team"."slack_incoming_webhook",
         "posthog_team"."created_at",
         "posthog_team"."updated_at",
         "posthog_team"."anonymize_ips",
         "posthog_team"."completed_snippet_onboarding",
         "posthog_team"."has_completed_onboarding_for",
         "posthog_team"."ingested_event",
         "posthog_team"."autocapture_opt_out",
         "posthog_team"."autocapture_web_vitals_opt_in",
         "posthog_team"."autocapture_web_vitals_allowed_metrics",
         "posthog_team"."autocapture_exceptions_opt_in",
         "posthog_team"."autocapture_exceptions_errors_to_ignore",
         "posthog_team"."person_processing_opt_out",
         "posthog_team"."session_recording_opt_in",
         "posthog_team"."session_recording_sample_rate",
         "posthog_team"."session_recording_minimum_duration_milliseconds",
         "posthog_team"."session_recording_linked_flag",
         "posthog_team"."session_recording_network_payload_capture_config",
         "posthog_team"."session_recording_url_trigger_config",
         "posthog_team"."session_replay_config",
         "posthog_team"."survey_config",
         "posthog_team"."capture_console_log_opt_in",
         "posthog_team"."capture_performance_opt_in",
         "posthog_team"."surveys_opt_in",
         "posthog_team"."heatmaps_opt_in",
         "posthog_team"."session_recording_version",
         "posthog_team"."signup_token",
         "posthog_team"."is_demo",
         "posthog_team"."access_control",
         "posthog_team"."week_start_day",
         "posthog_team"."inject_web_apps",
         "posthog_team"."test_account_filters",
         "posthog_team"."test_account_filters_default_checked",
         "posthog_team"."path_cleaning_filters",
         "posthog_team"."timezone",
         "posthog_team"."data_attributes",
         "posthog_team"."person_display_name_properties",
         "posthog_team"."live_events_columns",
         "posthog_team"."recording_domains",
         "posthog_team"."primary_dashboard_id",
         "posthog_team"."extra_settings",
         "posthog_team"."modifiers",
         "posthog_team"."correlation_config",
         "posthog_team"."session_recording_retention_period_days",
         "posthog_team"."external_data_workspace_id",
         "posthog_team"."external_data_workspace_last_synced_at"
  FROM "posthog_team"
  WHERE "posthog_team"."id" = 2
  LIMIT 21
  '''
# ---
# name: TestSessionRecordings.test_listing_recordings_is_not_nplus1_for_persons.119
  '''
  SELECT "posthog_organizationmembership"."id",
         "posthog_organizationmembership"."organization_id",
         "posthog_organizationmembership"."user_id",
         "posthog_organizationmembership"."level",
         "posthog_organizationmembership"."joined_at",
         "posthog_organizationmembership"."updated_at",
         "posthog_organization"."id",
         "posthog_organization"."name",
         "posthog_organization"."slug",
         "posthog_organization"."logo_media_id",
         "posthog_organization"."created_at",
         "posthog_organization"."updated_at",
         "posthog_organization"."plugins_access_level",
         "posthog_organization"."for_internal_metrics",
         "posthog_organization"."is_member_join_email_enabled",
         "posthog_organization"."enforce_2fa",
         "posthog_organization"."is_hipaa",
         "posthog_organization"."customer_id",
         "posthog_organization"."available_product_features",
         "posthog_organization"."usage",
         "posthog_organization"."never_drop_data",
         "posthog_organization"."customer_trust_scores",
         "posthog_organization"."setup_section_2_completed",
         "posthog_organization"."personalization",
         "posthog_organization"."domain_whitelist"
  FROM "posthog_organizationmembership"
  INNER JOIN "posthog_organization" ON ("posthog_organizationmembership"."organization_id" = "posthog_organization"."id")
  WHERE "posthog_organizationmembership"."user_id" = 2
  '''
# ---
# name: TestSessionRecordings.test_listing_recordings_is_not_nplus1_for_persons.12
  '''
  SELECT "posthog_team"."id",
         "posthog_team"."uuid",
         "posthog_team"."organization_id",
         "posthog_team"."project_id",
         "posthog_team"."api_token",
         "posthog_team"."app_urls",
         "posthog_team"."name",
         "posthog_team"."slack_incoming_webhook",
         "posthog_team"."created_at",
         "posthog_team"."updated_at",
         "posthog_team"."anonymize_ips",
         "posthog_team"."completed_snippet_onboarding",
         "posthog_team"."has_completed_onboarding_for",
         "posthog_team"."ingested_event",
         "posthog_team"."autocapture_opt_out",
         "posthog_team"."autocapture_web_vitals_opt_in",
         "posthog_team"."autocapture_web_vitals_allowed_metrics",
         "posthog_team"."autocapture_exceptions_opt_in",
         "posthog_team"."autocapture_exceptions_errors_to_ignore",
         "posthog_team"."person_processing_opt_out",
         "posthog_team"."session_recording_opt_in",
         "posthog_team"."session_recording_sample_rate",
         "posthog_team"."session_recording_minimum_duration_milliseconds",
         "posthog_team"."session_recording_linked_flag",
         "posthog_team"."session_recording_network_payload_capture_config",
         "posthog_team"."session_recording_url_trigger_config",
         "posthog_team"."session_replay_config",
         "posthog_team"."survey_config",
         "posthog_team"."capture_console_log_opt_in",
         "posthog_team"."capture_performance_opt_in",
         "posthog_team"."surveys_opt_in",
         "posthog_team"."heatmaps_opt_in",
         "posthog_team"."session_recording_version",
         "posthog_team"."signup_token",
         "posthog_team"."is_demo",
         "posthog_team"."access_control",
         "posthog_team"."week_start_day",
         "posthog_team"."inject_web_apps",
         "posthog_team"."test_account_filters",
         "posthog_team"."test_account_filters_default_checked",
         "posthog_team"."path_cleaning_filters",
         "posthog_team"."timezone",
         "posthog_team"."data_attributes",
         "posthog_team"."person_display_name_properties",
         "posthog_team"."live_events_columns",
         "posthog_team"."recording_domains",
         "posthog_team"."primary_dashboard_id",
         "posthog_team"."extra_settings",
         "posthog_team"."modifiers",
         "posthog_team"."correlation_config",
         "posthog_team"."session_recording_retention_period_days",
         "posthog_team"."plugins_opt_in",
         "posthog_team"."opt_out_capture",
         "posthog_team"."event_names",
         "posthog_team"."event_names_with_usage",
         "posthog_team"."event_properties",
         "posthog_team"."event_properties_with_usage",
         "posthog_team"."event_properties_numerical",
         "posthog_team"."external_data_workspace_id",
         "posthog_team"."external_data_workspace_last_synced_at"
  FROM "posthog_team"
  WHERE "posthog_team"."id" = 2
  LIMIT 21
  '''
# ---
# name: TestSessionRecordings.test_listing_recordings_is_not_nplus1_for_persons.120
  '''
  SELECT "posthog_grouptypemapping"."id",
         "posthog_grouptypemapping"."team_id",
         "posthog_grouptypemapping"."group_type",
         "posthog_grouptypemapping"."group_type_index",
         "posthog_grouptypemapping"."name_singular",
         "posthog_grouptypemapping"."name_plural"
  FROM "posthog_grouptypemapping"
  WHERE "posthog_grouptypemapping"."team_id" = 2
  '''
# ---
# name: TestSessionRecordings.test_listing_recordings_is_not_nplus1_for_persons.121
  '''
  SELECT "posthog_datawarehousesavedquery"."created_by_id",
         "posthog_datawarehousesavedquery"."created_at",
         "posthog_datawarehousesavedquery"."deleted",
         "posthog_datawarehousesavedquery"."deleted_at",
         "posthog_datawarehousesavedquery"."id",
         "posthog_datawarehousesavedquery"."name",
         "posthog_datawarehousesavedquery"."team_id",
         "posthog_datawarehousesavedquery"."columns",
         "posthog_datawarehousesavedquery"."external_tables",
         "posthog_datawarehousesavedquery"."query",
         "posthog_datawarehousesavedquery"."status",
         "posthog_datawarehousesavedquery"."last_run_at",
         "posthog_datawarehousesavedquery"."table_id"
  FROM "posthog_datawarehousesavedquery"
  WHERE ("posthog_datawarehousesavedquery"."team_id" = 2
         AND NOT ("posthog_datawarehousesavedquery"."deleted"
                  AND "posthog_datawarehousesavedquery"."deleted" IS NOT NULL))
  '''
# ---
# name: TestSessionRecordings.test_listing_recordings_is_not_nplus1_for_persons.122
  '''
  SELECT "posthog_datawarehousetable"."created_by_id",
         "posthog_datawarehousetable"."created_at",
         "posthog_datawarehousetable"."updated_at",
         "posthog_datawarehousetable"."deleted",
         "posthog_datawarehousetable"."deleted_at",
         "posthog_datawarehousetable"."id",
         "posthog_datawarehousetable"."name",
         "posthog_datawarehousetable"."format",
         "posthog_datawarehousetable"."team_id",
         "posthog_datawarehousetable"."url_pattern",
         "posthog_datawarehousetable"."credential_id",
         "posthog_datawarehousetable"."external_data_source_id",
         "posthog_datawarehousetable"."columns",
         "posthog_datawarehousetable"."row_count",
         "posthog_user"."id",
         "posthog_user"."password",
         "posthog_user"."last_login",
         "posthog_user"."first_name",
         "posthog_user"."last_name",
         "posthog_user"."is_staff",
         "posthog_user"."date_joined",
         "posthog_user"."uuid",
         "posthog_user"."current_organization_id",
         "posthog_user"."current_team_id",
         "posthog_user"."email",
         "posthog_user"."pending_email",
         "posthog_user"."temporary_token",
         "posthog_user"."distinct_id",
         "posthog_user"."is_email_verified",
         "posthog_user"."requested_password_reset_at",
         "posthog_user"."has_seen_product_intro_for",
         "posthog_user"."strapi_id",
         "posthog_user"."is_active",
         "posthog_user"."theme_mode",
         "posthog_user"."partial_notification_settings",
         "posthog_user"."anonymize_data",
         "posthog_user"."toolbar_mode",
         "posthog_user"."hedgehog_config",
         "posthog_user"."events_column_config",
         "posthog_user"."email_opt_in",
         "posthog_datawarehousecredential"."created_by_id",
         "posthog_datawarehousecredential"."created_at",
         "posthog_datawarehousecredential"."id",
         "posthog_datawarehousecredential"."access_key",
         "posthog_datawarehousecredential"."access_secret",
         "posthog_datawarehousecredential"."team_id",
         "posthog_externaldatasource"."created_by_id",
         "posthog_externaldatasource"."created_at",
         "posthog_externaldatasource"."updated_at",
         "posthog_externaldatasource"."deleted",
         "posthog_externaldatasource"."deleted_at",
         "posthog_externaldatasource"."id",
         "posthog_externaldatasource"."source_id",
         "posthog_externaldatasource"."connection_id",
         "posthog_externaldatasource"."destination_id",
         "posthog_externaldatasource"."team_id",
         "posthog_externaldatasource"."sync_frequency",
         "posthog_externaldatasource"."status",
         "posthog_externaldatasource"."source_type",
         "posthog_externaldatasource"."job_inputs",
         "posthog_externaldatasource"."are_tables_created",
         "posthog_externaldatasource"."prefix"
  FROM "posthog_datawarehousetable"
  LEFT OUTER JOIN "posthog_user" ON ("posthog_datawarehousetable"."created_by_id" = "posthog_user"."id")
  LEFT OUTER JOIN "posthog_datawarehousecredential" ON ("posthog_datawarehousetable"."credential_id" = "posthog_datawarehousecredential"."id")
  LEFT OUTER JOIN "posthog_externaldatasource" ON ("posthog_datawarehousetable"."external_data_source_id" = "posthog_externaldatasource"."id")
  WHERE ("posthog_datawarehousetable"."team_id" = 2
         AND NOT ("posthog_datawarehousetable"."deleted"
                  AND "posthog_datawarehousetable"."deleted" IS NOT NULL))
  '''
# ---
# name: TestSessionRecordings.test_listing_recordings_is_not_nplus1_for_persons.123
  '''
  SELECT "posthog_datawarehousejoin"."created_by_id",
         "posthog_datawarehousejoin"."created_at",
         "posthog_datawarehousejoin"."deleted",
         "posthog_datawarehousejoin"."deleted_at",
         "posthog_datawarehousejoin"."id",
         "posthog_datawarehousejoin"."team_id",
         "posthog_datawarehousejoin"."source_table_name",
         "posthog_datawarehousejoin"."source_table_key",
         "posthog_datawarehousejoin"."joining_table_name",
         "posthog_datawarehousejoin"."joining_table_key",
         "posthog_datawarehousejoin"."field_name"
  FROM "posthog_datawarehousejoin"
  WHERE ("posthog_datawarehousejoin"."team_id" = 2
         AND NOT ("posthog_datawarehousejoin"."deleted"
                  AND "posthog_datawarehousejoin"."deleted" IS NOT NULL))
  '''
# ---
# name: TestSessionRecordings.test_listing_recordings_is_not_nplus1_for_persons.124
  '''
  SELECT "posthog_grouptypemapping"."id",
         "posthog_grouptypemapping"."team_id",
         "posthog_grouptypemapping"."group_type",
         "posthog_grouptypemapping"."group_type_index",
         "posthog_grouptypemapping"."name_singular",
         "posthog_grouptypemapping"."name_plural"
  FROM "posthog_grouptypemapping"
  WHERE "posthog_grouptypemapping"."team_id" = 2
  '''
# ---
# name: TestSessionRecordings.test_listing_recordings_is_not_nplus1_for_persons.125
  '''
  SELECT "posthog_datawarehousesavedquery"."created_by_id",
         "posthog_datawarehousesavedquery"."created_at",
         "posthog_datawarehousesavedquery"."deleted",
         "posthog_datawarehousesavedquery"."deleted_at",
         "posthog_datawarehousesavedquery"."id",
         "posthog_datawarehousesavedquery"."name",
         "posthog_datawarehousesavedquery"."team_id",
         "posthog_datawarehousesavedquery"."columns",
         "posthog_datawarehousesavedquery"."external_tables",
         "posthog_datawarehousesavedquery"."query",
         "posthog_datawarehousesavedquery"."status",
         "posthog_datawarehousesavedquery"."last_run_at",
         "posthog_datawarehousesavedquery"."table_id"
  FROM "posthog_datawarehousesavedquery"
  WHERE ("posthog_datawarehousesavedquery"."team_id" = 2
         AND NOT ("posthog_datawarehousesavedquery"."deleted"
                  AND "posthog_datawarehousesavedquery"."deleted" IS NOT NULL))
  '''
# ---
# name: TestSessionRecordings.test_listing_recordings_is_not_nplus1_for_persons.126
  '''
  SELECT "posthog_datawarehousetable"."created_by_id",
         "posthog_datawarehousetable"."created_at",
         "posthog_datawarehousetable"."updated_at",
         "posthog_datawarehousetable"."deleted",
         "posthog_datawarehousetable"."deleted_at",
         "posthog_datawarehousetable"."id",
         "posthog_datawarehousetable"."name",
         "posthog_datawarehousetable"."format",
         "posthog_datawarehousetable"."team_id",
         "posthog_datawarehousetable"."url_pattern",
         "posthog_datawarehousetable"."credential_id",
         "posthog_datawarehousetable"."external_data_source_id",
         "posthog_datawarehousetable"."columns",
         "posthog_datawarehousetable"."row_count",
         "posthog_user"."id",
         "posthog_user"."password",
         "posthog_user"."last_login",
         "posthog_user"."first_name",
         "posthog_user"."last_name",
         "posthog_user"."is_staff",
         "posthog_user"."date_joined",
         "posthog_user"."uuid",
         "posthog_user"."current_organization_id",
         "posthog_user"."current_team_id",
         "posthog_user"."email",
         "posthog_user"."pending_email",
         "posthog_user"."temporary_token",
         "posthog_user"."distinct_id",
         "posthog_user"."is_email_verified",
         "posthog_user"."requested_password_reset_at",
         "posthog_user"."has_seen_product_intro_for",
         "posthog_user"."strapi_id",
         "posthog_user"."is_active",
         "posthog_user"."theme_mode",
         "posthog_user"."partial_notification_settings",
         "posthog_user"."anonymize_data",
         "posthog_user"."toolbar_mode",
         "posthog_user"."hedgehog_config",
         "posthog_user"."events_column_config",
         "posthog_user"."email_opt_in",
         "posthog_datawarehousecredential"."created_by_id",
         "posthog_datawarehousecredential"."created_at",
         "posthog_datawarehousecredential"."id",
         "posthog_datawarehousecredential"."access_key",
         "posthog_datawarehousecredential"."access_secret",
         "posthog_datawarehousecredential"."team_id",
         "posthog_externaldatasource"."created_by_id",
         "posthog_externaldatasource"."created_at",
         "posthog_externaldatasource"."updated_at",
         "posthog_externaldatasource"."deleted",
         "posthog_externaldatasource"."deleted_at",
         "posthog_externaldatasource"."id",
         "posthog_externaldatasource"."source_id",
         "posthog_externaldatasource"."connection_id",
         "posthog_externaldatasource"."destination_id",
         "posthog_externaldatasource"."team_id",
         "posthog_externaldatasource"."sync_frequency",
         "posthog_externaldatasource"."status",
         "posthog_externaldatasource"."source_type",
         "posthog_externaldatasource"."job_inputs",
         "posthog_externaldatasource"."are_tables_created",
         "posthog_externaldatasource"."prefix"
  FROM "posthog_datawarehousetable"
  LEFT OUTER JOIN "posthog_user" ON ("posthog_datawarehousetable"."created_by_id" = "posthog_user"."id")
  LEFT OUTER JOIN "posthog_datawarehousecredential" ON ("posthog_datawarehousetable"."credential_id" = "posthog_datawarehousecredential"."id")
  LEFT OUTER JOIN "posthog_externaldatasource" ON ("posthog_datawarehousetable"."external_data_source_id" = "posthog_externaldatasource"."id")
  WHERE ("posthog_datawarehousetable"."team_id" = 2
         AND NOT ("posthog_datawarehousetable"."deleted"
                  AND "posthog_datawarehousetable"."deleted" IS NOT NULL))
  '''
# ---
# name: TestSessionRecordings.test_listing_recordings_is_not_nplus1_for_persons.127
  '''
  SELECT "posthog_datawarehousejoin"."created_by_id",
         "posthog_datawarehousejoin"."created_at",
         "posthog_datawarehousejoin"."deleted",
         "posthog_datawarehousejoin"."deleted_at",
         "posthog_datawarehousejoin"."id",
         "posthog_datawarehousejoin"."team_id",
         "posthog_datawarehousejoin"."source_table_name",
         "posthog_datawarehousejoin"."source_table_key",
         "posthog_datawarehousejoin"."joining_table_name",
         "posthog_datawarehousejoin"."joining_table_key",
         "posthog_datawarehousejoin"."field_name"
  FROM "posthog_datawarehousejoin"
  WHERE ("posthog_datawarehousejoin"."team_id" = 2
         AND NOT ("posthog_datawarehousejoin"."deleted"
                  AND "posthog_datawarehousejoin"."deleted" IS NOT NULL))
  '''
# ---
# name: TestSessionRecordings.test_listing_recordings_is_not_nplus1_for_persons.128
  '''
  SELECT "posthog_sessionrecording"."id",
         "posthog_sessionrecording"."session_id",
         "posthog_sessionrecording"."team_id",
         "posthog_sessionrecording"."created_at",
         "posthog_sessionrecording"."deleted",
         "posthog_sessionrecording"."object_storage_path",
         "posthog_sessionrecording"."distinct_id",
         "posthog_sessionrecording"."duration",
         "posthog_sessionrecording"."active_seconds",
         "posthog_sessionrecording"."inactive_seconds",
         "posthog_sessionrecording"."start_time",
         "posthog_sessionrecording"."end_time",
         "posthog_sessionrecording"."click_count",
         "posthog_sessionrecording"."keypress_count",
         "posthog_sessionrecording"."mouse_activity_count",
         "posthog_sessionrecording"."console_log_count",
         "posthog_sessionrecording"."console_warn_count",
         "posthog_sessionrecording"."console_error_count",
         "posthog_sessionrecording"."start_url",
         "posthog_sessionrecording"."storage_version"
  FROM "posthog_sessionrecording"
  WHERE ("posthog_sessionrecording"."session_id" IN ('1',
                                                     '2',
                                                     '3',
                                                     '4',
                                                     '5',
                                                     '6',
                                                     '7')
         AND "posthog_sessionrecording"."team_id" = 2)
  '''
# ---
# name: TestSessionRecordings.test_listing_recordings_is_not_nplus1_for_persons.129
  '''
  SELECT "posthog_sessionrecordingviewed"."session_id"
  FROM "posthog_sessionrecordingviewed"
  WHERE ("posthog_sessionrecordingviewed"."team_id" = 2
         AND "posthog_sessionrecordingviewed"."user_id" = 2)
  '''
# ---
# name: TestSessionRecordings.test_listing_recordings_is_not_nplus1_for_persons.13
  '''
  SELECT "posthog_person"."id",
         "posthog_person"."created_at",
         "posthog_person"."properties_last_updated_at",
         "posthog_person"."properties_last_operation",
         "posthog_person"."team_id",
         "posthog_person"."properties",
         "posthog_person"."is_user_id",
         "posthog_person"."is_identified",
         "posthog_person"."uuid",
         "posthog_person"."version"
  FROM "posthog_person"
  INNER JOIN "posthog_persondistinctid" ON ("posthog_person"."id" = "posthog_persondistinctid"."person_id")
  WHERE ("posthog_persondistinctid"."distinct_id" = 'user1'
         AND "posthog_persondistinctid"."team_id" = 2)
  LIMIT 21
  '''
# ---
# name: TestSessionRecordings.test_listing_recordings_is_not_nplus1_for_persons.130
  '''
  SELECT "posthog_persondistinctid"."id",
         "posthog_persondistinctid"."team_id",
         "posthog_persondistinctid"."person_id",
         "posthog_persondistinctid"."distinct_id",
         "posthog_persondistinctid"."version",
         "posthog_person"."id",
         "posthog_person"."created_at",
         "posthog_person"."properties_last_updated_at",
         "posthog_person"."properties_last_operation",
         "posthog_person"."team_id",
         "posthog_person"."properties",
         "posthog_person"."is_user_id",
         "posthog_person"."is_identified",
         "posthog_person"."uuid",
         "posthog_person"."version"
  FROM "posthog_persondistinctid"
  INNER JOIN "posthog_person" ON ("posthog_persondistinctid"."person_id" = "posthog_person"."id")
  WHERE ("posthog_persondistinctid"."distinct_id" IN ('user1',
                                                      'user2',
                                                      'user3',
                                                      'user4',
                                                      'user5',
                                                      'user6',
                                                      'user7')
         AND "posthog_persondistinctid"."team_id" = 2)
  '''
# ---
# name: TestSessionRecordings.test_listing_recordings_is_not_nplus1_for_persons.131
  '''
  SELECT "posthog_team"."id",
         "posthog_team"."uuid",
         "posthog_team"."organization_id",
         "posthog_team"."project_id",
         "posthog_team"."api_token",
         "posthog_team"."app_urls",
         "posthog_team"."name",
         "posthog_team"."slack_incoming_webhook",
         "posthog_team"."created_at",
         "posthog_team"."updated_at",
         "posthog_team"."anonymize_ips",
         "posthog_team"."completed_snippet_onboarding",
         "posthog_team"."has_completed_onboarding_for",
         "posthog_team"."ingested_event",
         "posthog_team"."autocapture_opt_out",
         "posthog_team"."autocapture_web_vitals_opt_in",
         "posthog_team"."autocapture_web_vitals_allowed_metrics",
         "posthog_team"."autocapture_exceptions_opt_in",
         "posthog_team"."autocapture_exceptions_errors_to_ignore",
         "posthog_team"."person_processing_opt_out",
         "posthog_team"."session_recording_opt_in",
         "posthog_team"."session_recording_sample_rate",
         "posthog_team"."session_recording_minimum_duration_milliseconds",
         "posthog_team"."session_recording_linked_flag",
         "posthog_team"."session_recording_network_payload_capture_config",
         "posthog_team"."session_recording_url_trigger_config",
         "posthog_team"."session_replay_config",
         "posthog_team"."survey_config",
         "posthog_team"."capture_console_log_opt_in",
         "posthog_team"."capture_performance_opt_in",
         "posthog_team"."surveys_opt_in",
         "posthog_team"."heatmaps_opt_in",
         "posthog_team"."session_recording_version",
         "posthog_team"."signup_token",
         "posthog_team"."is_demo",
         "posthog_team"."access_control",
         "posthog_team"."week_start_day",
         "posthog_team"."inject_web_apps",
         "posthog_team"."test_account_filters",
         "posthog_team"."test_account_filters_default_checked",
         "posthog_team"."path_cleaning_filters",
         "posthog_team"."timezone",
         "posthog_team"."data_attributes",
         "posthog_team"."person_display_name_properties",
         "posthog_team"."live_events_columns",
         "posthog_team"."recording_domains",
         "posthog_team"."primary_dashboard_id",
         "posthog_team"."extra_settings",
         "posthog_team"."modifiers",
         "posthog_team"."correlation_config",
         "posthog_team"."session_recording_retention_period_days",
         "posthog_team"."plugins_opt_in",
         "posthog_team"."opt_out_capture",
         "posthog_team"."event_names",
         "posthog_team"."event_names_with_usage",
         "posthog_team"."event_properties",
         "posthog_team"."event_properties_with_usage",
         "posthog_team"."event_properties_numerical",
         "posthog_team"."external_data_workspace_id",
         "posthog_team"."external_data_workspace_last_synced_at"
  FROM "posthog_team"
  WHERE "posthog_team"."id" = 2
  LIMIT 21
  '''
# ---
# name: TestSessionRecordings.test_listing_recordings_is_not_nplus1_for_persons.132
  '''
  SELECT "posthog_person"."id",
         "posthog_person"."created_at",
         "posthog_person"."properties_last_updated_at",
         "posthog_person"."properties_last_operation",
         "posthog_person"."team_id",
         "posthog_person"."properties",
         "posthog_person"."is_user_id",
         "posthog_person"."is_identified",
         "posthog_person"."uuid",
         "posthog_person"."version"
  FROM "posthog_person"
  INNER JOIN "posthog_persondistinctid" ON ("posthog_person"."id" = "posthog_persondistinctid"."person_id")
  WHERE ("posthog_persondistinctid"."distinct_id" = 'user8'
         AND "posthog_persondistinctid"."team_id" = 2)
  LIMIT 21
  '''
# ---
# name: TestSessionRecordings.test_listing_recordings_is_not_nplus1_for_persons.133
  '''
  SELECT "posthog_person"."id",
         "posthog_person"."created_at",
         "posthog_person"."properties_last_updated_at",
         "posthog_person"."properties_last_operation",
         "posthog_person"."team_id",
         "posthog_person"."properties",
         "posthog_person"."is_user_id",
         "posthog_person"."is_identified",
         "posthog_person"."uuid",
         "posthog_person"."version"
  FROM "posthog_person"
  INNER JOIN "posthog_persondistinctid" ON ("posthog_person"."id" = "posthog_persondistinctid"."person_id")
  WHERE ("posthog_persondistinctid"."distinct_id" = 'user8'
         AND "posthog_persondistinctid"."team_id" = 2)
  LIMIT 21
  '''
# ---
# name: TestSessionRecordings.test_listing_recordings_is_not_nplus1_for_persons.134
  '''
  SELECT "posthog_user"."id",
         "posthog_user"."password",
         "posthog_user"."last_login",
         "posthog_user"."first_name",
         "posthog_user"."last_name",
         "posthog_user"."is_staff",
         "posthog_user"."date_joined",
         "posthog_user"."uuid",
         "posthog_user"."current_organization_id",
         "posthog_user"."current_team_id",
         "posthog_user"."email",
         "posthog_user"."pending_email",
         "posthog_user"."temporary_token",
         "posthog_user"."distinct_id",
         "posthog_user"."is_email_verified",
         "posthog_user"."has_seen_product_intro_for",
         "posthog_user"."strapi_id",
         "posthog_user"."is_active",
         "posthog_user"."theme_mode",
         "posthog_user"."partial_notification_settings",
         "posthog_user"."anonymize_data",
         "posthog_user"."toolbar_mode",
         "posthog_user"."hedgehog_config",
         "posthog_user"."events_column_config",
         "posthog_user"."email_opt_in"
  FROM "posthog_user"
  WHERE "posthog_user"."id" = 2
  LIMIT 21
  '''
# ---
# name: TestSessionRecordings.test_listing_recordings_is_not_nplus1_for_persons.135
  '''
  SELECT "posthog_team"."id",
         "posthog_team"."uuid",
         "posthog_team"."organization_id",
         "posthog_team"."project_id",
         "posthog_team"."api_token",
         "posthog_team"."app_urls",
         "posthog_team"."name",
         "posthog_team"."slack_incoming_webhook",
         "posthog_team"."created_at",
         "posthog_team"."updated_at",
         "posthog_team"."anonymize_ips",
         "posthog_team"."completed_snippet_onboarding",
         "posthog_team"."has_completed_onboarding_for",
         "posthog_team"."ingested_event",
         "posthog_team"."autocapture_opt_out",
         "posthog_team"."autocapture_web_vitals_opt_in",
         "posthog_team"."autocapture_web_vitals_allowed_metrics",
         "posthog_team"."autocapture_exceptions_opt_in",
         "posthog_team"."autocapture_exceptions_errors_to_ignore",
         "posthog_team"."person_processing_opt_out",
         "posthog_team"."session_recording_opt_in",
         "posthog_team"."session_recording_sample_rate",
         "posthog_team"."session_recording_minimum_duration_milliseconds",
         "posthog_team"."session_recording_linked_flag",
         "posthog_team"."session_recording_network_payload_capture_config",
         "posthog_team"."session_recording_url_trigger_config",
         "posthog_team"."session_replay_config",
         "posthog_team"."survey_config",
         "posthog_team"."capture_console_log_opt_in",
         "posthog_team"."capture_performance_opt_in",
         "posthog_team"."surveys_opt_in",
         "posthog_team"."heatmaps_opt_in",
         "posthog_team"."session_recording_version",
         "posthog_team"."signup_token",
         "posthog_team"."is_demo",
         "posthog_team"."access_control",
         "posthog_team"."week_start_day",
         "posthog_team"."inject_web_apps",
         "posthog_team"."test_account_filters",
         "posthog_team"."test_account_filters_default_checked",
         "posthog_team"."path_cleaning_filters",
         "posthog_team"."timezone",
         "posthog_team"."data_attributes",
         "posthog_team"."person_display_name_properties",
         "posthog_team"."live_events_columns",
         "posthog_team"."recording_domains",
         "posthog_team"."primary_dashboard_id",
         "posthog_team"."extra_settings",
         "posthog_team"."modifiers",
         "posthog_team"."correlation_config",
         "posthog_team"."session_recording_retention_period_days",
         "posthog_team"."external_data_workspace_id",
         "posthog_team"."external_data_workspace_last_synced_at"
  FROM "posthog_team"
  WHERE "posthog_team"."id" = 2
  LIMIT 21
  '''
# ---
# name: TestSessionRecordings.test_listing_recordings_is_not_nplus1_for_persons.136
  '''
  SELECT "posthog_organizationmembership"."id",
         "posthog_organizationmembership"."organization_id",
         "posthog_organizationmembership"."user_id",
         "posthog_organizationmembership"."level",
         "posthog_organizationmembership"."joined_at",
         "posthog_organizationmembership"."updated_at",
         "posthog_organization"."id",
         "posthog_organization"."name",
         "posthog_organization"."slug",
         "posthog_organization"."logo_media_id",
         "posthog_organization"."created_at",
         "posthog_organization"."updated_at",
         "posthog_organization"."plugins_access_level",
         "posthog_organization"."for_internal_metrics",
         "posthog_organization"."is_member_join_email_enabled",
         "posthog_organization"."enforce_2fa",
         "posthog_organization"."is_hipaa",
         "posthog_organization"."customer_id",
         "posthog_organization"."available_product_features",
         "posthog_organization"."usage",
         "posthog_organization"."never_drop_data",
         "posthog_organization"."customer_trust_scores",
         "posthog_organization"."setup_section_2_completed",
         "posthog_organization"."personalization",
         "posthog_organization"."domain_whitelist"
  FROM "posthog_organizationmembership"
  INNER JOIN "posthog_organization" ON ("posthog_organizationmembership"."organization_id" = "posthog_organization"."id")
  WHERE "posthog_organizationmembership"."user_id" = 2
  '''
# ---
# name: TestSessionRecordings.test_listing_recordings_is_not_nplus1_for_persons.137
  '''
  SELECT "posthog_grouptypemapping"."id",
         "posthog_grouptypemapping"."team_id",
         "posthog_grouptypemapping"."group_type",
         "posthog_grouptypemapping"."group_type_index",
         "posthog_grouptypemapping"."name_singular",
         "posthog_grouptypemapping"."name_plural"
  FROM "posthog_grouptypemapping"
  WHERE "posthog_grouptypemapping"."team_id" = 2
  '''
# ---
# name: TestSessionRecordings.test_listing_recordings_is_not_nplus1_for_persons.138
  '''
  SELECT "posthog_datawarehousesavedquery"."created_by_id",
         "posthog_datawarehousesavedquery"."created_at",
         "posthog_datawarehousesavedquery"."deleted",
         "posthog_datawarehousesavedquery"."deleted_at",
         "posthog_datawarehousesavedquery"."id",
         "posthog_datawarehousesavedquery"."name",
         "posthog_datawarehousesavedquery"."team_id",
         "posthog_datawarehousesavedquery"."columns",
         "posthog_datawarehousesavedquery"."external_tables",
         "posthog_datawarehousesavedquery"."query",
         "posthog_datawarehousesavedquery"."status",
         "posthog_datawarehousesavedquery"."last_run_at",
         "posthog_datawarehousesavedquery"."table_id"
  FROM "posthog_datawarehousesavedquery"
  WHERE ("posthog_datawarehousesavedquery"."team_id" = 2
         AND NOT ("posthog_datawarehousesavedquery"."deleted"
                  AND "posthog_datawarehousesavedquery"."deleted" IS NOT NULL))
  '''
# ---
# name: TestSessionRecordings.test_listing_recordings_is_not_nplus1_for_persons.139
  '''
  SELECT "posthog_datawarehousetable"."created_by_id",
         "posthog_datawarehousetable"."created_at",
         "posthog_datawarehousetable"."updated_at",
         "posthog_datawarehousetable"."deleted",
         "posthog_datawarehousetable"."deleted_at",
         "posthog_datawarehousetable"."id",
         "posthog_datawarehousetable"."name",
         "posthog_datawarehousetable"."format",
         "posthog_datawarehousetable"."team_id",
         "posthog_datawarehousetable"."url_pattern",
         "posthog_datawarehousetable"."credential_id",
         "posthog_datawarehousetable"."external_data_source_id",
         "posthog_datawarehousetable"."columns",
         "posthog_datawarehousetable"."row_count",
         "posthog_user"."id",
         "posthog_user"."password",
         "posthog_user"."last_login",
         "posthog_user"."first_name",
         "posthog_user"."last_name",
         "posthog_user"."is_staff",
         "posthog_user"."date_joined",
         "posthog_user"."uuid",
         "posthog_user"."current_organization_id",
         "posthog_user"."current_team_id",
         "posthog_user"."email",
         "posthog_user"."pending_email",
         "posthog_user"."temporary_token",
         "posthog_user"."distinct_id",
         "posthog_user"."is_email_verified",
         "posthog_user"."requested_password_reset_at",
         "posthog_user"."has_seen_product_intro_for",
         "posthog_user"."strapi_id",
         "posthog_user"."is_active",
         "posthog_user"."theme_mode",
         "posthog_user"."partial_notification_settings",
         "posthog_user"."anonymize_data",
         "posthog_user"."toolbar_mode",
         "posthog_user"."hedgehog_config",
         "posthog_user"."events_column_config",
         "posthog_user"."email_opt_in",
         "posthog_datawarehousecredential"."created_by_id",
         "posthog_datawarehousecredential"."created_at",
         "posthog_datawarehousecredential"."id",
         "posthog_datawarehousecredential"."access_key",
         "posthog_datawarehousecredential"."access_secret",
         "posthog_datawarehousecredential"."team_id",
         "posthog_externaldatasource"."created_by_id",
         "posthog_externaldatasource"."created_at",
         "posthog_externaldatasource"."updated_at",
         "posthog_externaldatasource"."deleted",
         "posthog_externaldatasource"."deleted_at",
         "posthog_externaldatasource"."id",
         "posthog_externaldatasource"."source_id",
         "posthog_externaldatasource"."connection_id",
         "posthog_externaldatasource"."destination_id",
         "posthog_externaldatasource"."team_id",
         "posthog_externaldatasource"."sync_frequency",
         "posthog_externaldatasource"."status",
         "posthog_externaldatasource"."source_type",
         "posthog_externaldatasource"."job_inputs",
         "posthog_externaldatasource"."are_tables_created",
         "posthog_externaldatasource"."prefix"
  FROM "posthog_datawarehousetable"
  LEFT OUTER JOIN "posthog_user" ON ("posthog_datawarehousetable"."created_by_id" = "posthog_user"."id")
  LEFT OUTER JOIN "posthog_datawarehousecredential" ON ("posthog_datawarehousetable"."credential_id" = "posthog_datawarehousecredential"."id")
  LEFT OUTER JOIN "posthog_externaldatasource" ON ("posthog_datawarehousetable"."external_data_source_id" = "posthog_externaldatasource"."id")
  WHERE ("posthog_datawarehousetable"."team_id" = 2
         AND NOT ("posthog_datawarehousetable"."deleted"
                  AND "posthog_datawarehousetable"."deleted" IS NOT NULL))
  '''
# ---
# name: TestSessionRecordings.test_listing_recordings_is_not_nplus1_for_persons.14
  '''
  SELECT "posthog_person"."id",
         "posthog_person"."created_at",
         "posthog_person"."properties_last_updated_at",
         "posthog_person"."properties_last_operation",
         "posthog_person"."team_id",
         "posthog_person"."properties",
         "posthog_person"."is_user_id",
         "posthog_person"."is_identified",
         "posthog_person"."uuid",
         "posthog_person"."version"
  FROM "posthog_person"
  INNER JOIN "posthog_persondistinctid" ON ("posthog_person"."id" = "posthog_persondistinctid"."person_id")
  WHERE ("posthog_persondistinctid"."distinct_id" = 'user1'
         AND "posthog_persondistinctid"."team_id" = 2)
  LIMIT 21
  '''
# ---
# name: TestSessionRecordings.test_listing_recordings_is_not_nplus1_for_persons.140
  '''
  SELECT "posthog_datawarehousejoin"."created_by_id",
         "posthog_datawarehousejoin"."created_at",
         "posthog_datawarehousejoin"."deleted",
         "posthog_datawarehousejoin"."deleted_at",
         "posthog_datawarehousejoin"."id",
         "posthog_datawarehousejoin"."team_id",
         "posthog_datawarehousejoin"."source_table_name",
         "posthog_datawarehousejoin"."source_table_key",
         "posthog_datawarehousejoin"."joining_table_name",
         "posthog_datawarehousejoin"."joining_table_key",
         "posthog_datawarehousejoin"."field_name"
  FROM "posthog_datawarehousejoin"
  WHERE ("posthog_datawarehousejoin"."team_id" = 2
         AND NOT ("posthog_datawarehousejoin"."deleted"
                  AND "posthog_datawarehousejoin"."deleted" IS NOT NULL))
  '''
# ---
# name: TestSessionRecordings.test_listing_recordings_is_not_nplus1_for_persons.141
  '''
  SELECT "posthog_grouptypemapping"."id",
         "posthog_grouptypemapping"."team_id",
         "posthog_grouptypemapping"."group_type",
         "posthog_grouptypemapping"."group_type_index",
         "posthog_grouptypemapping"."name_singular",
         "posthog_grouptypemapping"."name_plural"
  FROM "posthog_grouptypemapping"
  WHERE "posthog_grouptypemapping"."team_id" = 2
  '''
# ---
# name: TestSessionRecordings.test_listing_recordings_is_not_nplus1_for_persons.142
  '''
  SELECT "posthog_datawarehousesavedquery"."created_by_id",
         "posthog_datawarehousesavedquery"."created_at",
         "posthog_datawarehousesavedquery"."deleted",
         "posthog_datawarehousesavedquery"."deleted_at",
         "posthog_datawarehousesavedquery"."id",
         "posthog_datawarehousesavedquery"."name",
         "posthog_datawarehousesavedquery"."team_id",
         "posthog_datawarehousesavedquery"."columns",
         "posthog_datawarehousesavedquery"."external_tables",
         "posthog_datawarehousesavedquery"."query",
         "posthog_datawarehousesavedquery"."status",
         "posthog_datawarehousesavedquery"."last_run_at",
         "posthog_datawarehousesavedquery"."table_id"
  FROM "posthog_datawarehousesavedquery"
  WHERE ("posthog_datawarehousesavedquery"."team_id" = 2
         AND NOT ("posthog_datawarehousesavedquery"."deleted"
                  AND "posthog_datawarehousesavedquery"."deleted" IS NOT NULL))
  '''
# ---
# name: TestSessionRecordings.test_listing_recordings_is_not_nplus1_for_persons.143
  '''
  SELECT "posthog_datawarehousetable"."created_by_id",
         "posthog_datawarehousetable"."created_at",
         "posthog_datawarehousetable"."updated_at",
         "posthog_datawarehousetable"."deleted",
         "posthog_datawarehousetable"."deleted_at",
         "posthog_datawarehousetable"."id",
         "posthog_datawarehousetable"."name",
         "posthog_datawarehousetable"."format",
         "posthog_datawarehousetable"."team_id",
         "posthog_datawarehousetable"."url_pattern",
         "posthog_datawarehousetable"."credential_id",
         "posthog_datawarehousetable"."external_data_source_id",
         "posthog_datawarehousetable"."columns",
         "posthog_datawarehousetable"."row_count",
         "posthog_user"."id",
         "posthog_user"."password",
         "posthog_user"."last_login",
         "posthog_user"."first_name",
         "posthog_user"."last_name",
         "posthog_user"."is_staff",
         "posthog_user"."date_joined",
         "posthog_user"."uuid",
         "posthog_user"."current_organization_id",
         "posthog_user"."current_team_id",
         "posthog_user"."email",
         "posthog_user"."pending_email",
         "posthog_user"."temporary_token",
         "posthog_user"."distinct_id",
         "posthog_user"."is_email_verified",
         "posthog_user"."requested_password_reset_at",
         "posthog_user"."has_seen_product_intro_for",
         "posthog_user"."strapi_id",
         "posthog_user"."is_active",
         "posthog_user"."theme_mode",
         "posthog_user"."partial_notification_settings",
         "posthog_user"."anonymize_data",
         "posthog_user"."toolbar_mode",
         "posthog_user"."hedgehog_config",
         "posthog_user"."events_column_config",
         "posthog_user"."email_opt_in",
         "posthog_datawarehousecredential"."created_by_id",
         "posthog_datawarehousecredential"."created_at",
         "posthog_datawarehousecredential"."id",
         "posthog_datawarehousecredential"."access_key",
         "posthog_datawarehousecredential"."access_secret",
         "posthog_datawarehousecredential"."team_id",
         "posthog_externaldatasource"."created_by_id",
         "posthog_externaldatasource"."created_at",
         "posthog_externaldatasource"."updated_at",
         "posthog_externaldatasource"."deleted",
         "posthog_externaldatasource"."deleted_at",
         "posthog_externaldatasource"."id",
         "posthog_externaldatasource"."source_id",
         "posthog_externaldatasource"."connection_id",
         "posthog_externaldatasource"."destination_id",
         "posthog_externaldatasource"."team_id",
         "posthog_externaldatasource"."sync_frequency",
         "posthog_externaldatasource"."status",
         "posthog_externaldatasource"."source_type",
         "posthog_externaldatasource"."job_inputs",
         "posthog_externaldatasource"."are_tables_created",
         "posthog_externaldatasource"."prefix"
  FROM "posthog_datawarehousetable"
  LEFT OUTER JOIN "posthog_user" ON ("posthog_datawarehousetable"."created_by_id" = "posthog_user"."id")
  LEFT OUTER JOIN "posthog_datawarehousecredential" ON ("posthog_datawarehousetable"."credential_id" = "posthog_datawarehousecredential"."id")
  LEFT OUTER JOIN "posthog_externaldatasource" ON ("posthog_datawarehousetable"."external_data_source_id" = "posthog_externaldatasource"."id")
  WHERE ("posthog_datawarehousetable"."team_id" = 2
         AND NOT ("posthog_datawarehousetable"."deleted"
                  AND "posthog_datawarehousetable"."deleted" IS NOT NULL))
  '''
# ---
# name: TestSessionRecordings.test_listing_recordings_is_not_nplus1_for_persons.144
  '''
  SELECT "posthog_datawarehousejoin"."created_by_id",
         "posthog_datawarehousejoin"."created_at",
         "posthog_datawarehousejoin"."deleted",
         "posthog_datawarehousejoin"."deleted_at",
         "posthog_datawarehousejoin"."id",
         "posthog_datawarehousejoin"."team_id",
         "posthog_datawarehousejoin"."source_table_name",
         "posthog_datawarehousejoin"."source_table_key",
         "posthog_datawarehousejoin"."joining_table_name",
         "posthog_datawarehousejoin"."joining_table_key",
         "posthog_datawarehousejoin"."field_name"
  FROM "posthog_datawarehousejoin"
  WHERE ("posthog_datawarehousejoin"."team_id" = 2
         AND NOT ("posthog_datawarehousejoin"."deleted"
                  AND "posthog_datawarehousejoin"."deleted" IS NOT NULL))
  '''
# ---
# name: TestSessionRecordings.test_listing_recordings_is_not_nplus1_for_persons.145
  '''
  SELECT "posthog_sessionrecording"."id",
         "posthog_sessionrecording"."session_id",
         "posthog_sessionrecording"."team_id",
         "posthog_sessionrecording"."created_at",
         "posthog_sessionrecording"."deleted",
         "posthog_sessionrecording"."object_storage_path",
         "posthog_sessionrecording"."distinct_id",
         "posthog_sessionrecording"."duration",
         "posthog_sessionrecording"."active_seconds",
         "posthog_sessionrecording"."inactive_seconds",
         "posthog_sessionrecording"."start_time",
         "posthog_sessionrecording"."end_time",
         "posthog_sessionrecording"."click_count",
         "posthog_sessionrecording"."keypress_count",
         "posthog_sessionrecording"."mouse_activity_count",
         "posthog_sessionrecording"."console_log_count",
         "posthog_sessionrecording"."console_warn_count",
         "posthog_sessionrecording"."console_error_count",
         "posthog_sessionrecording"."start_url",
         "posthog_sessionrecording"."storage_version"
  FROM "posthog_sessionrecording"
  WHERE ("posthog_sessionrecording"."session_id" IN ('1',
                                                     '2',
                                                     '3',
                                                     '4',
                                                     '5',
                                                     '6',
                                                     '7',
                                                     '8')
         AND "posthog_sessionrecording"."team_id" = 2)
  '''
# ---
# name: TestSessionRecordings.test_listing_recordings_is_not_nplus1_for_persons.146
  '''
  SELECT "posthog_sessionrecordingviewed"."session_id"
  FROM "posthog_sessionrecordingviewed"
  WHERE ("posthog_sessionrecordingviewed"."team_id" = 2
         AND "posthog_sessionrecordingviewed"."user_id" = 2)
  '''
# ---
# name: TestSessionRecordings.test_listing_recordings_is_not_nplus1_for_persons.147
  '''
  SELECT "posthog_persondistinctid"."id",
         "posthog_persondistinctid"."team_id",
         "posthog_persondistinctid"."person_id",
         "posthog_persondistinctid"."distinct_id",
         "posthog_persondistinctid"."version",
         "posthog_person"."id",
         "posthog_person"."created_at",
         "posthog_person"."properties_last_updated_at",
         "posthog_person"."properties_last_operation",
         "posthog_person"."team_id",
         "posthog_person"."properties",
         "posthog_person"."is_user_id",
         "posthog_person"."is_identified",
         "posthog_person"."uuid",
         "posthog_person"."version"
  FROM "posthog_persondistinctid"
  INNER JOIN "posthog_person" ON ("posthog_persondistinctid"."person_id" = "posthog_person"."id")
  WHERE ("posthog_persondistinctid"."distinct_id" IN ('user1',
                                                      'user2',
                                                      'user3',
                                                      'user4',
                                                      'user5',
                                                      'user6',
                                                      'user7',
                                                      'user8')
         AND "posthog_persondistinctid"."team_id" = 2)
  '''
# ---
# name: TestSessionRecordings.test_listing_recordings_is_not_nplus1_for_persons.148
  '''
  SELECT "posthog_team"."id",
         "posthog_team"."uuid",
         "posthog_team"."organization_id",
         "posthog_team"."project_id",
         "posthog_team"."api_token",
         "posthog_team"."app_urls",
         "posthog_team"."name",
         "posthog_team"."slack_incoming_webhook",
         "posthog_team"."created_at",
         "posthog_team"."updated_at",
         "posthog_team"."anonymize_ips",
         "posthog_team"."completed_snippet_onboarding",
         "posthog_team"."has_completed_onboarding_for",
         "posthog_team"."ingested_event",
         "posthog_team"."autocapture_opt_out",
         "posthog_team"."autocapture_web_vitals_opt_in",
         "posthog_team"."autocapture_web_vitals_allowed_metrics",
         "posthog_team"."autocapture_exceptions_opt_in",
         "posthog_team"."autocapture_exceptions_errors_to_ignore",
         "posthog_team"."person_processing_opt_out",
         "posthog_team"."session_recording_opt_in",
         "posthog_team"."session_recording_sample_rate",
         "posthog_team"."session_recording_minimum_duration_milliseconds",
         "posthog_team"."session_recording_linked_flag",
         "posthog_team"."session_recording_network_payload_capture_config",
         "posthog_team"."session_recording_url_trigger_config",
         "posthog_team"."session_replay_config",
         "posthog_team"."survey_config",
         "posthog_team"."capture_console_log_opt_in",
         "posthog_team"."capture_performance_opt_in",
         "posthog_team"."surveys_opt_in",
         "posthog_team"."heatmaps_opt_in",
         "posthog_team"."session_recording_version",
         "posthog_team"."signup_token",
         "posthog_team"."is_demo",
         "posthog_team"."access_control",
         "posthog_team"."week_start_day",
         "posthog_team"."inject_web_apps",
         "posthog_team"."test_account_filters",
         "posthog_team"."test_account_filters_default_checked",
         "posthog_team"."path_cleaning_filters",
         "posthog_team"."timezone",
         "posthog_team"."data_attributes",
         "posthog_team"."person_display_name_properties",
         "posthog_team"."live_events_columns",
         "posthog_team"."recording_domains",
         "posthog_team"."primary_dashboard_id",
         "posthog_team"."extra_settings",
         "posthog_team"."modifiers",
         "posthog_team"."correlation_config",
         "posthog_team"."session_recording_retention_period_days",
         "posthog_team"."plugins_opt_in",
         "posthog_team"."opt_out_capture",
         "posthog_team"."event_names",
         "posthog_team"."event_names_with_usage",
         "posthog_team"."event_properties",
         "posthog_team"."event_properties_with_usage",
         "posthog_team"."event_properties_numerical",
         "posthog_team"."external_data_workspace_id",
         "posthog_team"."external_data_workspace_last_synced_at"
  FROM "posthog_team"
  WHERE "posthog_team"."id" = 2
  LIMIT 21
  '''
# ---
# name: TestSessionRecordings.test_listing_recordings_is_not_nplus1_for_persons.149
  '''
  SELECT "posthog_person"."id",
         "posthog_person"."created_at",
         "posthog_person"."properties_last_updated_at",
         "posthog_person"."properties_last_operation",
         "posthog_person"."team_id",
         "posthog_person"."properties",
         "posthog_person"."is_user_id",
         "posthog_person"."is_identified",
         "posthog_person"."uuid",
         "posthog_person"."version"
  FROM "posthog_person"
  INNER JOIN "posthog_persondistinctid" ON ("posthog_person"."id" = "posthog_persondistinctid"."person_id")
  WHERE ("posthog_persondistinctid"."distinct_id" = 'user9'
         AND "posthog_persondistinctid"."team_id" = 2)
  LIMIT 21
  '''
# ---
# name: TestSessionRecordings.test_listing_recordings_is_not_nplus1_for_persons.15
  '''
  SELECT "posthog_user"."id",
         "posthog_user"."password",
         "posthog_user"."last_login",
         "posthog_user"."first_name",
         "posthog_user"."last_name",
         "posthog_user"."is_staff",
         "posthog_user"."date_joined",
         "posthog_user"."uuid",
         "posthog_user"."current_organization_id",
         "posthog_user"."current_team_id",
         "posthog_user"."email",
         "posthog_user"."pending_email",
         "posthog_user"."temporary_token",
         "posthog_user"."distinct_id",
         "posthog_user"."is_email_verified",
         "posthog_user"."has_seen_product_intro_for",
         "posthog_user"."strapi_id",
         "posthog_user"."is_active",
         "posthog_user"."theme_mode",
         "posthog_user"."partial_notification_settings",
         "posthog_user"."anonymize_data",
         "posthog_user"."toolbar_mode",
         "posthog_user"."hedgehog_config",
         "posthog_user"."events_column_config",
         "posthog_user"."email_opt_in"
  FROM "posthog_user"
  WHERE "posthog_user"."id" = 2
  LIMIT 21
  '''
# ---
# name: TestSessionRecordings.test_listing_recordings_is_not_nplus1_for_persons.150
  '''
  SELECT "posthog_person"."id",
         "posthog_person"."created_at",
         "posthog_person"."properties_last_updated_at",
         "posthog_person"."properties_last_operation",
         "posthog_person"."team_id",
         "posthog_person"."properties",
         "posthog_person"."is_user_id",
         "posthog_person"."is_identified",
         "posthog_person"."uuid",
         "posthog_person"."version"
  FROM "posthog_person"
  INNER JOIN "posthog_persondistinctid" ON ("posthog_person"."id" = "posthog_persondistinctid"."person_id")
  WHERE ("posthog_persondistinctid"."distinct_id" = 'user9'
         AND "posthog_persondistinctid"."team_id" = 2)
  LIMIT 21
  '''
# ---
# name: TestSessionRecordings.test_listing_recordings_is_not_nplus1_for_persons.151
  '''
  SELECT "posthog_user"."id",
         "posthog_user"."password",
         "posthog_user"."last_login",
         "posthog_user"."first_name",
         "posthog_user"."last_name",
         "posthog_user"."is_staff",
         "posthog_user"."date_joined",
         "posthog_user"."uuid",
         "posthog_user"."current_organization_id",
         "posthog_user"."current_team_id",
         "posthog_user"."email",
         "posthog_user"."pending_email",
         "posthog_user"."temporary_token",
         "posthog_user"."distinct_id",
         "posthog_user"."is_email_verified",
         "posthog_user"."has_seen_product_intro_for",
         "posthog_user"."strapi_id",
         "posthog_user"."is_active",
         "posthog_user"."theme_mode",
         "posthog_user"."partial_notification_settings",
         "posthog_user"."anonymize_data",
         "posthog_user"."toolbar_mode",
         "posthog_user"."hedgehog_config",
         "posthog_user"."events_column_config",
         "posthog_user"."email_opt_in"
  FROM "posthog_user"
  WHERE "posthog_user"."id" = 2
  LIMIT 21
  '''
# ---
# name: TestSessionRecordings.test_listing_recordings_is_not_nplus1_for_persons.152
  '''
  SELECT "posthog_team"."id",
         "posthog_team"."uuid",
         "posthog_team"."organization_id",
         "posthog_team"."project_id",
         "posthog_team"."api_token",
         "posthog_team"."app_urls",
         "posthog_team"."name",
         "posthog_team"."slack_incoming_webhook",
         "posthog_team"."created_at",
         "posthog_team"."updated_at",
         "posthog_team"."anonymize_ips",
         "posthog_team"."completed_snippet_onboarding",
         "posthog_team"."has_completed_onboarding_for",
         "posthog_team"."ingested_event",
         "posthog_team"."autocapture_opt_out",
         "posthog_team"."autocapture_web_vitals_opt_in",
         "posthog_team"."autocapture_web_vitals_allowed_metrics",
         "posthog_team"."autocapture_exceptions_opt_in",
         "posthog_team"."autocapture_exceptions_errors_to_ignore",
         "posthog_team"."person_processing_opt_out",
         "posthog_team"."session_recording_opt_in",
         "posthog_team"."session_recording_sample_rate",
         "posthog_team"."session_recording_minimum_duration_milliseconds",
         "posthog_team"."session_recording_linked_flag",
         "posthog_team"."session_recording_network_payload_capture_config",
         "posthog_team"."session_recording_url_trigger_config",
         "posthog_team"."session_replay_config",
         "posthog_team"."survey_config",
         "posthog_team"."capture_console_log_opt_in",
         "posthog_team"."capture_performance_opt_in",
         "posthog_team"."surveys_opt_in",
         "posthog_team"."heatmaps_opt_in",
         "posthog_team"."session_recording_version",
         "posthog_team"."signup_token",
         "posthog_team"."is_demo",
         "posthog_team"."access_control",
         "posthog_team"."week_start_day",
         "posthog_team"."inject_web_apps",
         "posthog_team"."test_account_filters",
         "posthog_team"."test_account_filters_default_checked",
         "posthog_team"."path_cleaning_filters",
         "posthog_team"."timezone",
         "posthog_team"."data_attributes",
         "posthog_team"."person_display_name_properties",
         "posthog_team"."live_events_columns",
         "posthog_team"."recording_domains",
         "posthog_team"."primary_dashboard_id",
         "posthog_team"."extra_settings",
         "posthog_team"."modifiers",
         "posthog_team"."correlation_config",
         "posthog_team"."session_recording_retention_period_days",
         "posthog_team"."external_data_workspace_id",
         "posthog_team"."external_data_workspace_last_synced_at"
  FROM "posthog_team"
  WHERE "posthog_team"."id" = 2
  LIMIT 21
  '''
# ---
# name: TestSessionRecordings.test_listing_recordings_is_not_nplus1_for_persons.153
  '''
  SELECT "posthog_organizationmembership"."id",
         "posthog_organizationmembership"."organization_id",
         "posthog_organizationmembership"."user_id",
         "posthog_organizationmembership"."level",
         "posthog_organizationmembership"."joined_at",
         "posthog_organizationmembership"."updated_at",
         "posthog_organization"."id",
         "posthog_organization"."name",
         "posthog_organization"."slug",
         "posthog_organization"."logo_media_id",
         "posthog_organization"."created_at",
         "posthog_organization"."updated_at",
         "posthog_organization"."plugins_access_level",
         "posthog_organization"."for_internal_metrics",
         "posthog_organization"."is_member_join_email_enabled",
         "posthog_organization"."enforce_2fa",
         "posthog_organization"."is_hipaa",
         "posthog_organization"."customer_id",
         "posthog_organization"."available_product_features",
         "posthog_organization"."usage",
         "posthog_organization"."never_drop_data",
         "posthog_organization"."customer_trust_scores",
         "posthog_organization"."setup_section_2_completed",
         "posthog_organization"."personalization",
         "posthog_organization"."domain_whitelist"
  FROM "posthog_organizationmembership"
  INNER JOIN "posthog_organization" ON ("posthog_organizationmembership"."organization_id" = "posthog_organization"."id")
  WHERE "posthog_organizationmembership"."user_id" = 2
  '''
# ---
# name: TestSessionRecordings.test_listing_recordings_is_not_nplus1_for_persons.154
  '''
  SELECT "posthog_grouptypemapping"."id",
         "posthog_grouptypemapping"."team_id",
         "posthog_grouptypemapping"."group_type",
         "posthog_grouptypemapping"."group_type_index",
         "posthog_grouptypemapping"."name_singular",
         "posthog_grouptypemapping"."name_plural"
  FROM "posthog_grouptypemapping"
  WHERE "posthog_grouptypemapping"."team_id" = 2
  '''
# ---
# name: TestSessionRecordings.test_listing_recordings_is_not_nplus1_for_persons.155
  '''
  SELECT "posthog_datawarehousesavedquery"."created_by_id",
         "posthog_datawarehousesavedquery"."created_at",
         "posthog_datawarehousesavedquery"."deleted",
         "posthog_datawarehousesavedquery"."deleted_at",
         "posthog_datawarehousesavedquery"."id",
         "posthog_datawarehousesavedquery"."name",
         "posthog_datawarehousesavedquery"."team_id",
         "posthog_datawarehousesavedquery"."columns",
         "posthog_datawarehousesavedquery"."external_tables",
         "posthog_datawarehousesavedquery"."query",
         "posthog_datawarehousesavedquery"."status",
         "posthog_datawarehousesavedquery"."last_run_at",
         "posthog_datawarehousesavedquery"."table_id"
  FROM "posthog_datawarehousesavedquery"
  WHERE ("posthog_datawarehousesavedquery"."team_id" = 2
         AND NOT ("posthog_datawarehousesavedquery"."deleted"
                  AND "posthog_datawarehousesavedquery"."deleted" IS NOT NULL))
  '''
# ---
# name: TestSessionRecordings.test_listing_recordings_is_not_nplus1_for_persons.156
  '''
  SELECT "posthog_datawarehousetable"."created_by_id",
         "posthog_datawarehousetable"."created_at",
         "posthog_datawarehousetable"."updated_at",
         "posthog_datawarehousetable"."deleted",
         "posthog_datawarehousetable"."deleted_at",
         "posthog_datawarehousetable"."id",
         "posthog_datawarehousetable"."name",
         "posthog_datawarehousetable"."format",
         "posthog_datawarehousetable"."team_id",
         "posthog_datawarehousetable"."url_pattern",
         "posthog_datawarehousetable"."credential_id",
         "posthog_datawarehousetable"."external_data_source_id",
         "posthog_datawarehousetable"."columns",
         "posthog_datawarehousetable"."row_count",
         "posthog_user"."id",
         "posthog_user"."password",
         "posthog_user"."last_login",
         "posthog_user"."first_name",
         "posthog_user"."last_name",
         "posthog_user"."is_staff",
         "posthog_user"."date_joined",
         "posthog_user"."uuid",
         "posthog_user"."current_organization_id",
         "posthog_user"."current_team_id",
         "posthog_user"."email",
         "posthog_user"."pending_email",
         "posthog_user"."temporary_token",
         "posthog_user"."distinct_id",
         "posthog_user"."is_email_verified",
         "posthog_user"."requested_password_reset_at",
         "posthog_user"."has_seen_product_intro_for",
         "posthog_user"."strapi_id",
         "posthog_user"."is_active",
         "posthog_user"."theme_mode",
         "posthog_user"."partial_notification_settings",
         "posthog_user"."anonymize_data",
         "posthog_user"."toolbar_mode",
         "posthog_user"."hedgehog_config",
         "posthog_user"."events_column_config",
         "posthog_user"."email_opt_in",
         "posthog_datawarehousecredential"."created_by_id",
         "posthog_datawarehousecredential"."created_at",
         "posthog_datawarehousecredential"."id",
         "posthog_datawarehousecredential"."access_key",
         "posthog_datawarehousecredential"."access_secret",
         "posthog_datawarehousecredential"."team_id",
         "posthog_externaldatasource"."created_by_id",
         "posthog_externaldatasource"."created_at",
         "posthog_externaldatasource"."updated_at",
         "posthog_externaldatasource"."deleted",
         "posthog_externaldatasource"."deleted_at",
         "posthog_externaldatasource"."id",
         "posthog_externaldatasource"."source_id",
         "posthog_externaldatasource"."connection_id",
         "posthog_externaldatasource"."destination_id",
         "posthog_externaldatasource"."team_id",
         "posthog_externaldatasource"."sync_frequency",
         "posthog_externaldatasource"."status",
         "posthog_externaldatasource"."source_type",
         "posthog_externaldatasource"."job_inputs",
         "posthog_externaldatasource"."are_tables_created",
         "posthog_externaldatasource"."prefix"
  FROM "posthog_datawarehousetable"
  LEFT OUTER JOIN "posthog_user" ON ("posthog_datawarehousetable"."created_by_id" = "posthog_user"."id")
  LEFT OUTER JOIN "posthog_datawarehousecredential" ON ("posthog_datawarehousetable"."credential_id" = "posthog_datawarehousecredential"."id")
  LEFT OUTER JOIN "posthog_externaldatasource" ON ("posthog_datawarehousetable"."external_data_source_id" = "posthog_externaldatasource"."id")
  WHERE ("posthog_datawarehousetable"."team_id" = 2
         AND NOT ("posthog_datawarehousetable"."deleted"
                  AND "posthog_datawarehousetable"."deleted" IS NOT NULL))
  '''
# ---
# name: TestSessionRecordings.test_listing_recordings_is_not_nplus1_for_persons.157
  '''
  SELECT "posthog_datawarehousejoin"."created_by_id",
         "posthog_datawarehousejoin"."created_at",
         "posthog_datawarehousejoin"."deleted",
         "posthog_datawarehousejoin"."deleted_at",
         "posthog_datawarehousejoin"."id",
         "posthog_datawarehousejoin"."team_id",
         "posthog_datawarehousejoin"."source_table_name",
         "posthog_datawarehousejoin"."source_table_key",
         "posthog_datawarehousejoin"."joining_table_name",
         "posthog_datawarehousejoin"."joining_table_key",
         "posthog_datawarehousejoin"."field_name"
  FROM "posthog_datawarehousejoin"
  WHERE ("posthog_datawarehousejoin"."team_id" = 2
         AND NOT ("posthog_datawarehousejoin"."deleted"
                  AND "posthog_datawarehousejoin"."deleted" IS NOT NULL))
  '''
# ---
# name: TestSessionRecordings.test_listing_recordings_is_not_nplus1_for_persons.158
  '''
  SELECT "posthog_grouptypemapping"."id",
         "posthog_grouptypemapping"."team_id",
         "posthog_grouptypemapping"."group_type",
         "posthog_grouptypemapping"."group_type_index",
         "posthog_grouptypemapping"."name_singular",
         "posthog_grouptypemapping"."name_plural"
  FROM "posthog_grouptypemapping"
  WHERE "posthog_grouptypemapping"."team_id" = 2
  '''
# ---
# name: TestSessionRecordings.test_listing_recordings_is_not_nplus1_for_persons.159
  '''
  SELECT "posthog_datawarehousesavedquery"."created_by_id",
         "posthog_datawarehousesavedquery"."created_at",
         "posthog_datawarehousesavedquery"."deleted",
         "posthog_datawarehousesavedquery"."deleted_at",
         "posthog_datawarehousesavedquery"."id",
         "posthog_datawarehousesavedquery"."name",
         "posthog_datawarehousesavedquery"."team_id",
         "posthog_datawarehousesavedquery"."columns",
         "posthog_datawarehousesavedquery"."external_tables",
         "posthog_datawarehousesavedquery"."query",
         "posthog_datawarehousesavedquery"."status",
         "posthog_datawarehousesavedquery"."last_run_at",
         "posthog_datawarehousesavedquery"."table_id"
  FROM "posthog_datawarehousesavedquery"
  WHERE ("posthog_datawarehousesavedquery"."team_id" = 2
         AND NOT ("posthog_datawarehousesavedquery"."deleted"
                  AND "posthog_datawarehousesavedquery"."deleted" IS NOT NULL))
  '''
# ---
# name: TestSessionRecordings.test_listing_recordings_is_not_nplus1_for_persons.16
  '''
  SELECT "posthog_team"."id",
         "posthog_team"."uuid",
         "posthog_team"."organization_id",
         "posthog_team"."project_id",
         "posthog_team"."api_token",
         "posthog_team"."app_urls",
         "posthog_team"."name",
         "posthog_team"."slack_incoming_webhook",
         "posthog_team"."created_at",
         "posthog_team"."updated_at",
         "posthog_team"."anonymize_ips",
         "posthog_team"."completed_snippet_onboarding",
         "posthog_team"."has_completed_onboarding_for",
         "posthog_team"."ingested_event",
         "posthog_team"."autocapture_opt_out",
         "posthog_team"."autocapture_web_vitals_opt_in",
         "posthog_team"."autocapture_web_vitals_allowed_metrics",
         "posthog_team"."autocapture_exceptions_opt_in",
         "posthog_team"."autocapture_exceptions_errors_to_ignore",
         "posthog_team"."person_processing_opt_out",
         "posthog_team"."session_recording_opt_in",
         "posthog_team"."session_recording_sample_rate",
         "posthog_team"."session_recording_minimum_duration_milliseconds",
         "posthog_team"."session_recording_linked_flag",
         "posthog_team"."session_recording_network_payload_capture_config",
         "posthog_team"."session_recording_url_trigger_config",
         "posthog_team"."session_replay_config",
         "posthog_team"."survey_config",
         "posthog_team"."capture_console_log_opt_in",
         "posthog_team"."capture_performance_opt_in",
         "posthog_team"."surveys_opt_in",
         "posthog_team"."heatmaps_opt_in",
         "posthog_team"."session_recording_version",
         "posthog_team"."signup_token",
         "posthog_team"."is_demo",
         "posthog_team"."access_control",
         "posthog_team"."week_start_day",
         "posthog_team"."inject_web_apps",
         "posthog_team"."test_account_filters",
         "posthog_team"."test_account_filters_default_checked",
         "posthog_team"."path_cleaning_filters",
         "posthog_team"."timezone",
         "posthog_team"."data_attributes",
         "posthog_team"."person_display_name_properties",
         "posthog_team"."live_events_columns",
         "posthog_team"."recording_domains",
         "posthog_team"."primary_dashboard_id",
         "posthog_team"."extra_settings",
         "posthog_team"."modifiers",
         "posthog_team"."correlation_config",
         "posthog_team"."session_recording_retention_period_days",
         "posthog_team"."external_data_workspace_id",
         "posthog_team"."external_data_workspace_last_synced_at"
  FROM "posthog_team"
  WHERE "posthog_team"."id" = 2
  LIMIT 21
  '''
# ---
# name: TestSessionRecordings.test_listing_recordings_is_not_nplus1_for_persons.160
  '''
  SELECT "posthog_datawarehousetable"."created_by_id",
         "posthog_datawarehousetable"."created_at",
         "posthog_datawarehousetable"."updated_at",
         "posthog_datawarehousetable"."deleted",
         "posthog_datawarehousetable"."deleted_at",
         "posthog_datawarehousetable"."id",
         "posthog_datawarehousetable"."name",
         "posthog_datawarehousetable"."format",
         "posthog_datawarehousetable"."team_id",
         "posthog_datawarehousetable"."url_pattern",
         "posthog_datawarehousetable"."credential_id",
         "posthog_datawarehousetable"."external_data_source_id",
         "posthog_datawarehousetable"."columns",
         "posthog_datawarehousetable"."row_count",
         "posthog_user"."id",
         "posthog_user"."password",
         "posthog_user"."last_login",
         "posthog_user"."first_name",
         "posthog_user"."last_name",
         "posthog_user"."is_staff",
         "posthog_user"."date_joined",
         "posthog_user"."uuid",
         "posthog_user"."current_organization_id",
         "posthog_user"."current_team_id",
         "posthog_user"."email",
         "posthog_user"."pending_email",
         "posthog_user"."temporary_token",
         "posthog_user"."distinct_id",
         "posthog_user"."is_email_verified",
         "posthog_user"."requested_password_reset_at",
         "posthog_user"."has_seen_product_intro_for",
         "posthog_user"."strapi_id",
         "posthog_user"."is_active",
         "posthog_user"."theme_mode",
         "posthog_user"."partial_notification_settings",
         "posthog_user"."anonymize_data",
         "posthog_user"."toolbar_mode",
         "posthog_user"."hedgehog_config",
         "posthog_user"."events_column_config",
         "posthog_user"."email_opt_in",
         "posthog_datawarehousecredential"."created_by_id",
         "posthog_datawarehousecredential"."created_at",
         "posthog_datawarehousecredential"."id",
         "posthog_datawarehousecredential"."access_key",
         "posthog_datawarehousecredential"."access_secret",
         "posthog_datawarehousecredential"."team_id",
         "posthog_externaldatasource"."created_by_id",
         "posthog_externaldatasource"."created_at",
         "posthog_externaldatasource"."updated_at",
         "posthog_externaldatasource"."deleted",
         "posthog_externaldatasource"."deleted_at",
         "posthog_externaldatasource"."id",
         "posthog_externaldatasource"."source_id",
         "posthog_externaldatasource"."connection_id",
         "posthog_externaldatasource"."destination_id",
         "posthog_externaldatasource"."team_id",
         "posthog_externaldatasource"."sync_frequency",
         "posthog_externaldatasource"."status",
         "posthog_externaldatasource"."source_type",
         "posthog_externaldatasource"."job_inputs",
         "posthog_externaldatasource"."are_tables_created",
         "posthog_externaldatasource"."prefix"
  FROM "posthog_datawarehousetable"
  LEFT OUTER JOIN "posthog_user" ON ("posthog_datawarehousetable"."created_by_id" = "posthog_user"."id")
  LEFT OUTER JOIN "posthog_datawarehousecredential" ON ("posthog_datawarehousetable"."credential_id" = "posthog_datawarehousecredential"."id")
  LEFT OUTER JOIN "posthog_externaldatasource" ON ("posthog_datawarehousetable"."external_data_source_id" = "posthog_externaldatasource"."id")
  WHERE ("posthog_datawarehousetable"."team_id" = 2
         AND NOT ("posthog_datawarehousetable"."deleted"
                  AND "posthog_datawarehousetable"."deleted" IS NOT NULL))
  '''
# ---
# name: TestSessionRecordings.test_listing_recordings_is_not_nplus1_for_persons.161
  '''
  SELECT "posthog_datawarehousejoin"."created_by_id",
         "posthog_datawarehousejoin"."created_at",
         "posthog_datawarehousejoin"."deleted",
         "posthog_datawarehousejoin"."deleted_at",
         "posthog_datawarehousejoin"."id",
         "posthog_datawarehousejoin"."team_id",
         "posthog_datawarehousejoin"."source_table_name",
         "posthog_datawarehousejoin"."source_table_key",
         "posthog_datawarehousejoin"."joining_table_name",
         "posthog_datawarehousejoin"."joining_table_key",
         "posthog_datawarehousejoin"."field_name"
  FROM "posthog_datawarehousejoin"
  WHERE ("posthog_datawarehousejoin"."team_id" = 2
         AND NOT ("posthog_datawarehousejoin"."deleted"
                  AND "posthog_datawarehousejoin"."deleted" IS NOT NULL))
  '''
# ---
# name: TestSessionRecordings.test_listing_recordings_is_not_nplus1_for_persons.162
  '''
  SELECT "posthog_sessionrecording"."id",
         "posthog_sessionrecording"."session_id",
         "posthog_sessionrecording"."team_id",
         "posthog_sessionrecording"."created_at",
         "posthog_sessionrecording"."deleted",
         "posthog_sessionrecording"."object_storage_path",
         "posthog_sessionrecording"."distinct_id",
         "posthog_sessionrecording"."duration",
         "posthog_sessionrecording"."active_seconds",
         "posthog_sessionrecording"."inactive_seconds",
         "posthog_sessionrecording"."start_time",
         "posthog_sessionrecording"."end_time",
         "posthog_sessionrecording"."click_count",
         "posthog_sessionrecording"."keypress_count",
         "posthog_sessionrecording"."mouse_activity_count",
         "posthog_sessionrecording"."console_log_count",
         "posthog_sessionrecording"."console_warn_count",
         "posthog_sessionrecording"."console_error_count",
         "posthog_sessionrecording"."start_url",
         "posthog_sessionrecording"."storage_version"
  FROM "posthog_sessionrecording"
  WHERE ("posthog_sessionrecording"."session_id" IN ('1',
                                                     '2',
                                                     '3',
                                                     '4',
                                                     '5',
                                                     '6',
                                                     '7',
                                                     '8',
                                                     '9')
         AND "posthog_sessionrecording"."team_id" = 2)
  '''
# ---
# name: TestSessionRecordings.test_listing_recordings_is_not_nplus1_for_persons.163
  '''
  SELECT "posthog_sessionrecordingviewed"."session_id"
  FROM "posthog_sessionrecordingviewed"
  WHERE ("posthog_sessionrecordingviewed"."team_id" = 2
         AND "posthog_sessionrecordingviewed"."user_id" = 2)
  '''
# ---
# name: TestSessionRecordings.test_listing_recordings_is_not_nplus1_for_persons.164
  '''
  SELECT "posthog_persondistinctid"."id",
         "posthog_persondistinctid"."team_id",
         "posthog_persondistinctid"."person_id",
         "posthog_persondistinctid"."distinct_id",
         "posthog_persondistinctid"."version",
         "posthog_person"."id",
         "posthog_person"."created_at",
         "posthog_person"."properties_last_updated_at",
         "posthog_person"."properties_last_operation",
         "posthog_person"."team_id",
         "posthog_person"."properties",
         "posthog_person"."is_user_id",
         "posthog_person"."is_identified",
         "posthog_person"."uuid",
         "posthog_person"."version"
  FROM "posthog_persondistinctid"
  INNER JOIN "posthog_person" ON ("posthog_persondistinctid"."person_id" = "posthog_person"."id")
  WHERE ("posthog_persondistinctid"."distinct_id" IN ('user1',
                                                      'user2',
                                                      'user3',
                                                      'user4',
                                                      'user5',
                                                      'user6',
                                                      'user7',
                                                      'user8',
                                                      'user9')
         AND "posthog_persondistinctid"."team_id" = 2)
  '''
# ---
# name: TestSessionRecordings.test_listing_recordings_is_not_nplus1_for_persons.165
  '''
  SELECT "posthog_team"."id",
         "posthog_team"."uuid",
         "posthog_team"."organization_id",
         "posthog_team"."project_id",
         "posthog_team"."api_token",
         "posthog_team"."app_urls",
         "posthog_team"."name",
         "posthog_team"."slack_incoming_webhook",
         "posthog_team"."created_at",
         "posthog_team"."updated_at",
         "posthog_team"."anonymize_ips",
         "posthog_team"."completed_snippet_onboarding",
         "posthog_team"."has_completed_onboarding_for",
         "posthog_team"."ingested_event",
         "posthog_team"."autocapture_opt_out",
         "posthog_team"."autocapture_web_vitals_opt_in",
         "posthog_team"."autocapture_web_vitals_allowed_metrics",
         "posthog_team"."autocapture_exceptions_opt_in",
         "posthog_team"."autocapture_exceptions_errors_to_ignore",
         "posthog_team"."person_processing_opt_out",
         "posthog_team"."session_recording_opt_in",
         "posthog_team"."session_recording_sample_rate",
         "posthog_team"."session_recording_minimum_duration_milliseconds",
         "posthog_team"."session_recording_linked_flag",
         "posthog_team"."session_recording_network_payload_capture_config",
         "posthog_team"."session_recording_url_trigger_config",
         "posthog_team"."session_replay_config",
         "posthog_team"."survey_config",
         "posthog_team"."capture_console_log_opt_in",
         "posthog_team"."capture_performance_opt_in",
         "posthog_team"."surveys_opt_in",
         "posthog_team"."heatmaps_opt_in",
         "posthog_team"."session_recording_version",
         "posthog_team"."signup_token",
         "posthog_team"."is_demo",
         "posthog_team"."access_control",
         "posthog_team"."week_start_day",
         "posthog_team"."inject_web_apps",
         "posthog_team"."test_account_filters",
         "posthog_team"."test_account_filters_default_checked",
         "posthog_team"."path_cleaning_filters",
         "posthog_team"."timezone",
         "posthog_team"."data_attributes",
         "posthog_team"."person_display_name_properties",
         "posthog_team"."live_events_columns",
         "posthog_team"."recording_domains",
         "posthog_team"."primary_dashboard_id",
         "posthog_team"."extra_settings",
         "posthog_team"."modifiers",
         "posthog_team"."correlation_config",
         "posthog_team"."session_recording_retention_period_days",
         "posthog_team"."plugins_opt_in",
         "posthog_team"."opt_out_capture",
         "posthog_team"."event_names",
         "posthog_team"."event_names_with_usage",
         "posthog_team"."event_properties",
         "posthog_team"."event_properties_with_usage",
         "posthog_team"."event_properties_numerical",
         "posthog_team"."external_data_workspace_id",
         "posthog_team"."external_data_workspace_last_synced_at"
  FROM "posthog_team"
  WHERE "posthog_team"."id" = 2
  LIMIT 21
  '''
# ---
# name: TestSessionRecordings.test_listing_recordings_is_not_nplus1_for_persons.166
  '''
  SELECT "posthog_person"."id",
         "posthog_person"."created_at",
         "posthog_person"."properties_last_updated_at",
         "posthog_person"."properties_last_operation",
         "posthog_person"."team_id",
         "posthog_person"."properties",
         "posthog_person"."is_user_id",
         "posthog_person"."is_identified",
         "posthog_person"."uuid",
         "posthog_person"."version"
  FROM "posthog_person"
  INNER JOIN "posthog_persondistinctid" ON ("posthog_person"."id" = "posthog_persondistinctid"."person_id")
  WHERE ("posthog_persondistinctid"."distinct_id" = 'user10'
         AND "posthog_persondistinctid"."team_id" = 2)
  LIMIT 21
  '''
# ---
# name: TestSessionRecordings.test_listing_recordings_is_not_nplus1_for_persons.167
  '''
  SELECT "posthog_person"."id",
         "posthog_person"."created_at",
         "posthog_person"."properties_last_updated_at",
         "posthog_person"."properties_last_operation",
         "posthog_person"."team_id",
         "posthog_person"."properties",
         "posthog_person"."is_user_id",
         "posthog_person"."is_identified",
         "posthog_person"."uuid",
         "posthog_person"."version"
  FROM "posthog_person"
  INNER JOIN "posthog_persondistinctid" ON ("posthog_person"."id" = "posthog_persondistinctid"."person_id")
  WHERE ("posthog_persondistinctid"."distinct_id" = 'user10'
         AND "posthog_persondistinctid"."team_id" = 2)
  LIMIT 21
  '''
# ---
# name: TestSessionRecordings.test_listing_recordings_is_not_nplus1_for_persons.168
  '''
  SELECT "posthog_user"."id",
         "posthog_user"."password",
         "posthog_user"."last_login",
         "posthog_user"."first_name",
         "posthog_user"."last_name",
         "posthog_user"."is_staff",
         "posthog_user"."date_joined",
         "posthog_user"."uuid",
         "posthog_user"."current_organization_id",
         "posthog_user"."current_team_id",
         "posthog_user"."email",
         "posthog_user"."pending_email",
         "posthog_user"."temporary_token",
         "posthog_user"."distinct_id",
         "posthog_user"."is_email_verified",
         "posthog_user"."has_seen_product_intro_for",
         "posthog_user"."strapi_id",
         "posthog_user"."is_active",
         "posthog_user"."theme_mode",
         "posthog_user"."partial_notification_settings",
         "posthog_user"."anonymize_data",
         "posthog_user"."toolbar_mode",
         "posthog_user"."hedgehog_config",
         "posthog_user"."events_column_config",
         "posthog_user"."email_opt_in"
  FROM "posthog_user"
  WHERE "posthog_user"."id" = 2
  LIMIT 21
  '''
# ---
# name: TestSessionRecordings.test_listing_recordings_is_not_nplus1_for_persons.169
  '''
  SELECT "posthog_team"."id",
         "posthog_team"."uuid",
         "posthog_team"."organization_id",
         "posthog_team"."project_id",
         "posthog_team"."api_token",
         "posthog_team"."app_urls",
         "posthog_team"."name",
         "posthog_team"."slack_incoming_webhook",
         "posthog_team"."created_at",
         "posthog_team"."updated_at",
         "posthog_team"."anonymize_ips",
         "posthog_team"."completed_snippet_onboarding",
         "posthog_team"."has_completed_onboarding_for",
         "posthog_team"."ingested_event",
         "posthog_team"."autocapture_opt_out",
         "posthog_team"."autocapture_web_vitals_opt_in",
         "posthog_team"."autocapture_web_vitals_allowed_metrics",
         "posthog_team"."autocapture_exceptions_opt_in",
         "posthog_team"."autocapture_exceptions_errors_to_ignore",
         "posthog_team"."person_processing_opt_out",
         "posthog_team"."session_recording_opt_in",
         "posthog_team"."session_recording_sample_rate",
         "posthog_team"."session_recording_minimum_duration_milliseconds",
         "posthog_team"."session_recording_linked_flag",
         "posthog_team"."session_recording_network_payload_capture_config",
         "posthog_team"."session_recording_url_trigger_config",
         "posthog_team"."session_replay_config",
         "posthog_team"."survey_config",
         "posthog_team"."capture_console_log_opt_in",
         "posthog_team"."capture_performance_opt_in",
         "posthog_team"."surveys_opt_in",
         "posthog_team"."heatmaps_opt_in",
         "posthog_team"."session_recording_version",
         "posthog_team"."signup_token",
         "posthog_team"."is_demo",
         "posthog_team"."access_control",
         "posthog_team"."week_start_day",
         "posthog_team"."inject_web_apps",
         "posthog_team"."test_account_filters",
         "posthog_team"."test_account_filters_default_checked",
         "posthog_team"."path_cleaning_filters",
         "posthog_team"."timezone",
         "posthog_team"."data_attributes",
         "posthog_team"."person_display_name_properties",
         "posthog_team"."live_events_columns",
         "posthog_team"."recording_domains",
         "posthog_team"."primary_dashboard_id",
         "posthog_team"."extra_settings",
         "posthog_team"."modifiers",
         "posthog_team"."correlation_config",
         "posthog_team"."session_recording_retention_period_days",
         "posthog_team"."external_data_workspace_id",
         "posthog_team"."external_data_workspace_last_synced_at"
  FROM "posthog_team"
  WHERE "posthog_team"."id" = 2
  LIMIT 21
  '''
# ---
# name: TestSessionRecordings.test_listing_recordings_is_not_nplus1_for_persons.17
  '''
  SELECT "posthog_organizationmembership"."id",
         "posthog_organizationmembership"."organization_id",
         "posthog_organizationmembership"."user_id",
         "posthog_organizationmembership"."level",
         "posthog_organizationmembership"."joined_at",
         "posthog_organizationmembership"."updated_at",
         "posthog_organization"."id",
         "posthog_organization"."name",
         "posthog_organization"."slug",
         "posthog_organization"."logo_media_id",
         "posthog_organization"."created_at",
         "posthog_organization"."updated_at",
         "posthog_organization"."plugins_access_level",
         "posthog_organization"."for_internal_metrics",
         "posthog_organization"."is_member_join_email_enabled",
         "posthog_organization"."enforce_2fa",
         "posthog_organization"."is_hipaa",
         "posthog_organization"."customer_id",
         "posthog_organization"."available_product_features",
         "posthog_organization"."usage",
         "posthog_organization"."never_drop_data",
         "posthog_organization"."customer_trust_scores",
         "posthog_organization"."setup_section_2_completed",
         "posthog_organization"."personalization",
         "posthog_organization"."domain_whitelist"
  FROM "posthog_organizationmembership"
  INNER JOIN "posthog_organization" ON ("posthog_organizationmembership"."organization_id" = "posthog_organization"."id")
  WHERE "posthog_organizationmembership"."user_id" = 2
  '''
# ---
# name: TestSessionRecordings.test_listing_recordings_is_not_nplus1_for_persons.170
  '''
  SELECT "posthog_organizationmembership"."id",
         "posthog_organizationmembership"."organization_id",
         "posthog_organizationmembership"."user_id",
         "posthog_organizationmembership"."level",
         "posthog_organizationmembership"."joined_at",
         "posthog_organizationmembership"."updated_at",
         "posthog_organization"."id",
         "posthog_organization"."name",
         "posthog_organization"."slug",
         "posthog_organization"."logo_media_id",
         "posthog_organization"."created_at",
         "posthog_organization"."updated_at",
         "posthog_organization"."plugins_access_level",
         "posthog_organization"."for_internal_metrics",
         "posthog_organization"."is_member_join_email_enabled",
         "posthog_organization"."enforce_2fa",
         "posthog_organization"."is_hipaa",
         "posthog_organization"."customer_id",
         "posthog_organization"."available_product_features",
         "posthog_organization"."usage",
         "posthog_organization"."never_drop_data",
         "posthog_organization"."customer_trust_scores",
         "posthog_organization"."setup_section_2_completed",
         "posthog_organization"."personalization",
         "posthog_organization"."domain_whitelist"
  FROM "posthog_organizationmembership"
  INNER JOIN "posthog_organization" ON ("posthog_organizationmembership"."organization_id" = "posthog_organization"."id")
  WHERE "posthog_organizationmembership"."user_id" = 2
  '''
# ---
# name: TestSessionRecordings.test_listing_recordings_is_not_nplus1_for_persons.171
  '''
  SELECT "posthog_grouptypemapping"."id",
         "posthog_grouptypemapping"."team_id",
         "posthog_grouptypemapping"."group_type",
         "posthog_grouptypemapping"."group_type_index",
         "posthog_grouptypemapping"."name_singular",
         "posthog_grouptypemapping"."name_plural"
  FROM "posthog_grouptypemapping"
  WHERE "posthog_grouptypemapping"."team_id" = 2
  '''
# ---
# name: TestSessionRecordings.test_listing_recordings_is_not_nplus1_for_persons.172
  '''
  SELECT "posthog_datawarehousesavedquery"."created_by_id",
         "posthog_datawarehousesavedquery"."created_at",
         "posthog_datawarehousesavedquery"."deleted",
         "posthog_datawarehousesavedquery"."deleted_at",
         "posthog_datawarehousesavedquery"."id",
         "posthog_datawarehousesavedquery"."name",
         "posthog_datawarehousesavedquery"."team_id",
         "posthog_datawarehousesavedquery"."columns",
         "posthog_datawarehousesavedquery"."external_tables",
         "posthog_datawarehousesavedquery"."query",
         "posthog_datawarehousesavedquery"."status",
         "posthog_datawarehousesavedquery"."last_run_at",
         "posthog_datawarehousesavedquery"."table_id"
  FROM "posthog_datawarehousesavedquery"
  WHERE ("posthog_datawarehousesavedquery"."team_id" = 2
         AND NOT ("posthog_datawarehousesavedquery"."deleted"
                  AND "posthog_datawarehousesavedquery"."deleted" IS NOT NULL))
  '''
# ---
# name: TestSessionRecordings.test_listing_recordings_is_not_nplus1_for_persons.173
  '''
  SELECT "posthog_datawarehousetable"."created_by_id",
         "posthog_datawarehousetable"."created_at",
         "posthog_datawarehousetable"."updated_at",
         "posthog_datawarehousetable"."deleted",
         "posthog_datawarehousetable"."deleted_at",
         "posthog_datawarehousetable"."id",
         "posthog_datawarehousetable"."name",
         "posthog_datawarehousetable"."format",
         "posthog_datawarehousetable"."team_id",
         "posthog_datawarehousetable"."url_pattern",
         "posthog_datawarehousetable"."credential_id",
         "posthog_datawarehousetable"."external_data_source_id",
         "posthog_datawarehousetable"."columns",
         "posthog_datawarehousetable"."row_count",
         "posthog_user"."id",
         "posthog_user"."password",
         "posthog_user"."last_login",
         "posthog_user"."first_name",
         "posthog_user"."last_name",
         "posthog_user"."is_staff",
         "posthog_user"."date_joined",
         "posthog_user"."uuid",
         "posthog_user"."current_organization_id",
         "posthog_user"."current_team_id",
         "posthog_user"."email",
         "posthog_user"."pending_email",
         "posthog_user"."temporary_token",
         "posthog_user"."distinct_id",
         "posthog_user"."is_email_verified",
         "posthog_user"."requested_password_reset_at",
         "posthog_user"."has_seen_product_intro_for",
         "posthog_user"."strapi_id",
         "posthog_user"."is_active",
         "posthog_user"."theme_mode",
         "posthog_user"."partial_notification_settings",
         "posthog_user"."anonymize_data",
         "posthog_user"."toolbar_mode",
         "posthog_user"."hedgehog_config",
         "posthog_user"."events_column_config",
         "posthog_user"."email_opt_in",
         "posthog_datawarehousecredential"."created_by_id",
         "posthog_datawarehousecredential"."created_at",
         "posthog_datawarehousecredential"."id",
         "posthog_datawarehousecredential"."access_key",
         "posthog_datawarehousecredential"."access_secret",
         "posthog_datawarehousecredential"."team_id",
         "posthog_externaldatasource"."created_by_id",
         "posthog_externaldatasource"."created_at",
         "posthog_externaldatasource"."updated_at",
         "posthog_externaldatasource"."deleted",
         "posthog_externaldatasource"."deleted_at",
         "posthog_externaldatasource"."id",
         "posthog_externaldatasource"."source_id",
         "posthog_externaldatasource"."connection_id",
         "posthog_externaldatasource"."destination_id",
         "posthog_externaldatasource"."team_id",
         "posthog_externaldatasource"."sync_frequency",
         "posthog_externaldatasource"."status",
         "posthog_externaldatasource"."source_type",
         "posthog_externaldatasource"."job_inputs",
         "posthog_externaldatasource"."are_tables_created",
         "posthog_externaldatasource"."prefix"
  FROM "posthog_datawarehousetable"
  LEFT OUTER JOIN "posthog_user" ON ("posthog_datawarehousetable"."created_by_id" = "posthog_user"."id")
  LEFT OUTER JOIN "posthog_datawarehousecredential" ON ("posthog_datawarehousetable"."credential_id" = "posthog_datawarehousecredential"."id")
  LEFT OUTER JOIN "posthog_externaldatasource" ON ("posthog_datawarehousetable"."external_data_source_id" = "posthog_externaldatasource"."id")
  WHERE ("posthog_datawarehousetable"."team_id" = 2
         AND NOT ("posthog_datawarehousetable"."deleted"
                  AND "posthog_datawarehousetable"."deleted" IS NOT NULL))
  '''
# ---
# name: TestSessionRecordings.test_listing_recordings_is_not_nplus1_for_persons.174
  '''
  SELECT "posthog_datawarehousejoin"."created_by_id",
         "posthog_datawarehousejoin"."created_at",
         "posthog_datawarehousejoin"."deleted",
         "posthog_datawarehousejoin"."deleted_at",
         "posthog_datawarehousejoin"."id",
         "posthog_datawarehousejoin"."team_id",
         "posthog_datawarehousejoin"."source_table_name",
         "posthog_datawarehousejoin"."source_table_key",
         "posthog_datawarehousejoin"."joining_table_name",
         "posthog_datawarehousejoin"."joining_table_key",
         "posthog_datawarehousejoin"."field_name"
  FROM "posthog_datawarehousejoin"
  WHERE ("posthog_datawarehousejoin"."team_id" = 2
         AND NOT ("posthog_datawarehousejoin"."deleted"
                  AND "posthog_datawarehousejoin"."deleted" IS NOT NULL))
  '''
# ---
# name: TestSessionRecordings.test_listing_recordings_is_not_nplus1_for_persons.175
  '''
  SELECT "posthog_grouptypemapping"."id",
         "posthog_grouptypemapping"."team_id",
         "posthog_grouptypemapping"."group_type",
         "posthog_grouptypemapping"."group_type_index",
         "posthog_grouptypemapping"."name_singular",
         "posthog_grouptypemapping"."name_plural"
  FROM "posthog_grouptypemapping"
  WHERE "posthog_grouptypemapping"."team_id" = 2
  '''
# ---
# name: TestSessionRecordings.test_listing_recordings_is_not_nplus1_for_persons.176
  '''
  SELECT "posthog_datawarehousesavedquery"."created_by_id",
         "posthog_datawarehousesavedquery"."created_at",
         "posthog_datawarehousesavedquery"."deleted",
         "posthog_datawarehousesavedquery"."deleted_at",
         "posthog_datawarehousesavedquery"."id",
         "posthog_datawarehousesavedquery"."name",
         "posthog_datawarehousesavedquery"."team_id",
         "posthog_datawarehousesavedquery"."columns",
         "posthog_datawarehousesavedquery"."external_tables",
         "posthog_datawarehousesavedquery"."query",
         "posthog_datawarehousesavedquery"."status",
         "posthog_datawarehousesavedquery"."last_run_at",
         "posthog_datawarehousesavedquery"."table_id"
  FROM "posthog_datawarehousesavedquery"
  WHERE ("posthog_datawarehousesavedquery"."team_id" = 2
         AND NOT ("posthog_datawarehousesavedquery"."deleted"
                  AND "posthog_datawarehousesavedquery"."deleted" IS NOT NULL))
  '''
# ---
# name: TestSessionRecordings.test_listing_recordings_is_not_nplus1_for_persons.177
  '''
  SELECT "posthog_datawarehousetable"."created_by_id",
         "posthog_datawarehousetable"."created_at",
         "posthog_datawarehousetable"."updated_at",
         "posthog_datawarehousetable"."deleted",
         "posthog_datawarehousetable"."deleted_at",
         "posthog_datawarehousetable"."id",
         "posthog_datawarehousetable"."name",
         "posthog_datawarehousetable"."format",
         "posthog_datawarehousetable"."team_id",
         "posthog_datawarehousetable"."url_pattern",
         "posthog_datawarehousetable"."credential_id",
         "posthog_datawarehousetable"."external_data_source_id",
         "posthog_datawarehousetable"."columns",
         "posthog_datawarehousetable"."row_count",
         "posthog_user"."id",
         "posthog_user"."password",
         "posthog_user"."last_login",
         "posthog_user"."first_name",
         "posthog_user"."last_name",
         "posthog_user"."is_staff",
         "posthog_user"."date_joined",
         "posthog_user"."uuid",
         "posthog_user"."current_organization_id",
         "posthog_user"."current_team_id",
         "posthog_user"."email",
         "posthog_user"."pending_email",
         "posthog_user"."temporary_token",
         "posthog_user"."distinct_id",
         "posthog_user"."is_email_verified",
         "posthog_user"."requested_password_reset_at",
         "posthog_user"."has_seen_product_intro_for",
         "posthog_user"."strapi_id",
         "posthog_user"."is_active",
         "posthog_user"."theme_mode",
         "posthog_user"."partial_notification_settings",
         "posthog_user"."anonymize_data",
         "posthog_user"."toolbar_mode",
         "posthog_user"."hedgehog_config",
         "posthog_user"."events_column_config",
         "posthog_user"."email_opt_in",
         "posthog_datawarehousecredential"."created_by_id",
         "posthog_datawarehousecredential"."created_at",
         "posthog_datawarehousecredential"."id",
         "posthog_datawarehousecredential"."access_key",
         "posthog_datawarehousecredential"."access_secret",
         "posthog_datawarehousecredential"."team_id",
         "posthog_externaldatasource"."created_by_id",
         "posthog_externaldatasource"."created_at",
         "posthog_externaldatasource"."updated_at",
         "posthog_externaldatasource"."deleted",
         "posthog_externaldatasource"."deleted_at",
         "posthog_externaldatasource"."id",
         "posthog_externaldatasource"."source_id",
         "posthog_externaldatasource"."connection_id",
         "posthog_externaldatasource"."destination_id",
         "posthog_externaldatasource"."team_id",
         "posthog_externaldatasource"."sync_frequency",
         "posthog_externaldatasource"."status",
         "posthog_externaldatasource"."source_type",
         "posthog_externaldatasource"."job_inputs",
         "posthog_externaldatasource"."are_tables_created",
         "posthog_externaldatasource"."prefix"
  FROM "posthog_datawarehousetable"
  LEFT OUTER JOIN "posthog_user" ON ("posthog_datawarehousetable"."created_by_id" = "posthog_user"."id")
  LEFT OUTER JOIN "posthog_datawarehousecredential" ON ("posthog_datawarehousetable"."credential_id" = "posthog_datawarehousecredential"."id")
  LEFT OUTER JOIN "posthog_externaldatasource" ON ("posthog_datawarehousetable"."external_data_source_id" = "posthog_externaldatasource"."id")
  WHERE ("posthog_datawarehousetable"."team_id" = 2
         AND NOT ("posthog_datawarehousetable"."deleted"
                  AND "posthog_datawarehousetable"."deleted" IS NOT NULL))
  '''
# ---
# name: TestSessionRecordings.test_listing_recordings_is_not_nplus1_for_persons.178
  '''
  SELECT "posthog_datawarehousejoin"."created_by_id",
         "posthog_datawarehousejoin"."created_at",
         "posthog_datawarehousejoin"."deleted",
         "posthog_datawarehousejoin"."deleted_at",
         "posthog_datawarehousejoin"."id",
         "posthog_datawarehousejoin"."team_id",
         "posthog_datawarehousejoin"."source_table_name",
         "posthog_datawarehousejoin"."source_table_key",
         "posthog_datawarehousejoin"."joining_table_name",
         "posthog_datawarehousejoin"."joining_table_key",
         "posthog_datawarehousejoin"."field_name"
  FROM "posthog_datawarehousejoin"
  WHERE ("posthog_datawarehousejoin"."team_id" = 2
         AND NOT ("posthog_datawarehousejoin"."deleted"
                  AND "posthog_datawarehousejoin"."deleted" IS NOT NULL))
  '''
# ---
# name: TestSessionRecordings.test_listing_recordings_is_not_nplus1_for_persons.179
  '''
  SELECT "posthog_sessionrecording"."id",
         "posthog_sessionrecording"."session_id",
         "posthog_sessionrecording"."team_id",
         "posthog_sessionrecording"."created_at",
         "posthog_sessionrecording"."deleted",
         "posthog_sessionrecording"."object_storage_path",
         "posthog_sessionrecording"."distinct_id",
         "posthog_sessionrecording"."duration",
         "posthog_sessionrecording"."active_seconds",
         "posthog_sessionrecording"."inactive_seconds",
         "posthog_sessionrecording"."start_time",
         "posthog_sessionrecording"."end_time",
         "posthog_sessionrecording"."click_count",
         "posthog_sessionrecording"."keypress_count",
         "posthog_sessionrecording"."mouse_activity_count",
         "posthog_sessionrecording"."console_log_count",
         "posthog_sessionrecording"."console_warn_count",
         "posthog_sessionrecording"."console_error_count",
         "posthog_sessionrecording"."start_url",
         "posthog_sessionrecording"."storage_version"
  FROM "posthog_sessionrecording"
  WHERE ("posthog_sessionrecording"."session_id" IN ('1',
                                                     '10',
                                                     '2',
                                                     '3',
                                                     '4',
                                                     '5',
                                                     '6',
                                                     '7',
                                                     '8',
                                                     '9')
         AND "posthog_sessionrecording"."team_id" = 2)
  '''
# ---
# name: TestSessionRecordings.test_listing_recordings_is_not_nplus1_for_persons.18
  '''
  SELECT "posthog_grouptypemapping"."id",
         "posthog_grouptypemapping"."team_id",
         "posthog_grouptypemapping"."group_type",
         "posthog_grouptypemapping"."group_type_index",
         "posthog_grouptypemapping"."name_singular",
         "posthog_grouptypemapping"."name_plural"
  FROM "posthog_grouptypemapping"
  WHERE "posthog_grouptypemapping"."team_id" = 2
  '''
# ---
# name: TestSessionRecordings.test_listing_recordings_is_not_nplus1_for_persons.180
  '''
  SELECT "posthog_sessionrecordingviewed"."session_id"
  FROM "posthog_sessionrecordingviewed"
  WHERE ("posthog_sessionrecordingviewed"."team_id" = 2
         AND "posthog_sessionrecordingviewed"."user_id" = 2)
  '''
# ---
# name: TestSessionRecordings.test_listing_recordings_is_not_nplus1_for_persons.181
  '''
  SELECT "posthog_persondistinctid"."id",
         "posthog_persondistinctid"."team_id",
         "posthog_persondistinctid"."person_id",
         "posthog_persondistinctid"."distinct_id",
         "posthog_persondistinctid"."version",
         "posthog_person"."id",
         "posthog_person"."created_at",
         "posthog_person"."properties_last_updated_at",
         "posthog_person"."properties_last_operation",
         "posthog_person"."team_id",
         "posthog_person"."properties",
         "posthog_person"."is_user_id",
         "posthog_person"."is_identified",
         "posthog_person"."uuid",
         "posthog_person"."version"
  FROM "posthog_persondistinctid"
  INNER JOIN "posthog_person" ON ("posthog_persondistinctid"."person_id" = "posthog_person"."id")
  WHERE ("posthog_persondistinctid"."distinct_id" IN ('user1',
                                                      'user10',
                                                      'user2',
                                                      'user3',
                                                      'user4',
                                                      'user5',
                                                      'user6',
                                                      'user7',
                                                      'user8',
                                                      'user9')
         AND "posthog_persondistinctid"."team_id" = 2)
  '''
# ---
# name: TestSessionRecordings.test_listing_recordings_is_not_nplus1_for_persons.182
  '''
  SELECT "posthog_grouptypemapping"."id",
         "posthog_grouptypemapping"."team_id",
         "posthog_grouptypemapping"."group_type",
         "posthog_grouptypemapping"."group_type_index",
         "posthog_grouptypemapping"."name_singular",
         "posthog_grouptypemapping"."name_plural"
  FROM "posthog_grouptypemapping"
  WHERE "posthog_grouptypemapping"."team_id" = 2
  '''
# ---
# name: TestSessionRecordings.test_listing_recordings_is_not_nplus1_for_persons.183
  '''
  SELECT "posthog_datawarehousesavedquery"."created_by_id",
         "posthog_datawarehousesavedquery"."created_at",
         "posthog_datawarehousesavedquery"."deleted",
         "posthog_datawarehousesavedquery"."deleted_at",
         "posthog_datawarehousesavedquery"."id",
         "posthog_datawarehousesavedquery"."name",
         "posthog_datawarehousesavedquery"."team_id",
         "posthog_datawarehousesavedquery"."columns",
         "posthog_datawarehousesavedquery"."external_tables",
         "posthog_datawarehousesavedquery"."query",
         "posthog_datawarehousesavedquery"."status",
         "posthog_datawarehousesavedquery"."last_run_at",
         "posthog_datawarehousesavedquery"."table_id"
  FROM "posthog_datawarehousesavedquery"
  WHERE ("posthog_datawarehousesavedquery"."team_id" = 2
         AND NOT ("posthog_datawarehousesavedquery"."deleted"
                  AND "posthog_datawarehousesavedquery"."deleted" IS NOT NULL))
  '''
# ---
# name: TestSessionRecordings.test_listing_recordings_is_not_nplus1_for_persons.184
  '''
  SELECT "posthog_datawarehousetable"."created_by_id",
         "posthog_datawarehousetable"."created_at",
         "posthog_datawarehousetable"."updated_at",
         "posthog_datawarehousetable"."deleted",
         "posthog_datawarehousetable"."deleted_at",
         "posthog_datawarehousetable"."id",
         "posthog_datawarehousetable"."name",
         "posthog_datawarehousetable"."format",
         "posthog_datawarehousetable"."team_id",
         "posthog_datawarehousetable"."url_pattern",
         "posthog_datawarehousetable"."credential_id",
         "posthog_datawarehousetable"."external_data_source_id",
         "posthog_datawarehousetable"."columns",
         "posthog_datawarehousetable"."row_count",
         "posthog_user"."id",
         "posthog_user"."password",
         "posthog_user"."last_login",
         "posthog_user"."first_name",
         "posthog_user"."last_name",
         "posthog_user"."is_staff",
         "posthog_user"."date_joined",
         "posthog_user"."uuid",
         "posthog_user"."current_organization_id",
         "posthog_user"."current_team_id",
         "posthog_user"."email",
         "posthog_user"."pending_email",
         "posthog_user"."temporary_token",
         "posthog_user"."distinct_id",
         "posthog_user"."is_email_verified",
         "posthog_user"."requested_password_reset_at",
         "posthog_user"."has_seen_product_intro_for",
         "posthog_user"."strapi_id",
         "posthog_user"."is_active",
         "posthog_user"."theme_mode",
         "posthog_user"."partial_notification_settings",
         "posthog_user"."anonymize_data",
         "posthog_user"."toolbar_mode",
         "posthog_user"."hedgehog_config",
         "posthog_user"."events_column_config",
         "posthog_user"."email_opt_in",
         "posthog_datawarehousecredential"."created_by_id",
         "posthog_datawarehousecredential"."created_at",
         "posthog_datawarehousecredential"."id",
         "posthog_datawarehousecredential"."access_key",
         "posthog_datawarehousecredential"."access_secret",
         "posthog_datawarehousecredential"."team_id",
         "posthog_externaldatasource"."created_by_id",
         "posthog_externaldatasource"."created_at",
         "posthog_externaldatasource"."updated_at",
         "posthog_externaldatasource"."deleted",
         "posthog_externaldatasource"."deleted_at",
         "posthog_externaldatasource"."id",
         "posthog_externaldatasource"."source_id",
         "posthog_externaldatasource"."connection_id",
         "posthog_externaldatasource"."destination_id",
         "posthog_externaldatasource"."team_id",
         "posthog_externaldatasource"."sync_frequency",
         "posthog_externaldatasource"."status",
         "posthog_externaldatasource"."source_type",
         "posthog_externaldatasource"."job_inputs",
         "posthog_externaldatasource"."are_tables_created",
         "posthog_externaldatasource"."prefix"
  FROM "posthog_datawarehousetable"
  LEFT OUTER JOIN "posthog_user" ON ("posthog_datawarehousetable"."created_by_id" = "posthog_user"."id")
  LEFT OUTER JOIN "posthog_datawarehousecredential" ON ("posthog_datawarehousetable"."credential_id" = "posthog_datawarehousecredential"."id")
  LEFT OUTER JOIN "posthog_externaldatasource" ON ("posthog_datawarehousetable"."external_data_source_id" = "posthog_externaldatasource"."id")
  WHERE ("posthog_datawarehousetable"."team_id" = 2
         AND NOT ("posthog_datawarehousetable"."deleted"
                  AND "posthog_datawarehousetable"."deleted" IS NOT NULL))
  '''
# ---
# name: TestSessionRecordings.test_listing_recordings_is_not_nplus1_for_persons.185
  '''
  SELECT "posthog_datawarehousejoin"."created_by_id",
         "posthog_datawarehousejoin"."created_at",
         "posthog_datawarehousejoin"."deleted",
         "posthog_datawarehousejoin"."deleted_at",
         "posthog_datawarehousejoin"."id",
         "posthog_datawarehousejoin"."team_id",
         "posthog_datawarehousejoin"."source_table_name",
         "posthog_datawarehousejoin"."source_table_key",
         "posthog_datawarehousejoin"."joining_table_name",
         "posthog_datawarehousejoin"."joining_table_key",
         "posthog_datawarehousejoin"."field_name"
  FROM "posthog_datawarehousejoin"
  WHERE ("posthog_datawarehousejoin"."team_id" = 2
         AND NOT ("posthog_datawarehousejoin"."deleted"
                  AND "posthog_datawarehousejoin"."deleted" IS NOT NULL))
  '''
# ---
# name: TestSessionRecordings.test_listing_recordings_is_not_nplus1_for_persons.186
  '''
  SELECT "posthog_grouptypemapping"."id",
         "posthog_grouptypemapping"."team_id",
         "posthog_grouptypemapping"."group_type",
         "posthog_grouptypemapping"."group_type_index",
         "posthog_grouptypemapping"."name_singular",
         "posthog_grouptypemapping"."name_plural"
  FROM "posthog_grouptypemapping"
  WHERE "posthog_grouptypemapping"."team_id" = 2
  '''
# ---
# name: TestSessionRecordings.test_listing_recordings_is_not_nplus1_for_persons.187
  '''
  SELECT "posthog_datawarehousesavedquery"."created_by_id",
         "posthog_datawarehousesavedquery"."created_at",
         "posthog_datawarehousesavedquery"."deleted",
         "posthog_datawarehousesavedquery"."deleted_at",
         "posthog_datawarehousesavedquery"."id",
         "posthog_datawarehousesavedquery"."name",
         "posthog_datawarehousesavedquery"."team_id",
         "posthog_datawarehousesavedquery"."columns",
         "posthog_datawarehousesavedquery"."external_tables",
         "posthog_datawarehousesavedquery"."query",
         "posthog_datawarehousesavedquery"."status",
         "posthog_datawarehousesavedquery"."last_run_at",
         "posthog_datawarehousesavedquery"."table_id"
  FROM "posthog_datawarehousesavedquery"
  WHERE ("posthog_datawarehousesavedquery"."team_id" = 2
         AND NOT ("posthog_datawarehousesavedquery"."deleted"
                  AND "posthog_datawarehousesavedquery"."deleted" IS NOT NULL))
  '''
# ---
# name: TestSessionRecordings.test_listing_recordings_is_not_nplus1_for_persons.188
  '''
  SELECT "posthog_datawarehousetable"."created_by_id",
         "posthog_datawarehousetable"."created_at",
         "posthog_datawarehousetable"."updated_at",
         "posthog_datawarehousetable"."deleted",
         "posthog_datawarehousetable"."deleted_at",
         "posthog_datawarehousetable"."id",
         "posthog_datawarehousetable"."name",
         "posthog_datawarehousetable"."format",
         "posthog_datawarehousetable"."team_id",
         "posthog_datawarehousetable"."url_pattern",
         "posthog_datawarehousetable"."credential_id",
         "posthog_datawarehousetable"."external_data_source_id",
         "posthog_datawarehousetable"."columns",
         "posthog_datawarehousetable"."row_count",
         "posthog_user"."id",
         "posthog_user"."password",
         "posthog_user"."last_login",
         "posthog_user"."first_name",
         "posthog_user"."last_name",
         "posthog_user"."is_staff",
         "posthog_user"."date_joined",
         "posthog_user"."uuid",
         "posthog_user"."current_organization_id",
         "posthog_user"."current_team_id",
         "posthog_user"."email",
         "posthog_user"."pending_email",
         "posthog_user"."temporary_token",
         "posthog_user"."distinct_id",
         "posthog_user"."is_email_verified",
         "posthog_user"."requested_password_reset_at",
         "posthog_user"."has_seen_product_intro_for",
         "posthog_user"."strapi_id",
         "posthog_user"."is_active",
         "posthog_user"."theme_mode",
         "posthog_user"."partial_notification_settings",
         "posthog_user"."anonymize_data",
         "posthog_user"."toolbar_mode",
         "posthog_user"."hedgehog_config",
         "posthog_user"."events_column_config",
         "posthog_user"."email_opt_in",
         "posthog_datawarehousecredential"."created_by_id",
         "posthog_datawarehousecredential"."created_at",
         "posthog_datawarehousecredential"."id",
         "posthog_datawarehousecredential"."access_key",
         "posthog_datawarehousecredential"."access_secret",
         "posthog_datawarehousecredential"."team_id",
         "posthog_externaldatasource"."created_by_id",
         "posthog_externaldatasource"."created_at",
         "posthog_externaldatasource"."updated_at",
         "posthog_externaldatasource"."deleted",
         "posthog_externaldatasource"."deleted_at",
         "posthog_externaldatasource"."id",
         "posthog_externaldatasource"."source_id",
         "posthog_externaldatasource"."connection_id",
         "posthog_externaldatasource"."destination_id",
         "posthog_externaldatasource"."team_id",
         "posthog_externaldatasource"."sync_frequency",
         "posthog_externaldatasource"."status",
         "posthog_externaldatasource"."source_type",
         "posthog_externaldatasource"."job_inputs",
         "posthog_externaldatasource"."are_tables_created",
         "posthog_externaldatasource"."prefix"
  FROM "posthog_datawarehousetable"
  LEFT OUTER JOIN "posthog_user" ON ("posthog_datawarehousetable"."created_by_id" = "posthog_user"."id")
  LEFT OUTER JOIN "posthog_datawarehousecredential" ON ("posthog_datawarehousetable"."credential_id" = "posthog_datawarehousecredential"."id")
  LEFT OUTER JOIN "posthog_externaldatasource" ON ("posthog_datawarehousetable"."external_data_source_id" = "posthog_externaldatasource"."id")
  WHERE ("posthog_datawarehousetable"."team_id" = 2
         AND NOT ("posthog_datawarehousetable"."deleted"
                  AND "posthog_datawarehousetable"."deleted" IS NOT NULL))
  '''
# ---
# name: TestSessionRecordings.test_listing_recordings_is_not_nplus1_for_persons.189
  '''
  SELECT "posthog_datawarehousejoin"."created_by_id",
         "posthog_datawarehousejoin"."created_at",
         "posthog_datawarehousejoin"."deleted",
         "posthog_datawarehousejoin"."deleted_at",
         "posthog_datawarehousejoin"."id",
         "posthog_datawarehousejoin"."team_id",
         "posthog_datawarehousejoin"."source_table_name",
         "posthog_datawarehousejoin"."source_table_key",
         "posthog_datawarehousejoin"."joining_table_name",
         "posthog_datawarehousejoin"."joining_table_key",
         "posthog_datawarehousejoin"."field_name"
  FROM "posthog_datawarehousejoin"
  WHERE ("posthog_datawarehousejoin"."team_id" = 2
         AND NOT ("posthog_datawarehousejoin"."deleted"
                  AND "posthog_datawarehousejoin"."deleted" IS NOT NULL))
  '''
# ---
# name: TestSessionRecordings.test_listing_recordings_is_not_nplus1_for_persons.19
  '''
  SELECT "posthog_datawarehousesavedquery"."created_by_id",
         "posthog_datawarehousesavedquery"."created_at",
         "posthog_datawarehousesavedquery"."deleted",
         "posthog_datawarehousesavedquery"."deleted_at",
         "posthog_datawarehousesavedquery"."id",
         "posthog_datawarehousesavedquery"."name",
         "posthog_datawarehousesavedquery"."team_id",
         "posthog_datawarehousesavedquery"."columns",
         "posthog_datawarehousesavedquery"."external_tables",
         "posthog_datawarehousesavedquery"."query",
         "posthog_datawarehousesavedquery"."status",
         "posthog_datawarehousesavedquery"."last_run_at",
         "posthog_datawarehousesavedquery"."table_id"
  FROM "posthog_datawarehousesavedquery"
  WHERE ("posthog_datawarehousesavedquery"."team_id" = 2
         AND NOT ("posthog_datawarehousesavedquery"."deleted"
                  AND "posthog_datawarehousesavedquery"."deleted" IS NOT NULL))
  '''
# ---
# name: TestSessionRecordings.test_listing_recordings_is_not_nplus1_for_persons.190
  '''
  SELECT "posthog_sessionrecording"."id",
         "posthog_sessionrecording"."session_id",
         "posthog_sessionrecording"."team_id",
         "posthog_sessionrecording"."created_at",
         "posthog_sessionrecording"."deleted",
         "posthog_sessionrecording"."object_storage_path",
         "posthog_sessionrecording"."distinct_id",
         "posthog_sessionrecording"."duration",
         "posthog_sessionrecording"."active_seconds",
         "posthog_sessionrecording"."inactive_seconds",
         "posthog_sessionrecording"."start_time",
         "posthog_sessionrecording"."end_time",
         "posthog_sessionrecording"."click_count",
         "posthog_sessionrecording"."keypress_count",
         "posthog_sessionrecording"."mouse_activity_count",
         "posthog_sessionrecording"."console_log_count",
         "posthog_sessionrecording"."console_warn_count",
         "posthog_sessionrecording"."console_error_count",
         "posthog_sessionrecording"."start_url",
         "posthog_sessionrecording"."storage_version"
  FROM "posthog_sessionrecording"
  WHERE ("posthog_sessionrecording"."session_id" IN ('1',
                                                     '10',
                                                     '2',
                                                     '3',
                                                     '4',
                                                     '5',
                                                     '6',
                                                     '7',
                                                     '8',
                                                     '9')
         AND "posthog_sessionrecording"."team_id" = 2)
  '''
# ---
# name: TestSessionRecordings.test_listing_recordings_is_not_nplus1_for_persons.191
  '''
  SELECT "posthog_sessionrecordingviewed"."session_id"
  FROM "posthog_sessionrecordingviewed"
  WHERE ("posthog_sessionrecordingviewed"."team_id" = 2
         AND "posthog_sessionrecordingviewed"."user_id" = 2)
  '''
# ---
# name: TestSessionRecordings.test_listing_recordings_is_not_nplus1_for_persons.192
  '''
  SELECT "posthog_persondistinctid"."id",
         "posthog_persondistinctid"."team_id",
         "posthog_persondistinctid"."person_id",
         "posthog_persondistinctid"."distinct_id",
         "posthog_persondistinctid"."version",
         "posthog_person"."id",
         "posthog_person"."created_at",
         "posthog_person"."properties_last_updated_at",
         "posthog_person"."properties_last_operation",
         "posthog_person"."team_id",
         "posthog_person"."properties",
         "posthog_person"."is_user_id",
         "posthog_person"."is_identified",
         "posthog_person"."uuid",
         "posthog_person"."version"
  FROM "posthog_persondistinctid"
  INNER JOIN "posthog_person" ON ("posthog_persondistinctid"."person_id" = "posthog_person"."id")
  WHERE ("posthog_persondistinctid"."distinct_id" IN ('user1',
                                                      'user10',
                                                      'user2',
                                                      'user3',
                                                      'user4',
                                                      'user5',
                                                      'user6',
                                                      'user7',
                                                      'user8',
                                                      'user9')
         AND "posthog_persondistinctid"."team_id" = 2)
  '''
# ---
# name: TestSessionRecordings.test_listing_recordings_is_not_nplus1_for_persons.193
  '''
  SELECT "posthog_sessionrecordingviewed"."session_id"
  FROM "posthog_sessionrecordingviewed"
  WHERE ("posthog_sessionrecordingviewed"."team_id" = 2
         AND "posthog_sessionrecordingviewed"."user_id" = 2)
  '''
# ---
# name: TestSessionRecordings.test_listing_recordings_is_not_nplus1_for_persons.194
  '''
  SELECT "posthog_persondistinctid"."id",
         "posthog_persondistinctid"."team_id",
         "posthog_persondistinctid"."person_id",
         "posthog_persondistinctid"."distinct_id",
         "posthog_persondistinctid"."version",
         "posthog_person"."id",
         "posthog_person"."created_at",
         "posthog_person"."properties_last_updated_at",
         "posthog_person"."properties_last_operation",
         "posthog_person"."team_id",
         "posthog_person"."properties",
         "posthog_person"."is_user_id",
         "posthog_person"."is_identified",
         "posthog_person"."uuid",
         "posthog_person"."version"
  FROM "posthog_persondistinctid"
  INNER JOIN "posthog_person" ON ("posthog_persondistinctid"."person_id" = "posthog_person"."id")
  WHERE ("posthog_persondistinctid"."distinct_id" IN ('user1',
                                                      'user10',
                                                      'user2',
                                                      'user3',
                                                      'user4',
                                                      'user5',
                                                      'user6',
                                                      'user7',
                                                      'user8',
                                                      'user9')
         AND "posthog_persondistinctid"."team_id" = 2)
  '''
# ---
# name: TestSessionRecordings.test_listing_recordings_is_not_nplus1_for_persons.2
  '''
  SELECT "posthog_organizationmembership"."id",
         "posthog_organizationmembership"."organization_id",
         "posthog_organizationmembership"."user_id",
         "posthog_organizationmembership"."level",
         "posthog_organizationmembership"."joined_at",
         "posthog_organizationmembership"."updated_at",
         "posthog_organization"."id",
         "posthog_organization"."name",
         "posthog_organization"."slug",
         "posthog_organization"."logo_media_id",
         "posthog_organization"."created_at",
         "posthog_organization"."updated_at",
         "posthog_organization"."plugins_access_level",
         "posthog_organization"."for_internal_metrics",
         "posthog_organization"."is_member_join_email_enabled",
         "posthog_organization"."enforce_2fa",
         "posthog_organization"."is_hipaa",
         "posthog_organization"."customer_id",
         "posthog_organization"."available_product_features",
         "posthog_organization"."usage",
         "posthog_organization"."never_drop_data",
         "posthog_organization"."customer_trust_scores",
         "posthog_organization"."setup_section_2_completed",
         "posthog_organization"."personalization",
         "posthog_organization"."domain_whitelist"
  FROM "posthog_organizationmembership"
  INNER JOIN "posthog_organization" ON ("posthog_organizationmembership"."organization_id" = "posthog_organization"."id")
  WHERE "posthog_organizationmembership"."user_id" = 2
  '''
# ---
# name: TestSessionRecordings.test_listing_recordings_is_not_nplus1_for_persons.20
  '''
  SELECT "posthog_datawarehousetable"."created_by_id",
         "posthog_datawarehousetable"."created_at",
         "posthog_datawarehousetable"."updated_at",
         "posthog_datawarehousetable"."deleted",
         "posthog_datawarehousetable"."deleted_at",
         "posthog_datawarehousetable"."id",
         "posthog_datawarehousetable"."name",
         "posthog_datawarehousetable"."format",
         "posthog_datawarehousetable"."team_id",
         "posthog_datawarehousetable"."url_pattern",
         "posthog_datawarehousetable"."credential_id",
         "posthog_datawarehousetable"."external_data_source_id",
         "posthog_datawarehousetable"."columns",
         "posthog_datawarehousetable"."row_count",
         "posthog_user"."id",
         "posthog_user"."password",
         "posthog_user"."last_login",
         "posthog_user"."first_name",
         "posthog_user"."last_name",
         "posthog_user"."is_staff",
         "posthog_user"."date_joined",
         "posthog_user"."uuid",
         "posthog_user"."current_organization_id",
         "posthog_user"."current_team_id",
         "posthog_user"."email",
         "posthog_user"."pending_email",
         "posthog_user"."temporary_token",
         "posthog_user"."distinct_id",
         "posthog_user"."is_email_verified",
         "posthog_user"."requested_password_reset_at",
         "posthog_user"."has_seen_product_intro_for",
         "posthog_user"."strapi_id",
         "posthog_user"."is_active",
         "posthog_user"."theme_mode",
         "posthog_user"."partial_notification_settings",
         "posthog_user"."anonymize_data",
         "posthog_user"."toolbar_mode",
         "posthog_user"."hedgehog_config",
         "posthog_user"."events_column_config",
         "posthog_user"."email_opt_in",
         "posthog_datawarehousecredential"."created_by_id",
         "posthog_datawarehousecredential"."created_at",
         "posthog_datawarehousecredential"."id",
         "posthog_datawarehousecredential"."access_key",
         "posthog_datawarehousecredential"."access_secret",
         "posthog_datawarehousecredential"."team_id",
         "posthog_externaldatasource"."created_by_id",
         "posthog_externaldatasource"."created_at",
         "posthog_externaldatasource"."updated_at",
         "posthog_externaldatasource"."deleted",
         "posthog_externaldatasource"."deleted_at",
         "posthog_externaldatasource"."id",
         "posthog_externaldatasource"."source_id",
         "posthog_externaldatasource"."connection_id",
         "posthog_externaldatasource"."destination_id",
         "posthog_externaldatasource"."team_id",
         "posthog_externaldatasource"."sync_frequency",
         "posthog_externaldatasource"."status",
         "posthog_externaldatasource"."source_type",
         "posthog_externaldatasource"."job_inputs",
         "posthog_externaldatasource"."are_tables_created",
         "posthog_externaldatasource"."prefix"
  FROM "posthog_datawarehousetable"
  LEFT OUTER JOIN "posthog_user" ON ("posthog_datawarehousetable"."created_by_id" = "posthog_user"."id")
  LEFT OUTER JOIN "posthog_datawarehousecredential" ON ("posthog_datawarehousetable"."credential_id" = "posthog_datawarehousecredential"."id")
  LEFT OUTER JOIN "posthog_externaldatasource" ON ("posthog_datawarehousetable"."external_data_source_id" = "posthog_externaldatasource"."id")
  WHERE ("posthog_datawarehousetable"."team_id" = 2
         AND NOT ("posthog_datawarehousetable"."deleted"
                  AND "posthog_datawarehousetable"."deleted" IS NOT NULL))
  '''
# ---
# name: TestSessionRecordings.test_listing_recordings_is_not_nplus1_for_persons.21
  '''
  SELECT "posthog_datawarehousejoin"."created_by_id",
         "posthog_datawarehousejoin"."created_at",
         "posthog_datawarehousejoin"."deleted",
         "posthog_datawarehousejoin"."deleted_at",
         "posthog_datawarehousejoin"."id",
         "posthog_datawarehousejoin"."team_id",
         "posthog_datawarehousejoin"."source_table_name",
         "posthog_datawarehousejoin"."source_table_key",
         "posthog_datawarehousejoin"."joining_table_name",
         "posthog_datawarehousejoin"."joining_table_key",
         "posthog_datawarehousejoin"."field_name"
  FROM "posthog_datawarehousejoin"
  WHERE ("posthog_datawarehousejoin"."team_id" = 2
         AND NOT ("posthog_datawarehousejoin"."deleted"
                  AND "posthog_datawarehousejoin"."deleted" IS NOT NULL))
  '''
# ---
# name: TestSessionRecordings.test_listing_recordings_is_not_nplus1_for_persons.22
  '''
  SELECT "posthog_grouptypemapping"."id",
         "posthog_grouptypemapping"."team_id",
         "posthog_grouptypemapping"."group_type",
         "posthog_grouptypemapping"."group_type_index",
         "posthog_grouptypemapping"."name_singular",
         "posthog_grouptypemapping"."name_plural"
  FROM "posthog_grouptypemapping"
  WHERE "posthog_grouptypemapping"."team_id" = 2
  '''
# ---
# name: TestSessionRecordings.test_listing_recordings_is_not_nplus1_for_persons.23
  '''
  SELECT "posthog_datawarehousesavedquery"."created_by_id",
         "posthog_datawarehousesavedquery"."created_at",
         "posthog_datawarehousesavedquery"."deleted",
         "posthog_datawarehousesavedquery"."deleted_at",
         "posthog_datawarehousesavedquery"."id",
         "posthog_datawarehousesavedquery"."name",
         "posthog_datawarehousesavedquery"."team_id",
         "posthog_datawarehousesavedquery"."columns",
         "posthog_datawarehousesavedquery"."external_tables",
         "posthog_datawarehousesavedquery"."query",
         "posthog_datawarehousesavedquery"."status",
         "posthog_datawarehousesavedquery"."last_run_at",
         "posthog_datawarehousesavedquery"."table_id"
  FROM "posthog_datawarehousesavedquery"
  WHERE ("posthog_datawarehousesavedquery"."team_id" = 2
         AND NOT ("posthog_datawarehousesavedquery"."deleted"
                  AND "posthog_datawarehousesavedquery"."deleted" IS NOT NULL))
  '''
# ---
# name: TestSessionRecordings.test_listing_recordings_is_not_nplus1_for_persons.24
  '''
  SELECT "posthog_datawarehousetable"."created_by_id",
         "posthog_datawarehousetable"."created_at",
         "posthog_datawarehousetable"."updated_at",
         "posthog_datawarehousetable"."deleted",
         "posthog_datawarehousetable"."deleted_at",
         "posthog_datawarehousetable"."id",
         "posthog_datawarehousetable"."name",
         "posthog_datawarehousetable"."format",
         "posthog_datawarehousetable"."team_id",
         "posthog_datawarehousetable"."url_pattern",
         "posthog_datawarehousetable"."credential_id",
         "posthog_datawarehousetable"."external_data_source_id",
         "posthog_datawarehousetable"."columns",
         "posthog_datawarehousetable"."row_count",
         "posthog_user"."id",
         "posthog_user"."password",
         "posthog_user"."last_login",
         "posthog_user"."first_name",
         "posthog_user"."last_name",
         "posthog_user"."is_staff",
         "posthog_user"."date_joined",
         "posthog_user"."uuid",
         "posthog_user"."current_organization_id",
         "posthog_user"."current_team_id",
         "posthog_user"."email",
         "posthog_user"."pending_email",
         "posthog_user"."temporary_token",
         "posthog_user"."distinct_id",
         "posthog_user"."is_email_verified",
         "posthog_user"."requested_password_reset_at",
         "posthog_user"."has_seen_product_intro_for",
         "posthog_user"."strapi_id",
         "posthog_user"."is_active",
         "posthog_user"."theme_mode",
         "posthog_user"."partial_notification_settings",
         "posthog_user"."anonymize_data",
         "posthog_user"."toolbar_mode",
         "posthog_user"."hedgehog_config",
         "posthog_user"."events_column_config",
         "posthog_user"."email_opt_in",
         "posthog_datawarehousecredential"."created_by_id",
         "posthog_datawarehousecredential"."created_at",
         "posthog_datawarehousecredential"."id",
         "posthog_datawarehousecredential"."access_key",
         "posthog_datawarehousecredential"."access_secret",
         "posthog_datawarehousecredential"."team_id",
         "posthog_externaldatasource"."created_by_id",
         "posthog_externaldatasource"."created_at",
         "posthog_externaldatasource"."updated_at",
         "posthog_externaldatasource"."deleted",
         "posthog_externaldatasource"."deleted_at",
         "posthog_externaldatasource"."id",
         "posthog_externaldatasource"."source_id",
         "posthog_externaldatasource"."connection_id",
         "posthog_externaldatasource"."destination_id",
         "posthog_externaldatasource"."team_id",
         "posthog_externaldatasource"."sync_frequency",
         "posthog_externaldatasource"."status",
         "posthog_externaldatasource"."source_type",
         "posthog_externaldatasource"."job_inputs",
         "posthog_externaldatasource"."are_tables_created",
         "posthog_externaldatasource"."prefix"
  FROM "posthog_datawarehousetable"
  LEFT OUTER JOIN "posthog_user" ON ("posthog_datawarehousetable"."created_by_id" = "posthog_user"."id")
  LEFT OUTER JOIN "posthog_datawarehousecredential" ON ("posthog_datawarehousetable"."credential_id" = "posthog_datawarehousecredential"."id")
  LEFT OUTER JOIN "posthog_externaldatasource" ON ("posthog_datawarehousetable"."external_data_source_id" = "posthog_externaldatasource"."id")
  WHERE ("posthog_datawarehousetable"."team_id" = 2
         AND NOT ("posthog_datawarehousetable"."deleted"
                  AND "posthog_datawarehousetable"."deleted" IS NOT NULL))
  '''
# ---
# name: TestSessionRecordings.test_listing_recordings_is_not_nplus1_for_persons.25
  '''
  SELECT "posthog_datawarehousejoin"."created_by_id",
         "posthog_datawarehousejoin"."created_at",
         "posthog_datawarehousejoin"."deleted",
         "posthog_datawarehousejoin"."deleted_at",
         "posthog_datawarehousejoin"."id",
         "posthog_datawarehousejoin"."team_id",
         "posthog_datawarehousejoin"."source_table_name",
         "posthog_datawarehousejoin"."source_table_key",
         "posthog_datawarehousejoin"."joining_table_name",
         "posthog_datawarehousejoin"."joining_table_key",
         "posthog_datawarehousejoin"."field_name"
  FROM "posthog_datawarehousejoin"
  WHERE ("posthog_datawarehousejoin"."team_id" = 2
         AND NOT ("posthog_datawarehousejoin"."deleted"
                  AND "posthog_datawarehousejoin"."deleted" IS NOT NULL))
  '''
# ---
# name: TestSessionRecordings.test_listing_recordings_is_not_nplus1_for_persons.26
  '''
  SELECT "posthog_sessionrecording"."id",
         "posthog_sessionrecording"."session_id",
         "posthog_sessionrecording"."team_id",
         "posthog_sessionrecording"."created_at",
         "posthog_sessionrecording"."deleted",
         "posthog_sessionrecording"."object_storage_path",
         "posthog_sessionrecording"."distinct_id",
         "posthog_sessionrecording"."duration",
         "posthog_sessionrecording"."active_seconds",
         "posthog_sessionrecording"."inactive_seconds",
         "posthog_sessionrecording"."start_time",
         "posthog_sessionrecording"."end_time",
         "posthog_sessionrecording"."click_count",
         "posthog_sessionrecording"."keypress_count",
         "posthog_sessionrecording"."mouse_activity_count",
         "posthog_sessionrecording"."console_log_count",
         "posthog_sessionrecording"."console_warn_count",
         "posthog_sessionrecording"."console_error_count",
         "posthog_sessionrecording"."start_url",
         "posthog_sessionrecording"."storage_version"
  FROM "posthog_sessionrecording"
  WHERE ("posthog_sessionrecording"."session_id" IN ('1')
         AND "posthog_sessionrecording"."team_id" = 2)
  '''
# ---
# name: TestSessionRecordings.test_listing_recordings_is_not_nplus1_for_persons.27
  '''
  SELECT "posthog_sessionrecordingviewed"."session_id"
  FROM "posthog_sessionrecordingviewed"
  WHERE ("posthog_sessionrecordingviewed"."team_id" = 2
         AND "posthog_sessionrecordingviewed"."user_id" = 2)
  '''
# ---
# name: TestSessionRecordings.test_listing_recordings_is_not_nplus1_for_persons.28
  '''
  SELECT "posthog_persondistinctid"."id",
         "posthog_persondistinctid"."team_id",
         "posthog_persondistinctid"."person_id",
         "posthog_persondistinctid"."distinct_id",
         "posthog_persondistinctid"."version",
         "posthog_person"."id",
         "posthog_person"."created_at",
         "posthog_person"."properties_last_updated_at",
         "posthog_person"."properties_last_operation",
         "posthog_person"."team_id",
         "posthog_person"."properties",
         "posthog_person"."is_user_id",
         "posthog_person"."is_identified",
         "posthog_person"."uuid",
         "posthog_person"."version"
  FROM "posthog_persondistinctid"
  INNER JOIN "posthog_person" ON ("posthog_persondistinctid"."person_id" = "posthog_person"."id")
  WHERE ("posthog_persondistinctid"."distinct_id" IN ('user1')
         AND "posthog_persondistinctid"."team_id" = 2)
  '''
# ---
# name: TestSessionRecordings.test_listing_recordings_is_not_nplus1_for_persons.29
  '''
  SELECT "posthog_team"."id",
         "posthog_team"."uuid",
         "posthog_team"."organization_id",
         "posthog_team"."project_id",
         "posthog_team"."api_token",
         "posthog_team"."app_urls",
         "posthog_team"."name",
         "posthog_team"."slack_incoming_webhook",
         "posthog_team"."created_at",
         "posthog_team"."updated_at",
         "posthog_team"."anonymize_ips",
         "posthog_team"."completed_snippet_onboarding",
         "posthog_team"."has_completed_onboarding_for",
         "posthog_team"."ingested_event",
         "posthog_team"."autocapture_opt_out",
         "posthog_team"."autocapture_web_vitals_opt_in",
         "posthog_team"."autocapture_web_vitals_allowed_metrics",
         "posthog_team"."autocapture_exceptions_opt_in",
         "posthog_team"."autocapture_exceptions_errors_to_ignore",
         "posthog_team"."person_processing_opt_out",
         "posthog_team"."session_recording_opt_in",
         "posthog_team"."session_recording_sample_rate",
         "posthog_team"."session_recording_minimum_duration_milliseconds",
         "posthog_team"."session_recording_linked_flag",
         "posthog_team"."session_recording_network_payload_capture_config",
         "posthog_team"."session_recording_url_trigger_config",
         "posthog_team"."session_replay_config",
         "posthog_team"."survey_config",
         "posthog_team"."capture_console_log_opt_in",
         "posthog_team"."capture_performance_opt_in",
         "posthog_team"."surveys_opt_in",
         "posthog_team"."heatmaps_opt_in",
         "posthog_team"."session_recording_version",
         "posthog_team"."signup_token",
         "posthog_team"."is_demo",
         "posthog_team"."access_control",
         "posthog_team"."week_start_day",
         "posthog_team"."inject_web_apps",
         "posthog_team"."test_account_filters",
         "posthog_team"."test_account_filters_default_checked",
         "posthog_team"."path_cleaning_filters",
         "posthog_team"."timezone",
         "posthog_team"."data_attributes",
         "posthog_team"."person_display_name_properties",
         "posthog_team"."live_events_columns",
         "posthog_team"."recording_domains",
         "posthog_team"."primary_dashboard_id",
         "posthog_team"."extra_settings",
         "posthog_team"."modifiers",
         "posthog_team"."correlation_config",
         "posthog_team"."session_recording_retention_period_days",
         "posthog_team"."plugins_opt_in",
         "posthog_team"."opt_out_capture",
         "posthog_team"."event_names",
         "posthog_team"."event_names_with_usage",
         "posthog_team"."event_properties",
         "posthog_team"."event_properties_with_usage",
         "posthog_team"."event_properties_numerical",
         "posthog_team"."external_data_workspace_id",
         "posthog_team"."external_data_workspace_last_synced_at"
  FROM "posthog_team"
  WHERE "posthog_team"."id" = 2
  LIMIT 21
  '''
# ---
# name: TestSessionRecordings.test_listing_recordings_is_not_nplus1_for_persons.3
  '''
  SELECT "posthog_grouptypemapping"."id",
         "posthog_grouptypemapping"."team_id",
         "posthog_grouptypemapping"."group_type",
         "posthog_grouptypemapping"."group_type_index",
         "posthog_grouptypemapping"."name_singular",
         "posthog_grouptypemapping"."name_plural"
  FROM "posthog_grouptypemapping"
  WHERE "posthog_grouptypemapping"."team_id" = 2
  '''
# ---
# name: TestSessionRecordings.test_listing_recordings_is_not_nplus1_for_persons.30
  '''
  SELECT "posthog_person"."id",
         "posthog_person"."created_at",
         "posthog_person"."properties_last_updated_at",
         "posthog_person"."properties_last_operation",
         "posthog_person"."team_id",
         "posthog_person"."properties",
         "posthog_person"."is_user_id",
         "posthog_person"."is_identified",
         "posthog_person"."uuid",
         "posthog_person"."version"
  FROM "posthog_person"
  INNER JOIN "posthog_persondistinctid" ON ("posthog_person"."id" = "posthog_persondistinctid"."person_id")
  WHERE ("posthog_persondistinctid"."distinct_id" = 'user2'
         AND "posthog_persondistinctid"."team_id" = 2)
  LIMIT 21
  '''
# ---
# name: TestSessionRecordings.test_listing_recordings_is_not_nplus1_for_persons.31
  '''
  SELECT "posthog_person"."id",
         "posthog_person"."created_at",
         "posthog_person"."properties_last_updated_at",
         "posthog_person"."properties_last_operation",
         "posthog_person"."team_id",
         "posthog_person"."properties",
         "posthog_person"."is_user_id",
         "posthog_person"."is_identified",
         "posthog_person"."uuid",
         "posthog_person"."version"
  FROM "posthog_person"
  INNER JOIN "posthog_persondistinctid" ON ("posthog_person"."id" = "posthog_persondistinctid"."person_id")
  WHERE ("posthog_persondistinctid"."distinct_id" = 'user2'
         AND "posthog_persondistinctid"."team_id" = 2)
  LIMIT 21
  '''
# ---
# name: TestSessionRecordings.test_listing_recordings_is_not_nplus1_for_persons.32
  '''
  SELECT "posthog_user"."id",
         "posthog_user"."password",
         "posthog_user"."last_login",
         "posthog_user"."first_name",
         "posthog_user"."last_name",
         "posthog_user"."is_staff",
         "posthog_user"."date_joined",
         "posthog_user"."uuid",
         "posthog_user"."current_organization_id",
         "posthog_user"."current_team_id",
         "posthog_user"."email",
         "posthog_user"."pending_email",
         "posthog_user"."temporary_token",
         "posthog_user"."distinct_id",
         "posthog_user"."is_email_verified",
         "posthog_user"."has_seen_product_intro_for",
         "posthog_user"."strapi_id",
         "posthog_user"."is_active",
         "posthog_user"."theme_mode",
         "posthog_user"."partial_notification_settings",
         "posthog_user"."anonymize_data",
         "posthog_user"."toolbar_mode",
         "posthog_user"."hedgehog_config",
         "posthog_user"."events_column_config",
         "posthog_user"."email_opt_in"
  FROM "posthog_user"
  WHERE "posthog_user"."id" = 2
  LIMIT 21
  '''
# ---
# name: TestSessionRecordings.test_listing_recordings_is_not_nplus1_for_persons.33
  '''
  SELECT "posthog_team"."id",
         "posthog_team"."uuid",
         "posthog_team"."organization_id",
         "posthog_team"."project_id",
         "posthog_team"."api_token",
         "posthog_team"."app_urls",
         "posthog_team"."name",
         "posthog_team"."slack_incoming_webhook",
         "posthog_team"."created_at",
         "posthog_team"."updated_at",
         "posthog_team"."anonymize_ips",
         "posthog_team"."completed_snippet_onboarding",
         "posthog_team"."has_completed_onboarding_for",
         "posthog_team"."ingested_event",
         "posthog_team"."autocapture_opt_out",
         "posthog_team"."autocapture_web_vitals_opt_in",
         "posthog_team"."autocapture_web_vitals_allowed_metrics",
         "posthog_team"."autocapture_exceptions_opt_in",
         "posthog_team"."autocapture_exceptions_errors_to_ignore",
         "posthog_team"."person_processing_opt_out",
         "posthog_team"."session_recording_opt_in",
         "posthog_team"."session_recording_sample_rate",
         "posthog_team"."session_recording_minimum_duration_milliseconds",
         "posthog_team"."session_recording_linked_flag",
         "posthog_team"."session_recording_network_payload_capture_config",
         "posthog_team"."session_recording_url_trigger_config",
         "posthog_team"."session_replay_config",
         "posthog_team"."survey_config",
         "posthog_team"."capture_console_log_opt_in",
         "posthog_team"."capture_performance_opt_in",
         "posthog_team"."surveys_opt_in",
         "posthog_team"."heatmaps_opt_in",
         "posthog_team"."session_recording_version",
         "posthog_team"."signup_token",
         "posthog_team"."is_demo",
         "posthog_team"."access_control",
         "posthog_team"."week_start_day",
         "posthog_team"."inject_web_apps",
         "posthog_team"."test_account_filters",
         "posthog_team"."test_account_filters_default_checked",
         "posthog_team"."path_cleaning_filters",
         "posthog_team"."timezone",
         "posthog_team"."data_attributes",
         "posthog_team"."person_display_name_properties",
         "posthog_team"."live_events_columns",
         "posthog_team"."recording_domains",
         "posthog_team"."primary_dashboard_id",
         "posthog_team"."extra_settings",
         "posthog_team"."modifiers",
         "posthog_team"."correlation_config",
         "posthog_team"."session_recording_retention_period_days",
         "posthog_team"."external_data_workspace_id",
         "posthog_team"."external_data_workspace_last_synced_at"
  FROM "posthog_team"
  WHERE "posthog_team"."id" = 2
  LIMIT 21
  '''
# ---
# name: TestSessionRecordings.test_listing_recordings_is_not_nplus1_for_persons.34
  '''
  SELECT "posthog_organizationmembership"."id",
         "posthog_organizationmembership"."organization_id",
         "posthog_organizationmembership"."user_id",
         "posthog_organizationmembership"."level",
         "posthog_organizationmembership"."joined_at",
         "posthog_organizationmembership"."updated_at",
         "posthog_organization"."id",
         "posthog_organization"."name",
         "posthog_organization"."slug",
         "posthog_organization"."logo_media_id",
         "posthog_organization"."created_at",
         "posthog_organization"."updated_at",
         "posthog_organization"."plugins_access_level",
         "posthog_organization"."for_internal_metrics",
         "posthog_organization"."is_member_join_email_enabled",
         "posthog_organization"."enforce_2fa",
         "posthog_organization"."is_hipaa",
         "posthog_organization"."customer_id",
         "posthog_organization"."available_product_features",
         "posthog_organization"."usage",
         "posthog_organization"."never_drop_data",
         "posthog_organization"."customer_trust_scores",
         "posthog_organization"."setup_section_2_completed",
         "posthog_organization"."personalization",
         "posthog_organization"."domain_whitelist"
  FROM "posthog_organizationmembership"
  INNER JOIN "posthog_organization" ON ("posthog_organizationmembership"."organization_id" = "posthog_organization"."id")
  WHERE "posthog_organizationmembership"."user_id" = 2
  '''
# ---
# name: TestSessionRecordings.test_listing_recordings_is_not_nplus1_for_persons.35
  '''
  SELECT "posthog_grouptypemapping"."id",
         "posthog_grouptypemapping"."team_id",
         "posthog_grouptypemapping"."group_type",
         "posthog_grouptypemapping"."group_type_index",
         "posthog_grouptypemapping"."name_singular",
         "posthog_grouptypemapping"."name_plural"
  FROM "posthog_grouptypemapping"
  WHERE "posthog_grouptypemapping"."team_id" = 2
  '''
# ---
# name: TestSessionRecordings.test_listing_recordings_is_not_nplus1_for_persons.36
  '''
  SELECT "posthog_datawarehousesavedquery"."created_by_id",
         "posthog_datawarehousesavedquery"."created_at",
         "posthog_datawarehousesavedquery"."deleted",
         "posthog_datawarehousesavedquery"."deleted_at",
         "posthog_datawarehousesavedquery"."id",
         "posthog_datawarehousesavedquery"."name",
         "posthog_datawarehousesavedquery"."team_id",
         "posthog_datawarehousesavedquery"."columns",
         "posthog_datawarehousesavedquery"."external_tables",
         "posthog_datawarehousesavedquery"."query",
         "posthog_datawarehousesavedquery"."status",
         "posthog_datawarehousesavedquery"."last_run_at",
         "posthog_datawarehousesavedquery"."table_id"
  FROM "posthog_datawarehousesavedquery"
  WHERE ("posthog_datawarehousesavedquery"."team_id" = 2
         AND NOT ("posthog_datawarehousesavedquery"."deleted"
                  AND "posthog_datawarehousesavedquery"."deleted" IS NOT NULL))
  '''
# ---
# name: TestSessionRecordings.test_listing_recordings_is_not_nplus1_for_persons.37
  '''
  SELECT "posthog_datawarehousetable"."created_by_id",
         "posthog_datawarehousetable"."created_at",
         "posthog_datawarehousetable"."updated_at",
         "posthog_datawarehousetable"."deleted",
         "posthog_datawarehousetable"."deleted_at",
         "posthog_datawarehousetable"."id",
         "posthog_datawarehousetable"."name",
         "posthog_datawarehousetable"."format",
         "posthog_datawarehousetable"."team_id",
         "posthog_datawarehousetable"."url_pattern",
         "posthog_datawarehousetable"."credential_id",
         "posthog_datawarehousetable"."external_data_source_id",
         "posthog_datawarehousetable"."columns",
         "posthog_datawarehousetable"."row_count",
         "posthog_user"."id",
         "posthog_user"."password",
         "posthog_user"."last_login",
         "posthog_user"."first_name",
         "posthog_user"."last_name",
         "posthog_user"."is_staff",
         "posthog_user"."date_joined",
         "posthog_user"."uuid",
         "posthog_user"."current_organization_id",
         "posthog_user"."current_team_id",
         "posthog_user"."email",
         "posthog_user"."pending_email",
         "posthog_user"."temporary_token",
         "posthog_user"."distinct_id",
         "posthog_user"."is_email_verified",
         "posthog_user"."requested_password_reset_at",
         "posthog_user"."has_seen_product_intro_for",
         "posthog_user"."strapi_id",
         "posthog_user"."is_active",
         "posthog_user"."theme_mode",
         "posthog_user"."partial_notification_settings",
         "posthog_user"."anonymize_data",
         "posthog_user"."toolbar_mode",
         "posthog_user"."hedgehog_config",
         "posthog_user"."events_column_config",
         "posthog_user"."email_opt_in",
         "posthog_datawarehousecredential"."created_by_id",
         "posthog_datawarehousecredential"."created_at",
         "posthog_datawarehousecredential"."id",
         "posthog_datawarehousecredential"."access_key",
         "posthog_datawarehousecredential"."access_secret",
         "posthog_datawarehousecredential"."team_id",
         "posthog_externaldatasource"."created_by_id",
         "posthog_externaldatasource"."created_at",
         "posthog_externaldatasource"."updated_at",
         "posthog_externaldatasource"."deleted",
         "posthog_externaldatasource"."deleted_at",
         "posthog_externaldatasource"."id",
         "posthog_externaldatasource"."source_id",
         "posthog_externaldatasource"."connection_id",
         "posthog_externaldatasource"."destination_id",
         "posthog_externaldatasource"."team_id",
         "posthog_externaldatasource"."sync_frequency",
         "posthog_externaldatasource"."status",
         "posthog_externaldatasource"."source_type",
         "posthog_externaldatasource"."job_inputs",
         "posthog_externaldatasource"."are_tables_created",
         "posthog_externaldatasource"."prefix"
  FROM "posthog_datawarehousetable"
  LEFT OUTER JOIN "posthog_user" ON ("posthog_datawarehousetable"."created_by_id" = "posthog_user"."id")
  LEFT OUTER JOIN "posthog_datawarehousecredential" ON ("posthog_datawarehousetable"."credential_id" = "posthog_datawarehousecredential"."id")
  LEFT OUTER JOIN "posthog_externaldatasource" ON ("posthog_datawarehousetable"."external_data_source_id" = "posthog_externaldatasource"."id")
  WHERE ("posthog_datawarehousetable"."team_id" = 2
         AND NOT ("posthog_datawarehousetable"."deleted"
                  AND "posthog_datawarehousetable"."deleted" IS NOT NULL))
  '''
# ---
# name: TestSessionRecordings.test_listing_recordings_is_not_nplus1_for_persons.38
  '''
  SELECT "posthog_datawarehousejoin"."created_by_id",
         "posthog_datawarehousejoin"."created_at",
         "posthog_datawarehousejoin"."deleted",
         "posthog_datawarehousejoin"."deleted_at",
         "posthog_datawarehousejoin"."id",
         "posthog_datawarehousejoin"."team_id",
         "posthog_datawarehousejoin"."source_table_name",
         "posthog_datawarehousejoin"."source_table_key",
         "posthog_datawarehousejoin"."joining_table_name",
         "posthog_datawarehousejoin"."joining_table_key",
         "posthog_datawarehousejoin"."field_name"
  FROM "posthog_datawarehousejoin"
  WHERE ("posthog_datawarehousejoin"."team_id" = 2
         AND NOT ("posthog_datawarehousejoin"."deleted"
                  AND "posthog_datawarehousejoin"."deleted" IS NOT NULL))
  '''
# ---
# name: TestSessionRecordings.test_listing_recordings_is_not_nplus1_for_persons.39
  '''
  SELECT "posthog_grouptypemapping"."id",
         "posthog_grouptypemapping"."team_id",
         "posthog_grouptypemapping"."group_type",
         "posthog_grouptypemapping"."group_type_index",
         "posthog_grouptypemapping"."name_singular",
         "posthog_grouptypemapping"."name_plural"
  FROM "posthog_grouptypemapping"
  WHERE "posthog_grouptypemapping"."team_id" = 2
  '''
# ---
# name: TestSessionRecordings.test_listing_recordings_is_not_nplus1_for_persons.4
  '''
  SELECT "posthog_datawarehousesavedquery"."created_by_id",
         "posthog_datawarehousesavedquery"."created_at",
         "posthog_datawarehousesavedquery"."deleted",
         "posthog_datawarehousesavedquery"."deleted_at",
         "posthog_datawarehousesavedquery"."id",
         "posthog_datawarehousesavedquery"."name",
         "posthog_datawarehousesavedquery"."team_id",
         "posthog_datawarehousesavedquery"."columns",
         "posthog_datawarehousesavedquery"."external_tables",
         "posthog_datawarehousesavedquery"."query",
         "posthog_datawarehousesavedquery"."status",
         "posthog_datawarehousesavedquery"."last_run_at",
         "posthog_datawarehousesavedquery"."table_id"
  FROM "posthog_datawarehousesavedquery"
  WHERE ("posthog_datawarehousesavedquery"."team_id" = 2
         AND NOT ("posthog_datawarehousesavedquery"."deleted"
                  AND "posthog_datawarehousesavedquery"."deleted" IS NOT NULL))
  '''
# ---
# name: TestSessionRecordings.test_listing_recordings_is_not_nplus1_for_persons.40
  '''
  SELECT "posthog_datawarehousesavedquery"."created_by_id",
         "posthog_datawarehousesavedquery"."created_at",
         "posthog_datawarehousesavedquery"."deleted",
         "posthog_datawarehousesavedquery"."deleted_at",
         "posthog_datawarehousesavedquery"."id",
         "posthog_datawarehousesavedquery"."name",
         "posthog_datawarehousesavedquery"."team_id",
         "posthog_datawarehousesavedquery"."columns",
         "posthog_datawarehousesavedquery"."external_tables",
         "posthog_datawarehousesavedquery"."query",
         "posthog_datawarehousesavedquery"."status",
         "posthog_datawarehousesavedquery"."last_run_at",
         "posthog_datawarehousesavedquery"."table_id"
  FROM "posthog_datawarehousesavedquery"
  WHERE ("posthog_datawarehousesavedquery"."team_id" = 2
         AND NOT ("posthog_datawarehousesavedquery"."deleted"
                  AND "posthog_datawarehousesavedquery"."deleted" IS NOT NULL))
  '''
# ---
# name: TestSessionRecordings.test_listing_recordings_is_not_nplus1_for_persons.41
  '''
  SELECT "posthog_datawarehousetable"."created_by_id",
         "posthog_datawarehousetable"."created_at",
         "posthog_datawarehousetable"."updated_at",
         "posthog_datawarehousetable"."deleted",
         "posthog_datawarehousetable"."deleted_at",
         "posthog_datawarehousetable"."id",
         "posthog_datawarehousetable"."name",
         "posthog_datawarehousetable"."format",
         "posthog_datawarehousetable"."team_id",
         "posthog_datawarehousetable"."url_pattern",
         "posthog_datawarehousetable"."credential_id",
         "posthog_datawarehousetable"."external_data_source_id",
         "posthog_datawarehousetable"."columns",
         "posthog_datawarehousetable"."row_count",
         "posthog_user"."id",
         "posthog_user"."password",
         "posthog_user"."last_login",
         "posthog_user"."first_name",
         "posthog_user"."last_name",
         "posthog_user"."is_staff",
         "posthog_user"."date_joined",
         "posthog_user"."uuid",
         "posthog_user"."current_organization_id",
         "posthog_user"."current_team_id",
         "posthog_user"."email",
         "posthog_user"."pending_email",
         "posthog_user"."temporary_token",
         "posthog_user"."distinct_id",
         "posthog_user"."is_email_verified",
         "posthog_user"."requested_password_reset_at",
         "posthog_user"."has_seen_product_intro_for",
         "posthog_user"."strapi_id",
         "posthog_user"."is_active",
         "posthog_user"."theme_mode",
         "posthog_user"."partial_notification_settings",
         "posthog_user"."anonymize_data",
         "posthog_user"."toolbar_mode",
         "posthog_user"."hedgehog_config",
         "posthog_user"."events_column_config",
         "posthog_user"."email_opt_in",
         "posthog_datawarehousecredential"."created_by_id",
         "posthog_datawarehousecredential"."created_at",
         "posthog_datawarehousecredential"."id",
         "posthog_datawarehousecredential"."access_key",
         "posthog_datawarehousecredential"."access_secret",
         "posthog_datawarehousecredential"."team_id",
         "posthog_externaldatasource"."created_by_id",
         "posthog_externaldatasource"."created_at",
         "posthog_externaldatasource"."updated_at",
         "posthog_externaldatasource"."deleted",
         "posthog_externaldatasource"."deleted_at",
         "posthog_externaldatasource"."id",
         "posthog_externaldatasource"."source_id",
         "posthog_externaldatasource"."connection_id",
         "posthog_externaldatasource"."destination_id",
         "posthog_externaldatasource"."team_id",
         "posthog_externaldatasource"."sync_frequency",
         "posthog_externaldatasource"."status",
         "posthog_externaldatasource"."source_type",
         "posthog_externaldatasource"."job_inputs",
         "posthog_externaldatasource"."are_tables_created",
         "posthog_externaldatasource"."prefix"
  FROM "posthog_datawarehousetable"
  LEFT OUTER JOIN "posthog_user" ON ("posthog_datawarehousetable"."created_by_id" = "posthog_user"."id")
  LEFT OUTER JOIN "posthog_datawarehousecredential" ON ("posthog_datawarehousetable"."credential_id" = "posthog_datawarehousecredential"."id")
  LEFT OUTER JOIN "posthog_externaldatasource" ON ("posthog_datawarehousetable"."external_data_source_id" = "posthog_externaldatasource"."id")
  WHERE ("posthog_datawarehousetable"."team_id" = 2
         AND NOT ("posthog_datawarehousetable"."deleted"
                  AND "posthog_datawarehousetable"."deleted" IS NOT NULL))
  '''
# ---
# name: TestSessionRecordings.test_listing_recordings_is_not_nplus1_for_persons.42
  '''
  SELECT "posthog_datawarehousejoin"."created_by_id",
         "posthog_datawarehousejoin"."created_at",
         "posthog_datawarehousejoin"."deleted",
         "posthog_datawarehousejoin"."deleted_at",
         "posthog_datawarehousejoin"."id",
         "posthog_datawarehousejoin"."team_id",
         "posthog_datawarehousejoin"."source_table_name",
         "posthog_datawarehousejoin"."source_table_key",
         "posthog_datawarehousejoin"."joining_table_name",
         "posthog_datawarehousejoin"."joining_table_key",
         "posthog_datawarehousejoin"."field_name"
  FROM "posthog_datawarehousejoin"
  WHERE ("posthog_datawarehousejoin"."team_id" = 2
         AND NOT ("posthog_datawarehousejoin"."deleted"
                  AND "posthog_datawarehousejoin"."deleted" IS NOT NULL))
  '''
# ---
# name: TestSessionRecordings.test_listing_recordings_is_not_nplus1_for_persons.43
  '''
  SELECT "posthog_sessionrecording"."id",
         "posthog_sessionrecording"."session_id",
         "posthog_sessionrecording"."team_id",
         "posthog_sessionrecording"."created_at",
         "posthog_sessionrecording"."deleted",
         "posthog_sessionrecording"."object_storage_path",
         "posthog_sessionrecording"."distinct_id",
         "posthog_sessionrecording"."duration",
         "posthog_sessionrecording"."active_seconds",
         "posthog_sessionrecording"."inactive_seconds",
         "posthog_sessionrecording"."start_time",
         "posthog_sessionrecording"."end_time",
         "posthog_sessionrecording"."click_count",
         "posthog_sessionrecording"."keypress_count",
         "posthog_sessionrecording"."mouse_activity_count",
         "posthog_sessionrecording"."console_log_count",
         "posthog_sessionrecording"."console_warn_count",
         "posthog_sessionrecording"."console_error_count",
         "posthog_sessionrecording"."start_url",
         "posthog_sessionrecording"."storage_version"
  FROM "posthog_sessionrecording"
  WHERE ("posthog_sessionrecording"."session_id" IN ('1',
                                                     '2')
         AND "posthog_sessionrecording"."team_id" = 2)
  '''
# ---
# name: TestSessionRecordings.test_listing_recordings_is_not_nplus1_for_persons.44
  '''
  SELECT "posthog_sessionrecordingviewed"."session_id"
  FROM "posthog_sessionrecordingviewed"
  WHERE ("posthog_sessionrecordingviewed"."team_id" = 2
         AND "posthog_sessionrecordingviewed"."user_id" = 2)
  '''
# ---
# name: TestSessionRecordings.test_listing_recordings_is_not_nplus1_for_persons.45
  '''
  SELECT "posthog_persondistinctid"."id",
         "posthog_persondistinctid"."team_id",
         "posthog_persondistinctid"."person_id",
         "posthog_persondistinctid"."distinct_id",
         "posthog_persondistinctid"."version",
         "posthog_person"."id",
         "posthog_person"."created_at",
         "posthog_person"."properties_last_updated_at",
         "posthog_person"."properties_last_operation",
         "posthog_person"."team_id",
         "posthog_person"."properties",
         "posthog_person"."is_user_id",
         "posthog_person"."is_identified",
         "posthog_person"."uuid",
         "posthog_person"."version"
  FROM "posthog_persondistinctid"
  INNER JOIN "posthog_person" ON ("posthog_persondistinctid"."person_id" = "posthog_person"."id")
  WHERE ("posthog_persondistinctid"."distinct_id" IN ('user1',
                                                      'user2')
         AND "posthog_persondistinctid"."team_id" = 2)
  '''
# ---
# name: TestSessionRecordings.test_listing_recordings_is_not_nplus1_for_persons.46
  '''
  SELECT "posthog_team"."id",
         "posthog_team"."uuid",
         "posthog_team"."organization_id",
         "posthog_team"."project_id",
         "posthog_team"."api_token",
         "posthog_team"."app_urls",
         "posthog_team"."name",
         "posthog_team"."slack_incoming_webhook",
         "posthog_team"."created_at",
         "posthog_team"."updated_at",
         "posthog_team"."anonymize_ips",
         "posthog_team"."completed_snippet_onboarding",
         "posthog_team"."has_completed_onboarding_for",
         "posthog_team"."ingested_event",
         "posthog_team"."autocapture_opt_out",
         "posthog_team"."autocapture_web_vitals_opt_in",
         "posthog_team"."autocapture_web_vitals_allowed_metrics",
         "posthog_team"."autocapture_exceptions_opt_in",
         "posthog_team"."autocapture_exceptions_errors_to_ignore",
         "posthog_team"."person_processing_opt_out",
         "posthog_team"."session_recording_opt_in",
         "posthog_team"."session_recording_sample_rate",
         "posthog_team"."session_recording_minimum_duration_milliseconds",
         "posthog_team"."session_recording_linked_flag",
         "posthog_team"."session_recording_network_payload_capture_config",
         "posthog_team"."session_recording_url_trigger_config",
         "posthog_team"."session_replay_config",
         "posthog_team"."survey_config",
         "posthog_team"."capture_console_log_opt_in",
         "posthog_team"."capture_performance_opt_in",
         "posthog_team"."surveys_opt_in",
         "posthog_team"."heatmaps_opt_in",
         "posthog_team"."session_recording_version",
         "posthog_team"."signup_token",
         "posthog_team"."is_demo",
         "posthog_team"."access_control",
         "posthog_team"."week_start_day",
         "posthog_team"."inject_web_apps",
         "posthog_team"."test_account_filters",
         "posthog_team"."test_account_filters_default_checked",
         "posthog_team"."path_cleaning_filters",
         "posthog_team"."timezone",
         "posthog_team"."data_attributes",
         "posthog_team"."person_display_name_properties",
         "posthog_team"."live_events_columns",
         "posthog_team"."recording_domains",
         "posthog_team"."primary_dashboard_id",
         "posthog_team"."extra_settings",
         "posthog_team"."modifiers",
         "posthog_team"."correlation_config",
         "posthog_team"."session_recording_retention_period_days",
         "posthog_team"."plugins_opt_in",
         "posthog_team"."opt_out_capture",
         "posthog_team"."event_names",
         "posthog_team"."event_names_with_usage",
         "posthog_team"."event_properties",
         "posthog_team"."event_properties_with_usage",
         "posthog_team"."event_properties_numerical",
         "posthog_team"."external_data_workspace_id",
         "posthog_team"."external_data_workspace_last_synced_at"
  FROM "posthog_team"
  WHERE "posthog_team"."id" = 2
  LIMIT 21
  '''
# ---
# name: TestSessionRecordings.test_listing_recordings_is_not_nplus1_for_persons.47
  '''
  SELECT "posthog_person"."id",
         "posthog_person"."created_at",
         "posthog_person"."properties_last_updated_at",
         "posthog_person"."properties_last_operation",
         "posthog_person"."team_id",
         "posthog_person"."properties",
         "posthog_person"."is_user_id",
         "posthog_person"."is_identified",
         "posthog_person"."uuid",
         "posthog_person"."version"
  FROM "posthog_person"
  INNER JOIN "posthog_persondistinctid" ON ("posthog_person"."id" = "posthog_persondistinctid"."person_id")
  WHERE ("posthog_persondistinctid"."distinct_id" = 'user3'
         AND "posthog_persondistinctid"."team_id" = 2)
  LIMIT 21
  '''
# ---
# name: TestSessionRecordings.test_listing_recordings_is_not_nplus1_for_persons.48
  '''
  SELECT "posthog_person"."id",
         "posthog_person"."created_at",
         "posthog_person"."properties_last_updated_at",
         "posthog_person"."properties_last_operation",
         "posthog_person"."team_id",
         "posthog_person"."properties",
         "posthog_person"."is_user_id",
         "posthog_person"."is_identified",
         "posthog_person"."uuid",
         "posthog_person"."version"
  FROM "posthog_person"
  INNER JOIN "posthog_persondistinctid" ON ("posthog_person"."id" = "posthog_persondistinctid"."person_id")
  WHERE ("posthog_persondistinctid"."distinct_id" = 'user3'
         AND "posthog_persondistinctid"."team_id" = 2)
  LIMIT 21
  '''
# ---
# name: TestSessionRecordings.test_listing_recordings_is_not_nplus1_for_persons.49
  '''
  SELECT "posthog_user"."id",
         "posthog_user"."password",
         "posthog_user"."last_login",
         "posthog_user"."first_name",
         "posthog_user"."last_name",
         "posthog_user"."is_staff",
         "posthog_user"."date_joined",
         "posthog_user"."uuid",
         "posthog_user"."current_organization_id",
         "posthog_user"."current_team_id",
         "posthog_user"."email",
         "posthog_user"."pending_email",
         "posthog_user"."temporary_token",
         "posthog_user"."distinct_id",
         "posthog_user"."is_email_verified",
         "posthog_user"."has_seen_product_intro_for",
         "posthog_user"."strapi_id",
         "posthog_user"."is_active",
         "posthog_user"."theme_mode",
         "posthog_user"."partial_notification_settings",
         "posthog_user"."anonymize_data",
         "posthog_user"."toolbar_mode",
         "posthog_user"."hedgehog_config",
         "posthog_user"."events_column_config",
         "posthog_user"."email_opt_in"
  FROM "posthog_user"
  WHERE "posthog_user"."id" = 2
  LIMIT 21
  '''
# ---
# name: TestSessionRecordings.test_listing_recordings_is_not_nplus1_for_persons.5
  '''
  SELECT "posthog_datawarehousetable"."created_by_id",
         "posthog_datawarehousetable"."created_at",
         "posthog_datawarehousetable"."updated_at",
         "posthog_datawarehousetable"."deleted",
         "posthog_datawarehousetable"."deleted_at",
         "posthog_datawarehousetable"."id",
         "posthog_datawarehousetable"."name",
         "posthog_datawarehousetable"."format",
         "posthog_datawarehousetable"."team_id",
         "posthog_datawarehousetable"."url_pattern",
         "posthog_datawarehousetable"."credential_id",
         "posthog_datawarehousetable"."external_data_source_id",
         "posthog_datawarehousetable"."columns",
         "posthog_datawarehousetable"."row_count",
         "posthog_user"."id",
         "posthog_user"."password",
         "posthog_user"."last_login",
         "posthog_user"."first_name",
         "posthog_user"."last_name",
         "posthog_user"."is_staff",
         "posthog_user"."date_joined",
         "posthog_user"."uuid",
         "posthog_user"."current_organization_id",
         "posthog_user"."current_team_id",
         "posthog_user"."email",
         "posthog_user"."pending_email",
         "posthog_user"."temporary_token",
         "posthog_user"."distinct_id",
         "posthog_user"."is_email_verified",
         "posthog_user"."requested_password_reset_at",
         "posthog_user"."has_seen_product_intro_for",
         "posthog_user"."strapi_id",
         "posthog_user"."is_active",
         "posthog_user"."theme_mode",
         "posthog_user"."partial_notification_settings",
         "posthog_user"."anonymize_data",
         "posthog_user"."toolbar_mode",
         "posthog_user"."hedgehog_config",
         "posthog_user"."events_column_config",
         "posthog_user"."email_opt_in",
         "posthog_datawarehousecredential"."created_by_id",
         "posthog_datawarehousecredential"."created_at",
         "posthog_datawarehousecredential"."id",
         "posthog_datawarehousecredential"."access_key",
         "posthog_datawarehousecredential"."access_secret",
         "posthog_datawarehousecredential"."team_id",
         "posthog_externaldatasource"."created_by_id",
         "posthog_externaldatasource"."created_at",
         "posthog_externaldatasource"."updated_at",
         "posthog_externaldatasource"."deleted",
         "posthog_externaldatasource"."deleted_at",
         "posthog_externaldatasource"."id",
         "posthog_externaldatasource"."source_id",
         "posthog_externaldatasource"."connection_id",
         "posthog_externaldatasource"."destination_id",
         "posthog_externaldatasource"."team_id",
         "posthog_externaldatasource"."sync_frequency",
         "posthog_externaldatasource"."status",
         "posthog_externaldatasource"."source_type",
         "posthog_externaldatasource"."job_inputs",
         "posthog_externaldatasource"."are_tables_created",
         "posthog_externaldatasource"."prefix"
  FROM "posthog_datawarehousetable"
  LEFT OUTER JOIN "posthog_user" ON ("posthog_datawarehousetable"."created_by_id" = "posthog_user"."id")
  LEFT OUTER JOIN "posthog_datawarehousecredential" ON ("posthog_datawarehousetable"."credential_id" = "posthog_datawarehousecredential"."id")
  LEFT OUTER JOIN "posthog_externaldatasource" ON ("posthog_datawarehousetable"."external_data_source_id" = "posthog_externaldatasource"."id")
  WHERE ("posthog_datawarehousetable"."team_id" = 2
         AND NOT ("posthog_datawarehousetable"."deleted"
                  AND "posthog_datawarehousetable"."deleted" IS NOT NULL))
  '''
# ---
# name: TestSessionRecordings.test_listing_recordings_is_not_nplus1_for_persons.50
  '''
  SELECT "posthog_team"."id",
         "posthog_team"."uuid",
         "posthog_team"."organization_id",
         "posthog_team"."project_id",
         "posthog_team"."api_token",
         "posthog_team"."app_urls",
         "posthog_team"."name",
         "posthog_team"."slack_incoming_webhook",
         "posthog_team"."created_at",
         "posthog_team"."updated_at",
         "posthog_team"."anonymize_ips",
         "posthog_team"."completed_snippet_onboarding",
         "posthog_team"."has_completed_onboarding_for",
         "posthog_team"."ingested_event",
         "posthog_team"."autocapture_opt_out",
         "posthog_team"."autocapture_web_vitals_opt_in",
         "posthog_team"."autocapture_web_vitals_allowed_metrics",
         "posthog_team"."autocapture_exceptions_opt_in",
         "posthog_team"."autocapture_exceptions_errors_to_ignore",
         "posthog_team"."person_processing_opt_out",
         "posthog_team"."session_recording_opt_in",
         "posthog_team"."session_recording_sample_rate",
         "posthog_team"."session_recording_minimum_duration_milliseconds",
         "posthog_team"."session_recording_linked_flag",
         "posthog_team"."session_recording_network_payload_capture_config",
         "posthog_team"."session_recording_url_trigger_config",
         "posthog_team"."session_replay_config",
         "posthog_team"."survey_config",
         "posthog_team"."capture_console_log_opt_in",
         "posthog_team"."capture_performance_opt_in",
         "posthog_team"."surveys_opt_in",
         "posthog_team"."heatmaps_opt_in",
         "posthog_team"."session_recording_version",
         "posthog_team"."signup_token",
         "posthog_team"."is_demo",
         "posthog_team"."access_control",
         "posthog_team"."week_start_day",
         "posthog_team"."inject_web_apps",
         "posthog_team"."test_account_filters",
         "posthog_team"."test_account_filters_default_checked",
         "posthog_team"."path_cleaning_filters",
         "posthog_team"."timezone",
         "posthog_team"."data_attributes",
         "posthog_team"."person_display_name_properties",
         "posthog_team"."live_events_columns",
         "posthog_team"."recording_domains",
         "posthog_team"."primary_dashboard_id",
         "posthog_team"."extra_settings",
         "posthog_team"."modifiers",
         "posthog_team"."correlation_config",
         "posthog_team"."session_recording_retention_period_days",
         "posthog_team"."external_data_workspace_id",
         "posthog_team"."external_data_workspace_last_synced_at"
  FROM "posthog_team"
  WHERE "posthog_team"."id" = 2
  LIMIT 21
  '''
# ---
# name: TestSessionRecordings.test_listing_recordings_is_not_nplus1_for_persons.51
  '''
  SELECT "posthog_organizationmembership"."id",
         "posthog_organizationmembership"."organization_id",
         "posthog_organizationmembership"."user_id",
         "posthog_organizationmembership"."level",
         "posthog_organizationmembership"."joined_at",
         "posthog_organizationmembership"."updated_at",
         "posthog_organization"."id",
         "posthog_organization"."name",
         "posthog_organization"."slug",
         "posthog_organization"."logo_media_id",
         "posthog_organization"."created_at",
         "posthog_organization"."updated_at",
         "posthog_organization"."plugins_access_level",
         "posthog_organization"."for_internal_metrics",
         "posthog_organization"."is_member_join_email_enabled",
         "posthog_organization"."enforce_2fa",
         "posthog_organization"."is_hipaa",
         "posthog_organization"."customer_id",
         "posthog_organization"."available_product_features",
         "posthog_organization"."usage",
         "posthog_organization"."never_drop_data",
         "posthog_organization"."customer_trust_scores",
         "posthog_organization"."setup_section_2_completed",
         "posthog_organization"."personalization",
         "posthog_organization"."domain_whitelist"
  FROM "posthog_organizationmembership"
  INNER JOIN "posthog_organization" ON ("posthog_organizationmembership"."organization_id" = "posthog_organization"."id")
  WHERE "posthog_organizationmembership"."user_id" = 2
  '''
# ---
# name: TestSessionRecordings.test_listing_recordings_is_not_nplus1_for_persons.52
  '''
  SELECT "posthog_grouptypemapping"."id",
         "posthog_grouptypemapping"."team_id",
         "posthog_grouptypemapping"."group_type",
         "posthog_grouptypemapping"."group_type_index",
         "posthog_grouptypemapping"."name_singular",
         "posthog_grouptypemapping"."name_plural"
  FROM "posthog_grouptypemapping"
  WHERE "posthog_grouptypemapping"."team_id" = 2
  '''
# ---
# name: TestSessionRecordings.test_listing_recordings_is_not_nplus1_for_persons.53
  '''
  SELECT "posthog_datawarehousesavedquery"."created_by_id",
         "posthog_datawarehousesavedquery"."created_at",
         "posthog_datawarehousesavedquery"."deleted",
         "posthog_datawarehousesavedquery"."deleted_at",
         "posthog_datawarehousesavedquery"."id",
         "posthog_datawarehousesavedquery"."name",
         "posthog_datawarehousesavedquery"."team_id",
         "posthog_datawarehousesavedquery"."columns",
         "posthog_datawarehousesavedquery"."external_tables",
         "posthog_datawarehousesavedquery"."query",
         "posthog_datawarehousesavedquery"."status",
         "posthog_datawarehousesavedquery"."last_run_at",
         "posthog_datawarehousesavedquery"."table_id"
  FROM "posthog_datawarehousesavedquery"
  WHERE ("posthog_datawarehousesavedquery"."team_id" = 2
         AND NOT ("posthog_datawarehousesavedquery"."deleted"
                  AND "posthog_datawarehousesavedquery"."deleted" IS NOT NULL))
  '''
# ---
# name: TestSessionRecordings.test_listing_recordings_is_not_nplus1_for_persons.54
  '''
  SELECT "posthog_datawarehousetable"."created_by_id",
         "posthog_datawarehousetable"."created_at",
         "posthog_datawarehousetable"."updated_at",
         "posthog_datawarehousetable"."deleted",
         "posthog_datawarehousetable"."deleted_at",
         "posthog_datawarehousetable"."id",
         "posthog_datawarehousetable"."name",
         "posthog_datawarehousetable"."format",
         "posthog_datawarehousetable"."team_id",
         "posthog_datawarehousetable"."url_pattern",
         "posthog_datawarehousetable"."credential_id",
         "posthog_datawarehousetable"."external_data_source_id",
         "posthog_datawarehousetable"."columns",
         "posthog_datawarehousetable"."row_count",
         "posthog_user"."id",
         "posthog_user"."password",
         "posthog_user"."last_login",
         "posthog_user"."first_name",
         "posthog_user"."last_name",
         "posthog_user"."is_staff",
         "posthog_user"."date_joined",
         "posthog_user"."uuid",
         "posthog_user"."current_organization_id",
         "posthog_user"."current_team_id",
         "posthog_user"."email",
         "posthog_user"."pending_email",
         "posthog_user"."temporary_token",
         "posthog_user"."distinct_id",
         "posthog_user"."is_email_verified",
         "posthog_user"."requested_password_reset_at",
         "posthog_user"."has_seen_product_intro_for",
         "posthog_user"."strapi_id",
         "posthog_user"."is_active",
         "posthog_user"."theme_mode",
         "posthog_user"."partial_notification_settings",
         "posthog_user"."anonymize_data",
         "posthog_user"."toolbar_mode",
         "posthog_user"."hedgehog_config",
         "posthog_user"."events_column_config",
         "posthog_user"."email_opt_in",
         "posthog_datawarehousecredential"."created_by_id",
         "posthog_datawarehousecredential"."created_at",
         "posthog_datawarehousecredential"."id",
         "posthog_datawarehousecredential"."access_key",
         "posthog_datawarehousecredential"."access_secret",
         "posthog_datawarehousecredential"."team_id",
         "posthog_externaldatasource"."created_by_id",
         "posthog_externaldatasource"."created_at",
         "posthog_externaldatasource"."updated_at",
         "posthog_externaldatasource"."deleted",
         "posthog_externaldatasource"."deleted_at",
         "posthog_externaldatasource"."id",
         "posthog_externaldatasource"."source_id",
         "posthog_externaldatasource"."connection_id",
         "posthog_externaldatasource"."destination_id",
         "posthog_externaldatasource"."team_id",
         "posthog_externaldatasource"."sync_frequency",
         "posthog_externaldatasource"."status",
         "posthog_externaldatasource"."source_type",
         "posthog_externaldatasource"."job_inputs",
         "posthog_externaldatasource"."are_tables_created",
         "posthog_externaldatasource"."prefix"
  FROM "posthog_datawarehousetable"
  LEFT OUTER JOIN "posthog_user" ON ("posthog_datawarehousetable"."created_by_id" = "posthog_user"."id")
  LEFT OUTER JOIN "posthog_datawarehousecredential" ON ("posthog_datawarehousetable"."credential_id" = "posthog_datawarehousecredential"."id")
  LEFT OUTER JOIN "posthog_externaldatasource" ON ("posthog_datawarehousetable"."external_data_source_id" = "posthog_externaldatasource"."id")
  WHERE ("posthog_datawarehousetable"."team_id" = 2
         AND NOT ("posthog_datawarehousetable"."deleted"
                  AND "posthog_datawarehousetable"."deleted" IS NOT NULL))
  '''
# ---
# name: TestSessionRecordings.test_listing_recordings_is_not_nplus1_for_persons.55
  '''
  SELECT "posthog_datawarehousejoin"."created_by_id",
         "posthog_datawarehousejoin"."created_at",
         "posthog_datawarehousejoin"."deleted",
         "posthog_datawarehousejoin"."deleted_at",
         "posthog_datawarehousejoin"."id",
         "posthog_datawarehousejoin"."team_id",
         "posthog_datawarehousejoin"."source_table_name",
         "posthog_datawarehousejoin"."source_table_key",
         "posthog_datawarehousejoin"."joining_table_name",
         "posthog_datawarehousejoin"."joining_table_key",
         "posthog_datawarehousejoin"."field_name"
  FROM "posthog_datawarehousejoin"
  WHERE ("posthog_datawarehousejoin"."team_id" = 2
         AND NOT ("posthog_datawarehousejoin"."deleted"
                  AND "posthog_datawarehousejoin"."deleted" IS NOT NULL))
  '''
# ---
# name: TestSessionRecordings.test_listing_recordings_is_not_nplus1_for_persons.56
  '''
  SELECT "posthog_grouptypemapping"."id",
         "posthog_grouptypemapping"."team_id",
         "posthog_grouptypemapping"."group_type",
         "posthog_grouptypemapping"."group_type_index",
         "posthog_grouptypemapping"."name_singular",
         "posthog_grouptypemapping"."name_plural"
  FROM "posthog_grouptypemapping"
  WHERE "posthog_grouptypemapping"."team_id" = 2
  '''
# ---
# name: TestSessionRecordings.test_listing_recordings_is_not_nplus1_for_persons.57
  '''
  SELECT "posthog_datawarehousesavedquery"."created_by_id",
         "posthog_datawarehousesavedquery"."created_at",
         "posthog_datawarehousesavedquery"."deleted",
         "posthog_datawarehousesavedquery"."deleted_at",
         "posthog_datawarehousesavedquery"."id",
         "posthog_datawarehousesavedquery"."name",
         "posthog_datawarehousesavedquery"."team_id",
         "posthog_datawarehousesavedquery"."columns",
         "posthog_datawarehousesavedquery"."external_tables",
         "posthog_datawarehousesavedquery"."query",
         "posthog_datawarehousesavedquery"."status",
         "posthog_datawarehousesavedquery"."last_run_at",
         "posthog_datawarehousesavedquery"."table_id"
  FROM "posthog_datawarehousesavedquery"
  WHERE ("posthog_datawarehousesavedquery"."team_id" = 2
         AND NOT ("posthog_datawarehousesavedquery"."deleted"
                  AND "posthog_datawarehousesavedquery"."deleted" IS NOT NULL))
  '''
# ---
# name: TestSessionRecordings.test_listing_recordings_is_not_nplus1_for_persons.58
  '''
  SELECT "posthog_datawarehousetable"."created_by_id",
         "posthog_datawarehousetable"."created_at",
         "posthog_datawarehousetable"."updated_at",
         "posthog_datawarehousetable"."deleted",
         "posthog_datawarehousetable"."deleted_at",
         "posthog_datawarehousetable"."id",
         "posthog_datawarehousetable"."name",
         "posthog_datawarehousetable"."format",
         "posthog_datawarehousetable"."team_id",
         "posthog_datawarehousetable"."url_pattern",
         "posthog_datawarehousetable"."credential_id",
         "posthog_datawarehousetable"."external_data_source_id",
         "posthog_datawarehousetable"."columns",
         "posthog_datawarehousetable"."row_count",
         "posthog_user"."id",
         "posthog_user"."password",
         "posthog_user"."last_login",
         "posthog_user"."first_name",
         "posthog_user"."last_name",
         "posthog_user"."is_staff",
         "posthog_user"."date_joined",
         "posthog_user"."uuid",
         "posthog_user"."current_organization_id",
         "posthog_user"."current_team_id",
         "posthog_user"."email",
         "posthog_user"."pending_email",
         "posthog_user"."temporary_token",
         "posthog_user"."distinct_id",
         "posthog_user"."is_email_verified",
         "posthog_user"."requested_password_reset_at",
         "posthog_user"."has_seen_product_intro_for",
         "posthog_user"."strapi_id",
         "posthog_user"."is_active",
         "posthog_user"."theme_mode",
         "posthog_user"."partial_notification_settings",
         "posthog_user"."anonymize_data",
         "posthog_user"."toolbar_mode",
         "posthog_user"."hedgehog_config",
         "posthog_user"."events_column_config",
         "posthog_user"."email_opt_in",
         "posthog_datawarehousecredential"."created_by_id",
         "posthog_datawarehousecredential"."created_at",
         "posthog_datawarehousecredential"."id",
         "posthog_datawarehousecredential"."access_key",
         "posthog_datawarehousecredential"."access_secret",
         "posthog_datawarehousecredential"."team_id",
         "posthog_externaldatasource"."created_by_id",
         "posthog_externaldatasource"."created_at",
         "posthog_externaldatasource"."updated_at",
         "posthog_externaldatasource"."deleted",
         "posthog_externaldatasource"."deleted_at",
         "posthog_externaldatasource"."id",
         "posthog_externaldatasource"."source_id",
         "posthog_externaldatasource"."connection_id",
         "posthog_externaldatasource"."destination_id",
         "posthog_externaldatasource"."team_id",
         "posthog_externaldatasource"."sync_frequency",
         "posthog_externaldatasource"."status",
         "posthog_externaldatasource"."source_type",
         "posthog_externaldatasource"."job_inputs",
         "posthog_externaldatasource"."are_tables_created",
         "posthog_externaldatasource"."prefix"
  FROM "posthog_datawarehousetable"
  LEFT OUTER JOIN "posthog_user" ON ("posthog_datawarehousetable"."created_by_id" = "posthog_user"."id")
  LEFT OUTER JOIN "posthog_datawarehousecredential" ON ("posthog_datawarehousetable"."credential_id" = "posthog_datawarehousecredential"."id")
  LEFT OUTER JOIN "posthog_externaldatasource" ON ("posthog_datawarehousetable"."external_data_source_id" = "posthog_externaldatasource"."id")
  WHERE ("posthog_datawarehousetable"."team_id" = 2
         AND NOT ("posthog_datawarehousetable"."deleted"
                  AND "posthog_datawarehousetable"."deleted" IS NOT NULL))
  '''
# ---
# name: TestSessionRecordings.test_listing_recordings_is_not_nplus1_for_persons.59
  '''
  SELECT "posthog_datawarehousejoin"."created_by_id",
         "posthog_datawarehousejoin"."created_at",
         "posthog_datawarehousejoin"."deleted",
         "posthog_datawarehousejoin"."deleted_at",
         "posthog_datawarehousejoin"."id",
         "posthog_datawarehousejoin"."team_id",
         "posthog_datawarehousejoin"."source_table_name",
         "posthog_datawarehousejoin"."source_table_key",
         "posthog_datawarehousejoin"."joining_table_name",
         "posthog_datawarehousejoin"."joining_table_key",
         "posthog_datawarehousejoin"."field_name"
  FROM "posthog_datawarehousejoin"
  WHERE ("posthog_datawarehousejoin"."team_id" = 2
         AND NOT ("posthog_datawarehousejoin"."deleted"
                  AND "posthog_datawarehousejoin"."deleted" IS NOT NULL))
  '''
# ---
# name: TestSessionRecordings.test_listing_recordings_is_not_nplus1_for_persons.6
  '''
  SELECT "posthog_datawarehousejoin"."created_by_id",
         "posthog_datawarehousejoin"."created_at",
         "posthog_datawarehousejoin"."deleted",
         "posthog_datawarehousejoin"."deleted_at",
         "posthog_datawarehousejoin"."id",
         "posthog_datawarehousejoin"."team_id",
         "posthog_datawarehousejoin"."source_table_name",
         "posthog_datawarehousejoin"."source_table_key",
         "posthog_datawarehousejoin"."joining_table_name",
         "posthog_datawarehousejoin"."joining_table_key",
         "posthog_datawarehousejoin"."field_name"
  FROM "posthog_datawarehousejoin"
  WHERE ("posthog_datawarehousejoin"."team_id" = 2
         AND NOT ("posthog_datawarehousejoin"."deleted"
                  AND "posthog_datawarehousejoin"."deleted" IS NOT NULL))
  '''
# ---
# name: TestSessionRecordings.test_listing_recordings_is_not_nplus1_for_persons.60
  '''
  SELECT "posthog_sessionrecording"."id",
         "posthog_sessionrecording"."session_id",
         "posthog_sessionrecording"."team_id",
         "posthog_sessionrecording"."created_at",
         "posthog_sessionrecording"."deleted",
         "posthog_sessionrecording"."object_storage_path",
         "posthog_sessionrecording"."distinct_id",
         "posthog_sessionrecording"."duration",
         "posthog_sessionrecording"."active_seconds",
         "posthog_sessionrecording"."inactive_seconds",
         "posthog_sessionrecording"."start_time",
         "posthog_sessionrecording"."end_time",
         "posthog_sessionrecording"."click_count",
         "posthog_sessionrecording"."keypress_count",
         "posthog_sessionrecording"."mouse_activity_count",
         "posthog_sessionrecording"."console_log_count",
         "posthog_sessionrecording"."console_warn_count",
         "posthog_sessionrecording"."console_error_count",
         "posthog_sessionrecording"."start_url",
         "posthog_sessionrecording"."storage_version"
  FROM "posthog_sessionrecording"
  WHERE ("posthog_sessionrecording"."session_id" IN ('1',
                                                     '2',
                                                     '3')
         AND "posthog_sessionrecording"."team_id" = 2)
  '''
# ---
# name: TestSessionRecordings.test_listing_recordings_is_not_nplus1_for_persons.61
  '''
  SELECT "posthog_sessionrecordingviewed"."session_id"
  FROM "posthog_sessionrecordingviewed"
  WHERE ("posthog_sessionrecordingviewed"."team_id" = 2
         AND "posthog_sessionrecordingviewed"."user_id" = 2)
  '''
# ---
# name: TestSessionRecordings.test_listing_recordings_is_not_nplus1_for_persons.62
  '''
  SELECT "posthog_persondistinctid"."id",
         "posthog_persondistinctid"."team_id",
         "posthog_persondistinctid"."person_id",
         "posthog_persondistinctid"."distinct_id",
         "posthog_persondistinctid"."version",
         "posthog_person"."id",
         "posthog_person"."created_at",
         "posthog_person"."properties_last_updated_at",
         "posthog_person"."properties_last_operation",
         "posthog_person"."team_id",
         "posthog_person"."properties",
         "posthog_person"."is_user_id",
         "posthog_person"."is_identified",
         "posthog_person"."uuid",
         "posthog_person"."version"
  FROM "posthog_persondistinctid"
  INNER JOIN "posthog_person" ON ("posthog_persondistinctid"."person_id" = "posthog_person"."id")
  WHERE ("posthog_persondistinctid"."distinct_id" IN ('user1',
                                                      'user2',
                                                      'user3')
         AND "posthog_persondistinctid"."team_id" = 2)
  '''
# ---
# name: TestSessionRecordings.test_listing_recordings_is_not_nplus1_for_persons.63
  '''
  SELECT "posthog_team"."id",
         "posthog_team"."uuid",
         "posthog_team"."organization_id",
         "posthog_team"."project_id",
         "posthog_team"."api_token",
         "posthog_team"."app_urls",
         "posthog_team"."name",
         "posthog_team"."slack_incoming_webhook",
         "posthog_team"."created_at",
         "posthog_team"."updated_at",
         "posthog_team"."anonymize_ips",
         "posthog_team"."completed_snippet_onboarding",
         "posthog_team"."has_completed_onboarding_for",
         "posthog_team"."ingested_event",
         "posthog_team"."autocapture_opt_out",
         "posthog_team"."autocapture_web_vitals_opt_in",
         "posthog_team"."autocapture_web_vitals_allowed_metrics",
         "posthog_team"."autocapture_exceptions_opt_in",
         "posthog_team"."autocapture_exceptions_errors_to_ignore",
         "posthog_team"."person_processing_opt_out",
         "posthog_team"."session_recording_opt_in",
         "posthog_team"."session_recording_sample_rate",
         "posthog_team"."session_recording_minimum_duration_milliseconds",
         "posthog_team"."session_recording_linked_flag",
         "posthog_team"."session_recording_network_payload_capture_config",
         "posthog_team"."session_recording_url_trigger_config",
         "posthog_team"."session_replay_config",
         "posthog_team"."survey_config",
         "posthog_team"."capture_console_log_opt_in",
         "posthog_team"."capture_performance_opt_in",
         "posthog_team"."surveys_opt_in",
         "posthog_team"."heatmaps_opt_in",
         "posthog_team"."session_recording_version",
         "posthog_team"."signup_token",
         "posthog_team"."is_demo",
         "posthog_team"."access_control",
         "posthog_team"."week_start_day",
         "posthog_team"."inject_web_apps",
         "posthog_team"."test_account_filters",
         "posthog_team"."test_account_filters_default_checked",
         "posthog_team"."path_cleaning_filters",
         "posthog_team"."timezone",
         "posthog_team"."data_attributes",
         "posthog_team"."person_display_name_properties",
         "posthog_team"."live_events_columns",
         "posthog_team"."recording_domains",
         "posthog_team"."primary_dashboard_id",
         "posthog_team"."extra_settings",
         "posthog_team"."modifiers",
         "posthog_team"."correlation_config",
         "posthog_team"."session_recording_retention_period_days",
         "posthog_team"."plugins_opt_in",
         "posthog_team"."opt_out_capture",
         "posthog_team"."event_names",
         "posthog_team"."event_names_with_usage",
         "posthog_team"."event_properties",
         "posthog_team"."event_properties_with_usage",
         "posthog_team"."event_properties_numerical",
         "posthog_team"."external_data_workspace_id",
         "posthog_team"."external_data_workspace_last_synced_at"
  FROM "posthog_team"
  WHERE "posthog_team"."id" = 2
  LIMIT 21
  '''
# ---
# name: TestSessionRecordings.test_listing_recordings_is_not_nplus1_for_persons.64
  '''
  SELECT "posthog_person"."id",
         "posthog_person"."created_at",
         "posthog_person"."properties_last_updated_at",
         "posthog_person"."properties_last_operation",
         "posthog_person"."team_id",
         "posthog_person"."properties",
         "posthog_person"."is_user_id",
         "posthog_person"."is_identified",
         "posthog_person"."uuid",
         "posthog_person"."version"
  FROM "posthog_person"
  INNER JOIN "posthog_persondistinctid" ON ("posthog_person"."id" = "posthog_persondistinctid"."person_id")
  WHERE ("posthog_persondistinctid"."distinct_id" = 'user4'
         AND "posthog_persondistinctid"."team_id" = 2)
  LIMIT 21
  '''
# ---
# name: TestSessionRecordings.test_listing_recordings_is_not_nplus1_for_persons.65
  '''
  SELECT "posthog_person"."id",
         "posthog_person"."created_at",
         "posthog_person"."properties_last_updated_at",
         "posthog_person"."properties_last_operation",
         "posthog_person"."team_id",
         "posthog_person"."properties",
         "posthog_person"."is_user_id",
         "posthog_person"."is_identified",
         "posthog_person"."uuid",
         "posthog_person"."version"
  FROM "posthog_person"
  INNER JOIN "posthog_persondistinctid" ON ("posthog_person"."id" = "posthog_persondistinctid"."person_id")
  WHERE ("posthog_persondistinctid"."distinct_id" = 'user4'
         AND "posthog_persondistinctid"."team_id" = 2)
  LIMIT 21
  '''
# ---
# name: TestSessionRecordings.test_listing_recordings_is_not_nplus1_for_persons.66
  '''
  SELECT "posthog_user"."id",
         "posthog_user"."password",
         "posthog_user"."last_login",
         "posthog_user"."first_name",
         "posthog_user"."last_name",
         "posthog_user"."is_staff",
         "posthog_user"."date_joined",
         "posthog_user"."uuid",
         "posthog_user"."current_organization_id",
         "posthog_user"."current_team_id",
         "posthog_user"."email",
         "posthog_user"."pending_email",
         "posthog_user"."temporary_token",
         "posthog_user"."distinct_id",
         "posthog_user"."is_email_verified",
         "posthog_user"."has_seen_product_intro_for",
         "posthog_user"."strapi_id",
         "posthog_user"."is_active",
         "posthog_user"."theme_mode",
         "posthog_user"."partial_notification_settings",
         "posthog_user"."anonymize_data",
         "posthog_user"."toolbar_mode",
         "posthog_user"."hedgehog_config",
         "posthog_user"."events_column_config",
         "posthog_user"."email_opt_in"
  FROM "posthog_user"
  WHERE "posthog_user"."id" = 2
  LIMIT 21
  '''
# ---
# name: TestSessionRecordings.test_listing_recordings_is_not_nplus1_for_persons.67
  '''
  SELECT "posthog_team"."id",
         "posthog_team"."uuid",
         "posthog_team"."organization_id",
         "posthog_team"."project_id",
         "posthog_team"."api_token",
         "posthog_team"."app_urls",
         "posthog_team"."name",
         "posthog_team"."slack_incoming_webhook",
         "posthog_team"."created_at",
         "posthog_team"."updated_at",
         "posthog_team"."anonymize_ips",
         "posthog_team"."completed_snippet_onboarding",
         "posthog_team"."has_completed_onboarding_for",
         "posthog_team"."ingested_event",
         "posthog_team"."autocapture_opt_out",
         "posthog_team"."autocapture_web_vitals_opt_in",
         "posthog_team"."autocapture_web_vitals_allowed_metrics",
         "posthog_team"."autocapture_exceptions_opt_in",
         "posthog_team"."autocapture_exceptions_errors_to_ignore",
         "posthog_team"."person_processing_opt_out",
         "posthog_team"."session_recording_opt_in",
         "posthog_team"."session_recording_sample_rate",
         "posthog_team"."session_recording_minimum_duration_milliseconds",
         "posthog_team"."session_recording_linked_flag",
         "posthog_team"."session_recording_network_payload_capture_config",
         "posthog_team"."session_recording_url_trigger_config",
         "posthog_team"."session_replay_config",
         "posthog_team"."survey_config",
         "posthog_team"."capture_console_log_opt_in",
         "posthog_team"."capture_performance_opt_in",
         "posthog_team"."surveys_opt_in",
         "posthog_team"."heatmaps_opt_in",
         "posthog_team"."session_recording_version",
         "posthog_team"."signup_token",
         "posthog_team"."is_demo",
         "posthog_team"."access_control",
         "posthog_team"."week_start_day",
         "posthog_team"."inject_web_apps",
         "posthog_team"."test_account_filters",
         "posthog_team"."test_account_filters_default_checked",
         "posthog_team"."path_cleaning_filters",
         "posthog_team"."timezone",
         "posthog_team"."data_attributes",
         "posthog_team"."person_display_name_properties",
         "posthog_team"."live_events_columns",
         "posthog_team"."recording_domains",
         "posthog_team"."primary_dashboard_id",
         "posthog_team"."extra_settings",
         "posthog_team"."modifiers",
         "posthog_team"."correlation_config",
         "posthog_team"."session_recording_retention_period_days",
         "posthog_team"."external_data_workspace_id",
         "posthog_team"."external_data_workspace_last_synced_at"
  FROM "posthog_team"
  WHERE "posthog_team"."id" = 2
  LIMIT 21
  '''
# ---
# name: TestSessionRecordings.test_listing_recordings_is_not_nplus1_for_persons.68
  '''
  SELECT "posthog_organizationmembership"."id",
         "posthog_organizationmembership"."organization_id",
         "posthog_organizationmembership"."user_id",
         "posthog_organizationmembership"."level",
         "posthog_organizationmembership"."joined_at",
         "posthog_organizationmembership"."updated_at",
         "posthog_organization"."id",
         "posthog_organization"."name",
         "posthog_organization"."slug",
         "posthog_organization"."logo_media_id",
         "posthog_organization"."created_at",
         "posthog_organization"."updated_at",
         "posthog_organization"."plugins_access_level",
         "posthog_organization"."for_internal_metrics",
         "posthog_organization"."is_member_join_email_enabled",
         "posthog_organization"."enforce_2fa",
         "posthog_organization"."is_hipaa",
         "posthog_organization"."customer_id",
         "posthog_organization"."available_product_features",
         "posthog_organization"."usage",
         "posthog_organization"."never_drop_data",
         "posthog_organization"."customer_trust_scores",
         "posthog_organization"."setup_section_2_completed",
         "posthog_organization"."personalization",
         "posthog_organization"."domain_whitelist"
  FROM "posthog_organizationmembership"
  INNER JOIN "posthog_organization" ON ("posthog_organizationmembership"."organization_id" = "posthog_organization"."id")
  WHERE "posthog_organizationmembership"."user_id" = 2
  '''
# ---
# name: TestSessionRecordings.test_listing_recordings_is_not_nplus1_for_persons.69
  '''
  SELECT "posthog_grouptypemapping"."id",
         "posthog_grouptypemapping"."team_id",
         "posthog_grouptypemapping"."group_type",
         "posthog_grouptypemapping"."group_type_index",
         "posthog_grouptypemapping"."name_singular",
         "posthog_grouptypemapping"."name_plural"
  FROM "posthog_grouptypemapping"
  WHERE "posthog_grouptypemapping"."team_id" = 2
  '''
# ---
# name: TestSessionRecordings.test_listing_recordings_is_not_nplus1_for_persons.7
  '''
  SELECT "posthog_grouptypemapping"."id",
         "posthog_grouptypemapping"."team_id",
         "posthog_grouptypemapping"."group_type",
         "posthog_grouptypemapping"."group_type_index",
         "posthog_grouptypemapping"."name_singular",
         "posthog_grouptypemapping"."name_plural"
  FROM "posthog_grouptypemapping"
  WHERE "posthog_grouptypemapping"."team_id" = 2
  '''
# ---
# name: TestSessionRecordings.test_listing_recordings_is_not_nplus1_for_persons.70
  '''
  SELECT "posthog_datawarehousesavedquery"."created_by_id",
         "posthog_datawarehousesavedquery"."created_at",
         "posthog_datawarehousesavedquery"."deleted",
         "posthog_datawarehousesavedquery"."deleted_at",
         "posthog_datawarehousesavedquery"."id",
         "posthog_datawarehousesavedquery"."name",
         "posthog_datawarehousesavedquery"."team_id",
         "posthog_datawarehousesavedquery"."columns",
         "posthog_datawarehousesavedquery"."external_tables",
         "posthog_datawarehousesavedquery"."query",
         "posthog_datawarehousesavedquery"."status",
         "posthog_datawarehousesavedquery"."last_run_at",
         "posthog_datawarehousesavedquery"."table_id"
  FROM "posthog_datawarehousesavedquery"
  WHERE ("posthog_datawarehousesavedquery"."team_id" = 2
         AND NOT ("posthog_datawarehousesavedquery"."deleted"
                  AND "posthog_datawarehousesavedquery"."deleted" IS NOT NULL))
  '''
# ---
# name: TestSessionRecordings.test_listing_recordings_is_not_nplus1_for_persons.71
  '''
  SELECT "posthog_datawarehousetable"."created_by_id",
         "posthog_datawarehousetable"."created_at",
         "posthog_datawarehousetable"."updated_at",
         "posthog_datawarehousetable"."deleted",
         "posthog_datawarehousetable"."deleted_at",
         "posthog_datawarehousetable"."id",
         "posthog_datawarehousetable"."name",
         "posthog_datawarehousetable"."format",
         "posthog_datawarehousetable"."team_id",
         "posthog_datawarehousetable"."url_pattern",
         "posthog_datawarehousetable"."credential_id",
         "posthog_datawarehousetable"."external_data_source_id",
         "posthog_datawarehousetable"."columns",
         "posthog_datawarehousetable"."row_count",
         "posthog_user"."id",
         "posthog_user"."password",
         "posthog_user"."last_login",
         "posthog_user"."first_name",
         "posthog_user"."last_name",
         "posthog_user"."is_staff",
         "posthog_user"."date_joined",
         "posthog_user"."uuid",
         "posthog_user"."current_organization_id",
         "posthog_user"."current_team_id",
         "posthog_user"."email",
         "posthog_user"."pending_email",
         "posthog_user"."temporary_token",
         "posthog_user"."distinct_id",
         "posthog_user"."is_email_verified",
         "posthog_user"."requested_password_reset_at",
         "posthog_user"."has_seen_product_intro_for",
         "posthog_user"."strapi_id",
         "posthog_user"."is_active",
         "posthog_user"."theme_mode",
         "posthog_user"."partial_notification_settings",
         "posthog_user"."anonymize_data",
         "posthog_user"."toolbar_mode",
         "posthog_user"."hedgehog_config",
         "posthog_user"."events_column_config",
         "posthog_user"."email_opt_in",
         "posthog_datawarehousecredential"."created_by_id",
         "posthog_datawarehousecredential"."created_at",
         "posthog_datawarehousecredential"."id",
         "posthog_datawarehousecredential"."access_key",
         "posthog_datawarehousecredential"."access_secret",
         "posthog_datawarehousecredential"."team_id",
         "posthog_externaldatasource"."created_by_id",
         "posthog_externaldatasource"."created_at",
         "posthog_externaldatasource"."updated_at",
         "posthog_externaldatasource"."deleted",
         "posthog_externaldatasource"."deleted_at",
         "posthog_externaldatasource"."id",
         "posthog_externaldatasource"."source_id",
         "posthog_externaldatasource"."connection_id",
         "posthog_externaldatasource"."destination_id",
         "posthog_externaldatasource"."team_id",
         "posthog_externaldatasource"."sync_frequency",
         "posthog_externaldatasource"."status",
         "posthog_externaldatasource"."source_type",
         "posthog_externaldatasource"."job_inputs",
         "posthog_externaldatasource"."are_tables_created",
         "posthog_externaldatasource"."prefix"
  FROM "posthog_datawarehousetable"
  LEFT OUTER JOIN "posthog_user" ON ("posthog_datawarehousetable"."created_by_id" = "posthog_user"."id")
  LEFT OUTER JOIN "posthog_datawarehousecredential" ON ("posthog_datawarehousetable"."credential_id" = "posthog_datawarehousecredential"."id")
  LEFT OUTER JOIN "posthog_externaldatasource" ON ("posthog_datawarehousetable"."external_data_source_id" = "posthog_externaldatasource"."id")
  WHERE ("posthog_datawarehousetable"."team_id" = 2
         AND NOT ("posthog_datawarehousetable"."deleted"
                  AND "posthog_datawarehousetable"."deleted" IS NOT NULL))
  '''
# ---
# name: TestSessionRecordings.test_listing_recordings_is_not_nplus1_for_persons.72
  '''
  SELECT "posthog_datawarehousejoin"."created_by_id",
         "posthog_datawarehousejoin"."created_at",
         "posthog_datawarehousejoin"."deleted",
         "posthog_datawarehousejoin"."deleted_at",
         "posthog_datawarehousejoin"."id",
         "posthog_datawarehousejoin"."team_id",
         "posthog_datawarehousejoin"."source_table_name",
         "posthog_datawarehousejoin"."source_table_key",
         "posthog_datawarehousejoin"."joining_table_name",
         "posthog_datawarehousejoin"."joining_table_key",
         "posthog_datawarehousejoin"."field_name"
  FROM "posthog_datawarehousejoin"
  WHERE ("posthog_datawarehousejoin"."team_id" = 2
         AND NOT ("posthog_datawarehousejoin"."deleted"
                  AND "posthog_datawarehousejoin"."deleted" IS NOT NULL))
  '''
# ---
# name: TestSessionRecordings.test_listing_recordings_is_not_nplus1_for_persons.73
  '''
  SELECT "posthog_grouptypemapping"."id",
         "posthog_grouptypemapping"."team_id",
         "posthog_grouptypemapping"."group_type",
         "posthog_grouptypemapping"."group_type_index",
         "posthog_grouptypemapping"."name_singular",
         "posthog_grouptypemapping"."name_plural"
  FROM "posthog_grouptypemapping"
  WHERE "posthog_grouptypemapping"."team_id" = 2
  '''
# ---
# name: TestSessionRecordings.test_listing_recordings_is_not_nplus1_for_persons.74
  '''
  SELECT "posthog_datawarehousesavedquery"."created_by_id",
         "posthog_datawarehousesavedquery"."created_at",
         "posthog_datawarehousesavedquery"."deleted",
         "posthog_datawarehousesavedquery"."deleted_at",
         "posthog_datawarehousesavedquery"."id",
         "posthog_datawarehousesavedquery"."name",
         "posthog_datawarehousesavedquery"."team_id",
         "posthog_datawarehousesavedquery"."columns",
         "posthog_datawarehousesavedquery"."external_tables",
         "posthog_datawarehousesavedquery"."query",
         "posthog_datawarehousesavedquery"."status",
         "posthog_datawarehousesavedquery"."last_run_at",
         "posthog_datawarehousesavedquery"."table_id"
  FROM "posthog_datawarehousesavedquery"
  WHERE ("posthog_datawarehousesavedquery"."team_id" = 2
         AND NOT ("posthog_datawarehousesavedquery"."deleted"
                  AND "posthog_datawarehousesavedquery"."deleted" IS NOT NULL))
  '''
# ---
# name: TestSessionRecordings.test_listing_recordings_is_not_nplus1_for_persons.75
  '''
  SELECT "posthog_datawarehousetable"."created_by_id",
         "posthog_datawarehousetable"."created_at",
         "posthog_datawarehousetable"."updated_at",
         "posthog_datawarehousetable"."deleted",
         "posthog_datawarehousetable"."deleted_at",
         "posthog_datawarehousetable"."id",
         "posthog_datawarehousetable"."name",
         "posthog_datawarehousetable"."format",
         "posthog_datawarehousetable"."team_id",
         "posthog_datawarehousetable"."url_pattern",
         "posthog_datawarehousetable"."credential_id",
         "posthog_datawarehousetable"."external_data_source_id",
         "posthog_datawarehousetable"."columns",
         "posthog_datawarehousetable"."row_count",
         "posthog_user"."id",
         "posthog_user"."password",
         "posthog_user"."last_login",
         "posthog_user"."first_name",
         "posthog_user"."last_name",
         "posthog_user"."is_staff",
         "posthog_user"."date_joined",
         "posthog_user"."uuid",
         "posthog_user"."current_organization_id",
         "posthog_user"."current_team_id",
         "posthog_user"."email",
         "posthog_user"."pending_email",
         "posthog_user"."temporary_token",
         "posthog_user"."distinct_id",
         "posthog_user"."is_email_verified",
         "posthog_user"."requested_password_reset_at",
         "posthog_user"."has_seen_product_intro_for",
         "posthog_user"."strapi_id",
         "posthog_user"."is_active",
         "posthog_user"."theme_mode",
         "posthog_user"."partial_notification_settings",
         "posthog_user"."anonymize_data",
         "posthog_user"."toolbar_mode",
         "posthog_user"."hedgehog_config",
         "posthog_user"."events_column_config",
         "posthog_user"."email_opt_in",
         "posthog_datawarehousecredential"."created_by_id",
         "posthog_datawarehousecredential"."created_at",
         "posthog_datawarehousecredential"."id",
         "posthog_datawarehousecredential"."access_key",
         "posthog_datawarehousecredential"."access_secret",
         "posthog_datawarehousecredential"."team_id",
         "posthog_externaldatasource"."created_by_id",
         "posthog_externaldatasource"."created_at",
         "posthog_externaldatasource"."updated_at",
         "posthog_externaldatasource"."deleted",
         "posthog_externaldatasource"."deleted_at",
         "posthog_externaldatasource"."id",
         "posthog_externaldatasource"."source_id",
         "posthog_externaldatasource"."connection_id",
         "posthog_externaldatasource"."destination_id",
         "posthog_externaldatasource"."team_id",
         "posthog_externaldatasource"."sync_frequency",
         "posthog_externaldatasource"."status",
         "posthog_externaldatasource"."source_type",
         "posthog_externaldatasource"."job_inputs",
         "posthog_externaldatasource"."are_tables_created",
         "posthog_externaldatasource"."prefix"
  FROM "posthog_datawarehousetable"
  LEFT OUTER JOIN "posthog_user" ON ("posthog_datawarehousetable"."created_by_id" = "posthog_user"."id")
  LEFT OUTER JOIN "posthog_datawarehousecredential" ON ("posthog_datawarehousetable"."credential_id" = "posthog_datawarehousecredential"."id")
  LEFT OUTER JOIN "posthog_externaldatasource" ON ("posthog_datawarehousetable"."external_data_source_id" = "posthog_externaldatasource"."id")
  WHERE ("posthog_datawarehousetable"."team_id" = 2
         AND NOT ("posthog_datawarehousetable"."deleted"
                  AND "posthog_datawarehousetable"."deleted" IS NOT NULL))
  '''
# ---
# name: TestSessionRecordings.test_listing_recordings_is_not_nplus1_for_persons.76
  '''
  SELECT "posthog_datawarehousejoin"."created_by_id",
         "posthog_datawarehousejoin"."created_at",
         "posthog_datawarehousejoin"."deleted",
         "posthog_datawarehousejoin"."deleted_at",
         "posthog_datawarehousejoin"."id",
         "posthog_datawarehousejoin"."team_id",
         "posthog_datawarehousejoin"."source_table_name",
         "posthog_datawarehousejoin"."source_table_key",
         "posthog_datawarehousejoin"."joining_table_name",
         "posthog_datawarehousejoin"."joining_table_key",
         "posthog_datawarehousejoin"."field_name"
  FROM "posthog_datawarehousejoin"
  WHERE ("posthog_datawarehousejoin"."team_id" = 2
         AND NOT ("posthog_datawarehousejoin"."deleted"
                  AND "posthog_datawarehousejoin"."deleted" IS NOT NULL))
  '''
# ---
# name: TestSessionRecordings.test_listing_recordings_is_not_nplus1_for_persons.77
  '''
  SELECT "posthog_sessionrecording"."id",
         "posthog_sessionrecording"."session_id",
         "posthog_sessionrecording"."team_id",
         "posthog_sessionrecording"."created_at",
         "posthog_sessionrecording"."deleted",
         "posthog_sessionrecording"."object_storage_path",
         "posthog_sessionrecording"."distinct_id",
         "posthog_sessionrecording"."duration",
         "posthog_sessionrecording"."active_seconds",
         "posthog_sessionrecording"."inactive_seconds",
         "posthog_sessionrecording"."start_time",
         "posthog_sessionrecording"."end_time",
         "posthog_sessionrecording"."click_count",
         "posthog_sessionrecording"."keypress_count",
         "posthog_sessionrecording"."mouse_activity_count",
         "posthog_sessionrecording"."console_log_count",
         "posthog_sessionrecording"."console_warn_count",
         "posthog_sessionrecording"."console_error_count",
         "posthog_sessionrecording"."start_url",
         "posthog_sessionrecording"."storage_version"
  FROM "posthog_sessionrecording"
  WHERE ("posthog_sessionrecording"."session_id" IN ('1',
                                                     '2',
                                                     '3',
                                                     '4')
         AND "posthog_sessionrecording"."team_id" = 2)
  '''
# ---
# name: TestSessionRecordings.test_listing_recordings_is_not_nplus1_for_persons.78
  '''
  SELECT "posthog_sessionrecordingviewed"."session_id"
  FROM "posthog_sessionrecordingviewed"
  WHERE ("posthog_sessionrecordingviewed"."team_id" = 2
         AND "posthog_sessionrecordingviewed"."user_id" = 2)
  '''
# ---
# name: TestSessionRecordings.test_listing_recordings_is_not_nplus1_for_persons.79
  '''
  SELECT "posthog_persondistinctid"."id",
         "posthog_persondistinctid"."team_id",
         "posthog_persondistinctid"."person_id",
         "posthog_persondistinctid"."distinct_id",
         "posthog_persondistinctid"."version",
         "posthog_person"."id",
         "posthog_person"."created_at",
         "posthog_person"."properties_last_updated_at",
         "posthog_person"."properties_last_operation",
         "posthog_person"."team_id",
         "posthog_person"."properties",
         "posthog_person"."is_user_id",
         "posthog_person"."is_identified",
         "posthog_person"."uuid",
         "posthog_person"."version"
  FROM "posthog_persondistinctid"
  INNER JOIN "posthog_person" ON ("posthog_persondistinctid"."person_id" = "posthog_person"."id")
  WHERE ("posthog_persondistinctid"."distinct_id" IN ('user1',
                                                      'user2',
                                                      'user3',
                                                      'user4')
         AND "posthog_persondistinctid"."team_id" = 2)
  '''
# ---
# name: TestSessionRecordings.test_listing_recordings_is_not_nplus1_for_persons.8
  '''
  SELECT "posthog_datawarehousesavedquery"."created_by_id",
         "posthog_datawarehousesavedquery"."created_at",
         "posthog_datawarehousesavedquery"."deleted",
         "posthog_datawarehousesavedquery"."deleted_at",
         "posthog_datawarehousesavedquery"."id",
         "posthog_datawarehousesavedquery"."name",
         "posthog_datawarehousesavedquery"."team_id",
         "posthog_datawarehousesavedquery"."columns",
         "posthog_datawarehousesavedquery"."external_tables",
         "posthog_datawarehousesavedquery"."query",
         "posthog_datawarehousesavedquery"."status",
         "posthog_datawarehousesavedquery"."last_run_at",
         "posthog_datawarehousesavedquery"."table_id"
  FROM "posthog_datawarehousesavedquery"
  WHERE ("posthog_datawarehousesavedquery"."team_id" = 2
         AND NOT ("posthog_datawarehousesavedquery"."deleted"
                  AND "posthog_datawarehousesavedquery"."deleted" IS NOT NULL))
  '''
# ---
# name: TestSessionRecordings.test_listing_recordings_is_not_nplus1_for_persons.80
  '''
  SELECT "posthog_team"."id",
         "posthog_team"."uuid",
         "posthog_team"."organization_id",
         "posthog_team"."project_id",
         "posthog_team"."api_token",
         "posthog_team"."app_urls",
         "posthog_team"."name",
         "posthog_team"."slack_incoming_webhook",
         "posthog_team"."created_at",
         "posthog_team"."updated_at",
         "posthog_team"."anonymize_ips",
         "posthog_team"."completed_snippet_onboarding",
         "posthog_team"."has_completed_onboarding_for",
         "posthog_team"."ingested_event",
         "posthog_team"."autocapture_opt_out",
         "posthog_team"."autocapture_web_vitals_opt_in",
         "posthog_team"."autocapture_web_vitals_allowed_metrics",
         "posthog_team"."autocapture_exceptions_opt_in",
         "posthog_team"."autocapture_exceptions_errors_to_ignore",
         "posthog_team"."person_processing_opt_out",
         "posthog_team"."session_recording_opt_in",
         "posthog_team"."session_recording_sample_rate",
         "posthog_team"."session_recording_minimum_duration_milliseconds",
         "posthog_team"."session_recording_linked_flag",
         "posthog_team"."session_recording_network_payload_capture_config",
         "posthog_team"."session_recording_url_trigger_config",
         "posthog_team"."session_replay_config",
         "posthog_team"."survey_config",
         "posthog_team"."capture_console_log_opt_in",
         "posthog_team"."capture_performance_opt_in",
         "posthog_team"."surveys_opt_in",
         "posthog_team"."heatmaps_opt_in",
         "posthog_team"."session_recording_version",
         "posthog_team"."signup_token",
         "posthog_team"."is_demo",
         "posthog_team"."access_control",
         "posthog_team"."week_start_day",
         "posthog_team"."inject_web_apps",
         "posthog_team"."test_account_filters",
         "posthog_team"."test_account_filters_default_checked",
         "posthog_team"."path_cleaning_filters",
         "posthog_team"."timezone",
         "posthog_team"."data_attributes",
         "posthog_team"."person_display_name_properties",
         "posthog_team"."live_events_columns",
         "posthog_team"."recording_domains",
         "posthog_team"."primary_dashboard_id",
         "posthog_team"."extra_settings",
         "posthog_team"."modifiers",
         "posthog_team"."correlation_config",
         "posthog_team"."session_recording_retention_period_days",
         "posthog_team"."plugins_opt_in",
         "posthog_team"."opt_out_capture",
         "posthog_team"."event_names",
         "posthog_team"."event_names_with_usage",
         "posthog_team"."event_properties",
         "posthog_team"."event_properties_with_usage",
         "posthog_team"."event_properties_numerical",
         "posthog_team"."external_data_workspace_id",
         "posthog_team"."external_data_workspace_last_synced_at"
  FROM "posthog_team"
  WHERE "posthog_team"."id" = 2
  LIMIT 21
  '''
# ---
# name: TestSessionRecordings.test_listing_recordings_is_not_nplus1_for_persons.81
  '''
  SELECT "posthog_person"."id",
         "posthog_person"."created_at",
         "posthog_person"."properties_last_updated_at",
         "posthog_person"."properties_last_operation",
         "posthog_person"."team_id",
         "posthog_person"."properties",
         "posthog_person"."is_user_id",
         "posthog_person"."is_identified",
         "posthog_person"."uuid",
         "posthog_person"."version"
  FROM "posthog_person"
  INNER JOIN "posthog_persondistinctid" ON ("posthog_person"."id" = "posthog_persondistinctid"."person_id")
  WHERE ("posthog_persondistinctid"."distinct_id" = 'user5'
         AND "posthog_persondistinctid"."team_id" = 2)
  LIMIT 21
  '''
# ---
# name: TestSessionRecordings.test_listing_recordings_is_not_nplus1_for_persons.82
  '''
  SELECT "posthog_person"."id",
         "posthog_person"."created_at",
         "posthog_person"."properties_last_updated_at",
         "posthog_person"."properties_last_operation",
         "posthog_person"."team_id",
         "posthog_person"."properties",
         "posthog_person"."is_user_id",
         "posthog_person"."is_identified",
         "posthog_person"."uuid",
         "posthog_person"."version"
  FROM "posthog_person"
  INNER JOIN "posthog_persondistinctid" ON ("posthog_person"."id" = "posthog_persondistinctid"."person_id")
  WHERE ("posthog_persondistinctid"."distinct_id" = 'user5'
         AND "posthog_persondistinctid"."team_id" = 2)
  LIMIT 21
  '''
# ---
# name: TestSessionRecordings.test_listing_recordings_is_not_nplus1_for_persons.83
  '''
  SELECT "posthog_user"."id",
         "posthog_user"."password",
         "posthog_user"."last_login",
         "posthog_user"."first_name",
         "posthog_user"."last_name",
         "posthog_user"."is_staff",
         "posthog_user"."date_joined",
         "posthog_user"."uuid",
         "posthog_user"."current_organization_id",
         "posthog_user"."current_team_id",
         "posthog_user"."email",
         "posthog_user"."pending_email",
         "posthog_user"."temporary_token",
         "posthog_user"."distinct_id",
         "posthog_user"."is_email_verified",
         "posthog_user"."has_seen_product_intro_for",
         "posthog_user"."strapi_id",
         "posthog_user"."is_active",
         "posthog_user"."theme_mode",
         "posthog_user"."partial_notification_settings",
         "posthog_user"."anonymize_data",
         "posthog_user"."toolbar_mode",
         "posthog_user"."hedgehog_config",
         "posthog_user"."events_column_config",
         "posthog_user"."email_opt_in"
  FROM "posthog_user"
  WHERE "posthog_user"."id" = 2
  LIMIT 21
  '''
# ---
# name: TestSessionRecordings.test_listing_recordings_is_not_nplus1_for_persons.84
  '''
  SELECT "posthog_team"."id",
         "posthog_team"."uuid",
         "posthog_team"."organization_id",
         "posthog_team"."project_id",
         "posthog_team"."api_token",
         "posthog_team"."app_urls",
         "posthog_team"."name",
         "posthog_team"."slack_incoming_webhook",
         "posthog_team"."created_at",
         "posthog_team"."updated_at",
         "posthog_team"."anonymize_ips",
         "posthog_team"."completed_snippet_onboarding",
         "posthog_team"."has_completed_onboarding_for",
         "posthog_team"."ingested_event",
         "posthog_team"."autocapture_opt_out",
         "posthog_team"."autocapture_web_vitals_opt_in",
         "posthog_team"."autocapture_web_vitals_allowed_metrics",
         "posthog_team"."autocapture_exceptions_opt_in",
         "posthog_team"."autocapture_exceptions_errors_to_ignore",
         "posthog_team"."person_processing_opt_out",
         "posthog_team"."session_recording_opt_in",
         "posthog_team"."session_recording_sample_rate",
         "posthog_team"."session_recording_minimum_duration_milliseconds",
         "posthog_team"."session_recording_linked_flag",
         "posthog_team"."session_recording_network_payload_capture_config",
         "posthog_team"."session_recording_url_trigger_config",
         "posthog_team"."session_replay_config",
         "posthog_team"."survey_config",
         "posthog_team"."capture_console_log_opt_in",
         "posthog_team"."capture_performance_opt_in",
         "posthog_team"."surveys_opt_in",
         "posthog_team"."heatmaps_opt_in",
         "posthog_team"."session_recording_version",
         "posthog_team"."signup_token",
         "posthog_team"."is_demo",
         "posthog_team"."access_control",
         "posthog_team"."week_start_day",
         "posthog_team"."inject_web_apps",
         "posthog_team"."test_account_filters",
         "posthog_team"."test_account_filters_default_checked",
         "posthog_team"."path_cleaning_filters",
         "posthog_team"."timezone",
         "posthog_team"."data_attributes",
         "posthog_team"."person_display_name_properties",
         "posthog_team"."live_events_columns",
         "posthog_team"."recording_domains",
         "posthog_team"."primary_dashboard_id",
         "posthog_team"."extra_settings",
         "posthog_team"."modifiers",
         "posthog_team"."correlation_config",
         "posthog_team"."session_recording_retention_period_days",
         "posthog_team"."external_data_workspace_id",
         "posthog_team"."external_data_workspace_last_synced_at"
  FROM "posthog_team"
  WHERE "posthog_team"."id" = 2
  LIMIT 21
  '''
# ---
# name: TestSessionRecordings.test_listing_recordings_is_not_nplus1_for_persons.85
  '''
  SELECT "posthog_organizationmembership"."id",
         "posthog_organizationmembership"."organization_id",
         "posthog_organizationmembership"."user_id",
         "posthog_organizationmembership"."level",
         "posthog_organizationmembership"."joined_at",
         "posthog_organizationmembership"."updated_at",
         "posthog_organization"."id",
         "posthog_organization"."name",
         "posthog_organization"."slug",
         "posthog_organization"."logo_media_id",
         "posthog_organization"."created_at",
         "posthog_organization"."updated_at",
         "posthog_organization"."plugins_access_level",
         "posthog_organization"."for_internal_metrics",
         "posthog_organization"."is_member_join_email_enabled",
         "posthog_organization"."enforce_2fa",
         "posthog_organization"."is_hipaa",
         "posthog_organization"."customer_id",
         "posthog_organization"."available_product_features",
         "posthog_organization"."usage",
         "posthog_organization"."never_drop_data",
         "posthog_organization"."customer_trust_scores",
         "posthog_organization"."setup_section_2_completed",
         "posthog_organization"."personalization",
         "posthog_organization"."domain_whitelist"
  FROM "posthog_organizationmembership"
  INNER JOIN "posthog_organization" ON ("posthog_organizationmembership"."organization_id" = "posthog_organization"."id")
  WHERE "posthog_organizationmembership"."user_id" = 2
  '''
# ---
# name: TestSessionRecordings.test_listing_recordings_is_not_nplus1_for_persons.86
  '''
  SELECT "posthog_grouptypemapping"."id",
         "posthog_grouptypemapping"."team_id",
         "posthog_grouptypemapping"."group_type",
         "posthog_grouptypemapping"."group_type_index",
         "posthog_grouptypemapping"."name_singular",
         "posthog_grouptypemapping"."name_plural"
  FROM "posthog_grouptypemapping"
  WHERE "posthog_grouptypemapping"."team_id" = 2
  '''
# ---
# name: TestSessionRecordings.test_listing_recordings_is_not_nplus1_for_persons.87
  '''
  SELECT "posthog_datawarehousesavedquery"."created_by_id",
         "posthog_datawarehousesavedquery"."created_at",
         "posthog_datawarehousesavedquery"."deleted",
         "posthog_datawarehousesavedquery"."deleted_at",
         "posthog_datawarehousesavedquery"."id",
         "posthog_datawarehousesavedquery"."name",
         "posthog_datawarehousesavedquery"."team_id",
         "posthog_datawarehousesavedquery"."columns",
         "posthog_datawarehousesavedquery"."external_tables",
         "posthog_datawarehousesavedquery"."query",
         "posthog_datawarehousesavedquery"."status",
         "posthog_datawarehousesavedquery"."last_run_at",
         "posthog_datawarehousesavedquery"."table_id"
  FROM "posthog_datawarehousesavedquery"
  WHERE ("posthog_datawarehousesavedquery"."team_id" = 2
         AND NOT ("posthog_datawarehousesavedquery"."deleted"
                  AND "posthog_datawarehousesavedquery"."deleted" IS NOT NULL))
  '''
# ---
# name: TestSessionRecordings.test_listing_recordings_is_not_nplus1_for_persons.88
  '''
  SELECT "posthog_datawarehousetable"."created_by_id",
         "posthog_datawarehousetable"."created_at",
         "posthog_datawarehousetable"."updated_at",
         "posthog_datawarehousetable"."deleted",
         "posthog_datawarehousetable"."deleted_at",
         "posthog_datawarehousetable"."id",
         "posthog_datawarehousetable"."name",
         "posthog_datawarehousetable"."format",
         "posthog_datawarehousetable"."team_id",
         "posthog_datawarehousetable"."url_pattern",
         "posthog_datawarehousetable"."credential_id",
         "posthog_datawarehousetable"."external_data_source_id",
         "posthog_datawarehousetable"."columns",
         "posthog_datawarehousetable"."row_count",
         "posthog_user"."id",
         "posthog_user"."password",
         "posthog_user"."last_login",
         "posthog_user"."first_name",
         "posthog_user"."last_name",
         "posthog_user"."is_staff",
         "posthog_user"."date_joined",
         "posthog_user"."uuid",
         "posthog_user"."current_organization_id",
         "posthog_user"."current_team_id",
         "posthog_user"."email",
         "posthog_user"."pending_email",
         "posthog_user"."temporary_token",
         "posthog_user"."distinct_id",
         "posthog_user"."is_email_verified",
         "posthog_user"."requested_password_reset_at",
         "posthog_user"."has_seen_product_intro_for",
         "posthog_user"."strapi_id",
         "posthog_user"."is_active",
         "posthog_user"."theme_mode",
         "posthog_user"."partial_notification_settings",
         "posthog_user"."anonymize_data",
         "posthog_user"."toolbar_mode",
         "posthog_user"."hedgehog_config",
         "posthog_user"."events_column_config",
         "posthog_user"."email_opt_in",
         "posthog_datawarehousecredential"."created_by_id",
         "posthog_datawarehousecredential"."created_at",
         "posthog_datawarehousecredential"."id",
         "posthog_datawarehousecredential"."access_key",
         "posthog_datawarehousecredential"."access_secret",
         "posthog_datawarehousecredential"."team_id",
         "posthog_externaldatasource"."created_by_id",
         "posthog_externaldatasource"."created_at",
         "posthog_externaldatasource"."updated_at",
         "posthog_externaldatasource"."deleted",
         "posthog_externaldatasource"."deleted_at",
         "posthog_externaldatasource"."id",
         "posthog_externaldatasource"."source_id",
         "posthog_externaldatasource"."connection_id",
         "posthog_externaldatasource"."destination_id",
         "posthog_externaldatasource"."team_id",
         "posthog_externaldatasource"."sync_frequency",
         "posthog_externaldatasource"."status",
         "posthog_externaldatasource"."source_type",
         "posthog_externaldatasource"."job_inputs",
         "posthog_externaldatasource"."are_tables_created",
         "posthog_externaldatasource"."prefix"
  FROM "posthog_datawarehousetable"
  LEFT OUTER JOIN "posthog_user" ON ("posthog_datawarehousetable"."created_by_id" = "posthog_user"."id")
  LEFT OUTER JOIN "posthog_datawarehousecredential" ON ("posthog_datawarehousetable"."credential_id" = "posthog_datawarehousecredential"."id")
  LEFT OUTER JOIN "posthog_externaldatasource" ON ("posthog_datawarehousetable"."external_data_source_id" = "posthog_externaldatasource"."id")
  WHERE ("posthog_datawarehousetable"."team_id" = 2
         AND NOT ("posthog_datawarehousetable"."deleted"
                  AND "posthog_datawarehousetable"."deleted" IS NOT NULL))
  '''
# ---
# name: TestSessionRecordings.test_listing_recordings_is_not_nplus1_for_persons.89
  '''
  SELECT "posthog_datawarehousejoin"."created_by_id",
         "posthog_datawarehousejoin"."created_at",
         "posthog_datawarehousejoin"."deleted",
         "posthog_datawarehousejoin"."deleted_at",
         "posthog_datawarehousejoin"."id",
         "posthog_datawarehousejoin"."team_id",
         "posthog_datawarehousejoin"."source_table_name",
         "posthog_datawarehousejoin"."source_table_key",
         "posthog_datawarehousejoin"."joining_table_name",
         "posthog_datawarehousejoin"."joining_table_key",
         "posthog_datawarehousejoin"."field_name"
  FROM "posthog_datawarehousejoin"
  WHERE ("posthog_datawarehousejoin"."team_id" = 2
         AND NOT ("posthog_datawarehousejoin"."deleted"
                  AND "posthog_datawarehousejoin"."deleted" IS NOT NULL))
  '''
# ---
# name: TestSessionRecordings.test_listing_recordings_is_not_nplus1_for_persons.9
  '''
  SELECT "posthog_datawarehousetable"."created_by_id",
         "posthog_datawarehousetable"."created_at",
         "posthog_datawarehousetable"."updated_at",
         "posthog_datawarehousetable"."deleted",
         "posthog_datawarehousetable"."deleted_at",
         "posthog_datawarehousetable"."id",
         "posthog_datawarehousetable"."name",
         "posthog_datawarehousetable"."format",
         "posthog_datawarehousetable"."team_id",
         "posthog_datawarehousetable"."url_pattern",
         "posthog_datawarehousetable"."credential_id",
         "posthog_datawarehousetable"."external_data_source_id",
         "posthog_datawarehousetable"."columns",
         "posthog_datawarehousetable"."row_count",
         "posthog_user"."id",
         "posthog_user"."password",
         "posthog_user"."last_login",
         "posthog_user"."first_name",
         "posthog_user"."last_name",
         "posthog_user"."is_staff",
         "posthog_user"."date_joined",
         "posthog_user"."uuid",
         "posthog_user"."current_organization_id",
         "posthog_user"."current_team_id",
         "posthog_user"."email",
         "posthog_user"."pending_email",
         "posthog_user"."temporary_token",
         "posthog_user"."distinct_id",
         "posthog_user"."is_email_verified",
         "posthog_user"."requested_password_reset_at",
         "posthog_user"."has_seen_product_intro_for",
         "posthog_user"."strapi_id",
         "posthog_user"."is_active",
         "posthog_user"."theme_mode",
         "posthog_user"."partial_notification_settings",
         "posthog_user"."anonymize_data",
         "posthog_user"."toolbar_mode",
         "posthog_user"."hedgehog_config",
         "posthog_user"."events_column_config",
         "posthog_user"."email_opt_in",
         "posthog_datawarehousecredential"."created_by_id",
         "posthog_datawarehousecredential"."created_at",
         "posthog_datawarehousecredential"."id",
         "posthog_datawarehousecredential"."access_key",
         "posthog_datawarehousecredential"."access_secret",
         "posthog_datawarehousecredential"."team_id",
         "posthog_externaldatasource"."created_by_id",
         "posthog_externaldatasource"."created_at",
         "posthog_externaldatasource"."updated_at",
         "posthog_externaldatasource"."deleted",
         "posthog_externaldatasource"."deleted_at",
         "posthog_externaldatasource"."id",
         "posthog_externaldatasource"."source_id",
         "posthog_externaldatasource"."connection_id",
         "posthog_externaldatasource"."destination_id",
         "posthog_externaldatasource"."team_id",
         "posthog_externaldatasource"."sync_frequency",
         "posthog_externaldatasource"."status",
         "posthog_externaldatasource"."source_type",
         "posthog_externaldatasource"."job_inputs",
         "posthog_externaldatasource"."are_tables_created",
         "posthog_externaldatasource"."prefix"
  FROM "posthog_datawarehousetable"
  LEFT OUTER JOIN "posthog_user" ON ("posthog_datawarehousetable"."created_by_id" = "posthog_user"."id")
  LEFT OUTER JOIN "posthog_datawarehousecredential" ON ("posthog_datawarehousetable"."credential_id" = "posthog_datawarehousecredential"."id")
  LEFT OUTER JOIN "posthog_externaldatasource" ON ("posthog_datawarehousetable"."external_data_source_id" = "posthog_externaldatasource"."id")
  WHERE ("posthog_datawarehousetable"."team_id" = 2
         AND NOT ("posthog_datawarehousetable"."deleted"
                  AND "posthog_datawarehousetable"."deleted" IS NOT NULL))
  '''
# ---
# name: TestSessionRecordings.test_listing_recordings_is_not_nplus1_for_persons.90
  '''
  SELECT "posthog_grouptypemapping"."id",
         "posthog_grouptypemapping"."team_id",
         "posthog_grouptypemapping"."group_type",
         "posthog_grouptypemapping"."group_type_index",
         "posthog_grouptypemapping"."name_singular",
         "posthog_grouptypemapping"."name_plural"
  FROM "posthog_grouptypemapping"
  WHERE "posthog_grouptypemapping"."team_id" = 2
  '''
# ---
# name: TestSessionRecordings.test_listing_recordings_is_not_nplus1_for_persons.91
  '''
  SELECT "posthog_datawarehousesavedquery"."created_by_id",
         "posthog_datawarehousesavedquery"."created_at",
         "posthog_datawarehousesavedquery"."deleted",
         "posthog_datawarehousesavedquery"."deleted_at",
         "posthog_datawarehousesavedquery"."id",
         "posthog_datawarehousesavedquery"."name",
         "posthog_datawarehousesavedquery"."team_id",
         "posthog_datawarehousesavedquery"."columns",
         "posthog_datawarehousesavedquery"."external_tables",
         "posthog_datawarehousesavedquery"."query",
         "posthog_datawarehousesavedquery"."status",
         "posthog_datawarehousesavedquery"."last_run_at",
         "posthog_datawarehousesavedquery"."table_id"
  FROM "posthog_datawarehousesavedquery"
  WHERE ("posthog_datawarehousesavedquery"."team_id" = 2
         AND NOT ("posthog_datawarehousesavedquery"."deleted"
                  AND "posthog_datawarehousesavedquery"."deleted" IS NOT NULL))
  '''
# ---
# name: TestSessionRecordings.test_listing_recordings_is_not_nplus1_for_persons.92
  '''
  SELECT "posthog_datawarehousetable"."created_by_id",
         "posthog_datawarehousetable"."created_at",
         "posthog_datawarehousetable"."updated_at",
         "posthog_datawarehousetable"."deleted",
         "posthog_datawarehousetable"."deleted_at",
         "posthog_datawarehousetable"."id",
         "posthog_datawarehousetable"."name",
         "posthog_datawarehousetable"."format",
         "posthog_datawarehousetable"."team_id",
         "posthog_datawarehousetable"."url_pattern",
         "posthog_datawarehousetable"."credential_id",
         "posthog_datawarehousetable"."external_data_source_id",
         "posthog_datawarehousetable"."columns",
         "posthog_datawarehousetable"."row_count",
         "posthog_user"."id",
         "posthog_user"."password",
         "posthog_user"."last_login",
         "posthog_user"."first_name",
         "posthog_user"."last_name",
         "posthog_user"."is_staff",
         "posthog_user"."date_joined",
         "posthog_user"."uuid",
         "posthog_user"."current_organization_id",
         "posthog_user"."current_team_id",
         "posthog_user"."email",
         "posthog_user"."pending_email",
         "posthog_user"."temporary_token",
         "posthog_user"."distinct_id",
         "posthog_user"."is_email_verified",
         "posthog_user"."requested_password_reset_at",
         "posthog_user"."has_seen_product_intro_for",
         "posthog_user"."strapi_id",
         "posthog_user"."is_active",
         "posthog_user"."theme_mode",
         "posthog_user"."partial_notification_settings",
         "posthog_user"."anonymize_data",
         "posthog_user"."toolbar_mode",
         "posthog_user"."hedgehog_config",
         "posthog_user"."events_column_config",
         "posthog_user"."email_opt_in",
         "posthog_datawarehousecredential"."created_by_id",
         "posthog_datawarehousecredential"."created_at",
         "posthog_datawarehousecredential"."id",
         "posthog_datawarehousecredential"."access_key",
         "posthog_datawarehousecredential"."access_secret",
         "posthog_datawarehousecredential"."team_id",
         "posthog_externaldatasource"."created_by_id",
         "posthog_externaldatasource"."created_at",
         "posthog_externaldatasource"."updated_at",
         "posthog_externaldatasource"."deleted",
         "posthog_externaldatasource"."deleted_at",
         "posthog_externaldatasource"."id",
         "posthog_externaldatasource"."source_id",
         "posthog_externaldatasource"."connection_id",
         "posthog_externaldatasource"."destination_id",
         "posthog_externaldatasource"."team_id",
         "posthog_externaldatasource"."sync_frequency",
         "posthog_externaldatasource"."status",
         "posthog_externaldatasource"."source_type",
         "posthog_externaldatasource"."job_inputs",
         "posthog_externaldatasource"."are_tables_created",
         "posthog_externaldatasource"."prefix"
  FROM "posthog_datawarehousetable"
  LEFT OUTER JOIN "posthog_user" ON ("posthog_datawarehousetable"."created_by_id" = "posthog_user"."id")
  LEFT OUTER JOIN "posthog_datawarehousecredential" ON ("posthog_datawarehousetable"."credential_id" = "posthog_datawarehousecredential"."id")
  LEFT OUTER JOIN "posthog_externaldatasource" ON ("posthog_datawarehousetable"."external_data_source_id" = "posthog_externaldatasource"."id")
  WHERE ("posthog_datawarehousetable"."team_id" = 2
         AND NOT ("posthog_datawarehousetable"."deleted"
                  AND "posthog_datawarehousetable"."deleted" IS NOT NULL))
  '''
# ---
# name: TestSessionRecordings.test_listing_recordings_is_not_nplus1_for_persons.93
  '''
  SELECT "posthog_datawarehousejoin"."created_by_id",
         "posthog_datawarehousejoin"."created_at",
         "posthog_datawarehousejoin"."deleted",
         "posthog_datawarehousejoin"."deleted_at",
         "posthog_datawarehousejoin"."id",
         "posthog_datawarehousejoin"."team_id",
         "posthog_datawarehousejoin"."source_table_name",
         "posthog_datawarehousejoin"."source_table_key",
         "posthog_datawarehousejoin"."joining_table_name",
         "posthog_datawarehousejoin"."joining_table_key",
         "posthog_datawarehousejoin"."field_name"
  FROM "posthog_datawarehousejoin"
  WHERE ("posthog_datawarehousejoin"."team_id" = 2
         AND NOT ("posthog_datawarehousejoin"."deleted"
                  AND "posthog_datawarehousejoin"."deleted" IS NOT NULL))
  '''
# ---
# name: TestSessionRecordings.test_listing_recordings_is_not_nplus1_for_persons.94
  '''
  SELECT "posthog_sessionrecording"."id",
         "posthog_sessionrecording"."session_id",
         "posthog_sessionrecording"."team_id",
         "posthog_sessionrecording"."created_at",
         "posthog_sessionrecording"."deleted",
         "posthog_sessionrecording"."object_storage_path",
         "posthog_sessionrecording"."distinct_id",
         "posthog_sessionrecording"."duration",
         "posthog_sessionrecording"."active_seconds",
         "posthog_sessionrecording"."inactive_seconds",
         "posthog_sessionrecording"."start_time",
         "posthog_sessionrecording"."end_time",
         "posthog_sessionrecording"."click_count",
         "posthog_sessionrecording"."keypress_count",
         "posthog_sessionrecording"."mouse_activity_count",
         "posthog_sessionrecording"."console_log_count",
         "posthog_sessionrecording"."console_warn_count",
         "posthog_sessionrecording"."console_error_count",
         "posthog_sessionrecording"."start_url",
         "posthog_sessionrecording"."storage_version"
  FROM "posthog_sessionrecording"
  WHERE ("posthog_sessionrecording"."session_id" IN ('1',
                                                     '2',
                                                     '3',
                                                     '4',
                                                     '5')
         AND "posthog_sessionrecording"."team_id" = 2)
  '''
# ---
# name: TestSessionRecordings.test_listing_recordings_is_not_nplus1_for_persons.95
  '''
  SELECT "posthog_sessionrecordingviewed"."session_id"
  FROM "posthog_sessionrecordingviewed"
  WHERE ("posthog_sessionrecordingviewed"."team_id" = 2
         AND "posthog_sessionrecordingviewed"."user_id" = 2)
  '''
# ---
# name: TestSessionRecordings.test_listing_recordings_is_not_nplus1_for_persons.96
  '''
  SELECT "posthog_persondistinctid"."id",
         "posthog_persondistinctid"."team_id",
         "posthog_persondistinctid"."person_id",
         "posthog_persondistinctid"."distinct_id",
         "posthog_persondistinctid"."version",
         "posthog_person"."id",
         "posthog_person"."created_at",
         "posthog_person"."properties_last_updated_at",
         "posthog_person"."properties_last_operation",
         "posthog_person"."team_id",
         "posthog_person"."properties",
         "posthog_person"."is_user_id",
         "posthog_person"."is_identified",
         "posthog_person"."uuid",
         "posthog_person"."version"
  FROM "posthog_persondistinctid"
  INNER JOIN "posthog_person" ON ("posthog_persondistinctid"."person_id" = "posthog_person"."id")
  WHERE ("posthog_persondistinctid"."distinct_id" IN ('user1',
                                                      'user2',
                                                      'user3',
                                                      'user4',
                                                      'user5')
         AND "posthog_persondistinctid"."team_id" = 2)
  '''
# ---
# name: TestSessionRecordings.test_listing_recordings_is_not_nplus1_for_persons.97
  '''
  SELECT "posthog_team"."id",
         "posthog_team"."uuid",
         "posthog_team"."organization_id",
         "posthog_team"."project_id",
         "posthog_team"."api_token",
         "posthog_team"."app_urls",
         "posthog_team"."name",
         "posthog_team"."slack_incoming_webhook",
         "posthog_team"."created_at",
         "posthog_team"."updated_at",
         "posthog_team"."anonymize_ips",
         "posthog_team"."completed_snippet_onboarding",
         "posthog_team"."has_completed_onboarding_for",
         "posthog_team"."ingested_event",
         "posthog_team"."autocapture_opt_out",
         "posthog_team"."autocapture_web_vitals_opt_in",
         "posthog_team"."autocapture_web_vitals_allowed_metrics",
         "posthog_team"."autocapture_exceptions_opt_in",
         "posthog_team"."autocapture_exceptions_errors_to_ignore",
         "posthog_team"."session_recording_opt_in",
         "posthog_team"."session_recording_sample_rate",
         "posthog_team"."session_recording_minimum_duration_milliseconds",
         "posthog_team"."session_recording_linked_flag",
         "posthog_team"."session_recording_network_payload_capture_config",
         "posthog_team"."session_recording_url_trigger_config",
         "posthog_team"."session_replay_config",
         "posthog_team"."survey_config",
         "posthog_team"."capture_console_log_opt_in",
         "posthog_team"."capture_performance_opt_in",
         "posthog_team"."surveys_opt_in",
         "posthog_team"."heatmaps_opt_in",
         "posthog_team"."session_recording_version",
         "posthog_team"."signup_token",
         "posthog_team"."is_demo",
         "posthog_team"."access_control",
         "posthog_team"."week_start_day",
         "posthog_team"."inject_web_apps",
         "posthog_team"."test_account_filters",
         "posthog_team"."test_account_filters_default_checked",
         "posthog_team"."path_cleaning_filters",
         "posthog_team"."timezone",
         "posthog_team"."data_attributes",
         "posthog_team"."person_display_name_properties",
         "posthog_team"."live_events_columns",
         "posthog_team"."recording_domains",
         "posthog_team"."primary_dashboard_id",
         "posthog_team"."extra_settings",
         "posthog_team"."modifiers",
         "posthog_team"."correlation_config",
         "posthog_team"."session_recording_retention_period_days",
         "posthog_team"."plugins_opt_in",
         "posthog_team"."opt_out_capture",
         "posthog_team"."event_names",
         "posthog_team"."event_names_with_usage",
         "posthog_team"."event_properties",
         "posthog_team"."event_properties_with_usage",
         "posthog_team"."event_properties_numerical",
         "posthog_team"."external_data_workspace_id",
         "posthog_team"."external_data_workspace_last_synced_at"
  FROM "posthog_team"
  WHERE "posthog_team"."id" = 2
  LIMIT 21
  '''
# ---
# name: TestSessionRecordings.test_listing_recordings_is_not_nplus1_for_persons.98
  '''
  SELECT "posthog_person"."id",
         "posthog_person"."created_at",
         "posthog_person"."properties_last_updated_at",
         "posthog_person"."properties_last_operation",
         "posthog_person"."team_id",
         "posthog_person"."properties",
         "posthog_person"."is_user_id",
         "posthog_person"."is_identified",
         "posthog_person"."uuid",
         "posthog_person"."version"
  FROM "posthog_person"
  INNER JOIN "posthog_persondistinctid" ON ("posthog_person"."id" = "posthog_persondistinctid"."person_id")
  WHERE ("posthog_persondistinctid"."distinct_id" = 'user6'
         AND "posthog_persondistinctid"."team_id" = 2)
  LIMIT 21
  '''
# ---
# name: TestSessionRecordings.test_listing_recordings_is_not_nplus1_for_persons.99
  '''
  SELECT "posthog_person"."id",
         "posthog_person"."created_at",
         "posthog_person"."properties_last_updated_at",
         "posthog_person"."properties_last_operation",
         "posthog_person"."team_id",
         "posthog_person"."properties",
         "posthog_person"."is_user_id",
         "posthog_person"."is_identified",
         "posthog_person"."uuid",
         "posthog_person"."version"
  FROM "posthog_person"
  INNER JOIN "posthog_persondistinctid" ON ("posthog_person"."id" = "posthog_persondistinctid"."person_id")
  WHERE ("posthog_persondistinctid"."distinct_id" = 'user6'
         AND "posthog_persondistinctid"."team_id" = 2)
  LIMIT 21
  '''
# ---<|MERGE_RESOLUTION|>--- conflicted
+++ resolved
@@ -1607,141 +1607,7 @@
   LIMIT 21
   '''
 # ---
-<<<<<<< HEAD
 # name: TestSessionRecordings.test_listing_recordings_is_not_nplus1_for_persons.102
-=======
-# name: TestSessionRecordings.test_listing_recordings_is_not_nplus1_for_persons.104
-  '''
-  SELECT "posthog_person"."id",
-         "posthog_person"."created_at",
-         "posthog_person"."properties_last_updated_at",
-         "posthog_person"."properties_last_operation",
-         "posthog_person"."team_id",
-         "posthog_person"."properties",
-         "posthog_person"."is_user_id",
-         "posthog_person"."is_identified",
-         "posthog_person"."uuid",
-         "posthog_person"."version"
-  FROM "posthog_person"
-  INNER JOIN "posthog_persondistinctid" ON ("posthog_person"."id" = "posthog_persondistinctid"."person_id")
-  WHERE ("posthog_persondistinctid"."distinct_id" = 'user6'
-         AND "posthog_persondistinctid"."team_id" = 2)
-  LIMIT 21
-  '''
-# ---
-# name: TestSessionRecordings.test_listing_recordings_is_not_nplus1_for_persons.105
-  '''
-  SELECT "posthog_person"."id",
-         "posthog_person"."created_at",
-         "posthog_person"."properties_last_updated_at",
-         "posthog_person"."properties_last_operation",
-         "posthog_person"."team_id",
-         "posthog_person"."properties",
-         "posthog_person"."is_user_id",
-         "posthog_person"."is_identified",
-         "posthog_person"."uuid",
-         "posthog_person"."version"
-  FROM "posthog_person"
-  INNER JOIN "posthog_persondistinctid" ON ("posthog_person"."id" = "posthog_persondistinctid"."person_id")
-  WHERE ("posthog_persondistinctid"."distinct_id" = 'user6'
-         AND "posthog_persondistinctid"."team_id" = 2)
-  LIMIT 21
-  '''
-# ---
-# name: TestSessionRecordings.test_listing_recordings_is_not_nplus1_for_persons.106
-  '''
-  SELECT "posthog_user"."id",
-         "posthog_user"."password",
-         "posthog_user"."last_login",
-         "posthog_user"."first_name",
-         "posthog_user"."last_name",
-         "posthog_user"."is_staff",
-         "posthog_user"."date_joined",
-         "posthog_user"."uuid",
-         "posthog_user"."current_organization_id",
-         "posthog_user"."current_team_id",
-         "posthog_user"."email",
-         "posthog_user"."pending_email",
-         "posthog_user"."temporary_token",
-         "posthog_user"."distinct_id",
-         "posthog_user"."is_email_verified",
-         "posthog_user"."has_seen_product_intro_for",
-         "posthog_user"."strapi_id",
-         "posthog_user"."is_active",
-         "posthog_user"."theme_mode",
-         "posthog_user"."partial_notification_settings",
-         "posthog_user"."anonymize_data",
-         "posthog_user"."toolbar_mode",
-         "posthog_user"."hedgehog_config",
-         "posthog_user"."events_column_config",
-         "posthog_user"."email_opt_in"
-  FROM "posthog_user"
-  WHERE "posthog_user"."id" = 2
-  LIMIT 21
-  '''
-# ---
-# name: TestSessionRecordings.test_listing_recordings_is_not_nplus1_for_persons.107
-  '''
-  SELECT "posthog_team"."id",
-         "posthog_team"."uuid",
-         "posthog_team"."organization_id",
-         "posthog_team"."project_id",
-         "posthog_team"."api_token",
-         "posthog_team"."app_urls",
-         "posthog_team"."name",
-         "posthog_team"."slack_incoming_webhook",
-         "posthog_team"."created_at",
-         "posthog_team"."updated_at",
-         "posthog_team"."anonymize_ips",
-         "posthog_team"."completed_snippet_onboarding",
-         "posthog_team"."has_completed_onboarding_for",
-         "posthog_team"."ingested_event",
-         "posthog_team"."autocapture_opt_out",
-         "posthog_team"."autocapture_web_vitals_opt_in",
-         "posthog_team"."autocapture_web_vitals_allowed_metrics",
-         "posthog_team"."autocapture_exceptions_opt_in",
-         "posthog_team"."autocapture_exceptions_errors_to_ignore",
-         "posthog_team"."person_processing_opt_out",
-         "posthog_team"."session_recording_opt_in",
-         "posthog_team"."session_recording_sample_rate",
-         "posthog_team"."session_recording_minimum_duration_milliseconds",
-         "posthog_team"."session_recording_linked_flag",
-         "posthog_team"."session_recording_network_payload_capture_config",
-         "posthog_team"."session_recording_url_trigger_config",
-         "posthog_team"."session_replay_config",
-         "posthog_team"."survey_config",
-         "posthog_team"."capture_console_log_opt_in",
-         "posthog_team"."capture_performance_opt_in",
-         "posthog_team"."surveys_opt_in",
-         "posthog_team"."heatmaps_opt_in",
-         "posthog_team"."session_recording_version",
-         "posthog_team"."signup_token",
-         "posthog_team"."is_demo",
-         "posthog_team"."access_control",
-         "posthog_team"."week_start_day",
-         "posthog_team"."inject_web_apps",
-         "posthog_team"."test_account_filters",
-         "posthog_team"."test_account_filters_default_checked",
-         "posthog_team"."path_cleaning_filters",
-         "posthog_team"."timezone",
-         "posthog_team"."data_attributes",
-         "posthog_team"."person_display_name_properties",
-         "posthog_team"."live_events_columns",
-         "posthog_team"."recording_domains",
-         "posthog_team"."primary_dashboard_id",
-         "posthog_team"."extra_settings",
-         "posthog_team"."modifiers",
-         "posthog_team"."correlation_config",
-         "posthog_team"."session_recording_retention_period_days",
-         "posthog_team"."external_data_workspace_id",
-         "posthog_team"."external_data_workspace_last_synced_at"
-  FROM "posthog_team"
-  WHERE "posthog_team"."id" = 2
-  LIMIT 21
-  '''
-# ---
-# name: TestSessionRecordings.test_listing_recordings_is_not_nplus1_for_persons.108
->>>>>>> 83b87f8a
   '''
   SELECT "posthog_organizationmembership"."id",
          "posthog_organizationmembership"."organization_id",
