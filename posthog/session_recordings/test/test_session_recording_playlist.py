from datetime import datetime, timedelta, UTC
import json
from unittest import mock
from unittest.mock import MagicMock, patch
from uuid import uuid4

from boto3 import resource
from botocore.config import Config
from django.db import transaction
from django.test import override_settings
from freezegun import freeze_time
from rest_framework import status

from posthog import redis
from posthog.models import SessionRecording, SessionRecordingPlaylistItem, Team
from posthog.models.file_system.file_system import FileSystem
from posthog.models.user import User
from posthog.session_recordings.models.session_recording_event import SessionRecordingViewed
from posthog.session_recordings.models.session_recording_playlist import (
    SessionRecordingPlaylist,
    SessionRecordingPlaylistViewed,
)
from posthog.session_recordings.queries.test.session_replay_sql import (
    produce_replay_summary,
)
from posthog.session_recordings.session_recording_playlist_api import PLAYLIST_COUNT_REDIS_PREFIX
from posthog.settings import (
    OBJECT_STORAGE_ACCESS_KEY_ID,
    OBJECT_STORAGE_BUCKET,
    OBJECT_STORAGE_ENDPOINT,
    OBJECT_STORAGE_SECRET_ACCESS_KEY,
)
from posthog.test.base import APIBaseTest

TEST_BUCKET = "test_storage_bucket-ee.TestSessionRecordingPlaylist"


@override_settings(
    OBJECT_STORAGE_SESSION_RECORDING_BLOB_INGESTION_FOLDER=TEST_BUCKET,
    OBJECT_STORAGE_SESSION_RECORDING_LTS_FOLDER=f"{TEST_BUCKET}_lts",
)
class TestSessionRecordingPlaylist(APIBaseTest):
    def teardown_method(self, method) -> None:
        s3 = resource(
            "s3",
            endpoint_url=OBJECT_STORAGE_ENDPOINT,
            aws_access_key_id=OBJECT_STORAGE_ACCESS_KEY_ID,
            aws_secret_access_key=OBJECT_STORAGE_SECRET_ACCESS_KEY,
            config=Config(signature_version="s3v4"),
            region_name="us-east-1",
        )
        bucket = s3.Bucket(OBJECT_STORAGE_BUCKET)
        bucket.objects.filter(Prefix=TEST_BUCKET).delete()

    def _create_playlist(self, data: dict | None = None):
        response = self.client.post(
            f"/api/projects/{self.team.id}/session_recording_playlists",
            data=data,
        )
        assert response.status_code == status.HTTP_201_CREATED
        return response

    def test_list_playlists_when_there_are_no_playlists(self):
        response = self.client.get(f"/api/projects/{self.team.id}/session_recording_playlists")
        assert response.status_code == status.HTTP_200_OK
        assert response.json() == {
            "count": 0,
            "next": None,
            "previous": None,
            "results": [],
        }

    def test_list_playlists_when_there_are_some_playlists(self):
        playlist_one = self._create_playlist({"name": "test", "type": "collection"})
        playlist_two = self._create_playlist({"name": "test2", "type": "collection"})

        # set some saved filter counts up
        SessionRecordingViewed.objects.create(
            team=self.team,
            user=self.user,
            session_id="a",
        )
        redis.get_client().set(
            f"{PLAYLIST_COUNT_REDIS_PREFIX}{playlist_two.json()['short_id']}",
            json.dumps({"session_ids": ["a", "b"], "has_more": False, "previous_ids": ["b"]}),
        )

        response = self.client.get(f"/api/projects/{self.team.id}/session_recording_playlists")

        assert response.status_code == status.HTTP_200_OK
        assert response.json() == {
            "count": 2,
            "next": None,
            "previous": None,
            "results": [
                {
                    "created_at": mock.ANY,
                    "created_by": {
                        "distinct_id": self.user.distinct_id,
                        "email": self.user.email,
                        "first_name": "",
                        "hedgehog_config": None,
                        "id": self.user.id,
                        "is_email_verified": None,
                        "last_name": "",
                        "role_at_organization": None,
                        "uuid": mock.ANY,
                    },
                    "deleted": False,
                    "derived_name": None,
                    "description": "",
                    "filters": {},
                    "id": playlist_two.json()["id"],
                    "last_modified_at": mock.ANY,
                    "last_modified_by": {
                        "distinct_id": self.user.distinct_id,
                        "email": self.user.email,
                        "first_name": "",
                        "hedgehog_config": None,
                        "id": self.user.id,
                        "is_email_verified": None,
                        "last_name": "",
                        "role_at_organization": None,
                        "uuid": mock.ANY,
                    },
                    "name": "test2",
                    "pinned": False,
                    "recordings_counts": {
                        "collection": {
                            "count": None,
                            "watched_count": 0,
                        },
                        "saved_filters": {
                            "count": 2,
                            "has_more": False,
                            "watched_count": 1,
                            "increased": True,
                            "last_refreshed_at": None,
                        },
                    },
                    "short_id": playlist_two.json()["short_id"],
                    "type": "collection",
                },
                {
                    "created_at": mock.ANY,
                    "created_by": {
                        "distinct_id": self.user.distinct_id,
                        "email": self.user.email,
                        "first_name": "",
                        "hedgehog_config": None,
                        "id": self.user.id,
                        "is_email_verified": None,
                        "last_name": "",
                        "role_at_organization": None,
                        "uuid": mock.ANY,
                    },
                    "deleted": False,
                    "derived_name": None,
                    "description": "",
                    "filters": {},
                    "id": playlist_one.json()["id"],
                    "last_modified_at": mock.ANY,
                    "last_modified_by": {
                        "distinct_id": self.user.distinct_id,
                        "email": self.user.email,
                        "first_name": "",
                        "hedgehog_config": None,
                        "id": self.user.id,
                        "is_email_verified": None,
                        "last_name": "",
                        "role_at_organization": None,
                        "uuid": mock.ANY,
                    },
                    "name": "test",
                    "pinned": False,
                    "recordings_counts": {
                        "collection": {
                            "count": None,
                            "watched_count": 0,
                        },
                        "saved_filters": {
                            "count": None,
                            "has_more": None,
                            "watched_count": None,
                            "increased": None,
                            "last_refreshed_at": None,
                        },
                    },
                    "short_id": playlist_one.json()["short_id"],
                    "type": "collection",
                },
            ],
        }

    def test_creates_playlist_without_type(self):
        response = self._create_playlist({"name": "test"})
        playlist_id = response.json()["id"]
        playlist = SessionRecordingPlaylist.objects.get(id=playlist_id)
        assert playlist.type is None
        assert response.status_code == status.HTTP_201_CREATED
        assert response.json()["name"] == "test"

    def test_creates_playlist_with_filters_type(self):
        response = self._create_playlist({"name": "test filters", "type": "filters"})
        playlist_id = response.json()["id"]
        playlist = SessionRecordingPlaylist.objects.get(id=playlist_id)
        assert playlist.type == SessionRecordingPlaylist.PlaylistType.FILTERS
        assert response.status_code == status.HTTP_201_CREATED
        assert response.json()["name"] == "test filters"
        assert response.json()["type"] == SessionRecordingPlaylist.PlaylistType.FILTERS

    def test_creates_playlist_with_collection_type(self):
        response = self._create_playlist({"name": "test collection", "type": "collection"})
        playlist_id = response.json()["id"]
        playlist = SessionRecordingPlaylist.objects.get(id=playlist_id)
        assert playlist.type == SessionRecordingPlaylist.PlaylistType.COLLECTION
        assert response.status_code == status.HTTP_201_CREATED
        assert response.json()["name"] == "test collection"
        assert response.json()["type"] == SessionRecordingPlaylist.PlaylistType.COLLECTION

    def test_creates_playlist(self):
        response = self._create_playlist({"name": "test"})

        assert response.json() == {
            "id": response.json()["id"],
            "short_id": response.json()["short_id"],
            "name": "test",
            "derived_name": None,
            "description": "",
            "pinned": False,
            "created_at": mock.ANY,
            "created_by": response.json()["created_by"],
            "deleted": False,
            "filters": {},
            "last_modified_at": mock.ANY,
            "last_modified_by": response.json()["last_modified_by"],
            "recordings_counts": {
                "collection": {
                    "count": None,
                    "watched_count": 0,
                },
                "saved_filters": {
                    "count": None,
                    "has_more": None,
                    "watched_count": None,
                    "increased": None,
                    "last_refreshed_at": None,
                },
            },
            "type": None,
        }

    def test_can_create_many_playlists(self):
        for i in range(100):
            self._create_playlist({"name": f"test-{i}"})

    def test_gets_individual_playlist_by_shortid(self):
        create_response = self._create_playlist()

        response = self.client.get(
            f"/api/projects/{self.team.id}/session_recording_playlists/{create_response.json()['short_id']}"
        )

        assert response.json()["short_id"] == create_response.json()["short_id"]

    def test_marks_playlist_as_viewed(self):
        create_response = self._create_playlist({"filters": {"events": [{"id": "test"}]}})
        short_id = create_response.json()["short_id"]

        assert SessionRecordingPlaylistViewed.objects.count() == 0

        response = self.client.post(
            f"/api/projects/{self.team.id}/session_recording_playlists/{short_id}/playlist_viewed"
        )

        assert response.status_code == status.HTTP_200_OK, response.json()
        assert SessionRecordingPlaylistViewed.objects.count() == 1
        viewed_record = SessionRecordingPlaylistViewed.objects.first()
        assert viewed_record is not None

        assert viewed_record.playlist_id == create_response.json()["id"]
        assert viewed_record.user_id == self.user.id
        assert viewed_record.team_id == self.team.id
        assert viewed_record.viewed_at == mock.ANY

    def test_can_marks_playlist_as_viewed_more_than_once(self):
        create_response = self._create_playlist({"filters": {"events": [{"id": "test"}]}})
        short_id = create_response.json()["short_id"]

        assert SessionRecordingPlaylistViewed.objects.count() == 0

        response_one = self.client.post(
            f"/api/projects/{self.team.id}/session_recording_playlists/{short_id}/playlist_viewed"
        )
        assert response_one.status_code == status.HTTP_200_OK
        response_two = self.client.post(
            f"/api/projects/{self.team.id}/session_recording_playlists/{short_id}/playlist_viewed"
        )
        assert response_two.status_code == status.HTTP_200_OK
        assert SessionRecordingPlaylistViewed.objects.count() == 2

    def test_cannot_mark_playlist_as_viewed_more_than_once_at_the_same_time(self):
        create_response = self._create_playlist({"filters": {"events": [{"id": "test"}]}})
        short_id = create_response.json()["short_id"]

        assert SessionRecordingPlaylistViewed.objects.count() == 0

        with freeze_time("2022-01-02"):
            response_one = self.client.post(
                f"/api/projects/{self.team.id}/session_recording_playlists/{short_id}/playlist_viewed"
            )
            assert response_one.status_code == status.HTTP_200_OK
            assert SessionRecordingPlaylistViewed.objects.count() == 1

            # Run the API call in a separate atomic block so it doesn't break the main test transaction
            with transaction.atomic():
                response_two = self.client.post(
                    f"/api/projects/{self.team.id}/session_recording_playlists/{short_id}/playlist_viewed"
                )
                assert response_two.status_code == status.HTTP_200_OK

        assert SessionRecordingPlaylistViewed.objects.count() == 1

    def test_cannot_mark_playlist_as_viewed_if_it_has_no_filters(self):
        """We're going to split playlists so that 'collections' have pinned recordings, let's validate a viewable playlist as one with filters"""
        create_response = self._create_playlist()
        short_id = create_response.json()["short_id"]

        assert SessionRecordingPlaylistViewed.objects.count() == 0

        response = self.client.post(
            f"/api/projects/{self.team.id}/session_recording_playlists/{short_id}/playlist_viewed"
        )

        assert response.status_code == status.HTTP_400_BAD_REQUEST, response.json()
        assert SessionRecordingPlaylistViewed.objects.count() == 0

    def test_cannot_mark_playlist_as_viewed_in_different_team(self):
        create_response = self._create_playlist({"filters": {"events": [{"id": "test"}]}})
        short_id = create_response.json()["short_id"]

        another_team = Team.objects.create(organization=self.organization)

        response = self.client.post(
            f"/api/projects/{another_team.id}/session_recording_playlists/{short_id}/playlist_viewed"
        )

        assert response.status_code == status.HTTP_404_NOT_FOUND
        assert SessionRecordingPlaylistViewed.objects.count() == 0

    def test_updates_playlist(self):
        create_response = self._create_playlist()
        short_id = create_response.json()["short_id"]

        with freeze_time("2022-01-02"):
            response = self.client.patch(
                f"/api/projects/{self.team.id}/session_recording_playlists/{short_id}",
                {
                    "name": "changed name",
                    "description": "changed description",
                    "filters": {"events": [{"id": "test"}]},
                    "pinned": True,
                },
            )

        assert response.json()["short_id"] == short_id
        assert response.json()["name"] == "changed name"
        assert response.json()["description"] == "changed description"
        assert response.json()["filters"] == {"events": [{"id": "test"}]}
        assert response.json()["created_at"] == mock.ANY
        assert response.json()["last_modified_at"] == "2022-01-02T00:00:00Z"

    def test_rejects_updates_to_readonly_playlist_properties(self):
        create_response = self._create_playlist()
        short_id = create_response.json()["short_id"]

        response = self.client.patch(
            f"/api/projects/{self.team.id}/session_recording_playlists/{short_id}",
            {"short_id": "something else", "pinned": True},
        )

        assert response.json()["short_id"] == short_id
        assert response.json()["pinned"]

    def test_filters_based_on_params(self):
        other_user = User.objects.create_and_join(self.organization, "other@posthog.com", "password")
        playlist1 = SessionRecordingPlaylist.objects.create(team=self.team, name="playlist", created_by=self.user)
        playlist2 = SessionRecordingPlaylist.objects.create(team=self.team, pinned=True, created_by=self.user)
        playlist3 = SessionRecordingPlaylist.objects.create(team=self.team, name="my playlist", created_by=other_user)

        response = self.client.get(
            f"/api/projects/{self.team.id}/session_recording_playlists?search=my",
        )
        assert response.status_code == status.HTTP_200_OK
        results = response.json()["results"]

        assert len(results) == 1
        assert results[0]["short_id"] == playlist3.short_id

        results = self.client.get(
            f"/api/projects/{self.team.id}/session_recording_playlists?search=playlist",
        ).json()["results"]

        assert len(results) == 2
        assert results[0]["short_id"] == playlist3.short_id
        assert results[1]["short_id"] == playlist1.short_id

        results = self.client.get(
            f"/api/projects/{self.team.id}/session_recording_playlists?user=true",
        ).json()["results"]

        assert len(results) == 2
        assert results[0]["short_id"] == playlist2.short_id
        assert results[1]["short_id"] == playlist1.short_id

        results = self.client.get(
            f"/api/projects/{self.team.id}/session_recording_playlists?pinned=true",
        ).json()["results"]

        assert len(results) == 1
        assert results[0]["short_id"] == playlist2.short_id

        results = self.client.get(
            f"/api/projects/{self.team.id}/session_recording_playlists?created_by={other_user.id}",
        ).json()["results"]

        assert len(results) == 1
        assert results[0]["short_id"] == playlist3.short_id

    def test_filters_saved_filters_type(self):
        # Create a playlist with pinned recordings and no filters
        playlist1 = SessionRecordingPlaylist.objects.create(
            team=self.team, name="pinned only", created_by=self.user, type="collection"
        )
        recording1 = SessionRecording.objects.create(team=self.team, session_id=str(uuid4()))
        SessionRecordingPlaylistItem.objects.create(playlist=playlist1, recording=recording1)

        # Create a playlist with both pinned recordings and filters
        playlist2 = SessionRecordingPlaylist.objects.create(
            team=self.team,
            name="pinned and filters",
            created_by=self.user,
            filters={"events": [{"id": "test"}]},
            type="collection",
        )
        recording2 = SessionRecording.objects.create(team=self.team, session_id=str(uuid4()))
        SessionRecordingPlaylistItem.objects.create(playlist=playlist2, recording=recording2)

        # Create a playlist with only filters
        playlist3 = SessionRecordingPlaylist.objects.create(
            team=self.team,
            name="filters only",
            created_by=self.user,
            filters={"events": [{"id": "test"}]},
            type="filters",
        )

        # Create a playlist with only deleted pinned items
        playlist4 = SessionRecordingPlaylist.objects.create(
            team=self.team,
            name="deleted pinned only",
            created_by=self.user,
            type="collection",
        )
        recording4 = SessionRecording.objects.create(team=self.team, session_id=str(uuid4()))
        SessionRecordingPlaylistItem.objects.create(playlist=playlist4, recording=recording4)
        SessionRecordingPlaylistItem.objects.filter(playlist=playlist4, recording=recording4).update(deleted=True)

        response = self.client.get(
            f"/api/projects/{self.team.id}/session_recording_playlists?type=filters",
        )
        assert response.status_code == status.HTTP_200_OK
        results = response.json()["results"]

        # Should only return the playlist with filters and no pinned recordings
        # since playlist 4 only has deleted pinned items, then it technically has no pinned
        # so counts has having 0 pinned items
        # but it also has no filters, so it should not be included
        assert [r["name"] for r in results] == [playlist3.name]

    def test_cannot_pin_items_to_filters_type_playlist(self):
        """
        Playlists with type=filters are dynamic and based only on the filter criteria.
        Pinning specific items is only allowed for type=collection playlists.
        """
        # Create a playlist explicitly marked as filters type
        response = self._create_playlist({"name": "test filters only", "type": "filters"})
        playlist_id = response.json()["id"]
        playlist = SessionRecordingPlaylist.objects.get(id=playlist_id)
        assert playlist.type == SessionRecordingPlaylist.PlaylistType.FILTERS

        recording_session_id = "test_session_id"
        # Attempt to add (pin) a recording to this filters-type playlist
        add_item_response = self.client.post(
            f"/api/projects/{self.team.id}/session_recording_playlists/{playlist.short_id}/recordings/{recording_session_id}",
        )

        # Assert that the attempt fails with a 400 Bad Request
        assert add_item_response.status_code == status.HTTP_400_BAD_REQUEST
        assert add_item_response.json() == {
            "type": "validation_error",
            "code": "invalid_input",
            "detail": "Cannot add recordings to a playlist that is type 'filters'.",
            "attr": None,
        }

        # Verify no item was actually added
        assert SessionRecordingPlaylistItem.objects.filter(playlist=playlist).count() == 0

    @patch("ee.session_recordings.session_recording_extensions.object_storage.copy_objects")
    def test_get_pinned_recordings_for_playlist(self, mock_copy_objects: MagicMock) -> None:
        mock_copy_objects.return_value = 2

        playlist = SessionRecordingPlaylist.objects.create(team=self.team, name="playlist", created_by=self.user)

        session_one = f"test_fetch_playlist_recordings-session1-{uuid4()}"
        session_two = f"test_fetch_playlist_recordings-session2-{uuid4()}"
        three_days_ago = (datetime.now() - timedelta(days=3)).replace(tzinfo=UTC)

        produce_replay_summary(
            team_id=self.team.id,
            session_id=session_one,
            distinct_id="123",
            first_timestamp=three_days_ago,
            last_timestamp=three_days_ago,
        )

        produce_replay_summary(
            team_id=self.team.id,
            session_id=session_two,
            distinct_id="123",
            first_timestamp=three_days_ago,
            last_timestamp=three_days_ago,
        )

        # Create playlist items
        self.client.post(
            f"/api/projects/{self.team.id}/session_recording_playlists/{playlist.short_id}/recordings/{session_one}"
        )
        self.client.post(
            f"/api/projects/{self.team.id}/session_recording_playlists/{playlist.short_id}/recordings/{session_two}"
        )
        self.client.post(
            f"/api/projects/{self.team.id}/session_recording_playlists/{playlist.short_id}/recordings/session-missing"
        )

        # Test get recordings
        response = self.client.get(
            f"/api/projects/{self.team.id}/session_recording_playlists/{playlist.short_id}/recordings"
        )
        assert response.status_code == status.HTTP_200_OK
        result = response.json()

        assert len(result["results"]) == 2
        assert {x["id"] for x in result["results"]} == {session_one, session_two}

    @patch("ee.session_recordings.session_recording_extensions.object_storage.list_objects")
    @patch("ee.session_recordings.session_recording_extensions.object_storage.copy_objects")
    def test_fetch_playlist_recordings(self, mock_copy_objects: MagicMock, mock_list_objects: MagicMock) -> None:
        # all sessions have been blob ingested and had data to copy into the LTS storage location
        mock_copy_objects.return_value = 1

        playlist1 = SessionRecordingPlaylist.objects.create(
            team=self.team,
            name="playlist1",
            created_by=self.user,
        )
        playlist2 = SessionRecordingPlaylist.objects.create(
            team=self.team,
            name="playlist2",
            created_by=self.user,
        )

        session_one = f"test_fetch_playlist_recordings-session1-{uuid4()}"
        session_two = f"test_fetch_playlist_recordings-session2-{uuid4()}"
        three_days_ago = (datetime.now() - timedelta(days=3)).replace(tzinfo=UTC)

        for session_id in [session_one, session_two]:
            produce_replay_summary(
                team_id=self.team.id,
                session_id=session_id,
                distinct_id="123",
                first_timestamp=three_days_ago,
                last_timestamp=three_days_ago,
            )

        self.client.post(
            f"/api/projects/{self.team.id}/session_recording_playlists/{playlist1.short_id}/recordings/{session_one}",
        )
        self.client.post(
            f"/api/projects/{self.team.id}/session_recording_playlists/{playlist1.short_id}/recordings/{session_two}",
        )
        self.client.post(
            f"/api/projects/{self.team.id}/session_recording_playlists/{playlist2.short_id}/recordings/{session_one}",
        )

        response = self.client.get(
            f"/api/projects/{self.team.id}/session_recording_playlists/{playlist1.short_id}/recordings",
        )
        assert response.status_code == status.HTTP_200_OK
        result = response.json()

        assert len(result["results"]) == 2
        assert result["results"][0]["id"] == session_one
        assert result["results"][1]["id"] == session_two

        # Test get recordings
        result = self.client.get(
            f"/api/projects/{self.team.id}/session_recording_playlists/{playlist2.short_id}/recordings",
        ).json()

        assert len(result["results"]) == 1
        assert result["results"][0]["id"] == session_one

    def test_add_remove_static_playlist_items(self):
        playlist1 = SessionRecordingPlaylist.objects.create(
            team=self.team,
            name="playlist1",
            created_by=self.user,
        )
        playlist2 = SessionRecordingPlaylist.objects.create(
            team=self.team,
            name="playlist2",
            created_by=self.user,
        )

        recording1_session_id = "1"
        recording2_session_id = "2"

        # Add recording 1 to playlist 1
        response = self.client.post(
            f"/api/projects/{self.team.id}/session_recording_playlists/{playlist1.short_id}/recordings/{recording1_session_id}",
        )
        assert response.status_code == status.HTTP_200_OK
        result = response.json()
        assert result["success"]
        playlist_item = SessionRecordingPlaylistItem.objects.filter(
            playlist_id=playlist1.id, session_id=recording1_session_id
        )
        assert playlist_item is not None

        # Add recording 2 to playlist 1
        result = self.client.post(
            f"/api/projects/{self.team.id}/session_recording_playlists/{playlist1.short_id}/recordings/{recording2_session_id}",
        ).json()
        assert result["success"]
        playlist_item = SessionRecordingPlaylistItem.objects.filter(
            playlist_id=playlist1.id, session_id=recording2_session_id
        )
        assert playlist_item is not None

        # Add recording 2 to playlist 2
        result = self.client.post(
            f"/api/projects/{self.team.id}/session_recording_playlists/{playlist2.short_id}/recordings/{recording2_session_id}",
        ).json()
        assert result["success"]
        playlist_item = SessionRecordingPlaylistItem.objects.filter(
            playlist_id=playlist2.id, session_id=recording2_session_id
        )
        assert playlist_item is not None

        session_recording_obj_1 = SessionRecording.get_or_build(team=self.team, session_id=recording1_session_id)
        assert session_recording_obj_1

        session_recording_obj_2 = SessionRecording.get_or_build(team=self.team, session_id=recording2_session_id)
        assert session_recording_obj_2

        # Delete playlist items
        result = self.client.delete(
            f"/api/projects/{self.team.id}/session_recording_playlists/{playlist1.short_id}/recordings/{recording1_session_id}",
        ).json()
        assert result["success"]
        assert (
            SessionRecordingPlaylistItem.objects.filter(
                playlist_id=playlist1.id, session_id=recording1_session_id
            ).count()
            == 0
        )
        result = self.client.delete(
            f"/api/projects/{self.team.id}/session_recording_playlists/{playlist1.short_id}/recordings/{recording2_session_id}",
        ).json()
        assert result["success"]
        assert (
            SessionRecordingPlaylistItem.objects.filter(
                playlist_id=playlist1.id, session_id=recording2_session_id
            ).count()
            == 0
        )
        result = self.client.delete(
            f"/api/projects/{self.team.id}/session_recording_playlists/{playlist2.short_id}/recordings/{recording2_session_id}",
        ).json()
        assert result["success"]
        assert (
            SessionRecordingPlaylistItem.objects.filter(
                playlist_id=playlist2.id, session_id=recording1_session_id
            ).count()
            == 0
        )

<<<<<<< HEAD
    def test_filters_playlist_by_type(self):
        # Setup playlists with different types and conditions
        p_filters_explicit = SessionRecordingPlaylist.objects.create(
            team=self.team,
            name="Filters Explicit",
            filters={"events": [{"id": "test"}]},
            type=SessionRecordingPlaylist.PlaylistType.FILTERS,
        )
        p_collection_explicit_items = SessionRecordingPlaylist.objects.create(
            team=self.team,
            name="Collection Explicit Items",
            filters={"events": [{"id": "test"}]},
            type=SessionRecordingPlaylist.PlaylistType.COLLECTION,
        )
        p_collection_explicit_no_filters = SessionRecordingPlaylist.objects.create(
            team=self.team,
            name="Collection Explicit No Filters",
            type=SessionRecordingPlaylist.PlaylistType.COLLECTION,
        )
        p_null_filters_no_items = SessionRecordingPlaylist.objects.create(
            team=self.team, name="Null Filters No Items", filters={"events": [{"id": "test"}]}, type=None
        )
        p_null_filters_items = SessionRecordingPlaylist.objects.create(
            team=self.team, name="Null Filters Items", filters={"events": [{"id": "test"}]}, type=None
        )
        p_null_no_filters_items = SessionRecordingPlaylist.objects.create(
            team=self.team, name="Null No Filters Items", type=None
        )

        # Add items to relevant playlists
        recording = SessionRecording.objects.create(team=self.team, session_id=str(uuid4()))
        SessionRecordingPlaylistItem.objects.create(playlist=p_collection_explicit_items, recording=recording)
        SessionRecordingPlaylistItem.objects.create(playlist=p_collection_explicit_no_filters, recording=recording)
        SessionRecordingPlaylistItem.objects.create(playlist=p_null_filters_items, recording=recording)
        SessionRecordingPlaylistItem.objects.create(playlist=p_null_no_filters_items, recording=recording)

        # Test filtering by type=filters
        response_filters = self.client.get(f"/api/projects/{self.team.id}/session_recording_playlists?type=filters")
        assert response_filters.status_code == status.HTTP_200_OK
        results_filters = response_filters.json()["results"]
        assert len(results_filters) == 2
        assert {p["id"] for p in results_filters} == {p_filters_explicit.id, p_null_filters_no_items.id}

        # Test filtering by type=collection
        response_collection = self.client.get(
            f"/api/projects/{self.team.id}/session_recording_playlists?type=collection"
        )
        assert response_collection.status_code == status.HTTP_200_OK
        results_collection = response_collection.json()["results"]
        assert len(results_collection) == 4
        assert {p["id"] for p in results_collection} == {
            p_collection_explicit_items.id,
            p_collection_explicit_no_filters.id,
            p_null_filters_items.id,
            p_null_no_filters_items.id,
        }

        # Test listing without type filter (should include all non-deleted)
        response_all = self.client.get(f"/api/projects/{self.team.id}/session_recording_playlists")
        assert response_all.status_code == status.HTTP_200_OK
        results_all = response_all.json()["results"]
        # Assuming no other playlists were created in the setup
        assert len(results_all) == 6
=======
    def test_create_playlist_in_specific_folder(self):
        response = self.client.post(
            f"/api/projects/{self.team.id}/session_recording_playlists",
            {
                "name": "Playlist in folder",
                "filters": {"events": [{"id": "$pageview"}]},
                "_create_in_folder": "Special Folder/Session Recordings",
            },
            format="json",
        )
        self.assertEqual(response.status_code, status.HTTP_201_CREATED, response.json())
        playlist_id = response.json()["short_id"]

        assert playlist_id is not None

        fs_entry = FileSystem.objects.filter(
            team=self.team, ref=str(playlist_id), type="session_recording_playlist"
        ).first()
        assert fs_entry is not None
        assert "Special Folder/Session Recordings" in fs_entry.path
>>>>>>> 2c58b7aa
<|MERGE_RESOLUTION|>--- conflicted
+++ resolved
@@ -697,7 +697,6 @@
             == 0
         )
 
-<<<<<<< HEAD
     def test_filters_playlist_by_type(self):
         # Setup playlists with different types and conditions
         p_filters_explicit = SessionRecordingPlaylist.objects.create(
@@ -761,7 +760,7 @@
         results_all = response_all.json()["results"]
         # Assuming no other playlists were created in the setup
         assert len(results_all) == 6
-=======
+
     def test_create_playlist_in_specific_folder(self):
         response = self.client.post(
             f"/api/projects/{self.team.id}/session_recording_playlists",
@@ -781,5 +780,4 @@
             team=self.team, ref=str(playlist_id), type="session_recording_playlist"
         ).first()
         assert fs_entry is not None
-        assert "Special Folder/Session Recordings" in fs_entry.path
->>>>>>> 2c58b7aa
+        assert "Special Folder/Session Recordings" in fs_entry.path