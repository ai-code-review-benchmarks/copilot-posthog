--- conflicted
+++ resolved
@@ -101,11 +101,7 @@
         self.produce_replay_summary("user2", session_id_two, base_time + relativedelta(seconds=20))
 
         response = self.client.get(f"/api/projects/{self.team.id}/session_recordings")
-<<<<<<< HEAD
         assert response.status_code == status.HTTP_200_OK, response.json()
-=======
-        assert response.status_code == status.HTTP_200_OK
->>>>>>> 6d1141e7
         response_data = response.json()
 
         results_ = response_data["results"]
