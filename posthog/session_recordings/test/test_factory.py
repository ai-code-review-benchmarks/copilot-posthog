--- conflicted
+++ resolved
@@ -135,13 +135,8 @@
     snapshot_data = {
         "data": {**data},
         "timestamp": round(timestamp.timestamp() * 1000),  # NOTE: rrweb timestamps are milliseconds
-<<<<<<< HEAD
-        "type": type or RRWEB_MAP_EVENT_TYPE.FullSnapshot
-        if has_full_snapshot
-        else RRWEB_MAP_EVENT_TYPE.IncrementalSnapshot,
-=======
-        "type": type or (2 if has_full_snapshot else 3),
->>>>>>> 5945537c
+        "type": type
+        or (RRWEB_MAP_EVENT_TYPE.FullSnapshot if has_full_snapshot else RRWEB_MAP_EVENT_TYPE.IncrementalSnapshot),
     }
 
     return create_session_recording_events(
