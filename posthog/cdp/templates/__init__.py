--- conflicted
+++ resolved
@@ -98,11 +98,8 @@
     hogdesk,
     notification_bar,
     pineapple_mode,
-<<<<<<< HEAD
     pass_through_transformation,
-=======
     debug_posthog,
->>>>>>> aa2a026c
 ]
 
 
