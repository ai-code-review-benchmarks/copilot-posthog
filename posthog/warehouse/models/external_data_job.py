from django.db import models
from django.db.models import Prefetch
from django.conf import settings
from posthog.models.team import Team
from posthog.models.utils import CreatedMetaFields, UUIDModel, sane_repr
from posthog.settings import TEST
from posthog.warehouse.s3 import get_s3_client
from uuid import UUID
from posthog.warehouse.util import database_sync_to_async


class ExternalDataJob(CreatedMetaFields, UUIDModel):
    class Status(models.TextChoices):
        RUNNING = "Running", "Running"
        FAILED = "Failed", "Failed"
        COMPLETED = "Completed", "Completed"
        CANCELLED = "Cancelled", "Cancelled"

    team: models.ForeignKey = models.ForeignKey(Team, on_delete=models.CASCADE)
    pipeline: models.ForeignKey = models.ForeignKey("posthog.ExternalDataSource", on_delete=models.CASCADE)
    schema: models.ForeignKey = models.ForeignKey(
        "posthog.ExternalDataSchema", on_delete=models.CASCADE, null=True, blank=True
    )
    status: models.CharField = models.CharField(max_length=400)
    rows_synced: models.BigIntegerField = models.BigIntegerField(null=True, blank=True)
    latest_error: models.TextField = models.TextField(
        null=True, help_text="The latest error that occurred during this run."
    )

    workflow_id: models.CharField = models.CharField(max_length=400, null=True, blank=True)

    __repr__ = sane_repr("id")

    def folder_path(self) -> str:
<<<<<<< HEAD
        return f"team_{self.team_id}_{self.pipeline.source_type}_{str(self.schema_id)}".lower().replace("-", "_")
=======
        if self.schema and self.schema.is_incremental:
            return f"team_{self.team_id}_{self.pipeline.source_type}_{str(self.schema_id)}".lower().replace("-", "_")

        return f"team_{self.team_id}_{self.pipeline.source_type}_{str(self.pk)}".lower().replace("-", "_")
>>>>>>> 9b3942ae

    def url_pattern_by_schema(self, schema: str) -> str:
        if TEST:
            return (
                f"http://{settings.AIRBYTE_BUCKET_DOMAIN}/test-pipeline/{self.folder_path()}/{schema.lower()}/*.parquet"
            )

        return f"https://{settings.AIRBYTE_BUCKET_DOMAIN}/dlt/{self.folder_path()}/{schema.lower()}/*.parquet"

    def delete_data_in_bucket(self) -> None:
        s3 = get_s3_client()
        s3.delete(f"{settings.BUCKET_URL}/{self.folder_path()}", recursive=True)


@database_sync_to_async
def get_external_data_job(job_id: UUID) -> ExternalDataJob:
    from posthog.warehouse.models import ExternalDataSchema

    return ExternalDataJob.objects.prefetch_related(
        "pipeline", Prefetch("schema", queryset=ExternalDataSchema.objects.prefetch_related("source"))
    ).get(pk=job_id)


@database_sync_to_async
def get_latest_run_if_exists(team_id: int, pipeline_id: UUID) -> ExternalDataJob | None:
    job = (
        ExternalDataJob.objects.filter(
            team_id=team_id, pipeline_id=pipeline_id, status=ExternalDataJob.Status.COMPLETED
        )
        .prefetch_related("pipeline")
        .order_by("-created_at")
        .first()
    )

    return job<|MERGE_RESOLUTION|>--- conflicted
+++ resolved
@@ -32,14 +32,7 @@
     __repr__ = sane_repr("id")
 
     def folder_path(self) -> str:
-<<<<<<< HEAD
         return f"team_{self.team_id}_{self.pipeline.source_type}_{str(self.schema_id)}".lower().replace("-", "_")
-=======
-        if self.schema and self.schema.is_incremental:
-            return f"team_{self.team_id}_{self.pipeline.source_type}_{str(self.schema_id)}".lower().replace("-", "_")
-
-        return f"team_{self.team_id}_{self.pipeline.source_type}_{str(self.pk)}".lower().replace("-", "_")
->>>>>>> 9b3942ae
 
     def url_pattern_by_schema(self, schema: str) -> str:
         if TEST:
