import encrypted_fields
from django.db import models

from posthog.models.team import Team
from posthog.models.utils import CreatedMetaFields, UUIDModel, UpdatedMetaFields, sane_repr
from posthog.warehouse.util import database_sync_to_async
from uuid import UUID

import structlog
import temporalio

logger = structlog.get_logger(__name__)


class ExternalDataSource(CreatedMetaFields, UpdatedMetaFields, UUIDModel):
    class Type(models.TextChoices):
        STRIPE = "Stripe", "Stripe"
        HUBSPOT = "Hubspot", "Hubspot"
        POSTGRES = "Postgres", "Postgres"
        ZENDESK = "Zendesk", "Zendesk"
        SNOWFLAKE = "Snowflake", "Snowflake"
<<<<<<< HEAD
        SALESFORCE = "Salesforce", "Salesforce"
=======
        MYSQL = "MySQL", "MySQL"
>>>>>>> 9f20b2aa

    class Status(models.TextChoices):
        RUNNING = "Running", "Running"
        PAUSED = "Paused", "Paused"
        ERROR = "Error", "Error"
        COMPLETED = "Completed", "Completed"
        CANCELLED = "Cancelled", "Cancelled"

    # Deprecated, use `ExternalDataSchema.SyncFrequency`
    class SyncFrequency(models.TextChoices):
        DAILY = "day", "Daily"
        WEEKLY = "week", "Weekly"
        MONTHLY = "month", "Monthly"
        # TODO provide flexible schedule definition

    source_id: models.CharField = models.CharField(max_length=400)
    connection_id: models.CharField = models.CharField(max_length=400)
    destination_id: models.CharField = models.CharField(max_length=400, null=True, blank=True)
    team: models.ForeignKey = models.ForeignKey(Team, on_delete=models.CASCADE)

    # Deprecated, use `ExternalDataSchema.sync_frequency_interval`
    sync_frequency: models.CharField = models.CharField(
        max_length=128, choices=SyncFrequency.choices, default=SyncFrequency.DAILY, blank=True
    )

    # `status` is deprecated in favour of external_data_schema.status
    status: models.CharField = models.CharField(max_length=400)
    source_type: models.CharField = models.CharField(max_length=128, choices=Type.choices)
    job_inputs: encrypted_fields.fields.EncryptedJSONField = encrypted_fields.fields.EncryptedJSONField(
        null=True, blank=True
    )
    are_tables_created: models.BooleanField = models.BooleanField(default=False)
    prefix: models.CharField = models.CharField(max_length=100, null=True, blank=True)

    __repr__ = sane_repr("id")

    def reload_schemas(self):
        from posthog.warehouse.models.external_data_schema import ExternalDataSchema
        from posthog.warehouse.data_load.service import sync_external_data_job_workflow, trigger_external_data_workflow

        for schema in ExternalDataSchema.objects.filter(
            team_id=self.team.pk, source_id=self.id, should_sync=True
        ).all():
            try:
                trigger_external_data_workflow(schema)
            except temporalio.service.RPCError as e:
                if e.status == temporalio.service.RPCStatusCode.NOT_FOUND:
                    sync_external_data_job_workflow(schema, create=True)

            except Exception as e:
                logger.exception(f"Could not trigger external data job for schema {schema.name}", exc_info=e)


@database_sync_to_async
def get_external_data_source(source_id: UUID) -> ExternalDataSource:
    return ExternalDataSource.objects.get(pk=source_id)<|MERGE_RESOLUTION|>--- conflicted
+++ resolved
@@ -19,11 +19,8 @@
         POSTGRES = "Postgres", "Postgres"
         ZENDESK = "Zendesk", "Zendesk"
         SNOWFLAKE = "Snowflake", "Snowflake"
-<<<<<<< HEAD
         SALESFORCE = "Salesforce", "Salesforce"
-=======
         MYSQL = "MySQL", "MySQL"
->>>>>>> 9f20b2aa
 
     class Status(models.TextChoices):
         RUNNING = "Running", "Running"
