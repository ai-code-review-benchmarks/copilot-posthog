import pytest
from posthog.temporal.data_imports.pipelines.stripe.settings import ENDPOINTS
from posthog.test.base import APIBaseTest
from posthog.warehouse.models import ExternalDataSource, ExternalDataSchema
import uuid
from unittest.mock import patch
from posthog.temporal.data_imports.pipelines.schemas import (
    PIPELINE_TYPE_SCHEMA_DEFAULT_MAPPING,
)
from django.test import override_settings
from django.conf import settings
from posthog.models import Team
import psycopg


class TestSavedQuery(APIBaseTest):
    def _create_external_data_source(self) -> ExternalDataSource:
        return ExternalDataSource.objects.create(
            team_id=self.team.pk,
            source_id=str(uuid.uuid4()),
            connection_id=str(uuid.uuid4()),
            destination_id=str(uuid.uuid4()),
            source_type="Stripe",
            created_by=self.user,
            prefix="test",
            job_inputs={
                "stripe_secret_key": "sk_test_123",
            },
        )

    def _create_external_data_schema(self, source_id) -> ExternalDataSchema:
        return ExternalDataSchema.objects.create(
            name="Customers", team_id=self.team.pk, source_id=source_id, table=None
        )

    def test_create_external_data_source(self):
        response = self.client.post(
            f"/api/projects/{self.team.id}/external_data_sources/",
            data={"source_type": "Stripe", "payload": {"client_secret": "sk_test_123"}},
        )
        payload = response.json()

        self.assertEqual(response.status_code, 201)
        # number of schemas should match default schemas for Stripe
        self.assertEqual(
            ExternalDataSchema.objects.filter(source_id=payload["id"]).count(),
            len(PIPELINE_TYPE_SCHEMA_DEFAULT_MAPPING[ExternalDataSource.Type.STRIPE]),
        )

    def test_prefix_external_data_source(self):
        # Create no prefix

        response = self.client.post(
            f"/api/projects/{self.team.id}/external_data_sources/",
            data={"source_type": "Stripe", "payload": {"client_secret": "sk_test_123"}},
        )
        self.assertEqual(response.status_code, 201)

        # Try to create same type without prefix again

        response = self.client.post(
            f"/api/projects/{self.team.id}/external_data_sources/",
            data={"source_type": "Stripe", "payload": {"client_secret": "sk_test_123"}},
        )

        self.assertEqual(response.status_code, 400)
        self.assertEqual(response.json(), {"message": "Source type already exists. Prefix is required"})

        # Create with prefix
        response = self.client.post(
            f"/api/projects/{self.team.id}/external_data_sources/",
            data={"source_type": "Stripe", "payload": {"client_secret": "sk_test_123"}, "prefix": "test_"},
        )

        self.assertEqual(response.status_code, 201)

        # Try to create same type with same prefix again
        response = self.client.post(
            f"/api/projects/{self.team.id}/external_data_sources/",
            data={"source_type": "Stripe", "payload": {"client_secret": "sk_test_123"}, "prefix": "test_"},
        )

        self.assertEqual(response.status_code, 400)
        self.assertEqual(response.json(), {"message": "Prefix already exists"})

    def test_list_external_data_source(self):
        self._create_external_data_source()
        self._create_external_data_source()

        response = self.client.get(f"/api/projects/{self.team.id}/external_data_sources/")
        payload = response.json()

        self.assertEqual(response.status_code, 200)
        self.assertEqual(len(payload["results"]), 2)

    def test_get_external_data_source_with_schema(self):
        source = self._create_external_data_source()
        schema = self._create_external_data_schema(source.pk)

        response = self.client.get(f"/api/projects/{self.team.id}/external_data_sources/{source.pk}")
        payload = response.json()

        self.assertEqual(response.status_code, 200)
        self.assertListEqual(
            list(payload.keys()),
            ["id", "created_at", "created_by", "status", "source_type", "prefix", "last_run_at", "schemas"],
        )
        self.assertEqual(
            payload["schemas"],
            [
                {
                    "id": str(schema.pk),
                    "last_synced_at": schema.last_synced_at,
                    "name": schema.name,
                    "should_sync": schema.should_sync,
                    "latest_error": schema.latest_error,
                    "table": schema.table,
                }
            ],
        )

    def test_delete_external_data_source(self):
        source = self._create_external_data_source()
        schema = self._create_external_data_schema(source.pk)

        response = self.client.delete(f"/api/projects/{self.team.id}/external_data_sources/{source.pk}")

        self.assertEqual(response.status_code, 204)

        self.assertFalse(ExternalDataSource.objects.filter(pk=source.pk).exists())
        self.assertFalse(ExternalDataSchema.objects.filter(pk=schema.pk).exists())

<<<<<<< HEAD
    @pytest.mark.skip("Fails on CI")
    @patch("posthog.warehouse.api.external_data_source.trigger_external_data_workflow")
=======
    # TODO: update this test
    @patch("posthog.warehouse.api.external_data_source.trigger_external_data_source_workflow")
>>>>>>> c1ba97be
    def test_reload_external_data_source(self, mock_trigger):
        source = self._create_external_data_source()

        response = self.client.post(f"/api/projects/{self.team.id}/external_data_sources/{source.pk}/reload/")

        source.refresh_from_db()

        self.assertEqual(mock_trigger.call_count, 1)
        self.assertEqual(response.status_code, 200)
        self.assertEqual(source.status, "Running")

    def test_database_schema(self):
        postgres_connection = psycopg.connect(
            host=settings.PG_HOST,
            port=settings.PG_PORT,
            dbname=settings.PG_DATABASE,
            user=settings.PG_USER,
            password=settings.PG_PASSWORD,
        )

        with postgres_connection.cursor() as cursor:
            cursor.execute(
                """
                CREATE TABLE IF NOT EXISTS posthog_test (
                    id SERIAL PRIMARY KEY,
                    name VARCHAR(50)
                );
                """
            )

            postgres_connection.commit()

        response = self.client.post(
            f"/api/projects/{self.team.id}/external_data_sources/database_schema/",
            data={
                "source_type": "Postgres",
                "host": settings.PG_HOST,
                "port": int(settings.PG_PORT),
                "dbname": settings.PG_DATABASE,
                "user": settings.PG_USER,
                "password": settings.PG_PASSWORD,
                "schema": "public",
            },
        )
        results = response.json()

        self.assertEqual(response.status_code, 200)

        table_names = [table["table"] for table in results]
        self.assertTrue("posthog_test" in table_names)

        with postgres_connection.cursor() as cursor:
            cursor.execute(
                """
                DROP TABLE posthog_test;
                """
            )
            postgres_connection.commit()

        postgres_connection.close()

    def test_database_schema_non_postgres_source(self):
        response = self.client.post(
            f"/api/projects/{self.team.id}/external_data_sources/database_schema/",
            data={
                "source_type": "Stripe",
            },
        )
        results = response.json()

        self.assertEqual(response.status_code, 200)

        table_names = [table["table"] for table in results]
        for table in ENDPOINTS:
            assert table in table_names

    @patch("posthog.warehouse.api.external_data_source.get_postgres_schemas")
    def test_internal_postgres(self, patch_get_postgres_schemas):
        patch_get_postgres_schemas.return_value = ["table_1"]

        with override_settings(CLOUD_DEPLOYMENT="US"):
            team_2, _ = Team.objects.get_or_create(id=2, organization=self.team.organization)
            response = self.client.post(
                f"/api/projects/{team_2.id}/external_data_sources/database_schema/",
                data={
                    "source_type": "Postgres",
                    "host": "172.16.0.0",
                    "port": int(settings.PG_PORT),
                    "dbname": settings.PG_DATABASE,
                    "user": settings.PG_USER,
                    "password": settings.PG_PASSWORD,
                    "schema": "public",
                },
            )
            self.assertEqual(response.status_code, 200)
            self.assertEqual(response.json(), [{"should_sync": False, "table": "table_1"}])

            new_team = Team.objects.create(name="new_team", organization=self.team.organization)

            response = self.client.post(
                f"/api/projects/{new_team.id}/external_data_sources/database_schema/",
                data={
                    "source_type": "Postgres",
                    "host": "172.16.0.0",
                    "port": int(settings.PG_PORT),
                    "dbname": settings.PG_DATABASE,
                    "user": settings.PG_USER,
                    "password": settings.PG_PASSWORD,
                    "schema": "public",
                },
            )
            self.assertEqual(response.status_code, 400)
            self.assertEqual(response.json(), {"message": "Cannot use internal Postgres database"})

        with override_settings(CLOUD_DEPLOYMENT="EU"):
            team_1, _ = Team.objects.get_or_create(id=1, organization=self.team.organization)
            response = self.client.post(
                f"/api/projects/{team_1.id}/external_data_sources/database_schema/",
                data={
                    "source_type": "Postgres",
                    "host": "172.16.0.0",
                    "port": int(settings.PG_PORT),
                    "dbname": settings.PG_DATABASE,
                    "user": settings.PG_USER,
                    "password": settings.PG_PASSWORD,
                    "schema": "public",
                },
            )
            self.assertEqual(response.status_code, 200)
            self.assertEqual(response.json(), [{"should_sync": False, "table": "table_1"}])

            new_team = Team.objects.create(name="new_team", organization=self.team.organization)

            response = self.client.post(
                f"/api/projects/{new_team.id}/external_data_sources/database_schema/",
                data={
                    "source_type": "Postgres",
                    "host": "172.16.0.0",
                    "port": int(settings.PG_PORT),
                    "dbname": settings.PG_DATABASE,
                    "user": settings.PG_USER,
                    "password": settings.PG_PASSWORD,
                    "schema": "public",
                },
            )
            self.assertEqual(response.status_code, 400)
            self.assertEqual(response.json(), {"message": "Cannot use internal Postgres database"})<|MERGE_RESOLUTION|>--- conflicted
+++ resolved
@@ -1,4 +1,3 @@
-import pytest
 from posthog.temporal.data_imports.pipelines.stripe.settings import ENDPOINTS
 from posthog.test.base import APIBaseTest
 from posthog.warehouse.models import ExternalDataSource, ExternalDataSchema
@@ -130,13 +129,8 @@
         self.assertFalse(ExternalDataSource.objects.filter(pk=source.pk).exists())
         self.assertFalse(ExternalDataSchema.objects.filter(pk=schema.pk).exists())
 
-<<<<<<< HEAD
-    @pytest.mark.skip("Fails on CI")
-    @patch("posthog.warehouse.api.external_data_source.trigger_external_data_workflow")
-=======
     # TODO: update this test
     @patch("posthog.warehouse.api.external_data_source.trigger_external_data_source_workflow")
->>>>>>> c1ba97be
     def test_reload_external_data_source(self, mock_trigger):
         source = self._create_external_data_source()
 
