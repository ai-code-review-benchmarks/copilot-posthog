--- conflicted
+++ resolved
@@ -279,14 +279,12 @@
                 detail=Detail(name=view.name, changes=changes),
             )
 
-<<<<<<< HEAD
-            if sync_frequency and sync_frequency != "never":
-                recreate_model_paths(view)
-=======
             # Store the activity log in the serializer context
             if activity_log:
                 self.context["activity_log"] = activity_log
->>>>>>> 498dc077
+
+            if sync_frequency and sync_frequency != "never":
+                recreate_model_paths(view)
 
         if was_sync_frequency_updated:
             schedule_exists = saved_query_workflow_exists(str(instance.id))
