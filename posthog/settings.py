"""
Django settings for posthog project.

Generated by 'django-admin startproject' using Django 2.2.5.

For more information on this file, see
https://docs.djangoproject.com/en/2.2/topics/settings/

For the full list of settings and their values, see
https://docs.djangoproject.com/en/2.2/ref/settings/
"""

import os
import shutil
import sys
from datetime import timedelta
from distutils.util import strtobool
from typing import Any, Callable, Dict, List, Optional, Sequence
from urllib.parse import urlparse

import dj_database_url
import sentry_sdk
from django.core.exceptions import ImproperlyConfigured
from kombu import Exchange, Queue
from sentry_sdk.integrations.celery import CeleryIntegration
from sentry_sdk.integrations.django import DjangoIntegration
from sentry_sdk.integrations.redis import RedisIntegration

from posthog.constants import RDBMS


def get_from_env(key: str, default: Any = None, *, optional: bool = False, type_cast: Optional[Callable] = None) -> Any:
    value = os.getenv(key)
    if value is None:
        if optional:
            return None
        if default is not None:
            return default
        else:
            raise ImproperlyConfigured(f'The environment variable "{key}" is required to run PostHog!')
    if type_cast is not None:
        return type_cast(value)
    return value


def get_list(text: str) -> List[str]:
    if not text:
        return []
    return [item.strip() for item in text.split(",")]


def print_warning(warning_lines: Sequence[str]):
    highlight_length = min(max(map(len, warning_lines)) // 2, shutil.get_terminal_size().columns)
    print("\n".join(("", "🔻" * highlight_length, *warning_lines, "🔺" * highlight_length, "",)), file=sys.stderr)


# Build paths inside the project like this: os.path.join(BASE_DIR, ...)
BASE_DIR = os.path.dirname(os.path.dirname(os.path.abspath(__file__)))

DEBUG = get_from_env("DEBUG", False, type_cast=strtobool)
TEST = (
    "test" in sys.argv or sys.argv[0].endswith("pytest") or get_from_env("TEST", False, type_cast=strtobool)
)  # type: bool
SELF_CAPTURE = get_from_env("SELF_CAPTURE", DEBUG, type_cast=strtobool)
SHELL_PLUS_PRINT_SQL = get_from_env("PRINT_SQL", False, type_cast=strtobool)

SITE_URL = os.getenv("SITE_URL", "http://localhost:8000").rstrip("/")

if DEBUG:
    JS_URL = os.getenv("JS_URL", "http://localhost:8234/")
else:
    JS_URL = os.getenv("JS_URL", "")

PLUGINS_CELERY_QUEUE = os.getenv("PLUGINS_CELERY_QUEUE", "posthog-plugins")
PLUGINS_RELOAD_PUBSUB_CHANNEL = os.getenv("PLUGINS_RELOAD_PUBSUB_CHANNEL", "reload-plugins")

# Tokens used when installing plugins, for example to get the latest commit SHA or to download private repositories.
# Used mainly to get around API limits and only if no ?private_token=TOKEN found in the plugin URL.
GITLAB_TOKEN = os.getenv("GITLAB_TOKEN", None)
GITHUB_TOKEN = os.getenv("GITHUB_TOKEN", None)
NPM_TOKEN = os.getenv("NPM_TOKEN", None)

# This is set as a cross-domain cookie with a random value.
# Its existence is used by the toolbar to see that we are logged in.
TOOLBAR_COOKIE_NAME = "phtoolbar"

# SSL & cookie defaults
if os.getenv("SECURE_COOKIES", None) is None:
    # Default to True if in production
    secure_cookies = not DEBUG and not TEST
else:
    secure_cookies = get_from_env("SECURE_COOKIES", True, type_cast=strtobool)

TOOLBAR_COOKIE_SECURE = secure_cookies
SESSION_COOKIE_SECURE = secure_cookies
CSRF_COOKIE_SECURE = secure_cookies
SECURE_SSL_REDIRECT = secure_cookies

if not TEST:
    if os.getenv("SENTRY_DSN"):
        sentry_sdk.utils.MAX_STRING_LENGTH = 10_000_000
        # https://docs.sentry.io/platforms/python/
        sentry_sdk.init(
            dsn=os.environ["SENTRY_DSN"],
            integrations=[DjangoIntegration(), CeleryIntegration(), RedisIntegration()],
            request_bodies="always",
            send_default_pii=True,
            environment=os.getenv("SENTRY_ENVIRONMENT", "production"),
        )

if get_from_env("DISABLE_SECURE_SSL_REDIRECT", False, type_cast=strtobool):
    SECURE_SSL_REDIRECT = False

<<<<<<< HEAD

# IP block settings
ALLOWED_IP_BLOCKS = get_list(os.getenv("ALLOWED_IP_BLOCKS", ""))
TRUSTED_PROXIES = os.getenv("TRUSTED_PROXIES", None)
TRUST_ALL_PROXIES = os.getenv("TRUST_ALL_PROXIES", False)

if get_from_env("IS_BEHIND_PROXY", False, type_cast=strtobool):
=======
IS_BEHIND_PROXY = get_from_env("IS_BEHIND_PROXY", False, type_cast=strtobool)
if IS_BEHIND_PROXY:
>>>>>>> a8838701
    USE_X_FORWARDED_HOST = True
    SECURE_PROXY_SSL_HEADER = ("HTTP_X_FORWARDED_PROTO", "https")

    if not TRUST_ALL_PROXIES and not TRUSTED_PROXIES:
        print_warning(
            (
                "️You indicated your instance is behind a proxy (IS_BEHIND_PROXY env var),",
                " but you haven't configured any trusted proxies. See",
                " https://posthog.com/docs/configuring-posthog/running-behind-proxy for details.",
            )
        )


# Clickhouse Settings
CLICKHOUSE_TEST_DB = "posthog_test"

CLICKHOUSE_HOST = os.getenv("CLICKHOUSE_HOST", "localhost")
CLICKHOUSE_USER = os.getenv("CLICKHOUSE_USER", "default")
CLICKHOUSE_PASSWORD = os.getenv("CLICKHOUSE_PASSWORD", "")
CLICKHOUSE_DATABASE = CLICKHOUSE_TEST_DB if TEST else os.getenv("CLICKHOUSE_DATABASE", "default")
CLICKHOUSE_CA = os.getenv("CLICKHOUSE_CA", None)
CLICKHOUSE_SECURE = get_from_env("CLICKHOUSE_SECURE", not TEST and not DEBUG, type_cast=strtobool)
CLICKHOUSE_VERIFY = get_from_env("CLICKHOUSE_VERIFY", True, type_cast=strtobool)
CLICKHOUSE_REPLICATION = get_from_env("CLICKHOUSE_REPLICATION", False, type_cast=strtobool)
CLICKHOUSE_ENABLE_STORAGE_POLICY = get_from_env("CLICKHOUSE_ENABLE_STORAGE_POLICY", False, type_cast=strtobool)
CLICKHOUSE_ASYNC = get_from_env("CLICKHOUSE_ASYNC", False, type_cast=strtobool)

_clickhouse_http_protocol = "http://"
_clickhouse_http_port = "8123"
if CLICKHOUSE_SECURE:
    _clickhouse_http_protocol = "https://"
    _clickhouse_http_port = "8443"

CLICKHOUSE_HTTP_URL = _clickhouse_http_protocol + CLICKHOUSE_HOST + ":" + _clickhouse_http_port + "/"

IS_HEROKU = get_from_env("IS_HEROKU", False, type_cast=strtobool)

# Kafka configs
KAFKA_URL = os.getenv("KAFKA_URL", "kafka://kafka")
KAFKA_HOSTS_LIST = [urlparse(host).netloc for host in KAFKA_URL.split(",")]
KAFKA_HOSTS = ",".join(KAFKA_HOSTS_LIST)
KAFKA_BASE64_KEYS = get_from_env("KAFKA_BASE64_KEYS", False, type_cast=strtobool)

PRIMARY_DB = os.getenv("PRIMARY_DB", RDBMS.POSTGRES)  # type: str

EE_AVAILABLE = False

PLUGIN_SERVER_INGESTION = get_from_env("PLUGIN_SERVER_INGESTION", not TEST, type_cast=strtobool)

# True if ingesting with the plugin server into Postgres, as it's then not possible to calculate the mapping on the fly
ASYNC_EVENT_ACTION_MAPPING = PRIMARY_DB == RDBMS.POSTGRES and get_from_env(
    "ASYNC_EVENT_ACTION_MAPPING", True, type_cast=strtobool
)

ASYNC_EVENT_PROPERTY_USAGE = get_from_env("ASYNC_EVENT_PROPERTY_USAGE", False, type_cast=strtobool)
ACTION_EVENT_MAPPING_INTERVAL_SECONDS = get_from_env("ACTION_EVENT_MAPPING_INTERVAL_SECONDS", 300, type_cast=int)

# Quick-start development settings - unsuitable for production
# See https://docs.djangoproject.com/en/2.2/howto/deployment/checklist/

DEFAULT_SECRET_KEY = "<randomly generated secret key>"

# SECURITY WARNING: keep the secret key used in production secret!
SECRET_KEY = os.getenv("SECRET_KEY", DEFAULT_SECRET_KEY)

ALLOWED_HOSTS = get_list(os.getenv("ALLOWED_HOSTS", "*"))

# Metrics - StatsD
STATSD_HOST = os.getenv("STATSD_HOST")
STATSD_PORT = os.getenv("STATSD_PORT", 8125)
STATSD_PREFIX = os.getenv("STATSD_PREFIX", "")

# django-axes settings to lockout after too many attempts
AXES_ENABLED = get_from_env("AXES_ENABLED", True, type_cast=strtobool)
AXES_FAILURE_LIMIT = int(os.getenv("AXES_FAILURE_LIMIT", 5))
AXES_COOLOFF_TIME = timedelta(minutes=15)
AXES_LOCKOUT_TEMPLATE = "too_many_failed_logins.html"
AXES_META_PRECEDENCE_ORDER = [
    "HTTP_X_FORWARDED_FOR",
    "REMOTE_ADDR",
]

# Application definition

INSTALLED_APPS = [
    "whitenoise.runserver_nostatic",  # makes sure that whitenoise handles static files in development
    "django.contrib.admin",
    "django.contrib.auth",
    "django.contrib.contenttypes",
    "django.contrib.sessions",
    "django.contrib.messages",
    "django.contrib.staticfiles",
    "posthog.apps.PostHogConfig",
    "rest_framework",
    "loginas",
    "corsheaders",
    "social_django",
    "django_filters",
    "axes",
]


MIDDLEWARE = [
    "django.middleware.security.SecurityMiddleware",
    "posthog.middleware.AllowIP",
    "django.contrib.sessions.middleware.SessionMiddleware",
    "posthog.middleware.ToolbarCookieMiddleware",
    "corsheaders.middleware.CorsMiddleware",
    "django.middleware.common.CommonMiddleware",
    "posthog.middleware.CsrfOrKeyViewMiddleware",
    "django.contrib.auth.middleware.AuthenticationMiddleware",
    "django.contrib.messages.middleware.MessageMiddleware",
    "django.middleware.clickjacking.XFrameOptionsMiddleware",
    "whitenoise.middleware.WhiteNoiseMiddleware",
    "axes.middleware.AxesMiddleware",
]

if STATSD_HOST is not None:
    MIDDLEWARE.insert(0, "django_statsd.middleware.StatsdMiddleware")
    MIDDLEWARE.append("django_statsd.middleware.StatsdMiddlewareTimer")

# Append Enterprise Edition as an app if available
try:
    from ee.apps import EnterpriseConfig  # noqa: F401
except ImportError:
    pass
else:
    HOOK_EVENTS: Dict[str, str] = {}
    INSTALLED_APPS.append("rest_hooks")
    INSTALLED_APPS.append("ee.apps.EnterpriseConfig")
    MIDDLEWARE.append("ee.clickhouse.middleware.CHQueries")
    EE_AVAILABLE = True

# Use django-extensions if it exists
try:
    import django_extensions  # noqa: F401
except ImportError:
    pass
else:
    INSTALLED_APPS.append("django_extensions")

INTERNAL_IPS = ["127.0.0.1", "172.18.0.1"]  # Docker IP
CORS_ORIGIN_ALLOW_ALL = True

# Max size of a POST body (for event ingestion)
DATA_UPLOAD_MAX_MEMORY_SIZE = 20971520  # 20 MB

ROOT_URLCONF = "posthog.urls"

TEMPLATES = [
    {
        "BACKEND": "django.template.backends.django.DjangoTemplates",
        "DIRS": ["frontend/dist", "posthog/templates"],
        "APP_DIRS": True,
        "OPTIONS": {
            "context_processors": [
                "django.template.context_processors.debug",
                "django.template.context_processors.request",
                "django.contrib.auth.context_processors.auth",
                "django.contrib.messages.context_processors.messages",
            ],
        },
    },
]

WSGI_APPLICATION = "posthog.wsgi.application"

# Social Auth

SOCIAL_AUTH_POSTGRES_JSONFIELD = True
SOCIAL_AUTH_USER_MODEL = "posthog.User"
SOCIAL_AUTH_REDIRECT_IS_HTTPS = get_from_env("SOCIAL_AUTH_REDIRECT_IS_HTTPS", not DEBUG, type_cast=strtobool)

AUTHENTICATION_BACKENDS = (
    "axes.backends.AxesBackend",
    "social_core.backends.github.GithubOAuth2",
    "social_core.backends.gitlab.GitLabOAuth2",
    "social_core.backends.google.GoogleOAuth2",
    "django.contrib.auth.backends.ModelBackend",
)

SOCIAL_AUTH_PIPELINE = (
    "social_core.pipeline.social_auth.social_details",
    "social_core.pipeline.social_auth.social_uid",
    "social_core.pipeline.social_auth.auth_allowed",
    "social_core.pipeline.social_auth.social_user",
    "social_core.pipeline.social_auth.associate_by_email",
    "posthog.urls.social_create_user",
    "social_core.pipeline.social_auth.associate_user",
    "social_core.pipeline.social_auth.load_extra_data",
    "social_core.pipeline.user.user_details",
)

SOCIAL_AUTH_STRATEGY = "social_django.strategy.DjangoStrategy"
SOCIAL_AUTH_STORAGE = "social_django.models.DjangoStorage"
SOCIAL_AUTH_FIELDS_STORED_IN_SESSION = [
    "invite_id",
    "user_name",
    "email_opt_in",
    "organization_name",
]
SOCIAL_AUTH_GITHUB_SCOPE = ["user:email"]
SOCIAL_AUTH_GITHUB_KEY = os.getenv("SOCIAL_AUTH_GITHUB_KEY")
SOCIAL_AUTH_GITHUB_SECRET = os.getenv("SOCIAL_AUTH_GITHUB_SECRET")

SOCIAL_AUTH_GITLAB_SCOPE = ["read_user"]
SOCIAL_AUTH_GITLAB_KEY = os.getenv("SOCIAL_AUTH_GITLAB_KEY")
SOCIAL_AUTH_GITLAB_SECRET = os.getenv("SOCIAL_AUTH_GITLAB_SECRET")
SOCIAL_AUTH_GITLAB_API_URL = os.getenv("SOCIAL_AUTH_GITLAB_API_URL", "https://gitlab.com")


# See https://docs.djangoproject.com/en/3.1/ref/settings/#std:setting-DATABASE-DISABLE_SERVER_SIDE_CURSORS
DISABLE_SERVER_SIDE_CURSORS = get_from_env("USING_PGBOUNCER", False, type_cast=strtobool)

# Database
# https://docs.djangoproject.com/en/2.2/ref/settings/#databases

if TEST or DEBUG:
    DATABASE_URL = os.getenv("DATABASE_URL", "postgres://localhost:5432/posthog")
else:
    DATABASE_URL = os.getenv("DATABASE_URL", "")

if DATABASE_URL:
    DATABASES = {"default": dj_database_url.config(default=DATABASE_URL, conn_max_age=600)}
    if DISABLE_SERVER_SIDE_CURSORS:
        DATABASES["default"]["DISABLE_SERVER_SIDE_CURSORS"] = True
elif os.getenv("POSTHOG_DB_NAME"):
    DATABASES = {
        "default": {
            "ENGINE": "django.db.backends.postgresql_psycopg2",
            "NAME": get_from_env("POSTHOG_DB_NAME"),
            "USER": os.getenv("POSTHOG_DB_USER", "postgres"),
            "PASSWORD": os.getenv("POSTHOG_DB_PASSWORD", ""),
            "HOST": os.getenv("POSTHOG_POSTGRES_HOST", "localhost"),
            "PORT": os.getenv("POSTHOG_POSTGRES_PORT", "5432"),
            "CONN_MAX_AGE": 0,
            "DISABLE_SERVER_SIDE_CURSORS": DISABLE_SERVER_SIDE_CURSORS,
            "SSL_OPTIONS": {
                "sslmode": os.getenv("POSTHOG_POSTGRES_SSL_MODE", None),
                "sslrootcert": os.getenv("POSTHOG_POSTGRES_CLI_SSL_CA", None),
                "sslcert": os.getenv("POSTHOG_POSTGRES_CLI_SSL_CRT", None),
                "sslkey": os.getenv("POSTHOG_POSTGRES_CLI_SSL_KEY", None),
            },
        }
    }

    ssl_configurations = []
    for ssl_option, value in DATABASES["default"]["SSL_OPTIONS"].items():
        if value:
            ssl_configurations.append("{}={}".format(ssl_option, value))

    if ssl_configurations:
        ssl_configuration = "?{}".format("&".join(ssl_configurations))
    else:
        ssl_configuration = ""

    DATABASE_URL = "postgres://{}{}{}{}:{}/{}{}".format(
        DATABASES["default"]["USER"],
        ":" + DATABASES["default"]["PASSWORD"] if DATABASES["default"]["PASSWORD"] else "",
        "@" if DATABASES["default"]["USER"] or DATABASES["default"]["PASSWORD"] else "",
        DATABASES["default"]["HOST"],
        DATABASES["default"]["PORT"],
        DATABASES["default"]["NAME"],
        ssl_configuration,
    )
else:
    raise ImproperlyConfigured(
        f'The environment vars "DATABASE_URL" or "POSTHOG_DB_NAME" are absolutely required to run this software'
    )


# Broker

# The last case happens when someone upgrades Heroku but doesn't have Redis installed yet. Collectstatic gets called before we can provision Redis.
if TEST or DEBUG or (len(sys.argv) > 1 and sys.argv[1] == "collectstatic"):
    REDIS_URL = os.getenv("REDIS_URL", "redis://localhost/")
else:
    REDIS_URL = os.getenv("REDIS_URL", "")

if not REDIS_URL and get_from_env("POSTHOG_REDIS_HOST", ""):
    REDIS_URL = "redis://:{}@{}:{}/".format(
        os.getenv("POSTHOG_REDIS_PASSWORD", ""),
        os.getenv("POSTHOG_REDIS_HOST", ""),
        os.getenv("POSTHOG_REDIS_PORT", "6379"),
    )

if not REDIS_URL:
    raise ImproperlyConfigured(
        "Env var REDIS_URL or POSTHOG_REDIS_HOST is absolutely required to run this software.\n"
        "If upgrading from PostHog 1.0.10 or earlier, see here: "
        "https://posthog.com/docs/deployment/upgrading-posthog#upgrading-from-before-1011"
    )

# Only listen to the default queue "celery", unless overridden via the cli
# NB! This is set to explicitly exclude the "posthog-plugins" queue, handled by a nodejs process
CELERY_QUEUES = (Queue("celery", Exchange("celery"), "celery"),)
CELERY_DEFAULT_QUEUE = "celery"
CELERY_IMPORTS = ["posthog.tasks.webhooks"]  # required to avoid circular import

if PRIMARY_DB == RDBMS.CLICKHOUSE:
    try:
        from ee.apps import EnterpriseConfig  # noqa: F401
    except ImportError:
        pass
    else:
        CELERY_IMPORTS.append("ee.tasks.webhooks_ee")

CELERY_BROKER_URL = REDIS_URL  # celery connects to redis
CELERY_BEAT_MAX_LOOP_INTERVAL = 30  # sleep max 30sec before checking for new periodic events
CELERY_RESULT_BACKEND = REDIS_URL  # stores results for lookup when processing
CELERY_IGNORE_RESULT = True  # only applies to delay(), must do @shared_task(ignore_result=True) for apply_async
CELERY_RESULT_EXPIRES = timedelta(days=4)  # expire tasks after 4 days instead of the default 1
REDBEAT_LOCK_TIMEOUT = 45  # keep distributed beat lock for 45sec

CACHED_RESULTS_TTL = 7 * 24 * 60 * 60  # how long to keep cached results for
TEMP_CACHE_RESULTS_TTL = 24 * 60 * 60  # how long to keep non dashboard cached results for

# Password validation
# https://docs.djangoproject.com/en/2.2/ref/settings/#auth-password-validators

AUTH_PASSWORD_VALIDATORS = [
    {"NAME": "django.contrib.auth.password_validation.MinimumLengthValidator",},
]


# Internationalization
# https://docs.djangoproject.com/en/2.2/topics/i18n/

LANGUAGE_CODE = "en-us"

TIME_ZONE = "UTC"

USE_I18N = True

USE_L10N = True

USE_TZ = True


# Static files (CSS, JavaScript, Images)
# https://docs.djangoproject.com/en/2.2/howto/static-files/

STATIC_ROOT = os.path.join(BASE_DIR, "staticfiles")
STATIC_URL = "/static/"
STATICFILES_DIRS = [
    os.path.join(BASE_DIR, "frontend/dist"),
]
STATICFILES_STORAGE = "whitenoise.storage.CompressedManifestStaticFilesStorage"

AUTH_USER_MODEL = "posthog.User"

LOGIN_URL = "/login"
LOGOUT_URL = "/logout"
LOGIN_REDIRECT_URL = "/"
AUTO_LOGIN = get_from_env("AUTO_LOGIN", False, type_cast=strtobool)
APPEND_SLASH = False
CORS_URLS_REGEX = r"^/api/.*$"

REST_FRAMEWORK = {
    "DEFAULT_AUTHENTICATION_CLASSES": [
        "posthog.auth.PersonalAPIKeyAuthentication",
        "rest_framework.authentication.BasicAuthentication",
        "rest_framework.authentication.SessionAuthentication",
    ],
    "DEFAULT_PAGINATION_CLASS": "rest_framework.pagination.LimitOffsetPagination",
    "DEFAULT_PERMISSION_CLASSES": ["rest_framework.permissions.IsAuthenticated"],
    "PAGE_SIZE": 100,
    "EXCEPTION_HANDLER": "exceptions_hog.exception_handler",
}

EXCEPTIONS_HOG = {
    "EXCEPTION_REPORTING": "posthog.utils.exception_reporting",
}

# Email
EMAIL_ENABLED = get_from_env("EMAIL_ENABLED", True, type_cast=strtobool)
EMAIL_HOST = os.getenv("EMAIL_HOST", None)
EMAIL_PORT = os.getenv("EMAIL_PORT", "25")
EMAIL_HOST_USER = os.getenv("EMAIL_HOST_USER")
EMAIL_HOST_PASSWORD = os.getenv("EMAIL_HOST_PASSWORD")
EMAIL_USE_TLS = get_from_env("EMAIL_USE_TLS", False, type_cast=strtobool)
EMAIL_USE_SSL = get_from_env("EMAIL_USE_SSL", False, type_cast=strtobool)
DEFAULT_FROM_EMAIL = os.getenv("EMAIL_DEFAULT_FROM", os.getenv("DEFAULT_FROM_EMAIL", "root@localhost"))
EMAIL_REPLY_TO = os.getenv("EMAIL_REPLY_TO")

MULTI_TENANCY = False  # overriden by posthog-cloud

CACHES = {
    "default": {
        "BACKEND": "django_redis.cache.RedisCache",
        "LOCATION": REDIS_URL,
        "OPTIONS": {"CLIENT_CLASS": "django_redis.client.DefaultClient"},
        "KEY_PREFIX": "posthog",
    }
}

if TEST:
    CACHES["default"] = {
        "BACKEND": "django.core.cache.backends.locmem.LocMemCache",
    }

    import celery

    celery.current_app.conf.CELERY_ALWAYS_EAGER = True
    celery.current_app.conf.CELERY_EAGER_PROPAGATES_EXCEPTIONS = True


def add_recorder_js_headers(headers, path, url):
    if url.endswith("/recorder.js"):
        headers["Cache-Control"] = "max-age=31536000, public"


WHITENOISE_ADD_HEADERS_FUNCTION = add_recorder_js_headers

if DEBUG and not TEST:
    print_warning(
        (
            "️Environment variable DEBUG is set - PostHog is running in DEVELOPMENT MODE!",
            "Be sure to unset DEBUG if this is supposed to be a PRODUCTION ENVIRONMENT!",
        )
    )

    # Load debug_toolbar if we can
    try:
        import debug_toolbar  # noqa: F401
    except ImportError:
        pass
    else:
        INSTALLED_APPS.append("debug_toolbar")
        MIDDLEWARE.append("debug_toolbar.middleware.DebugToolbarMiddleware")

if not DEBUG and not TEST and SECRET_KEY == DEFAULT_SECRET_KEY:
    print_warning(
        (
            "You are using the default SECRET_KEY in a production environment!",
            "For the safety of your instance, you must generate and set a unique key.",
            "More information on https://posthog.com/docs/deployment/securing-posthog#secret-key",
        )
    )
    sys.exit("[ERROR] Default SECRET_KEY in production. Stopping Django server…\n")


def show_toolbar(request):
    return (
        request.path.startswith("/api/")
        or request.path.startswith("/decide/")
        or request.path.startswith("/e/")
        or request.path.startswith("/__debug__")
    )


DEBUG_TOOLBAR_CONFIG = {
    "SHOW_TOOLBAR_CALLBACK": "posthog.settings.show_toolbar",
}

# Extend and override these settings with EE's ones
if "ee.apps.EnterpriseConfig" in INSTALLED_APPS:
    from ee.settings import *  # noqa: F401, F403


# TODO: Temporary
EMAIL_REPORTS_ENABLED: bool = get_from_env("EMAIL_REPORTS_ENABLED", False, type_cast=strtobool)

LOGGING = {
    "version": 1,
    "disable_existing_loggers": False,
    "handlers": {"console": {"class": "logging.StreamHandler",},},
    "root": {"handlers": ["console"], "level": os.getenv("DJANGO_LOG_LEVEL", "WARNING")},
    "loggers": {
        "django": {"handlers": ["console"], "level": os.getenv("DJANGO_LOG_LEVEL", "WARNING"), "propagate": True,},
        "axes": {"handlers": ["console"], "level": "WARNING", "propagate": False},
        "statsd": {"handlers": ["console"], "level": "WARNING", "propagate": True,},
    },
}<|MERGE_RESOLUTION|>--- conflicted
+++ resolved
@@ -111,18 +111,14 @@
 if get_from_env("DISABLE_SECURE_SSL_REDIRECT", False, type_cast=strtobool):
     SECURE_SSL_REDIRECT = False
 
-<<<<<<< HEAD
-
-# IP block settings
-ALLOWED_IP_BLOCKS = get_list(os.getenv("ALLOWED_IP_BLOCKS", ""))
+
+# Proxy settings
+IS_BEHIND_PROXY = get_from_env("IS_BEHIND_PROXY", False, type_cast=strtobool)
 TRUSTED_PROXIES = os.getenv("TRUSTED_PROXIES", None)
 TRUST_ALL_PROXIES = os.getenv("TRUST_ALL_PROXIES", False)
 
-if get_from_env("IS_BEHIND_PROXY", False, type_cast=strtobool):
-=======
-IS_BEHIND_PROXY = get_from_env("IS_BEHIND_PROXY", False, type_cast=strtobool)
+
 if IS_BEHIND_PROXY:
->>>>>>> a8838701
     USE_X_FORWARDED_HOST = True
     SECURE_PROXY_SSL_HEADER = ("HTTP_X_FORWARDED_PROTO", "https")
 
@@ -135,6 +131,8 @@
             )
         )
 
+# IP Block settings
+ALLOWED_IP_BLOCKS = get_list(os.getenv("ALLOWED_IP_BLOCKS", ""))
 
 # Clickhouse Settings
 CLICKHOUSE_TEST_DB = "posthog_test"
