from celery import shared_task
from posthog.models import Person, Element, Event, Team, PersonDistinctId
from typing import Union, Dict, Optional
from dateutil.relativedelta import relativedelta
from dateutil import parser
from sentry_sdk import capture_exception

from django.db import IntegrityError
import datetime

def _alias(previous_distinct_id: str, distinct_id: str, team_id: int, retry_if_failed:bool = True) -> None:
    old_person: Optional[Person] = None
    new_person: Optional[Person] = None

    try:
        old_person = Person.objects.get(team_id=team_id, persondistinctid__distinct_id=previous_distinct_id)
    except Person.DoesNotExist:
        pass

    try:
        new_person = Person.objects.get(team_id=team_id, persondistinctid__distinct_id=distinct_id)
    except Person.DoesNotExist:
        pass

    if old_person and not new_person:
        try:
            old_person.add_distinct_id(distinct_id)
        # Catch race case when somebody already added this distinct_id between .get and .add_distinct_id
        except IntegrityError:
            if retry_if_failed:  # run everything again to merge the users if needed
                _alias(previous_distinct_id, distinct_id, team_id, False)
        return

    if not old_person and new_person:
        try:
            new_person.add_distinct_id(previous_distinct_id)
        # Catch race case when somebody already added this distinct_id between .get and .add_distinct_id
        except IntegrityError:
            if retry_if_failed:  # run everything again to merge the users if needed
                _alias(previous_distinct_id, distinct_id, team_id, False)
        return

    if not old_person and not new_person:
        try:
            Person.objects.create(team_id=team_id, distinct_ids=[str(distinct_id), str(previous_distinct_id)])
        # Catch race condition where in between getting and creating, another request already created this user.
        except IntegrityError:
            if retry_if_failed:
                # try once more, probably one of the two persons exists now
                _alias(previous_distinct_id, distinct_id, team_id, False)
        return

    if old_person and new_person:
        if old_person == new_person:
            return

        new_person.properties = {**old_person.properties, **new_person.properties}
        new_person.save()

        old_person_distinct_ids = PersonDistinctId.objects.filter(person=old_person, team_id=team_id)

        for person_distinct_id in old_person_distinct_ids:
            person_distinct_id.person = new_person
            person_distinct_id.save()

        old_person.delete()

def _store_names_and_properties(team: Team, event: str, properties: Dict) -> None:
<<<<<<< HEAD
=======
    # In _capture we only prefetch a couple of fields in Team to avoid fetching too much data
>>>>>>> 212bae8e
    save = False
    if event not in team.event_names:
        save = True
        team.event_names.append(event)
    for key in properties.keys():
        if key not in team.event_properties:
            team.event_properties.append(key)
            save = True
    if save:
        team.save()

def _capture(ip: str, site_url: str, team_id: int, event: str, distinct_id: str, properties: Dict, timestamp: Union[datetime.datetime, str]) -> None:
    elements = properties.get('$elements')
    elements_list = None
    if elements:
        del properties['$elements']
        elements_list = [
            Element(
                text=el.get('$el_text'),
                tag_name=el['tag_name'],
                href=el.get('attr__href'),
                attr_class=el['attr__class'].split(' ') if el.get('attr__class') else None,
                attr_id=el.get('attr__id'),
                nth_child=el.get('nth_child'),
                nth_of_type=el.get('nth_of_type'),
                attributes={key: value for key, value in el.items() if key.startswith('attr__')},
                order=index
            ) for index, el in enumerate(elements)
        ]
    properties["$ip"] = ip
    team = Team.objects.only('slack_incoming_webhook', 'event_names', 'event_properties').get(pk=team_id)

    Event.objects.create(
        event=event,
        distinct_id=distinct_id,
        properties=properties,
        team=team,
        site_url=site_url,
        **({'timestamp': timestamp} if timestamp else {}),
        **({'elements': elements_list} if elements_list else {})
    )
    _store_names_and_properties(team=team, event=event, properties=properties)
    # try to create a new person
    try:
        Person.objects.create(team_id=team_id, distinct_ids=[str(distinct_id)])
    except IntegrityError: 
        pass # person already exists, which is fine

def _update_person_properties(team_id: int, distinct_id: str, properties: Dict) -> None:
    try:
        person = Person.objects.get(team_id=team_id, persondistinctid__distinct_id=str(distinct_id))
    except Person.DoesNotExist:
        try:
            person = Person.objects.create(team_id=team_id, distinct_ids=[str(distinct_id)])
        # Catch race condition where in between getting and creating, another request already created this user.
        except:
            person = Person.objects.get(team_id=team_id, persondistinctid__distinct_id=str(distinct_id))
    person.properties.update(properties)
    person.save()

def _handle_timestamp(data: dict, now: str, sent_at: Optional[str]) -> Union[datetime.datetime, str]:
    if data.get('timestamp'):
        if sent_at:
            # sent_at - timestamp == now - x
            # x = now + (timestamp - sent_at)
            try:
                # timestamp and sent_at must both be in the same format: either both with or both without timezones
                # otherwise we can't get a diff to add to now
                return parser.isoparse(now) + (parser.isoparse(data['timestamp']) - parser.isoparse(sent_at))
            except TypeError as e:
                capture_exception(e)

        return data['timestamp']
    now_datetime = parser.isoparse(now)
    if data.get('offset'):
        return now_datetime - relativedelta(microseconds=data['offset'] * 1000)
    return now_datetime

@shared_task
def process_event(distinct_id: str, ip: str, site_url: str, data: dict, team_id: int, now: str, sent_at: Optional[str]) -> None:
    if data['event'] == '$create_alias':
        _alias(previous_distinct_id=data['properties']['alias'], distinct_id=distinct_id, team_id=team_id)

    if data['event'] == '$identify' and data.get('properties') and data['properties'].get('$anon_distinct_id'):
        _alias(previous_distinct_id=data['properties']['$anon_distinct_id'], distinct_id=distinct_id, team_id=team_id)

    if data['event'] == '$identify' and data.get('$set'):
        _update_person_properties(team_id=team_id, distinct_id=distinct_id, properties=data['$set'])

    _capture(
        ip=ip,
        site_url=site_url,
        team_id=team_id,
        event=data['event'],
        distinct_id=distinct_id,
        properties=data.get('properties', data.get('$set', {})),
        timestamp=_handle_timestamp(data, now, sent_at)
    )<|MERGE_RESOLUTION|>--- conflicted
+++ resolved
@@ -66,10 +66,7 @@
         old_person.delete()
 
 def _store_names_and_properties(team: Team, event: str, properties: Dict) -> None:
-<<<<<<< HEAD
-=======
     # In _capture we only prefetch a couple of fields in Team to avoid fetching too much data
->>>>>>> 212bae8e
     save = False
     if event not in team.event_names:
         save = True
