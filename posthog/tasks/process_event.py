--- conflicted
+++ resolved
@@ -195,14 +195,12 @@
         if data.get("$set"):
             _update_person_properties(team_id=team_id, distinct_id=distinct_id, properties=data["$set"])
 
-<<<<<<< HEAD
     if not Event.objects.filter(team_id=team_id).exists():
         # Capture first event for the team
         for user in Team.objects.get(pk=team_id).users.all():
             posthoganalytics.capture(user.distinct_id, "first event ingested")
-=======
+
     properties = data.get("properties", data.get("$set", {}))
->>>>>>> 764bdbd0
 
     _capture(
         ip=ip,
