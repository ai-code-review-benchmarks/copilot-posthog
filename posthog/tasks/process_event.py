import datetime
from numbers import Number
from typing import Dict, Optional, Tuple, Union

import posthoganalytics
from celery import shared_task
from dateutil import parser
from dateutil.relativedelta import relativedelta
from django.db import IntegrityError
from sentry_sdk import capture_exception

from posthog.models import Element, Event, Person, SessionRecordingEvent, Team, User


@shared_task(name="process_event_with_plugins", ignore_result=True)
def process_event_with_plugins(
    distinct_id: str, ip: str, site_url: str, data: dict, team_id: int, now: str, sent_at: Optional[str]
) -> None:
    # If settings.PLUGINS_ENABLED, this task will be sent to the "posthog-plugins" queue, handled by the nodejs process.
    # If we're here, it means nodejs plugins are disabled. Pass the event along.
    process_event(
        distinct_id=distinct_id, ip=ip, site_url=site_url, data=data, team_id=team_id, now=now, sent_at=sent_at
    )


def _alias(previous_distinct_id: str, distinct_id: str, team_id: int, retry_if_failed: bool = True,) -> None:
    old_person: Optional[Person] = None
    new_person: Optional[Person] = None

    try:
        old_person = Person.objects.get(
            team_id=team_id, persondistinctid__team_id=team_id, persondistinctid__distinct_id=previous_distinct_id
        )
    except Person.DoesNotExist:
        pass

    try:
        new_person = Person.objects.get(
            team_id=team_id, persondistinctid__team_id=team_id, persondistinctid__distinct_id=distinct_id
        )
    except Person.DoesNotExist:
        pass

    if old_person and not new_person:
        try:
            old_person.add_distinct_id(distinct_id)
        # Catch race case when somebody already added this distinct_id between .get and .add_distinct_id
        except IntegrityError:
            if retry_if_failed:  # run everything again to merge the users if needed
                _alias(previous_distinct_id, distinct_id, team_id, False)
        return

    if not old_person and new_person:
        try:
            new_person.add_distinct_id(previous_distinct_id)
        # Catch race case when somebody already added this distinct_id between .get and .add_distinct_id
        except IntegrityError:
            if retry_if_failed:  # run everything again to merge the users if needed
                _alias(previous_distinct_id, distinct_id, team_id, False)
        return

    if not old_person and not new_person:
        try:
            Person.objects.create(
                team_id=team_id, distinct_ids=[str(distinct_id), str(previous_distinct_id)],
            )
        # Catch race condition where in between getting and creating, another request already created this user.
        except IntegrityError:
            if retry_if_failed:
                # try once more, probably one of the two persons exists now
                _alias(previous_distinct_id, distinct_id, team_id, False)
        return

    if old_person and new_person and old_person != new_person:
        new_person.merge_people([old_person])


def store_names_and_properties(team: Team, event: str, properties: Dict) -> None:
    # In _capture we only prefetch a couple of fields in Team to avoid fetching too much data
    save = False
    if not team.ingested_event:
        # First event for the team captured
        for user in Team.objects.get(pk=team.pk).users.all():
            posthoganalytics.capture(user.distinct_id, "first team event ingested", {"team": str(team.uuid)})

        team.ingested_event = True
        save = True
    if event not in team.event_names:
        save = True
        team.event_names.append(event)
    for key, value in properties.items():
        if key not in team.event_properties:
            team.event_properties.append(key)
            save = True
        if isinstance(value, Number) and key not in team.event_properties_numerical:
            team.event_properties_numerical.append(key)
            save = True
    if save:
        team.save()


def _capture(
    ip: str,
    site_url: str,
    team_id: int,
    event: str,
    distinct_id: str,
    properties: Dict,
    timestamp: Union[datetime.datetime, str],
) -> None:
    elements = properties.get("$elements")
    elements_list = None
    if elements:
        del properties["$elements"]
        elements_list = [
            Element(
                text=el["$el_text"][0:400] if el.get("$el_text") else None,
                tag_name=el["tag_name"],
                href=el["attr__href"][0:2048] if el.get("attr__href") else None,
                attr_class=el["attr__class"].split(" ") if el.get("attr__class") else None,
                attr_id=el.get("attr__id"),
                nth_child=el.get("nth_child"),
                nth_of_type=el.get("nth_of_type"),
                attributes={key: value for key, value in el.items() if key.startswith("attr__")},
            )
            for index, el in enumerate(elements)
        ]

    team = Team.objects.only(
        "slack_incoming_webhook", "event_names", "event_properties", "anonymize_ips", "ingested_event",
    ).get(pk=team_id)

    if not team.anonymize_ips and "$ip" not in properties:
        properties["$ip"] = ip

    Event.objects.create(
        event=event,
        distinct_id=distinct_id,
        properties=properties,
        team=team,
        site_url=site_url,
        **({"timestamp": timestamp} if timestamp else {}),
        **({"elements": elements_list} if elements_list else {})
    )
    store_names_and_properties(team=team, event=event, properties=properties)
    if not Person.objects.distinct_ids_exist(team_id=team_id, distinct_ids=[str(distinct_id)]):
        # Catch race condition where in between getting and creating,
        # another request already created this user
        try:
            Person.objects.create(team_id=team_id, distinct_ids=[str(distinct_id)])
        except IntegrityError:
            pass


def get_or_create_person(team_id: int, distinct_id: str) -> Tuple[Person, bool]:
    person: Person
    created = False

    if not Person.objects.distinct_ids_exist(team_id=team_id, distinct_ids=[str(distinct_id)]):
        try:
            person = Person.objects.create(team_id=team_id, distinct_ids=[str(distinct_id)])
            created = True
        except IntegrityError:
            person = Person.objects.get(
                team_id=team_id, persondistinctid__team_id=team_id, persondistinctid__distinct_id=str(distinct_id)
            )
            created = False
    else:
        person = Person.objects.get(
            team_id=team_id, persondistinctid__team_id=team_id, persondistinctid__distinct_id=str(distinct_id)
        )
        created = False

    return person, created


def _update_person_properties(team_id: int, distinct_id: str, properties: Dict) -> None:
    try:
        person = Person.objects.get(
            team_id=team_id, persondistinctid__team_id=team_id, persondistinctid__distinct_id=str(distinct_id)
        )
    except Person.DoesNotExist:
        try:
            person = Person.objects.create(team_id=team_id, distinct_ids=[str(distinct_id)])
        # Catch race condition where in between getting and creating, another request already created this person
        except:
            person = Person.objects.get(
                team_id=team_id, persondistinctid__team_id=team_id, persondistinctid__distinct_id=str(distinct_id)
            )
    person.properties.update(properties)
    person.save()


def _set_is_identified(team_id: int, distinct_id: str, is_identified: bool = True) -> None:
    try:
        person = Person.objects.get(
            team_id=team_id, persondistinctid__team_id=team_id, persondistinctid__distinct_id=str(distinct_id)
        )
    except Person.DoesNotExist:
        try:
            person = Person.objects.create(team_id=team_id, distinct_ids=[str(distinct_id)])
        # Catch race condition where in between getting and creating, another request already created this person
        except:
            person = Person.objects.get(
                team_id=team_id, persondistinctid__team_id=team_id, persondistinctid__distinct_id=str(distinct_id)
            )
    if not person.is_identified:
        person.is_identified = is_identified
        person.save()


def _store_session_recording_event(
    team_id: int, distinct_id: str, session_id: str, timestamp: Union[datetime.datetime, str], snapshot_data: dict
) -> None:
    SessionRecordingEvent.objects.create(
        team_id=team_id,
        distinct_id=distinct_id,
        session_id=session_id,
        timestamp=timestamp,
        snapshot_data=snapshot_data,
    )


def handle_timestamp(data: dict, now: str, sent_at: Optional[str]) -> datetime.datetime:
    if data.get("timestamp"):
        if sent_at:
            # sent_at - timestamp == now - x
            # x = now + (timestamp - sent_at)
            try:
                # timestamp and sent_at must both be in the same format: either both with or both without timezones
                # otherwise we can't get a diff to add to now
                return parser.isoparse(now) + (parser.isoparse(data["timestamp"]) - parser.isoparse(sent_at))
            except TypeError as e:
                capture_exception(e)
        return parser.isoparse(data["timestamp"])
    now_datetime = parser.parse(now)
    if data.get("offset"):
        return now_datetime - relativedelta(microseconds=data["offset"] * 1000)
    return now_datetime


<<<<<<< HEAD
@shared_task(name="process_event", ignore_result=True)
def process_event(
    distinct_id: str, ip: str, site_url: str, data: dict, team_id: int, now: str, sent_at: Optional[str],
) -> None:
    if data["event"] == "$create_alias":
=======
def handle_identify_or_alias(event: str, properties: dict, distinct_id: str, team_id: int) -> None:
    if event == "$create_alias":
>>>>>>> d8f9d491
        _alias(
            previous_distinct_id=properties["alias"], distinct_id=distinct_id, team_id=team_id,
        )
    elif event == "$identify":
        if properties.get("$anon_distinct_id"):
            _alias(
                previous_distinct_id=properties["$anon_distinct_id"], distinct_id=distinct_id, team_id=team_id,
            )
        if properties.get("$set"):
            _update_person_properties(team_id=team_id, distinct_id=distinct_id, properties=properties["$set"])
        _set_is_identified(team_id=team_id, distinct_id=distinct_id)


@shared_task(ignore_result=True)
def process_event(
    distinct_id: str, ip: str, site_url: str, data: dict, team_id: int, now: str, sent_at: Optional[str],
) -> None:
    properties = data.get("properties", {})
    if data.get("$set"):
        properties["$set"] = data["$set"]

    handle_identify_or_alias(data["event"], properties, distinct_id, team_id)

    if data["event"] == "$snapshot":
        _store_session_recording_event(
            team_id=team_id,
            distinct_id=distinct_id,
            session_id=data["properties"]["$session_id"],
            timestamp=handle_timestamp(data, now, sent_at),
            snapshot_data=data["properties"]["$snapshot_data"],
        )
        return

<<<<<<< HEAD
    properties = data.get("properties", data.get("$set", {}))
    event = data["event"]

    if event:
        _capture(
            ip=ip,
            site_url=site_url,
            team_id=team_id,
            event=event,
            distinct_id=distinct_id,
            properties=properties,
            timestamp=handle_timestamp(data, now, sent_at),
        )
=======
    _capture(
        ip=ip,
        site_url=site_url,
        team_id=team_id,
        event=data["event"],
        distinct_id=distinct_id,
        properties=properties,
        timestamp=handle_timestamp(data, now, sent_at),
    )
>>>>>>> d8f9d491
<|MERGE_RESOLUTION|>--- conflicted
+++ resolved
@@ -14,6 +14,17 @@
 
 @shared_task(name="process_event_with_plugins", ignore_result=True)
 def process_event_with_plugins(
+    distinct_id: str, ip: str, site_url: str, data: dict, team_id: int, now: str, sent_at: Optional[str]
+) -> None:
+    # If settings.PLUGINS_ENABLED, this task will be sent to the "posthog-plugins" queue, handled by the nodejs process.
+    # If we're here, it means nodejs plugins are disabled. Pass the event along.
+    process_event(
+        distinct_id=distinct_id, ip=ip, site_url=site_url, data=data, team_id=team_id, now=now, sent_at=sent_at
+    )
+
+
+@shared_task(name="process_event_ee_with_plugins", ignore_result=True)
+def process_event_ee_with_plugins(
     distinct_id: str, ip: str, site_url: str, data: dict, team_id: int, now: str, sent_at: Optional[str]
 ) -> None:
     # If settings.PLUGINS_ENABLED, this task will be sent to the "posthog-plugins" queue, handled by the nodejs process.
@@ -239,16 +250,8 @@
     return now_datetime
 
 
-<<<<<<< HEAD
-@shared_task(name="process_event", ignore_result=True)
-def process_event(
-    distinct_id: str, ip: str, site_url: str, data: dict, team_id: int, now: str, sent_at: Optional[str],
-) -> None:
-    if data["event"] == "$create_alias":
-=======
 def handle_identify_or_alias(event: str, properties: dict, distinct_id: str, team_id: int) -> None:
     if event == "$create_alias":
->>>>>>> d8f9d491
         _alias(
             previous_distinct_id=properties["alias"], distinct_id=distinct_id, team_id=team_id,
         )
@@ -262,7 +265,7 @@
         _set_is_identified(team_id=team_id, distinct_id=distinct_id)
 
 
-@shared_task(ignore_result=True)
+@shared_task(name="process_event", ignore_result=True)
 def process_event(
     distinct_id: str, ip: str, site_url: str, data: dict, team_id: int, now: str, sent_at: Optional[str],
 ) -> None:
@@ -282,21 +285,6 @@
         )
         return
 
-<<<<<<< HEAD
-    properties = data.get("properties", data.get("$set", {}))
-    event = data["event"]
-
-    if event:
-        _capture(
-            ip=ip,
-            site_url=site_url,
-            team_id=team_id,
-            event=event,
-            distinct_id=distinct_id,
-            properties=properties,
-            timestamp=handle_timestamp(data, now, sent_at),
-        )
-=======
     _capture(
         ip=ip,
         site_url=site_url,
@@ -305,5 +293,4 @@
         distinct_id=distinct_id,
         properties=properties,
         timestamp=handle_timestamp(data, now, sent_at),
-    )
->>>>>>> d8f9d491
+    )