from typing import Optional
from unittest.mock import MagicMock, patch
from datetime import datetime

from freezegun import freeze_time

from posthog.models.alert import AlertCheck
from posthog.models.instance_setting import set_instance_setting
from posthog.tasks.alerts.utils import send_notifications_for_breaches, trigger_alert_hog_functions
from posthog.cdp.internal_events import InternalEventEvent
from posthog.tasks.alerts.checks import check_alert
from posthog.test.base import APIBaseTest, _create_event, flush_persons_and_events, ClickhouseDestroyTablesMixin
from posthog.api.test.dashboards import DashboardAPI
from posthog.schema import ChartDisplayType, EventsNode, TrendsQuery, TrendsFilter, AlertState, TrendsFormulaNode
from posthog.tasks.test.utils_email_tests import mock_email_messages
from posthog.models import AlertConfiguration


@freeze_time("2024-06-02T08:55:00.000Z")
@patch("posthog.tasks.alerts.checks.send_notifications_for_errors")
@patch("posthog.tasks.alerts.checks.send_notifications_for_breaches")
class TestAlertChecks(APIBaseTest, ClickhouseDestroyTablesMixin):
    def setUp(self) -> None:
        super().setUp()

        set_instance_setting("EMAIL_HOST", "fake_host")
        set_instance_setting("EMAIL_ENABLED", True)

        self.dashboard_api = DashboardAPI(self.client, self.team, self.assertEqual)

        query_dict = TrendsQuery(
            series=[
                EventsNode(
                    event="$pageview",
                ),
            ],
            trendsFilter=TrendsFilter(display=ChartDisplayType.BOLD_NUMBER),
        ).model_dump()

        self.insight = self.dashboard_api.create_insight(
            data={
                "name": "insight",
                "query": query_dict,
            }
        )[1]

        self.alert = self.client.post(
            f"/api/projects/{self.team.id}/alerts",
            data={
                "name": "alert name",
                "insight": self.insight["id"],
                "subscribed_users": [self.user.id],
                "calculation_interval": "daily",
                "config": {
                    "type": "TrendsAlertConfig",
                    "series_index": 0,
                },
                "condition": {"type": "absolute_value"},
                "threshold": {"configuration": {"type": "absolute", "bounds": {}}},
            },
        ).json()

    def set_thresholds(self, lower: Optional[int] = None, upper: Optional[int] = None) -> None:
        self.client.patch(
            f"/api/projects/{self.team.id}/alerts/{self.alert['id']}",
            data={"threshold": {"configuration": {"type": "absolute", "bounds": {"lower": lower, "upper": upper}}}},
        )

    def skip_weekend(self, skip: bool) -> None:
        self.client.patch(
            f"/api/projects/{self.team.id}/alerts/{self.alert['id']}",
            data={"skip_weekend": skip},
        )

    def get_breach_description(self, mock_send_notifications_for_breaches: MagicMock, call_index: int) -> list[str]:
        return mock_send_notifications_for_breaches.call_args_list[call_index].args[1]

    def test_alert_is_not_triggered_when_disabled(
        self, mock_send_notifications_for_breaches: MagicMock, mock_send_errors: MagicMock
    ) -> None:
        self.set_thresholds(lower=1)

        self.client.patch(f"/api/projects/{self.team.id}/alerts/{self.alert['id']}", data={"enabled": False})

        check_alert(self.alert["id"])

        assert mock_send_notifications_for_breaches.call_count == 0

    def test_alert_is_triggered_for_values_above_higher_threshold(
        self, mock_send_notifications_for_breaches: MagicMock, mock_send_errors: MagicMock
    ) -> None:
        self.set_thresholds(upper=0)

        with freeze_time("2024-06-02T07:55:00.000Z"):
            _create_event(
                team=self.team,
                event="$pageview",
                distinct_id="1",
            )
            flush_persons_and_events()

        check_alert(self.alert["id"])

        assert mock_send_notifications_for_breaches.call_count == 1
        alert = mock_send_notifications_for_breaches.call_args_list[0].args[0]
        assert str(alert.id) == self.alert["id"]

        anomalies_descriptions = self.get_breach_description(mock_send_notifications_for_breaches, call_index=0)
        assert len(anomalies_descriptions) == 1
        assert (
            "The insight value ($pageview) for current interval (1) is more than upper threshold (0.0)"
            in anomalies_descriptions[0]
        )

    def test_alert_is_not_triggered_for_events_beyond_interval(
        self, mock_send_notifications_for_breaches: MagicMock, mock_send_errors: MagicMock
    ) -> None:
        self.set_thresholds(upper=0)

        with freeze_time("2024-05-02T07:55:00.000Z"):
            _create_event(
                team=self.team,
                event="$pageview",
                distinct_id="1",
            )
            flush_persons_and_events()

        check_alert(self.alert["id"])

        assert mock_send_notifications_for_breaches.call_count == 0

    def test_alert_is_triggered_for_value_below_lower_threshold(
        self, mock_send_notifications_for_breaches: MagicMock, mock_send_errors: MagicMock
    ) -> None:
        self.set_thresholds(lower=1)

        check_alert(self.alert["id"])

        assert mock_send_notifications_for_breaches.call_count == 1
        anomalies = self.get_breach_description(mock_send_notifications_for_breaches, call_index=0)
        assert "The insight value ($pageview) for current interval (0) is less than lower threshold (1.0)" in anomalies

    def test_alert_triggers_but_does_not_send_notification_during_firing(
        self, mock_send_notifications_for_breaches: MagicMock, mock_send_errors: MagicMock
    ) -> None:
        self.set_thresholds(lower=1)

        # no events so this should fire
        check_alert(self.alert["id"])

        assert mock_send_notifications_for_breaches.call_count == 1
        alert = AlertCheck.objects.filter(alert_configuration=self.alert["id"]).latest("created_at")
        assert alert.state == AlertState.FIRING

        with freeze_time("2024-06-02T09:00:00.000Z"):
            check_alert(self.alert["id"])

            assert mock_send_notifications_for_breaches.call_count == 1
            alert = AlertCheck.objects.filter(alert_configuration=self.alert["id"]).latest("created_at")
            assert alert.state == AlertState.FIRING

        # move to next interval - next day
        with freeze_time("2024-06-03T09:55:00.000Z"):
            self.set_thresholds(lower=0)

            check_alert(self.alert["id"])

            assert mock_send_notifications_for_breaches.call_count == 1
            assert (
                AlertCheck.objects.filter(alert_configuration=self.alert["id"]).latest("created_at").state
                == AlertState.NOT_FIRING
            )

        with freeze_time("2024-06-04T11:00:00.000Z"):
            self.set_thresholds(lower=1)

            check_alert(self.alert["id"])

            assert mock_send_notifications_for_breaches.call_count == 2
            assert (
                AlertCheck.objects.filter(alert_configuration=self.alert["id"]).latest("created_at").state
                == AlertState.FIRING
            )

        # test clean up old checks (> 14 days)
        with freeze_time("2024-06-20T11:00:00.000Z"):
            AlertCheck.clean_up_old_checks()
            assert AlertCheck.objects.filter(alert_configuration=self.alert["id"]).count() == 0

    def test_alert_is_set_to_not_firing_when_disabled(
        self, mock_send_notifications_for_breaches: MagicMock, mock_send_errors: MagicMock
    ) -> None:
        self.set_thresholds(lower=1)

        check_alert(self.alert["id"])

        assert mock_send_notifications_for_breaches.call_count == 1
        assert (
            AlertCheck.objects.filter(alert_configuration=self.alert["id"]).latest("created_at").state
            == AlertState.FIRING
        )

        self.client.patch(f"/api/projects/{self.team.id}/alerts/{self.alert['id']}", data={"enabled": False})

        # Check that the alert is set to inactive and checks are not triggered
        check_alert(self.alert["id"])

        assert mock_send_notifications_for_breaches.call_count == 1
        assert AlertConfiguration.objects.get(pk=self.alert["id"]).state == AlertState.NOT_FIRING

    def test_alert_is_set_to_not_firing_when_threshold_changes(
        self, mock_send_notifications_for_breaches: MagicMock, mock_send_errors: MagicMock
    ) -> None:
        self.set_thresholds(lower=1)

        check_alert(self.alert["id"])

        assert mock_send_notifications_for_breaches.call_count == 1
        assert (
            AlertCheck.objects.filter(alert_configuration=self.alert["id"]).latest("created_at").state
            == AlertState.FIRING
        )

        self.set_thresholds(lower=2)

        assert AlertConfiguration.objects.get(pk=self.alert["id"]).state == AlertState.NOT_FIRING

    def test_alert_is_not_triggered_for_normal_values(
        self, mock_send_notifications_for_breaches: MagicMock, mock_send_errors: MagicMock
    ) -> None:
        self.set_thresholds(lower=0, upper=1)

        check_alert(self.alert["id"])

        assert mock_send_notifications_for_breaches.call_count == 0

    def test_send_error_while_calculating(
        self, _mock_send_notifications_for_breaches: MagicMock, mock_send_notifications_for_errors: MagicMock
    ) -> None:
        with patch(
            "posthog.tasks.alerts.trends.calculate_for_query_based_insight"
        ) as mock_calculate_for_query_based_insight:
            mock_calculate_for_query_based_insight.side_effect = Exception("Some error")

            with freeze_time("2024-06-02T09:00:00.000Z"):
                check_alert(self.alert["id"])
                assert mock_send_notifications_for_errors.call_count == 1

                latest_alert_check = AlertCheck.objects.filter(alert_configuration=self.alert["id"]).latest(
                    "created_at"
                )

                error_message = latest_alert_check.error["message"]
                assert "Some error" in error_message

    def test_error_while_calculating_on_alert_in_firing_state(
        self, mock_send_notifications_for_breaches: MagicMock, mock_send_notifications_for_errors: MagicMock
    ) -> None:
        self.set_thresholds(lower=1)
        check_alert(self.alert["id"])
        assert mock_send_notifications_for_breaches.call_count == 1
        assert mock_send_notifications_for_errors.call_count == 0

        latest_alert_check = AlertCheck.objects.filter(alert_configuration=self.alert["id"]).latest("created_at")
        assert latest_alert_check.state == AlertState.FIRING
        assert latest_alert_check.error is None

        with patch(
            "posthog.tasks.alerts.trends.calculate_for_query_based_insight"
        ) as mock_calculate_for_query_based_insight:
            mock_calculate_for_query_based_insight.side_effect = Exception("Some error")

            with freeze_time("2024-06-03T09:00:00.000Z"):
                check_alert(self.alert["id"])
                assert mock_send_notifications_for_breaches.call_count == 1
                assert mock_send_notifications_for_errors.call_count == 1

                latest_alert_check = AlertCheck.objects.filter(alert_configuration=self.alert["id"]).latest(
                    "created_at"
                )
                assert latest_alert_check.state == AlertState.ERRORED

                error_message = latest_alert_check.error["message"]
                assert "Some error" in error_message

    def test_error_while_calculating_on_alert_in_not_firing_state(
        self, mock_send_notifications_for_breaches: MagicMock, mock_send_notifications_for_errors: MagicMock
    ) -> None:
        self.set_thresholds(lower=0)
        check_alert(self.alert["id"])
        assert mock_send_notifications_for_breaches.call_count == 0
        assert mock_send_notifications_for_errors.call_count == 0

        latest_alert_check = AlertCheck.objects.filter(alert_configuration=self.alert["id"]).latest("created_at")
        assert latest_alert_check.state == AlertState.NOT_FIRING
        assert latest_alert_check.error is None

        with patch(
            "posthog.tasks.alerts.trends.calculate_for_query_based_insight"
        ) as mock_calculate_for_query_based_insight:
            mock_calculate_for_query_based_insight.side_effect = Exception("Some error")

            with freeze_time("2024-06-03T09:00:00.000Z"):
                check_alert(self.alert["id"])
                assert mock_send_notifications_for_breaches.call_count == 0
                assert mock_send_notifications_for_errors.call_count == 1

                latest_alert_check = AlertCheck.objects.filter(alert_configuration=self.alert["id"]).latest(
                    "created_at"
                )

                error_message = latest_alert_check.error["message"]
                assert "Some error" in error_message

    def test_alert_with_insight_with_filter(
        self, mock_send_notifications_for_breaches: MagicMock, mock_send_errors: MagicMock
    ) -> None:
        insight = self.dashboard_api.create_insight(
            data={"name": "insight", "filters": {"events": [{"id": "$pageview"}], "display": "BoldNumber"}}
        )[1]

        self.client.patch(f"/api/projects/{self.team.id}/alerts/{self.alert['id']}", data={"insight": insight["id"]})
        self.set_thresholds(lower=1)

        check_alert(self.alert["id"])

        assert mock_send_notifications_for_breaches.call_count == 1
        anomalies = self.get_breach_description(mock_send_notifications_for_breaches, call_index=0)
        assert "The insight value ($pageview) for current interval (0) is less than lower threshold (1.0)" in anomalies

    @patch("posthog.tasks.alerts.utils.EmailMessage")
    def test_send_emails(
        self, MockEmailMessage: MagicMock, mock_send_notifications_for_breaches: MagicMock, mock_send_errors: MagicMock
    ) -> None:
        mocked_email_messages = mock_email_messages(MockEmailMessage)
        alert = AlertConfiguration.objects.get(pk=self.alert["id"])
        send_notifications_for_breaches(alert, ["first anomaly description", "second anomaly description"])

        assert len(mocked_email_messages) == 1
        email = mocked_email_messages[0]
        assert len(email.to) == 1
        assert email.to[0]["recipient"] == "user1@posthog.com"
        assert "first anomaly description" in email.html_body
        assert "second anomaly description" in email.html_body

    def test_alert_not_recalculated_when_not_due(
        self, mock_send_notifications_for_breaches: MagicMock, mock_send_errors: MagicMock
    ) -> None:
        self.set_thresholds(lower=1)

        # no events so this should fire
        check_alert(self.alert["id"])

        assert mock_send_notifications_for_breaches.call_count == 1
        alert = AlertCheck.objects.filter(alert_configuration=self.alert["id"]).latest("created_at")
        assert alert.state == AlertState.FIRING

        with freeze_time("2024-06-02T09:00:00.000Z"):
            check_alert(self.alert["id"])

            assert mock_send_notifications_for_breaches.call_count == 1
            check = AlertCheck.objects.filter(alert_configuration=self.alert["id"]).latest("created_at")
            assert check.state == AlertState.FIRING

        # same day for daily alert so won't recalculate as haven't passed next_check_at
        with freeze_time("2024-06-02T09:55:00.000Z"):
            check_alert(self.alert["id"])

            second_check = AlertCheck.objects.filter(alert_configuration=self.alert["id"]).latest("created_at")
            # didn't recalculate alert as it was not due
            assert check.id == second_check.id

    def test_alert_not_recalculated_when_is_calculating(
        self, mock_send_notifications_for_breaches: MagicMock, mock_send_errors: MagicMock
    ) -> None:
        self.set_thresholds(lower=1)

        alert = AlertConfiguration.objects.get(pk=self.alert["id"])
        assert alert.is_calculating is False

        # no events so this should fire
        check_alert(self.alert["id"])

        # False after check finished
        alert = AlertConfiguration.objects.get(pk=self.alert["id"])
        assert alert.is_calculating is False
        assert mock_send_notifications_for_breaches.call_count == 1
        first_check = AlertCheck.objects.filter(alert_configuration=self.alert["id"]).latest("created_at")

        alert.next_check_at = None
        alert.is_calculating = True
        alert.save()

        check_alert(self.alert["id"])

        # should not have recalculated
        assert mock_send_notifications_for_breaches.call_count == 1
        second_check = AlertCheck.objects.filter(alert_configuration=self.alert["id"]).latest("created_at")
        assert first_check.id == second_check.id

    def test_alert_is_not_checked_on_weekend_when_skip_weekends_is_true(
        self, mock_send_notifications_for_breaches: MagicMock, mock_send_errors: MagicMock
    ) -> None:
        self.skip_weekend(True)

        # run on weekend
        with freeze_time("2024-12-21T07:55:00.000Z"):
            check_alert(self.alert["id"])

        checks = AlertCheck.objects.filter(alert_configuration=self.alert["id"])
        assert len(checks) == 0

    def test_alert_is_checked_on_weekday_when_skip_weekends_is_true(
        self, mock_send_notifications_for_breaches: MagicMock, mock_send_errors: MagicMock
    ) -> None:
        self.skip_weekend(True)

        # run on week day
        with freeze_time("2024-12-19T07:55:00.000Z"):
            check_alert(self.alert["id"])

        checks = AlertCheck.objects.filter(alert_configuration=self.alert["id"])
        assert len(checks) == 1

<<<<<<< HEAD
    @patch("posthog.tasks.alerts.utils.capture_exception")
    @patch("posthog.tasks.alerts.utils.produce_internal_event")
    def test_trigger_alert_hog_functions_success(
        self,
        mock_produce_internal_event: MagicMock,
        mock_capture_exception: MagicMock,
        mock_send_notifications_for_breaches: MagicMock,
        mock_send_notifications_for_errors: MagicMock,
    ) -> None:
        alert = AlertConfiguration.objects.get(pk=self.alert["id"])
        alert.state = AlertState.FIRING
        alert.last_checked_at = datetime.now()
        alert.save()

        test_properties = {"breaches": ["breach 1", "breach 2"]}

        trigger_alert_hog_functions(alert=alert, properties=test_properties)

        expected_props = {
            "alert_id": str(alert.id),
            "alert_name": alert.name,
            "insight_name": alert.insight.name,
            "insight_id": alert.insight.short_id,
            "state": alert.state,
            "last_checked_at": alert.last_checked_at.isoformat(),
            **test_properties,
        }
        expected_event = InternalEventEvent(
            event="$insight_alert_firing",
            distinct_id=f"team_{alert.team_id}",
            properties=expected_props,
        )

        mock_produce_internal_event.assert_called_once_with(team_id=alert.team_id, event=expected_event)
        mock_capture_exception.assert_not_called()
=======
    def test_alert_triggered_for_single_formula(
        self, mock_send_notifications_for_breaches: MagicMock, mock_send_errors: MagicMock
    ) -> None:
        query_dict = TrendsQuery(
            series=[
                EventsNode(
                    event="$pageview",
                    custom_name="A",
                ),
            ],
            trendsFilter=TrendsFilter(
                display=ChartDisplayType.BOLD_NUMBER,
                formulaNodes=[TrendsFormulaNode(formula="A*2", custom_name="Double Pageviews")],
            ),
        ).model_dump()

        insight = self.dashboard_api.create_insight(
            data={
                "name": "formula insight",
                "query": query_dict,
            }
        )[1]

        alert_data = self.client.post(
            f"/api/projects/{self.team.id}/alerts",
            data={
                "name": "formula alert",
                "insight": insight["id"],
                "subscribed_users": [self.user.id],
                "calculation_interval": "daily",
                "config": {
                    "type": "TrendsAlertConfig",
                    "series_index": 0,  # Target the first (only) formula
                },
                "condition": {"type": "absolute_value"},
                "threshold": {"configuration": {"type": "absolute", "bounds": {"upper": 1}}},  # Threshold is 1
            },
        ).json()

        # Create 1 event, formula A*2 = 2, which is > 1
        with freeze_time("2024-06-02T07:55:00.000Z"):
            _create_event(
                team=self.team,
                event="$pageview",
                distinct_id="1",
            )
            flush_persons_and_events()

        check_alert(alert_data["id"])

        assert mock_send_notifications_for_breaches.call_count == 1
        alert_config = mock_send_notifications_for_breaches.call_args_list[0].args[0]
        assert str(alert_config.id) == alert_data["id"]

        anomalies_descriptions = self.get_breach_description(mock_send_notifications_for_breaches, call_index=0)
        assert len(anomalies_descriptions) == 1
        assert (
            "The insight value (Double Pageviews) for current interval (2.0) is more than upper threshold (1.0)"
            in anomalies_descriptions[0]
        )

    def test_alert_triggered_for_legacy_formulas(
        self, mock_send_notifications_for_breaches: MagicMock, mock_send_errors: MagicMock
    ) -> None:
        query_dict = TrendsQuery(
            series=[
                EventsNode(
                    event="$pageview",
                    custom_name="A",
                ),
            ],
            trendsFilter=TrendsFilter(
                display=ChartDisplayType.BOLD_NUMBER,
                formulas=["A*2"],
            ),
        ).model_dump()

        insight = self.dashboard_api.create_insight(
            data={
                "name": "formula insight",
                "query": query_dict,
            }
        )[1]

        alert_data = self.client.post(
            f"/api/projects/{self.team.id}/alerts",
            data={
                "name": "formula alert",
                "insight": insight["id"],
                "subscribed_users": [self.user.id],
                "calculation_interval": "daily",
                "config": {
                    "type": "TrendsAlertConfig",
                    "series_index": 0,  # Target the first (only) formula
                },
                "condition": {"type": "absolute_value"},
                "threshold": {"configuration": {"type": "absolute", "bounds": {"upper": 1}}},  # Threshold is 1
            },
        ).json()

        # Create 1 event, formula A*2 = 2, which is > 1
        with freeze_time("2024-06-02T07:55:00.000Z"):
            _create_event(
                team=self.team,
                event="$pageview",
                distinct_id="1",
            )
            flush_persons_and_events()

        check_alert(alert_data["id"])

        assert mock_send_notifications_for_breaches.call_count == 1
        alert_config = mock_send_notifications_for_breaches.call_args_list[0].args[0]
        assert str(alert_config.id) == alert_data["id"]

        anomalies_descriptions = self.get_breach_description(mock_send_notifications_for_breaches, call_index=0)
        assert len(anomalies_descriptions) == 1
        assert (
            "The insight value (Formula (A*2)) for current interval (2.0) is more than upper threshold (1.0)"
            in anomalies_descriptions[0]
        )

    def test_alert_triggered_for_legacy_formula(
        self, mock_send_notifications_for_breaches: MagicMock, mock_send_errors: MagicMock
    ) -> None:
        query_dict = TrendsQuery(
            series=[
                EventsNode(
                    event="$pageview",
                    custom_name="A",
                ),
            ],
            trendsFilter=TrendsFilter(
                display=ChartDisplayType.BOLD_NUMBER,
                formula="A*2",
            ),
        ).model_dump()

        insight = self.dashboard_api.create_insight(
            data={
                "name": "formula insight",
                "query": query_dict,
            }
        )[1]

        alert_data = self.client.post(
            f"/api/projects/{self.team.id}/alerts",
            data={
                "name": "formula alert",
                "insight": insight["id"],
                "subscribed_users": [self.user.id],
                "calculation_interval": "daily",
                "config": {
                    "type": "TrendsAlertConfig",
                    "series_index": 0,  # Target the first (only) formula
                },
                "condition": {"type": "absolute_value"},
                "threshold": {"configuration": {"type": "absolute", "bounds": {"upper": 1}}},  # Threshold is 1
            },
        ).json()

        # Create 1 event, formula A*2 = 2, which is > 1
        with freeze_time("2024-06-02T07:55:00.000Z"):
            _create_event(
                team=self.team,
                event="$pageview",
                distinct_id="1",
            )
            flush_persons_and_events()

        check_alert(alert_data["id"])

        assert mock_send_notifications_for_breaches.call_count == 1
        alert_config = mock_send_notifications_for_breaches.call_args_list[0].args[0]
        assert str(alert_config.id) == alert_data["id"]

        anomalies_descriptions = self.get_breach_description(mock_send_notifications_for_breaches, call_index=0)
        assert len(anomalies_descriptions) == 1
        assert (
            "The insight value (Formula (A*2)) for current interval (2.0) is more than upper threshold (1.0)"
            in anomalies_descriptions[0]
        )

    def test_alert_triggered_for_second_formula(
        self, mock_send_notifications_for_breaches: MagicMock, mock_send_errors: MagicMock
    ) -> None:
        query_dict = TrendsQuery(
            series=[
                EventsNode(
                    event="$pageview",
                    custom_name="A",
                ),
            ],
            trendsFilter=TrendsFilter(
                display=ChartDisplayType.BOLD_NUMBER,
                formulaNodes=[
                    TrendsFormulaNode(formula="A", custom_name="Raw Pageviews"),
                    TrendsFormulaNode(formula="A*2", custom_name="Double Pageviews"),
                ],
            ),
        ).model_dump()

        insight = self.dashboard_api.create_insight(
            data={
                "name": "multi formula insight",
                "query": query_dict,
            }
        )[1]

        alert_data = self.client.post(
            f"/api/projects/{self.team.id}/alerts",
            data={
                "name": "multi formula alert",
                "insight": insight["id"],
                "subscribed_users": [self.user.id],
                "calculation_interval": "daily",
                "config": {
                    "type": "TrendsAlertConfig",
                    "series_index": 1,  # Target the second formula (A*2)
                },
                "condition": {"type": "absolute_value"},
                "threshold": {"configuration": {"type": "absolute", "bounds": {"upper": 1}}},  # Threshold is 1
            },
        ).json()

        # Create 1 event.
        # Formula 1 (A) = 1, which is <= 1 (no breach)
        # Formula 2 (A*2) = 2, which is > 1 (breach)
        with freeze_time("2024-06-02T07:55:00.000Z"):
            _create_event(
                team=self.team,
                event="$pageview",
                distinct_id="1",
            )
            flush_persons_and_events()

        check_alert(alert_data["id"])

        assert mock_send_notifications_for_breaches.call_count == 1
        alert_config = mock_send_notifications_for_breaches.call_args_list[0].args[0]
        assert str(alert_config.id) == alert_data["id"]

        anomalies_descriptions = self.get_breach_description(mock_send_notifications_for_breaches, call_index=0)
        assert len(anomalies_descriptions) == 1

        # Check the breach message refers to the correct formula (Double Pageviews) and value (2)
        assert (
            "The insight value (Double Pageviews) for current interval (2.0) is more than upper threshold (1.0)"
            in anomalies_descriptions[0]
        )
>>>>>>> f9342b98
<|MERGE_RESOLUTION|>--- conflicted
+++ resolved
@@ -422,43 +422,6 @@
         checks = AlertCheck.objects.filter(alert_configuration=self.alert["id"])
         assert len(checks) == 1
 
-<<<<<<< HEAD
-    @patch("posthog.tasks.alerts.utils.capture_exception")
-    @patch("posthog.tasks.alerts.utils.produce_internal_event")
-    def test_trigger_alert_hog_functions_success(
-        self,
-        mock_produce_internal_event: MagicMock,
-        mock_capture_exception: MagicMock,
-        mock_send_notifications_for_breaches: MagicMock,
-        mock_send_notifications_for_errors: MagicMock,
-    ) -> None:
-        alert = AlertConfiguration.objects.get(pk=self.alert["id"])
-        alert.state = AlertState.FIRING
-        alert.last_checked_at = datetime.now()
-        alert.save()
-
-        test_properties = {"breaches": ["breach 1", "breach 2"]}
-
-        trigger_alert_hog_functions(alert=alert, properties=test_properties)
-
-        expected_props = {
-            "alert_id": str(alert.id),
-            "alert_name": alert.name,
-            "insight_name": alert.insight.name,
-            "insight_id": alert.insight.short_id,
-            "state": alert.state,
-            "last_checked_at": alert.last_checked_at.isoformat(),
-            **test_properties,
-        }
-        expected_event = InternalEventEvent(
-            event="$insight_alert_firing",
-            distinct_id=f"team_{alert.team_id}",
-            properties=expected_props,
-        )
-
-        mock_produce_internal_event.assert_called_once_with(team_id=alert.team_id, event=expected_event)
-        mock_capture_exception.assert_not_called()
-=======
     def test_alert_triggered_for_single_formula(
         self, mock_send_notifications_for_breaches: MagicMock, mock_send_errors: MagicMock
     ) -> None:
@@ -708,5 +671,4 @@
         assert (
             "The insight value (Double Pageviews) for current interval (2.0) is more than upper threshold (1.0)"
             in anomalies_descriptions[0]
-        )
->>>>>>> f9342b98
+        )