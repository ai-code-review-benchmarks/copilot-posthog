import dataclasses
import os
import json
import base64
import gzip
from collections import Counter
from collections.abc import Sequence
from datetime import datetime
from typing import Any, Literal, Optional, TypedDict, Union
from collections.abc import Callable

import requests
import structlog
import logging
from cachetools import cached
from celery import shared_task
from dateutil import parser
from django.conf import settings
from django.db import connection
from django.db.models import Count, Q, Sum
from posthoganalytics.client import Client as PostHogClient
from psycopg import sql
from retry import retry

from posthog.clickhouse.query_tagging import tags_context
from posthog.exceptions_capture import capture_exception

from posthog import version_requirement
from posthog.clickhouse.client.connection import Workload
from posthog.clickhouse.client import sync_execute
from posthog.cloud_utils import get_cached_instance_license
from posthog.constants import FlagRequestType
from posthog.logging.timing import timed_log
from posthog.models import GroupTypeMapping, OrganizationMembership, User
from posthog.models.dashboard import Dashboard
from posthog.models.feature_flag import FeatureFlag
from posthog.models.organization import Organization
from posthog.models.plugin import PluginConfig
from posthog.models.property.util import get_property_string_expr
from posthog.models.team.team import Team
from posthog.models.utils import namedtuplefetchall
from posthog.settings import CLICKHOUSE_CLUSTER, INSTANCE_TAG
from posthog.tasks.report_utils import capture_event
from posthog.tasks.utils import CeleryQueue
from posthog.utils import (
    get_helm_info_env,
    get_instance_realm,
    get_instance_region,
    get_previous_day,
)
from posthog.models import BatchExport
from posthog.warehouse.models import DataWarehouseSavedQuery, DataWarehouseTable, ExternalDataJob, ExternalDataSchema
from posthog.models.error_tracking import ErrorTrackingIssue, ErrorTrackingSymbolSet
from posthog.models.surveys.util import get_unique_survey_event_uuids_sql_subquery
from posthog.models.hog_functions.hog_function import HogFunction, HogFunctionType


logger = structlog.get_logger(__name__)
logger.setLevel(logging.INFO)


class Period(TypedDict):
    start_inclusive: str
    end_inclusive: str


class TableSizes(TypedDict):
    posthog_event: int
    posthog_sessionrecordingevent: int


CH_BILLING_SETTINGS = {
    "max_execution_time": 5 * 60,  # 5 minutes
}

QUERY_RETRIES = 3
QUERY_RETRY_DELAY = 1
QUERY_RETRY_BACKOFF = 2

USAGE_REPORT_TASK_KWARGS = {
    "queue": CeleryQueue.USAGE_REPORTS.value,
    "ignore_result": True,
    "autoretry_for": (Exception,),
    "retry_backoff": True,
}


@dataclasses.dataclass
class UsageReportCounters:
    event_count_in_period: int
    enhanced_persons_event_count_in_period: int
    event_count_with_groups_in_period: int
    event_count_from_langfuse_in_period: int
    event_count_from_helicone_in_period: int
    event_count_from_keywords_ai_in_period: int
    event_count_from_traceloop_in_period: int

    # Recordings
    recording_count_in_period: int
    recording_bytes_in_period: int
    mobile_recording_count_in_period: int
    mobile_recording_bytes_in_period: int
    mobile_billable_recording_count_in_period: int
    # Persons and Groups
    group_types_total: int
    # Dashboards
    dashboard_count: int
    dashboard_template_count: int
    dashboard_shared_count: int
    dashboard_tagged_count: int
    # Feature flags
    ff_count: int
    ff_active_count: int
    decide_requests_count_in_period: int
    local_evaluation_requests_count_in_period: int
    billable_feature_flag_requests_count_in_period: int
    # Queries
    query_app_bytes_read: int
    query_app_rows_read: int
    query_app_duration_ms: int
    query_api_bytes_read: int
    query_api_rows_read: int
    query_api_duration_ms: int

    # API Queries usage
    api_queries_query_count: int
    api_queries_bytes_read: int

    # Event Explorer
    event_explorer_app_bytes_read: int
    event_explorer_app_rows_read: int
    event_explorer_app_duration_ms: int
    event_explorer_api_bytes_read: int
    event_explorer_api_rows_read: int
    event_explorer_api_duration_ms: int
    # Surveys
    survey_responses_count_in_period: int
    # Data Warehouse
    rows_synced_in_period: int

    # Data Warehouse metadata
    active_external_data_schemas_in_period: int

    # Batch Exports metadata
    active_batch_exports_in_period: int

    dwh_total_storage_in_s3_in_mib: float
    dwh_tables_storage_in_s3_in_mib: float
    dwh_mat_views_storage_in_s3_in_mib: float
    # Error Tracking
    issues_created_total: int
    symbol_sets_count: int
    resolved_symbol_sets_count: int
    exceptions_captured_in_period: int
    # LLM Observability
    ai_event_count_in_period: int
    # CDP Delivery
    hog_function_calls_in_period: int
    hog_function_fetch_calls_in_period: int
    cdp_billable_invocations_in_period: int
    # SDK usage
    web_events_count_in_period: int
    web_lite_events_count_in_period: int
    node_events_count_in_period: int
    android_events_count_in_period: int
    flutter_events_count_in_period: int
    ios_events_count_in_period: int
    go_events_count_in_period: int
    java_events_count_in_period: int
    react_native_events_count_in_period: int
    ruby_events_count_in_period: int
    python_events_count_in_period: int
    php_events_count_in_period: int
    dotnet_events_count_in_period: int
    elixir_events_count_in_period: int
    active_hog_destinations_in_period: int
    active_hog_transformations_in_period: int


# Instance metadata to be included in overall report
@dataclasses.dataclass
class InstanceMetadata:
    deployment_infrastructure: str
    realm: str
    period: Period
    site_url: str
    product: str
    helm: Optional[dict]
    clickhouse_version: Optional[str]
    users_who_logged_in: Optional[list[dict[str, Union[str, int]]]]
    users_who_logged_in_count: Optional[int]
    users_who_signed_up: Optional[list[dict[str, Union[str, int]]]]
    users_who_signed_up_count: Optional[int]
    table_sizes: Optional[TableSizes]
    plugins_installed: Optional[dict]
    plugins_enabled: Optional[dict]
    instance_tag: str


@dataclasses.dataclass
class OrgReport(UsageReportCounters):
    date: str
    organization_id: str
    organization_name: str
    organization_created_at: str
    organization_user_count: int
    team_count: int
    teams: dict[str, UsageReportCounters]


@dataclasses.dataclass
class FullUsageReport(OrgReport, InstanceMetadata):
    pass


def fetch_table_size(table_name: str) -> int:
    return fetch_sql("SELECT pg_total_relation_size(%s) as size", (table_name,))[0].size


def fetch_sql(sql_: str, params: tuple[Any, ...]) -> list[Any]:
    with connection.cursor() as cursor:
        cursor.execute(sql.SQL(sql_), params)
        return namedtuplefetchall(cursor)


def get_product_name(realm: str, has_license: bool) -> str:
    if realm == "cloud":
        return "cloud"
    elif realm in {"hosted", "hosted-clickhouse"}:
        return "scale" if has_license else "open source"
    else:
        return "unknown"


def get_instance_metadata(period: tuple[datetime, datetime]) -> InstanceMetadata:
    has_license = False

    if settings.EE_AVAILABLE:
        license = get_cached_instance_license()
        has_license = license is not None

    period_start, period_end = period

    realm = get_instance_realm()
    metadata = InstanceMetadata(
        deployment_infrastructure=os.getenv("DEPLOYMENT", "unknown"),
        realm=realm,
        period={
            "start_inclusive": period_start.isoformat(),
            "end_inclusive": period_end.isoformat(),
        },
        site_url=settings.SITE_URL,
        product=get_product_name(realm, has_license),
        # Non-cloud vars
        helm=None,
        clickhouse_version=None,
        users_who_logged_in=None,
        users_who_logged_in_count=None,
        users_who_signed_up=None,
        users_who_signed_up_count=None,
        table_sizes=None,
        plugins_installed=None,
        plugins_enabled=None,
        instance_tag=INSTANCE_TAG,
    )

    if realm != "cloud":
        metadata.helm = get_helm_info_env()
        metadata.clickhouse_version = str(version_requirement.get_clickhouse_version())

        metadata.users_who_logged_in = [
            (
                {"id": user.id, "distinct_id": user.distinct_id}
                if user.anonymize_data
                else {
                    "id": user.id,
                    "distinct_id": user.distinct_id,
                    "first_name": user.first_name,
                    "email": user.email,
                }
            )
            for user in User.objects.filter(is_active=True, last_login__gte=period_start, last_login__lte=period_end)
        ]
        metadata.users_who_logged_in_count = len(metadata.users_who_logged_in)

        metadata.users_who_signed_up = [
            (
                {"id": user.id, "distinct_id": user.distinct_id}
                if user.anonymize_data
                else {
                    "id": user.id,
                    "distinct_id": user.distinct_id,
                    "first_name": user.first_name,
                    "email": user.email,
                }
            )
            for user in User.objects.filter(
                is_active=True,
                date_joined__gte=period_start,
                date_joined__lte=period_end,
            )
        ]
        metadata.users_who_signed_up_count = len(metadata.users_who_signed_up)

        metadata.table_sizes = {
            "posthog_event": fetch_table_size("posthog_event"),
            "posthog_sessionrecordingevent": fetch_table_size("posthog_sessionrecordingevent"),
        }

        plugin_configs = PluginConfig.objects.select_related("plugin").all()

        metadata.plugins_installed = dict(Counter(plugin_config.plugin.name for plugin_config in plugin_configs))
        metadata.plugins_enabled = dict(
            Counter(plugin_config.plugin.name for plugin_config in plugin_configs if plugin_config.enabled)
        )

    return metadata


def get_org_user_count(organization_id: str) -> int:
    return OrganizationMembership.objects.filter(organization_id=organization_id).count()


@cached(cache={})
def get_ph_client(*args: Any, **kwargs: Any) -> PostHogClient:
    return PostHogClient("sTMFPsFhdP1Ssg", *args, **kwargs)


@shared_task(**USAGE_REPORT_TASK_KWARGS, max_retries=3, rate_limit="5/s")
def send_report_to_billing_service(org_id: str, report: dict[str, Any]) -> None:
    if not settings.EE_AVAILABLE:
        return

    from ee.billing.billing_manager import BillingManager, build_billing_token
    from ee.billing.billing_types import BillingStatus
    from ee.settings import BILLING_SERVICE_URL

    try:
        license = get_cached_instance_license()
        if not license or not license.is_v2_license:
            return

        organization = Organization.objects.get(id=org_id)
        if not organization:
            return

        token = build_billing_token(license, organization)
        headers = {}
        if token:
            headers["Authorization"] = f"Bearer {token}"

        response = requests.post(f"{BILLING_SERVICE_URL}/api/usage", json=report, headers=headers, timeout=30)
        if response.status_code != 200:
            raise Exception(
                f"Failed to send usage report to billing service code:{response.status_code} response:{response.text}"
            )

        response_data: BillingStatus = response.json()
        BillingManager(license).update_org_details(organization, response_data)

    except Exception as err:
        logger.exception(
            f"[Send Usage Report To Billing] Usage Report failed sending to Billing for organization: {org_id}: {err}"
        )
        capture_exception(err)
        capture_event(
            pha_client=get_ph_client(sync_mode=True),
            name=f"organization usage report to billing service failure",
            organization_id=org_id,
            properties={"err": str(err)},
        )
        raise


def _execute_split_query(
    begin: datetime,
    end: datetime,
    query_template: str,
    params: dict,
    num_splits: int = 2,
    combine_results_func: Optional[Callable[[list], Any]] = None,
) -> Any:
    """
    Helper function to execute a query split into multiple parts to reduce load.
    Splits the time period into num_splits parts and runs separate queries, then combines the results.

    Args:
        begin: Start of the time period
        end: End of the time period
        query_template: SQL query template with %(begin)s and %(end)s placeholders
        params: Additional parameters for the query
        num_splits: Number of time splits to make (default: 2)
        combine_results_func: Optional function to combine results from multiple queries
                             If None, uses the default team_id count combiner

    Returns:
        Combined query results
    """
    # Calculate the time interval for each split
    time_delta = (end - begin) / num_splits

    all_results = []

    # Execute query for each time split
    for i in range(num_splits):
        split_begin = begin + (time_delta * i)
        split_end = begin + (time_delta * (i + 1))

        # For the last split, use the exact end time to avoid rounding issues
        if i == num_splits - 1:
            split_end = end

        # Create a copy of params and update with the split time range
        split_params = params.copy()
        split_params["begin"] = split_begin
        split_params["end"] = split_end

        # Execute the query for this time split
        split_result = sync_execute(
            query_template,
            split_params,
            workload=Workload.OFFLINE,
            settings=CH_BILLING_SETTINGS,
        )

        all_results.append(split_result)

    # If no custom combine function is provided, use the default team_id count combiner
    if combine_results_func is None:
        return _combine_team_count_results(all_results)
    else:
        return combine_results_func(all_results)


def _combine_team_count_results(results_list: list) -> list[tuple[int, int]]:
    """
    Default function to combine results from multiple queries that return (team_id, count) tuples.

    Args:
        results_list: List of query results, each containing (team_id, count) tuples

    Returns:
        Combined list of (team_id, count) tuples
    """
    team_counts: dict[int, int] = {}

    # Combine all results
    for results in results_list:
        for team_id, count in results:
            if team_id in team_counts:
                team_counts[team_id] += count
            else:
                team_counts[team_id] = count

    # Convert back to the expected format
    return list(team_counts.items())


@timed_log()
@retry(tries=QUERY_RETRIES, delay=QUERY_RETRY_DELAY, backoff=QUERY_RETRY_BACKOFF)
def get_teams_with_billable_event_count_in_period(
    begin: datetime, end: datetime, count_distinct: bool = False
) -> list[tuple[int, int]]:
    # count only unique events
    # Duplicate events will be eventually removed by ClickHouse and likely came from our library or pipeline.
    # We shouldn't bill for these. However counting unique events is more expensive, and likely to fail on longer time ranges.
    # So, we count uniques in small time periods only, controlled by the count_distinct parameter.
    if count_distinct:
        # Uses the same expression as the one used to de-duplicate events on the merge tree:
        # https://github.com/PostHog/posthog/blob/master/posthog/models/event/sql.py#L92
        distinct_expression = "distinct toDate(timestamp), event, cityHash64(distinct_id), cityHash64(uuid)"
    else:
        distinct_expression = "1"

    # We are excluding $exception events during the beta
    query_template = f"""
        SELECT team_id, count({distinct_expression}) as count
        FROM events
        WHERE timestamp >= %(begin)s AND timestamp < %(end)s AND event NOT IN ('$feature_flag_called', 'survey sent', 'survey shown', 'survey dismissed', '$exception')
        GROUP BY team_id
    """

    return _execute_split_query(begin, end, query_template, {}, num_splits=3)


@timed_log()
@retry(tries=QUERY_RETRIES, delay=QUERY_RETRY_DELAY, backoff=QUERY_RETRY_BACKOFF)
def get_teams_with_billable_enhanced_persons_event_count_in_period(
    begin: datetime, end: datetime, count_distinct: bool = False
) -> list[tuple[int, int]]:
    # count only unique events
    # Duplicate events will be eventually removed by ClickHouse and likely came from our library or pipeline.
    # We shouldn't bill for these. However counting unique events is more expensive, and likely to fail on longer time ranges.
    # So, we count uniques in small time periods only, controlled by the count_distinct parameter.
    if count_distinct:
        # Uses the same expression as the one used to de-duplicate events on the merge tree:
        # https://github.com/PostHog/posthog/blob/master/posthog/models/event/sql.py#L92
        distinct_expression = "distinct toDate(timestamp), event, cityHash64(distinct_id), cityHash64(uuid)"
    else:
        distinct_expression = "1"

    query_template = f"""
        SELECT team_id, count({distinct_expression}) as count
        FROM events
        WHERE timestamp >= %(begin)s AND timestamp < %(end)s AND event NOT IN ('$feature_flag_called', 'survey sent', 'survey shown', 'survey dismissed', '$exception') AND person_mode IN ('full', 'force_upgrade')
        GROUP BY team_id
    """

    return _execute_split_query(begin, end, query_template, {}, num_splits=3)


@timed_log()
@retry(tries=QUERY_RETRIES, delay=QUERY_RETRY_DELAY, backoff=QUERY_RETRY_BACKOFF)
def get_teams_with_event_count_with_groups_in_period(begin: datetime, end: datetime) -> list[tuple[int, int]]:
    result = sync_execute(
        """
        SELECT team_id, count(1) as count
        FROM events
        WHERE timestamp >= %(begin)s AND timestamp < %(end)s
        AND ($group_0 != '' OR $group_1 != '' OR $group_2 != '' OR $group_3 != '' OR $group_4 != '')
        GROUP BY team_id
        """,
        {"begin": begin, "end": end},
        workload=Workload.OFFLINE,
        settings=CH_BILLING_SETTINGS,
    )
    return result


@timed_log()
@retry(tries=QUERY_RETRIES, delay=QUERY_RETRY_DELAY, backoff=QUERY_RETRY_BACKOFF)
def get_all_event_metrics_in_period(begin: datetime, end: datetime) -> dict[str, list[tuple[int, int]]]:
    # Check if $lib is materialized
    lib_expression, _ = get_property_string_expr("events", "$lib", "'$lib'", "properties")

    query_template = f"""
        SELECT
            team_id,
            multiIf(
                event LIKE 'helicone%%', 'helicone_events',
                event LIKE 'langfuse%%', 'langfuse_events',
                event LIKE 'keywords_ai%%', 'keywords_ai_events',
                event LIKE 'traceloop%%', 'traceloop_events',
                {lib_expression} = 'web', 'web_events',
                {lib_expression} = 'js', 'web_lite_events',
                {lib_expression} = 'posthog-node', 'node_events',
                {lib_expression} = 'posthog-android', 'android_events',
                {lib_expression} = 'posthog-flutter', 'flutter_events',
                {lib_expression} = 'posthog-ios', 'ios_events',
                {lib_expression} = 'posthog-go', 'go_events',
                {lib_expression} = 'posthog-java', 'java_events',
                {lib_expression} = 'posthog-react-native', 'react_native_events',
                {lib_expression} = 'posthog-ruby', 'ruby_events',
                {lib_expression} = 'posthog-python', 'python_events',
                {lib_expression} = 'posthog-php', 'php_events',
                {lib_expression} = 'posthog-dotnet', 'dotnet_events',
                {lib_expression} = 'posthog-elixir', 'elixir_events',
                'other'
            ) AS metric,
            count(1) as count
        FROM events
        WHERE timestamp >= %(begin)s AND timestamp < %(end)s
        GROUP BY team_id, metric
        HAVING metric != 'other'
    """

    # Define a custom function to combine results from multiple queries
    def combine_event_metrics_results(results_list: list) -> dict[str, list[tuple[int, int]]]:
        metrics: dict[str, dict[int, int]] = {
            "helicone_events": {},
            "langfuse_events": {},
            "keywords_ai_events": {},
            "traceloop_events": {},
            "web_events": {},
            "web_lite_events": {},
            "node_events": {},
            "android_events": {},
            "flutter_events": {},
            "ios_events": {},
            "go_events": {},
            "java_events": {},
            "react_native_events": {},
            "ruby_events": {},
            "python_events": {},
            "php_events": {},
            "dotnet_events": {},
            "elixir_events": {},
        }

        # Process each result set
        for results in results_list:
            for team_id, metric, count in results:
                if metric in metrics:  # Make sure the metric exists in our dictionary
                    if team_id in metrics[metric]:
                        metrics[metric][team_id] += count
                    else:
                        metrics[metric][team_id] = count

        # Convert to the expected format
        result = {}
        for metric, team_counts in metrics.items():
            result[metric] = list(team_counts.items())

        return result

    # Execute the split query with 3 splits
    return _execute_split_query(
        begin=begin,
        end=end,
        query_template=query_template,
        params={},
        num_splits=3,
        combine_results_func=combine_event_metrics_results,
    )


@timed_log()
@retry(tries=QUERY_RETRIES, delay=QUERY_RETRY_DELAY, backoff=QUERY_RETRY_BACKOFF)
def get_teams_with_recording_count_in_period(
    begin: datetime, end: datetime, snapshot_source: Literal["mobile", "web"] = "web"
) -> list[tuple[int, int]]:
    previous_begin = begin - (end - begin)

    result = sync_execute(
        """
        SELECT team_id, count(distinct session_id) as count
        FROM (
            SELECT any(team_id) as team_id, session_id
            FROM session_replay_events
            WHERE min_first_timestamp >= %(begin)s AND min_first_timestamp < %(end)s
            GROUP BY session_id
            HAVING ifNull(argMinMerge(snapshot_source), 'web') == %(snapshot_source)s
        )
        WHERE session_id NOT IN (
            -- we want to exclude sessions that might have events with timestamps
            -- before the period we are interested in
            SELECT DISTINCT session_id
            FROM session_replay_events
            -- begin is the very first instant of the period we are interested in
            -- we assume it is also the very first instant of a day
            -- so we can to subtract 1 second to get the day before
            WHERE min_first_timestamp >= %(previous_begin)s AND min_first_timestamp < %(begin)s
            GROUP BY session_id
        )
        GROUP BY team_id
    """,
        {"previous_begin": previous_begin, "begin": begin, "end": end, "snapshot_source": snapshot_source},
        workload=Workload.OFFLINE,
        settings=CH_BILLING_SETTINGS,
    )

    return result


@timed_log()
@retry(tries=QUERY_RETRIES, delay=QUERY_RETRY_DELAY, backoff=QUERY_RETRY_BACKOFF)
def get_teams_with_mobile_billable_recording_count_in_period(begin: datetime, end: datetime) -> list[tuple[int, int]]:
    previous_begin = begin - (end - begin)

    result = sync_execute(
        """
        SELECT team_id, count(distinct session_id) as count
        FROM (
            SELECT any(team_id) as team_id, session_id
            FROM session_replay_events
            WHERE min_first_timestamp >= %(begin)s AND min_first_timestamp < %(end)s
            GROUP BY session_id
            HAVING (ifNull(argMinMerge(snapshot_source), '') == 'mobile'
            AND ifNull(argMinMerge(snapshot_library), '') IN ('posthog-ios', 'posthog-android', 'posthog-react-native', 'posthog-flutter'))
        )
        WHERE session_id NOT IN (
            -- we want to exclude sessions that might have events with timestamps
            -- before the period we are interested in
            SELECT DISTINCT session_id
            FROM session_replay_events
            -- begin is the very first instant of the period we are interested in
            -- we assume it is also the very first instant of a day
            -- so we can to subtract 1 second to get the day before
            WHERE min_first_timestamp >= %(previous_begin)s AND min_first_timestamp < %(begin)s
            GROUP BY session_id
        )
        GROUP BY team_id
    """,
        {"previous_begin": previous_begin, "begin": begin, "end": end},
        workload=Workload.OFFLINE,
        settings=CH_BILLING_SETTINGS,
    )

    return result


@timed_log()
@retry(tries=QUERY_RETRIES, delay=QUERY_RETRY_DELAY, backoff=QUERY_RETRY_BACKOFF)
def get_teams_with_api_queries_metrics(
    begin: datetime,
    end: datetime,
) -> dict[str, list[tuple[int, int]]]:
    # Intentionally uses event_time not query_start_time, the difference between values is on avg 1.5s,
    # the former is part of primary key, the latter not.
    query = f"""
        SELECT JSONExtractInt(log_comment, 'team_id') team_id, count(1) cnt, sum(read_bytes) read_bytes
        FROM clusterAllReplicas({CLICKHOUSE_CLUSTER}, system.query_log)
        WHERE type = 'QueryFinish'
        AND is_initial_query
        AND event_time >= %(begin)s AND event_time < %(end)s
        AND team_id > 0
        AND JSONExtractBool(log_comment, 'chargeable')
        GROUP BY team_id
    """
    with tags_context(usage_report="get_teams_with_api_queries_metrics"):
        results = sync_execute(
            query,
            {
                "begin": begin,
                "end": end,
            },
            workload=Workload.OFFLINE,
            settings=CH_BILLING_SETTINGS,
        )
    result_count: list[tuple[int, int]] = []
    result_read_bytes: list[tuple[int, int]] = []
    for team_id, count, read_bytes in results:
        result_count.append((team_id, count))
        result_read_bytes.append((team_id, read_bytes))
    return {"count": result_count, "read_bytes": result_read_bytes}


@timed_log()
@retry(tries=QUERY_RETRIES, delay=QUERY_RETRY_DELAY, backoff=QUERY_RETRY_BACKOFF)
def get_teams_with_query_metric(
    begin: datetime,
    end: datetime,
    query_types: Optional[list[str]] = None,
    access_method: str = "",
    metric: Literal["read_bytes", "read_rows", "query_duration_ms"] = "read_bytes",
) -> list[tuple[int, int]]:
    if metric not in ["read_bytes", "read_rows", "query_duration_ms"]:
        # :TRICKY: Inlined into the query below.
        raise ValueError(f"Invalid metric {metric}")

    query_types_clause = "AND query_type IN (%(query_types)s)" if query_types and len(query_types) > 0 else ""

    query = f"""
        WITH JSONExtractInt(log_comment, 'team_id') as team_id,
            JSONExtractString(log_comment, 'query_type') as query_type,
            JSONExtractString(log_comment, 'access_method') as access_method
        SELECT team_id, sum({metric}) as count
        FROM clusterAllReplicas({CLICKHOUSE_CLUSTER}, system.query_log)
        WHERE (type = 'QueryFinish' OR type = 'ExceptionWhileProcessing')
        AND is_initial_query = 1
        {query_types_clause}
        AND query_start_time >= %(begin)s AND query_start_time < %(end)s
        AND access_method = %(access_method)s
        GROUP BY team_id
    """
    result = sync_execute(
        query,
        {
            "begin": begin,
            "end": end,
            "query_types": query_types,
            "access_method": access_method,
        },
        workload=Workload.OFFLINE,
        settings=CH_BILLING_SETTINGS,
    )
    return result


@timed_log()
@retry(tries=QUERY_RETRIES, delay=QUERY_RETRY_DELAY, backoff=QUERY_RETRY_BACKOFF)
def get_teams_with_feature_flag_requests_count_in_period(
    begin: datetime, end: datetime, request_type: FlagRequestType
) -> list[tuple[int, int]]:
    # depending on the region, events are stored in different teams
    team_to_query = 1 if get_instance_region() == "EU" else 2
    validity_token = settings.DECIDE_BILLING_ANALYTICS_TOKEN

    target_event = "decide usage" if request_type == FlagRequestType.DECIDE else "local evaluation usage"

    result = sync_execute(
        """
        SELECT distinct_id as team, sum(JSONExtractInt(properties, 'count')) as sum
        FROM events
        WHERE team_id = %(team_to_query)s AND event=%(target_event)s AND timestamp >= %(begin)s AND timestamp < %(end)s
        AND has([%(validity_token)s], replaceRegexpAll(JSONExtractRaw(properties, 'token'), '^"|"$', ''))
        GROUP BY team
    """,
        {
            "begin": begin,
            "end": end,
            "team_to_query": team_to_query,
            "validity_token": validity_token,
            "target_event": target_event,
        },
        workload=Workload.OFFLINE,
        settings=CH_BILLING_SETTINGS,
    )

    return result


@timed_log()
@retry(tries=QUERY_RETRIES, delay=QUERY_RETRY_DELAY, backoff=QUERY_RETRY_BACKOFF)
def get_teams_with_survey_responses_count_in_period(
    begin: datetime,
    end: datetime,
) -> list[tuple[int, int]]:
    # Construct the subquery for unique event UUIDs
    unique_uuids_subquery = get_unique_survey_event_uuids_sql_subquery(
        base_conditions_sql=[
            "timestamp >= %(begin)s AND timestamp < %(end)s",
        ],
        group_by_prefix_expressions=[
            "team_id",
            "JSONExtractString(properties, '$survey_id')",  # Deduplicate per team_id, per survey_id
        ],
    )

    query = f"""
        SELECT
            team_id,
            COUNT() as count
        FROM events
        WHERE
            event = 'survey sent'
            AND timestamp >= %(begin)s AND timestamp < %(end)s
            AND uuid IN {unique_uuids_subquery}
        GROUP BY team_id
    """

    results = sync_execute(
        query,
        {"begin": begin, "end": end},
        workload=Workload.OFFLINE,
        settings=CH_BILLING_SETTINGS,
    )

    return results


@timed_log()
@retry(tries=QUERY_RETRIES, delay=QUERY_RETRY_DELAY, backoff=QUERY_RETRY_BACKOFF)
def get_teams_with_ai_event_count_in_period(
    begin: datetime,
    end: datetime,
) -> list[tuple[int, int]]:
    results = sync_execute(
        """
        SELECT team_id, COUNT() as count
        FROM events
        WHERE event LIKE '$ai_%%' AND timestamp >= %(begin)s AND timestamp < %(end)s
        GROUP BY team_id
    """,
        {"begin": begin, "end": end},
        workload=Workload.OFFLINE,
        settings=CH_BILLING_SETTINGS,
    )

    return results


@timed_log()
@retry(tries=QUERY_RETRIES, delay=QUERY_RETRY_DELAY, backoff=QUERY_RETRY_BACKOFF)
def get_teams_with_rows_synced_in_period(begin: datetime, end: datetime) -> list:
    return list(
        ExternalDataJob.objects.filter(
            finished_at__gte=begin, finished_at__lte=end, billable=True, status=ExternalDataJob.Status.COMPLETED
        )
        .values("team_id")
        .annotate(total=Sum("rows_synced"))
    )


@timed_log()
@retry(tries=QUERY_RETRIES, delay=QUERY_RETRY_DELAY, backoff=QUERY_RETRY_BACKOFF)
def get_teams_with_active_external_data_schemas_in_period() -> list:
    # get all external data schemas that are running or completed at run time
    return list(
        ExternalDataSchema.objects.filter(
            status__in=[ExternalDataSchema.Status.RUNNING, ExternalDataSchema.Status.COMPLETED]
        )
        .values("team_id")
        .annotate(total=Count("id"))
    )


@timed_log()
@retry(tries=QUERY_RETRIES, delay=QUERY_RETRY_DELAY, backoff=QUERY_RETRY_BACKOFF)
def get_teams_with_active_batch_exports_in_period() -> list:
    # get all batch exports that are active or completed at run time
    return list(BatchExport.objects.filter(paused=False).values("team_id").annotate(total=Count("id")))


@timed_log()
@retry(tries=QUERY_RETRIES, delay=QUERY_RETRY_DELAY, backoff=QUERY_RETRY_BACKOFF)
def get_teams_with_dwh_tables_storage_in_s3() -> list:
    return list(
        DataWarehouseTable.objects.filter(
            ~Q(deleted=True), size_in_s3_mib__isnull=False, external_data_source_id__isnull=False
        )
        .values("team_id")
        .annotate(total=Sum("size_in_s3_mib"))
    )


@timed_log()
@retry(tries=QUERY_RETRIES, delay=QUERY_RETRY_DELAY, backoff=QUERY_RETRY_BACKOFF)
def get_teams_with_dwh_mat_views_storage_in_s3() -> list:
    return list(
        DataWarehouseSavedQuery.objects.filter(
            ~Q(table__deleted=True),
            Q(status=DataWarehouseSavedQuery.Status.COMPLETED) | Q(last_run_at__isnull=False),
            table__isnull=False,
            table__size_in_s3_mib__isnull=False,
        )
        .values("team_id")
        .annotate(total=Sum("table__size_in_s3_mib"))
    )


@timed_log()
@retry(tries=QUERY_RETRIES, delay=QUERY_RETRY_DELAY, backoff=QUERY_RETRY_BACKOFF)
def get_teams_with_dwh_total_storage_in_s3() -> list:
    return list(
        DataWarehouseTable.objects.filter(~Q(deleted=True), size_in_s3_mib__isnull=False)
        .values("team_id")
        .annotate(total=Sum("size_in_s3_mib"))
    )


@timed_log()
@retry(tries=QUERY_RETRIES, delay=QUERY_RETRY_DELAY, backoff=QUERY_RETRY_BACKOFF)
def get_teams_with_exceptions_captured_in_period(
    begin: datetime,
    end: datetime,
) -> list[tuple[int, int]]:
    results = sync_execute(
        """
        SELECT team_id, COUNT() as count
        FROM events
        WHERE event = '$exception' AND timestamp >= %(begin)s AND timestamp < %(end)s
        GROUP BY team_id
    """,
        {"begin": begin, "end": end},
        workload=Workload.OFFLINE,
        settings=CH_BILLING_SETTINGS,
    )

    return results


@timed_log()
@retry(tries=QUERY_RETRIES, delay=QUERY_RETRY_DELAY, backoff=QUERY_RETRY_BACKOFF)
def get_teams_with_hog_function_calls_in_period(
    begin: datetime,
    end: datetime,
) -> list[tuple[int, int]]:
    results = sync_execute(
        """
        SELECT team_id, SUM(count) as count
        FROM app_metrics2
        WHERE app_source='hog_function' AND metric_name IN ('succeeded','failed') AND timestamp >= %(begin)s AND timestamp < %(end)s
        GROUP BY team_id, metric_name
    """,
        {"begin": begin, "end": end},
        workload=Workload.OFFLINE,
        settings=CH_BILLING_SETTINGS,
    )

    return results


@timed_log()
@retry(tries=QUERY_RETRIES, delay=QUERY_RETRY_DELAY, backoff=QUERY_RETRY_BACKOFF)
def get_teams_with_hog_function_fetch_calls_in_period(
    begin: datetime,
    end: datetime,
) -> list[tuple[int, int]]:
    results = sync_execute(
        """
        SELECT team_id, SUM(count) as count
        FROM app_metrics2
        WHERE app_source='hog_function' AND metric_name IN ('fetch') AND timestamp >= %(begin)s AND timestamp < %(end)s
        GROUP BY team_id, metric_name
    """,
        {"begin": begin, "end": end},
        workload=Workload.OFFLINE,
        settings=CH_BILLING_SETTINGS,
    )

    return results


@timed_log()
@retry(tries=QUERY_RETRIES, delay=QUERY_RETRY_DELAY, backoff=QUERY_RETRY_BACKOFF)
def get_teams_with_cdp_billable_invocations_in_period(
    begin: datetime,
    end: datetime,
) -> list[tuple[int, int]]:
    results = sync_execute(
        """
        SELECT team_id, SUM(count) as count
        FROM app_metrics2
        WHERE app_source='hog_function' AND metric_name IN ('billable_invocation') AND timestamp >= %(begin)s AND timestamp < %(end)s
<<<<<<< HEAD
        GROUP BY team_id, metric_name
=======
        GROUP BY team_id
>>>>>>> f61a0d62
    """,
        {"begin": begin, "end": end},
        workload=Workload.OFFLINE,
        settings=CH_BILLING_SETTINGS,
    )

    return results


@timed_log()
@retry(tries=QUERY_RETRIES, delay=QUERY_RETRY_DELAY, backoff=QUERY_RETRY_BACKOFF)
def get_teams_with_recording_bytes_in_period(
    begin: datetime, end: datetime, snapshot_source: Literal["mobile", "web"] = "web"
) -> list[tuple[int, int]]:
    previous_begin = begin - (end - begin)

    result = sync_execute(
        """
        SELECT team_id, sum(total_size) as bytes
        FROM (
            SELECT any(team_id) as team_id, session_id, sum(size) as total_size
            FROM session_replay_events
            WHERE min_first_timestamp >= %(begin)s AND min_first_timestamp < %(end)s
            GROUP BY session_id
            HAVING ifNull(argMinMerge(snapshot_source), 'web') == %(snapshot_source)s
        )
        WHERE session_id NOT IN (
            -- we want to exclude sessions that might have events with timestamps
            -- before the period we are interested in
            SELECT DISTINCT session_id
            FROM session_replay_events
            -- begin is the very first instant of the period we are interested in
            -- we assume it is also the very first instant of a day
            -- so we can to subtract 1 second to get the day before
            WHERE min_first_timestamp >= %(previous_begin)s AND min_first_timestamp < %(begin)s
            GROUP BY session_id
        )
        GROUP BY team_id
    """,
        {"previous_begin": previous_begin, "begin": begin, "end": end, "snapshot_source": snapshot_source},
        workload=Workload.OFFLINE,
        settings=CH_BILLING_SETTINGS,
    )

    return result


@timed_log()
@retry(tries=QUERY_RETRIES, delay=QUERY_RETRY_DELAY, backoff=QUERY_RETRY_BACKOFF)
def get_teams_with_active_hog_destinations_in_period() -> list:
    return list(
        HogFunction.objects.filter(
            type=HogFunctionType.DESTINATION,
            enabled=True,
            deleted=False,
        )
        .values("team_id")
        .annotate(total=Count("id"))
    )


@timed_log()
@retry(tries=QUERY_RETRIES, delay=QUERY_RETRY_DELAY, backoff=QUERY_RETRY_BACKOFF)
def get_teams_with_active_hog_transformations_in_period() -> list:
    return list(
        HogFunction.objects.filter(
            type=HogFunctionType.TRANSFORMATION,
            enabled=True,
            deleted=False,
        )
        .values("team_id")
        .annotate(total=Count("id"))
    )


@shared_task(**USAGE_REPORT_TASK_KWARGS, max_retries=3)
def capture_report(
    *,
    organization_id: Optional[str] = None,
    full_report_dict: dict[str, Any],
    at_date: Optional[str] = None,
) -> None:
    if not organization_id:
        raise ValueError("Organization_id must be provided")
    try:
        pha_client = get_ph_client(sync_mode=True)
        capture_event(
            pha_client=pha_client,
            name="organization usage report",
            organization_id=organization_id,
            properties=full_report_dict,
            timestamp=at_date,
        )
    except Exception as err:
        logger.exception(
            f"UsageReport sent to PostHog for organization {organization_id} failed: {str(err)}",
        )
        capture_event(
            pha_client=pha_client,
            name="organization usage report failure",
            organization_id=organization_id,
            properties={"error": str(err)},
        )


# extend this with future usage based products
def has_non_zero_usage(report: FullUsageReport) -> bool:
    return (
        report.event_count_in_period > 0
        or report.enhanced_persons_event_count_in_period > 0
        or report.recording_count_in_period > 0
        or report.mobile_recording_count_in_period > 0
        or report.decide_requests_count_in_period > 0
        or report.local_evaluation_requests_count_in_period > 0
        or report.survey_responses_count_in_period > 0
        or report.rows_synced_in_period > 0
        or report.exceptions_captured_in_period > 0
    )


def convert_team_usage_rows_to_dict(rows: list[Union[dict, tuple[int, int]]]) -> dict[int, int]:
    team_id_map = {}
    for row in rows:
        if isinstance(row, dict) and "team_id" in row:
            # Some queries return a dict with team_id and total
            team_id_map[row["team_id"]] = row["total"]
        else:
            # Others are just a tuple with team_id and total
            team_id_map[int(row[0])] = row[1]
    return team_id_map


def _get_all_usage_data(period_start: datetime, period_end: datetime) -> dict[str, Any]:
    """
    Gets all usage data for the specified period. Clickhouse is good at counting things so
    we count across all teams rather than doing it one by one
    """

    all_metrics = get_all_event_metrics_in_period(period_start, period_end)
    api_queries_usage = get_teams_with_api_queries_metrics(period_start, period_end)

    return {
        "teams_with_event_count_in_period": get_teams_with_billable_event_count_in_period(
            period_start, period_end, count_distinct=True
        ),
        "teams_with_enhanced_persons_event_count_in_period": get_teams_with_billable_enhanced_persons_event_count_in_period(
            period_start, period_end, count_distinct=True
        ),
        "teams_with_event_count_with_groups_in_period": get_teams_with_event_count_with_groups_in_period(
            period_start, period_end
        ),
        "teams_with_event_count_from_helicone_in_period": all_metrics["helicone_events"],
        "teams_with_event_count_from_langfuse_in_period": all_metrics["langfuse_events"],
        "teams_with_event_count_from_keywords_ai_in_period": all_metrics["keywords_ai_events"],
        "teams_with_event_count_from_traceloop_in_period": all_metrics["traceloop_events"],
        "teams_with_web_events_count_in_period": all_metrics["web_events"],
        "teams_with_web_lite_events_count_in_period": all_metrics["web_lite_events"],
        "teams_with_node_events_count_in_period": all_metrics["node_events"],
        "teams_with_android_events_count_in_period": all_metrics["android_events"],
        "teams_with_flutter_events_count_in_period": all_metrics["flutter_events"],
        "teams_with_ios_events_count_in_period": all_metrics["ios_events"],
        "teams_with_go_events_count_in_period": all_metrics["go_events"],
        "teams_with_java_events_count_in_period": all_metrics["java_events"],
        "teams_with_react_native_events_count_in_period": all_metrics["react_native_events"],
        "teams_with_ruby_events_count_in_period": all_metrics["ruby_events"],
        "teams_with_python_events_count_in_period": all_metrics["python_events"],
        "teams_with_php_events_count_in_period": all_metrics["php_events"],
        "teams_with_dotnet_events_count_in_period": all_metrics["dotnet_events"],
        "teams_with_elixir_events_count_in_period": all_metrics["elixir_events"],
        "teams_with_recording_count_in_period": get_teams_with_recording_count_in_period(
            period_start, period_end, snapshot_source="web"
        ),
        "teams_with_recording_bytes_in_period": get_teams_with_recording_bytes_in_period(
            period_start, period_end, snapshot_source="web"
        ),
        "teams_with_mobile_recording_count_in_period": get_teams_with_recording_count_in_period(
            period_start, period_end, snapshot_source="mobile"
        ),
        "teams_with_mobile_recording_bytes_in_period": get_teams_with_recording_bytes_in_period(
            period_start, period_end, snapshot_source="mobile"
        ),
        "teams_with_mobile_billable_recording_count_in_period": get_teams_with_mobile_billable_recording_count_in_period(
            period_start, period_end
        ),
        "teams_with_decide_requests_count_in_period": get_teams_with_feature_flag_requests_count_in_period(
            period_start, period_end, FlagRequestType.DECIDE
        ),
        "teams_with_local_evaluation_requests_count_in_period": get_teams_with_feature_flag_requests_count_in_period(
            period_start, period_end, FlagRequestType.LOCAL_EVALUATION
        ),
        "teams_with_group_types_total": list(
            GroupTypeMapping.objects.values("team_id").annotate(total=Count("id")).order_by("team_id")
        ),
        "teams_with_dashboard_count": list(
            Dashboard.objects.values("team_id").annotate(total=Count("id")).order_by("team_id")
        ),
        "teams_with_dashboard_template_count": list(
            Dashboard.objects.filter(creation_mode="template")
            .values("team_id")
            .annotate(total=Count("id"))
            .order_by("team_id")
        ),
        "teams_with_dashboard_shared_count": list(
            Dashboard.objects.filter(sharingconfiguration__enabled=True)
            .values("team_id")
            .annotate(total=Count("id"))
            .order_by("team_id")
        ),
        "teams_with_dashboard_tagged_count": list(
            Dashboard.objects.filter(tagged_items__isnull=False)
            .values("team_id")
            .annotate(total=Count("id"))
            .order_by("team_id")
        ),
        "teams_with_ff_count": list(
            FeatureFlag.objects.values("team_id").annotate(total=Count("id")).order_by("team_id")
        ),
        "teams_with_ff_active_count": list(
            FeatureFlag.objects.filter(active=True).values("team_id").annotate(total=Count("id")).order_by("team_id")
        ),
        "teams_with_issues_created_total": list(
            ErrorTrackingIssue.objects.values("team_id").annotate(total=Count("id")).order_by("team_id")
        ),
        "teams_with_symbol_sets_count": list(
            ErrorTrackingSymbolSet.objects.values("team_id").annotate(total=Count("id")).order_by("team_id")
        ),
        "teams_with_resolved_symbol_sets_count": list(
            ErrorTrackingSymbolSet.objects.filter(storage_ptr__isnull=False)
            .values("team_id")
            .annotate(total=Count("id"))
            .order_by("team_id")
        ),
        "teams_with_query_app_bytes_read": get_teams_with_query_metric(
            period_start,
            period_end,
            metric="read_bytes",
            access_method="",
        ),
        "teams_with_query_app_rows_read": get_teams_with_query_metric(
            period_start,
            period_end,
            metric="read_rows",
            access_method="",
        ),
        "teams_with_query_app_duration_ms": get_teams_with_query_metric(
            period_start,
            period_end,
            metric="query_duration_ms",
            access_method="",
        ),
        "teams_with_query_api_bytes_read": get_teams_with_query_metric(
            period_start,
            period_end,
            metric="read_bytes",
            access_method="personal_api_key",
        ),
        "teams_with_query_api_rows_read": get_teams_with_query_metric(
            period_start,
            period_end,
            metric="read_rows",
            access_method="personal_api_key",
        ),
        "teams_with_query_api_duration_ms": get_teams_with_query_metric(
            period_start,
            period_end,
            metric="query_duration_ms",
            access_method="personal_api_key",
        ),
        "teams_with_api_queries_count": api_queries_usage["count"],
        "teams_with_api_queries_read_bytes": api_queries_usage["read_bytes"],
        "teams_with_event_explorer_app_bytes_read": get_teams_with_query_metric(
            period_start,
            period_end,
            metric="read_bytes",
            query_types=["EventsQuery"],
            access_method="",
        ),
        "teams_with_event_explorer_app_rows_read": get_teams_with_query_metric(
            period_start,
            period_end,
            metric="read_rows",
            query_types=["EventsQuery"],
            access_method="",
        ),
        "teams_with_event_explorer_app_duration_ms": get_teams_with_query_metric(
            period_start,
            period_end,
            metric="query_duration_ms",
            query_types=["EventsQuery"],
            access_method="",
        ),
        "teams_with_event_explorer_api_bytes_read": get_teams_with_query_metric(
            period_start,
            period_end,
            metric="read_bytes",
            query_types=["EventsQuery"],
            access_method="personal_api_key",
        ),
        "teams_with_event_explorer_api_rows_read": get_teams_with_query_metric(
            period_start,
            period_end,
            metric="read_rows",
            query_types=["EventsQuery"],
            access_method="personal_api_key",
        ),
        "teams_with_event_explorer_api_duration_ms": get_teams_with_query_metric(
            period_start,
            period_end,
            metric="query_duration_ms",
            query_types=["EventsQuery"],
            access_method="personal_api_key",
        ),
        "teams_with_survey_responses_count_in_period": get_teams_with_survey_responses_count_in_period(
            period_start, period_end
        ),
        "teams_with_rows_synced_in_period": get_teams_with_rows_synced_in_period(period_start, period_end),
        "teams_with_active_external_data_schemas_in_period": get_teams_with_active_external_data_schemas_in_period(),
        "teams_with_active_batch_exports_in_period": get_teams_with_active_batch_exports_in_period(),
        "teams_with_dwh_tables_storage_in_s3_in_mib": get_teams_with_dwh_tables_storage_in_s3(),
        "teams_with_dwh_mat_views_storage_in_s3_in_mib": get_teams_with_dwh_mat_views_storage_in_s3(),
        "teams_with_dwh_total_storage_in_s3_in_mib": get_teams_with_dwh_total_storage_in_s3(),
        "teams_with_exceptions_captured_in_period": get_teams_with_exceptions_captured_in_period(
            period_start, period_end
        ),
        "teams_with_hog_function_calls_in_period": get_teams_with_hog_function_calls_in_period(
            period_start, period_end
        ),
        "teams_with_hog_function_fetch_calls_in_period": get_teams_with_hog_function_fetch_calls_in_period(
            period_start, period_end
        ),
        "teams_with_cdp_billable_invocations_in_period": get_teams_with_cdp_billable_invocations_in_period(
            period_start, period_end
        ),
        "teams_with_ai_event_count_in_period": get_teams_with_ai_event_count_in_period(period_start, period_end),
        "teams_with_active_hog_destinations_in_period": get_teams_with_active_hog_destinations_in_period(),
        "teams_with_active_hog_transformations_in_period": get_teams_with_active_hog_transformations_in_period(),
    }


def _get_all_usage_data_as_team_rows(period_start: datetime, period_end: datetime) -> dict[str, Any]:
    """
    Gets all usage data for the specified period as a map of team_id -> value. This makes it faster
    to access the data than looping over all_data to find what we want.
    """
    all_data = _get_all_usage_data(period_start, period_end)
    # convert it to a map of team_id -> value
    for key, rows in all_data.items():
        all_data[key] = convert_team_usage_rows_to_dict(rows)
    return all_data


def _get_teams_for_usage_reports() -> Sequence[Team]:
    return list(
        Team.objects.select_related("organization")
        .exclude(Q(organization__for_internal_metrics=True) | Q(is_demo=True))
        .only("id", "name", "organization__id", "organization__name", "organization__created_at")
    )


def _get_team_report(all_data: dict[str, Any], team: Team) -> UsageReportCounters:
    decide_requests_count_in_period = all_data["teams_with_decide_requests_count_in_period"].get(team.id, 0)
    local_evaluation_requests_count_in_period = all_data["teams_with_local_evaluation_requests_count_in_period"].get(
        team.id, 0
    )
    return UsageReportCounters(
        event_count_in_period=all_data["teams_with_event_count_in_period"].get(team.id, 0),
        enhanced_persons_event_count_in_period=all_data["teams_with_enhanced_persons_event_count_in_period"].get(
            team.id, 0
        ),
        event_count_with_groups_in_period=all_data["teams_with_event_count_with_groups_in_period"].get(team.id, 0),
        event_count_from_langfuse_in_period=all_data["teams_with_event_count_from_langfuse_in_period"].get(team.id, 0),
        event_count_from_traceloop_in_period=all_data["teams_with_event_count_from_traceloop_in_period"].get(
            team.id, 0
        ),
        event_count_from_helicone_in_period=all_data["teams_with_event_count_from_helicone_in_period"].get(team.id, 0),
        event_count_from_keywords_ai_in_period=all_data["teams_with_event_count_from_keywords_ai_in_period"].get(
            team.id, 0
        ),
        recording_count_in_period=all_data["teams_with_recording_count_in_period"].get(team.id, 0),
        recording_bytes_in_period=all_data["teams_with_recording_bytes_in_period"].get(team.id, 0),
        mobile_recording_count_in_period=all_data["teams_with_mobile_recording_count_in_period"].get(team.id, 0),
        mobile_recording_bytes_in_period=all_data["teams_with_mobile_recording_bytes_in_period"].get(team.id, 0),
        mobile_billable_recording_count_in_period=all_data["teams_with_mobile_billable_recording_count_in_period"].get(
            team.id, 0
        ),
        group_types_total=all_data["teams_with_group_types_total"].get(team.id, 0),
        decide_requests_count_in_period=decide_requests_count_in_period,
        local_evaluation_requests_count_in_period=local_evaluation_requests_count_in_period,
        billable_feature_flag_requests_count_in_period=decide_requests_count_in_period
        + (local_evaluation_requests_count_in_period * 10),
        dashboard_count=all_data["teams_with_dashboard_count"].get(team.id, 0),
        dashboard_template_count=all_data["teams_with_dashboard_template_count"].get(team.id, 0),
        dashboard_shared_count=all_data["teams_with_dashboard_shared_count"].get(team.id, 0),
        dashboard_tagged_count=all_data["teams_with_dashboard_tagged_count"].get(team.id, 0),
        ff_count=all_data["teams_with_ff_count"].get(team.id, 0),
        ff_active_count=all_data["teams_with_ff_active_count"].get(team.id, 0),
        query_app_bytes_read=all_data["teams_with_query_app_bytes_read"].get(team.id, 0),
        query_app_rows_read=all_data["teams_with_query_app_rows_read"].get(team.id, 0),
        query_app_duration_ms=all_data["teams_with_query_app_duration_ms"].get(team.id, 0),
        query_api_bytes_read=all_data["teams_with_query_api_bytes_read"].get(team.id, 0),
        query_api_rows_read=all_data["teams_with_query_api_rows_read"].get(team.id, 0),
        query_api_duration_ms=all_data["teams_with_query_api_duration_ms"].get(team.id, 0),
        api_queries_query_count=all_data["teams_with_api_queries_count"].get(team.id, 0),
        api_queries_bytes_read=all_data["teams_with_api_queries_read_bytes"].get(team.id, 0),
        event_explorer_app_bytes_read=all_data["teams_with_event_explorer_app_bytes_read"].get(team.id, 0),
        event_explorer_app_rows_read=all_data["teams_with_event_explorer_app_rows_read"].get(team.id, 0),
        event_explorer_app_duration_ms=all_data["teams_with_event_explorer_app_duration_ms"].get(team.id, 0),
        event_explorer_api_bytes_read=all_data["teams_with_event_explorer_api_bytes_read"].get(team.id, 0),
        event_explorer_api_rows_read=all_data["teams_with_event_explorer_api_rows_read"].get(team.id, 0),
        event_explorer_api_duration_ms=all_data["teams_with_event_explorer_api_duration_ms"].get(team.id, 0),
        survey_responses_count_in_period=all_data["teams_with_survey_responses_count_in_period"].get(team.id, 0),
        rows_synced_in_period=all_data["teams_with_rows_synced_in_period"].get(team.id, 0),
        active_external_data_schemas_in_period=all_data["teams_with_active_external_data_schemas_in_period"].get(
            team.id, 0
        ),
        active_batch_exports_in_period=all_data["teams_with_active_batch_exports_in_period"].get(team.id, 0),
        dwh_total_storage_in_s3_in_mib=all_data["teams_with_dwh_total_storage_in_s3_in_mib"].get(team.id, 0),
        dwh_tables_storage_in_s3_in_mib=all_data["teams_with_dwh_tables_storage_in_s3_in_mib"].get(team.id, 0),
        dwh_mat_views_storage_in_s3_in_mib=all_data["teams_with_dwh_mat_views_storage_in_s3_in_mib"].get(team.id, 0),
        issues_created_total=all_data["teams_with_issues_created_total"].get(team.id, 0),
        symbol_sets_count=all_data["teams_with_symbol_sets_count"].get(team.id, 0),
        resolved_symbol_sets_count=all_data["teams_with_resolved_symbol_sets_count"].get(team.id, 0),
        hog_function_calls_in_period=all_data["teams_with_hog_function_calls_in_period"].get(team.id, 0),
        hog_function_fetch_calls_in_period=all_data["teams_with_hog_function_fetch_calls_in_period"].get(team.id, 0),
        cdp_billable_invocations_in_period=all_data["teams_with_cdp_billable_invocations_in_period"].get(team.id, 0),
        web_events_count_in_period=all_data["teams_with_web_events_count_in_period"].get(team.id, 0),
        web_lite_events_count_in_period=all_data["teams_with_web_lite_events_count_in_period"].get(team.id, 0),
        node_events_count_in_period=all_data["teams_with_node_events_count_in_period"].get(team.id, 0),
        android_events_count_in_period=all_data["teams_with_android_events_count_in_period"].get(team.id, 0),
        flutter_events_count_in_period=all_data["teams_with_flutter_events_count_in_period"].get(team.id, 0),
        ios_events_count_in_period=all_data["teams_with_ios_events_count_in_period"].get(team.id, 0),
        go_events_count_in_period=all_data["teams_with_go_events_count_in_period"].get(team.id, 0),
        java_events_count_in_period=all_data["teams_with_java_events_count_in_period"].get(team.id, 0),
        react_native_events_count_in_period=all_data["teams_with_react_native_events_count_in_period"].get(team.id, 0),
        ruby_events_count_in_period=all_data["teams_with_ruby_events_count_in_period"].get(team.id, 0),
        python_events_count_in_period=all_data["teams_with_python_events_count_in_period"].get(team.id, 0),
        php_events_count_in_period=all_data["teams_with_php_events_count_in_period"].get(team.id, 0),
        dotnet_events_count_in_period=all_data["teams_with_dotnet_events_count_in_period"].get(team.id, 0),
        elixir_events_count_in_period=all_data["teams_with_elixir_events_count_in_period"].get(team.id, 0),
        exceptions_captured_in_period=all_data["teams_with_exceptions_captured_in_period"].get(team.id, 0),
        ai_event_count_in_period=all_data["teams_with_ai_event_count_in_period"].get(team.id, 0),
        active_hog_destinations_in_period=all_data["teams_with_active_hog_destinations_in_period"].get(team.id, 0),
        active_hog_transformations_in_period=all_data["teams_with_active_hog_transformations_in_period"].get(
            team.id, 0
        ),
    )


def _add_team_report_to_org_reports(
    org_reports: dict[str, OrgReport],
    team: Team,
    team_report: UsageReportCounters,
    period_start: datetime,
) -> None:
    org_id = str(team.organization.id)
    if org_id not in org_reports:
        org_report = OrgReport(
            date=period_start.strftime("%Y-%m-%d"),
            organization_id=org_id,
            organization_name=team.organization.name,
            organization_created_at=team.organization.created_at.isoformat(),
            organization_user_count=get_org_user_count(org_id),
            team_count=1,
            teams={str(team.id): team_report},
            **dataclasses.asdict(team_report),  # Clone the team report as the basis
        )
        org_reports[org_id] = org_report
    else:
        org_report = org_reports[org_id]
        org_report.teams[str(team.id)] = team_report
        org_report.team_count += 1

        # Iterate on all fields of the UsageReportCounters and add the values from the team report to the org report
        for field in dataclasses.fields(UsageReportCounters):
            if hasattr(team_report, field.name):
                setattr(
                    org_report,
                    field.name,
                    getattr(org_report, field.name) + getattr(team_report, field.name),
                )


def _get_all_org_reports(period_start: datetime, period_end: datetime) -> dict[str, OrgReport]:
    logger.info("Querying all org reports", period_start=period_start, period_end=period_end)

    all_data = _get_all_usage_data_as_team_rows(period_start, period_end)

    logger.info("Querying all teams")

    teams = _get_teams_for_usage_reports()

    logger.info("Querying all teams complete", teams_count=len(teams))

    org_reports: dict[str, OrgReport] = {}

    logger.info("Generating org reports")

    for team in teams:
        team_report = _get_team_report(all_data, team)
        _add_team_report_to_org_reports(org_reports, team, team_report, period_start)

    logger.info("Generating org reports complete", org_reports_count=len(org_reports))

    return org_reports


def _get_full_org_usage_report(org_report: OrgReport, instance_metadata: InstanceMetadata) -> FullUsageReport:
    return FullUsageReport(
        **dataclasses.asdict(org_report),
        **dataclasses.asdict(instance_metadata),
    )


def _get_full_org_usage_report_as_dict(full_report: FullUsageReport) -> dict[str, Any]:
    return dataclasses.asdict(full_report)


def _queue_report(producer: Any, organization_id: str, full_report_dict: dict[str, Any]) -> None:
    json_data = json.dumps(
        {"organization_id": organization_id, "usage_report": full_report_dict}, separators=(",", ":")
    )
    compressed_bytes = gzip.compress(json_data.encode("utf-8"))
    compressed_b64 = base64.b64encode(compressed_bytes).decode("ascii")

    message_attributes = {
        "content_encoding": "gzip",
        "content_type": "application/json",
    }

    response = producer.send_message(message_body=compressed_b64, message_attributes=message_attributes)

    if not response:
        logger.exception(f"Failed to send usage report for organization {organization_id}")

    return


@shared_task(**USAGE_REPORT_TASK_KWARGS, max_retries=3)
def send_all_org_usage_reports(
    dry_run: bool = False,
    at: Optional[str] = None,
    skip_capture_event: bool = False,
) -> None:
    import posthoganalytics

    are_usage_reports_disabled = posthoganalytics.feature_enabled("disable-usage-reports", "internal_billing_events")
    if are_usage_reports_disabled:
        posthoganalytics.capture_exception(Exception(f"Usage reports are disabled for {at}"))
        return

    at_date = parser.parse(at) if at else None
    period = get_previous_day(at=at_date)
    period_start, period_end = period

    instance_metadata = get_instance_metadata(period)

    producer = None
    try:
        if settings.EE_AVAILABLE:
            from ee.sqs.SQSProducer import get_sqs_producer

            producer = get_sqs_producer("usage_reports")
    except Exception:
        pass

    pha_client = get_ph_client(sync_mode=True)

    logger.info("Querying usage report data")
    query_time_start = datetime.now()

    org_reports = _get_all_org_reports(period_start, period_end)

    query_time_duration = (datetime.now() - query_time_start).total_seconds()
    logger.info(f"Found {len(org_reports)} org reports. It took {query_time_duration} seconds.")

    total_orgs = len(org_reports)
    total_orgs_sent = 0

    logger.info("Sending usage reports to billing")
    queue_time_start = datetime.now()

    pha_client.capture(
        distinct_id="internal_billing_events",
        event="usage reports starting",
        properties={
            "total_orgs": total_orgs,
            "region": get_instance_region(),
        },
        groups={"instance": settings.SITE_URL},
    )

    for org_report in org_reports.values():
        try:
            organization_id = org_report.organization_id

            full_report = _get_full_org_usage_report(org_report, instance_metadata)
            full_report_dict = _get_full_org_usage_report_as_dict(full_report)

            if dry_run:
                logger.info(f"Dry run, skipping sending for organization {organization_id}")
                continue

            # First capture the events to PostHog
            if not skip_capture_event:
                try:
                    at_date_str = at_date.isoformat() if at_date else None
                    capture_report.delay(
                        organization_id=organization_id,
                        full_report_dict=full_report_dict,
                        at_date=at_date_str,
                    )
                except Exception as capture_err:
                    logger.exception(f"Failed to capture report for organization {organization_id}", error=capture_err)

            # Then send the reports to billing through SQS (only if the producer is available)
            if has_non_zero_usage(full_report) and producer:
                try:
                    _queue_report(producer, organization_id, full_report_dict)
                    total_orgs_sent += 1
                except Exception as err:
                    logger.exception(f"Failed to queue report for organization {organization_id}", error=err)

        except Exception as loop_err:
            logger.exception(f"Failed to process organization {organization_id}", error=loop_err)

    queue_time_duration = (datetime.now() - queue_time_start).total_seconds()
    pha_client.capture(
        distinct_id="internal_billing_events",
        event="usage reports complete",
        properties={
            "total_orgs": total_orgs,
            "period_start": period_start.isoformat(),
            "period_end": period_end.isoformat(),
            "total_orgs_sent": total_orgs_sent,
            "query_time": query_time_duration,
            "queue_time": queue_time_duration,
            "total_time": query_time_duration + queue_time_duration,
            "region": get_instance_region(),
        },
        groups={"instance": settings.SITE_URL},
    )

    logger.info(f"Usage reports complete. Total orgs: {total_orgs}, total orgs sent: {total_orgs_sent}.")<|MERGE_RESOLUTION|>--- conflicted
+++ resolved
@@ -1003,11 +1003,7 @@
         SELECT team_id, SUM(count) as count
         FROM app_metrics2
         WHERE app_source='hog_function' AND metric_name IN ('billable_invocation') AND timestamp >= %(begin)s AND timestamp < %(end)s
-<<<<<<< HEAD
-        GROUP BY team_id, metric_name
-=======
         GROUP BY team_id
->>>>>>> f61a0d62
     """,
         {"begin": begin, "end": end},
         workload=Workload.OFFLINE,
