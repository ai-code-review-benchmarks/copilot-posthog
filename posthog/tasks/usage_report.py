import dataclasses
import os
from collections import Counter
from datetime import datetime
from typing import (
    Any,
    Dict,
    List,
    Literal,
    Optional,
    Sequence,
    Tuple,
    TypedDict,
    Union,
    cast,
)

import requests
import structlog
from dateutil import parser
from django.conf import settings
from django.db import connection
from django.db.models import Count, Q
from posthoganalytics.client import Client
<<<<<<< HEAD
from psycopg import sql
=======
from psycopg2 import sql
from retry import retry
>>>>>>> db92edfe
from sentry_sdk import capture_exception

from posthog import version_requirement
from posthog.celery import app
from posthog.clickhouse.client.connection import Workload
from posthog.client import sync_execute
from posthog.cloud_utils import get_cached_instance_license, is_cloud
from posthog.constants import FlagRequestType
from posthog.logging.timing import timed_log
from posthog.models import GroupTypeMapping, OrganizationMembership, User
from posthog.models.dashboard import Dashboard
from posthog.models.feature_flag import FeatureFlag
from posthog.models.organization import Organization
from posthog.models.plugin import PluginConfig
from posthog.models.team.team import Team
from posthog.models.utils import namedtuplefetchall
from posthog.settings import CLICKHOUSE_CLUSTER, INSTANCE_TAG
from posthog.utils import (
    get_helm_info_env,
    get_instance_realm,
    get_instance_region,
    get_machine_id,
    get_previous_day,
)

logger = structlog.get_logger(__name__)

Period = TypedDict("Period", {"start_inclusive": str, "end_inclusive": str})
TableSizes = TypedDict("TableSizes", {"posthog_event": int, "posthog_sessionrecordingevent": int})


CH_BILLING_SETTINGS = {
    "max_execution_time": 5 * 60,  # 5 minutes
}

QUERY_RETRIES = 3
QUERY_RETRY_DELAY = 1
QUERY_RETRY_BACKOFF = 2


@dataclasses.dataclass
class UsageReportCounters:
    event_count_lifetime: int
    event_count_in_period: int
    event_count_in_month: int
    event_count_with_groups_in_period: int
    # event_count_by_lib: Dict
    # event_count_by_name: Dict
    # Recordings
    recording_count_in_period: int
    recording_count_total: int
    # Persons and Groups
    group_types_total: int
    # person_count_total: int
    # person_count_in_period: int
    # Dashboards
    dashboard_count: int
    dashboard_template_count: int
    dashboard_shared_count: int
    dashboard_tagged_count: int
    # Feature flags
    ff_count: int
    ff_active_count: int
    decide_requests_count_in_period: int
    decide_requests_count_in_month: int
    local_evaluation_requests_count_in_period: int
    local_evaluation_requests_count_in_month: int
    billable_feature_flag_requests_count_in_period: int
    billable_feature_flag_requests_count_in_month: int
    # HogQL
    hogql_app_bytes_read: int
    hogql_app_rows_read: int
    hogql_app_duration_ms: int
    hogql_api_bytes_read: int
    hogql_api_rows_read: int
    hogql_api_duration_ms: int
    # Event Explorer
    event_explorer_app_bytes_read: int
    event_explorer_app_rows_read: int
    event_explorer_app_duration_ms: int
    event_explorer_api_bytes_read: int
    event_explorer_api_rows_read: int
    event_explorer_api_duration_ms: int
    # Surveys
    survey_responses_count_in_period: int
    survey_responses_count_in_month: int
    # Data Warehouse
    rows_synced_in_period: int


# Instance metadata to be included in oveall report
@dataclasses.dataclass
class InstanceMetadata:
    deployment_infrastructure: str
    realm: str
    period: Period
    site_url: str
    product: str
    helm: Optional[dict]
    clickhouse_version: Optional[str]
    users_who_logged_in: Optional[List[Dict[str, Union[str, int]]]]
    users_who_logged_in_count: Optional[int]
    users_who_signed_up: Optional[List[Dict[str, Union[str, int]]]]
    users_who_signed_up_count: Optional[int]
    table_sizes: Optional[TableSizes]
    plugins_installed: Optional[Dict]
    plugins_enabled: Optional[Dict]
    instance_tag: str


@dataclasses.dataclass
class OrgReport(UsageReportCounters):
    date: str
    organization_id: str
    organization_name: str
    organization_created_at: str
    organization_user_count: int
    team_count: int
    teams: Dict[str, UsageReportCounters]


@dataclasses.dataclass
class FullUsageReport(OrgReport, InstanceMetadata):
    pass


def fetch_table_size(table_name: str) -> int:
    return fetch_sql("SELECT pg_total_relation_size(%s) as size", (table_name,))[0].size


def fetch_sql(sql_: str, params: Tuple[Any, ...]) -> List[Any]:
    with connection.cursor() as cursor:
        cursor.execute(sql.SQL(sql_), params)
        return namedtuplefetchall(cursor)


def get_product_name(realm: str, has_license: bool) -> str:
    if realm == "cloud":
        return "cloud"
    elif realm in {"hosted", "hosted-clickhouse"}:
        return "scale" if has_license else "open source"
    else:
        return "unknown"


def get_instance_metadata(period: Tuple[datetime, datetime]) -> InstanceMetadata:
    has_license = False

    if settings.EE_AVAILABLE:
        license = get_cached_instance_license()
        has_license = license is not None

    period_start, period_end = period

    realm = get_instance_realm()
    metadata = InstanceMetadata(
        deployment_infrastructure=os.getenv("DEPLOYMENT", "unknown"),
        realm=realm,
        period={
            "start_inclusive": period_start.isoformat(),
            "end_inclusive": period_end.isoformat(),
        },
        site_url=settings.SITE_URL,
        product=get_product_name(realm, has_license),
        # Non-cloud vars
        helm=None,
        clickhouse_version=None,
        users_who_logged_in=None,
        users_who_logged_in_count=None,
        users_who_signed_up=None,
        users_who_signed_up_count=None,
        table_sizes=None,
        plugins_installed=None,
        plugins_enabled=None,
        instance_tag=INSTANCE_TAG,
    )

    if realm != "cloud":
        metadata.helm = get_helm_info_env()
        metadata.clickhouse_version = str(version_requirement.get_clickhouse_version())

        metadata.users_who_logged_in = [
            {"id": user.id, "distinct_id": user.distinct_id}
            if user.anonymize_data
            else {
                "id": user.id,
                "distinct_id": user.distinct_id,
                "first_name": user.first_name,
                "email": user.email,
            }
            for user in User.objects.filter(is_active=True, last_login__gte=period_start, last_login__lte=period_end)
        ]
        metadata.users_who_logged_in_count = len(metadata.users_who_logged_in)

        metadata.users_who_signed_up = [
            {"id": user.id, "distinct_id": user.distinct_id}
            if user.anonymize_data
            else {
                "id": user.id,
                "distinct_id": user.distinct_id,
                "first_name": user.first_name,
                "email": user.email,
            }
            for user in User.objects.filter(
                is_active=True,
                date_joined__gte=period_start,
                date_joined__lte=period_end,
            )
        ]
        metadata.users_who_signed_up_count = len(metadata.users_who_signed_up)

        metadata.table_sizes = {
            "posthog_event": fetch_table_size("posthog_event"),
            "posthog_sessionrecordingevent": fetch_table_size("posthog_sessionrecordingevent"),
        }

        plugin_configs = PluginConfig.objects.select_related("plugin").all()

        metadata.plugins_installed = dict(Counter(plugin_config.plugin.name for plugin_config in plugin_configs))
        metadata.plugins_enabled = dict(
            Counter(plugin_config.plugin.name for plugin_config in plugin_configs if plugin_config.enabled)
        )

    return metadata


def get_org_user_count(organization_id: str) -> int:
    return OrganizationMembership.objects.filter(organization_id=organization_id).count()


def get_org_owner_or_first_user(organization_id: str) -> Optional[User]:
    # Find the membership object for the org owner
    user = None
    membership = OrganizationMembership.objects.filter(
        organization_id=organization_id, level=OrganizationMembership.Level.OWNER
    ).first()
    if not membership:
        # If no owner membership is present, pick the first membership association we can find
        membership = OrganizationMembership.objects.filter(organization_id=organization_id).first()
    if hasattr(membership, "user"):
        membership = cast(OrganizationMembership, membership)
        user = membership.user
    else:
        capture_exception(
            Exception("No user found for org while generating report"),
            {"org": {"organization_id": organization_id}},
        )
    return user


@app.task(ignore_result=True, autoretry_for=(Exception,), max_retries=3)
def send_report_to_billing_service(org_id: str, report: Dict[str, Any]) -> None:
    if not settings.EE_AVAILABLE:
        return

    from ee.billing.billing_manager import BillingManager, build_billing_token
    from ee.billing.billing_types import BillingStatus
    from ee.settings import BILLING_SERVICE_URL

    try:
        license = get_cached_instance_license()
        if not license or not license.is_v2_license:
            return

        organization = Organization.objects.get(id=org_id)
        if not organization:
            return

        token = build_billing_token(license, organization)
        headers = {}
        if token:
            headers["Authorization"] = f"Bearer {token}"

        response = requests.post(f"{BILLING_SERVICE_URL}/api/usage", json=report, headers=headers)
        if response.status_code != 200:
            raise Exception(
                f"Failed to send usage report to billing service code:{response.status_code} response:{response.text}"
            )

        logger.info(f"UsageReport sent to Billing for organization: {organization.id}")

        response_data: BillingStatus = response.json()
        BillingManager(license).update_org_details(organization, response_data)
        # TODO: remove the following after 2023-09-01
        BillingManager(license).update_billing_distinct_ids(organization)

    except Exception as err:
        logger.error(f"UsageReport failed sending to Billing for organization: {organization.id}: {err}")
        capture_exception(err)
        pha_client = Client("sTMFPsFhdP1Ssg")
        capture_event(
            pha_client,
            f"organization usage report to billing service failure",
            org_id,
            {"err": str(err)},
        )
        raise err


def capture_event(
    pha_client: Client,
    name: str,
    organization_id: str,
    properties: Dict[str, Any],
    timestamp: Optional[Union[datetime, str]] = None,
) -> None:
    if timestamp and isinstance(timestamp, str):
        try:
            timestamp = parser.isoparse(timestamp)
        except ValueError:
            timestamp = None

    if is_cloud():
        org_owner = get_org_owner_or_first_user(organization_id)
        distinct_id = org_owner.distinct_id if org_owner and org_owner.distinct_id else f"org-{organization_id}"
        pha_client.capture(
            distinct_id,
            name,
            {**properties, "scope": "user"},
            groups={"organization": organization_id, "instance": settings.SITE_URL},
            timestamp=timestamp,
        )
        pha_client.group_identify("organization", organization_id, properties)
    else:
        pha_client.capture(
            get_machine_id(),
            name,
            {**properties, "scope": "machine"},
            groups={"instance": settings.SITE_URL},
            timestamp=timestamp,
        )
        pha_client.group_identify("instance", settings.SITE_URL, properties)


@timed_log()
@retry(tries=QUERY_RETRIES, delay=QUERY_RETRY_DELAY, backoff=QUERY_RETRY_BACKOFF)
def get_teams_with_event_count_lifetime() -> List[Tuple[int, int]]:
    result = sync_execute(
        """
        SELECT team_id, count(1) as count
        FROM events
        GROUP BY team_id
    """,
        workload=Workload.OFFLINE,
        settings=CH_BILLING_SETTINGS,
    )
    return result


@timed_log()
@retry(tries=QUERY_RETRIES, delay=QUERY_RETRY_DELAY, backoff=QUERY_RETRY_BACKOFF)
def get_teams_with_billable_event_count_in_period(
    begin: datetime, end: datetime, count_distinct: bool = False
) -> List[Tuple[int, int]]:
    # count only unique events
    # Duplicate events will be eventually removed by ClickHouse and likely came from our library or pipeline.
    # We shouldn't bill for these. However counting unique events is more expensive, and likely to fail on longer time ranges.
    # So, we count uniques in small time periods only, controlled by the count_distinct parameter.
    if count_distinct:
        # Uses the same expression as the one used to de-duplicate events on the merge tree:
        # https://github.com/PostHog/posthog/blob/master/posthog/models/event/sql.py#L92
        distinct_expression = "distinct toDate(timestamp), event, cityHash64(distinct_id), cityHash64(uuid)"
    else:
        distinct_expression = "1"

    result = sync_execute(
        f"""
        SELECT team_id, count({distinct_expression}) as count
        FROM events
        WHERE timestamp between %(begin)s AND %(end)s AND event != '$feature_flag_called' AND event NOT IN ('survey sent', 'survey shown', 'survey dismissed')
        GROUP BY team_id
    """,
        {"begin": begin, "end": end},
        workload=Workload.OFFLINE,
        settings=CH_BILLING_SETTINGS,
    )
    return result


@timed_log()
@retry(tries=QUERY_RETRIES, delay=QUERY_RETRY_DELAY, backoff=QUERY_RETRY_BACKOFF)
def get_teams_with_event_count_with_groups_in_period(begin: datetime, end: datetime) -> List[Tuple[int, int]]:
    result = sync_execute(
        """
        SELECT team_id, count(1) as count
        FROM events
        WHERE timestamp between %(begin)s AND %(end)s
        AND ($group_0 != '' OR $group_1 != '' OR $group_2 != '' OR $group_3 != '' OR $group_4 != '')
        GROUP BY team_id
    """,
        {"begin": begin, "end": end},
        workload=Workload.OFFLINE,
        settings=CH_BILLING_SETTINGS,
    )
    return result


@timed_log()
@retry(tries=QUERY_RETRIES, delay=QUERY_RETRY_DELAY, backoff=QUERY_RETRY_BACKOFF)
def get_teams_with_event_count_by_lib(begin: datetime, end: datetime) -> List[Tuple[int, str, int]]:
    results = sync_execute(
        """
        SELECT team_id, JSONExtractString(properties, '$lib') as lib, COUNT(1) as count
        FROM events
        WHERE timestamp between %(begin)s AND %(end)s
        GROUP BY lib, team_id
    """,
        {"begin": begin, "end": end},
        workload=Workload.OFFLINE,
        settings=CH_BILLING_SETTINGS,
    )
    return results


@timed_log()
@retry(tries=QUERY_RETRIES, delay=QUERY_RETRY_DELAY, backoff=QUERY_RETRY_BACKOFF)
def get_teams_with_event_count_by_name(begin: datetime, end: datetime) -> List[Tuple[int, str, int]]:
    results = sync_execute(
        """
        SELECT team_id, event, COUNT(1) as count
        FROM events
        WHERE timestamp between %(begin)s AND %(end)s
        GROUP BY event, team_id
    """,
        {"begin": begin, "end": end},
        workload=Workload.OFFLINE,
        settings=CH_BILLING_SETTINGS,
    )
    return results


@timed_log()
@retry(tries=QUERY_RETRIES, delay=QUERY_RETRY_DELAY, backoff=QUERY_RETRY_BACKOFF)
def get_teams_with_recording_count_in_period(begin: datetime, end: datetime) -> List[Tuple[int, int]]:
    previous_begin = begin - (end - begin)

    result = sync_execute(
        """
        SELECT team_id, count(distinct session_id) as count
        FROM session_replay_events
        WHERE min_first_timestamp BETWEEN %(begin)s AND %(end)s
        AND session_id NOT IN (
            -- we want to exclude sessions that might have events with timestamps
            -- before the period we are interested in
            SELECT DISTINCT session_id
            FROM session_replay_events
            -- begin is the very first instant of the period we are interested in
            -- we assume it is also the very first instant of a day
            -- so we can to subtract 1 second to get the day before
            WHERE min_first_timestamp BETWEEN %(previous_begin)s AND %(begin)s
            GROUP BY session_id
        )
        GROUP BY team_id
    """,
        {"previous_begin": previous_begin, "begin": begin, "end": end},
        workload=Workload.OFFLINE,
        settings=CH_BILLING_SETTINGS,
    )

    return result


@timed_log()
@retry(tries=QUERY_RETRIES, delay=QUERY_RETRY_DELAY, backoff=QUERY_RETRY_BACKOFF)
def get_teams_with_recording_count_total() -> List[Tuple[int, int]]:
    result = sync_execute(
        """
        SELECT team_id, count(distinct session_id) as count
        FROM session_replay_events
        GROUP BY team_id
    """,
        workload=Workload.OFFLINE,
        settings=CH_BILLING_SETTINGS,
    )
    return result


@timed_log()
@retry(tries=QUERY_RETRIES, delay=QUERY_RETRY_DELAY, backoff=QUERY_RETRY_BACKOFF)
def get_teams_with_hogql_metric(
    begin: datetime,
    end: datetime,
    query_types: List[str],
    access_method: str = "",
    metric: Literal["read_bytes", "read_rows", "query_duration_ms"] = "read_bytes",
) -> List[Tuple[int, int]]:
    if metric not in ["read_bytes", "read_rows", "query_duration_ms"]:
        # :TRICKY: Inlined into the query below.
        raise ValueError(f"Invalid metric {metric}")
    result = sync_execute(
        f"""
        WITH JSONExtractInt(log_comment, 'team_id') as team_id,
             JSONExtractString(log_comment, 'query_type') as query_type,
             JSONExtractString(log_comment, 'access_method') as access_method
        SELECT team_id, sum({metric}) as count
        FROM clusterAllReplicas({CLICKHOUSE_CLUSTER}, system.query_log)
        WHERE (type = 'QueryFinish' OR type = 'ExceptionWhileProcessing')
          AND is_initial_query = 1
          AND query_type IN (%(query_types)s)
          AND query_start_time between %(begin)s AND %(end)s
          AND access_method = %(access_method)s
        GROUP BY team_id
    """,
        {
            "begin": begin,
            "end": end,
            "query_types": query_types,
            "access_method": access_method,
        },
        workload=Workload.OFFLINE,
        settings=CH_BILLING_SETTINGS,
    )
    return result


@timed_log()
@retry(tries=QUERY_RETRIES, delay=QUERY_RETRY_DELAY, backoff=QUERY_RETRY_BACKOFF)
def get_teams_with_feature_flag_requests_count_in_period(
    begin: datetime, end: datetime, request_type: FlagRequestType
) -> List[Tuple[int, int]]:
    # depending on the region, events are stored in different teams
    team_to_query = 1 if get_instance_region() == "EU" else 2
    validity_token = settings.DECIDE_BILLING_ANALYTICS_TOKEN

    target_event = "decide usage" if request_type == FlagRequestType.DECIDE else "local evaluation usage"

    result = sync_execute(
        """
        SELECT distinct_id as team, sum(JSONExtractInt(properties, 'count')) as sum
        FROM events
        WHERE team_id = %(team_to_query)s AND event=%(target_event)s AND timestamp between %(begin)s AND %(end)s
        AND has([%(validity_token)s], replaceRegexpAll(JSONExtractRaw(properties, 'token'), '^"|"$', ''))
        GROUP BY team
    """,
        {
            "begin": begin,
            "end": end,
            "team_to_query": team_to_query,
            "validity_token": validity_token,
            "target_event": target_event,
        },
        workload=Workload.OFFLINE,
        settings=CH_BILLING_SETTINGS,
    )

    return result


@timed_log()
@retry(tries=QUERY_RETRIES, delay=QUERY_RETRY_DELAY, backoff=QUERY_RETRY_BACKOFF)
def get_teams_with_survey_responses_count_in_period(
    begin: datetime,
    end: datetime,
) -> List[Tuple[int, int]]:
    results = sync_execute(
        """
        SELECT team_id, COUNT() as count
        FROM events
        WHERE event = 'survey sent' AND timestamp between %(begin)s AND %(end)s
        GROUP BY team_id
    """,
        {"begin": begin, "end": end},
        workload=Workload.OFFLINE,
        settings=CH_BILLING_SETTINGS,
    )

    return results


@timed_log()
@retry(tries=QUERY_RETRIES, delay=QUERY_RETRY_DELAY, backoff=QUERY_RETRY_BACKOFF)
def get_teams_with_rows_synced_in_period(begin: datetime, end: datetime) -> List[Tuple[int, int]]:
    team_to_query = 1 if get_instance_region() == "EU" else 2

    # dedup by job id incase there were duplicates sent
    results = sync_execute(
        """
        SELECT team, sum(rows_synced) FROM (
            SELECT JSONExtractString(properties, 'job_id') AS job_id, distinct_id AS team, any(JSONExtractInt(properties, 'count')) AS rows_synced
            FROM events
            WHERE team_id = %(team_to_query)s AND event = 'external data sync job' AND parseDateTimeBestEffort(JSONExtractString(properties, 'startTime')) BETWEEN %(begin)s AND %(end)s
            GROUP BY job_id, team
        )
        GROUP BY team
        """,
        {
            "begin": begin,
            "end": end,
            "team_to_query": team_to_query,
        },
        workload=Workload.OFFLINE,
        settings=CH_BILLING_SETTINGS,
    )

    return results


@app.task(ignore_result=True, max_retries=0)
def capture_report(
    capture_event_name: str,
    org_id: str,
    full_report_dict: Dict[str, Any],
    at_date: Optional[datetime] = None,
) -> None:
    pha_client = Client("sTMFPsFhdP1Ssg")
    try:
        capture_event(pha_client, capture_event_name, org_id, full_report_dict, timestamp=at_date)
        logger.info(f"UsageReport sent to PostHog for organization {org_id}")
    except Exception as err:
        logger.error(
            f"UsageReport sent to PostHog for organization {org_id} failed: {str(err)}",
        )
        capture_event(pha_client, f"{capture_event_name} failure", org_id, {"error": str(err)})
    pha_client.flush()


# extend this with future usage based products
def has_non_zero_usage(report: FullUsageReport) -> bool:
    return (
        report.event_count_in_period > 0
        or report.recording_count_in_period > 0
        or report.decide_requests_count_in_period > 0
        or report.local_evaluation_requests_count_in_period > 0
        or report.survey_responses_count_in_period > 0
    )


def convert_team_usage_rows_to_dict(rows: List[Union[dict, Tuple[int, int]]]) -> Dict[int, int]:
    team_id_map = {}
    for row in rows:
        if isinstance(row, dict) and "team_id" in row:
            # Some queries return a dict with team_id and total
            team_id_map[row["team_id"]] = row["total"]
        else:
            # Others are just a tuple with team_id and total
            team_id_map[int(row[0])] = row[1]

    return team_id_map


def _get_all_usage_data(period_start: datetime, period_end: datetime) -> Dict[str, Any]:
    """
    Gets all usage data for the specified period. Clickhouse is good at counting things so
    we count across all teams rather than doing it one by one
    """
    return dict(
        teams_with_event_count_lifetime=get_teams_with_event_count_lifetime(),
        teams_with_event_count_in_period=get_teams_with_billable_event_count_in_period(
            period_start, period_end, count_distinct=True
        ),
        teams_with_event_count_in_month=get_teams_with_billable_event_count_in_period(
            period_start.replace(day=1), period_end
        ),
        teams_with_event_count_with_groups_in_period=get_teams_with_event_count_with_groups_in_period(
            period_start, period_end
        ),
        # teams_with_event_count_by_lib=get_teams_with_event_count_by_lib(period_start, period_end),
        # teams_with_event_count_by_name=get_teams_with_event_count_by_name(period_start, period_end),
        teams_with_recording_count_in_period=get_teams_with_recording_count_in_period(period_start, period_end),
        teams_with_recording_count_total=get_teams_with_recording_count_total(),
        teams_with_decide_requests_count_in_period=get_teams_with_feature_flag_requests_count_in_period(
            period_start, period_end, FlagRequestType.DECIDE
        ),
        teams_with_decide_requests_count_in_month=get_teams_with_feature_flag_requests_count_in_period(
            period_start.replace(day=1), period_end, FlagRequestType.DECIDE
        ),
        teams_with_local_evaluation_requests_count_in_period=get_teams_with_feature_flag_requests_count_in_period(
            period_start, period_end, FlagRequestType.LOCAL_EVALUATION
        ),
        teams_with_local_evaluation_requests_count_in_month=get_teams_with_feature_flag_requests_count_in_period(
            period_start.replace(day=1), period_end, FlagRequestType.LOCAL_EVALUATION
        ),
        teams_with_group_types_total=list(
            GroupTypeMapping.objects.values("team_id").annotate(total=Count("id")).order_by("team_id")
        ),
        teams_with_dashboard_count=list(
            Dashboard.objects.values("team_id").annotate(total=Count("id")).order_by("team_id")
        ),
        teams_with_dashboard_template_count=list(
            Dashboard.objects.filter(creation_mode="template")
            .values("team_id")
            .annotate(total=Count("id"))
            .order_by("team_id")
        ),
        teams_with_dashboard_shared_count=list(
            Dashboard.objects.filter(sharingconfiguration__enabled=True)
            .values("team_id")
            .annotate(total=Count("id"))
            .order_by("team_id")
        ),
        teams_with_dashboard_tagged_count=list(
            Dashboard.objects.filter(tagged_items__isnull=False)
            .values("team_id")
            .annotate(total=Count("id"))
            .order_by("team_id")
        ),
        teams_with_ff_count=list(FeatureFlag.objects.values("team_id").annotate(total=Count("id")).order_by("team_id")),
        teams_with_ff_active_count=list(
            FeatureFlag.objects.filter(active=True).values("team_id").annotate(total=Count("id")).order_by("team_id")
        ),
        teams_with_hogql_app_bytes_read=get_teams_with_hogql_metric(
            period_start,
            period_end,
            metric="read_bytes",
            query_types=["hogql_query", "HogQLQuery"],
            access_method="",
        ),
        teams_with_hogql_app_rows_read=get_teams_with_hogql_metric(
            period_start,
            period_end,
            metric="read_rows",
            query_types=["hogql_query", "HogQLQuery"],
            access_method="",
        ),
        teams_with_hogql_app_duration_ms=get_teams_with_hogql_metric(
            period_start,
            period_end,
            metric="query_duration_ms",
            query_types=["hogql_query", "HogQLQuery"],
            access_method="",
        ),
        teams_with_hogql_api_bytes_read=get_teams_with_hogql_metric(
            period_start,
            period_end,
            metric="read_bytes",
            query_types=["hogql_query", "HogQLQuery"],
            access_method="personal_api_key",
        ),
        teams_with_hogql_api_rows_read=get_teams_with_hogql_metric(
            period_start,
            period_end,
            metric="read_rows",
            query_types=["hogql_query", "HogQLQuery"],
            access_method="personal_api_key",
        ),
        teams_with_hogql_api_duration_ms=get_teams_with_hogql_metric(
            period_start,
            period_end,
            metric="query_duration_ms",
            query_types=["hogql_query", "HogQLQuery"],
            access_method="personal_api_key",
        ),
        teams_with_event_explorer_app_bytes_read=get_teams_with_hogql_metric(
            period_start,
            period_end,
            metric="read_bytes",
            query_types=["EventsQuery"],
            access_method="",
        ),
        teams_with_event_explorer_app_rows_read=get_teams_with_hogql_metric(
            period_start,
            period_end,
            metric="read_rows",
            query_types=["EventsQuery"],
            access_method="",
        ),
        teams_with_event_explorer_app_duration_ms=get_teams_with_hogql_metric(
            period_start,
            period_end,
            metric="query_duration_ms",
            query_types=["EventsQuery"],
            access_method="",
        ),
        teams_with_event_explorer_api_bytes_read=get_teams_with_hogql_metric(
            period_start,
            period_end,
            metric="read_bytes",
            query_types=["EventsQuery"],
            access_method="personal_api_key",
        ),
        teams_with_event_explorer_api_rows_read=get_teams_with_hogql_metric(
            period_start,
            period_end,
            metric="read_rows",
            query_types=["EventsQuery"],
            access_method="personal_api_key",
        ),
        teams_with_event_explorer_api_duration_ms=get_teams_with_hogql_metric(
            period_start,
            period_end,
            metric="query_duration_ms",
            query_types=["EventsQuery"],
            access_method="personal_api_key",
        ),
        teams_with_survey_responses_count_in_period=get_teams_with_survey_responses_count_in_period(
            period_start, period_end
        ),
        teams_with_survey_responses_count_in_month=get_teams_with_survey_responses_count_in_period(
            period_start.replace(day=1), period_end
        ),
        teams_with_rows_synced_in_period=get_teams_with_rows_synced_in_period(period_start, period_end),
    )


def _get_all_usage_data_as_team_rows(period_start: datetime, period_end: datetime) -> Dict[str, Any]:
    """
    Gets all usage data for the specified period as a map of team_id -> value. This makes it faster
    to access the data than looping over all_data to find what we want.
    """
    all_data = _get_all_usage_data(period_start, period_end)
    # convert it to a map of team_id -> value
    for key, rows in all_data.items():
        all_data[key] = convert_team_usage_rows_to_dict(rows)
    return all_data


def _get_teams_for_usage_reports() -> Sequence[Team]:
    return list(
        Team.objects.select_related("organization")
        .exclude(Q(organization__for_internal_metrics=True) | Q(is_demo=True))
        .only("id", "organization__id", "organization__name", "organization__created_at")
    )


def _get_team_report(all_data: Dict[str, Any], team: Team) -> UsageReportCounters:
    decide_requests_count_in_month = all_data["teams_with_decide_requests_count_in_month"].get(team.id, 0)
    decide_requests_count_in_period = all_data["teams_with_decide_requests_count_in_period"].get(team.id, 0)
    local_evaluation_requests_count_in_period = all_data["teams_with_local_evaluation_requests_count_in_period"].get(
        team.id, 0
    )
    local_evaluation_requests_count_in_month = all_data["teams_with_local_evaluation_requests_count_in_month"].get(
        team.id, 0
    )
    return UsageReportCounters(
        event_count_lifetime=all_data["teams_with_event_count_lifetime"].get(team.id, 0),
        event_count_in_period=all_data["teams_with_event_count_in_period"].get(team.id, 0),
        event_count_in_month=all_data["teams_with_event_count_in_month"].get(team.id, 0),
        event_count_with_groups_in_period=all_data["teams_with_event_count_with_groups_in_period"].get(team.id, 0),
        # event_count_by_lib: Di all_data["teams_with_#"].get(team.id, 0),
        # event_count_by_name: Di all_data["teams_with_#"].get(team.id, 0),
        recording_count_in_period=all_data["teams_with_recording_count_in_period"].get(team.id, 0),
        recording_count_total=all_data["teams_with_recording_count_total"].get(team.id, 0),
        group_types_total=all_data["teams_with_group_types_total"].get(team.id, 0),
        decide_requests_count_in_period=decide_requests_count_in_period,
        decide_requests_count_in_month=decide_requests_count_in_month,
        local_evaluation_requests_count_in_period=local_evaluation_requests_count_in_period,
        local_evaluation_requests_count_in_month=local_evaluation_requests_count_in_month,
        billable_feature_flag_requests_count_in_month=decide_requests_count_in_month
        + (local_evaluation_requests_count_in_month * 10),
        billable_feature_flag_requests_count_in_period=decide_requests_count_in_period
        + (local_evaluation_requests_count_in_period * 10),
        dashboard_count=all_data["teams_with_dashboard_count"].get(team.id, 0),
        dashboard_template_count=all_data["teams_with_dashboard_template_count"].get(team.id, 0),
        dashboard_shared_count=all_data["teams_with_dashboard_shared_count"].get(team.id, 0),
        dashboard_tagged_count=all_data["teams_with_dashboard_tagged_count"].get(team.id, 0),
        ff_count=all_data["teams_with_ff_count"].get(team.id, 0),
        ff_active_count=all_data["teams_with_ff_active_count"].get(team.id, 0),
        hogql_app_bytes_read=all_data["teams_with_hogql_app_bytes_read"].get(team.id, 0),
        hogql_app_rows_read=all_data["teams_with_hogql_app_rows_read"].get(team.id, 0),
        hogql_app_duration_ms=all_data["teams_with_hogql_app_duration_ms"].get(team.id, 0),
        hogql_api_bytes_read=all_data["teams_with_hogql_api_bytes_read"].get(team.id, 0),
        hogql_api_rows_read=all_data["teams_with_hogql_api_rows_read"].get(team.id, 0),
        hogql_api_duration_ms=all_data["teams_with_hogql_api_duration_ms"].get(team.id, 0),
        event_explorer_app_bytes_read=all_data["teams_with_event_explorer_app_bytes_read"].get(team.id, 0),
        event_explorer_app_rows_read=all_data["teams_with_event_explorer_app_rows_read"].get(team.id, 0),
        event_explorer_app_duration_ms=all_data["teams_with_event_explorer_app_duration_ms"].get(team.id, 0),
        event_explorer_api_bytes_read=all_data["teams_with_event_explorer_api_bytes_read"].get(team.id, 0),
        event_explorer_api_rows_read=all_data["teams_with_event_explorer_api_rows_read"].get(team.id, 0),
        event_explorer_api_duration_ms=all_data["teams_with_event_explorer_api_duration_ms"].get(team.id, 0),
        survey_responses_count_in_period=all_data["teams_with_survey_responses_count_in_period"].get(team.id, 0),
        survey_responses_count_in_month=all_data["teams_with_survey_responses_count_in_month"].get(team.id, 0),
        rows_synced_in_period=all_data["teams_with_rows_synced_in_period"].get(team.id, 0),
    )


def _add_team_report_to_org_reports(
    org_reports: Dict[str, OrgReport],
    team: Team,
    team_report: UsageReportCounters,
    period_start: datetime,
) -> None:
    org_id = str(team.organization.id)
    if org_id not in org_reports:
        org_report = OrgReport(
            date=period_start.strftime("%Y-%m-%d"),
            organization_id=org_id,
            organization_name=team.organization.name,
            organization_created_at=team.organization.created_at.isoformat(),
            organization_user_count=get_org_user_count(org_id),
            team_count=1,
            teams={str(team.id): team_report},
            **dataclasses.asdict(team_report),  # Clone the team report as the basis
        )
        org_reports[org_id] = org_report
    else:
        org_report = org_reports[org_id]
        org_report.teams[str(team.id)] = team_report
        org_report.team_count += 1

        # Iterate on all fields of the UsageReportCounters and add the values from the team report to the org report
        for field in dataclasses.fields(UsageReportCounters):
            if hasattr(team_report, field.name):
                setattr(
                    org_report,
                    field.name,
                    getattr(org_report, field.name) + getattr(team_report, field.name),
                )


def _get_all_org_reports(period_start: datetime, period_end: datetime) -> Dict[str, OrgReport]:
    all_data = _get_all_usage_data_as_team_rows(period_start, period_end)

    teams = _get_teams_for_usage_reports()

    org_reports: Dict[str, OrgReport] = {}

    print("Generating reports for teams...")  # noqa T201
    time_now = datetime.now()
    for team in teams:
        team_report = _get_team_report(all_data, team)
        _add_team_report_to_org_reports(org_reports, team, team_report, period_start)

    time_since = datetime.now() - time_now
    print(f"Generating reports for teams took {time_since.total_seconds()} seconds.")  # noqa T201
    return org_reports


def _get_full_org_usage_report(org_report: OrgReport, instance_metadata: InstanceMetadata) -> FullUsageReport:
    return FullUsageReport(
        **dataclasses.asdict(org_report),
        **dataclasses.asdict(instance_metadata),
    )


def _get_full_org_usage_report_as_dict(full_report: FullUsageReport) -> Dict[str, Any]:
    return dataclasses.asdict(full_report)


@app.task(ignore_result=True, max_retries=3, autoretry_for=(Exception,))
def send_all_org_usage_reports(
    dry_run: bool = False,
    at: Optional[str] = None,
    capture_event_name: Optional[str] = None,
    skip_capture_event: bool = False,
    only_organization_id: Optional[str] = None,
) -> None:
    capture_event_name = capture_event_name or "organization usage report"

    at_date = parser.parse(at) if at else None
    period = get_previous_day(at=at_date)
    period_start, period_end = period

    instance_metadata = get_instance_metadata(period)

    try:
        org_reports = _get_all_org_reports(period_start, period_end)

        print("Sending usage reports to PostHog and Billing...")  # noqa T201
        time_now = datetime.now()
        for org_report in org_reports.values():
            org_id = org_report.organization_id

            if only_organization_id and only_organization_id != org_id:
                continue

            full_report = _get_full_org_usage_report(org_report, instance_metadata)
            full_report_dict = _get_full_org_usage_report_as_dict(full_report)

            if dry_run:
                continue

            # First capture the events to PostHog
            if not skip_capture_event:
                at_date_str = at_date.isoformat() if at_date else None
                capture_report.delay(capture_event_name, org_id, full_report_dict, at_date_str)

            # Then capture the events to Billing
            if has_non_zero_usage(full_report):
                send_report_to_billing_service.delay(org_id, full_report_dict)
        time_since = datetime.now() - time_now
        print(f"Sending usage reports to PostHog and Billing took {time_since.total_seconds()} seconds.")  # noqa T201
    except Exception as err:
        capture_exception(err)
        raise err<|MERGE_RESOLUTION|>--- conflicted
+++ resolved
@@ -22,12 +22,8 @@
 from django.db import connection
 from django.db.models import Count, Q
 from posthoganalytics.client import Client
-<<<<<<< HEAD
 from psycopg import sql
-=======
-from psycopg2 import sql
 from retry import retry
->>>>>>> db92edfe
 from sentry_sdk import capture_exception
 
 from posthog import version_requirement
