import posthoganalytics
import structlog
import time

from django.conf import settings

<<<<<<< HEAD
from posthog.models.team.team import Team
import structlog
from celery import shared_task, chain
=======
from datetime import timedelta
>>>>>>> cd98e99f
from dateutil.relativedelta import relativedelta
from typing import Any, Optional

from celery import shared_task, current_task
from django.db.models import Case, F, ExpressionWrapper, DurationField, Q, QuerySet, When
from django.utils import timezone
<<<<<<< HEAD
from prometheus_client import Gauge, Counter
from sentry_sdk import set_tag

from datetime import timedelta
=======
from prometheus_client import Gauge
>>>>>>> cd98e99f

from posthog.clickhouse.query_tagging import tag_queries
from posthog.exceptions_capture import capture_exception
from posthog.api.monitoring import Feature
from posthog.models import Cohort
<<<<<<< HEAD
from posthog.models.cohort import CohortOrEmpty
from posthog.models.cohort.util import get_static_cohort_size, get_dependent_cohorts, sort_cohorts_topologically
=======
from posthog.models.cohort.util import get_static_cohort_size
from posthog.models.team.team import Team
>>>>>>> cd98e99f
from posthog.models.user import User
from posthog.tasks.utils import CeleryQueue

COHORT_RECALCULATIONS_BACKLOG_GAUGE = Gauge(
    "cohort_recalculations_backlog",
    "Number of cohorts that are waiting to be calculated",
)

COHORT_STALENESS_HOURS_GAUGE = Gauge(
    "cohort_staleness_hours",
    "Cohort's count of hours since last calculation",
)

COHORTS_STALE_COUNT_GAUGE = Gauge(
    "cohorts_stale", "Number of cohorts that haven't been calculated in more than X hours", ["hours"]
)

COHORT_STUCK_COUNT_GAUGE = Gauge(
    "cohort_stuck_count", "Number of cohorts that are stuck calculating for more than 1 hour"
)

COHORT_DEPENDENCY_CALCULATION_FAILURES_COUNTER = Counter(
    "cohort_dependency_calculation_failures_total", "Number of times dependent cohort calculations have failed"
)

logger = structlog.get_logger(__name__)

MAX_AGE_MINUTES = 15
MAX_ERRORS_CALCULATING = 20


def get_cohort_calculation_candidates_queryset() -> QuerySet:
    return Cohort.objects.filter(
        Q(last_calculation__lte=timezone.now() - relativedelta(minutes=MAX_AGE_MINUTES))
        | Q(last_calculation__isnull=True),
        deleted=False,
        is_calculating=False,
        errors_calculating__lte=MAX_ERRORS_CALCULATING,
    ).exclude(is_static=True)


def update_stale_cohort_metrics() -> None:
    now = timezone.now()
    stale_cohorts = (
        Cohort.objects.filter(
            Q(last_calculation__isnull=False),
            deleted=False,
            is_calculating=False,
            errors_calculating__lte=20,
        )
        .exclude(is_static=True)
        .values_list("last_calculation", flat=True)
    )

    stale_24h = stale_36h = stale_48h = 0
    for last_calc in stale_cohorts:
        if last_calc <= now - relativedelta(hours=48):
            stale_48h += 1
            stale_36h += 1
            stale_24h += 1
        elif last_calc <= now - relativedelta(hours=36):
            stale_36h += 1
            stale_24h += 1
        elif last_calc <= now - relativedelta(hours=24):
            stale_24h += 1

    COHORTS_STALE_COUNT_GAUGE.labels(hours="24").set(stale_24h)
    COHORTS_STALE_COUNT_GAUGE.labels(hours="36").set(stale_36h)
    COHORTS_STALE_COUNT_GAUGE.labels(hours="48").set(stale_48h)

    stuck_count = (
        Cohort.objects.filter(
            is_calculating=True,
            last_calculation__lte=now - relativedelta(hours=1),
            last_calculation__isnull=False,
            deleted=False,
        )
        .exclude(is_static=True)
        .count()
    )

    COHORT_STUCK_COUNT_GAUGE.set(stuck_count)


def enqueue_cohorts_to_calculate(parallel_count: int) -> None:
    """
    Calculates maximum N cohorts in parallel.

    Args:
        parallel_count: Maximum number of cohorts to calculate in parallel.
    """
    # Exponential backoff, with the first one starting after 30 minutes
    backoff_duration = ExpressionWrapper(
        timedelta(minutes=30) * (2 ** F("errors_calculating")),  # type: ignore
        output_field=DurationField(),
    )

    for cohort in (
        get_cohort_calculation_candidates_queryset()
        .filter(
            Q(last_error_at__lte=timezone.now() - backoff_duration)  # type: ignore
            | Q(last_error_at__isnull=True)  # backwards compatability cohorts before last_error_at was introduced
        )
        .order_by(F("last_calculation").asc(nulls_first=True))[0:parallel_count]
    ):
        cohort = Cohort.objects.filter(pk=cohort.pk).get()
        logger.info("Enqueuing cohort calculation", cohort_id=cohort.pk, last_calculation=cohort.last_calculation)
        increment_version_and_enqueue_calculate_cohort(cohort, initiating_user=None)

    backlog = get_cohort_calculation_candidates_queryset().count()
    COHORT_RECALCULATIONS_BACKLOG_GAUGE.set(backlog)

    try:
        update_stale_cohort_metrics()
    except Exception as e:
        logger.exception("Failed to update stale cohort metrics", error=str(e))


def increment_version_and_enqueue_calculate_cohort(cohort: Cohort, *, initiating_user: Optional[User]) -> None:
    dependent_cohorts = get_dependent_cohorts(cohort)
    if dependent_cohorts:
        logger.info("cohort_has_dependencies", cohort_id=cohort.id, dependent_count=len(dependent_cohorts))

        all_cohort_ids = {dep.id for dep in dependent_cohorts}
        all_cohort_ids.add(cohort.id)

        # Sort cohorts (dependencies first)
        seen_cohorts_cache: dict[int, CohortOrEmpty] = {dep.id: dep for dep in dependent_cohorts}
        seen_cohorts_cache[cohort.id] = cohort

        try:
            sorted_cohort_ids = sort_cohorts_topologically(all_cohort_ids, seen_cohorts_cache)
        except Exception as e:
            COHORT_DEPENDENCY_CALCULATION_FAILURES_COUNTER.inc()
            logger.exception("cohort_dependency_resolution_failed", cohort_id=cohort.id, error=str(e))
            capture_exception()
            # Fall back to calculating just this cohort without dependencies
            logger.info("cohort_fallback_to_single_calculation", cohort_id=cohort.id)
            _enqueue_single_cohort_calculation(cohort, initiating_user)
            return

        # Create a chain of tasks to ensure sequential execution
        task_chain = []
        for cohort_id in sorted_cohort_ids:
            current_cohort = seen_cohorts_cache.get(cohort_id)
            if current_cohort and not current_cohort.is_static:
                _prepare_cohort_for_calculation(current_cohort)
                task_chain.append(
                    calculate_cohort_ch.si(
                        current_cohort.id,
                        current_cohort.pending_version,
                        initiating_user.id if initiating_user else None,
                    )
                )

        if task_chain:
            chain(*task_chain).apply_async()
    else:
        logger.info("cohort_has_no_dependencies", cohort_id=cohort.id)
        _enqueue_single_cohort_calculation(cohort, initiating_user)


def _prepare_cohort_for_calculation(cohort: Cohort) -> None:
    cohort.pending_version = Case(When(pending_version__isnull=True, then=1), default=F("pending_version") + 1)
    update_fields = ["pending_version"]

    if not cohort.is_static:
        # avoid starting another cohort calculation if one is already expected to be in progress
        # XXX: it is possible for a job to fail without resetting this field and need to be manually recovered
        cohort.is_calculating = True
        update_fields.append("is_calculating")

    cohort.save(update_fields=update_fields)
    cohort.refresh_from_db()


def _enqueue_single_cohort_calculation(cohort: Cohort, initiating_user: Optional[User]) -> None:
    """Helper function to enqueue a single cohort for calculation"""
    _prepare_cohort_for_calculation(cohort)
    calculate_cohort_ch.delay(cohort.id, cohort.pending_version, initiating_user.id if initiating_user else None)


@shared_task(ignore_result=True, max_retries=2, queue=CeleryQueue.LONG_RUNNING.value)
def calculate_cohort_ch(cohort_id: int, pending_version: int, initiating_user_id: Optional[int] = None) -> None:
    with posthoganalytics.new_context():
        posthoganalytics.tag("feature", Feature.COHORT.value)
        posthoganalytics.tag("cohort_id", cohort_id)

        cohort: Cohort = Cohort.objects.get(pk=cohort_id)

        posthoganalytics.tag("team_id", cohort.team.id)

        staleness_hours = 0.0
        if cohort.last_calculation is not None:
            staleness_hours = (timezone.now() - cohort.last_calculation).total_seconds() / 3600
        COHORT_STALENESS_HOURS_GAUGE.set(staleness_hours)

        tags = {"cohort_id": cohort_id, "feature": Feature.COHORT.value}
        if initiating_user_id:
            tags["user_id"] = initiating_user_id
        if current_task and current_task.request and current_task.request.id:
            tags["celery_task_id"] = current_task.request.id
        tag_queries(**tags)

        cohort.calculate_people_ch(pending_version, initiating_user_id=initiating_user_id)


@shared_task(ignore_result=True, max_retries=1)
def calculate_cohort_from_list(cohort_id: int, items: list[str], team_id: Optional[int] = None) -> None:
    """
    team_id is only optional for backwards compatibility with the old celery task signature.
    All new tasks should pass team_id explicitly.
    """
    start_time = time.time()
    cohort = Cohort.objects.get(pk=cohort_id)
    if team_id is None:
        team_id = cohort.team_id

    cohort.insert_users_by_list(items, team_id=team_id)
    logger.warn("Calculating cohort {} from CSV took {:.2f} seconds".format(cohort.pk, (time.time() - start_time)))


@shared_task(ignore_result=True, max_retries=1)
def insert_cohort_from_insight_filter(
    cohort_id: int, filter_data: dict[str, Any], team_id: Optional[int] = None
) -> None:
    """
    team_id is only optional for backwards compatibility with the old celery task signature.
    All new tasks should pass team_id explicitly.
    """
    from posthog.api.cohort import insert_cohort_actors_into_ch, insert_cohort_people_into_pg

    cohort = Cohort.objects.get(pk=cohort_id)
    if team_id is None:
        team_id = cohort.team_id

    insert_cohort_actors_into_ch(cohort, filter_data, team_id=team_id)
    insert_cohort_people_into_pg(cohort, team_id=team_id)


@shared_task(ignore_result=True, max_retries=1)
def insert_cohort_from_query(cohort_id: int, team_id: Optional[int] = None) -> None:
    """
    team_id is only optional for backwards compatibility with the old celery task signature.
    All new tasks should pass team_id explicitly.
    """
    from posthog.api.cohort import insert_cohort_people_into_pg, insert_cohort_query_actors_into_ch

    cohort = Cohort.objects.get(pk=cohort_id)
    if team_id is None:
        team_id = cohort.team_id
    team = Team.objects.get(pk=team_id)
    try:
        insert_cohort_query_actors_into_ch(cohort, team=team)
        insert_cohort_people_into_pg(cohort, team_id=team_id)
        cohort.count = get_static_cohort_size(cohort_id=cohort.id, team_id=cohort.team_id)
        cohort.errors_calculating = 0
        cohort.last_calculation = timezone.now()
    except:
        cohort.errors_calculating = F("errors_calculating") + 1
        cohort.last_error_at = timezone.now()
        capture_exception()
        if settings.DEBUG:
            raise
    finally:
        cohort.is_calculating = False
        cohort.save()


@shared_task(ignore_result=True, max_retries=1)
def insert_cohort_from_feature_flag(cohort_id: int, flag_key: str, team_id: int) -> None:
    from posthog.api.cohort import get_cohort_actors_for_feature_flag

    get_cohort_actors_for_feature_flag(cohort_id, flag_key, team_id, batchsize=10_000)<|MERGE_RESOLUTION|>--- conflicted
+++ resolved
@@ -4,39 +4,22 @@
 
 from django.conf import settings
 
-<<<<<<< HEAD
 from posthog.models.team.team import Team
-import structlog
-from celery import shared_task, chain
-=======
+from celery import shared_task, chain, current_task
 from datetime import timedelta
->>>>>>> cd98e99f
 from dateutil.relativedelta import relativedelta
 from typing import Any, Optional
 
-from celery import shared_task, current_task
 from django.db.models import Case, F, ExpressionWrapper, DurationField, Q, QuerySet, When
 from django.utils import timezone
-<<<<<<< HEAD
 from prometheus_client import Gauge, Counter
-from sentry_sdk import set_tag
-
-from datetime import timedelta
-=======
-from prometheus_client import Gauge
->>>>>>> cd98e99f
 
 from posthog.clickhouse.query_tagging import tag_queries
 from posthog.exceptions_capture import capture_exception
 from posthog.api.monitoring import Feature
 from posthog.models import Cohort
-<<<<<<< HEAD
 from posthog.models.cohort import CohortOrEmpty
 from posthog.models.cohort.util import get_static_cohort_size, get_dependent_cohorts, sort_cohorts_topologically
-=======
-from posthog.models.cohort.util import get_static_cohort_size
-from posthog.models.team.team import Team
->>>>>>> cd98e99f
 from posthog.models.user import User
 from posthog.tasks.utils import CeleryQueue
 
