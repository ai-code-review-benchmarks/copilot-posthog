--- conflicted
+++ resolved
@@ -1,12 +1,6 @@
-import datetime as dt
+from posthog.demo.matrix.matrix import Cluster, Matrix
+from posthog.models import Cohort
 
-from posthog.demo.matrix.matrix import Cluster, Matrix
-<<<<<<< HEAD
-from posthog.models import Cohort
-=======
-from posthog.models import Cohort, FeatureFlag
-
->>>>>>> ee6aaae7
 from .models import SpikeGPTPerson
 
 
@@ -70,25 +64,4 @@
                 }
             ],
         )
-<<<<<<< HEAD
-        team.test_account_filters = [{"key": "id", "type": "cohort", "value": real_users_cohort.pk}]
-=======
-        team.test_account_filters = [{"key": "id", "type": "cohort", "value": real_users_cohort.pk}]
-
-        FeatureFlag.objects.create(
-            team=team,
-            key="llm-observability",
-            name="Breaking the fourth wall: PostHog's LLM analytics flag.",
-            filters={"groups": [{"variant": None, "properties": [], "rollout_percentage": 100}]},
-            created_by=user,
-            created_at=dt.datetime.fromtimestamp(0),  # Epoch
-        )
-        FeatureFlag.objects.create(
-            team=team,
-            key="artificial-hog",
-            name="PostHog AI",
-            filters={"groups": [{"variant": None, "properties": [], "rollout_percentage": 100}]},
-            created_by=user,
-            created_at=dt.datetime.fromtimestamp(0),  # Epoch
-        )
->>>>>>> ee6aaae7
+        team.test_account_filters = [{"key": "id", "type": "cohort", "value": real_users_cohort.pk}]