import signal
import asyncio
import datetime as dt
import functools
import faulthandler

import structlog
from temporalio import workflow
from temporalio.worker import Worker

with workflow.unsafe.imports_passed_through():
    from django.conf import settings
    from django.core.management.base import BaseCommand

from posthog.clickhouse.query_tagging import tag_queries
from posthog.constants import (
    BATCH_EXPORTS_TASK_QUEUE,
    DATA_MODELING_TASK_QUEUE,
    DATA_WAREHOUSE_COMPACTION_TASK_QUEUE,
    DATA_WAREHOUSE_TASK_QUEUE,
    GENERAL_PURPOSE_TASK_QUEUE,
    MAX_AI_TASK_QUEUE,
    SYNC_BATCH_EXPORTS_TASK_QUEUE,
    TASKS_TASK_QUEUE,
    TEST_TASK_QUEUE,
)
from posthog.temporal.ai import (
    ACTIVITIES as AI_ACTIVITIES,
    WORKFLOWS as AI_WORKFLOWS,
)
from posthog.temporal.common.logger import configure_logger, get_logger
from posthog.temporal.common.worker import create_worker
from posthog.temporal.data_imports.settings import (
    ACTIVITIES as DATA_SYNC_ACTIVITIES,
    WORKFLOWS as DATA_SYNC_WORKFLOWS,
)
from posthog.temporal.data_modeling import (
    ACTIVITIES as DATA_MODELING_ACTIVITIES,
    WORKFLOWS as DATA_MODELING_WORKFLOWS,
)
from posthog.temporal.delete_persons import (
    ACTIVITIES as DELETE_PERSONS_ACTIVITIES,
    WORKFLOWS as DELETE_PERSONS_WORKFLOWS,
)
from posthog.temporal.product_analytics import (
    ACTIVITIES as PRODUCT_ANALYTICS_ACTIVITIES,
    WORKFLOWS as PRODUCT_ANALYTICS_WORKFLOWS,
)
from posthog.temporal.proxy_service import (
    ACTIVITIES as PROXY_SERVICE_ACTIVITIES,
    WORKFLOWS as PROXY_SERVICE_WORKFLOWS,
)
from posthog.temporal.quota_limiting import (
    ACTIVITIES as QUOTA_LIMITING_ACTIVITIES,
    WORKFLOWS as QUOTA_LIMITING_WORKFLOWS,
)
from posthog.temporal.salesforce_enrichment import (
    ACTIVITIES as SALESFORCE_ENRICHMENT_ACTIVITIES,
    WORKFLOWS as SALESFORCE_ENRICHMENT_WORKFLOWS,
)
from posthog.temporal.session_recordings import (
    ACTIVITIES as SESSION_RECORDINGS_ACTIVITIES,
    WORKFLOWS as SESSION_RECORDINGS_WORKFLOWS,
)
from posthog.temporal.subscriptions import (
    ACTIVITIES as SUBSCRIPTION_ACTIVITIES,
    WORKFLOWS as SUBSCRIPTION_WORKFLOWS,
)
from posthog.temporal.tests.utils.workflow import (
    ACTIVITIES as TEST_ACTIVITIES,
    WORKFLOWS as TEST_WORKFLOWS,
)
from posthog.temporal.usage_reports import (
    ACTIVITIES as USAGE_REPORTS_ACTIVITIES,
    WORKFLOWS as USAGE_REPORTS_WORKFLOWS,
)

from products.batch_exports.backend.temporal import (
    ACTIVITIES as BATCH_EXPORTS_ACTIVITIES,
    WORKFLOWS as BATCH_EXPORTS_WORKFLOWS,
)
from products.tasks.backend.temporal import (
    ACTIVITIES as TASKS_ACTIVITIES,
    WORKFLOWS as TASKS_WORKFLOWS,
)

from posthog.temporal.exports_video import ACTIVITIES as VIDEO_EXPORT_ACTIVITIES, WORKFLOWS as VIDEO_EXPORT_WORKFLOWS

# Workflow and activity index
WORKFLOWS_DICT = {
    SYNC_BATCH_EXPORTS_TASK_QUEUE: BATCH_EXPORTS_WORKFLOWS,
    BATCH_EXPORTS_TASK_QUEUE: BATCH_EXPORTS_WORKFLOWS,
    DATA_WAREHOUSE_TASK_QUEUE: DATA_SYNC_WORKFLOWS + DATA_MODELING_WORKFLOWS,
    DATA_WAREHOUSE_COMPACTION_TASK_QUEUE: DATA_SYNC_WORKFLOWS + DATA_MODELING_WORKFLOWS,
    DATA_MODELING_TASK_QUEUE: DATA_MODELING_WORKFLOWS,
    GENERAL_PURPOSE_TASK_QUEUE: PROXY_SERVICE_WORKFLOWS
    + DELETE_PERSONS_WORKFLOWS
    + USAGE_REPORTS_WORKFLOWS
    + SESSION_RECORDINGS_WORKFLOWS
    + QUOTA_LIMITING_WORKFLOWS
    + SALESFORCE_ENRICHMENT_WORKFLOWS
    + PRODUCT_ANALYTICS_WORKFLOWS
<<<<<<< HEAD
    + SUBSCRIPTION_WORKFLOWS
    + VIDEO_EXPORT_WORKFLOWS,
=======
    + SUBSCRIPTION_WORKFLOWS,
    TASKS_TASK_QUEUE: TASKS_WORKFLOWS,
>>>>>>> c72c8490
    MAX_AI_TASK_QUEUE: AI_WORKFLOWS,
    TEST_TASK_QUEUE: TEST_WORKFLOWS,
}
ACTIVITIES_DICT = {
    SYNC_BATCH_EXPORTS_TASK_QUEUE: BATCH_EXPORTS_ACTIVITIES,
    BATCH_EXPORTS_TASK_QUEUE: BATCH_EXPORTS_ACTIVITIES,
    DATA_WAREHOUSE_TASK_QUEUE: DATA_SYNC_ACTIVITIES + DATA_MODELING_ACTIVITIES,
    DATA_WAREHOUSE_COMPACTION_TASK_QUEUE: DATA_SYNC_ACTIVITIES + DATA_MODELING_ACTIVITIES,
    DATA_MODELING_TASK_QUEUE: DATA_MODELING_ACTIVITIES,
    GENERAL_PURPOSE_TASK_QUEUE: PROXY_SERVICE_ACTIVITIES
    + DELETE_PERSONS_ACTIVITIES
    + USAGE_REPORTS_ACTIVITIES
    + SESSION_RECORDINGS_ACTIVITIES
    + QUOTA_LIMITING_ACTIVITIES
    + SALESFORCE_ENRICHMENT_ACTIVITIES
    + PRODUCT_ANALYTICS_ACTIVITIES
<<<<<<< HEAD
    + SUBSCRIPTION_ACTIVITIES
    + VIDEO_EXPORT_ACTIVITIES,
=======
    + SUBSCRIPTION_ACTIVITIES,
    TASKS_TASK_QUEUE: TASKS_ACTIVITIES,
>>>>>>> c72c8490
    MAX_AI_TASK_QUEUE: AI_ACTIVITIES,
    TEST_TASK_QUEUE: TEST_ACTIVITIES,
}

TASK_QUEUE_METRIC_PREFIXES = {
    BATCH_EXPORTS_TASK_QUEUE: "batch_exports_",
}

LOGGER = get_logger(__name__)


class Command(BaseCommand):
    help = "Start Temporal Python Django-aware Worker"

    def add_arguments(self, parser):
        parser.add_argument(
            "--temporal-host",
            default=settings.TEMPORAL_HOST,
            help="Hostname for Temporal Scheduler",
        )
        parser.add_argument(
            "--temporal-port",
            default=settings.TEMPORAL_PORT,
            help="Port for Temporal Scheduler",
        )
        parser.add_argument(
            "--namespace",
            default=settings.TEMPORAL_NAMESPACE,
            help="Namespace to connect to",
        )
        parser.add_argument(
            "--task-queue",
            default=settings.TEMPORAL_TASK_QUEUE,
            help="Task queue to service",
        )
        parser.add_argument(
            "--server-root-ca-cert",
            default=settings.TEMPORAL_CLIENT_ROOT_CA,
            help="Optional root server CA cert",
        )
        parser.add_argument(
            "--client-cert",
            default=settings.TEMPORAL_CLIENT_CERT,
            help="Optional client cert",
        )
        parser.add_argument(
            "--client-key",
            default=settings.TEMPORAL_CLIENT_KEY,
            help="Optional client key",
        )
        parser.add_argument(
            "--metrics-port",
            default=settings.PROMETHEUS_METRICS_EXPORT_PORT,
            help="Port to export Prometheus metrics on",
        )
        parser.add_argument(
            "--graceful-shutdown-timeout-seconds",
            default=settings.GRACEFUL_SHUTDOWN_TIMEOUT_SECONDS,
            help="Time that the worker will wait after shutdown before canceling activities, in seconds",
        )
        parser.add_argument(
            "--max-concurrent-workflow-tasks",
            default=settings.MAX_CONCURRENT_WORKFLOW_TASKS,
            help="Maximum number of concurrent workflow tasks for this worker",
        )
        parser.add_argument(
            "--max-concurrent-activities",
            default=settings.MAX_CONCURRENT_ACTIVITIES,
            help="Maximum number of concurrent activity tasks for this worker",
        )

    def handle(self, *args, **options):
        temporal_host = options["temporal_host"]
        temporal_port = options["temporal_port"]
        namespace = options["namespace"]
        task_queue = options["task_queue"]
        server_root_ca_cert = options.get("server_root_ca_cert", None)
        client_cert = options.get("client_cert", None)
        client_key = options.get("client_key", None)
        graceful_shutdown_timeout_seconds = options.get("graceful_shutdown_timeout_seconds", None)
        max_concurrent_workflow_tasks = options.get("max_concurrent_workflow_tasks", None)
        max_concurrent_activities = options.get("max_concurrent_activities", None)

        try:
            workflows = WORKFLOWS_DICT[task_queue]
            activities = ACTIVITIES_DICT[task_queue]
        except KeyError:
            raise ValueError(f'Task queue "{task_queue}" not found in WORKFLOWS_DICT or ACTIVITIES_DICT')

        if options["client_key"]:
            options["client_key"] = "--SECRET--"

        structlog.reset_defaults()

        # enable faulthandler to print stack traces on segfaults
        faulthandler.enable()

        metrics_port = int(options["metrics_port"])

        shutdown_task = None

        tag_queries(kind="temporal")

        def shutdown_worker_on_signal(worker: Worker, sig: signal.Signals, loop: asyncio.AbstractEventLoop):
            """Shutdown Temporal worker on receiving signal."""
            nonlocal shutdown_task

            logger.info("Signal %s received", sig)

            if worker.is_shutdown:
                logger.info("Temporal worker already shut down")
                return

            logger.info("Initiating Temporal worker shutdown")
            shutdown_task = loop.create_task(worker.shutdown())

        with asyncio.Runner() as runner:
            loop = runner.get_loop()

            configure_logger(loop=loop)
            logger = LOGGER.bind(
                host=temporal_host,
                port=temporal_port,
                namespace=namespace,
                task_queue=task_queue,
                graceful_shutdown_timeout_seconds=graceful_shutdown_timeout_seconds,
                max_concurrent_workflow_tasks=max_concurrent_workflow_tasks,
                max_concurrent_activities=max_concurrent_activities,
            )
            logger.info("Starting Temporal Worker")

            worker = runner.run(
                create_worker(
                    temporal_host,
                    temporal_port,
                    metrics_port=metrics_port,
                    namespace=namespace,
                    task_queue=task_queue,
                    server_root_ca_cert=server_root_ca_cert,
                    client_cert=client_cert,
                    client_key=client_key,
                    workflows=workflows,  # type: ignore
                    activities=activities,
                    graceful_shutdown_timeout=dt.timedelta(seconds=graceful_shutdown_timeout_seconds)
                    if graceful_shutdown_timeout_seconds is not None
                    else None,
                    max_concurrent_workflow_tasks=max_concurrent_workflow_tasks,
                    max_concurrent_activities=max_concurrent_activities,
                    metric_prefix=TASK_QUEUE_METRIC_PREFIXES.get(task_queue, None),
                )
            )

            for sig in (signal.SIGTERM, signal.SIGINT):
                loop.add_signal_handler(
                    sig,
                    functools.partial(shutdown_worker_on_signal, worker=worker, sig=sig, loop=loop),
                )

            runner.run(worker.run())

            if shutdown_task:
                logger.info("Waiting on shutdown_task")
                _ = runner.run(asyncio.wait([shutdown_task]))
                logger.info("Finished Temporal worker shutdown")<|MERGE_RESOLUTION|>--- conflicted
+++ resolved
@@ -42,6 +42,10 @@
     ACTIVITIES as DELETE_PERSONS_ACTIVITIES,
     WORKFLOWS as DELETE_PERSONS_WORKFLOWS,
 )
+from posthog.temporal.exports_video import (
+    ACTIVITIES as VIDEO_EXPORT_ACTIVITIES,
+    WORKFLOWS as VIDEO_EXPORT_WORKFLOWS,
+)
 from posthog.temporal.product_analytics import (
     ACTIVITIES as PRODUCT_ANALYTICS_ACTIVITIES,
     WORKFLOWS as PRODUCT_ANALYTICS_WORKFLOWS,
@@ -83,8 +87,6 @@
     ACTIVITIES as TASKS_ACTIVITIES,
     WORKFLOWS as TASKS_WORKFLOWS,
 )
-
-from posthog.temporal.exports_video import ACTIVITIES as VIDEO_EXPORT_ACTIVITIES, WORKFLOWS as VIDEO_EXPORT_WORKFLOWS
 
 # Workflow and activity index
 WORKFLOWS_DICT = {
@@ -100,13 +102,9 @@
     + QUOTA_LIMITING_WORKFLOWS
     + SALESFORCE_ENRICHMENT_WORKFLOWS
     + PRODUCT_ANALYTICS_WORKFLOWS
-<<<<<<< HEAD
     + SUBSCRIPTION_WORKFLOWS
     + VIDEO_EXPORT_WORKFLOWS,
-=======
-    + SUBSCRIPTION_WORKFLOWS,
     TASKS_TASK_QUEUE: TASKS_WORKFLOWS,
->>>>>>> c72c8490
     MAX_AI_TASK_QUEUE: AI_WORKFLOWS,
     TEST_TASK_QUEUE: TEST_WORKFLOWS,
 }
@@ -123,13 +121,9 @@
     + QUOTA_LIMITING_ACTIVITIES
     + SALESFORCE_ENRICHMENT_ACTIVITIES
     + PRODUCT_ANALYTICS_ACTIVITIES
-<<<<<<< HEAD
     + SUBSCRIPTION_ACTIVITIES
     + VIDEO_EXPORT_ACTIVITIES,
-=======
-    + SUBSCRIPTION_ACTIVITIES,
     TASKS_TASK_QUEUE: TASKS_ACTIVITIES,
->>>>>>> c72c8490
     MAX_AI_TASK_QUEUE: AI_ACTIVITIES,
     TEST_TASK_QUEUE: TEST_ACTIVITIES,
 }
