# Web app specific settings/middleware/apps setup
import os
from datetime import timedelta
import sys

from corsheaders.defaults import default_headers
import structlog

from posthog.settings.base_variables import BASE_DIR, DEBUG, STATIC_COLLECTION, TEST
from posthog.settings.utils import get_from_env, get_list, str_to_bool
from posthog.utils_cors import CORS_ALLOWED_TRACING_HEADERS

logger = structlog.get_logger(__name__)

# django-axes settings to lockout after too many attempts


AXES_ENABLED = get_from_env("AXES_ENABLED", not TEST, type_cast=str_to_bool)
AXES_HANDLER = "axes.handlers.cache.AxesCacheHandler"
AXES_FAILURE_LIMIT = get_from_env("AXES_FAILURE_LIMIT", 30, type_cast=int)
AXES_COOLOFF_TIME = timedelta(minutes=10)
AXES_LOCKOUT_CALLABLE = "posthog.api.authentication.axes_locked_out"
AXES_META_PRECEDENCE_ORDER = ["HTTP_X_FORWARDED_FOR", "REMOTE_ADDR"]

# Decide rate limit setting

DECIDE_RATE_LIMIT_ENABLED = get_from_env("DECIDE_RATE_LIMIT_ENABLED", False, type_cast=str_to_bool)
DECIDE_BUCKET_CAPACITY = get_from_env("DECIDE_BUCKET_CAPACITY", type_cast=int, default=500)
DECIDE_BUCKET_REPLENISH_RATE = get_from_env("DECIDE_BUCKET_REPLENISH_RATE", type_cast=float, default=10.0)

# Prevent decide abuse

# This is a list of team-ids that are prevented from using the /decide endpoint
# until they fix an issue with their feature flags causing instability in posthog.
DECIDE_SHORT_CIRCUITED_TEAM_IDS = [0]
# Decide db settings

DECIDE_SKIP_POSTGRES_FLAGS = get_from_env("DECIDE_SKIP_POSTGRES_FLAGS", False, type_cast=str_to_bool)

# Decide billing analytics

DECIDE_BILLING_SAMPLING_RATE = get_from_env("DECIDE_BILLING_SAMPLING_RATE", 0.1, type_cast=float)
DECIDE_BILLING_ANALYTICS_TOKEN = get_from_env("DECIDE_BILLING_ANALYTICS_TOKEN", None, type_cast=str, optional=True)

# Decide regular request analytics
# Takes 3 possible formats, all separated by commas:
# A number: "2"
# A range: "2:5" -- represents team IDs 2, 3, 4, 5
# The string "all" -- represents all team IDs
DECIDE_TRACK_TEAM_IDS = get_list(os.getenv("DECIDE_TRACK_TEAM_IDS", ""))

# Decide skip hash key overrides
DECIDE_SKIP_HASH_KEY_OVERRIDE_WRITES = get_from_env(
    "DECIDE_SKIP_HASH_KEY_OVERRIDE_WRITES", False, type_cast=str_to_bool
)

# if `true` we disable session replay if over quota
DECIDE_SESSION_REPLAY_QUOTA_CHECK = get_from_env("DECIDE_SESSION_REPLAY_QUOTA_CHECK", False, type_cast=str_to_bool)

# Application definition

INSTALLED_APPS = [
    "whitenoise.runserver_nostatic",  # makes sure that whitenoise handles static files in development
    "django.contrib.admin",
    "django.contrib.auth",
    "django.contrib.contenttypes",
    "django.contrib.sessions",
    "django.contrib.messages",
    "django.contrib.postgres",
    "django.contrib.staticfiles",
    "posthog.apps.PostHogConfig",
    "rest_framework",
    "loginas",
    "corsheaders",
    "social_django",
    "django_filters",
    "axes",
    "drf_spectacular",
    "django_otp",
    "django_otp.plugins.otp_static",
    "django_otp.plugins.otp_totp",
    # 'django_otp.plugins.otp_email',  # <- if you want email capability.
    "two_factor",
    # 'two_factor.plugins.phonenumber',  # <- if you want phone number capability.
    # 'two_factor.plugins.email',  # <- if you want email capability.
    # 'two_factor.plugins.yubikey',  # <- for yubikey capability.
]


MIDDLEWARE = [
    "posthog.middleware.PrometheusBeforeMiddlewareWithTeamIds",
    "posthog.gzip_middleware.ScopedGZipMiddleware",
    "posthog.middleware.per_request_logging_context_middleware",
    "django_structlog.middlewares.RequestMiddleware",
    "django_structlog.middlewares.CeleryMiddleware",
    "django.middleware.security.SecurityMiddleware",
    "posthog.middleware.CaptureMiddleware",
    # NOTE: we need healthcheck high up to avoid hitting middlewares that may be
    # using dependencies that the healthcheck should be checking. It should be
    # ok below the above middlewares however.
    "posthog.health.healthcheck_middleware",
    "posthog.middleware.ShortCircuitMiddleware",
    "posthog.middleware.AllowIPMiddleware",
    "django.contrib.sessions.middleware.SessionMiddleware",
    "posthog.middleware.SessionAgeMiddleware",
    "corsheaders.middleware.CorsMiddleware",
    "django.middleware.common.CommonMiddleware",
    "posthog.middleware.CsrfOrKeyViewMiddleware",
    "posthog.middleware.QueryTimeCountingMiddleware",
    "django.contrib.auth.middleware.AuthenticationMiddleware",
    "posthog.middleware.user_logging_context_middleware",
    "django_otp.middleware.OTPMiddleware",
    "django.contrib.messages.middleware.MessageMiddleware",
    "posthog.middleware.AutoLogoutImpersonateMiddleware",
    "django.middleware.clickjacking.XFrameOptionsMiddleware",
    "posthog.middleware.CsvNeverCacheMiddleware",
    "whitenoise.middleware.WhiteNoiseMiddleware",
    "axes.middleware.AxesMiddleware",
    "posthog.middleware.AutoProjectMiddleware",
    "posthog.middleware.CHQueries",
    "posthog.middleware.PrometheusAfterMiddlewareWithTeamIds",
    "posthog.middleware.PostHogTokenCookieMiddleware",
]

if DEBUG:
    # Used on local devenv to reverse-proxy all of /i/* to capture-rs on port 3000
    INSTALLED_APPS.append("revproxy")

# Append Enterprise Edition as an app if available
try:
    from ee.apps import EnterpriseConfig  # noqa: F401
except ImportError:
    pass
else:
    INSTALLED_APPS.append("ee.apps.EnterpriseConfig")

# Use django-extensions if it exists
try:
    import django_extensions  # noqa: F401
except ImportError:
    pass
else:
    INSTALLED_APPS.append("django_extensions")

# Max size of a POST body (for event ingestion)
DATA_UPLOAD_MAX_MEMORY_SIZE = 20971520  # 20 MB

ROOT_URLCONF = "posthog.urls"

TEMPLATES = [
    {
        "BACKEND": "django.template.backends.django.DjangoTemplates",
        "DIRS": ["frontend/dist", "posthog/templates", "posthog/year_in_posthog"],
        "APP_DIRS": True,
        "OPTIONS": {
            "context_processors": [
                "django.template.context_processors.debug",
                "django.template.context_processors.request",
                "django.contrib.auth.context_processors.auth",
                "django.contrib.messages.context_processors.messages",
                "loginas.context_processors.impersonated_session_status",
            ]
        },
    }
]

WSGI_APPLICATION = "posthog.wsgi.application"


# Social Auth

SOCIAL_AUTH_JSONFIELD_ENABLED = True
SOCIAL_AUTH_USER_MODEL = "posthog.User"
SOCIAL_AUTH_REDIRECT_IS_HTTPS: bool = get_from_env("SOCIAL_AUTH_REDIRECT_IS_HTTPS", not DEBUG, type_cast=str_to_bool)

AUTHENTICATION_BACKENDS: list[str] = [
    "axes.backends.AxesBackend",
    "social_core.backends.github.GithubOAuth2",
    "social_core.backends.gitlab.GitLabOAuth2",
    "django.contrib.auth.backends.ModelBackend",
]

SOCIAL_AUTH_PIPELINE = (
    "social_core.pipeline.social_auth.social_details",
    "social_core.pipeline.social_auth.social_uid",
    "social_core.pipeline.social_auth.auth_allowed",
    "social_core.pipeline.social_auth.social_user",
    "social_core.pipeline.social_auth.associate_by_email",
    "posthog.api.signup.social_create_user",
    "social_core.pipeline.social_auth.associate_user",
    "social_core.pipeline.social_auth.load_extra_data",
    "social_core.pipeline.user.user_details",
)

SOCIAL_AUTH_STRATEGY = "social_django.strategy.DjangoStrategy"
SOCIAL_AUTH_STORAGE = "social_django.models.DjangoStorage"
SOCIAL_AUTH_FIELDS_STORED_IN_SESSION = [
    "invite_id",
    "user_name",
    "email_opt_in",
    "organization_name",
]
SOCIAL_AUTH_GITHUB_SCOPE = ["user:email"]
SOCIAL_AUTH_GITHUB_KEY: str | None = os.getenv("SOCIAL_AUTH_GITHUB_KEY")
SOCIAL_AUTH_GITHUB_SECRET: str | None = os.getenv("SOCIAL_AUTH_GITHUB_SECRET")

SOCIAL_AUTH_GITLAB_SCOPE = ["read_user"]
SOCIAL_AUTH_GITLAB_KEY: str | None = os.getenv("SOCIAL_AUTH_GITLAB_KEY")
SOCIAL_AUTH_GITLAB_SECRET: str | None = os.getenv("SOCIAL_AUTH_GITLAB_SECRET")
SOCIAL_AUTH_GITLAB_API_URL: str = os.getenv("SOCIAL_AUTH_GITLAB_API_URL", "https://gitlab.com")

# 2FA
TWO_FACTOR_REMEMBER_COOKIE_AGE = 60 * 60 * 24 * 30

# Password validation
# https://docs.djangoproject.com/en/2.2/ref/settings/#auth-password-validators

AUTH_PASSWORD_VALIDATORS = [
    {"NAME": "django.contrib.auth.password_validation.MinimumLengthValidator"},
    {"NAME": "posthog.auth.ZxcvbnValidator"},
]

PASSWORD_RESET_TIMEOUT = 86_400  # 1 day

# Internationalization
# https://docs.djangoproject.com/en/2.2/topics/i18n/

LANGUAGE_CODE = "en-us"

TIME_ZONE = "UTC"

USE_I18N = True

USE_L10N = True

USE_TZ = True


# Static files (CSS, JavaScript, Images)
# https://docs.djangoproject.com/en/2.2/howto/static-files/

STATIC_ROOT = os.path.join(BASE_DIR, "staticfiles")
STATIC_URL = "/static/"
STATICFILES_DIRS = [
    os.path.join(BASE_DIR, "frontend/dist"),
    os.path.join(BASE_DIR, "posthog/year_in_posthog/images"),
]
STATICFILES_STORAGE = "whitenoise.storage.ManifestStaticFilesStorage"

AUTH_USER_MODEL = "posthog.User"

LOGIN_URL = "/login"
LOGOUT_URL = "/logout"
LOGIN_REDIRECT_URL = "/"
APPEND_SLASH = False
CORS_URLS_REGEX = r"^/api/(?!early_access_features|surveys|web_experiments).*$"
CORS_ALLOW_HEADERS = default_headers + CORS_ALLOWED_TRACING_HEADERS
X_FRAME_OPTIONS = "SAMEORIGIN"

REST_FRAMEWORK = {
    "DEFAULT_AUTHENTICATION_CLASSES": ["posthog.auth.SessionAuthentication"],
    "DEFAULT_PAGINATION_CLASS": "rest_framework.pagination.LimitOffsetPagination",
    "DEFAULT_PERMISSION_CLASSES": ["rest_framework.permissions.IsAuthenticated"],
    "DEFAULT_RENDERER_CLASSES": ["posthog.renderers.SafeJSONRenderer"],
    "PAGE_SIZE": 100,
    "EXCEPTION_HANDLER": "exceptions_hog.exception_handler",
    "TEST_REQUEST_DEFAULT_FORMAT": "json",
    "DEFAULT_SCHEMA_CLASS": "drf_spectacular.openapi.AutoSchema",
    # These rate limits are defined in `rate_limit.py`, and they're only
    # applied if env variable `RATE_LIMIT_ENABLED` is set to True
    "DEFAULT_THROTTLE_CLASSES": [
        "posthog.rate_limit.BurstRateThrottle",
        "posthog.rate_limit.SustainedRateThrottle",
    ],
    # The default STRICT_JSON fails the whole request if the data can't be strictly JSON-serialized
    "STRICT_JSON": False,
}
if DEBUG:
    REST_FRAMEWORK["DEFAULT_RENDERER_CLASSES"].append("rest_framework.renderers.BrowsableAPIRenderer")  # type: ignore


SPECTACULAR_SETTINGS = {
    "AUTHENTICATION_WHITELIST": ["posthog.auth.PersonalAPIKeyAuthentication"],
    "PREPROCESSING_HOOKS": ["posthog.api.documentation.preprocess_exclude_path_format"],
    "POSTPROCESSING_HOOKS": [
        "drf_spectacular.hooks.postprocess_schema_enums",
        "posthog.api.documentation.custom_postprocessing_hook",
    ],
    "ENUM_NAME_OVERRIDES": {
        "DashboardRestrictionLevel": "posthog.models.dashboard.Dashboard.RestrictionLevel",
        "OrganizationMembershipLevel": "posthog.models.organization.OrganizationMembership.Level",
        "SurveyType": "posthog.models.feedback.survey.Survey.SurveyType",
    },
}

EXCEPTIONS_HOG = {"EXCEPTION_REPORTING": "posthog.exceptions.exception_reporting"}


def add_recorder_js_headers(headers, path, url):
    if url.endswith("/recorder.js") and not DEBUG:
        headers["Cache-Control"] = "max-age=31536000, public"


WHITENOISE_ADD_HEADERS_FUNCTION = add_recorder_js_headers

# Cookie age in seconds (default 2 weeks) - these are the standard defaults for Django but having it here to be explicit
SESSION_COOKIE_AGE = get_from_env("SESSION_COOKIE_AGE", 60 * 60 * 24 * 14, type_cast=int)

# For sensitive actions we have an additional permission (default 1 hour)
SESSION_SENSITIVE_ACTIONS_AGE = get_from_env("SESSION_SENSITIVE_ACTIONS_AGE", 60 * 60 * 6, type_cast=int)

CSRF_COOKIE_NAME = "posthog_csrftoken"
CSRF_COOKIE_AGE = get_from_env("CSRF_COOKIE_AGE", SESSION_COOKIE_AGE, type_cast=int)


# see posthog.gzip_middleware.ScopedGZipMiddleware
# for how adding paths here can add vulnerability to the "breach" attack
GZIP_POST_RESPONSE_ALLOW_LIST = get_list(
    os.getenv(
        "GZIP_POST_RESPONSE_ALLOW_LIST",
        ",".join(
            [
                "^/?api/projects/\\d+/query/?$",
            ]
        ),
    )
)

GZIP_RESPONSE_ALLOW_LIST = get_list(
    os.getenv(
        "GZIP_RESPONSE_ALLOW_LIST",
        ",".join(
            [
                "^/?api/plugin_config/\\d+/frontend/?$",
                "^/?api/projects/@current/property_definitions/?$",
                "^/?api/projects/\\d+/event_definitions/?$",
                "^/?api/projects/\\d+/insights/(trend|funnel)/?$",
                "^/?api/projects/\\d+/insights/?$",
                "^/?api/projects/\\d+/insights/\\d+/?$",
                "^/?api/projects/\\d+/dashboards/\\d+/?$",
                "^/?api/projects/\\d+/dashboards/?$",
                "^/?api/projects/\\d+/actions/?$",
                "^/?api/projects/\\d+/session_recordings/?$",
                "^/?api/projects/\\d+/session_recordings/.*$",
                "^/?api/projects/\\d+/session_recording_playlists/?$",
                "^/?api/projects/\\d+/session_recording_playlists/.*$",
                "^/?api/projects/\\d+/performance_events/?$",
                "^/?api/projects/\\d+/performance_events/.*$",
                "^/?api/projects/\\d+/exports/\\d+/content/?$",
                "^/?api/projects/\\d+/activity_log/important_changes/?$",
                "^/?api/projects/\\d+/uploaded_media/?$",
                "^/uploaded_media/.*$",
                "^/year_in_posthog/.*$",
                "^/api/element/stats/?$",
                "^/api/projects/\\d+/groups/property_definitions/?$",
                "^/api/projects/\\d+/cohorts/?$",
                "^/api/projects/\\d+/persons/?$",
                "^/api/organizations/@current/plugins/?$",
                "^api/projects/@current/feature_flags/my_flags/?$",
                "^/?api/projects/\\d+/query/?$",
                "^/?api/instance_status/?$",
            ]
        ),
    )
)

KAFKA_PRODUCE_ACK_TIMEOUT_SECONDS = int(os.getenv("KAFKA_PRODUCE_ACK_TIMEOUT_SECONDS", None) or 10)

# Prometheus Django metrics settings, see
# https://github.com/korfuri/django-prometheus for more details

# We keep the number of buckets low to reduce resource usage on the Prometheus
PROMETHEUS_LATENCY_BUCKETS = [0.1, 0.3, 0.9, 2.7, 8.1, float("inf")]

<<<<<<< HEAD
DEFAULT_SALT_KEY = "ABCDEFGHIJKLMNOPQRSTUVWXYZ012345"
ENCRYPTION_SALT_KEYS = get_list(os.getenv("ENCRYPTION_SALT_KEYS", DEFAULT_SALT_KEY))

if not DEBUG and not TEST and not STATIC_COLLECTION and DEFAULT_SALT_KEY in ENCRYPTION_SALT_KEYS:
    logger.critical(
        """
You are using the default ENCRYPTION_SALT_KEYS in a production environment!
For the safety of your instance, you must generate and set a unique key.
"""
    )
    sys.exit("[ERROR] Default ENCRYPTION_SALT_KEYS in production. Stopping Django server…\n")

# NOTE: Legacy salt key that will be removed later
SALT_KEY = get_list(os.getenv("SALT_KEY", "0123456789abcdefghijklmnopqrstuvwxyz"))


=======
>>>>>>> ad32fafa
# temporary flag to control new UUID version setting in posthog-js
# is set to v7 to test new generation but can be set to "og" to revert
POSTHOG_JS_UUID_VERSION = os.getenv("POSTHOG_JS_UUID_VERSION", "v7")

# Used only to display in the UI to inform users of allowlist options
PUBLIC_EGRESS_IP_ADDRESSES = get_list(os.getenv("PUBLIC_EGRESS_IP_ADDRESSES", ""))

IMPERSONATION_TIMEOUT_SECONDS = get_from_env("IMPERSONATION_TIMEOUT_SECONDS", 15 * 60, type_cast=int)
SESSION_COOKIE_CREATED_AT_KEY = get_from_env("SESSION_COOKIE_CREATED_AT_KEY", "session_created_at")

PROJECT_SWITCHING_TOKEN_ALLOWLIST = get_list(os.getenv("PROJECT_SWITCHING_TOKEN_ALLOWLIST", "sTMFPsFhdP1Ssg"))

PROXY_PROVISIONER_URL = get_from_env("PROXY_PROVISIONER_URL", "")  # legacy, from before gRPC
PROXY_PROVISIONER_ADDR = get_from_env("PROXY_PROVISIONER_ADDR", "")
PROXY_TARGET_CNAME = get_from_env("PROXY_TARGET_CNAME", "")
PROXY_BASE_CNAME = get_from_env("PROXY_BASE_CNAME", "")

LOGO_DEV_TOKEN = get_from_env("LOGO_DEV_TOKEN", "")

# disables frontend side navigation hooks to make hot-reload work seamlessly
DEV_DISABLE_NAVIGATION_HOOKS = get_from_env("DEV_DISABLE_NAVIGATION_HOOKS", False, type_cast=bool)<|MERGE_RESOLUTION|>--- conflicted
+++ resolved
@@ -372,25 +372,6 @@
 # We keep the number of buckets low to reduce resource usage on the Prometheus
 PROMETHEUS_LATENCY_BUCKETS = [0.1, 0.3, 0.9, 2.7, 8.1, float("inf")]
 
-<<<<<<< HEAD
-DEFAULT_SALT_KEY = "ABCDEFGHIJKLMNOPQRSTUVWXYZ012345"
-ENCRYPTION_SALT_KEYS = get_list(os.getenv("ENCRYPTION_SALT_KEYS", DEFAULT_SALT_KEY))
-
-if not DEBUG and not TEST and not STATIC_COLLECTION and DEFAULT_SALT_KEY in ENCRYPTION_SALT_KEYS:
-    logger.critical(
-        """
-You are using the default ENCRYPTION_SALT_KEYS in a production environment!
-For the safety of your instance, you must generate and set a unique key.
-"""
-    )
-    sys.exit("[ERROR] Default ENCRYPTION_SALT_KEYS in production. Stopping Django server…\n")
-
-# NOTE: Legacy salt key that will be removed later
-SALT_KEY = get_list(os.getenv("SALT_KEY", "0123456789abcdefghijklmnopqrstuvwxyz"))
-
-
-=======
->>>>>>> ad32fafa
 # temporary flag to control new UUID version setting in posthog-js
 # is set to v7 to test new generation but can be set to "og" to revert
 POSTHOG_JS_UUID_VERSION = os.getenv("POSTHOG_JS_UUID_VERSION", "v7")
