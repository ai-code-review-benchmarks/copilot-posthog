--- conflicted
+++ resolved
@@ -26,11 +26,7 @@
     if organization_id_rewrite:
         for part in organization_id_rewrite.split("__"):
             if part == "organization_id":
-<<<<<<< HEAD
-                continue
-=======
                 break
->>>>>>> 144b1fe6
             object = getattr(object, part)
 
     if isinstance(object, Organization):
