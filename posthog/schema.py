# mypy: disable-error-code="assignment"

from __future__ import annotations

from enum import Enum, StrEnum
from typing import Any, Literal, Optional, Union

from pydantic import AwareDatetime, BaseModel, ConfigDict, Field, RootModel


class SchemaRoot(RootModel[Any]):
    root: Any


class MathGroupTypeIndex(float, Enum):
    NUMBER_0 = 0
    NUMBER_1 = 1
    NUMBER_2 = 2
    NUMBER_3 = 3
    NUMBER_4 = 4


class AggregationAxisFormat(StrEnum):
    NUMERIC = "numeric"
    DURATION = "duration"
    DURATION_MS = "duration_ms"
    PERCENTAGE = "percentage"
    PERCENTAGE_SCALED = "percentage_scaled"


class AlertCalculationInterval(StrEnum):
    HOURLY = "hourly"
    DAILY = "daily"
    WEEKLY = "weekly"
    MONTHLY = "monthly"


class AlertConditionType(StrEnum):
    ABSOLUTE_VALUE = "absolute_value"
    RELATIVE_INCREASE = "relative_increase"
    RELATIVE_DECREASE = "relative_decrease"


class AlertState(StrEnum):
    FIRING = "Firing"
    NOT_FIRING = "Not firing"
    ERRORED = "Errored"
    SNOOZED = "Snoozed"


class AssistantArrayPropertyFilterOperator(StrEnum):
    EXACT = "exact"
    IS_NOT = "is_not"


class AssistantBaseMultipleBreakdownFilter(BaseModel):
    model_config = ConfigDict(
        extra="forbid",
    )
    property: str = Field(..., description="Property name from the plan to break down by.")


class AssistantContextualTool(StrEnum):
    SEARCH_SESSION_RECORDINGS = "search_session_recordings"
    FIELD_ = "_"


class AssistantDateRange(BaseModel):
    model_config = ConfigDict(
        extra="forbid",
    )
    date_from: str = Field(..., description="ISO8601 date string.")
    date_to: Optional[str] = Field(default=None, description="ISO8601 date string.")


class AssistantDateTimePropertyFilterOperator(StrEnum):
    IS_DATE_EXACT = "is_date_exact"
    IS_DATE_BEFORE = "is_date_before"
    IS_DATE_AFTER = "is_date_after"


class AssistantDurationRange(BaseModel):
    model_config = ConfigDict(
        extra="forbid",
    )
    date_from: str = Field(
        ...,
        description=(
            "Duration in the past. Supported units are: `h` (hour), `d` (day), `w` (week), `m` (month), `y` (year),"
            " `all` (all time). Use the `Start` suffix to define the exact left date boundary. Examples: `-1d` last day"
            " from now, `-180d` last 180 days from now, `mStart` this month start, `-1dStart` yesterday's start."
        ),
    )


class AssistantEventMultipleBreakdownFilterType(StrEnum):
    PERSON = "person"
    EVENT = "event"
    SESSION = "session"
    HOGQL = "hogql"


class AssistantEventType(StrEnum):
    STATUS = "status"
    MESSAGE = "message"
    CONVERSATION = "conversation"


class AssistantFormOption(BaseModel):
    model_config = ConfigDict(
        extra="forbid",
    )
    value: str
    variant: Optional[str] = None


class AssistantFunnelsBreakdownType(StrEnum):
    PERSON = "person"
    EVENT = "event"
    GROUP = "group"
    SESSION = "session"


class AssistantFunnelsMath(StrEnum):
    FIRST_TIME_FOR_USER = "first_time_for_user"
    FIRST_TIME_FOR_USER_WITH_FILTERS = "first_time_for_user_with_filters"


class AssistantGenerationStatusType(StrEnum):
    ACK = "ack"
    GENERATION_ERROR = "generation_error"


class AssistantGenericMultipleBreakdownFilter(BaseModel):
    model_config = ConfigDict(
        extra="forbid",
    )
    property: str = Field(..., description="Property name from the plan to break down by.")
    type: AssistantEventMultipleBreakdownFilterType


class AssistantGenericPropertyFilter2(BaseModel):
    model_config = ConfigDict(
        extra="forbid",
    )
    key: str = Field(..., description="Use one of the properties the user has provided in the plan.")
    operator: AssistantArrayPropertyFilterOperator = Field(
        ..., description="`exact` - exact match of any of the values. `is_not` - does not match any of the values."
    )
    type: str
    value: list[str] = Field(
        ...,
        description=(
            "Only use property values from the plan. Always use strings as values. If you have a number, convert it to"
            ' a string first. If you have a boolean, convert it to a string "true" or "false".'
        ),
    )


class AssistantGenericPropertyFilter3(BaseModel):
    model_config = ConfigDict(
        extra="forbid",
    )
    key: str = Field(..., description="Use one of the properties the user has provided in the plan.")
    operator: AssistantDateTimePropertyFilterOperator
    type: str
    value: str = Field(..., description="Value must be a date in ISO 8601 format.")


class AssistantMessageType(StrEnum):
    HUMAN = "human"
    TOOL = "tool"
    AI = "ai"
    AI_REASONING = "ai/reasoning"
    AI_VIZ = "ai/viz"
    AI_FAILURE = "ai/failure"


class MeanRetentionCalculation(StrEnum):
    SIMPLE = "simple"
    WEIGHTED = "weighted"
    NONE = "none"


class RetentionReference(StrEnum):
    TOTAL = "total"
    PREVIOUS = "previous"


class AssistantSetPropertyFilterOperator(StrEnum):
    IS_SET = "is_set"
    IS_NOT_SET = "is_not_set"


class AssistantSingleValuePropertyFilterOperator(StrEnum):
    EXACT = "exact"
    IS_NOT = "is_not"
    ICONTAINS = "icontains"
    NOT_ICONTAINS = "not_icontains"
    REGEX = "regex"
    NOT_REGEX = "not_regex"


class AssistantToolCall(BaseModel):
    model_config = ConfigDict(
        extra="forbid",
    )
    args: dict[str, Any]
    id: str
    name: str


class AssistantToolCallMessage(BaseModel):
    model_config = ConfigDict(
        extra="forbid",
    )
    content: str
    id: Optional[str] = None
    tool_call_id: str
    type: Literal["tool"] = "tool"
    ui_payload: Optional[dict[str, Any]] = Field(
        default=None,
        description=(
            "Payload passed through to the frontend - specifically for calls of contextual tool. Tool call messages"
            " without a ui_payload are not passed through to the frontend."
        ),
    )


class AssistantTrendsDisplayType(RootModel[Union[str, Any]]):
    root: Union[str, Any]


class Display(StrEnum):
    ACTIONS_LINE_GRAPH = "ActionsLineGraph"
    ACTIONS_BAR = "ActionsBar"
    ACTIONS_AREA_GRAPH = "ActionsAreaGraph"
    ACTIONS_LINE_GRAPH_CUMULATIVE = "ActionsLineGraphCumulative"
    BOLD_NUMBER = "BoldNumber"
    ACTIONS_PIE = "ActionsPie"
    ACTIONS_BAR_VALUE = "ActionsBarValue"
    ACTIONS_TABLE = "ActionsTable"
    WORLD_MAP = "WorldMap"


class YAxisScaleType(StrEnum):
    LOG10 = "log10"
    LINEAR = "linear"


class AssistantTrendsFilter(BaseModel):
    model_config = ConfigDict(
        extra="forbid",
    )
    aggregationAxisFormat: Optional[AggregationAxisFormat] = Field(
        default=AggregationAxisFormat.NUMERIC,
        description=(
            "Formats the trends value axis. Do not use the formatting unless you are absolutely sure that formatting"
            " will match the data. `numeric` - no formatting. Prefer this option by default. `duration` - formats the"
            " value in seconds to a human-readable duration, e.g., `132` becomes `2 minutes 12 seconds`. Use this"
            " option only if you are sure that the values are in seconds. `duration_ms` - formats the value in"
            " miliseconds to a human-readable duration, e.g., `1050` becomes `1 second 50 milliseconds`. Use this"
            " option only if you are sure that the values are in miliseconds. `percentage` - adds a percentage sign to"
            " the value, e.g., `50` becomes `50%`. `percentage_scaled` - formats the value as a percentage scaled to"
            " 0-100, e.g., `0.5` becomes `50%`."
        ),
    )
    aggregationAxisPostfix: Optional[str] = Field(
        default=None,
        description=(
            "Custom postfix to add to the aggregation axis, e.g., ` clicks` to format 5 as `5 clicks`. You may need to"
            " add a space before postfix."
        ),
    )
    aggregationAxisPrefix: Optional[str] = Field(
        default=None,
        description=(
            "Custom prefix to add to the aggregation axis, e.g., `$` for USD dollars. You may need to add a space after"
            " prefix."
        ),
    )
    decimalPlaces: Optional[float] = Field(
        default=None,
        description=(
            "Number of decimal places to show. Do not add this unless you are sure that values will have a decimal"
            " point."
        ),
    )
    display: Optional[Display] = Field(
        default=Display.ACTIONS_LINE_GRAPH,
        description=(
            "Visualization type. Available values: `ActionsLineGraph` - time-series line chart; most common option, as"
            " it shows change over time. `ActionsBar` - time-series bar chart. `ActionsAreaGraph` - time-series area"
            " chart. `ActionsLineGraphCumulative` - cumulative time-series line chart; good for cumulative metrics."
            " `BoldNumber` - total value single large number. You can't use this with breakdown or with multiple"
            " series; use when user explicitly asks for a single output number. `ActionsBarValue` - total value (NOT"
            " time-series) bar chart; good for categorical data. `ActionsPie` - total value pie chart; good for"
            " visualizing proportions. `ActionsTable` - total value table; good when using breakdown to list users or"
            " other entities. `WorldMap` - total value world map; use when breaking down by country name using property"
            " `$geoip_country_name`, and only then."
        ),
    )
    formulas: Optional[list[str]] = Field(default=None, description="If the formula is provided, apply it here.")
    showLegend: Optional[bool] = Field(
        default=False, description="Whether to show the legend describing series and breakdowns."
    )
    showPercentStackView: Optional[bool] = Field(
        default=False, description="Whether to show a percentage of each series. Use only with"
    )
    showValuesOnSeries: Optional[bool] = Field(default=False, description="Whether to show a value on each data point.")
    yAxisScaleType: Optional[YAxisScaleType] = Field(
        default=YAxisScaleType.LINEAR, description="Whether to scale the y-axis."
    )


class AutocompleteCompletionItemKind(StrEnum):
    METHOD = "Method"
    FUNCTION = "Function"
    CONSTRUCTOR = "Constructor"
    FIELD = "Field"
    VARIABLE = "Variable"
    CLASS_ = "Class"
    STRUCT = "Struct"
    INTERFACE = "Interface"
    MODULE = "Module"
    PROPERTY = "Property"
    EVENT = "Event"
    OPERATOR = "Operator"
    UNIT = "Unit"
    VALUE = "Value"
    CONSTANT = "Constant"
    ENUM = "Enum"
    ENUM_MEMBER = "EnumMember"
    KEYWORD = "Keyword"
    TEXT = "Text"
    COLOR = "Color"
    FILE = "File"
    REFERENCE = "Reference"
    CUSTOMCOLOR = "Customcolor"
    FOLDER = "Folder"
    TYPE_PARAMETER = "TypeParameter"
    USER = "User"
    ISSUE = "Issue"
    SNIPPET = "Snippet"


class BaseAssistantMessage(BaseModel):
    model_config = ConfigDict(
        extra="forbid",
    )
    id: Optional[str] = None


class BaseMathType(StrEnum):
    TOTAL = "total"
    DAU = "dau"
    WEEKLY_ACTIVE = "weekly_active"
    MONTHLY_ACTIVE = "monthly_active"
    UNIQUE_SESSION = "unique_session"
    FIRST_TIME_FOR_USER = "first_time_for_user"
    FIRST_MATCHING_EVENT_FOR_USER = "first_matching_event_for_user"


class BreakdownAttributionType(StrEnum):
    FIRST_TOUCH = "first_touch"
    LAST_TOUCH = "last_touch"
    ALL_EVENTS = "all_events"
    STEP = "step"


class BreakdownType(StrEnum):
    COHORT = "cohort"
    PERSON = "person"
    EVENT = "event"
    GROUP = "group"
    SESSION = "session"
    HOGQL = "hogql"
    DATA_WAREHOUSE = "data_warehouse"
    DATA_WAREHOUSE_PERSON_PROPERTY = "data_warehouse_person_property"


class CompareItem(BaseModel):
    model_config = ConfigDict(
        extra="forbid",
    )
    label: str
    value: str


class StatusItem(BaseModel):
    model_config = ConfigDict(
        extra="forbid",
    )
    label: str
    value: str


class ChartDisplayCategory(StrEnum):
    TIME_SERIES = "TimeSeries"
    CUMULATIVE_TIME_SERIES = "CumulativeTimeSeries"
    TOTAL_VALUE = "TotalValue"


class ChartDisplayType(StrEnum):
    ACTIONS_LINE_GRAPH = "ActionsLineGraph"
    ACTIONS_BAR = "ActionsBar"
    ACTIONS_STACKED_BAR = "ActionsStackedBar"
    ACTIONS_AREA_GRAPH = "ActionsAreaGraph"
    ACTIONS_LINE_GRAPH_CUMULATIVE = "ActionsLineGraphCumulative"
    BOLD_NUMBER = "BoldNumber"
    ACTIONS_PIE = "ActionsPie"
    ACTIONS_BAR_VALUE = "ActionsBarValue"
    ACTIONS_TABLE = "ActionsTable"
    WORLD_MAP = "WorldMap"


class DisplayType(StrEnum):
    AUTO = "auto"
    LINE = "line"
    BAR = "bar"


class YAxisPosition(StrEnum):
    LEFT = "left"
    RIGHT = "right"


class ChartSettingsDisplay(BaseModel):
    model_config = ConfigDict(
        extra="forbid",
    )
    color: Optional[str] = None
    displayType: Optional[DisplayType] = None
    label: Optional[str] = None
    trendLine: Optional[bool] = None
    yAxisPosition: Optional[YAxisPosition] = None


class Style(StrEnum):
    NONE = "none"
    NUMBER = "number"
    PERCENT = "percent"


class ChartSettingsFormatting(BaseModel):
    model_config = ConfigDict(
        extra="forbid",
    )
    decimalPlaces: Optional[float] = None
    prefix: Optional[str] = None
    style: Optional[Style] = None
    suffix: Optional[str] = None


class CompareFilter(BaseModel):
    model_config = ConfigDict(
        extra="forbid",
    )
    compare: Optional[bool] = Field(
        default=False, description="Whether to compare the current date range to a previous date range."
    )
    compare_to: Optional[str] = Field(
        default=None,
        description=(
            "The date range to compare to. The value is a relative date. Examples of relative dates are: `-1y` for 1"
            " year ago, `-14m` for 14 months ago, `-100w` for 100 weeks ago, `-14d` for 14 days ago, `-30h` for 30"
            " hours ago."
        ),
    )


class ColorMode(StrEnum):
    LIGHT = "light"
    DARK = "dark"


class ConditionalFormattingRule(BaseModel):
    model_config = ConfigDict(
        extra="forbid",
    )
    bytecode: list
    color: str
    colorMode: Optional[ColorMode] = None
    columnName: str
    id: str
    input: str
    templateId: str


class CountPerActorMathType(StrEnum):
    AVG_COUNT_PER_ACTOR = "avg_count_per_actor"
    MIN_COUNT_PER_ACTOR = "min_count_per_actor"
    MAX_COUNT_PER_ACTOR = "max_count_per_actor"
    MEDIAN_COUNT_PER_ACTOR = "median_count_per_actor"
    P75_COUNT_PER_ACTOR = "p75_count_per_actor"
    P90_COUNT_PER_ACTOR = "p90_count_per_actor"
    P95_COUNT_PER_ACTOR = "p95_count_per_actor"
    P99_COUNT_PER_ACTOR = "p99_count_per_actor"


class CurrencyCode(StrEnum):
    AED = "AED"
    AFN = "AFN"
    ALL = "ALL"
    AMD = "AMD"
    ANG = "ANG"
    AOA = "AOA"
    ARS = "ARS"
    AUD = "AUD"
    AWG = "AWG"
    AZN = "AZN"
    BAM = "BAM"
    BBD = "BBD"
    BDT = "BDT"
    BGN = "BGN"
    BHD = "BHD"
    BIF = "BIF"
    BMD = "BMD"
    BND = "BND"
    BOB = "BOB"
    BRL = "BRL"
    BSD = "BSD"
    BTC = "BTC"
    BTN = "BTN"
    BWP = "BWP"
    BYN = "BYN"
    BZD = "BZD"
    CAD = "CAD"
    CDF = "CDF"
    CHF = "CHF"
    CLP = "CLP"
    CNY = "CNY"
    COP = "COP"
    CRC = "CRC"
    CVE = "CVE"
    CZK = "CZK"
    DJF = "DJF"
    DKK = "DKK"
    DOP = "DOP"
    DZD = "DZD"
    EGP = "EGP"
    ERN = "ERN"
    ETB = "ETB"
    EUR = "EUR"
    FJD = "FJD"
    GBP = "GBP"
    GEL = "GEL"
    GHS = "GHS"
    GIP = "GIP"
    GMD = "GMD"
    GNF = "GNF"
    GTQ = "GTQ"
    GYD = "GYD"
    HKD = "HKD"
    HNL = "HNL"
    HRK = "HRK"
    HTG = "HTG"
    HUF = "HUF"
    IDR = "IDR"
    ILS = "ILS"
    INR = "INR"
    IQD = "IQD"
    IRR = "IRR"
    ISK = "ISK"
    JMD = "JMD"
    JOD = "JOD"
    JPY = "JPY"
    KES = "KES"
    KGS = "KGS"
    KHR = "KHR"
    KMF = "KMF"
    KRW = "KRW"
    KWD = "KWD"
    KYD = "KYD"
    KZT = "KZT"
    LAK = "LAK"
    LBP = "LBP"
    LKR = "LKR"
    LRD = "LRD"
    LTL = "LTL"
    LVL = "LVL"
    LSL = "LSL"
    LYD = "LYD"
    MAD = "MAD"
    MDL = "MDL"
    MGA = "MGA"
    MKD = "MKD"
    MMK = "MMK"
    MNT = "MNT"
    MOP = "MOP"
    MRU = "MRU"
    MTL = "MTL"
    MUR = "MUR"
    MVR = "MVR"
    MWK = "MWK"
    MXN = "MXN"
    MYR = "MYR"
    MZN = "MZN"
    NAD = "NAD"
    NGN = "NGN"
    NIO = "NIO"
    NOK = "NOK"
    NPR = "NPR"
    NZD = "NZD"
    OMR = "OMR"
    PAB = "PAB"
    PEN = "PEN"
    PGK = "PGK"
    PHP = "PHP"
    PKR = "PKR"
    PLN = "PLN"
    PYG = "PYG"
    QAR = "QAR"
    RON = "RON"
    RSD = "RSD"
    RUB = "RUB"
    RWF = "RWF"
    SAR = "SAR"
    SBD = "SBD"
    SCR = "SCR"
    SDG = "SDG"
    SEK = "SEK"
    SGD = "SGD"
    SRD = "SRD"
    SSP = "SSP"
    STN = "STN"
    SYP = "SYP"
    SZL = "SZL"
    THB = "THB"
    TJS = "TJS"
    TMT = "TMT"
    TND = "TND"
    TOP = "TOP"
    TRY_ = "TRY"
    TTD = "TTD"
    TWD = "TWD"
    TZS = "TZS"
    UAH = "UAH"
    UGX = "UGX"
    USD = "USD"
    UYU = "UYU"
    UZS = "UZS"
    VES = "VES"
    VND = "VND"
    VUV = "VUV"
    WST = "WST"
    XAF = "XAF"
    XCD = "XCD"
    XOF = "XOF"
    XPF = "XPF"
    YER = "YER"
    ZAR = "ZAR"
    ZMW = "ZMW"


class CustomChannelField(StrEnum):
    UTM_SOURCE = "utm_source"
    UTM_MEDIUM = "utm_medium"
    UTM_CAMPAIGN = "utm_campaign"
    REFERRING_DOMAIN = "referring_domain"
    URL = "url"
    PATHNAME = "pathname"
    HOSTNAME = "hostname"


class CustomChannelOperator(StrEnum):
    EXACT = "exact"
    IS_NOT = "is_not"
    IS_SET = "is_set"
    IS_NOT_SET = "is_not_set"
    ICONTAINS = "icontains"
    NOT_ICONTAINS = "not_icontains"
    REGEX = "regex"
    NOT_REGEX = "not_regex"


class CustomEventConversionGoal(BaseModel):
    model_config = ConfigDict(
        extra="forbid",
    )
    customEventName: str


class DataColorToken(StrEnum):
    PRESET_1 = "preset-1"
    PRESET_2 = "preset-2"
    PRESET_3 = "preset-3"
    PRESET_4 = "preset-4"
    PRESET_5 = "preset-5"
    PRESET_6 = "preset-6"
    PRESET_7 = "preset-7"
    PRESET_8 = "preset-8"
    PRESET_9 = "preset-9"
    PRESET_10 = "preset-10"
    PRESET_11 = "preset-11"
    PRESET_12 = "preset-12"
    PRESET_13 = "preset-13"
    PRESET_14 = "preset-14"
    PRESET_15 = "preset-15"


class DataWarehouseEventsModifier(BaseModel):
    model_config = ConfigDict(
        extra="forbid",
    )
    distinct_id_field: str
    id_field: str
    table_name: str
    timestamp_field: str


class DatabaseSchemaSchema(BaseModel):
    model_config = ConfigDict(
        extra="forbid",
    )
    id: str
    incremental: bool
    last_synced_at: Optional[str] = None
    name: str
    should_sync: bool
    status: Optional[str] = None


class DatabaseSchemaSource(BaseModel):
    model_config = ConfigDict(
        extra="forbid",
    )
    id: str
    last_synced_at: Optional[str] = None
    prefix: str
    source_type: str
    status: str


class Type(StrEnum):
    POSTHOG = "posthog"
    DATA_WAREHOUSE = "data_warehouse"
    VIEW = "view"
    BATCH_EXPORT = "batch_export"
    MATERIALIZED_VIEW = "materialized_view"


class DatabaseSerializedFieldType(StrEnum):
    INTEGER = "integer"
    FLOAT = "float"
    STRING = "string"
    DATETIME = "datetime"
    DATE = "date"
    BOOLEAN = "boolean"
    ARRAY = "array"
    JSON = "json"
    LAZY_TABLE = "lazy_table"
    VIRTUAL_TABLE = "virtual_table"
    FIELD_TRAVERSER = "field_traverser"
    EXPRESSION = "expression"
    VIEW = "view"
    MATERIALIZED_VIEW = "materialized_view"


class DateRange(BaseModel):
    model_config = ConfigDict(
        extra="forbid",
    )
    date_from: Optional[str] = None
    date_to: Optional[str] = None
    explicitDate: Optional[bool] = Field(
        default=False,
        description=(
            "Whether the date_from and date_to should be used verbatim. Disables rounding to the start and end of"
            " period."
        ),
    )


class DatetimeDay(RootModel[AwareDatetime]):
    root: AwareDatetime


class DefaultChannelTypes(StrEnum):
    CROSS_NETWORK = "Cross Network"
    PAID_SEARCH = "Paid Search"
    PAID_SOCIAL = "Paid Social"
    PAID_VIDEO = "Paid Video"
    PAID_SHOPPING = "Paid Shopping"
    PAID_UNKNOWN = "Paid Unknown"
    DIRECT = "Direct"
    ORGANIC_SEARCH = "Organic Search"
    ORGANIC_SOCIAL = "Organic Social"
    ORGANIC_VIDEO = "Organic Video"
    ORGANIC_SHOPPING = "Organic Shopping"
    PUSH = "Push"
    SMS = "SMS"
    AUDIO = "Audio"
    EMAIL = "Email"
    REFERRAL = "Referral"
    AFFILIATE = "Affiliate"
    UNKNOWN = "Unknown"


class DurationType(StrEnum):
    DURATION = "duration"
    ACTIVE_SECONDS = "active_seconds"
    INACTIVE_SECONDS = "inactive_seconds"


class Key(StrEnum):
    TAG_NAME = "tag_name"
    TEXT = "text"
    HREF = "href"
    SELECTOR = "selector"


class ElementType(BaseModel):
    model_config = ConfigDict(
        extra="forbid",
    )
    attr_class: Optional[list[str]] = None
    attr_id: Optional[str] = None
    attributes: dict[str, str]
    href: Optional[str] = None
    nth_child: Optional[float] = None
    nth_of_type: Optional[float] = None
    order: Optional[float] = None
    tag_name: str
    text: Optional[str] = None


class EmptyPropertyFilter(BaseModel):
    pass
    model_config = ConfigDict(
        extra="forbid",
    )


class EntityType(StrEnum):
    ACTIONS = "actions"
    EVENTS = "events"
    DATA_WAREHOUSE = "data_warehouse"
    NEW_ENTITY = "new_entity"


class Status(StrEnum):
    ARCHIVED = "archived"
    ACTIVE = "active"
    RESOLVED = "resolved"
    PENDING_RELEASE = "pending_release"
    SUPPRESSED = "suppressed"


class ErrorTrackingIssueAggregations(BaseModel):
    model_config = ConfigDict(
        extra="forbid",
    )
    customVolume: Optional[list[float]] = None
    occurrences: float
    sessions: float
    users: float
    volumeDay: list[float]
    volumeMonth: list[float]


class Type1(StrEnum):
    USER_GROUP = "user_group"
    USER = "user"


class OrderBy(StrEnum):
    LAST_SEEN = "last_seen"
    FIRST_SEEN = "first_seen"
    OCCURRENCES = "occurrences"
    USERS = "users"
    SESSIONS = "sessions"


class OrderDirection(StrEnum):
    ASC = "ASC"
    DESC = "DESC"


class Status1(StrEnum):
    ARCHIVED = "archived"
    ACTIVE = "active"
    RESOLVED = "resolved"
    PENDING_RELEASE = "pending_release"
    SUPPRESSED = "suppressed"
    ALL = "all"


class Status2(StrEnum):
    ARCHIVED = "archived"
    ACTIVE = "active"
    RESOLVED = "resolved"
    PENDING_RELEASE = "pending_release"
    SUPPRESSED = "suppressed"


class Interval(StrEnum):
    MINUTE = "minute"
    HOUR = "hour"
    DAY = "day"
    WEEK = "week"
    MONTH = "month"


class EventDefinition(BaseModel):
    model_config = ConfigDict(
        extra="forbid",
    )
    elements: list
    event: str
    properties: dict[str, Any]


class CorrelationType(StrEnum):
    SUCCESS = "success"
    FAILURE = "failure"


class Person(BaseModel):
    model_config = ConfigDict(
        extra="forbid",
    )
    distinct_ids: list[str]
    is_identified: Optional[bool] = None
    properties: dict[str, Any]


class EventType(BaseModel):
    model_config = ConfigDict(
        extra="forbid",
    )
    distinct_id: str
    elements: list[ElementType]
    elements_chain: Optional[str] = None
    event: str
    id: str
    person: Optional[Person] = None
    properties: dict[str, Any]
    timestamp: str
    uuid: Optional[str] = None


class Properties(BaseModel):
    model_config = ConfigDict(
        extra="forbid",
    )
    email: Optional[str] = None
    name: Optional[str] = None


class EventsQueryPersonColumn(BaseModel):
    model_config = ConfigDict(
        extra="forbid",
    )
    created_at: str
    distinct_id: str
    properties: Properties
    uuid: str


class ExperimentExposureTimeSeries(BaseModel):
    model_config = ConfigDict(
        extra="forbid",
    )
    days: list[str]
    exposure_counts: list[float]
    variant: str


class ExperimentMetricMathType(StrEnum):
    TOTAL = "total"
    SUM = "sum"


class ExperimentMetricType(StrEnum):
    FUNNEL = "funnel"
    MEAN = "mean"


class ExperimentSignificanceCode(StrEnum):
    SIGNIFICANT = "significant"
    NOT_ENOUGH_EXPOSURE = "not_enough_exposure"
    LOW_WIN_PROBABILITY = "low_win_probability"
    HIGH_LOSS = "high_loss"
    HIGH_P_VALUE = "high_p_value"


class ExperimentVariantFunnelsBaseStats(BaseModel):
    model_config = ConfigDict(
        extra="forbid",
    )
    failure_count: float
    key: str
    success_count: float


class ExperimentVariantTrendsBaseStats(BaseModel):
    model_config = ConfigDict(
        extra="forbid",
    )
    absolute_exposure: float
    count: float
    exposure: float
    key: str


class FailureMessage(BaseModel):
    model_config = ConfigDict(
        extra="forbid",
    )
    content: Optional[str] = None
    id: Optional[str] = None
    type: Literal["ai/failure"] = "ai/failure"


class FileSystemEntry(BaseModel):
    model_config = ConfigDict(
        extra="forbid",
    )
    created_at: Optional[str] = Field(
        default=None, description="Timestamp when file was added. Used to check persistence"
    )
    href: Optional[str] = Field(default=None, description="Object's URL")
    id: Optional[str] = Field(default=None, description="Unique UUID for tree entry")
    meta: Optional[dict[str, Any]] = Field(default=None, description="Metadata")
    path: str = Field(..., description="Object's name and folder")
    ref: Optional[str] = Field(default=None, description="Object's ID or other unique reference")
    type: Optional[str] = Field(
        default=None, description="Type of object, used for icon, e.g. feature_flag, insight, etc"
    )


class NamedArgs(BaseModel):
    model_config = ConfigDict(
        extra="forbid",
    )
    ref: Optional[str] = None


class Href(BaseModel):
    namedArgs: Optional[NamedArgs] = None


class FileSystemImport(BaseModel):
    model_config = ConfigDict(
        extra="forbid",
    )
    created_at: Optional[str] = Field(
        default=None, description="Timestamp when file was added. Used to check persistence"
    )
    flag: Optional[str] = None
    href: Href
    icon: Optional[Any] = None
    id: Optional[str] = Field(default=None, description="Unique UUID for tree entry")
    meta: Optional[dict[str, Any]] = Field(default=None, description="Metadata")
    path: str = Field(..., description="Object's name and folder")
    ref: Optional[str] = Field(default=None, description="Object's ID or other unique reference")
    type: Optional[str] = Field(
        default=None, description="Type of object, used for icon, e.g. feature_flag, insight, etc"
    )


class FilterLogicalOperator(StrEnum):
    AND_ = "AND"
    OR_ = "OR"


class FunnelConversionWindowTimeUnit(StrEnum):
    SECOND = "second"
    MINUTE = "minute"
    HOUR = "hour"
    DAY = "day"
    WEEK = "week"
    MONTH = "month"


class FunnelCorrelationResultsType(StrEnum):
    EVENTS = "events"
    PROPERTIES = "properties"
    EVENT_WITH_PROPERTIES = "event_with_properties"


class FunnelExclusionLegacy(BaseModel):
    model_config = ConfigDict(
        extra="forbid",
    )
    custom_name: Optional[str] = None
    funnel_from_step: float
    funnel_to_step: float
    id: Optional[Union[str, float]] = None
    index: Optional[float] = None
    name: Optional[str] = None
    order: Optional[float] = None
    type: Optional[EntityType] = None


class FunnelLayout(StrEnum):
    HORIZONTAL = "horizontal"
    VERTICAL = "vertical"


class FunnelMathType(StrEnum):
    TOTAL = "total"
    FIRST_TIME_FOR_USER = "first_time_for_user"
    FIRST_TIME_FOR_USER_WITH_FILTERS = "first_time_for_user_with_filters"


class FunnelPathType(StrEnum):
    FUNNEL_PATH_BEFORE_STEP = "funnel_path_before_step"
    FUNNEL_PATH_BETWEEN_STEPS = "funnel_path_between_steps"
    FUNNEL_PATH_AFTER_STEP = "funnel_path_after_step"


class FunnelStepReference(StrEnum):
    TOTAL = "total"
    PREVIOUS = "previous"


class FunnelTimeToConvertResults(BaseModel):
    model_config = ConfigDict(
        extra="forbid",
    )
    average_conversion_time: Optional[float] = None
    bins: list[list[int]]


class FunnelVizType(StrEnum):
    STEPS = "steps"
    TIME_TO_CONVERT = "time_to_convert"
    TRENDS = "trends"


class GoalLine(BaseModel):
    model_config = ConfigDict(
        extra="forbid",
    )
    borderColor: Optional[str] = None
    displayLabel: Optional[bool] = None
    label: str
    value: float


class HogCompileResponse(BaseModel):
    model_config = ConfigDict(
        extra="forbid",
    )
    bytecode: list
    locals: list


class HogLanguage(StrEnum):
    HOG = "hog"
    HOG_JSON = "hogJson"
    HOG_QL = "hogQL"
    HOG_QL_EXPR = "hogQLExpr"
    HOG_TEMPLATE = "hogTemplate"


class BounceRatePageViewMode(StrEnum):
    COUNT_PAGEVIEWS = "count_pageviews"
    UNIQ_URLS = "uniq_urls"
    UNIQ_PAGE_SCREEN_AUTOCAPTURES = "uniq_page_screen_autocaptures"


class InCohortVia(StrEnum):
    AUTO = "auto"
    LEFTJOIN = "leftjoin"
    SUBQUERY = "subquery"
    LEFTJOIN_CONJOINED = "leftjoin_conjoined"


class MaterializationMode(StrEnum):
    AUTO = "auto"
    LEGACY_NULL_AS_STRING = "legacy_null_as_string"
    LEGACY_NULL_AS_NULL = "legacy_null_as_null"
    DISABLED = "disabled"


class PersonsArgMaxVersion(StrEnum):
    AUTO = "auto"
    V1 = "v1"
    V2 = "v2"


class PersonsJoinMode(StrEnum):
    INNER = "inner"
    LEFT = "left"


class PersonsOnEventsMode(StrEnum):
    DISABLED = "disabled"
    PERSON_ID_NO_OVERRIDE_PROPERTIES_ON_EVENTS = "person_id_no_override_properties_on_events"
    PERSON_ID_OVERRIDE_PROPERTIES_ON_EVENTS = "person_id_override_properties_on_events"
    PERSON_ID_OVERRIDE_PROPERTIES_JOINED = "person_id_override_properties_joined"


class PropertyGroupsMode(StrEnum):
    ENABLED = "enabled"
    DISABLED = "disabled"
    OPTIMIZED = "optimized"


class SessionTableVersion(StrEnum):
    AUTO = "auto"
    V1 = "v1"
    V2 = "v2"


class SessionsV2JoinMode(StrEnum):
    STRING = "string"
    UUID = "uuid"


class HogQLVariable(BaseModel):
    model_config = ConfigDict(
        extra="forbid",
    )
    code_name: str
    isNull: Optional[bool] = None
    value: Optional[Any] = None
    variableId: str


class HogQueryResponse(BaseModel):
    model_config = ConfigDict(
        extra="forbid",
    )
    bytecode: Optional[list] = None
    coloredBytecode: Optional[list] = None
    results: Any
    stdout: Optional[str] = None


class HumanMessage(BaseModel):
    model_config = ConfigDict(
        extra="forbid",
    )
    content: str
    id: Optional[str] = None
    type: Literal["human"] = "human"


class Compare(StrEnum):
    CURRENT = "current"
    PREVIOUS = "previous"


class InsightFilterProperty(StrEnum):
    TRENDS_FILTER = "trendsFilter"
    FUNNELS_FILTER = "funnelsFilter"
    RETENTION_FILTER = "retentionFilter"
    PATHS_FILTER = "pathsFilter"
    STICKINESS_FILTER = "stickinessFilter"
    LIFECYCLE_FILTER = "lifecycleFilter"


class InsightNodeKind(StrEnum):
    TRENDS_QUERY = "TrendsQuery"
    FUNNELS_QUERY = "FunnelsQuery"
    RETENTION_QUERY = "RetentionQuery"
    PATHS_QUERY = "PathsQuery"
    STICKINESS_QUERY = "StickinessQuery"
    LIFECYCLE_QUERY = "LifecycleQuery"


class InsightThresholdType(StrEnum):
    ABSOLUTE = "absolute"
    PERCENTAGE = "percentage"


class InsightsThresholdBounds(BaseModel):
    model_config = ConfigDict(
        extra="forbid",
    )
    lower: Optional[float] = None
    upper: Optional[float] = None


class IntervalType(StrEnum):
    MINUTE = "minute"
    HOUR = "hour"
    DAY = "day"
    WEEK = "week"
    MONTH = "month"


class LLMTraceEvent(BaseModel):
    model_config = ConfigDict(
        extra="forbid",
    )
    createdAt: str
    event: str
    id: str
    properties: dict[str, Any]


class LLMTracePerson(BaseModel):
    model_config = ConfigDict(
        extra="forbid",
    )
    created_at: str
    distinct_id: str
    properties: dict[str, Any]
    uuid: str


class LifecycleToggle(StrEnum):
    NEW = "new"
    RESURRECTING = "resurrecting"
    RETURNING = "returning"
    DORMANT = "dormant"


class MatchedRecordingEvent(BaseModel):
    model_config = ConfigDict(
        extra="forbid",
    )
    uuid: str


class MultipleBreakdownType(StrEnum):
    PERSON = "person"
    EVENT = "event"
    GROUP = "group"
    SESSION = "session"
    HOGQL = "hogql"


class NodeKind(StrEnum):
    EVENTS_NODE = "EventsNode"
    ACTIONS_NODE = "ActionsNode"
    DATA_WAREHOUSE_NODE = "DataWarehouseNode"
    EVENTS_QUERY = "EventsQuery"
    PERSONS_NODE = "PersonsNode"
    HOG_QUERY = "HogQuery"
    HOG_QL_QUERY = "HogQLQuery"
    HOG_QLAST_QUERY = "HogQLASTQuery"
    HOG_QL_METADATA = "HogQLMetadata"
    HOG_QL_AUTOCOMPLETE = "HogQLAutocomplete"
    ACTORS_QUERY = "ActorsQuery"
    GROUPS_QUERY = "GroupsQuery"
    FUNNELS_ACTORS_QUERY = "FunnelsActorsQuery"
    FUNNEL_CORRELATION_ACTORS_QUERY = "FunnelCorrelationActorsQuery"
    SESSIONS_TIMELINE_QUERY = "SessionsTimelineQuery"
    RECORDINGS_QUERY = "RecordingsQuery"
    SESSION_ATTRIBUTION_EXPLORER_QUERY = "SessionAttributionExplorerQuery"
    REVENUE_EXAMPLE_EVENTS_QUERY = "RevenueExampleEventsQuery"
    REVENUE_EXAMPLE_DATA_WAREHOUSE_TABLES_QUERY = "RevenueExampleDataWarehouseTablesQuery"
    ERROR_TRACKING_QUERY = "ErrorTrackingQuery"
    DATA_TABLE_NODE = "DataTableNode"
    DATA_VISUALIZATION_NODE = "DataVisualizationNode"
    SAVED_INSIGHT_NODE = "SavedInsightNode"
    INSIGHT_VIZ_NODE = "InsightVizNode"
    TRENDS_QUERY = "TrendsQuery"
    FUNNELS_QUERY = "FunnelsQuery"
    RETENTION_QUERY = "RetentionQuery"
    PATHS_QUERY = "PathsQuery"
    STICKINESS_QUERY = "StickinessQuery"
    LIFECYCLE_QUERY = "LifecycleQuery"
    INSIGHT_ACTORS_QUERY = "InsightActorsQuery"
    INSIGHT_ACTORS_QUERY_OPTIONS = "InsightActorsQueryOptions"
    FUNNEL_CORRELATION_QUERY = "FunnelCorrelationQuery"
    WEB_OVERVIEW_QUERY = "WebOverviewQuery"
    WEB_STATS_TABLE_QUERY = "WebStatsTableQuery"
    WEB_EXTERNAL_CLICKS_TABLE_QUERY = "WebExternalClicksTableQuery"
    WEB_GOALS_QUERY = "WebGoalsQuery"
    WEB_VITALS_QUERY = "WebVitalsQuery"
    WEB_VITALS_PATH_BREAKDOWN_QUERY = "WebVitalsPathBreakdownQuery"
    EXPERIMENT_METRIC = "ExperimentMetric"
    EXPERIMENT_QUERY = "ExperimentQuery"
    EXPERIMENT_EXPOSURE_QUERY = "ExperimentExposureQuery"
    EXPERIMENT_EVENT_EXPOSURE_CONFIG = "ExperimentEventExposureConfig"
    EXPERIMENT_EVENT_METRIC_CONFIG = "ExperimentEventMetricConfig"
    EXPERIMENT_ACTION_METRIC_CONFIG = "ExperimentActionMetricConfig"
    EXPERIMENT_DATA_WAREHOUSE_METRIC_CONFIG = "ExperimentDataWarehouseMetricConfig"
    EXPERIMENT_TRENDS_QUERY = "ExperimentTrendsQuery"
    EXPERIMENT_FUNNELS_QUERY = "ExperimentFunnelsQuery"
    DATABASE_SCHEMA_QUERY = "DatabaseSchemaQuery"
    SUGGESTED_QUESTIONS_QUERY = "SuggestedQuestionsQuery"
    TEAM_TAXONOMY_QUERY = "TeamTaxonomyQuery"
    EVENT_TAXONOMY_QUERY = "EventTaxonomyQuery"
    ACTORS_PROPERTY_TAXONOMY_QUERY = "ActorsPropertyTaxonomyQuery"
    TRACES_QUERY = "TracesQuery"
    VECTOR_SEARCH_QUERY = "VectorSearchQuery"


class PathCleaningFilter(BaseModel):
    model_config = ConfigDict(
        extra="forbid",
    )
    alias: Optional[str] = None
    regex: Optional[str] = None


class PathType(StrEnum):
    FIELD_PAGEVIEW = "$pageview"
    FIELD_SCREEN = "$screen"
    CUSTOM_EVENT = "custom_event"
    HOGQL = "hogql"


class PathsFilterLegacy(BaseModel):
    model_config = ConfigDict(
        extra="forbid",
    )
    edge_limit: Optional[int] = None
    end_point: Optional[str] = None
    exclude_events: Optional[list[str]] = None
    funnel_filter: Optional[dict[str, Any]] = None
    funnel_paths: Optional[FunnelPathType] = None
    include_event_types: Optional[list[PathType]] = None
    local_path_cleaning_filters: Optional[list[PathCleaningFilter]] = None
    max_edge_weight: Optional[int] = None
    min_edge_weight: Optional[int] = None
    path_groupings: Optional[list[str]] = None
    path_replacements: Optional[bool] = None
    path_type: Optional[PathType] = None
    paths_hogql_expression: Optional[str] = None
    start_point: Optional[str] = None
    step_limit: Optional[int] = None


class PathsLink(BaseModel):
    model_config = ConfigDict(
        extra="forbid",
    )
    average_conversion_time: float
    source: str
    target: str
    value: float


class PersonType(BaseModel):
    model_config = ConfigDict(
        extra="forbid",
    )
    created_at: Optional[str] = None
    distinct_ids: list[str]
    id: Optional[str] = None
    is_identified: Optional[bool] = None
    name: Optional[str] = None
    properties: dict[str, Any]
    uuid: Optional[str] = None


class PropertyFilterType(StrEnum):
    META = "meta"
    EVENT = "event"
    PERSON = "person"
    ELEMENT = "element"
    FEATURE = "feature"
    SESSION = "session"
    COHORT = "cohort"
    RECORDING = "recording"
    LOG_ENTRY = "log_entry"
    GROUP = "group"
    HOGQL = "hogql"
    DATA_WAREHOUSE = "data_warehouse"
    DATA_WAREHOUSE_PERSON_PROPERTY = "data_warehouse_person_property"


class PropertyMathType(StrEnum):
    AVG = "avg"
    SUM = "sum"
    MIN = "min"
    MAX = "max"
    MEDIAN = "median"
    P75 = "p75"
    P90 = "p90"
    P95 = "p95"
    P99 = "p99"


class PropertyOperator(StrEnum):
    EXACT = "exact"
    IS_NOT = "is_not"
    ICONTAINS = "icontains"
    NOT_ICONTAINS = "not_icontains"
    REGEX = "regex"
    NOT_REGEX = "not_regex"
    GT = "gt"
    GTE = "gte"
    LT = "lt"
    LTE = "lte"
    IS_SET = "is_set"
    IS_NOT_SET = "is_not_set"
    IS_DATE_EXACT = "is_date_exact"
    IS_DATE_BEFORE = "is_date_before"
    IS_DATE_AFTER = "is_date_after"
    BETWEEN = "between"
    NOT_BETWEEN = "not_between"
    MIN = "min"
    MAX = "max"
    IN_ = "in"
    NOT_IN = "not_in"
    IS_CLEANED_PATH_EXACT = "is_cleaned_path_exact"


class QueryIndexUsage(StrEnum):
    UNDECISIVE = "undecisive"
    NO = "no"
    PARTIAL = "partial"
    YES = "yes"


class QueryResponseAlternative6(BaseModel):
    model_config = ConfigDict(
        extra="forbid",
    )
    bytecode: Optional[list] = None
    coloredBytecode: Optional[list] = None
    results: Any
    stdout: Optional[str] = None


class QueryResponseAlternative17(BaseModel):
    model_config = ConfigDict(
        extra="forbid",
    )
    date_range: DateRange
    kind: Literal["ExperimentExposureQuery"] = "ExperimentExposureQuery"
    timeseries: list[ExperimentExposureTimeSeries]
    total_exposures: dict[str, float]


class QueryResponseAlternative47(BaseModel):
    model_config = ConfigDict(
        extra="forbid",
    )
    questions: list[str]


class QueryTiming(BaseModel):
    model_config = ConfigDict(
        extra="forbid",
    )
    k: str = Field(..., description="Key. Shortened to 'k' to save on data.")
    t: float = Field(..., description="Time in seconds. Shortened to 't' to save on data.")


class ReasoningMessage(BaseModel):
    model_config = ConfigDict(
        extra="forbid",
    )
    content: str
    id: Optional[str] = None
    substeps: Optional[list[str]] = None
    type: Literal["ai/reasoning"] = "ai/reasoning"


class RecordingOrder(StrEnum):
    DURATION = "duration"
    RECORDING_DURATION = "recording_duration"
    INACTIVE_SECONDS = "inactive_seconds"
    ACTIVE_SECONDS = "active_seconds"
    START_TIME = "start_time"
    CONSOLE_ERROR_COUNT = "console_error_count"
    CLICK_COUNT = "click_count"
    KEYPRESS_COUNT = "keypress_count"
    MOUSE_ACTIVITY_COUNT = "mouse_activity_count"
    ACTIVITY_SCORE = "activity_score"


class RecordingPropertyFilter(BaseModel):
    model_config = ConfigDict(
        extra="forbid",
    )
    key: Union[DurationType, str]
    label: Optional[str] = None
    operator: PropertyOperator
    type: Literal["recording"] = "recording"
    value: Optional[Union[str, float, list[Union[str, float]]]] = None


class RefreshType(StrEnum):
    ASYNC_ = "async"
    ASYNC_EXCEPT_ON_CACHE_MISS = "async_except_on_cache_miss"
    BLOCKING = "blocking"
    FORCE_ASYNC = "force_async"
    FORCE_BLOCKING = "force_blocking"
    FORCE_CACHE = "force_cache"
    LAZY_ASYNC = "lazy_async"


class ResultCustomizationBase(BaseModel):
    model_config = ConfigDict(
        extra="forbid",
    )
    color: DataColorToken


class ResultCustomizationBy(StrEnum):
    VALUE = "value"
    POSITION = "position"


class ResultCustomizationByPosition(BaseModel):
    model_config = ConfigDict(
        extra="forbid",
    )
    assignmentBy: Literal["position"] = "position"
    color: DataColorToken


class ResultCustomizationByValue(BaseModel):
    model_config = ConfigDict(
        extra="forbid",
    )
    assignmentBy: Literal["value"] = "value"
    color: DataColorToken


class RetentionDashboardDisplayType(StrEnum):
    TABLE_ONLY = "table_only"
    GRAPH_ONLY = "graph_only"
    ALL = "all"


class RetentionEntityKind(StrEnum):
    ACTIONS_NODE = "ActionsNode"
    EVENTS_NODE = "EventsNode"


class RetentionPeriod(StrEnum):
    HOUR = "Hour"
    DAY = "Day"
    WEEK = "Week"
    MONTH = "Month"


class RetentionType(StrEnum):
    RETENTION_RECURRING = "retention_recurring"
    RETENTION_FIRST_TIME = "retention_first_time"


class RevenueCurrencyPropertyConfig(BaseModel):
    model_config = ConfigDict(
        extra="forbid",
    )
    property: Optional[str] = None
    static: Optional[CurrencyCode] = None


class RevenueTrackingDataWarehouseTable(BaseModel):
    model_config = ConfigDict(
        extra="forbid",
    )
    revenueColumn: str
    revenueCurrencyColumn: Optional[RevenueCurrencyPropertyConfig] = Field(
        default_factory=lambda: RevenueCurrencyPropertyConfig.model_validate({"static": "USD"})
    )
    tableName: str
    timestampColumn: str


class RevenueTrackingEventItem(BaseModel):
    model_config = ConfigDict(
        extra="forbid",
    )
    eventName: str
    revenueCurrencyProperty: Optional[RevenueCurrencyPropertyConfig] = Field(
        default_factory=lambda: RevenueCurrencyPropertyConfig.model_validate({"static": "USD"})
    )
    revenueProperty: str


class RootAssistantMessage1(BaseModel):
    model_config = ConfigDict(
        extra="forbid",
    )
    content: str
    id: Optional[str] = None
    tool_call_id: str
    type: Literal["tool"] = "tool"
    ui_payload: Optional[dict[str, Any]] = Field(
        default=None,
        description=(
            "Payload passed through to the frontend - specifically for calls of contextual tool. Tool call messages"
            " without a ui_payload are not passed through to the frontend."
        ),
    )


class SamplingRate(BaseModel):
    model_config = ConfigDict(
        extra="forbid",
    )
    denominator: Optional[float] = None
    numerator: float


class SessionAttributionGroupBy(StrEnum):
    CHANNEL_TYPE = "ChannelType"
    MEDIUM = "Medium"
    SOURCE = "Source"
    CAMPAIGN = "Campaign"
    AD_IDS = "AdIds"
    REFERRING_DOMAIN = "ReferringDomain"
    INITIAL_URL = "InitialURL"


class SessionPropertyFilter(BaseModel):
    model_config = ConfigDict(
        extra="forbid",
    )
    key: str
    label: Optional[str] = None
    operator: PropertyOperator
    type: Literal["session"] = "session"
    value: Optional[Union[str, float, list[Union[str, float]]]] = None


class SnapshotSource(StrEnum):
    WEB = "web"
    MOBILE = "mobile"
    UNKNOWN = "unknown"


class Storage(StrEnum):
    OBJECT_STORAGE_LTS = "object_storage_lts"
    OBJECT_STORAGE = "object_storage"


class StepOrderValue(StrEnum):
    STRICT = "strict"
    UNORDERED = "unordered"
    ORDERED = "ordered"


class StickinessComputationMode(StrEnum):
    NON_CUMULATIVE = "non_cumulative"
    CUMULATIVE = "cumulative"


class StickinessFilterLegacy(BaseModel):
    model_config = ConfigDict(
        extra="forbid",
    )
    compare: Optional[bool] = None
    compare_to: Optional[str] = None
    display: Optional[ChartDisplayType] = None
    hidden_legend_keys: Optional[dict[str, Union[bool, Any]]] = None
    show_legend: Optional[bool] = None
    show_multiple_y_axes: Optional[bool] = None
    show_values_on_series: Optional[bool] = None


class StickinessOperator(StrEnum):
    GTE = "gte"
    LTE = "lte"
    EXACT = "exact"


class SuggestedQuestionsQueryResponse(BaseModel):
    model_config = ConfigDict(
        extra="forbid",
    )
    questions: list[str]


class TaxonomicFilterGroupType(StrEnum):
    METADATA = "metadata"
    ACTIONS = "actions"
    COHORTS = "cohorts"
    COHORTS_WITH_ALL = "cohorts_with_all"
    DATA_WAREHOUSE = "data_warehouse"
    DATA_WAREHOUSE_PROPERTIES = "data_warehouse_properties"
    DATA_WAREHOUSE_PERSON_PROPERTIES = "data_warehouse_person_properties"
    ELEMENTS = "elements"
    EVENTS = "events"
    EVENT_PROPERTIES = "event_properties"
    EVENT_FEATURE_FLAGS = "event_feature_flags"
    NUMERICAL_EVENT_PROPERTIES = "numerical_event_properties"
    PERSON_PROPERTIES = "person_properties"
    PAGEVIEW_URLS = "pageview_urls"
    SCREENS = "screens"
    CUSTOM_EVENTS = "custom_events"
    WILDCARD = "wildcard"
    GROUPS = "groups"
    PERSONS = "persons"
    FEATURE_FLAGS = "feature_flags"
    INSIGHTS = "insights"
    EXPERIMENTS = "experiments"
    PLUGINS = "plugins"
    DASHBOARDS = "dashboards"
    NAME_GROUPS = "name_groups"
    SESSION_PROPERTIES = "session_properties"
    HOGQL_EXPRESSION = "hogql_expression"
    NOTEBOOKS = "notebooks"
    LOG_ENTRIES = "log_entries"
    REPLAY = "replay"


class TimelineEntry(BaseModel):
    model_config = ConfigDict(
        extra="forbid",
    )
    events: list[EventType]
    recording_duration_s: Optional[float] = Field(default=None, description="Duration of the recording in seconds.")
    sessionId: Optional[str] = Field(default=None, description="Session ID. None means out-of-session events")


class TrendsFilterLegacy(BaseModel):
    model_config = ConfigDict(
        extra="forbid",
    )
    aggregation_axis_format: Optional[AggregationAxisFormat] = None
    aggregation_axis_postfix: Optional[str] = None
    aggregation_axis_prefix: Optional[str] = None
    breakdown_histogram_bin_count: Optional[float] = None
    compare: Optional[bool] = None
    compare_to: Optional[str] = None
    decimal_places: Optional[float] = None
    display: Optional[ChartDisplayType] = None
    formula: Optional[str] = None
    hidden_legend_keys: Optional[dict[str, Union[bool, Any]]] = None
    show_alert_threshold_lines: Optional[bool] = None
    show_labels_on_series: Optional[bool] = None
    show_legend: Optional[bool] = None
    show_multiple_y_axes: Optional[bool] = None
    show_percent_stack_view: Optional[bool] = None
    show_values_on_series: Optional[bool] = None
    smoothing_intervals: Optional[float] = None
    y_axis_scale_type: Optional[YAxisScaleType] = YAxisScaleType.LINEAR


class VectorSearchResponseItem(BaseModel):
    model_config = ConfigDict(
        extra="forbid",
    )
    distance: float
    id: str


class ActionsPie(BaseModel):
    model_config = ConfigDict(
        extra="forbid",
    )
    disableHoverOffset: Optional[bool] = None
    hideAggregation: Optional[bool] = None


class RETENTION(BaseModel):
    model_config = ConfigDict(
        extra="forbid",
    )
    hideLineGraph: Optional[bool] = None
    hideSizeColumn: Optional[bool] = None
    useSmallLayout: Optional[bool] = None


class VizSpecificOptions(BaseModel):
    model_config = ConfigDict(
        extra="forbid",
    )
    ActionsPie: Optional[ActionsPie] = None
    RETENTION: Optional[RETENTION] = None


class WebAnalyticsOrderByDirection(StrEnum):
    ASC = "ASC"
    DESC = "DESC"


class WebAnalyticsOrderByFields(StrEnum):
    VISITORS = "Visitors"
    VIEWS = "Views"
    CLICKS = "Clicks"
    BOUNCE_RATE = "BounceRate"
    AVERAGE_SCROLL_PERCENTAGE = "AverageScrollPercentage"
    SCROLL_GT80_PERCENTAGE = "ScrollGt80Percentage"
    TOTAL_CONVERSIONS = "TotalConversions"
    UNIQUE_CONVERSIONS = "UniqueConversions"
    CONVERSION_RATE = "ConversionRate"
    CONVERTING_USERS = "ConvertingUsers"


class Sampling(BaseModel):
    model_config = ConfigDict(
        extra="forbid",
    )
    enabled: Optional[bool] = None
    forceSamplingRate: Optional[SamplingRate] = None


class WebOverviewItemKind(StrEnum):
    UNIT = "unit"
    DURATION_S = "duration_s"
    PERCENTAGE = "percentage"
    CURRENCY = "currency"


class WebStatsBreakdown(StrEnum):
    PAGE = "Page"
    INITIAL_PAGE = "InitialPage"
    EXIT_PAGE = "ExitPage"
    EXIT_CLICK = "ExitClick"
    SCREEN_NAME = "ScreenName"
    INITIAL_CHANNEL_TYPE = "InitialChannelType"
    INITIAL_REFERRING_DOMAIN = "InitialReferringDomain"
    INITIAL_UTM_SOURCE = "InitialUTMSource"
    INITIAL_UTM_CAMPAIGN = "InitialUTMCampaign"
    INITIAL_UTM_MEDIUM = "InitialUTMMedium"
    INITIAL_UTM_TERM = "InitialUTMTerm"
    INITIAL_UTM_CONTENT = "InitialUTMContent"
    INITIAL_UTM_SOURCE_MEDIUM_CAMPAIGN = "InitialUTMSourceMediumCampaign"
    BROWSER = "Browser"
    OS = "OS"
    VIEWPORT = "Viewport"
    DEVICE_TYPE = "DeviceType"
    COUNTRY = "Country"
    REGION = "Region"
    CITY = "City"
    TIMEZONE = "Timezone"
    LANGUAGE = "Language"


class WebVitalsMetric(StrEnum):
    INP = "INP"
    LCP = "LCP"
    CLS = "CLS"
    FCP = "FCP"


class WebVitalsMetricBand(StrEnum):
    GOOD = "good"
    NEEDS_IMPROVEMENTS = "needs_improvements"
    POOR = "poor"


class WebVitalsPathBreakdownResultItem(BaseModel):
    model_config = ConfigDict(
        extra="forbid",
    )
    path: str
    value: float


class WebVitalsPercentile(StrEnum):
    P75 = "p75"
    P90 = "p90"
    P99 = "p99"


class Scale(StrEnum):
    LINEAR = "linear"
    LOGARITHMIC = "logarithmic"


class YAxisSettings(BaseModel):
    model_config = ConfigDict(
        extra="forbid",
    )
    scale: Optional[Scale] = None
    startAtZero: Optional[bool] = Field(default=None, description="Whether the Y axis should start at zero")


class Integer(RootModel[int]):
    root: int


class ActionConversionGoal(BaseModel):
    model_config = ConfigDict(
        extra="forbid",
    )
    actionId: int


class ActorsPropertyTaxonomyResponse(BaseModel):
    model_config = ConfigDict(
        extra="forbid",
    )
    sample_count: int
    sample_values: list[Union[str, float, bool, int]]


class AlertCondition(BaseModel):
    model_config = ConfigDict(
        extra="forbid",
    )
    type: AlertConditionType


class AssistantArrayPropertyFilter(BaseModel):
    model_config = ConfigDict(
        extra="forbid",
    )
    operator: AssistantArrayPropertyFilterOperator = Field(
        ..., description="`exact` - exact match of any of the values. `is_not` - does not match any of the values."
    )
    value: list[str] = Field(
        ...,
        description=(
            "Only use property values from the plan. Always use strings as values. If you have a number, convert it to"
            ' a string first. If you have a boolean, convert it to a string "true" or "false".'
        ),
    )


class AssistantBreakdownFilter(BaseModel):
    model_config = ConfigDict(
        extra="forbid",
    )
    breakdown_limit: Optional[int] = Field(default=25, description="How many distinct values to show.")


class AssistantDateTimePropertyFilter(BaseModel):
    model_config = ConfigDict(
        extra="forbid",
    )
    operator: AssistantDateTimePropertyFilterOperator
    value: str = Field(..., description="Value must be a date in ISO 8601 format.")


class AssistantForm(BaseModel):
    model_config = ConfigDict(
        extra="forbid",
    )
    options: list[AssistantFormOption]


class AssistantFunnelsBreakdownFilter(BaseModel):
    model_config = ConfigDict(
        extra="forbid",
    )
    breakdown: str = Field(..., description="The entity property to break down by.")
    breakdown_group_type_index: Optional[int] = Field(
        default=None,
        description=(
            "If `breakdown_type` is `group`, this is the index of the group. Use the index from the group mapping."
        ),
    )
    breakdown_limit: Optional[int] = Field(default=25, description="How many distinct values to show.")
    breakdown_type: Optional[AssistantFunnelsBreakdownType] = Field(
        default=AssistantFunnelsBreakdownType.EVENT,
        description=(
            "Type of the entity to break down by. If `group` is used, you must also provide"
            " `breakdown_group_type_index` from the group mapping."
        ),
    )


class AssistantFunnelsExclusionEventsNode(BaseModel):
    model_config = ConfigDict(
        extra="forbid",
    )
    event: str
    funnelFromStep: int
    funnelToStep: int
    kind: Literal["EventsNode"] = "EventsNode"


class AssistantFunnelsFilter(BaseModel):
    model_config = ConfigDict(
        extra="forbid",
    )
    binCount: Optional[int] = Field(
        default=None,
        description=(
            "Use this setting only when `funnelVizType` is `time_to_convert`: number of bins to show in histogram."
        ),
    )
    exclusions: Optional[list[AssistantFunnelsExclusionEventsNode]] = Field(
        default=[],
        description=(
            "Users may want to use exclusion events to filter out conversions in which a particular event occurred"
            " between specific steps. These events must not be included in the main sequence. You must include start"
            " and end indexes for each exclusion where the minimum index is one and the maximum index is the number of"
            " steps in the funnel. For example, there is a sequence with three steps: sign up, finish onboarding,"
            " purchase. If the user wants to exclude all conversions in which users left the page before finishing the"
            " onboarding, the exclusion step would be the event `$pageleave` with start index 2 and end index 3."
        ),
    )
    funnelAggregateByHogQL: Literal["properties.$session_id"] = Field(
        default="properties.$session_id",
        description="Use this field only if the user explicitly asks to aggregate the funnel by unique sessions.",
    )
    funnelOrderType: Optional[StepOrderValue] = Field(
        default=StepOrderValue.ORDERED,
        description=(
            "Defines the behavior of event matching between steps. Prefer the `strict` option unless explicitly told to"
            " use a different one. `ordered` - defines a sequential funnel. Step B must happen after Step A, but any"
            " number of events can happen between A and B. `strict` - defines a funnel where all events must happen in"
            " order. Step B must happen directly after Step A without any events in between. `any` - order doesn't"
            " matter. Steps can be completed in any sequence."
        ),
    )
    funnelStepReference: Optional[FunnelStepReference] = Field(
        default=FunnelStepReference.TOTAL,
        description=(
            "Whether conversion shown in the graph should be across all steps or just relative to the previous step."
        ),
    )
    funnelVizType: Optional[FunnelVizType] = Field(
        default=FunnelVizType.STEPS,
        description=(
            "Defines the type of visualization to use. The `steps` option is recommended. `steps` - shows a"
            " step-by-step funnel. Perfect to show a conversion rate of a sequence of events (default)."
            " `time_to_convert` - shows a histogram of the time it took to complete the funnel. `trends` - shows trends"
            " of the conversion rate of the whole sequence over time."
        ),
    )
    funnelWindowInterval: Optional[int] = Field(
        default=14,
        description=(
            "Controls a time frame value for a conversion to be considered. Select a reasonable value based on the"
            " user's query. Use in combination with `funnelWindowIntervalUnit`. The default value is 14 days."
        ),
    )
    funnelWindowIntervalUnit: Optional[FunnelConversionWindowTimeUnit] = Field(
        default=FunnelConversionWindowTimeUnit.DAY,
        description=(
            "Controls a time frame interval for a conversion to be considered. Select a reasonable value based on the"
            " user's query. Use in combination with `funnelWindowInterval`. The default value is 14 days."
        ),
    )
    layout: Optional[FunnelLayout] = Field(
        default=FunnelLayout.VERTICAL,
        description="Controls how the funnel chart is displayed: vertically (preferred) or horizontally.",
    )


class AssistantGenerationStatusEvent(BaseModel):
    model_config = ConfigDict(
        extra="forbid",
    )
    type: AssistantGenerationStatusType


class AssistantGenericPropertyFilter1(BaseModel):
    model_config = ConfigDict(
        extra="forbid",
    )
    key: str = Field(..., description="Use one of the properties the user has provided in the plan.")
    operator: AssistantSingleValuePropertyFilterOperator = Field(
        ...,
        description=(
            "`icontains` - case insensitive contains. `not_icontains` - case insensitive does not contain. `regex` -"
            " matches the regex pattern. `not_regex` - does not match the regex pattern."
        ),
    )
    type: str
    value: str = Field(
        ...,
        description=(
            "Only use property values from the plan. If the operator is `regex` or `not_regex`, the value must be a"
            " valid ClickHouse regex pattern to match against. Otherwise, the value must be a substring that will be"
            " matched against the property value."
        ),
    )


class AssistantGenericPropertyFilter4(BaseModel):
    model_config = ConfigDict(
        extra="forbid",
    )
    key: str = Field(..., description="Use one of the properties the user has provided in the plan.")
    operator: AssistantSetPropertyFilterOperator = Field(
        ...,
        description=(
            "`is_set` - the property has any value. `is_not_set` - the property doesn't have a value or wasn't"
            " collected."
        ),
    )
    type: str


class AssistantGroupMultipleBreakdownFilter(BaseModel):
    model_config = ConfigDict(
        extra="forbid",
    )
    group_type_index: Optional[int] = Field(default=None, description="Index of the group type from the group mapping.")
    property: str = Field(..., description="Property name from the plan to break down by.")
    type: Literal["group"] = "group"


class AssistantGroupPropertyFilter1(BaseModel):
    model_config = ConfigDict(
        extra="forbid",
    )
    group_type_index: int = Field(..., description="Index of the group type from the group mapping.")
    key: str = Field(..., description="Use one of the properties the user has provided in the plan.")
    operator: AssistantSingleValuePropertyFilterOperator = Field(
        ...,
        description=(
            "`icontains` - case insensitive contains. `not_icontains` - case insensitive does not contain. `regex` -"
            " matches the regex pattern. `not_regex` - does not match the regex pattern."
        ),
    )
    type: Literal["group"] = "group"
    value: str = Field(
        ...,
        description=(
            "Only use property values from the plan. If the operator is `regex` or `not_regex`, the value must be a"
            " valid ClickHouse regex pattern to match against. Otherwise, the value must be a substring that will be"
            " matched against the property value."
        ),
    )


class AssistantGroupPropertyFilter2(BaseModel):
    model_config = ConfigDict(
        extra="forbid",
    )
    group_type_index: int = Field(..., description="Index of the group type from the group mapping.")
    key: str = Field(..., description="Use one of the properties the user has provided in the plan.")
    operator: AssistantArrayPropertyFilterOperator = Field(
        ..., description="`exact` - exact match of any of the values. `is_not` - does not match any of the values."
    )
    type: Literal["group"] = "group"
    value: list[str] = Field(
        ...,
        description=(
            "Only use property values from the plan. Always use strings as values. If you have a number, convert it to"
            ' a string first. If you have a boolean, convert it to a string "true" or "false".'
        ),
    )


class AssistantGroupPropertyFilter3(BaseModel):
    model_config = ConfigDict(
        extra="forbid",
    )
    group_type_index: int = Field(..., description="Index of the group type from the group mapping.")
    key: str = Field(..., description="Use one of the properties the user has provided in the plan.")
    operator: AssistantDateTimePropertyFilterOperator
    type: Literal["group"] = "group"
    value: str = Field(..., description="Value must be a date in ISO 8601 format.")


class AssistantGroupPropertyFilter4(BaseModel):
    model_config = ConfigDict(
        extra="forbid",
    )
    group_type_index: int = Field(..., description="Index of the group type from the group mapping.")
    key: str = Field(..., description="Use one of the properties the user has provided in the plan.")
    operator: AssistantSetPropertyFilterOperator = Field(
        ...,
        description=(
            "`is_set` - the property has any value. `is_not_set` - the property doesn't have a value or wasn't"
            " collected."
        ),
    )
    type: Literal["group"] = "group"


class AssistantMessageMetadata(BaseModel):
    model_config = ConfigDict(
        extra="forbid",
    )
    form: Optional[AssistantForm] = None


class AssistantRetentionActionsNode(BaseModel):
    model_config = ConfigDict(
        extra="forbid",
    )
    id: float = Field(..., description="Action ID from the plan.")
    name: str = Field(..., description="Action name from the plan.")
    properties: Optional[
        list[
            Union[
                Union[
                    AssistantGenericPropertyFilter1,
                    AssistantGenericPropertyFilter2,
                    AssistantGenericPropertyFilter3,
                    AssistantGenericPropertyFilter4,
                ],
                Union[
                    AssistantGroupPropertyFilter1,
                    AssistantGroupPropertyFilter2,
                    AssistantGroupPropertyFilter3,
                    AssistantGroupPropertyFilter4,
                ],
            ]
        ]
    ] = Field(default=None, description="Property filters for the action.")
    type: Literal["actions"] = "actions"


class AssistantRetentionEventsNode(BaseModel):
    model_config = ConfigDict(
        extra="forbid",
    )
    custom_name: Optional[str] = Field(
        default=None, description="Custom name for the event if it is needed to be renamed."
    )
    name: str = Field(..., description="Event name from the plan.")
    properties: Optional[
        list[
            Union[
                Union[
                    AssistantGenericPropertyFilter1,
                    AssistantGenericPropertyFilter2,
                    AssistantGenericPropertyFilter3,
                    AssistantGenericPropertyFilter4,
                ],
                Union[
                    AssistantGroupPropertyFilter1,
                    AssistantGroupPropertyFilter2,
                    AssistantGroupPropertyFilter3,
                    AssistantGroupPropertyFilter4,
                ],
            ]
        ]
    ] = Field(default=None, description="Property filters for the event.")
    type: Literal["events"] = "events"


class AssistantSetPropertyFilter(BaseModel):
    model_config = ConfigDict(
        extra="forbid",
    )
    operator: AssistantSetPropertyFilterOperator = Field(
        ...,
        description=(
            "`is_set` - the property has any value. `is_not_set` - the property doesn't have a value or wasn't"
            " collected."
        ),
    )


class AssistantSingleValuePropertyFilter(BaseModel):
    model_config = ConfigDict(
        extra="forbid",
    )
    operator: AssistantSingleValuePropertyFilterOperator = Field(
        ...,
        description=(
            "`icontains` - case insensitive contains. `not_icontains` - case insensitive does not contain. `regex` -"
            " matches the regex pattern. `not_regex` - does not match the regex pattern."
        ),
    )
    value: str = Field(
        ...,
        description=(
            "Only use property values from the plan. If the operator is `regex` or `not_regex`, the value must be a"
            " valid ClickHouse regex pattern to match against. Otherwise, the value must be a substring that will be"
            " matched against the property value."
        ),
    )


class AssistantTrendsBreakdownFilter(BaseModel):
    model_config = ConfigDict(
        extra="forbid",
    )
    breakdown_limit: Optional[int] = Field(default=25, description="How many distinct values to show.")
    breakdowns: list[Union[AssistantGroupMultipleBreakdownFilter, AssistantGenericMultipleBreakdownFilter]] = Field(
        ..., description="Use this field to define breakdowns.", max_length=3
    )


class AutocompleteCompletionItem(BaseModel):
    model_config = ConfigDict(
        extra="forbid",
    )
    detail: Optional[str] = Field(
        default=None,
        description=(
            "A human-readable string with additional information about this item, like type or symbol information."
        ),
    )
    documentation: Optional[str] = Field(
        default=None, description="A human-readable string that represents a doc-comment."
    )
    insertText: str = Field(
        ..., description="A string or snippet that should be inserted in a document when selecting this completion."
    )
    kind: AutocompleteCompletionItemKind = Field(
        ..., description="The kind of this completion item. Based on the kind an icon is chosen by the editor."
    )
    label: str = Field(
        ...,
        description=(
            "The label of this completion item. By default this is also the text that is inserted when selecting this"
            " completion."
        ),
    )


class Breakdown(BaseModel):
    model_config = ConfigDict(
        extra="forbid",
    )
    group_type_index: Optional[int] = None
    histogram_bin_count: Optional[int] = None
    normalize_url: Optional[bool] = None
    property: str
    type: Optional[MultipleBreakdownType] = None


class BreakdownFilter(BaseModel):
    model_config = ConfigDict(
        extra="forbid",
    )
    breakdown: Optional[Union[str, list[Union[str, int]], int]] = None
    breakdown_group_type_index: Optional[int] = None
    breakdown_hide_other_aggregation: Optional[bool] = None
    breakdown_histogram_bin_count: Optional[int] = None
    breakdown_limit: Optional[int] = None
    breakdown_normalize_url: Optional[bool] = None
    breakdown_type: Optional[BreakdownType] = BreakdownType.EVENT
    breakdowns: Optional[list[Breakdown]] = Field(default=None, max_length=3)


class IntervalItem(BaseModel):
    model_config = ConfigDict(
        extra="forbid",
    )
    label: str
    value: int = Field(..., description="An interval selected out of available intervals in source query")


class Series(BaseModel):
    model_config = ConfigDict(
        extra="forbid",
    )
    label: str
    value: int


class Settings(BaseModel):
    model_config = ConfigDict(
        extra="forbid",
    )
    display: Optional[ChartSettingsDisplay] = None
    formatting: Optional[ChartSettingsFormatting] = None


class ChartAxis(BaseModel):
    model_config = ConfigDict(
        extra="forbid",
    )
    column: str
    settings: Optional[Settings] = None


class ChartSettings(BaseModel):
    model_config = ConfigDict(
        extra="forbid",
    )
    goalLines: Optional[list[GoalLine]] = None
    leftYAxisSettings: Optional[YAxisSettings] = None
    rightYAxisSettings: Optional[YAxisSettings] = None
    seriesBreakdownColumn: Optional[str] = None
    showLegend: Optional[bool] = None
    stackBars100: Optional[bool] = Field(default=None, description="Whether we fill the bars to 100% in stacked mode")
    xAxis: Optional[ChartAxis] = None
    yAxis: Optional[list[ChartAxis]] = None
    yAxisAtZero: Optional[bool] = Field(
        default=None, description="Deprecated: use `[left|right]YAxisSettings`. Whether the Y axis should start at zero"
    )


class ClickhouseQueryProgress(BaseModel):
    model_config = ConfigDict(
        extra="forbid",
    )
    active_cpu_time: int
    bytes_read: int
    estimated_rows_total: int
    rows_read: int
    time_elapsed: int


class CohortPropertyFilter(BaseModel):
    model_config = ConfigDict(
        extra="forbid",
    )
    cohort_name: Optional[str] = None
    key: Literal["id"] = "id"
    label: Optional[str] = None
    operator: Optional[PropertyOperator] = PropertyOperator.IN_
    type: Literal["cohort"] = "cohort"
    value: int


class CustomChannelCondition(BaseModel):
    model_config = ConfigDict(
        extra="forbid",
    )
    id: str
    key: CustomChannelField
    op: CustomChannelOperator
    value: Optional[Union[str, list[str]]] = None


class CustomChannelRule(BaseModel):
    model_config = ConfigDict(
        extra="forbid",
    )
    channel_type: str
    combiner: FilterLogicalOperator
    id: str
    items: list[CustomChannelCondition]


class DataWarehousePersonPropertyFilter(BaseModel):
    model_config = ConfigDict(
        extra="forbid",
    )
    key: str
    label: Optional[str] = None
    operator: PropertyOperator
    type: Literal["data_warehouse_person_property"] = "data_warehouse_person_property"
    value: Optional[Union[str, float, list[Union[str, float]]]] = None


class DataWarehousePropertyFilter(BaseModel):
    model_config = ConfigDict(
        extra="forbid",
    )
    key: str
    label: Optional[str] = None
    operator: PropertyOperator
    type: Literal["data_warehouse"] = "data_warehouse"
    value: Optional[Union[str, float, list[Union[str, float]]]] = None


class DatabaseSchemaField(BaseModel):
    model_config = ConfigDict(
        extra="forbid",
    )
    chain: Optional[list[Union[str, int]]] = None
    fields: Optional[list[str]] = None
    hogql_value: str
    id: Optional[str] = None
    name: str
    schema_valid: bool
    table: Optional[str] = None
    type: DatabaseSerializedFieldType


class DatabaseSchemaPostHogTable(BaseModel):
    model_config = ConfigDict(
        extra="forbid",
    )
    fields: dict[str, DatabaseSchemaField]
    id: str
    name: str
    type: Literal["posthog"] = "posthog"


class DatabaseSchemaTableCommon(BaseModel):
    model_config = ConfigDict(
        extra="forbid",
    )
    fields: dict[str, DatabaseSchemaField]
    id: str
    name: str
    type: Type


class Day(RootModel[int]):
    root: int


class ElementPropertyFilter(BaseModel):
    model_config = ConfigDict(
        extra="forbid",
    )
    key: Key
    label: Optional[str] = None
    operator: PropertyOperator
    type: Literal["element"] = "element"
    value: Optional[Union[str, float, list[Union[str, float]]]] = None


class ErrorTrackingIssueAssignee(BaseModel):
    model_config = ConfigDict(
        extra="forbid",
    )
    id: Union[str, int]
    type: Type1


class ErrorTrackingRelationalIssue(BaseModel):
    model_config = ConfigDict(
        extra="forbid",
    )
    assignee: Optional[ErrorTrackingIssueAssignee] = None
    description: Optional[str] = None
    first_seen: AwareDatetime
    id: str
    name: Optional[str] = None
    status: Status2


class ErrorTrackingSparklineConfig(BaseModel):
    model_config = ConfigDict(
        extra="forbid",
    )
    interval: Interval
    value: int


class EventOddsRatioSerialized(BaseModel):
    model_config = ConfigDict(
        extra="forbid",
    )
    correlation_type: CorrelationType
    event: EventDefinition
    failure_count: int
    odds_ratio: float
    success_count: int


class EventPropertyFilter(BaseModel):
    model_config = ConfigDict(
        extra="forbid",
    )
    key: str
    label: Optional[str] = None
    operator: Optional[PropertyOperator] = PropertyOperator.EXACT
    type: Literal["event"] = Field(default="event", description="Event properties")
    value: Optional[Union[str, float, list[Union[str, float]]]] = None


class EventTaxonomyItem(BaseModel):
    model_config = ConfigDict(
        extra="forbid",
    )
    property: str
    sample_count: int
    sample_values: list[str]


class ExperimentDataWarehouseMetricConfig(BaseModel):
    model_config = ConfigDict(
        extra="forbid",
    )
    data_warehouse_join_key: str
    events_join_key: str
    kind: Literal["ExperimentDataWarehouseMetricConfig"] = "ExperimentDataWarehouseMetricConfig"
    math: Optional[ExperimentMetricMathType] = None
    math_hogql: Optional[str] = None
    math_property: Optional[str] = None
    name: Optional[str] = None
    table_name: str
    timestamp_field: str


class ExperimentExposureQueryResponse(BaseModel):
    model_config = ConfigDict(
        extra="forbid",
    )
    date_range: DateRange
    kind: Literal["ExperimentExposureQuery"] = "ExperimentExposureQuery"
    timeseries: list[ExperimentExposureTimeSeries]
    total_exposures: dict[str, float]


class FeaturePropertyFilter(BaseModel):
    model_config = ConfigDict(
        extra="forbid",
    )
    key: str
    label: Optional[str] = None
    operator: PropertyOperator
    type: Literal["feature"] = Field(default="feature", description='Event property with "$feature/" prepended')
    value: Optional[Union[str, float, list[Union[str, float]]]] = None


class FunnelCorrelationResult(BaseModel):
    model_config = ConfigDict(
        extra="forbid",
    )
    events: list[EventOddsRatioSerialized]
    skewed: bool


class FunnelExclusionSteps(BaseModel):
    model_config = ConfigDict(
        extra="forbid",
    )
    funnelFromStep: int
    funnelToStep: int


class FunnelsFilterLegacy(BaseModel):
    model_config = ConfigDict(
        extra="forbid",
    )
    bin_count: Optional[Union[float, str]] = None
    breakdown_attribution_type: Optional[BreakdownAttributionType] = None
    breakdown_attribution_value: Optional[float] = None
    exclusions: Optional[list[FunnelExclusionLegacy]] = None
    funnel_aggregate_by_hogql: Optional[str] = None
    funnel_from_step: Optional[float] = None
    funnel_order_type: Optional[StepOrderValue] = None
    funnel_step_reference: Optional[FunnelStepReference] = None
    funnel_to_step: Optional[float] = None
    funnel_viz_type: Optional[FunnelVizType] = None
    funnel_window_interval: Optional[float] = None
    funnel_window_interval_unit: Optional[FunnelConversionWindowTimeUnit] = None
    hidden_legend_keys: Optional[dict[str, Union[bool, Any]]] = None
    layout: Optional[FunnelLayout] = None


class GroupPropertyFilter(BaseModel):
    model_config = ConfigDict(
        extra="forbid",
    )
    group_type_index: Optional[int] = None
    key: str
    label: Optional[str] = None
    operator: PropertyOperator
    type: Literal["group"] = "group"
    value: Optional[Union[str, float, list[Union[str, float]]]] = None


class HogQLAutocompleteResponse(BaseModel):
    model_config = ConfigDict(
        extra="forbid",
    )
    incomplete_list: bool = Field(..., description="Whether or not the suggestions returned are complete")
    suggestions: list[AutocompleteCompletionItem]
    timings: Optional[list[QueryTiming]] = Field(
        default=None, description="Measured timings for different parts of the query generation process"
    )


class HogQLNotice(BaseModel):
    model_config = ConfigDict(
        extra="forbid",
    )
    end: Optional[int] = None
    fix: Optional[str] = None
    message: str
    start: Optional[int] = None


class HogQLPropertyFilter(BaseModel):
    model_config = ConfigDict(
        extra="forbid",
    )
    key: str
    label: Optional[str] = None
    type: Literal["hogql"] = "hogql"
    value: Optional[Union[str, float, list[Union[str, float]]]] = None


class HogQLQueryModifiers(BaseModel):
    model_config = ConfigDict(
        extra="forbid",
    )
    bounceRateDurationSeconds: Optional[float] = None
    bounceRatePageViewMode: Optional[BounceRatePageViewMode] = None
    customChannelTypeRules: Optional[list[CustomChannelRule]] = None
    dataWarehouseEventsModifiers: Optional[list[DataWarehouseEventsModifier]] = None
    debug: Optional[bool] = None
    inCohortVia: Optional[InCohortVia] = None
    materializationMode: Optional[MaterializationMode] = None
    optimizeJoinedFilters: Optional[bool] = None
    personsArgMaxVersion: Optional[PersonsArgMaxVersion] = None
    personsJoinMode: Optional[PersonsJoinMode] = None
    personsOnEventsMode: Optional[PersonsOnEventsMode] = None
    propertyGroupsMode: Optional[PropertyGroupsMode] = None
    s3TableUseInvalidColumns: Optional[bool] = None
    sessionTableVersion: Optional[SessionTableVersion] = None
    sessionsV2JoinMode: Optional[SessionsV2JoinMode] = None
    useMaterializedViews: Optional[bool] = None


class HogQuery(BaseModel):
    model_config = ConfigDict(
        extra="forbid",
    )
    code: Optional[str] = None
    kind: Literal["HogQuery"] = "HogQuery"
    modifiers: Optional[HogQLQueryModifiers] = Field(
        default=None, description="Modifiers used when performing the query"
    )
    response: Optional[HogQueryResponse] = None


class DayItem(BaseModel):
    model_config = ConfigDict(
        extra="forbid",
    )
    label: str
    value: Union[str, AwareDatetime, int]


class InsightThreshold(BaseModel):
    model_config = ConfigDict(
        extra="forbid",
    )
    bounds: Optional[InsightsThresholdBounds] = None
    type: InsightThresholdType


class LLMTrace(BaseModel):
    model_config = ConfigDict(
        extra="forbid",
    )
    createdAt: str
    events: list[LLMTraceEvent]
    id: str
    inputCost: Optional[float] = None
    inputState: Optional[Any] = None
    inputTokens: Optional[float] = None
    outputCost: Optional[float] = None
    outputState: Optional[Any] = None
    outputTokens: Optional[float] = None
    person: LLMTracePerson
    totalCost: Optional[float] = None
    totalLatency: Optional[float] = None
    traceName: Optional[str] = None


class LifecycleFilter(BaseModel):
    model_config = ConfigDict(
        extra="forbid",
    )
    showLegend: Optional[bool] = False
    showValuesOnSeries: Optional[bool] = None
    toggledLifecycles: Optional[list[LifecycleToggle]] = None


class LifecycleFilterLegacy(BaseModel):
    model_config = ConfigDict(
        extra="forbid",
    )
    show_legend: Optional[bool] = None
    show_values_on_series: Optional[bool] = None
    toggledLifecycles: Optional[list[LifecycleToggle]] = None


class LogEntryPropertyFilter(BaseModel):
    model_config = ConfigDict(
        extra="forbid",
    )
    key: str
    label: Optional[str] = None
    operator: PropertyOperator
    type: Literal["log_entry"] = "log_entry"
    value: Optional[Union[str, float, list[Union[str, float]]]] = None


class MatchedRecording(BaseModel):
    model_config = ConfigDict(
        extra="forbid",
    )
    events: list[MatchedRecordingEvent]
    session_id: Optional[str] = None


class PathsFilter(BaseModel):
    model_config = ConfigDict(
        extra="forbid",
    )
    edgeLimit: Optional[int] = 50
    endPoint: Optional[str] = None
    excludeEvents: Optional[list[str]] = None
    includeEventTypes: Optional[list[PathType]] = None
    localPathCleaningFilters: Optional[list[PathCleaningFilter]] = None
    maxEdgeWeight: Optional[int] = None
    minEdgeWeight: Optional[int] = None
    pathDropoffKey: Optional[str] = Field(default=None, description="Relevant only within actors query")
    pathEndKey: Optional[str] = Field(default=None, description="Relevant only within actors query")
    pathGroupings: Optional[list[str]] = None
    pathReplacements: Optional[bool] = None
    pathStartKey: Optional[str] = Field(default=None, description="Relevant only within actors query")
    pathsHogQLExpression: Optional[str] = None
    startPoint: Optional[str] = None
    stepLimit: Optional[int] = 5


class PersonPropertyFilter(BaseModel):
    model_config = ConfigDict(
        extra="forbid",
    )
    key: str
    label: Optional[str] = None
    operator: PropertyOperator
    type: Literal["person"] = Field(default="person", description="Person properties")
    value: Optional[Union[str, float, list[Union[str, float]]]] = None


class QueryResponseAlternative8(BaseModel):
    model_config = ConfigDict(
        extra="forbid",
    )
    errors: list[HogQLNotice]
    isUsingIndices: Optional[QueryIndexUsage] = None
    isValid: Optional[bool] = None
    isValidView: Optional[bool] = None
    notices: list[HogQLNotice]
    query: Optional[str] = None
    table_names: Optional[list[str]] = None
    warnings: list[HogQLNotice]


class QueryResponseAlternative9(BaseModel):
    model_config = ConfigDict(
        extra="forbid",
    )
    incomplete_list: bool = Field(..., description="Whether or not the suggestions returned are complete")
    suggestions: list[AutocompleteCompletionItem]
    timings: Optional[list[QueryTiming]] = Field(
        default=None, description="Measured timings for different parts of the query generation process"
    )


class QueryStatus(BaseModel):
    model_config = ConfigDict(
        extra="forbid",
    )
    complete: Optional[bool] = Field(
        default=False,
        description=(
            "Whether the query is still running. Will be true if the query is complete, even if it errored. Either"
            " result or error will be set."
        ),
    )
    dashboard_id: Optional[int] = None
    end_time: Optional[AwareDatetime] = Field(
        default=None, description="When did the query execution task finish (whether successfully or not)."
    )
    error: Optional[bool] = Field(
        default=False,
        description=(
            "If the query failed, this will be set to true. More information can be found in the error_message field."
        ),
    )
    error_message: Optional[str] = None
    expiration_time: Optional[AwareDatetime] = None
    id: str
    insight_id: Optional[int] = None
    labels: Optional[list[str]] = None
    pickup_time: Optional[AwareDatetime] = Field(
        default=None, description="When was the query execution task picked up by a worker."
    )
    query_async: Literal[True] = Field(default=True, description="ONLY async queries use QueryStatus.")
    query_progress: Optional[ClickhouseQueryProgress] = None
    results: Optional[Any] = None
    start_time: Optional[AwareDatetime] = Field(default=None, description="When was query execution task enqueued.")
    task_id: Optional[str] = None
    team_id: int


class QueryStatusResponse(BaseModel):
    model_config = ConfigDict(
        extra="forbid",
    )
    query_status: QueryStatus


class ResultCustomization(RootModel[Union[ResultCustomizationByValue, ResultCustomizationByPosition]]):
    root: Union[ResultCustomizationByValue, ResultCustomizationByPosition]


class RetentionValue(BaseModel):
    model_config = ConfigDict(
        extra="forbid",
    )
    count: int


class RevenueExampleDataWarehouseTablesQueryResponse(BaseModel):
    model_config = ConfigDict(
        extra="forbid",
    )
    columns: Optional[list] = None
    error: Optional[str] = Field(
        default=None,
        description="Query error. Returned only if 'explain' or `modifiers.debug` is true. Throws an error otherwise.",
    )
    hasMore: Optional[bool] = None
    hogql: Optional[str] = Field(default=None, description="Generated HogQL query.")
    limit: Optional[int] = None
    modifiers: Optional[HogQLQueryModifiers] = Field(
        default=None, description="Modifiers used when performing the query"
    )
    offset: Optional[int] = None
    query_status: Optional[QueryStatus] = Field(
        default=None, description="Query status indicates whether next to the provided data, a query is still running."
    )
    results: Any
    timings: Optional[list[QueryTiming]] = Field(
        default=None, description="Measured timings for different parts of the query generation process"
    )
    types: Optional[list] = None


class RevenueExampleEventsQueryResponse(BaseModel):
    model_config = ConfigDict(
        extra="forbid",
    )
    columns: Optional[list] = None
    error: Optional[str] = Field(
        default=None,
        description="Query error. Returned only if 'explain' or `modifiers.debug` is true. Throws an error otherwise.",
    )
    hasMore: Optional[bool] = None
    hogql: Optional[str] = Field(default=None, description="Generated HogQL query.")
    limit: Optional[int] = None
    modifiers: Optional[HogQLQueryModifiers] = Field(
        default=None, description="Modifiers used when performing the query"
    )
    offset: Optional[int] = None
    query_status: Optional[QueryStatus] = Field(
        default=None, description="Query status indicates whether next to the provided data, a query is still running."
    )
    results: Any
    timings: Optional[list[QueryTiming]] = Field(
        default=None, description="Measured timings for different parts of the query generation process"
    )
    types: Optional[list] = None


class RevenueTrackingConfig(BaseModel):
    model_config = ConfigDict(
        extra="forbid",
    )
    baseCurrency: Optional[CurrencyCode] = CurrencyCode.USD
    dataWarehouseTables: Optional[list[RevenueTrackingDataWarehouseTable]] = []
    events: Optional[list[RevenueTrackingEventItem]] = []


class SavedInsightNode(BaseModel):
    model_config = ConfigDict(
        extra="forbid",
    )
    allowSorting: Optional[bool] = Field(
        default=None, description="Can the user click on column headers to sort the table? (default: true)"
    )
    embedded: Optional[bool] = Field(default=None, description="Query is embedded inside another bordered component")
    expandable: Optional[bool] = Field(
        default=None, description="Can expand row to show raw event data (default: true)"
    )
    full: Optional[bool] = Field(
        default=None, description="Show with most visual options enabled. Used in insight scene."
    )
    hidePersonsModal: Optional[bool] = None
    kind: Literal["SavedInsightNode"] = "SavedInsightNode"
    propertiesViaUrl: Optional[bool] = Field(default=None, description="Link properties via the URL (default: false)")
    shortId: str
    showActions: Optional[bool] = Field(default=None, description="Show the kebab menu at the end of the row")
    showColumnConfigurator: Optional[bool] = Field(
        default=None, description="Show a button to configure the table's columns if possible"
    )
    showCorrelationTable: Optional[bool] = None
    showDateRange: Optional[bool] = Field(default=None, description="Show date range selector")
    showElapsedTime: Optional[bool] = Field(default=None, description="Show the time it takes to run a query")
    showEventFilter: Optional[bool] = Field(
        default=None, description="Include an event filter above the table (EventsNode only)"
    )
    showExport: Optional[bool] = Field(default=None, description="Show the export button")
    showFilters: Optional[bool] = None
    showHeader: Optional[bool] = None
    showHogQLEditor: Optional[bool] = Field(default=None, description="Include a HogQL query editor above HogQL tables")
    showLastComputation: Optional[bool] = None
    showLastComputationRefresh: Optional[bool] = None
    showOpenEditorButton: Optional[bool] = Field(
        default=None, description="Show a button to open the current query as a new insight. (default: true)"
    )
    showPersistentColumnConfigurator: Optional[bool] = Field(
        default=None, description="Show a button to configure and persist the table's default columns if possible"
    )
    showPropertyFilter: Optional[Union[bool, list[TaxonomicFilterGroupType]]] = Field(
        default=None, description="Include a property filter above the table"
    )
    showReload: Optional[bool] = Field(default=None, description="Show a reload button")
    showResults: Optional[bool] = None
    showResultsTable: Optional[bool] = Field(default=None, description="Show a results table")
    showSavedQueries: Optional[bool] = Field(default=None, description="Shows a list of saved queries")
    showSearch: Optional[bool] = Field(default=None, description="Include a free text search field (PersonsNode only)")
    showTable: Optional[bool] = None
    showTestAccountFilters: Optional[bool] = Field(default=None, description="Show filter to exclude test accounts")
    showTimings: Optional[bool] = Field(default=None, description="Show a detailed query timing breakdown")
    suppressSessionAnalysisWarning: Optional[bool] = None
    vizSpecificOptions: Optional[VizSpecificOptions] = None


class Filters(BaseModel):
    model_config = ConfigDict(
        extra="forbid",
    )
    dateRange: Optional[DateRange] = None
    properties: Optional[list[SessionPropertyFilter]] = None


class SessionAttributionExplorerQueryResponse(BaseModel):
    model_config = ConfigDict(
        extra="forbid",
    )
    columns: Optional[list] = None
    error: Optional[str] = Field(
        default=None,
        description="Query error. Returned only if 'explain' or `modifiers.debug` is true. Throws an error otherwise.",
    )
    hasMore: Optional[bool] = None
    hogql: Optional[str] = Field(default=None, description="Generated HogQL query.")
    limit: Optional[int] = None
    modifiers: Optional[HogQLQueryModifiers] = Field(
        default=None, description="Modifiers used when performing the query"
    )
    offset: Optional[int] = None
    query_status: Optional[QueryStatus] = Field(
        default=None, description="Query status indicates whether next to the provided data, a query is still running."
    )
    results: Any
    timings: Optional[list[QueryTiming]] = Field(
        default=None, description="Measured timings for different parts of the query generation process"
    )
    types: Optional[list] = None


class SessionRecordingType(BaseModel):
    model_config = ConfigDict(
        extra="forbid",
    )
    active_seconds: Optional[float] = None
    activity_score: Optional[float] = Field(
        default=None, description="calculated on the backend so that we can sort by it, definition may change over time"
    )
    click_count: Optional[float] = None
    console_error_count: Optional[float] = None
    console_log_count: Optional[float] = None
    console_warn_count: Optional[float] = None
    distinct_id: Optional[str] = None
    email: Optional[str] = None
    end_time: str = Field(..., description="When the recording ends in ISO format.")
    id: str
    inactive_seconds: Optional[float] = None
    keypress_count: Optional[float] = None
    matching_events: Optional[list[MatchedRecording]] = Field(default=None, description="List of matching events. *")
    mouse_activity_count: Optional[float] = Field(
        default=None, description="count of all mouse activity in the recording, not just clicks"
    )
    ongoing: Optional[bool] = Field(
        default=None,
        description=(
            "whether we have received data for this recording in the last 5 minutes (assumes the recording was loaded"
            " from ClickHouse)\n*"
        ),
    )
    person: Optional[PersonType] = None
    recording_duration: float = Field(..., description="Length of recording in seconds.")
    snapshot_source: SnapshotSource
    start_time: str = Field(..., description="When the recording starts in ISO format.")
    start_url: Optional[str] = None
    storage: Optional[Storage] = Field(default=None, description="Where this recording information was loaded from")
    summary: Optional[str] = None
    viewed: bool = Field(..., description="Whether this recording has been viewed by you already.")
    viewers: list[str] = Field(..., description="user ids of other users who have viewed this recording")


class SessionsTimelineQueryResponse(BaseModel):
    model_config = ConfigDict(
        extra="forbid",
    )
    error: Optional[str] = Field(
        default=None,
        description="Query error. Returned only if 'explain' or `modifiers.debug` is true. Throws an error otherwise.",
    )
    hasMore: Optional[bool] = None
    hogql: Optional[str] = Field(default=None, description="Generated HogQL query.")
    modifiers: Optional[HogQLQueryModifiers] = Field(
        default=None, description="Modifiers used when performing the query"
    )
    query_status: Optional[QueryStatus] = Field(
        default=None, description="Query status indicates whether next to the provided data, a query is still running."
    )
    results: list[TimelineEntry]
    timings: Optional[list[QueryTiming]] = Field(
        default=None, description="Measured timings for different parts of the query generation process"
    )


class StickinessCriteria(BaseModel):
    model_config = ConfigDict(
        extra="forbid",
    )
    operator: StickinessOperator
    value: int


class StickinessFilter(BaseModel):
    model_config = ConfigDict(
        extra="forbid",
    )
    computedAs: Optional[StickinessComputationMode] = None
    display: Optional[ChartDisplayType] = None
    hiddenLegendIndexes: Optional[list[int]] = None
    showLegend: Optional[bool] = None
    showMultipleYAxes: Optional[bool] = None
    showValuesOnSeries: Optional[bool] = None
    stickinessCriteria: Optional[StickinessCriteria] = None


class StickinessQueryResponse(BaseModel):
    model_config = ConfigDict(
        extra="forbid",
    )
    error: Optional[str] = Field(
        default=None,
        description="Query error. Returned only if 'explain' or `modifiers.debug` is true. Throws an error otherwise.",
    )
    hogql: Optional[str] = Field(default=None, description="Generated HogQL query.")
    modifiers: Optional[HogQLQueryModifiers] = Field(
        default=None, description="Modifiers used when performing the query"
    )
    query_status: Optional[QueryStatus] = Field(
        default=None, description="Query status indicates whether next to the provided data, a query is still running."
    )
    results: list[dict[str, Any]]
    timings: Optional[list[QueryTiming]] = Field(
        default=None, description="Measured timings for different parts of the query generation process"
    )


class SuggestedQuestionsQuery(BaseModel):
    model_config = ConfigDict(
        extra="forbid",
    )
    kind: Literal["SuggestedQuestionsQuery"] = "SuggestedQuestionsQuery"
    modifiers: Optional[HogQLQueryModifiers] = Field(
        default=None, description="Modifiers used when performing the query"
    )
    response: Optional[SuggestedQuestionsQueryResponse] = None


class TableSettings(BaseModel):
    model_config = ConfigDict(
        extra="forbid",
    )
    columns: Optional[list[ChartAxis]] = None
    conditionalFormatting: Optional[list[ConditionalFormattingRule]] = None


class TeamTaxonomyItem(BaseModel):
    model_config = ConfigDict(
        extra="forbid",
    )
    count: int
    event: str


class TestBasicQueryResponse(BaseModel):
    model_config = ConfigDict(
        extra="forbid",
    )
    error: Optional[str] = Field(
        default=None,
        description="Query error. Returned only if 'explain' or `modifiers.debug` is true. Throws an error otherwise.",
    )
    hogql: Optional[str] = Field(default=None, description="Generated HogQL query.")
    modifiers: Optional[HogQLQueryModifiers] = Field(
        default=None, description="Modifiers used when performing the query"
    )
    query_status: Optional[QueryStatus] = Field(
        default=None, description="Query status indicates whether next to the provided data, a query is still running."
    )
    results: list
    timings: Optional[list[QueryTiming]] = Field(
        default=None, description="Measured timings for different parts of the query generation process"
    )


class TestCachedBasicQueryResponse(BaseModel):
    model_config = ConfigDict(
        extra="forbid",
    )
    cache_key: str
    cache_target_age: Optional[AwareDatetime] = None
    calculation_trigger: Optional[str] = Field(
        default=None, description="What triggered the calculation of the query, leave empty if user/immediate"
    )
    error: Optional[str] = Field(
        default=None,
        description="Query error. Returned only if 'explain' or `modifiers.debug` is true. Throws an error otherwise.",
    )
    hogql: Optional[str] = Field(default=None, description="Generated HogQL query.")
    is_cached: bool
    last_refresh: AwareDatetime
    modifiers: Optional[HogQLQueryModifiers] = Field(
        default=None, description="Modifiers used when performing the query"
    )
    next_allowed_client_refresh: AwareDatetime
    query_status: Optional[QueryStatus] = Field(
        default=None, description="Query status indicates whether next to the provided data, a query is still running."
    )
    results: list
    timezone: str
    timings: Optional[list[QueryTiming]] = Field(
        default=None, description="Measured timings for different parts of the query generation process"
    )


class TracesQueryResponse(BaseModel):
    model_config = ConfigDict(
        extra="forbid",
    )
    columns: Optional[list[str]] = None
    error: Optional[str] = Field(
        default=None,
        description="Query error. Returned only if 'explain' or `modifiers.debug` is true. Throws an error otherwise.",
    )
    hasMore: Optional[bool] = None
    hogql: Optional[str] = Field(default=None, description="Generated HogQL query.")
    limit: Optional[int] = None
    modifiers: Optional[HogQLQueryModifiers] = Field(
        default=None, description="Modifiers used when performing the query"
    )
    offset: Optional[int] = None
    query_status: Optional[QueryStatus] = Field(
        default=None, description="Query status indicates whether next to the provided data, a query is still running."
    )
    results: list[LLMTrace]
    timings: Optional[list[QueryTiming]] = Field(
        default=None, description="Measured timings for different parts of the query generation process"
    )


class TrendsAlertConfig(BaseModel):
    model_config = ConfigDict(
        extra="forbid",
    )
    check_ongoing_interval: Optional[bool] = None
    series_index: int
    type: Literal["TrendsAlertConfig"] = "TrendsAlertConfig"


class TrendsFilter(BaseModel):
    model_config = ConfigDict(
        extra="forbid",
    )
    aggregationAxisFormat: Optional[AggregationAxisFormat] = AggregationAxisFormat.NUMERIC
    aggregationAxisPostfix: Optional[str] = None
    aggregationAxisPrefix: Optional[str] = None
    breakdown_histogram_bin_count: Optional[float] = None
    decimalPlaces: Optional[float] = None
    display: Optional[ChartDisplayType] = ChartDisplayType.ACTIONS_LINE_GRAPH
    formula: Optional[str] = None
    formulas: Optional[list[str]] = Field(
        default=None,
        description="List of formulas to apply to the data. Takes precedence over formula if both are set.",
    )
    goalLines: Optional[list[GoalLine]] = Field(default=None, description="Goal Lines")
    hiddenLegendIndexes: Optional[list[int]] = None
    resultCustomizationBy: Optional[ResultCustomizationBy] = Field(
        default=ResultCustomizationBy.VALUE,
        description="Wether result datasets are associated by their values or by their order.",
    )
    resultCustomizations: Optional[
        Union[dict[str, ResultCustomizationByValue], dict[str, ResultCustomizationByPosition]]
    ] = Field(default=None, description="Customizations for the appearance of result datasets.")
    showAlertThresholdLines: Optional[bool] = False
    showLabelsOnSeries: Optional[bool] = None
    showLegend: Optional[bool] = False
    showMultipleYAxes: Optional[bool] = False
    showPercentStackView: Optional[bool] = False
    showValuesOnSeries: Optional[bool] = False
    smoothingIntervals: Optional[int] = 1
    yAxisScaleType: Optional[YAxisScaleType] = YAxisScaleType.LINEAR


class TrendsQueryResponse(BaseModel):
    model_config = ConfigDict(
        extra="forbid",
    )
    error: Optional[str] = Field(
        default=None,
        description="Query error. Returned only if 'explain' or `modifiers.debug` is true. Throws an error otherwise.",
    )
    hasMore: Optional[bool] = Field(default=None, description="Wether more breakdown values are available.")
    hogql: Optional[str] = Field(default=None, description="Generated HogQL query.")
    modifiers: Optional[HogQLQueryModifiers] = Field(
        default=None, description="Modifiers used when performing the query"
    )
    query_status: Optional[QueryStatus] = Field(
        default=None, description="Query status indicates whether next to the provided data, a query is still running."
    )
    results: list[dict[str, Any]]
    timings: Optional[list[QueryTiming]] = Field(
        default=None, description="Measured timings for different parts of the query generation process"
    )


class WebExternalClicksTableQueryResponse(BaseModel):
    model_config = ConfigDict(
        extra="forbid",
    )
    columns: Optional[list] = None
    error: Optional[str] = Field(
        default=None,
        description="Query error. Returned only if 'explain' or `modifiers.debug` is true. Throws an error otherwise.",
    )
    hasMore: Optional[bool] = None
    hogql: Optional[str] = Field(default=None, description="Generated HogQL query.")
    limit: Optional[int] = None
    modifiers: Optional[HogQLQueryModifiers] = Field(
        default=None, description="Modifiers used when performing the query"
    )
    offset: Optional[int] = None
    query_status: Optional[QueryStatus] = Field(
        default=None, description="Query status indicates whether next to the provided data, a query is still running."
    )
    results: list
    samplingRate: Optional[SamplingRate] = None
    timings: Optional[list[QueryTiming]] = Field(
        default=None, description="Measured timings for different parts of the query generation process"
    )
    types: Optional[list] = None


class WebGoalsQueryResponse(BaseModel):
    model_config = ConfigDict(
        extra="forbid",
    )
    columns: Optional[list] = None
    error: Optional[str] = Field(
        default=None,
        description="Query error. Returned only if 'explain' or `modifiers.debug` is true. Throws an error otherwise.",
    )
    hasMore: Optional[bool] = None
    hogql: Optional[str] = Field(default=None, description="Generated HogQL query.")
    limit: Optional[int] = None
    modifiers: Optional[HogQLQueryModifiers] = Field(
        default=None, description="Modifiers used when performing the query"
    )
    offset: Optional[int] = None
    query_status: Optional[QueryStatus] = Field(
        default=None, description="Query status indicates whether next to the provided data, a query is still running."
    )
    results: list
    samplingRate: Optional[SamplingRate] = None
    timings: Optional[list[QueryTiming]] = Field(
        default=None, description="Measured timings for different parts of the query generation process"
    )
    types: Optional[list] = None


class WebOverviewItem(BaseModel):
    model_config = ConfigDict(
        extra="forbid",
    )
    changeFromPreviousPct: Optional[float] = None
    isIncreaseBad: Optional[bool] = None
    key: str
    kind: WebOverviewItemKind
    previous: Optional[float] = None
    value: Optional[float] = None


class WebOverviewQueryResponse(BaseModel):
    model_config = ConfigDict(
        extra="forbid",
    )
    dateFrom: Optional[str] = None
    dateTo: Optional[str] = None
    error: Optional[str] = Field(
        default=None,
        description="Query error. Returned only if 'explain' or `modifiers.debug` is true. Throws an error otherwise.",
    )
    hogql: Optional[str] = Field(default=None, description="Generated HogQL query.")
    modifiers: Optional[HogQLQueryModifiers] = Field(
        default=None, description="Modifiers used when performing the query"
    )
    query_status: Optional[QueryStatus] = Field(
        default=None, description="Query status indicates whether next to the provided data, a query is still running."
    )
    results: list[WebOverviewItem]
    samplingRate: Optional[SamplingRate] = None
    timings: Optional[list[QueryTiming]] = Field(
        default=None, description="Measured timings for different parts of the query generation process"
    )


class WebStatsTableQueryResponse(BaseModel):
    model_config = ConfigDict(
        extra="forbid",
    )
    columns: Optional[list] = None
    error: Optional[str] = Field(
        default=None,
        description="Query error. Returned only if 'explain' or `modifiers.debug` is true. Throws an error otherwise.",
    )
    hasMore: Optional[bool] = None
    hogql: Optional[str] = Field(default=None, description="Generated HogQL query.")
    limit: Optional[int] = None
    modifiers: Optional[HogQLQueryModifiers] = Field(
        default=None, description="Modifiers used when performing the query"
    )
    offset: Optional[int] = None
    query_status: Optional[QueryStatus] = Field(
        default=None, description="Query status indicates whether next to the provided data, a query is still running."
    )
    results: list
    samplingRate: Optional[SamplingRate] = None
    timings: Optional[list[QueryTiming]] = Field(
        default=None, description="Measured timings for different parts of the query generation process"
    )
    types: Optional[list] = None


class WebVitalsItemAction(BaseModel):
    model_config = ConfigDict(
        extra="forbid",
    )
    custom_name: WebVitalsMetric
    math: WebVitalsPercentile


class WebVitalsPathBreakdownResult(BaseModel):
    model_config = ConfigDict(
        extra="forbid",
    )
    good: list[WebVitalsPathBreakdownResultItem]
    needs_improvements: list[WebVitalsPathBreakdownResultItem]
    poor: list[WebVitalsPathBreakdownResultItem]


class ActorsPropertyTaxonomyQueryResponse(BaseModel):
    model_config = ConfigDict(
        extra="forbid",
    )
    error: Optional[str] = Field(
        default=None,
        description="Query error. Returned only if 'explain' or `modifiers.debug` is true. Throws an error otherwise.",
    )
    hogql: Optional[str] = Field(default=None, description="Generated HogQL query.")
    modifiers: Optional[HogQLQueryModifiers] = Field(
        default=None, description="Modifiers used when performing the query"
    )
    query_status: Optional[QueryStatus] = Field(
        default=None, description="Query status indicates whether next to the provided data, a query is still running."
    )
    results: ActorsPropertyTaxonomyResponse
    timings: Optional[list[QueryTiming]] = Field(
        default=None, description="Measured timings for different parts of the query generation process"
    )


class ActorsQueryResponse(BaseModel):
    model_config = ConfigDict(
        extra="forbid",
    )
    columns: list
    error: Optional[str] = Field(
        default=None,
        description="Query error. Returned only if 'explain' or `modifiers.debug` is true. Throws an error otherwise.",
    )
    hasMore: Optional[bool] = None
    hogql: str = Field(..., description="Generated HogQL query.")
    limit: int
    missing_actors_count: Optional[int] = None
    modifiers: Optional[HogQLQueryModifiers] = Field(
        default=None, description="Modifiers used when performing the query"
    )
    offset: int
    query_status: Optional[QueryStatus] = Field(
        default=None, description="Query status indicates whether next to the provided data, a query is still running."
    )
    results: list[list]
    timings: Optional[list[QueryTiming]] = Field(
        default=None, description="Measured timings for different parts of the query generation process"
    )
    types: list[str]


class AssistantBasePropertyFilter(
    RootModel[
        Union[
            AssistantDateTimePropertyFilter,
            AssistantSetPropertyFilter,
            Union[AssistantSingleValuePropertyFilter, AssistantArrayPropertyFilter],
        ]
    ]
):
    root: Union[
        AssistantDateTimePropertyFilter,
        AssistantSetPropertyFilter,
        Union[AssistantSingleValuePropertyFilter, AssistantArrayPropertyFilter],
    ]


class AssistantFunnelNodeShared(BaseModel):
    model_config = ConfigDict(
        extra="forbid",
    )
    math: Optional[AssistantFunnelsMath] = Field(
        default=None,
        description=(
            "Optional math aggregation type for the series. Only specify this math type if the user wants one of these."
            " `first_time_for_user` - counts the number of users who have completed the event for the first time ever."
            " `first_time_for_user_with_filters` - counts the number of users who have completed the event with"
            " specified filters for the first time."
        ),
    )
    properties: Optional[
        list[
            Union[
                Union[
                    AssistantGenericPropertyFilter1,
                    AssistantGenericPropertyFilter2,
                    AssistantGenericPropertyFilter3,
                    AssistantGenericPropertyFilter4,
                ],
                Union[
                    AssistantGroupPropertyFilter1,
                    AssistantGroupPropertyFilter2,
                    AssistantGroupPropertyFilter3,
                    AssistantGroupPropertyFilter4,
                ],
            ]
        ]
    ] = None


class AssistantFunnelsActionsNode(BaseModel):
    model_config = ConfigDict(
        extra="forbid",
    )
    id: float = Field(..., description="Action ID from the plan.")
    kind: Literal["ActionsNode"] = "ActionsNode"
    math: Optional[AssistantFunnelsMath] = Field(
        default=None,
        description=(
            "Optional math aggregation type for the series. Only specify this math type if the user wants one of these."
            " `first_time_for_user` - counts the number of users who have completed the event for the first time ever."
            " `first_time_for_user_with_filters` - counts the number of users who have completed the event with"
            " specified filters for the first time."
        ),
    )
    name: str = Field(..., description="Action name from the plan.")
    properties: Optional[
        list[
            Union[
                Union[
                    AssistantGenericPropertyFilter1,
                    AssistantGenericPropertyFilter2,
                    AssistantGenericPropertyFilter3,
                    AssistantGenericPropertyFilter4,
                ],
                Union[
                    AssistantGroupPropertyFilter1,
                    AssistantGroupPropertyFilter2,
                    AssistantGroupPropertyFilter3,
                    AssistantGroupPropertyFilter4,
                ],
            ]
        ]
    ] = None


class AssistantFunnelsEventsNode(BaseModel):
    model_config = ConfigDict(
        extra="forbid",
    )
    custom_name: Optional[str] = Field(
        default=None, description="Optional custom name for the event if it is needed to be renamed."
    )
    event: str = Field(..., description="Name of the event.")
    kind: Literal["EventsNode"] = "EventsNode"
    math: Optional[AssistantFunnelsMath] = Field(
        default=None,
        description=(
            "Optional math aggregation type for the series. Only specify this math type if the user wants one of these."
            " `first_time_for_user` - counts the number of users who have completed the event for the first time ever."
            " `first_time_for_user_with_filters` - counts the number of users who have completed the event with"
            " specified filters for the first time."
        ),
    )
    properties: Optional[
        list[
            Union[
                Union[
                    AssistantGenericPropertyFilter1,
                    AssistantGenericPropertyFilter2,
                    AssistantGenericPropertyFilter3,
                    AssistantGenericPropertyFilter4,
                ],
                Union[
                    AssistantGroupPropertyFilter1,
                    AssistantGroupPropertyFilter2,
                    AssistantGroupPropertyFilter3,
                    AssistantGroupPropertyFilter4,
                ],
            ]
        ]
    ] = None


class AssistantFunnelsQuery(BaseModel):
    model_config = ConfigDict(
        extra="forbid",
    )
    aggregation_group_type_index: Optional[int] = Field(
        default=None,
        description=(
            "Use this field to define the aggregation by a specific group from the group mapping that the user has"
            " provided."
        ),
    )
    breakdownFilter: Optional[AssistantFunnelsBreakdownFilter] = Field(
        default=None, description="Breakdown the chart by a property"
    )
    dateRange: Optional[Union[AssistantDateRange, AssistantDurationRange]] = Field(
        default=None, description="Date range for the query"
    )
    filterTestAccounts: Optional[bool] = Field(
        default=False, description="Exclude internal and test users by applying the respective filters"
    )
    funnelsFilter: Optional[AssistantFunnelsFilter] = Field(
        default=None, description="Properties specific to the funnels insight"
    )
    interval: Optional[IntervalType] = Field(
        default=None, description="Granularity of the response. Can be one of `hour`, `day`, `week` or `month`"
    )
    kind: Literal["FunnelsQuery"] = "FunnelsQuery"
    properties: Optional[
        list[
            Union[
                Union[
                    AssistantGenericPropertyFilter1,
                    AssistantGenericPropertyFilter2,
                    AssistantGenericPropertyFilter3,
                    AssistantGenericPropertyFilter4,
                ],
                Union[
                    AssistantGroupPropertyFilter1,
                    AssistantGroupPropertyFilter2,
                    AssistantGroupPropertyFilter3,
                    AssistantGroupPropertyFilter4,
                ],
            ]
        ]
    ] = Field(default=[], description="Property filters for all series")
    samplingFactor: Optional[float] = Field(
        default=None, description="Sampling rate from 0 to 1 where 1 is 100% of the data."
    )
    series: list[Union[AssistantFunnelsEventsNode, AssistantFunnelsActionsNode]] = Field(
        ..., description="Events or actions to include"
    )


class AssistantInsightsQueryBase(BaseModel):
    model_config = ConfigDict(
        extra="forbid",
    )
    dateRange: Optional[Union[AssistantDateRange, AssistantDurationRange]] = Field(
        default=None, description="Date range for the query"
    )
    filterTestAccounts: Optional[bool] = Field(
        default=False, description="Exclude internal and test users by applying the respective filters"
    )
    properties: Optional[
        list[
            Union[
                Union[
                    AssistantGenericPropertyFilter1,
                    AssistantGenericPropertyFilter2,
                    AssistantGenericPropertyFilter3,
                    AssistantGenericPropertyFilter4,
                ],
                Union[
                    AssistantGroupPropertyFilter1,
                    AssistantGroupPropertyFilter2,
                    AssistantGroupPropertyFilter3,
                    AssistantGroupPropertyFilter4,
                ],
            ]
        ]
    ] = Field(default=[], description="Property filters for all series")
    samplingFactor: Optional[float] = Field(
        default=None, description="Sampling rate from 0 to 1 where 1 is 100% of the data."
    )


class AssistantMessage(BaseModel):
    model_config = ConfigDict(
        extra="forbid",
    )
    content: str
    id: Optional[str] = None
    meta: Optional[AssistantMessageMetadata] = None
    tool_calls: Optional[list[AssistantToolCall]] = None
    type: Literal["ai"] = "ai"


class AssistantRetentionFilter(BaseModel):
    model_config = ConfigDict(
        extra="forbid",
    )
    cumulative: Optional[bool] = Field(
        default=None,
        description=(
            "Whether retention should be rolling (aka unbounded, cumulative). Rolling retention means that a user"
            " coming back in period 5 makes them count towards all the previous periods."
        ),
    )
    meanRetentionCalculation: Optional[MeanRetentionCalculation] = Field(
        default=None,
        description=(
            "Whether an additional series should be shown, showing the mean conversion for each period across cohorts."
        ),
    )
    period: Optional[RetentionPeriod] = Field(
        default=RetentionPeriod.DAY, description="Retention period, the interval to track cohorts by."
    )
    retentionReference: Optional[RetentionReference] = Field(
        default=None,
        description="Whether retention is with regard to initial cohort size, or that of the previous period.",
    )
    retentionType: Optional[RetentionType] = Field(
        default=None,
        description=(
            "Retention type: recurring or first time. Recurring retention counts a user as part of a cohort if they"
            " performed the cohort event during that time period, irrespective of it was their first time or not. First"
            " time retention only counts a user as part of the cohort if it was their first time performing the cohort"
            " event."
        ),
    )
    returningEntity: Union[AssistantRetentionEventsNode, AssistantRetentionActionsNode] = Field(
        ..., description="Retention event (event marking the user coming back)."
    )
    showMean: Optional[bool] = Field(
        default=None,
        description=(
            "DEPRECATED: Whether an additional series should be shown, showing the mean conversion for each period"
            " across cohorts."
        ),
    )
    targetEntity: Union[AssistantRetentionEventsNode, AssistantRetentionActionsNode] = Field(
        ..., description="Activation event (event putting the actor into the initial cohort)."
    )
    totalIntervals: Optional[int] = Field(
        default=11,
        description=(
            "How many intervals to show in the chart. The default value is 11 (meaning 10 periods after initial"
            " cohort)."
        ),
    )


class AssistantRetentionQuery(BaseModel):
    model_config = ConfigDict(
        extra="forbid",
    )
    dateRange: Optional[Union[AssistantDateRange, AssistantDurationRange]] = Field(
        default=None, description="Date range for the query"
    )
    filterTestAccounts: Optional[bool] = Field(
        default=False, description="Exclude internal and test users by applying the respective filters"
    )
    kind: Literal["RetentionQuery"] = "RetentionQuery"
    properties: Optional[
        list[
            Union[
                Union[
                    AssistantGenericPropertyFilter1,
                    AssistantGenericPropertyFilter2,
                    AssistantGenericPropertyFilter3,
                    AssistantGenericPropertyFilter4,
                ],
                Union[
                    AssistantGroupPropertyFilter1,
                    AssistantGroupPropertyFilter2,
                    AssistantGroupPropertyFilter3,
                    AssistantGroupPropertyFilter4,
                ],
            ]
        ]
    ] = Field(default=[], description="Property filters for all series")
    retentionFilter: AssistantRetentionFilter = Field(..., description="Properties specific to the retention insight")
    samplingFactor: Optional[float] = Field(
        default=None, description="Sampling rate from 0 to 1 where 1 is 100% of the data."
    )


class AssistantTrendsActionsNode(BaseModel):
    model_config = ConfigDict(
        extra="forbid",
    )
    custom_name: Optional[str] = None
    id: int
    kind: Literal["ActionsNode"] = "ActionsNode"
    math: Optional[
        Union[
            BaseMathType,
            FunnelMathType,
            PropertyMathType,
            CountPerActorMathType,
            ExperimentMetricMathType,
            Literal["unique_group"],
            Literal["hogql"],
        ]
    ] = None
    math_group_type_index: Optional[MathGroupTypeIndex] = None
    math_property: Optional[str] = None
    math_property_revenue_currency: Optional[RevenueCurrencyPropertyConfig] = None
    math_property_type: Optional[str] = None
    name: str = Field(..., description="Action name from the plan.")
    properties: Optional[
        list[
            Union[
                Union[
                    AssistantGenericPropertyFilter1,
                    AssistantGenericPropertyFilter2,
                    AssistantGenericPropertyFilter3,
                    AssistantGenericPropertyFilter4,
                ],
                Union[
                    AssistantGroupPropertyFilter1,
                    AssistantGroupPropertyFilter2,
                    AssistantGroupPropertyFilter3,
                    AssistantGroupPropertyFilter4,
                ],
            ]
        ]
    ] = None


class AssistantTrendsEventsNode(BaseModel):
    model_config = ConfigDict(
        extra="forbid",
    )
    custom_name: Optional[str] = None
    event: Optional[str] = Field(default=None, description="The event or `null` for all events.")
    kind: Literal["EventsNode"] = "EventsNode"
    math: Optional[
        Union[
            BaseMathType,
            FunnelMathType,
            PropertyMathType,
            CountPerActorMathType,
            ExperimentMetricMathType,
            Literal["unique_group"],
            Literal["hogql"],
        ]
    ] = None
    math_group_type_index: Optional[MathGroupTypeIndex] = None
    math_property: Optional[str] = None
    math_property_revenue_currency: Optional[RevenueCurrencyPropertyConfig] = None
    math_property_type: Optional[str] = None
    name: Optional[str] = None
    properties: Optional[
        list[
            Union[
                Union[
                    AssistantGenericPropertyFilter1,
                    AssistantGenericPropertyFilter2,
                    AssistantGenericPropertyFilter3,
                    AssistantGenericPropertyFilter4,
                ],
                Union[
                    AssistantGroupPropertyFilter1,
                    AssistantGroupPropertyFilter2,
                    AssistantGroupPropertyFilter3,
                    AssistantGroupPropertyFilter4,
                ],
            ]
        ]
    ] = None


class AssistantTrendsQuery(BaseModel):
    model_config = ConfigDict(
        extra="forbid",
    )
    breakdownFilter: Optional[AssistantTrendsBreakdownFilter] = Field(
        default=None, description="Breakdown of the series"
    )
    compareFilter: Optional[CompareFilter] = Field(default=None, description="Compare to date range")
    dateRange: Optional[Union[AssistantDateRange, AssistantDurationRange]] = Field(
        default=None, description="Date range for the query"
    )
    filterTestAccounts: Optional[bool] = Field(
        default=False, description="Exclude internal and test users by applying the respective filters"
    )
    interval: Optional[IntervalType] = Field(
        default=IntervalType.DAY,
        description="Granularity of the response. Can be one of `hour`, `day`, `week` or `month`",
    )
    kind: Literal["TrendsQuery"] = "TrendsQuery"
    properties: Optional[
        list[
            Union[
                Union[
                    AssistantGenericPropertyFilter1,
                    AssistantGenericPropertyFilter2,
                    AssistantGenericPropertyFilter3,
                    AssistantGenericPropertyFilter4,
                ],
                Union[
                    AssistantGroupPropertyFilter1,
                    AssistantGroupPropertyFilter2,
                    AssistantGroupPropertyFilter3,
                    AssistantGroupPropertyFilter4,
                ],
            ]
        ]
    ] = Field(default=[], description="Property filters for all series")
    samplingFactor: Optional[float] = Field(
        default=None, description="Sampling rate from 0 to 1 where 1 is 100% of the data."
    )
    series: list[Union[AssistantTrendsEventsNode, AssistantTrendsActionsNode]] = Field(
        ..., description="Events or actions to include"
    )
    trendsFilter: Optional[AssistantTrendsFilter] = Field(
        default=None, description="Properties specific to the trends insight"
    )


class BreakdownItem(BaseModel):
    model_config = ConfigDict(
        extra="forbid",
    )
    label: str
    value: Union[str, int]


class CacheMissResponse(BaseModel):
    model_config = ConfigDict(
        extra="forbid",
    )
    cache_key: Optional[str] = None
    query_status: Optional[QueryStatus] = None


class CachedActorsPropertyTaxonomyQueryResponse(BaseModel):
    model_config = ConfigDict(
        extra="forbid",
    )
    cache_key: str
    cache_target_age: Optional[AwareDatetime] = None
    calculation_trigger: Optional[str] = Field(
        default=None, description="What triggered the calculation of the query, leave empty if user/immediate"
    )
    error: Optional[str] = Field(
        default=None,
        description="Query error. Returned only if 'explain' or `modifiers.debug` is true. Throws an error otherwise.",
    )
    hogql: Optional[str] = Field(default=None, description="Generated HogQL query.")
    is_cached: bool
    last_refresh: AwareDatetime
    modifiers: Optional[HogQLQueryModifiers] = Field(
        default=None, description="Modifiers used when performing the query"
    )
    next_allowed_client_refresh: AwareDatetime
    query_status: Optional[QueryStatus] = Field(
        default=None, description="Query status indicates whether next to the provided data, a query is still running."
    )
    results: ActorsPropertyTaxonomyResponse
    timezone: str
    timings: Optional[list[QueryTiming]] = Field(
        default=None, description="Measured timings for different parts of the query generation process"
    )


class CachedActorsQueryResponse(BaseModel):
    model_config = ConfigDict(
        extra="forbid",
    )
    cache_key: str
    cache_target_age: Optional[AwareDatetime] = None
    calculation_trigger: Optional[str] = Field(
        default=None, description="What triggered the calculation of the query, leave empty if user/immediate"
    )
    columns: list
    error: Optional[str] = Field(
        default=None,
        description="Query error. Returned only if 'explain' or `modifiers.debug` is true. Throws an error otherwise.",
    )
    hasMore: Optional[bool] = None
    hogql: str = Field(..., description="Generated HogQL query.")
    is_cached: bool
    last_refresh: AwareDatetime
    limit: int
    missing_actors_count: Optional[int] = None
    modifiers: Optional[HogQLQueryModifiers] = Field(
        default=None, description="Modifiers used when performing the query"
    )
    next_allowed_client_refresh: AwareDatetime
    offset: int
    query_status: Optional[QueryStatus] = Field(
        default=None, description="Query status indicates whether next to the provided data, a query is still running."
    )
    results: list[list]
    timezone: str
    timings: Optional[list[QueryTiming]] = Field(
        default=None, description="Measured timings for different parts of the query generation process"
    )
    types: list[str]


class CachedEventTaxonomyQueryResponse(BaseModel):
    model_config = ConfigDict(
        extra="forbid",
    )
    cache_key: str
    cache_target_age: Optional[AwareDatetime] = None
    calculation_trigger: Optional[str] = Field(
        default=None, description="What triggered the calculation of the query, leave empty if user/immediate"
    )
    error: Optional[str] = Field(
        default=None,
        description="Query error. Returned only if 'explain' or `modifiers.debug` is true. Throws an error otherwise.",
    )
    hogql: Optional[str] = Field(default=None, description="Generated HogQL query.")
    is_cached: bool
    last_refresh: AwareDatetime
    modifiers: Optional[HogQLQueryModifiers] = Field(
        default=None, description="Modifiers used when performing the query"
    )
    next_allowed_client_refresh: AwareDatetime
    query_status: Optional[QueryStatus] = Field(
        default=None, description="Query status indicates whether next to the provided data, a query is still running."
    )
    results: list[EventTaxonomyItem]
    timezone: str
    timings: Optional[list[QueryTiming]] = Field(
        default=None, description="Measured timings for different parts of the query generation process"
    )


class CachedEventsQueryResponse(BaseModel):
    model_config = ConfigDict(
        extra="forbid",
    )
    cache_key: str
    cache_target_age: Optional[AwareDatetime] = None
    calculation_trigger: Optional[str] = Field(
        default=None, description="What triggered the calculation of the query, leave empty if user/immediate"
    )
    columns: list
    error: Optional[str] = Field(
        default=None,
        description="Query error. Returned only if 'explain' or `modifiers.debug` is true. Throws an error otherwise.",
    )
    hasMore: Optional[bool] = None
    hogql: str = Field(..., description="Generated HogQL query.")
    is_cached: bool
    last_refresh: AwareDatetime
    limit: Optional[int] = None
    modifiers: Optional[HogQLQueryModifiers] = Field(
        default=None, description="Modifiers used when performing the query"
    )
    next_allowed_client_refresh: AwareDatetime
    offset: Optional[int] = None
    query_status: Optional[QueryStatus] = Field(
        default=None, description="Query status indicates whether next to the provided data, a query is still running."
    )
    results: list[list]
    timezone: str
    timings: Optional[list[QueryTiming]] = Field(
        default=None, description="Measured timings for different parts of the query generation process"
    )
    types: list[str]


class CachedExperimentExposureQueryResponse(BaseModel):
    model_config = ConfigDict(
        extra="forbid",
    )
    cache_key: str
    cache_target_age: Optional[AwareDatetime] = None
    calculation_trigger: Optional[str] = Field(
        default=None, description="What triggered the calculation of the query, leave empty if user/immediate"
    )
    date_range: DateRange
    is_cached: bool
    kind: Literal["ExperimentExposureQuery"] = "ExperimentExposureQuery"
    last_refresh: AwareDatetime
    next_allowed_client_refresh: AwareDatetime
    query_status: Optional[QueryStatus] = Field(
        default=None, description="Query status indicates whether next to the provided data, a query is still running."
    )
    timeseries: list[ExperimentExposureTimeSeries]
    timezone: str
    total_exposures: dict[str, float]


class CachedFunnelCorrelationResponse(BaseModel):
    model_config = ConfigDict(
        extra="forbid",
    )
    cache_key: str
    cache_target_age: Optional[AwareDatetime] = None
    calculation_trigger: Optional[str] = Field(
        default=None, description="What triggered the calculation of the query, leave empty if user/immediate"
    )
    columns: Optional[list] = None
    error: Optional[str] = Field(
        default=None,
        description="Query error. Returned only if 'explain' or `modifiers.debug` is true. Throws an error otherwise.",
    )
    hasMore: Optional[bool] = None
    hogql: Optional[str] = Field(default=None, description="Generated HogQL query.")
    is_cached: bool
    last_refresh: AwareDatetime
    limit: Optional[int] = None
    modifiers: Optional[HogQLQueryModifiers] = Field(
        default=None, description="Modifiers used when performing the query"
    )
    next_allowed_client_refresh: AwareDatetime
    offset: Optional[int] = None
    query_status: Optional[QueryStatus] = Field(
        default=None, description="Query status indicates whether next to the provided data, a query is still running."
    )
    results: FunnelCorrelationResult
    timezone: str
    timings: Optional[list[QueryTiming]] = Field(
        default=None, description="Measured timings for different parts of the query generation process"
    )
    types: Optional[list] = None


class CachedFunnelsQueryResponse(BaseModel):
    model_config = ConfigDict(
        extra="forbid",
    )
    cache_key: str
    cache_target_age: Optional[AwareDatetime] = None
    calculation_trigger: Optional[str] = Field(
        default=None, description="What triggered the calculation of the query, leave empty if user/immediate"
    )
    error: Optional[str] = Field(
        default=None,
        description="Query error. Returned only if 'explain' or `modifiers.debug` is true. Throws an error otherwise.",
    )
    hogql: Optional[str] = Field(default=None, description="Generated HogQL query.")
    isUdf: Optional[bool] = None
    is_cached: bool
    last_refresh: AwareDatetime
    modifiers: Optional[HogQLQueryModifiers] = Field(
        default=None, description="Modifiers used when performing the query"
    )
    next_allowed_client_refresh: AwareDatetime
    query_status: Optional[QueryStatus] = Field(
        default=None, description="Query status indicates whether next to the provided data, a query is still running."
    )
    results: Union[FunnelTimeToConvertResults, list[dict[str, Any]], list[list[dict[str, Any]]]]
    timezone: str
    timings: Optional[list[QueryTiming]] = Field(
        default=None, description="Measured timings for different parts of the query generation process"
    )


class CachedGroupsQueryResponse(BaseModel):
    model_config = ConfigDict(
        extra="forbid",
    )
    cache_key: str
    cache_target_age: Optional[AwareDatetime] = None
    calculation_trigger: Optional[str] = Field(
        default=None, description="What triggered the calculation of the query, leave empty if user/immediate"
    )
    columns: list
    error: Optional[str] = Field(
        default=None,
        description="Query error. Returned only if 'explain' or `modifiers.debug` is true. Throws an error otherwise.",
    )
    hasMore: Optional[bool] = None
    hogql: str = Field(..., description="Generated HogQL query.")
    is_cached: bool
    kind: Literal["GroupsQuery"] = "GroupsQuery"
    last_refresh: AwareDatetime
    limit: int
    modifiers: Optional[HogQLQueryModifiers] = Field(
        default=None, description="Modifiers used when performing the query"
    )
    next_allowed_client_refresh: AwareDatetime
    offset: int
    query_status: Optional[QueryStatus] = Field(
        default=None, description="Query status indicates whether next to the provided data, a query is still running."
    )
    results: list[list]
    timezone: str
    timings: Optional[list[QueryTiming]] = Field(
        default=None, description="Measured timings for different parts of the query generation process"
    )
    types: list[str]


class CachedLifecycleQueryResponse(BaseModel):
    model_config = ConfigDict(
        extra="forbid",
    )
    cache_key: str
    cache_target_age: Optional[AwareDatetime] = None
    calculation_trigger: Optional[str] = Field(
        default=None, description="What triggered the calculation of the query, leave empty if user/immediate"
    )
    error: Optional[str] = Field(
        default=None,
        description="Query error. Returned only if 'explain' or `modifiers.debug` is true. Throws an error otherwise.",
    )
    hogql: Optional[str] = Field(default=None, description="Generated HogQL query.")
    is_cached: bool
    last_refresh: AwareDatetime
    modifiers: Optional[HogQLQueryModifiers] = Field(
        default=None, description="Modifiers used when performing the query"
    )
    next_allowed_client_refresh: AwareDatetime
    query_status: Optional[QueryStatus] = Field(
        default=None, description="Query status indicates whether next to the provided data, a query is still running."
    )
    results: list[dict[str, Any]]
    timezone: str
    timings: Optional[list[QueryTiming]] = Field(
        default=None, description="Measured timings for different parts of the query generation process"
    )


class CachedPathsQueryResponse(BaseModel):
    model_config = ConfigDict(
        extra="forbid",
    )
    cache_key: str
    cache_target_age: Optional[AwareDatetime] = None
    calculation_trigger: Optional[str] = Field(
        default=None, description="What triggered the calculation of the query, leave empty if user/immediate"
    )
    error: Optional[str] = Field(
        default=None,
        description="Query error. Returned only if 'explain' or `modifiers.debug` is true. Throws an error otherwise.",
    )
    hogql: Optional[str] = Field(default=None, description="Generated HogQL query.")
    is_cached: bool
    last_refresh: AwareDatetime
    modifiers: Optional[HogQLQueryModifiers] = Field(
        default=None, description="Modifiers used when performing the query"
    )
    next_allowed_client_refresh: AwareDatetime
    query_status: Optional[QueryStatus] = Field(
        default=None, description="Query status indicates whether next to the provided data, a query is still running."
    )
    results: list[PathsLink]
    timezone: str
    timings: Optional[list[QueryTiming]] = Field(
        default=None, description="Measured timings for different parts of the query generation process"
    )


class CachedRevenueExampleDataWarehouseTablesQueryResponse(BaseModel):
    model_config = ConfigDict(
        extra="forbid",
    )
    cache_key: str
    cache_target_age: Optional[AwareDatetime] = None
    calculation_trigger: Optional[str] = Field(
        default=None, description="What triggered the calculation of the query, leave empty if user/immediate"
    )
    columns: Optional[list] = None
    error: Optional[str] = Field(
        default=None,
        description="Query error. Returned only if 'explain' or `modifiers.debug` is true. Throws an error otherwise.",
    )
    hasMore: Optional[bool] = None
    hogql: Optional[str] = Field(default=None, description="Generated HogQL query.")
    is_cached: bool
    last_refresh: AwareDatetime
    limit: Optional[int] = None
    modifiers: Optional[HogQLQueryModifiers] = Field(
        default=None, description="Modifiers used when performing the query"
    )
    next_allowed_client_refresh: AwareDatetime
    offset: Optional[int] = None
    query_status: Optional[QueryStatus] = Field(
        default=None, description="Query status indicates whether next to the provided data, a query is still running."
    )
    results: Any
    timezone: str
    timings: Optional[list[QueryTiming]] = Field(
        default=None, description="Measured timings for different parts of the query generation process"
    )
    types: Optional[list] = None


class CachedRevenueExampleEventsQueryResponse(BaseModel):
    model_config = ConfigDict(
        extra="forbid",
    )
    cache_key: str
    cache_target_age: Optional[AwareDatetime] = None
    calculation_trigger: Optional[str] = Field(
        default=None, description="What triggered the calculation of the query, leave empty if user/immediate"
    )
    columns: Optional[list] = None
    error: Optional[str] = Field(
        default=None,
        description="Query error. Returned only if 'explain' or `modifiers.debug` is true. Throws an error otherwise.",
    )
    hasMore: Optional[bool] = None
    hogql: Optional[str] = Field(default=None, description="Generated HogQL query.")
    is_cached: bool
    last_refresh: AwareDatetime
    limit: Optional[int] = None
    modifiers: Optional[HogQLQueryModifiers] = Field(
        default=None, description="Modifiers used when performing the query"
    )
    next_allowed_client_refresh: AwareDatetime
    offset: Optional[int] = None
    query_status: Optional[QueryStatus] = Field(
        default=None, description="Query status indicates whether next to the provided data, a query is still running."
    )
    results: Any
    timezone: str
    timings: Optional[list[QueryTiming]] = Field(
        default=None, description="Measured timings for different parts of the query generation process"
    )
    types: Optional[list] = None


class CachedSessionAttributionExplorerQueryResponse(BaseModel):
    model_config = ConfigDict(
        extra="forbid",
    )
    cache_key: str
    cache_target_age: Optional[AwareDatetime] = None
    calculation_trigger: Optional[str] = Field(
        default=None, description="What triggered the calculation of the query, leave empty if user/immediate"
    )
    columns: Optional[list] = None
    error: Optional[str] = Field(
        default=None,
        description="Query error. Returned only if 'explain' or `modifiers.debug` is true. Throws an error otherwise.",
    )
    hasMore: Optional[bool] = None
    hogql: Optional[str] = Field(default=None, description="Generated HogQL query.")
    is_cached: bool
    last_refresh: AwareDatetime
    limit: Optional[int] = None
    modifiers: Optional[HogQLQueryModifiers] = Field(
        default=None, description="Modifiers used when performing the query"
    )
    next_allowed_client_refresh: AwareDatetime
    offset: Optional[int] = None
    query_status: Optional[QueryStatus] = Field(
        default=None, description="Query status indicates whether next to the provided data, a query is still running."
    )
    results: Any
    timezone: str
    timings: Optional[list[QueryTiming]] = Field(
        default=None, description="Measured timings for different parts of the query generation process"
    )
    types: Optional[list] = None


class CachedSessionsTimelineQueryResponse(BaseModel):
    model_config = ConfigDict(
        extra="forbid",
    )
    cache_key: str
    cache_target_age: Optional[AwareDatetime] = None
    calculation_trigger: Optional[str] = Field(
        default=None, description="What triggered the calculation of the query, leave empty if user/immediate"
    )
    error: Optional[str] = Field(
        default=None,
        description="Query error. Returned only if 'explain' or `modifiers.debug` is true. Throws an error otherwise.",
    )
    hasMore: Optional[bool] = None
    hogql: Optional[str] = Field(default=None, description="Generated HogQL query.")
    is_cached: bool
    last_refresh: AwareDatetime
    modifiers: Optional[HogQLQueryModifiers] = Field(
        default=None, description="Modifiers used when performing the query"
    )
    next_allowed_client_refresh: AwareDatetime
    query_status: Optional[QueryStatus] = Field(
        default=None, description="Query status indicates whether next to the provided data, a query is still running."
    )
    results: list[TimelineEntry]
    timezone: str
    timings: Optional[list[QueryTiming]] = Field(
        default=None, description="Measured timings for different parts of the query generation process"
    )


class CachedStickinessQueryResponse(BaseModel):
    model_config = ConfigDict(
        extra="forbid",
    )
    cache_key: str
    cache_target_age: Optional[AwareDatetime] = None
    calculation_trigger: Optional[str] = Field(
        default=None, description="What triggered the calculation of the query, leave empty if user/immediate"
    )
    error: Optional[str] = Field(
        default=None,
        description="Query error. Returned only if 'explain' or `modifiers.debug` is true. Throws an error otherwise.",
    )
    hogql: Optional[str] = Field(default=None, description="Generated HogQL query.")
    is_cached: bool
    last_refresh: AwareDatetime
    modifiers: Optional[HogQLQueryModifiers] = Field(
        default=None, description="Modifiers used when performing the query"
    )
    next_allowed_client_refresh: AwareDatetime
    query_status: Optional[QueryStatus] = Field(
        default=None, description="Query status indicates whether next to the provided data, a query is still running."
    )
    results: list[dict[str, Any]]
    timezone: str
    timings: Optional[list[QueryTiming]] = Field(
        default=None, description="Measured timings for different parts of the query generation process"
    )


class CachedSuggestedQuestionsQueryResponse(BaseModel):
    model_config = ConfigDict(
        extra="forbid",
    )
    cache_key: str
    cache_target_age: Optional[AwareDatetime] = None
    calculation_trigger: Optional[str] = Field(
        default=None, description="What triggered the calculation of the query, leave empty if user/immediate"
    )
    is_cached: bool
    last_refresh: AwareDatetime
    next_allowed_client_refresh: AwareDatetime
    query_status: Optional[QueryStatus] = Field(
        default=None, description="Query status indicates whether next to the provided data, a query is still running."
    )
    questions: list[str]
    timezone: str


class CachedTeamTaxonomyQueryResponse(BaseModel):
    model_config = ConfigDict(
        extra="forbid",
    )
    cache_key: str
    cache_target_age: Optional[AwareDatetime] = None
    calculation_trigger: Optional[str] = Field(
        default=None, description="What triggered the calculation of the query, leave empty if user/immediate"
    )
    error: Optional[str] = Field(
        default=None,
        description="Query error. Returned only if 'explain' or `modifiers.debug` is true. Throws an error otherwise.",
    )
    hogql: Optional[str] = Field(default=None, description="Generated HogQL query.")
    is_cached: bool
    last_refresh: AwareDatetime
    modifiers: Optional[HogQLQueryModifiers] = Field(
        default=None, description="Modifiers used when performing the query"
    )
    next_allowed_client_refresh: AwareDatetime
    query_status: Optional[QueryStatus] = Field(
        default=None, description="Query status indicates whether next to the provided data, a query is still running."
    )
    results: list[TeamTaxonomyItem]
    timezone: str
    timings: Optional[list[QueryTiming]] = Field(
        default=None, description="Measured timings for different parts of the query generation process"
    )


class CachedTracesQueryResponse(BaseModel):
    model_config = ConfigDict(
        extra="forbid",
    )
    cache_key: str
    cache_target_age: Optional[AwareDatetime] = None
    calculation_trigger: Optional[str] = Field(
        default=None, description="What triggered the calculation of the query, leave empty if user/immediate"
    )
    columns: Optional[list[str]] = None
    error: Optional[str] = Field(
        default=None,
        description="Query error. Returned only if 'explain' or `modifiers.debug` is true. Throws an error otherwise.",
    )
    hasMore: Optional[bool] = None
    hogql: Optional[str] = Field(default=None, description="Generated HogQL query.")
    is_cached: bool
    last_refresh: AwareDatetime
    limit: Optional[int] = None
    modifiers: Optional[HogQLQueryModifiers] = Field(
        default=None, description="Modifiers used when performing the query"
    )
    next_allowed_client_refresh: AwareDatetime
    offset: Optional[int] = None
    query_status: Optional[QueryStatus] = Field(
        default=None, description="Query status indicates whether next to the provided data, a query is still running."
    )
    results: list[LLMTrace]
    timezone: str
    timings: Optional[list[QueryTiming]] = Field(
        default=None, description="Measured timings for different parts of the query generation process"
    )


class CachedTrendsQueryResponse(BaseModel):
    model_config = ConfigDict(
        extra="forbid",
    )
    cache_key: str
    cache_target_age: Optional[AwareDatetime] = None
    calculation_trigger: Optional[str] = Field(
        default=None, description="What triggered the calculation of the query, leave empty if user/immediate"
    )
    error: Optional[str] = Field(
        default=None,
        description="Query error. Returned only if 'explain' or `modifiers.debug` is true. Throws an error otherwise.",
    )
    hasMore: Optional[bool] = Field(default=None, description="Wether more breakdown values are available.")
    hogql: Optional[str] = Field(default=None, description="Generated HogQL query.")
    is_cached: bool
    last_refresh: AwareDatetime
    modifiers: Optional[HogQLQueryModifiers] = Field(
        default=None, description="Modifiers used when performing the query"
    )
    next_allowed_client_refresh: AwareDatetime
    query_status: Optional[QueryStatus] = Field(
        default=None, description="Query status indicates whether next to the provided data, a query is still running."
    )
    results: list[dict[str, Any]]
    timezone: str
    timings: Optional[list[QueryTiming]] = Field(
        default=None, description="Measured timings for different parts of the query generation process"
    )


class CachedVectorSearchQueryResponse(BaseModel):
    model_config = ConfigDict(
        extra="forbid",
    )
    cache_key: str
    cache_target_age: Optional[AwareDatetime] = None
    calculation_trigger: Optional[str] = Field(
        default=None, description="What triggered the calculation of the query, leave empty if user/immediate"
    )
    error: Optional[str] = Field(
        default=None,
        description="Query error. Returned only if 'explain' or `modifiers.debug` is true. Throws an error otherwise.",
    )
    hogql: Optional[str] = Field(default=None, description="Generated HogQL query.")
    is_cached: bool
    last_refresh: AwareDatetime
    modifiers: Optional[HogQLQueryModifiers] = Field(
        default=None, description="Modifiers used when performing the query"
    )
    next_allowed_client_refresh: AwareDatetime
    query_status: Optional[QueryStatus] = Field(
        default=None, description="Query status indicates whether next to the provided data, a query is still running."
    )
    results: list[VectorSearchResponseItem]
    timezone: str
    timings: Optional[list[QueryTiming]] = Field(
        default=None, description="Measured timings for different parts of the query generation process"
    )


class CachedWebExternalClicksTableQueryResponse(BaseModel):
    model_config = ConfigDict(
        extra="forbid",
    )
    cache_key: str
    cache_target_age: Optional[AwareDatetime] = None
    calculation_trigger: Optional[str] = Field(
        default=None, description="What triggered the calculation of the query, leave empty if user/immediate"
    )
    columns: Optional[list] = None
    error: Optional[str] = Field(
        default=None,
        description="Query error. Returned only if 'explain' or `modifiers.debug` is true. Throws an error otherwise.",
    )
    hasMore: Optional[bool] = None
    hogql: Optional[str] = Field(default=None, description="Generated HogQL query.")
    is_cached: bool
    last_refresh: AwareDatetime
    limit: Optional[int] = None
    modifiers: Optional[HogQLQueryModifiers] = Field(
        default=None, description="Modifiers used when performing the query"
    )
    next_allowed_client_refresh: AwareDatetime
    offset: Optional[int] = None
    query_status: Optional[QueryStatus] = Field(
        default=None, description="Query status indicates whether next to the provided data, a query is still running."
    )
    results: list
    samplingRate: Optional[SamplingRate] = None
    timezone: str
    timings: Optional[list[QueryTiming]] = Field(
        default=None, description="Measured timings for different parts of the query generation process"
    )
    types: Optional[list] = None


class CachedWebGoalsQueryResponse(BaseModel):
    model_config = ConfigDict(
        extra="forbid",
    )
    cache_key: str
    cache_target_age: Optional[AwareDatetime] = None
    calculation_trigger: Optional[str] = Field(
        default=None, description="What triggered the calculation of the query, leave empty if user/immediate"
    )
    columns: Optional[list] = None
    error: Optional[str] = Field(
        default=None,
        description="Query error. Returned only if 'explain' or `modifiers.debug` is true. Throws an error otherwise.",
    )
    hasMore: Optional[bool] = None
    hogql: Optional[str] = Field(default=None, description="Generated HogQL query.")
    is_cached: bool
    last_refresh: AwareDatetime
    limit: Optional[int] = None
    modifiers: Optional[HogQLQueryModifiers] = Field(
        default=None, description="Modifiers used when performing the query"
    )
    next_allowed_client_refresh: AwareDatetime
    offset: Optional[int] = None
    query_status: Optional[QueryStatus] = Field(
        default=None, description="Query status indicates whether next to the provided data, a query is still running."
    )
    results: list
    samplingRate: Optional[SamplingRate] = None
    timezone: str
    timings: Optional[list[QueryTiming]] = Field(
        default=None, description="Measured timings for different parts of the query generation process"
    )
    types: Optional[list] = None


class CachedWebOverviewQueryResponse(BaseModel):
    model_config = ConfigDict(
        extra="forbid",
    )
    cache_key: str
    cache_target_age: Optional[AwareDatetime] = None
    calculation_trigger: Optional[str] = Field(
        default=None, description="What triggered the calculation of the query, leave empty if user/immediate"
    )
    dateFrom: Optional[str] = None
    dateTo: Optional[str] = None
    error: Optional[str] = Field(
        default=None,
        description="Query error. Returned only if 'explain' or `modifiers.debug` is true. Throws an error otherwise.",
    )
    hogql: Optional[str] = Field(default=None, description="Generated HogQL query.")
    is_cached: bool
    last_refresh: AwareDatetime
    modifiers: Optional[HogQLQueryModifiers] = Field(
        default=None, description="Modifiers used when performing the query"
    )
    next_allowed_client_refresh: AwareDatetime
    query_status: Optional[QueryStatus] = Field(
        default=None, description="Query status indicates whether next to the provided data, a query is still running."
    )
    results: list[WebOverviewItem]
    samplingRate: Optional[SamplingRate] = None
    timezone: str
    timings: Optional[list[QueryTiming]] = Field(
        default=None, description="Measured timings for different parts of the query generation process"
    )


class CachedWebStatsTableQueryResponse(BaseModel):
    model_config = ConfigDict(
        extra="forbid",
    )
    cache_key: str
    cache_target_age: Optional[AwareDatetime] = None
    calculation_trigger: Optional[str] = Field(
        default=None, description="What triggered the calculation of the query, leave empty if user/immediate"
    )
    columns: Optional[list] = None
    error: Optional[str] = Field(
        default=None,
        description="Query error. Returned only if 'explain' or `modifiers.debug` is true. Throws an error otherwise.",
    )
    hasMore: Optional[bool] = None
    hogql: Optional[str] = Field(default=None, description="Generated HogQL query.")
    is_cached: bool
    last_refresh: AwareDatetime
    limit: Optional[int] = None
    modifiers: Optional[HogQLQueryModifiers] = Field(
        default=None, description="Modifiers used when performing the query"
    )
    next_allowed_client_refresh: AwareDatetime
    offset: Optional[int] = None
    query_status: Optional[QueryStatus] = Field(
        default=None, description="Query status indicates whether next to the provided data, a query is still running."
    )
    results: list
    samplingRate: Optional[SamplingRate] = None
    timezone: str
    timings: Optional[list[QueryTiming]] = Field(
        default=None, description="Measured timings for different parts of the query generation process"
    )
    types: Optional[list] = None


class CachedWebVitalsPathBreakdownQueryResponse(BaseModel):
    model_config = ConfigDict(
        extra="forbid",
    )
    cache_key: str
    cache_target_age: Optional[AwareDatetime] = None
    calculation_trigger: Optional[str] = Field(
        default=None, description="What triggered the calculation of the query, leave empty if user/immediate"
    )
    error: Optional[str] = Field(
        default=None,
        description="Query error. Returned only if 'explain' or `modifiers.debug` is true. Throws an error otherwise.",
    )
    hogql: Optional[str] = Field(default=None, description="Generated HogQL query.")
    is_cached: bool
    last_refresh: AwareDatetime
    modifiers: Optional[HogQLQueryModifiers] = Field(
        default=None, description="Modifiers used when performing the query"
    )
    next_allowed_client_refresh: AwareDatetime
    query_status: Optional[QueryStatus] = Field(
        default=None, description="Query status indicates whether next to the provided data, a query is still running."
    )
    results: list[WebVitalsPathBreakdownResult] = Field(..., max_length=1, min_length=1)
    timezone: str
    timings: Optional[list[QueryTiming]] = Field(
        default=None, description="Measured timings for different parts of the query generation process"
    )


class DashboardFilter(BaseModel):
    model_config = ConfigDict(
        extra="forbid",
    )
    breakdown_filter: Optional[BreakdownFilter] = None
    date_from: Optional[str] = None
    date_to: Optional[str] = None
    properties: Optional[
        list[
            Union[
                EventPropertyFilter,
                PersonPropertyFilter,
                ElementPropertyFilter,
                SessionPropertyFilter,
                CohortPropertyFilter,
                RecordingPropertyFilter,
                LogEntryPropertyFilter,
                GroupPropertyFilter,
                FeaturePropertyFilter,
                HogQLPropertyFilter,
                EmptyPropertyFilter,
                DataWarehousePropertyFilter,
                DataWarehousePersonPropertyFilter,
            ]
        ]
    ] = None


class Response(BaseModel):
    model_config = ConfigDict(
        extra="forbid",
    )
    columns: list
    error: Optional[str] = Field(
        default=None,
        description="Query error. Returned only if 'explain' or `modifiers.debug` is true. Throws an error otherwise.",
    )
    hasMore: Optional[bool] = None
    hogql: str = Field(..., description="Generated HogQL query.")
    limit: Optional[int] = None
    modifiers: Optional[HogQLQueryModifiers] = Field(
        default=None, description="Modifiers used when performing the query"
    )
    offset: Optional[int] = None
    query_status: Optional[QueryStatus] = Field(
        default=None, description="Query status indicates whether next to the provided data, a query is still running."
    )
    results: list[list]
    timings: Optional[list[QueryTiming]] = Field(
        default=None, description="Measured timings for different parts of the query generation process"
    )
    types: list[str]


class Response1(BaseModel):
    model_config = ConfigDict(
        extra="forbid",
    )
    columns: list
    error: Optional[str] = Field(
        default=None,
        description="Query error. Returned only if 'explain' or `modifiers.debug` is true. Throws an error otherwise.",
    )
    hasMore: Optional[bool] = None
    hogql: str = Field(..., description="Generated HogQL query.")
    limit: int
    missing_actors_count: Optional[int] = None
    modifiers: Optional[HogQLQueryModifiers] = Field(
        default=None, description="Modifiers used when performing the query"
    )
    offset: int
    query_status: Optional[QueryStatus] = Field(
        default=None, description="Query status indicates whether next to the provided data, a query is still running."
    )
    results: list[list]
    timings: Optional[list[QueryTiming]] = Field(
        default=None, description="Measured timings for different parts of the query generation process"
    )
    types: list[str]


class Response2(BaseModel):
    model_config = ConfigDict(
        extra="forbid",
    )
    columns: list
    error: Optional[str] = Field(
        default=None,
        description="Query error. Returned only if 'explain' or `modifiers.debug` is true. Throws an error otherwise.",
    )
    hasMore: Optional[bool] = None
    hogql: str = Field(..., description="Generated HogQL query.")
    kind: Literal["GroupsQuery"] = "GroupsQuery"
    limit: int
    modifiers: Optional[HogQLQueryModifiers] = Field(
        default=None, description="Modifiers used when performing the query"
    )
    offset: int
    query_status: Optional[QueryStatus] = Field(
        default=None, description="Query status indicates whether next to the provided data, a query is still running."
    )
    results: list[list]
    timings: Optional[list[QueryTiming]] = Field(
        default=None, description="Measured timings for different parts of the query generation process"
    )
    types: list[str]


class Response4(BaseModel):
    model_config = ConfigDict(
        extra="forbid",
    )
    dateFrom: Optional[str] = None
    dateTo: Optional[str] = None
    error: Optional[str] = Field(
        default=None,
        description="Query error. Returned only if 'explain' or `modifiers.debug` is true. Throws an error otherwise.",
    )
    hogql: Optional[str] = Field(default=None, description="Generated HogQL query.")
    modifiers: Optional[HogQLQueryModifiers] = Field(
        default=None, description="Modifiers used when performing the query"
    )
    query_status: Optional[QueryStatus] = Field(
        default=None, description="Query status indicates whether next to the provided data, a query is still running."
    )
    results: list[WebOverviewItem]
    samplingRate: Optional[SamplingRate] = None
    timings: Optional[list[QueryTiming]] = Field(
        default=None, description="Measured timings for different parts of the query generation process"
    )


class Response5(BaseModel):
    model_config = ConfigDict(
        extra="forbid",
    )
    columns: Optional[list] = None
    error: Optional[str] = Field(
        default=None,
        description="Query error. Returned only if 'explain' or `modifiers.debug` is true. Throws an error otherwise.",
    )
    hasMore: Optional[bool] = None
    hogql: Optional[str] = Field(default=None, description="Generated HogQL query.")
    limit: Optional[int] = None
    modifiers: Optional[HogQLQueryModifiers] = Field(
        default=None, description="Modifiers used when performing the query"
    )
    offset: Optional[int] = None
    query_status: Optional[QueryStatus] = Field(
        default=None, description="Query status indicates whether next to the provided data, a query is still running."
    )
    results: list
    samplingRate: Optional[SamplingRate] = None
    timings: Optional[list[QueryTiming]] = Field(
        default=None, description="Measured timings for different parts of the query generation process"
    )
    types: Optional[list] = None


class Response8(BaseModel):
    model_config = ConfigDict(
        extra="forbid",
    )
    error: Optional[str] = Field(
        default=None,
        description="Query error. Returned only if 'explain' or `modifiers.debug` is true. Throws an error otherwise.",
    )
    hogql: Optional[str] = Field(default=None, description="Generated HogQL query.")
    modifiers: Optional[HogQLQueryModifiers] = Field(
        default=None, description="Modifiers used when performing the query"
    )
    query_status: Optional[QueryStatus] = Field(
        default=None, description="Query status indicates whether next to the provided data, a query is still running."
    )
    results: list[WebVitalsPathBreakdownResult] = Field(..., max_length=1, min_length=1)
    timings: Optional[list[QueryTiming]] = Field(
        default=None, description="Measured timings for different parts of the query generation process"
    )


class Response9(BaseModel):
    model_config = ConfigDict(
        extra="forbid",
    )
    columns: Optional[list] = None
    error: Optional[str] = Field(
        default=None,
        description="Query error. Returned only if 'explain' or `modifiers.debug` is true. Throws an error otherwise.",
    )
    hasMore: Optional[bool] = None
    hogql: Optional[str] = Field(default=None, description="Generated HogQL query.")
    limit: Optional[int] = None
    modifiers: Optional[HogQLQueryModifiers] = Field(
        default=None, description="Modifiers used when performing the query"
    )
    offset: Optional[int] = None
    query_status: Optional[QueryStatus] = Field(
        default=None, description="Query status indicates whether next to the provided data, a query is still running."
    )
    results: Any
    timings: Optional[list[QueryTiming]] = Field(
        default=None, description="Measured timings for different parts of the query generation process"
    )
    types: Optional[list] = None


class Response15(BaseModel):
    model_config = ConfigDict(
        extra="forbid",
    )
    columns: Optional[list[str]] = None
    error: Optional[str] = Field(
        default=None,
        description="Query error. Returned only if 'explain' or `modifiers.debug` is true. Throws an error otherwise.",
    )
    hasMore: Optional[bool] = None
    hogql: Optional[str] = Field(default=None, description="Generated HogQL query.")
    limit: Optional[int] = None
    modifiers: Optional[HogQLQueryModifiers] = Field(
        default=None, description="Modifiers used when performing the query"
    )
    offset: Optional[int] = None
    query_status: Optional[QueryStatus] = Field(
        default=None, description="Query status indicates whether next to the provided data, a query is still running."
    )
    results: list[LLMTrace]
    timings: Optional[list[QueryTiming]] = Field(
        default=None, description="Measured timings for different parts of the query generation process"
    )


class DataWarehouseNode(BaseModel):
    model_config = ConfigDict(
        extra="forbid",
    )
    custom_name: Optional[str] = None
    distinct_id_field: str
    fixedProperties: Optional[
        list[
            Union[
                EventPropertyFilter,
                PersonPropertyFilter,
                ElementPropertyFilter,
                SessionPropertyFilter,
                CohortPropertyFilter,
                RecordingPropertyFilter,
                LogEntryPropertyFilter,
                GroupPropertyFilter,
                FeaturePropertyFilter,
                HogQLPropertyFilter,
                EmptyPropertyFilter,
                DataWarehousePropertyFilter,
                DataWarehousePersonPropertyFilter,
            ]
        ]
    ] = Field(
        default=None,
        description="Fixed properties in the query, can't be edited in the interface (e.g. scoping down by person)",
    )
    id: str
    id_field: str
    kind: Literal["DataWarehouseNode"] = "DataWarehouseNode"
    math: Optional[
        Union[
            BaseMathType,
            FunnelMathType,
            PropertyMathType,
            CountPerActorMathType,
            ExperimentMetricMathType,
            Literal["unique_group"],
            Literal["hogql"],
        ]
    ] = None
    math_group_type_index: Optional[MathGroupTypeIndex] = None
    math_hogql: Optional[str] = None
    math_property: Optional[str] = None
    math_property_revenue_currency: Optional[RevenueCurrencyPropertyConfig] = None
    math_property_type: Optional[str] = None
    name: Optional[str] = None
    properties: Optional[
        list[
            Union[
                EventPropertyFilter,
                PersonPropertyFilter,
                ElementPropertyFilter,
                SessionPropertyFilter,
                CohortPropertyFilter,
                RecordingPropertyFilter,
                LogEntryPropertyFilter,
                GroupPropertyFilter,
                FeaturePropertyFilter,
                HogQLPropertyFilter,
                EmptyPropertyFilter,
                DataWarehousePropertyFilter,
                DataWarehousePersonPropertyFilter,
            ]
        ]
    ] = Field(default=None, description="Properties configurable in the interface")
    response: Optional[dict[str, Any]] = None
    table_name: str
    timestamp_field: str


class DatabaseSchemaBatchExportTable(BaseModel):
    model_config = ConfigDict(
        extra="forbid",
    )
    fields: dict[str, DatabaseSchemaField]
    id: str
    name: str
    type: Literal["batch_export"] = "batch_export"


class DatabaseSchemaDataWarehouseTable(BaseModel):
    model_config = ConfigDict(
        extra="forbid",
    )
    fields: dict[str, DatabaseSchemaField]
    format: str
    id: str
    name: str
    schema_: Optional[DatabaseSchemaSchema] = Field(default=None, alias="schema")
    source: Optional[DatabaseSchemaSource] = None
    type: Literal["data_warehouse"] = "data_warehouse"
    url_pattern: str


class EntityNode(BaseModel):
    model_config = ConfigDict(
        extra="forbid",
    )
    custom_name: Optional[str] = None
    fixedProperties: Optional[
        list[
            Union[
                EventPropertyFilter,
                PersonPropertyFilter,
                ElementPropertyFilter,
                SessionPropertyFilter,
                CohortPropertyFilter,
                RecordingPropertyFilter,
                LogEntryPropertyFilter,
                GroupPropertyFilter,
                FeaturePropertyFilter,
                HogQLPropertyFilter,
                EmptyPropertyFilter,
                DataWarehousePropertyFilter,
                DataWarehousePersonPropertyFilter,
            ]
        ]
    ] = Field(
        default=None,
        description="Fixed properties in the query, can't be edited in the interface (e.g. scoping down by person)",
    )
    kind: NodeKind
    math: Optional[
        Union[
            BaseMathType,
            FunnelMathType,
            PropertyMathType,
            CountPerActorMathType,
            ExperimentMetricMathType,
            Literal["unique_group"],
            Literal["hogql"],
        ]
    ] = None
    math_group_type_index: Optional[MathGroupTypeIndex] = None
    math_hogql: Optional[str] = None
    math_property: Optional[str] = None
    math_property_revenue_currency: Optional[RevenueCurrencyPropertyConfig] = None
    math_property_type: Optional[str] = None
    name: Optional[str] = None
    properties: Optional[
        list[
            Union[
                EventPropertyFilter,
                PersonPropertyFilter,
                ElementPropertyFilter,
                SessionPropertyFilter,
                CohortPropertyFilter,
                RecordingPropertyFilter,
                LogEntryPropertyFilter,
                GroupPropertyFilter,
                FeaturePropertyFilter,
                HogQLPropertyFilter,
                EmptyPropertyFilter,
                DataWarehousePropertyFilter,
                DataWarehousePersonPropertyFilter,
            ]
        ]
    ] = Field(default=None, description="Properties configurable in the interface")
    response: Optional[dict[str, Any]] = None


class ErrorTrackingIssue(BaseModel):
    model_config = ConfigDict(
        extra="forbid",
    )
    aggregations: Optional[ErrorTrackingIssueAggregations] = None
    assignee: Optional[ErrorTrackingIssueAssignee] = None
    description: Optional[str] = None
    earliest: Optional[str] = None
    first_seen: AwareDatetime
    id: str
    last_seen: Optional[AwareDatetime] = None
    name: Optional[str] = None
    status: Status


class ErrorTrackingQueryResponse(BaseModel):
    model_config = ConfigDict(
        extra="forbid",
    )
    columns: Optional[list[str]] = None
    error: Optional[str] = Field(
        default=None,
        description="Query error. Returned only if 'explain' or `modifiers.debug` is true. Throws an error otherwise.",
    )
    hasMore: Optional[bool] = None
    hogql: Optional[str] = Field(default=None, description="Generated HogQL query.")
    limit: Optional[int] = None
    modifiers: Optional[HogQLQueryModifiers] = Field(
        default=None, description="Modifiers used when performing the query"
    )
    offset: Optional[int] = None
    query_status: Optional[QueryStatus] = Field(
        default=None, description="Query status indicates whether next to the provided data, a query is still running."
    )
    results: list[ErrorTrackingIssue]
    timings: Optional[list[QueryTiming]] = Field(
        default=None, description="Measured timings for different parts of the query generation process"
    )


class EventTaxonomyQueryResponse(BaseModel):
    model_config = ConfigDict(
        extra="forbid",
    )
    error: Optional[str] = Field(
        default=None,
        description="Query error. Returned only if 'explain' or `modifiers.debug` is true. Throws an error otherwise.",
    )
    hogql: Optional[str] = Field(default=None, description="Generated HogQL query.")
    modifiers: Optional[HogQLQueryModifiers] = Field(
        default=None, description="Modifiers used when performing the query"
    )
    query_status: Optional[QueryStatus] = Field(
        default=None, description="Query status indicates whether next to the provided data, a query is still running."
    )
    results: list[EventTaxonomyItem]
    timings: Optional[list[QueryTiming]] = Field(
        default=None, description="Measured timings for different parts of the query generation process"
    )


class EventsNode(BaseModel):
    model_config = ConfigDict(
        extra="forbid",
    )
    custom_name: Optional[str] = None
    event: Optional[str] = Field(default=None, description="The event or `null` for all events.")
    fixedProperties: Optional[
        list[
            Union[
                EventPropertyFilter,
                PersonPropertyFilter,
                ElementPropertyFilter,
                SessionPropertyFilter,
                CohortPropertyFilter,
                RecordingPropertyFilter,
                LogEntryPropertyFilter,
                GroupPropertyFilter,
                FeaturePropertyFilter,
                HogQLPropertyFilter,
                EmptyPropertyFilter,
                DataWarehousePropertyFilter,
                DataWarehousePersonPropertyFilter,
            ]
        ]
    ] = Field(
        default=None,
        description="Fixed properties in the query, can't be edited in the interface (e.g. scoping down by person)",
    )
    kind: Literal["EventsNode"] = "EventsNode"
    limit: Optional[int] = None
    math: Optional[
        Union[
            BaseMathType,
            FunnelMathType,
            PropertyMathType,
            CountPerActorMathType,
            ExperimentMetricMathType,
            Literal["unique_group"],
            Literal["hogql"],
        ]
    ] = None
    math_group_type_index: Optional[MathGroupTypeIndex] = None
    math_hogql: Optional[str] = None
    math_property: Optional[str] = None
    math_property_revenue_currency: Optional[RevenueCurrencyPropertyConfig] = None
    math_property_type: Optional[str] = None
    name: Optional[str] = None
    orderBy: Optional[list[str]] = Field(default=None, description="Columns to order by")
    properties: Optional[
        list[
            Union[
                EventPropertyFilter,
                PersonPropertyFilter,
                ElementPropertyFilter,
                SessionPropertyFilter,
                CohortPropertyFilter,
                RecordingPropertyFilter,
                LogEntryPropertyFilter,
                GroupPropertyFilter,
                FeaturePropertyFilter,
                HogQLPropertyFilter,
                EmptyPropertyFilter,
                DataWarehousePropertyFilter,
                DataWarehousePersonPropertyFilter,
            ]
        ]
    ] = Field(default=None, description="Properties configurable in the interface")
    response: Optional[dict[str, Any]] = None


class EventsQueryResponse(BaseModel):
    model_config = ConfigDict(
        extra="forbid",
    )
    columns: list
    error: Optional[str] = Field(
        default=None,
        description="Query error. Returned only if 'explain' or `modifiers.debug` is true. Throws an error otherwise.",
    )
    hasMore: Optional[bool] = None
    hogql: str = Field(..., description="Generated HogQL query.")
    limit: Optional[int] = None
    modifiers: Optional[HogQLQueryModifiers] = Field(
        default=None, description="Modifiers used when performing the query"
    )
    offset: Optional[int] = None
    query_status: Optional[QueryStatus] = Field(
        default=None, description="Query status indicates whether next to the provided data, a query is still running."
    )
    results: list[list]
    timings: Optional[list[QueryTiming]] = Field(
        default=None, description="Measured timings for different parts of the query generation process"
    )
    types: list[str]


class ExperimentActionMetricConfig(BaseModel):
    model_config = ConfigDict(
        extra="forbid",
    )
    action: float
    kind: Literal["ExperimentActionMetricConfig"] = "ExperimentActionMetricConfig"
    math: Optional[ExperimentMetricMathType] = None
    math_hogql: Optional[str] = None
    math_property: Optional[str] = None
    name: Optional[str] = None
    properties: Optional[
        list[
            Union[
                EventPropertyFilter,
                PersonPropertyFilter,
                ElementPropertyFilter,
                SessionPropertyFilter,
                CohortPropertyFilter,
                RecordingPropertyFilter,
                LogEntryPropertyFilter,
                GroupPropertyFilter,
                FeaturePropertyFilter,
                HogQLPropertyFilter,
                EmptyPropertyFilter,
                DataWarehousePropertyFilter,
                DataWarehousePersonPropertyFilter,
            ]
        ]
    ] = Field(default=None, description="Properties configurable in the interface")


class ExperimentEventExposureConfig(BaseModel):
    model_config = ConfigDict(
        extra="forbid",
    )
    event: str
    kind: Literal["ExperimentEventExposureConfig"] = "ExperimentEventExposureConfig"
    properties: list[
        Union[
            EventPropertyFilter,
            PersonPropertyFilter,
            ElementPropertyFilter,
            SessionPropertyFilter,
            CohortPropertyFilter,
            RecordingPropertyFilter,
            LogEntryPropertyFilter,
            GroupPropertyFilter,
            FeaturePropertyFilter,
            HogQLPropertyFilter,
            EmptyPropertyFilter,
            DataWarehousePropertyFilter,
            DataWarehousePersonPropertyFilter,
        ]
    ]


class ExperimentEventMetricConfig(BaseModel):
    model_config = ConfigDict(
        extra="forbid",
    )
    event: str
    kind: Literal["ExperimentEventMetricConfig"] = "ExperimentEventMetricConfig"
    math: Optional[ExperimentMetricMathType] = None
    math_hogql: Optional[str] = None
    math_property: Optional[str] = None
    name: Optional[str] = None
    properties: Optional[
        list[
            Union[
                EventPropertyFilter,
                PersonPropertyFilter,
                ElementPropertyFilter,
                SessionPropertyFilter,
                CohortPropertyFilter,
                RecordingPropertyFilter,
                LogEntryPropertyFilter,
                GroupPropertyFilter,
                FeaturePropertyFilter,
                HogQLPropertyFilter,
                EmptyPropertyFilter,
                DataWarehousePropertyFilter,
                DataWarehousePersonPropertyFilter,
            ]
        ]
    ] = Field(default=None, description="Properties configurable in the interface")


class ExperimentExposureCriteria(BaseModel):
    model_config = ConfigDict(
        extra="forbid",
    )
    exposure_config: Optional[ExperimentEventExposureConfig] = None
    filterTestAccounts: Optional[bool] = None


class ExperimentExposureQuery(BaseModel):
    model_config = ConfigDict(
        extra="forbid",
    )
    experiment_id: Optional[int] = None
    kind: Literal["ExperimentExposureQuery"] = "ExperimentExposureQuery"
    modifiers: Optional[HogQLQueryModifiers] = Field(
        default=None, description="Modifiers used when performing the query"
    )
    response: Optional[ExperimentExposureQueryResponse] = None


class ExperimentMetric(BaseModel):
    model_config = ConfigDict(
        extra="forbid",
    )
    inverse: Optional[bool] = None
    kind: Literal["ExperimentMetric"] = "ExperimentMetric"
    metric_config: Union[ExperimentEventMetricConfig, ExperimentActionMetricConfig, ExperimentDataWarehouseMetricConfig]
    metric_type: ExperimentMetricType
    name: Optional[str] = None
    time_window_hours: Optional[float] = None


class ExperimentQueryResponse(BaseModel):
    model_config = ConfigDict(
        extra="forbid",
    )
    credible_intervals: dict[str, list[float]]
    insight: list[dict[str, Any]]
    kind: Literal["ExperimentQuery"] = "ExperimentQuery"
    metric: ExperimentMetric
    p_value: float
    probability: dict[str, float]
    significance_code: ExperimentSignificanceCode
    significant: bool
    stats_version: Optional[int] = None
    variants: Union[list[ExperimentVariantTrendsBaseStats], list[ExperimentVariantFunnelsBaseStats]]


class FunnelCorrelationResponse(BaseModel):
    model_config = ConfigDict(
        extra="forbid",
    )
    columns: Optional[list] = None
    error: Optional[str] = Field(
        default=None,
        description="Query error. Returned only if 'explain' or `modifiers.debug` is true. Throws an error otherwise.",
    )
    hasMore: Optional[bool] = None
    hogql: Optional[str] = Field(default=None, description="Generated HogQL query.")
    limit: Optional[int] = None
    modifiers: Optional[HogQLQueryModifiers] = Field(
        default=None, description="Modifiers used when performing the query"
    )
    offset: Optional[int] = None
    query_status: Optional[QueryStatus] = Field(
        default=None, description="Query status indicates whether next to the provided data, a query is still running."
    )
    results: FunnelCorrelationResult
    timings: Optional[list[QueryTiming]] = Field(
        default=None, description="Measured timings for different parts of the query generation process"
    )
    types: Optional[list] = None


class FunnelExclusionActionsNode(BaseModel):
    model_config = ConfigDict(
        extra="forbid",
    )
    custom_name: Optional[str] = None
    fixedProperties: Optional[
        list[
            Union[
                EventPropertyFilter,
                PersonPropertyFilter,
                ElementPropertyFilter,
                SessionPropertyFilter,
                CohortPropertyFilter,
                RecordingPropertyFilter,
                LogEntryPropertyFilter,
                GroupPropertyFilter,
                FeaturePropertyFilter,
                HogQLPropertyFilter,
                EmptyPropertyFilter,
                DataWarehousePropertyFilter,
                DataWarehousePersonPropertyFilter,
            ]
        ]
    ] = Field(
        default=None,
        description="Fixed properties in the query, can't be edited in the interface (e.g. scoping down by person)",
    )
    funnelFromStep: int
    funnelToStep: int
    id: int
    kind: Literal["ActionsNode"] = "ActionsNode"
    math: Optional[
        Union[
            BaseMathType,
            FunnelMathType,
            PropertyMathType,
            CountPerActorMathType,
            ExperimentMetricMathType,
            Literal["unique_group"],
            Literal["hogql"],
        ]
    ] = None
    math_group_type_index: Optional[MathGroupTypeIndex] = None
    math_hogql: Optional[str] = None
    math_property: Optional[str] = None
    math_property_revenue_currency: Optional[RevenueCurrencyPropertyConfig] = None
    math_property_type: Optional[str] = None
    name: Optional[str] = None
    properties: Optional[
        list[
            Union[
                EventPropertyFilter,
                PersonPropertyFilter,
                ElementPropertyFilter,
                SessionPropertyFilter,
                CohortPropertyFilter,
                RecordingPropertyFilter,
                LogEntryPropertyFilter,
                GroupPropertyFilter,
                FeaturePropertyFilter,
                HogQLPropertyFilter,
                EmptyPropertyFilter,
                DataWarehousePropertyFilter,
                DataWarehousePersonPropertyFilter,
            ]
        ]
    ] = Field(default=None, description="Properties configurable in the interface")
    response: Optional[dict[str, Any]] = None


class FunnelExclusionEventsNode(BaseModel):
    model_config = ConfigDict(
        extra="forbid",
    )
    custom_name: Optional[str] = None
    event: Optional[str] = Field(default=None, description="The event or `null` for all events.")
    fixedProperties: Optional[
        list[
            Union[
                EventPropertyFilter,
                PersonPropertyFilter,
                ElementPropertyFilter,
                SessionPropertyFilter,
                CohortPropertyFilter,
                RecordingPropertyFilter,
                LogEntryPropertyFilter,
                GroupPropertyFilter,
                FeaturePropertyFilter,
                HogQLPropertyFilter,
                EmptyPropertyFilter,
                DataWarehousePropertyFilter,
                DataWarehousePersonPropertyFilter,
            ]
        ]
    ] = Field(
        default=None,
        description="Fixed properties in the query, can't be edited in the interface (e.g. scoping down by person)",
    )
    funnelFromStep: int
    funnelToStep: int
    kind: Literal["EventsNode"] = "EventsNode"
    limit: Optional[int] = None
    math: Optional[
        Union[
            BaseMathType,
            FunnelMathType,
            PropertyMathType,
            CountPerActorMathType,
            ExperimentMetricMathType,
            Literal["unique_group"],
            Literal["hogql"],
        ]
    ] = None
    math_group_type_index: Optional[MathGroupTypeIndex] = None
    math_hogql: Optional[str] = None
    math_property: Optional[str] = None
    math_property_revenue_currency: Optional[RevenueCurrencyPropertyConfig] = None
    math_property_type: Optional[str] = None
    name: Optional[str] = None
    orderBy: Optional[list[str]] = Field(default=None, description="Columns to order by")
    properties: Optional[
        list[
            Union[
                EventPropertyFilter,
                PersonPropertyFilter,
                ElementPropertyFilter,
                SessionPropertyFilter,
                CohortPropertyFilter,
                RecordingPropertyFilter,
                LogEntryPropertyFilter,
                GroupPropertyFilter,
                FeaturePropertyFilter,
                HogQLPropertyFilter,
                EmptyPropertyFilter,
                DataWarehousePropertyFilter,
                DataWarehousePersonPropertyFilter,
            ]
        ]
    ] = Field(default=None, description="Properties configurable in the interface")
    response: Optional[dict[str, Any]] = None


class FunnelsQueryResponse(BaseModel):
    model_config = ConfigDict(
        extra="forbid",
    )
    error: Optional[str] = Field(
        default=None,
        description="Query error. Returned only if 'explain' or `modifiers.debug` is true. Throws an error otherwise.",
    )
    hogql: Optional[str] = Field(default=None, description="Generated HogQL query.")
    isUdf: Optional[bool] = None
    modifiers: Optional[HogQLQueryModifiers] = Field(
        default=None, description="Modifiers used when performing the query"
    )
    query_status: Optional[QueryStatus] = Field(
        default=None, description="Query status indicates whether next to the provided data, a query is still running."
    )
    results: Union[FunnelTimeToConvertResults, list[dict[str, Any]], list[list[dict[str, Any]]]]
    timings: Optional[list[QueryTiming]] = Field(
        default=None, description="Measured timings for different parts of the query generation process"
    )


class GenericCachedQueryResponse(BaseModel):
    cache_key: str
    cache_target_age: Optional[AwareDatetime] = None
    calculation_trigger: Optional[str] = Field(
        default=None, description="What triggered the calculation of the query, leave empty if user/immediate"
    )
    is_cached: bool
    last_refresh: AwareDatetime
    next_allowed_client_refresh: AwareDatetime
    query_status: Optional[QueryStatus] = Field(
        default=None, description="Query status indicates whether next to the provided data, a query is still running."
    )
    timezone: str


class GroupsQueryResponse(BaseModel):
    model_config = ConfigDict(
        extra="forbid",
    )
    columns: list
    error: Optional[str] = Field(
        default=None,
        description="Query error. Returned only if 'explain' or `modifiers.debug` is true. Throws an error otherwise.",
    )
    hasMore: Optional[bool] = None
    hogql: str = Field(..., description="Generated HogQL query.")
    kind: Literal["GroupsQuery"] = "GroupsQuery"
    limit: int
    modifiers: Optional[HogQLQueryModifiers] = Field(
        default=None, description="Modifiers used when performing the query"
    )
    offset: int
    query_status: Optional[QueryStatus] = Field(
        default=None, description="Query status indicates whether next to the provided data, a query is still running."
    )
    results: list[list]
    timings: Optional[list[QueryTiming]] = Field(
        default=None, description="Measured timings for different parts of the query generation process"
    )
    types: list[str]


class HogQLFilters(BaseModel):
    model_config = ConfigDict(
        extra="forbid",
    )
    dateRange: Optional[DateRange] = None
    filterTestAccounts: Optional[bool] = None
    properties: Optional[
        list[
            Union[
                EventPropertyFilter,
                PersonPropertyFilter,
                ElementPropertyFilter,
                SessionPropertyFilter,
                CohortPropertyFilter,
                RecordingPropertyFilter,
                LogEntryPropertyFilter,
                GroupPropertyFilter,
                FeaturePropertyFilter,
                HogQLPropertyFilter,
                EmptyPropertyFilter,
                DataWarehousePropertyFilter,
                DataWarehousePersonPropertyFilter,
            ]
        ]
    ] = None


class HogQLMetadataResponse(BaseModel):
    model_config = ConfigDict(
        extra="forbid",
    )
    errors: list[HogQLNotice]
    isUsingIndices: Optional[QueryIndexUsage] = None
    isValid: Optional[bool] = None
    isValidView: Optional[bool] = None
    notices: list[HogQLNotice]
    query: Optional[str] = None
    table_names: Optional[list[str]] = None
    warnings: list[HogQLNotice]


class HogQLQueryResponse(BaseModel):
    model_config = ConfigDict(
        extra="forbid",
    )
    clickhouse: Optional[str] = Field(default=None, description="Executed ClickHouse query")
    columns: Optional[list] = Field(default=None, description="Returned columns")
    error: Optional[str] = Field(
        default=None,
        description="Query error. Returned only if 'explain' or `modifiers.debug` is true. Throws an error otherwise.",
    )
    explain: Optional[list[str]] = Field(default=None, description="Query explanation output")
    hasMore: Optional[bool] = None
    hogql: Optional[str] = Field(default=None, description="Generated HogQL query.")
    limit: Optional[int] = None
    metadata: Optional[HogQLMetadataResponse] = Field(default=None, description="Query metadata output")
    modifiers: Optional[HogQLQueryModifiers] = Field(
        default=None, description="Modifiers used when performing the query"
    )
    offset: Optional[int] = None
    query: Optional[str] = Field(default=None, description="Input query string")
    query_status: Optional[QueryStatus] = Field(
        default=None, description="Query status indicates whether next to the provided data, a query is still running."
    )
    results: list
    timings: Optional[list[QueryTiming]] = Field(
        default=None, description="Measured timings for different parts of the query generation process"
    )
    types: Optional[list] = Field(default=None, description="Types of returned columns")


class InsightActorsQueryBase(BaseModel):
    model_config = ConfigDict(
        extra="forbid",
    )
    includeRecordings: Optional[bool] = None
    kind: NodeKind
    modifiers: Optional[HogQLQueryModifiers] = Field(
        default=None, description="Modifiers used when performing the query"
    )
    response: Optional[ActorsQueryResponse] = None


class LifecycleQueryResponse(BaseModel):
    model_config = ConfigDict(
        extra="forbid",
    )
    error: Optional[str] = Field(
        default=None,
        description="Query error. Returned only if 'explain' or `modifiers.debug` is true. Throws an error otherwise.",
    )
    hogql: Optional[str] = Field(default=None, description="Generated HogQL query.")
    modifiers: Optional[HogQLQueryModifiers] = Field(
        default=None, description="Modifiers used when performing the query"
    )
    query_status: Optional[QueryStatus] = Field(
        default=None, description="Query status indicates whether next to the provided data, a query is still running."
    )
    results: list[dict[str, Any]]
    timings: Optional[list[QueryTiming]] = Field(
        default=None, description="Measured timings for different parts of the query generation process"
    )


class MultipleBreakdownOptions(BaseModel):
    model_config = ConfigDict(
        extra="forbid",
    )
    values: list[BreakdownItem]


class PathsQueryResponse(BaseModel):
    model_config = ConfigDict(
        extra="forbid",
    )
    error: Optional[str] = Field(
        default=None,
        description="Query error. Returned only if 'explain' or `modifiers.debug` is true. Throws an error otherwise.",
    )
    hogql: Optional[str] = Field(default=None, description="Generated HogQL query.")
    modifiers: Optional[HogQLQueryModifiers] = Field(
        default=None, description="Modifiers used when performing the query"
    )
    query_status: Optional[QueryStatus] = Field(
        default=None, description="Query status indicates whether next to the provided data, a query is still running."
    )
    results: list[PathsLink]
    timings: Optional[list[QueryTiming]] = Field(
        default=None, description="Measured timings for different parts of the query generation process"
    )


class PersonsNode(BaseModel):
    model_config = ConfigDict(
        extra="forbid",
    )
    cohort: Optional[int] = None
    distinctId: Optional[str] = None
    fixedProperties: Optional[
        list[
            Union[
                EventPropertyFilter,
                PersonPropertyFilter,
                ElementPropertyFilter,
                SessionPropertyFilter,
                CohortPropertyFilter,
                RecordingPropertyFilter,
                LogEntryPropertyFilter,
                GroupPropertyFilter,
                FeaturePropertyFilter,
                HogQLPropertyFilter,
                EmptyPropertyFilter,
                DataWarehousePropertyFilter,
                DataWarehousePersonPropertyFilter,
            ]
        ]
    ] = Field(
        default=None,
        description="Fixed properties in the query, can't be edited in the interface (e.g. scoping down by person)",
    )
    kind: Literal["PersonsNode"] = "PersonsNode"
    limit: Optional[int] = None
    modifiers: Optional[HogQLQueryModifiers] = Field(
        default=None, description="Modifiers used when performing the query"
    )
    offset: Optional[int] = None
    properties: Optional[
        list[
            Union[
                EventPropertyFilter,
                PersonPropertyFilter,
                ElementPropertyFilter,
                SessionPropertyFilter,
                CohortPropertyFilter,
                RecordingPropertyFilter,
                LogEntryPropertyFilter,
                GroupPropertyFilter,
                FeaturePropertyFilter,
                HogQLPropertyFilter,
                EmptyPropertyFilter,
                DataWarehousePropertyFilter,
                DataWarehousePersonPropertyFilter,
            ]
        ]
    ] = Field(default=None, description="Properties configurable in the interface")
    response: Optional[dict[str, Any]] = None
    search: Optional[str] = None


class PropertyGroupFilterValue(BaseModel):
    model_config = ConfigDict(
        extra="forbid",
    )
    type: FilterLogicalOperator
    values: list[
        Union[
            PropertyGroupFilterValue,
            Union[
                EventPropertyFilter,
                PersonPropertyFilter,
                ElementPropertyFilter,
                SessionPropertyFilter,
                CohortPropertyFilter,
                RecordingPropertyFilter,
                LogEntryPropertyFilter,
                GroupPropertyFilter,
                FeaturePropertyFilter,
                HogQLPropertyFilter,
                EmptyPropertyFilter,
                DataWarehousePropertyFilter,
                DataWarehousePersonPropertyFilter,
            ],
        ]
    ]


class QueryResponseAlternative1(BaseModel):
    model_config = ConfigDict(
        extra="forbid",
    )
    columns: list
    error: Optional[str] = Field(
        default=None,
        description="Query error. Returned only if 'explain' or `modifiers.debug` is true. Throws an error otherwise.",
    )
    hasMore: Optional[bool] = None
    hogql: str = Field(..., description="Generated HogQL query.")
    limit: Optional[int] = None
    modifiers: Optional[HogQLQueryModifiers] = Field(
        default=None, description="Modifiers used when performing the query"
    )
    offset: Optional[int] = None
    query_status: Optional[QueryStatus] = Field(
        default=None, description="Query status indicates whether next to the provided data, a query is still running."
    )
    results: list[list]
    timings: Optional[list[QueryTiming]] = Field(
        default=None, description="Measured timings for different parts of the query generation process"
    )
    types: list[str]


class QueryResponseAlternative2(BaseModel):
    model_config = ConfigDict(
        extra="forbid",
    )
    columns: list
    error: Optional[str] = Field(
        default=None,
        description="Query error. Returned only if 'explain' or `modifiers.debug` is true. Throws an error otherwise.",
    )
    hasMore: Optional[bool] = None
    hogql: str = Field(..., description="Generated HogQL query.")
    limit: int
    missing_actors_count: Optional[int] = None
    modifiers: Optional[HogQLQueryModifiers] = Field(
        default=None, description="Modifiers used when performing the query"
    )
    offset: int
    query_status: Optional[QueryStatus] = Field(
        default=None, description="Query status indicates whether next to the provided data, a query is still running."
    )
    results: list[list]
    timings: Optional[list[QueryTiming]] = Field(
        default=None, description="Measured timings for different parts of the query generation process"
    )
    types: list[str]


class QueryResponseAlternative3(BaseModel):
    model_config = ConfigDict(
        extra="forbid",
    )
    columns: list
    error: Optional[str] = Field(
        default=None,
        description="Query error. Returned only if 'explain' or `modifiers.debug` is true. Throws an error otherwise.",
    )
    hasMore: Optional[bool] = None
    hogql: str = Field(..., description="Generated HogQL query.")
    kind: Literal["GroupsQuery"] = "GroupsQuery"
    limit: int
    modifiers: Optional[HogQLQueryModifiers] = Field(
        default=None, description="Modifiers used when performing the query"
    )
    offset: int
    query_status: Optional[QueryStatus] = Field(
        default=None, description="Query status indicates whether next to the provided data, a query is still running."
    )
    results: list[list]
    timings: Optional[list[QueryTiming]] = Field(
        default=None, description="Measured timings for different parts of the query generation process"
    )
    types: list[str]


class QueryResponseAlternative4(BaseModel):
    model_config = ConfigDict(
        extra="forbid",
    )
    breakdown: Optional[list[BreakdownItem]] = None
    breakdowns: Optional[list[MultipleBreakdownOptions]] = None
    compare: Optional[list[CompareItem]] = None
    day: Optional[list[DayItem]] = None
    interval: Optional[list[IntervalItem]] = None
    series: Optional[list[Series]] = None
    status: Optional[list[StatusItem]] = None


class QueryResponseAlternative5(BaseModel):
    model_config = ConfigDict(
        extra="forbid",
    )
    error: Optional[str] = Field(
        default=None,
        description="Query error. Returned only if 'explain' or `modifiers.debug` is true. Throws an error otherwise.",
    )
    hasMore: Optional[bool] = None
    hogql: Optional[str] = Field(default=None, description="Generated HogQL query.")
    modifiers: Optional[HogQLQueryModifiers] = Field(
        default=None, description="Modifiers used when performing the query"
    )
    query_status: Optional[QueryStatus] = Field(
        default=None, description="Query status indicates whether next to the provided data, a query is still running."
    )
    results: list[TimelineEntry]
    timings: Optional[list[QueryTiming]] = Field(
        default=None, description="Measured timings for different parts of the query generation process"
    )


class QueryResponseAlternative7(BaseModel):
    model_config = ConfigDict(
        extra="forbid",
    )
    clickhouse: Optional[str] = Field(default=None, description="Executed ClickHouse query")
    columns: Optional[list] = Field(default=None, description="Returned columns")
    error: Optional[str] = Field(
        default=None,
        description="Query error. Returned only if 'explain' or `modifiers.debug` is true. Throws an error otherwise.",
    )
    explain: Optional[list[str]] = Field(default=None, description="Query explanation output")
    hasMore: Optional[bool] = None
    hogql: Optional[str] = Field(default=None, description="Generated HogQL query.")
    limit: Optional[int] = None
    metadata: Optional[HogQLMetadataResponse] = Field(default=None, description="Query metadata output")
    modifiers: Optional[HogQLQueryModifiers] = Field(
        default=None, description="Modifiers used when performing the query"
    )
    offset: Optional[int] = None
    query: Optional[str] = Field(default=None, description="Input query string")
    query_status: Optional[QueryStatus] = Field(
        default=None, description="Query status indicates whether next to the provided data, a query is still running."
    )
    results: list
    timings: Optional[list[QueryTiming]] = Field(
        default=None, description="Measured timings for different parts of the query generation process"
    )
    types: Optional[list] = Field(default=None, description="Types of returned columns")


class QueryResponseAlternative10(BaseModel):
    model_config = ConfigDict(
        extra="forbid",
    )
    columns: Optional[list] = None
    error: Optional[str] = Field(
        default=None,
        description="Query error. Returned only if 'explain' or `modifiers.debug` is true. Throws an error otherwise.",
    )
    hasMore: Optional[bool] = None
    hogql: Optional[str] = Field(default=None, description="Generated HogQL query.")
    limit: Optional[int] = None
    modifiers: Optional[HogQLQueryModifiers] = Field(
        default=None, description="Modifiers used when performing the query"
    )
    offset: Optional[int] = None
    query_status: Optional[QueryStatus] = Field(
        default=None, description="Query status indicates whether next to the provided data, a query is still running."
    )
    results: Any
    timings: Optional[list[QueryTiming]] = Field(
        default=None, description="Measured timings for different parts of the query generation process"
    )
    types: Optional[list] = None


class QueryResponseAlternative13(BaseModel):
    model_config = ConfigDict(
        extra="forbid",
    )
    columns: Optional[list[str]] = None
    error: Optional[str] = Field(
        default=None,
        description="Query error. Returned only if 'explain' or `modifiers.debug` is true. Throws an error otherwise.",
    )
    hasMore: Optional[bool] = None
    hogql: Optional[str] = Field(default=None, description="Generated HogQL query.")
    limit: Optional[int] = None
    modifiers: Optional[HogQLQueryModifiers] = Field(
        default=None, description="Modifiers used when performing the query"
    )
    offset: Optional[int] = None
    query_status: Optional[QueryStatus] = Field(
        default=None, description="Query status indicates whether next to the provided data, a query is still running."
    )
    results: list[ErrorTrackingIssue]
    timings: Optional[list[QueryTiming]] = Field(
        default=None, description="Measured timings for different parts of the query generation process"
    )


class QueryResponseAlternative16(BaseModel):
    model_config = ConfigDict(
        extra="forbid",
    )
    credible_intervals: dict[str, list[float]]
    insight: list[dict[str, Any]]
    kind: Literal["ExperimentQuery"] = "ExperimentQuery"
    metric: ExperimentMetric
    p_value: float
    probability: dict[str, float]
    significance_code: ExperimentSignificanceCode
    significant: bool
    stats_version: Optional[int] = None
    variants: Union[list[ExperimentVariantTrendsBaseStats], list[ExperimentVariantFunnelsBaseStats]]


class QueryResponseAlternative18(BaseModel):
    model_config = ConfigDict(
        extra="forbid",
    )
    dateFrom: Optional[str] = None
    dateTo: Optional[str] = None
    error: Optional[str] = Field(
        default=None,
        description="Query error. Returned only if 'explain' or `modifiers.debug` is true. Throws an error otherwise.",
    )
    hogql: Optional[str] = Field(default=None, description="Generated HogQL query.")
    modifiers: Optional[HogQLQueryModifiers] = Field(
        default=None, description="Modifiers used when performing the query"
    )
    query_status: Optional[QueryStatus] = Field(
        default=None, description="Query status indicates whether next to the provided data, a query is still running."
    )
    results: list[WebOverviewItem]
    samplingRate: Optional[SamplingRate] = None
    timings: Optional[list[QueryTiming]] = Field(
        default=None, description="Measured timings for different parts of the query generation process"
    )


class QueryResponseAlternative19(BaseModel):
    model_config = ConfigDict(
        extra="forbid",
    )
    columns: Optional[list] = None
    error: Optional[str] = Field(
        default=None,
        description="Query error. Returned only if 'explain' or `modifiers.debug` is true. Throws an error otherwise.",
    )
    hasMore: Optional[bool] = None
    hogql: Optional[str] = Field(default=None, description="Generated HogQL query.")
    limit: Optional[int] = None
    modifiers: Optional[HogQLQueryModifiers] = Field(
        default=None, description="Modifiers used when performing the query"
    )
    offset: Optional[int] = None
    query_status: Optional[QueryStatus] = Field(
        default=None, description="Query status indicates whether next to the provided data, a query is still running."
    )
    results: list
    samplingRate: Optional[SamplingRate] = None
    timings: Optional[list[QueryTiming]] = Field(
        default=None, description="Measured timings for different parts of the query generation process"
    )
    types: Optional[list] = None


class QueryResponseAlternative22(BaseModel):
    model_config = ConfigDict(
        extra="forbid",
    )
    error: Optional[str] = Field(
        default=None,
        description="Query error. Returned only if 'explain' or `modifiers.debug` is true. Throws an error otherwise.",
    )
    hogql: Optional[str] = Field(default=None, description="Generated HogQL query.")
    modifiers: Optional[HogQLQueryModifiers] = Field(
        default=None, description="Modifiers used when performing the query"
    )
    query_status: Optional[QueryStatus] = Field(
        default=None, description="Query status indicates whether next to the provided data, a query is still running."
    )
    results: list[WebVitalsPathBreakdownResult] = Field(..., max_length=1, min_length=1)
    timings: Optional[list[QueryTiming]] = Field(
        default=None, description="Measured timings for different parts of the query generation process"
    )


class QueryResponseAlternative23(BaseModel):
    model_config = ConfigDict(
        extra="forbid",
    )
    columns: list
    error: Optional[str] = Field(
        default=None,
        description="Query error. Returned only if 'explain' or `modifiers.debug` is true. Throws an error otherwise.",
    )
    hasMore: Optional[bool] = None
    hogql: str = Field(..., description="Generated HogQL query.")
    limit: Optional[int] = None
    modifiers: Optional[HogQLQueryModifiers] = Field(
        default=None, description="Modifiers used when performing the query"
    )
    offset: Optional[int] = None
    query_status: Optional[QueryStatus] = Field(
        default=None, description="Query status indicates whether next to the provided data, a query is still running."
    )
    results: list[list]
    timings: Optional[list[QueryTiming]] = Field(
        default=None, description="Measured timings for different parts of the query generation process"
    )
    types: list[str]


class QueryResponseAlternative24(BaseModel):
    model_config = ConfigDict(
        extra="forbid",
    )
    columns: list
    error: Optional[str] = Field(
        default=None,
        description="Query error. Returned only if 'explain' or `modifiers.debug` is true. Throws an error otherwise.",
    )
    hasMore: Optional[bool] = None
    hogql: str = Field(..., description="Generated HogQL query.")
    limit: int
    missing_actors_count: Optional[int] = None
    modifiers: Optional[HogQLQueryModifiers] = Field(
        default=None, description="Modifiers used when performing the query"
    )
    offset: int
    query_status: Optional[QueryStatus] = Field(
        default=None, description="Query status indicates whether next to the provided data, a query is still running."
    )
    results: list[list]
    timings: Optional[list[QueryTiming]] = Field(
        default=None, description="Measured timings for different parts of the query generation process"
    )
    types: list[str]


class QueryResponseAlternative25(BaseModel):
    model_config = ConfigDict(
        extra="forbid",
    )
    columns: list
    error: Optional[str] = Field(
        default=None,
        description="Query error. Returned only if 'explain' or `modifiers.debug` is true. Throws an error otherwise.",
    )
    hasMore: Optional[bool] = None
    hogql: str = Field(..., description="Generated HogQL query.")
    kind: Literal["GroupsQuery"] = "GroupsQuery"
    limit: int
    modifiers: Optional[HogQLQueryModifiers] = Field(
        default=None, description="Modifiers used when performing the query"
    )
    offset: int
    query_status: Optional[QueryStatus] = Field(
        default=None, description="Query status indicates whether next to the provided data, a query is still running."
    )
    results: list[list]
    timings: Optional[list[QueryTiming]] = Field(
        default=None, description="Measured timings for different parts of the query generation process"
    )
    types: list[str]


class QueryResponseAlternative26(BaseModel):
    model_config = ConfigDict(
        extra="forbid",
    )
    clickhouse: Optional[str] = Field(default=None, description="Executed ClickHouse query")
    columns: Optional[list] = Field(default=None, description="Returned columns")
    error: Optional[str] = Field(
        default=None,
        description="Query error. Returned only if 'explain' or `modifiers.debug` is true. Throws an error otherwise.",
    )
    explain: Optional[list[str]] = Field(default=None, description="Query explanation output")
    hasMore: Optional[bool] = None
    hogql: Optional[str] = Field(default=None, description="Generated HogQL query.")
    limit: Optional[int] = None
    metadata: Optional[HogQLMetadataResponse] = Field(default=None, description="Query metadata output")
    modifiers: Optional[HogQLQueryModifiers] = Field(
        default=None, description="Modifiers used when performing the query"
    )
    offset: Optional[int] = None
    query: Optional[str] = Field(default=None, description="Input query string")
    query_status: Optional[QueryStatus] = Field(
        default=None, description="Query status indicates whether next to the provided data, a query is still running."
    )
    results: list
    timings: Optional[list[QueryTiming]] = Field(
        default=None, description="Measured timings for different parts of the query generation process"
    )
    types: Optional[list] = Field(default=None, description="Types of returned columns")


class QueryResponseAlternative27(BaseModel):
    model_config = ConfigDict(
        extra="forbid",
    )
    dateFrom: Optional[str] = None
    dateTo: Optional[str] = None
    error: Optional[str] = Field(
        default=None,
        description="Query error. Returned only if 'explain' or `modifiers.debug` is true. Throws an error otherwise.",
    )
    hogql: Optional[str] = Field(default=None, description="Generated HogQL query.")
    modifiers: Optional[HogQLQueryModifiers] = Field(
        default=None, description="Modifiers used when performing the query"
    )
    query_status: Optional[QueryStatus] = Field(
        default=None, description="Query status indicates whether next to the provided data, a query is still running."
    )
    results: list[WebOverviewItem]
    samplingRate: Optional[SamplingRate] = None
    timings: Optional[list[QueryTiming]] = Field(
        default=None, description="Measured timings for different parts of the query generation process"
    )


class QueryResponseAlternative28(BaseModel):
    model_config = ConfigDict(
        extra="forbid",
    )
    columns: Optional[list] = None
    error: Optional[str] = Field(
        default=None,
        description="Query error. Returned only if 'explain' or `modifiers.debug` is true. Throws an error otherwise.",
    )
    hasMore: Optional[bool] = None
    hogql: Optional[str] = Field(default=None, description="Generated HogQL query.")
    limit: Optional[int] = None
    modifiers: Optional[HogQLQueryModifiers] = Field(
        default=None, description="Modifiers used when performing the query"
    )
    offset: Optional[int] = None
    query_status: Optional[QueryStatus] = Field(
        default=None, description="Query status indicates whether next to the provided data, a query is still running."
    )
    results: list
    samplingRate: Optional[SamplingRate] = None
    timings: Optional[list[QueryTiming]] = Field(
        default=None, description="Measured timings for different parts of the query generation process"
    )
    types: Optional[list] = None


class QueryResponseAlternative31(BaseModel):
    model_config = ConfigDict(
        extra="forbid",
    )
    error: Optional[str] = Field(
        default=None,
        description="Query error. Returned only if 'explain' or `modifiers.debug` is true. Throws an error otherwise.",
    )
    hogql: Optional[str] = Field(default=None, description="Generated HogQL query.")
    modifiers: Optional[HogQLQueryModifiers] = Field(
        default=None, description="Modifiers used when performing the query"
    )
    query_status: Optional[QueryStatus] = Field(
        default=None, description="Query status indicates whether next to the provided data, a query is still running."
    )
    results: list[WebVitalsPathBreakdownResult] = Field(..., max_length=1, min_length=1)
    timings: Optional[list[QueryTiming]] = Field(
        default=None, description="Measured timings for different parts of the query generation process"
    )


class QueryResponseAlternative32(BaseModel):
    model_config = ConfigDict(
        extra="forbid",
    )
    columns: Optional[list] = None
    error: Optional[str] = Field(
        default=None,
        description="Query error. Returned only if 'explain' or `modifiers.debug` is true. Throws an error otherwise.",
    )
    hasMore: Optional[bool] = None
    hogql: Optional[str] = Field(default=None, description="Generated HogQL query.")
    limit: Optional[int] = None
    modifiers: Optional[HogQLQueryModifiers] = Field(
        default=None, description="Modifiers used when performing the query"
    )
    offset: Optional[int] = None
    query_status: Optional[QueryStatus] = Field(
        default=None, description="Query status indicates whether next to the provided data, a query is still running."
    )
    results: Any
    timings: Optional[list[QueryTiming]] = Field(
        default=None, description="Measured timings for different parts of the query generation process"
    )
    types: Optional[list] = None


class QueryResponseAlternative35(BaseModel):
    model_config = ConfigDict(
        extra="forbid",
    )
    columns: Optional[list[str]] = None
    error: Optional[str] = Field(
        default=None,
        description="Query error. Returned only if 'explain' or `modifiers.debug` is true. Throws an error otherwise.",
    )
    hasMore: Optional[bool] = None
    hogql: Optional[str] = Field(default=None, description="Generated HogQL query.")
    limit: Optional[int] = None
    modifiers: Optional[HogQLQueryModifiers] = Field(
        default=None, description="Modifiers used when performing the query"
    )
    offset: Optional[int] = None
    query_status: Optional[QueryStatus] = Field(
        default=None, description="Query status indicates whether next to the provided data, a query is still running."
    )
    results: list[ErrorTrackingIssue]
    timings: Optional[list[QueryTiming]] = Field(
        default=None, description="Measured timings for different parts of the query generation process"
    )


class QueryResponseAlternative38(BaseModel):
    model_config = ConfigDict(
        extra="forbid",
    )
    columns: Optional[list[str]] = None
    error: Optional[str] = Field(
        default=None,
        description="Query error. Returned only if 'explain' or `modifiers.debug` is true. Throws an error otherwise.",
    )
    hasMore: Optional[bool] = None
    hogql: Optional[str] = Field(default=None, description="Generated HogQL query.")
    limit: Optional[int] = None
    modifiers: Optional[HogQLQueryModifiers] = Field(
        default=None, description="Modifiers used when performing the query"
    )
    offset: Optional[int] = None
    query_status: Optional[QueryStatus] = Field(
        default=None, description="Query status indicates whether next to the provided data, a query is still running."
    )
    results: list[LLMTrace]
    timings: Optional[list[QueryTiming]] = Field(
        default=None, description="Measured timings for different parts of the query generation process"
    )


class QueryResponseAlternative39(BaseModel):
    model_config = ConfigDict(
        extra="forbid",
    )
    error: Optional[str] = Field(
        default=None,
        description="Query error. Returned only if 'explain' or `modifiers.debug` is true. Throws an error otherwise.",
    )
    hasMore: Optional[bool] = Field(default=None, description="Wether more breakdown values are available.")
    hogql: Optional[str] = Field(default=None, description="Generated HogQL query.")
    modifiers: Optional[HogQLQueryModifiers] = Field(
        default=None, description="Modifiers used when performing the query"
    )
    query_status: Optional[QueryStatus] = Field(
        default=None, description="Query status indicates whether next to the provided data, a query is still running."
    )
    results: list[dict[str, Any]]
    timings: Optional[list[QueryTiming]] = Field(
        default=None, description="Measured timings for different parts of the query generation process"
    )


class QueryResponseAlternative40(BaseModel):
    model_config = ConfigDict(
        extra="forbid",
    )
    error: Optional[str] = Field(
        default=None,
        description="Query error. Returned only if 'explain' or `modifiers.debug` is true. Throws an error otherwise.",
    )
    hogql: Optional[str] = Field(default=None, description="Generated HogQL query.")
    isUdf: Optional[bool] = None
    modifiers: Optional[HogQLQueryModifiers] = Field(
        default=None, description="Modifiers used when performing the query"
    )
    query_status: Optional[QueryStatus] = Field(
        default=None, description="Query status indicates whether next to the provided data, a query is still running."
    )
    results: Union[FunnelTimeToConvertResults, list[dict[str, Any]], list[list[dict[str, Any]]]]
    timings: Optional[list[QueryTiming]] = Field(
        default=None, description="Measured timings for different parts of the query generation process"
    )


class QueryResponseAlternative42(BaseModel):
    model_config = ConfigDict(
        extra="forbid",
    )
    error: Optional[str] = Field(
        default=None,
        description="Query error. Returned only if 'explain' or `modifiers.debug` is true. Throws an error otherwise.",
    )
    hogql: Optional[str] = Field(default=None, description="Generated HogQL query.")
    modifiers: Optional[HogQLQueryModifiers] = Field(
        default=None, description="Modifiers used when performing the query"
    )
    query_status: Optional[QueryStatus] = Field(
        default=None, description="Query status indicates whether next to the provided data, a query is still running."
    )
    results: list[PathsLink]
    timings: Optional[list[QueryTiming]] = Field(
        default=None, description="Measured timings for different parts of the query generation process"
    )


class QueryResponseAlternative43(BaseModel):
    model_config = ConfigDict(
        extra="forbid",
    )
    error: Optional[str] = Field(
        default=None,
        description="Query error. Returned only if 'explain' or `modifiers.debug` is true. Throws an error otherwise.",
    )
    hogql: Optional[str] = Field(default=None, description="Generated HogQL query.")
    modifiers: Optional[HogQLQueryModifiers] = Field(
        default=None, description="Modifiers used when performing the query"
    )
    query_status: Optional[QueryStatus] = Field(
        default=None, description="Query status indicates whether next to the provided data, a query is still running."
    )
    results: list[dict[str, Any]]
    timings: Optional[list[QueryTiming]] = Field(
        default=None, description="Measured timings for different parts of the query generation process"
    )


class QueryResponseAlternative45(BaseModel):
    model_config = ConfigDict(
        extra="forbid",
    )
    columns: Optional[list] = None
    error: Optional[str] = Field(
        default=None,
        description="Query error. Returned only if 'explain' or `modifiers.debug` is true. Throws an error otherwise.",
    )
    hasMore: Optional[bool] = None
    hogql: Optional[str] = Field(default=None, description="Generated HogQL query.")
    limit: Optional[int] = None
    modifiers: Optional[HogQLQueryModifiers] = Field(
        default=None, description="Modifiers used when performing the query"
    )
    offset: Optional[int] = None
    query_status: Optional[QueryStatus] = Field(
        default=None, description="Query status indicates whether next to the provided data, a query is still running."
    )
    results: FunnelCorrelationResult
    timings: Optional[list[QueryTiming]] = Field(
        default=None, description="Measured timings for different parts of the query generation process"
    )
    types: Optional[list] = None


class QueryResponseAlternative48(BaseModel):
    model_config = ConfigDict(
        extra="forbid",
    )
    error: Optional[str] = Field(
        default=None,
        description="Query error. Returned only if 'explain' or `modifiers.debug` is true. Throws an error otherwise.",
    )
    hogql: Optional[str] = Field(default=None, description="Generated HogQL query.")
    modifiers: Optional[HogQLQueryModifiers] = Field(
        default=None, description="Modifiers used when performing the query"
    )
    query_status: Optional[QueryStatus] = Field(
        default=None, description="Query status indicates whether next to the provided data, a query is still running."
    )
    results: list[TeamTaxonomyItem]
    timings: Optional[list[QueryTiming]] = Field(
        default=None, description="Measured timings for different parts of the query generation process"
    )


class QueryResponseAlternative49(BaseModel):
    model_config = ConfigDict(
        extra="forbid",
    )
    error: Optional[str] = Field(
        default=None,
        description="Query error. Returned only if 'explain' or `modifiers.debug` is true. Throws an error otherwise.",
    )
    hogql: Optional[str] = Field(default=None, description="Generated HogQL query.")
    modifiers: Optional[HogQLQueryModifiers] = Field(
        default=None, description="Modifiers used when performing the query"
    )
    query_status: Optional[QueryStatus] = Field(
        default=None, description="Query status indicates whether next to the provided data, a query is still running."
    )
    results: list[EventTaxonomyItem]
    timings: Optional[list[QueryTiming]] = Field(
        default=None, description="Measured timings for different parts of the query generation process"
    )


class QueryResponseAlternative50(BaseModel):
    model_config = ConfigDict(
        extra="forbid",
    )
    error: Optional[str] = Field(
        default=None,
        description="Query error. Returned only if 'explain' or `modifiers.debug` is true. Throws an error otherwise.",
    )
    hogql: Optional[str] = Field(default=None, description="Generated HogQL query.")
    modifiers: Optional[HogQLQueryModifiers] = Field(
        default=None, description="Modifiers used when performing the query"
    )
    query_status: Optional[QueryStatus] = Field(
        default=None, description="Query status indicates whether next to the provided data, a query is still running."
    )
    results: ActorsPropertyTaxonomyResponse
    timings: Optional[list[QueryTiming]] = Field(
        default=None, description="Measured timings for different parts of the query generation process"
    )


class QueryResponseAlternative51(BaseModel):
    model_config = ConfigDict(
        extra="forbid",
    )
    columns: Optional[list[str]] = None
    error: Optional[str] = Field(
        default=None,
        description="Query error. Returned only if 'explain' or `modifiers.debug` is true. Throws an error otherwise.",
    )
    hasMore: Optional[bool] = None
    hogql: Optional[str] = Field(default=None, description="Generated HogQL query.")
    limit: Optional[int] = None
    modifiers: Optional[HogQLQueryModifiers] = Field(
        default=None, description="Modifiers used when performing the query"
    )
    offset: Optional[int] = None
    query_status: Optional[QueryStatus] = Field(
        default=None, description="Query status indicates whether next to the provided data, a query is still running."
    )
    results: list[LLMTrace]
    timings: Optional[list[QueryTiming]] = Field(
        default=None, description="Measured timings for different parts of the query generation process"
    )


class QueryResponseAlternative52(BaseModel):
    model_config = ConfigDict(
        extra="forbid",
    )
    error: Optional[str] = Field(
        default=None,
        description="Query error. Returned only if 'explain' or `modifiers.debug` is true. Throws an error otherwise.",
    )
    hogql: Optional[str] = Field(default=None, description="Generated HogQL query.")
    modifiers: Optional[HogQLQueryModifiers] = Field(
        default=None, description="Modifiers used when performing the query"
    )
    query_status: Optional[QueryStatus] = Field(
        default=None, description="Query status indicates whether next to the provided data, a query is still running."
    )
    results: list[VectorSearchResponseItem]
    timings: Optional[list[QueryTiming]] = Field(
        default=None, description="Measured timings for different parts of the query generation process"
    )


class RecordingsQueryResponse(BaseModel):
    model_config = ConfigDict(
        extra="forbid",
    )
    has_next: bool
    results: list[SessionRecordingType]


class RetentionEntity(BaseModel):
    model_config = ConfigDict(
        extra="forbid",
    )
    custom_name: Optional[str] = None
    id: Optional[Union[str, float]] = None
    kind: Optional[RetentionEntityKind] = None
    name: Optional[str] = None
    order: Optional[int] = None
    properties: Optional[
        list[
            Union[
                EventPropertyFilter,
                PersonPropertyFilter,
                ElementPropertyFilter,
                SessionPropertyFilter,
                CohortPropertyFilter,
                RecordingPropertyFilter,
                LogEntryPropertyFilter,
                GroupPropertyFilter,
                FeaturePropertyFilter,
                HogQLPropertyFilter,
                EmptyPropertyFilter,
                DataWarehousePropertyFilter,
                DataWarehousePersonPropertyFilter,
            ]
        ]
    ] = Field(default=None, description="filters on the event")
    type: Optional[EntityType] = None
    uuid: Optional[str] = None


class RetentionFilter(BaseModel):
    model_config = ConfigDict(
        extra="forbid",
    )
    cumulative: Optional[bool] = None
    dashboardDisplay: Optional[RetentionDashboardDisplayType] = None
    display: Optional[ChartDisplayType] = Field(default=None, description="controls the display of the retention graph")
    meanRetentionCalculation: Optional[MeanRetentionCalculation] = None
    period: Optional[RetentionPeriod] = RetentionPeriod.DAY
    retentionReference: Optional[RetentionReference] = Field(
        default=None,
        description="Whether retention is with regard to initial cohort size, or that of the previous period.",
    )
    retentionType: Optional[RetentionType] = None
    returningEntity: Optional[RetentionEntity] = None
    showMean: Optional[bool] = None
    targetEntity: Optional[RetentionEntity] = None
    totalIntervals: Optional[int] = 8


class RetentionFilterLegacy(BaseModel):
    model_config = ConfigDict(
        extra="forbid",
    )
    cumulative: Optional[bool] = None
    mean_retention_calculation: Optional[MeanRetentionCalculation] = None
    period: Optional[RetentionPeriod] = None
    retention_reference: Optional[RetentionReference] = Field(
        default=None,
        description="Whether retention is with regard to initial cohort size, or that of the previous period.",
    )
    retention_type: Optional[RetentionType] = None
    returning_entity: Optional[RetentionEntity] = None
    show_mean: Optional[bool] = None
    target_entity: Optional[RetentionEntity] = None
    total_intervals: Optional[int] = None


class RetentionResult(BaseModel):
    model_config = ConfigDict(
        extra="forbid",
    )
    breakdown_value: Optional[Union[str, float]] = Field(
        default=None, description="Optional breakdown value for retention cohorts"
    )
    date: AwareDatetime
    label: str
    values: list[RetentionValue]


class RevenueExampleDataWarehouseTablesQuery(BaseModel):
    model_config = ConfigDict(
        extra="forbid",
    )
    kind: Literal["RevenueExampleDataWarehouseTablesQuery"] = "RevenueExampleDataWarehouseTablesQuery"
    limit: Optional[int] = None
    modifiers: Optional[HogQLQueryModifiers] = Field(
        default=None, description="Modifiers used when performing the query"
    )
    offset: Optional[int] = None
    response: Optional[RevenueExampleDataWarehouseTablesQueryResponse] = None
    revenueTrackingConfig: RevenueTrackingConfig


class RevenueExampleEventsQuery(BaseModel):
    model_config = ConfigDict(
        extra="forbid",
    )
    kind: Literal["RevenueExampleEventsQuery"] = "RevenueExampleEventsQuery"
    limit: Optional[int] = None
    modifiers: Optional[HogQLQueryModifiers] = Field(
        default=None, description="Modifiers used when performing the query"
    )
    offset: Optional[int] = None
    response: Optional[RevenueExampleEventsQueryResponse] = None
    revenueTrackingConfig: RevenueTrackingConfig


class SessionAttributionExplorerQuery(BaseModel):
    model_config = ConfigDict(
        extra="forbid",
    )
    filters: Optional[Filters] = None
    groupBy: list[SessionAttributionGroupBy]
    kind: Literal["SessionAttributionExplorerQuery"] = "SessionAttributionExplorerQuery"
    limit: Optional[int] = None
    modifiers: Optional[HogQLQueryModifiers] = Field(
        default=None, description="Modifiers used when performing the query"
    )
    offset: Optional[int] = None
    response: Optional[SessionAttributionExplorerQueryResponse] = None


class SessionsTimelineQuery(BaseModel):
    model_config = ConfigDict(
        extra="forbid",
    )
    after: Optional[str] = Field(
        default=None, description="Only fetch sessions that started after this timestamp (default: '-24h')"
    )
    before: Optional[str] = Field(
        default=None, description="Only fetch sessions that started before this timestamp (default: '+5s')"
    )
    kind: Literal["SessionsTimelineQuery"] = "SessionsTimelineQuery"
    modifiers: Optional[HogQLQueryModifiers] = Field(
        default=None, description="Modifiers used when performing the query"
    )
    personId: Optional[str] = Field(default=None, description="Fetch sessions only for a given person")
    response: Optional[SessionsTimelineQueryResponse] = None


class TeamTaxonomyQueryResponse(BaseModel):
    model_config = ConfigDict(
        extra="forbid",
    )
    error: Optional[str] = Field(
        default=None,
        description="Query error. Returned only if 'explain' or `modifiers.debug` is true. Throws an error otherwise.",
    )
    hogql: Optional[str] = Field(default=None, description="Generated HogQL query.")
    modifiers: Optional[HogQLQueryModifiers] = Field(
        default=None, description="Modifiers used when performing the query"
    )
    query_status: Optional[QueryStatus] = Field(
        default=None, description="Query status indicates whether next to the provided data, a query is still running."
    )
    results: list[TeamTaxonomyItem]
    timings: Optional[list[QueryTiming]] = Field(
        default=None, description="Measured timings for different parts of the query generation process"
    )


class TracesQuery(BaseModel):
    model_config = ConfigDict(
        extra="forbid",
    )
    dateRange: Optional[DateRange] = None
    filterTestAccounts: Optional[bool] = None
    kind: Literal["TracesQuery"] = "TracesQuery"
    limit: Optional[int] = None
    modifiers: Optional[HogQLQueryModifiers] = Field(
        default=None, description="Modifiers used when performing the query"
    )
    offset: Optional[int] = None
    properties: Optional[
        list[
            Union[
                EventPropertyFilter,
                PersonPropertyFilter,
                ElementPropertyFilter,
                SessionPropertyFilter,
                CohortPropertyFilter,
                RecordingPropertyFilter,
                LogEntryPropertyFilter,
                GroupPropertyFilter,
                FeaturePropertyFilter,
                HogQLPropertyFilter,
                EmptyPropertyFilter,
                DataWarehousePropertyFilter,
                DataWarehousePersonPropertyFilter,
            ]
        ]
    ] = Field(default=None, description="Properties configurable in the interface")
    response: Optional[TracesQueryResponse] = None
    showColumnConfigurator: Optional[bool] = None
    traceId: Optional[str] = None


class VectorSearchQueryResponse(BaseModel):
    model_config = ConfigDict(
        extra="forbid",
    )
    error: Optional[str] = Field(
        default=None,
        description="Query error. Returned only if 'explain' or `modifiers.debug` is true. Throws an error otherwise.",
    )
    hogql: Optional[str] = Field(default=None, description="Generated HogQL query.")
    modifiers: Optional[HogQLQueryModifiers] = Field(
        default=None, description="Modifiers used when performing the query"
    )
    query_status: Optional[QueryStatus] = Field(
        default=None, description="Query status indicates whether next to the provided data, a query is still running."
    )
    results: list[VectorSearchResponseItem]
    timings: Optional[list[QueryTiming]] = Field(
        default=None, description="Measured timings for different parts of the query generation process"
    )


class VisualizationMessage(BaseModel):
    model_config = ConfigDict(
        extra="forbid",
    )
    answer: Optional[Union[AssistantTrendsQuery, AssistantFunnelsQuery, AssistantRetentionQuery]] = None
    id: Optional[str] = None
    initiator: Optional[str] = None
    plan: Optional[str] = None
    query: Optional[str] = ""
    type: Literal["ai/viz"] = "ai/viz"


class WebExternalClicksTableQuery(BaseModel):
    model_config = ConfigDict(
        extra="forbid",
    )
    compareFilter: Optional[CompareFilter] = None
    conversionGoal: Optional[Union[ActionConversionGoal, CustomEventConversionGoal]] = None
    dateRange: Optional[DateRange] = None
    doPathCleaning: Optional[bool] = None
    filterTestAccounts: Optional[bool] = None
    includeRevenue: Optional[bool] = None
    kind: Literal["WebExternalClicksTableQuery"] = "WebExternalClicksTableQuery"
    limit: Optional[int] = None
    modifiers: Optional[HogQLQueryModifiers] = Field(
        default=None, description="Modifiers used when performing the query"
    )
    orderBy: Optional[list[Union[WebAnalyticsOrderByFields, WebAnalyticsOrderByDirection]]] = None
    properties: list[Union[EventPropertyFilter, PersonPropertyFilter, SessionPropertyFilter]]
    response: Optional[WebExternalClicksTableQueryResponse] = None
    sampling: Optional[Sampling] = None
    stripQueryParams: Optional[bool] = None
    useSessionsTable: Optional[bool] = None


class WebGoalsQuery(BaseModel):
    model_config = ConfigDict(
        extra="forbid",
    )
    compareFilter: Optional[CompareFilter] = None
    conversionGoal: Optional[Union[ActionConversionGoal, CustomEventConversionGoal]] = None
    dateRange: Optional[DateRange] = None
    doPathCleaning: Optional[bool] = None
    filterTestAccounts: Optional[bool] = None
    includeRevenue: Optional[bool] = None
    kind: Literal["WebGoalsQuery"] = "WebGoalsQuery"
    limit: Optional[int] = None
    modifiers: Optional[HogQLQueryModifiers] = Field(
        default=None, description="Modifiers used when performing the query"
    )
    orderBy: Optional[list[Union[WebAnalyticsOrderByFields, WebAnalyticsOrderByDirection]]] = None
    properties: list[Union[EventPropertyFilter, PersonPropertyFilter, SessionPropertyFilter]]
    response: Optional[WebGoalsQueryResponse] = None
    sampling: Optional[Sampling] = None
    useSessionsTable: Optional[bool] = None


class WebOverviewQuery(BaseModel):
    model_config = ConfigDict(
        extra="forbid",
    )
    compareFilter: Optional[CompareFilter] = None
    conversionGoal: Optional[Union[ActionConversionGoal, CustomEventConversionGoal]] = None
    dateRange: Optional[DateRange] = None
    doPathCleaning: Optional[bool] = None
    filterTestAccounts: Optional[bool] = None
    includeRevenue: Optional[bool] = None
    kind: Literal["WebOverviewQuery"] = "WebOverviewQuery"
    modifiers: Optional[HogQLQueryModifiers] = Field(
        default=None, description="Modifiers used when performing the query"
    )
    orderBy: Optional[list[Union[WebAnalyticsOrderByFields, WebAnalyticsOrderByDirection]]] = None
    properties: list[Union[EventPropertyFilter, PersonPropertyFilter, SessionPropertyFilter]]
    response: Optional[WebOverviewQueryResponse] = None
    sampling: Optional[Sampling] = None
    useSessionsTable: Optional[bool] = None


class WebStatsTableQuery(BaseModel):
    model_config = ConfigDict(
        extra="forbid",
    )
    breakdownBy: WebStatsBreakdown
    compareFilter: Optional[CompareFilter] = None
    conversionGoal: Optional[Union[ActionConversionGoal, CustomEventConversionGoal]] = None
    dateRange: Optional[DateRange] = None
    doPathCleaning: Optional[bool] = None
    filterTestAccounts: Optional[bool] = None
    includeBounceRate: Optional[bool] = None
    includeRevenue: Optional[bool] = None
    includeScrollDepth: Optional[bool] = None
    kind: Literal["WebStatsTableQuery"] = "WebStatsTableQuery"
    limit: Optional[int] = None
    modifiers: Optional[HogQLQueryModifiers] = Field(
        default=None, description="Modifiers used when performing the query"
    )
    orderBy: Optional[list[Union[WebAnalyticsOrderByFields, WebAnalyticsOrderByDirection]]] = None
    properties: list[Union[EventPropertyFilter, PersonPropertyFilter, SessionPropertyFilter]]
    response: Optional[WebStatsTableQueryResponse] = None
    sampling: Optional[Sampling] = None
    useSessionsTable: Optional[bool] = None


class WebVitalsItem(BaseModel):
    model_config = ConfigDict(
        extra="forbid",
    )
    action: WebVitalsItemAction
    data: list[float]
    days: list[str]


class WebVitalsPathBreakdownQueryResponse(BaseModel):
    model_config = ConfigDict(
        extra="forbid",
    )
    error: Optional[str] = Field(
        default=None,
        description="Query error. Returned only if 'explain' or `modifiers.debug` is true. Throws an error otherwise.",
    )
    hogql: Optional[str] = Field(default=None, description="Generated HogQL query.")
    modifiers: Optional[HogQLQueryModifiers] = Field(
        default=None, description="Modifiers used when performing the query"
    )
    query_status: Optional[QueryStatus] = Field(
        default=None, description="Query status indicates whether next to the provided data, a query is still running."
    )
    results: list[WebVitalsPathBreakdownResult] = Field(..., max_length=1, min_length=1)
    timings: Optional[list[QueryTiming]] = Field(
        default=None, description="Measured timings for different parts of the query generation process"
    )


class WebVitalsQueryResponse(BaseModel):
    model_config = ConfigDict(
        extra="forbid",
    )
    error: Optional[str] = Field(
        default=None,
        description="Query error. Returned only if 'explain' or `modifiers.debug` is true. Throws an error otherwise.",
    )
    hogql: Optional[str] = Field(default=None, description="Generated HogQL query.")
    modifiers: Optional[HogQLQueryModifiers] = Field(
        default=None, description="Modifiers used when performing the query"
    )
    query_status: Optional[QueryStatus] = Field(
        default=None, description="Query status indicates whether next to the provided data, a query is still running."
    )
    results: list[WebVitalsItem]
    timings: Optional[list[QueryTiming]] = Field(
        default=None, description="Measured timings for different parts of the query generation process"
    )


class ActionsNode(BaseModel):
    model_config = ConfigDict(
        extra="forbid",
    )
    custom_name: Optional[str] = None
    fixedProperties: Optional[
        list[
            Union[
                EventPropertyFilter,
                PersonPropertyFilter,
                ElementPropertyFilter,
                SessionPropertyFilter,
                CohortPropertyFilter,
                RecordingPropertyFilter,
                LogEntryPropertyFilter,
                GroupPropertyFilter,
                FeaturePropertyFilter,
                HogQLPropertyFilter,
                EmptyPropertyFilter,
                DataWarehousePropertyFilter,
                DataWarehousePersonPropertyFilter,
            ]
        ]
    ] = Field(
        default=None,
        description="Fixed properties in the query, can't be edited in the interface (e.g. scoping down by person)",
    )
    id: int
    kind: Literal["ActionsNode"] = "ActionsNode"
    math: Optional[
        Union[
            BaseMathType,
            FunnelMathType,
            PropertyMathType,
            CountPerActorMathType,
            ExperimentMetricMathType,
            Literal["unique_group"],
            Literal["hogql"],
        ]
    ] = None
    math_group_type_index: Optional[MathGroupTypeIndex] = None
    math_hogql: Optional[str] = None
    math_property: Optional[str] = None
    math_property_revenue_currency: Optional[RevenueCurrencyPropertyConfig] = None
    math_property_type: Optional[str] = None
    name: Optional[str] = None
    properties: Optional[
        list[
            Union[
                EventPropertyFilter,
                PersonPropertyFilter,
                ElementPropertyFilter,
                SessionPropertyFilter,
                CohortPropertyFilter,
                RecordingPropertyFilter,
                LogEntryPropertyFilter,
                GroupPropertyFilter,
                FeaturePropertyFilter,
                HogQLPropertyFilter,
                EmptyPropertyFilter,
                DataWarehousePropertyFilter,
                DataWarehousePersonPropertyFilter,
            ]
        ]
    ] = Field(default=None, description="Properties configurable in the interface")
    response: Optional[dict[str, Any]] = None


class ActorsPropertyTaxonomyQuery(BaseModel):
    model_config = ConfigDict(
        extra="forbid",
    )
    group_type_index: Optional[int] = None
    kind: Literal["ActorsPropertyTaxonomyQuery"] = "ActorsPropertyTaxonomyQuery"
    maxPropertyValues: Optional[int] = None
    modifiers: Optional[HogQLQueryModifiers] = Field(
        default=None, description="Modifiers used when performing the query"
    )
    property: str
    response: Optional[ActorsPropertyTaxonomyQueryResponse] = None


class AnyResponseType(
    RootModel[
        Union[
            dict[str, Any],
            HogQueryResponse,
            HogQLQueryResponse,
            HogQLMetadataResponse,
            HogQLAutocompleteResponse,
            Any,
            EventsQueryResponse,
            ErrorTrackingQueryResponse,
        ]
    ]
):
    root: Union[
        dict[str, Any],
        HogQueryResponse,
        HogQLQueryResponse,
        HogQLMetadataResponse,
        HogQLAutocompleteResponse,
        Any,
        EventsQueryResponse,
        ErrorTrackingQueryResponse,
    ]


class CachedErrorTrackingQueryResponse(BaseModel):
    model_config = ConfigDict(
        extra="forbid",
    )
    cache_key: str
    cache_target_age: Optional[AwareDatetime] = None
    calculation_trigger: Optional[str] = Field(
        default=None, description="What triggered the calculation of the query, leave empty if user/immediate"
    )
    columns: Optional[list[str]] = None
    error: Optional[str] = Field(
        default=None,
        description="Query error. Returned only if 'explain' or `modifiers.debug` is true. Throws an error otherwise.",
    )
    hasMore: Optional[bool] = None
    hogql: Optional[str] = Field(default=None, description="Generated HogQL query.")
    is_cached: bool
    last_refresh: AwareDatetime
    limit: Optional[int] = None
    modifiers: Optional[HogQLQueryModifiers] = Field(
        default=None, description="Modifiers used when performing the query"
    )
    next_allowed_client_refresh: AwareDatetime
    offset: Optional[int] = None
    query_status: Optional[QueryStatus] = Field(
        default=None, description="Query status indicates whether next to the provided data, a query is still running."
    )
    results: list[ErrorTrackingIssue]
    timezone: str
    timings: Optional[list[QueryTiming]] = Field(
        default=None, description="Measured timings for different parts of the query generation process"
    )


class CachedExperimentQueryResponse(BaseModel):
    model_config = ConfigDict(
        extra="forbid",
    )
    cache_key: str
    cache_target_age: Optional[AwareDatetime] = None
    calculation_trigger: Optional[str] = Field(
        default=None, description="What triggered the calculation of the query, leave empty if user/immediate"
    )
    credible_intervals: dict[str, list[float]]
    insight: list[dict[str, Any]]
    is_cached: bool
    kind: Literal["ExperimentQuery"] = "ExperimentQuery"
    last_refresh: AwareDatetime
    metric: ExperimentMetric
    next_allowed_client_refresh: AwareDatetime
    p_value: float
    probability: dict[str, float]
    query_status: Optional[QueryStatus] = Field(
        default=None, description="Query status indicates whether next to the provided data, a query is still running."
    )
    significance_code: ExperimentSignificanceCode
    significant: bool
    stats_version: Optional[int] = None
    timezone: str
    variants: Union[list[ExperimentVariantTrendsBaseStats], list[ExperimentVariantFunnelsBaseStats]]


class CachedHogQLQueryResponse(BaseModel):
    model_config = ConfigDict(
        extra="forbid",
    )
    cache_key: str
    cache_target_age: Optional[AwareDatetime] = None
    calculation_trigger: Optional[str] = Field(
        default=None, description="What triggered the calculation of the query, leave empty if user/immediate"
    )
    clickhouse: Optional[str] = Field(default=None, description="Executed ClickHouse query")
    columns: Optional[list] = Field(default=None, description="Returned columns")
    error: Optional[str] = Field(
        default=None,
        description="Query error. Returned only if 'explain' or `modifiers.debug` is true. Throws an error otherwise.",
    )
    explain: Optional[list[str]] = Field(default=None, description="Query explanation output")
    hasMore: Optional[bool] = None
    hogql: Optional[str] = Field(default=None, description="Generated HogQL query.")
    is_cached: bool
    last_refresh: AwareDatetime
    limit: Optional[int] = None
    metadata: Optional[HogQLMetadataResponse] = Field(default=None, description="Query metadata output")
    modifiers: Optional[HogQLQueryModifiers] = Field(
        default=None, description="Modifiers used when performing the query"
    )
    next_allowed_client_refresh: AwareDatetime
    offset: Optional[int] = None
    query: Optional[str] = Field(default=None, description="Input query string")
    query_status: Optional[QueryStatus] = Field(
        default=None, description="Query status indicates whether next to the provided data, a query is still running."
    )
    results: list
    timezone: str
    timings: Optional[list[QueryTiming]] = Field(
        default=None, description="Measured timings for different parts of the query generation process"
    )
    types: Optional[list] = Field(default=None, description="Types of returned columns")


class CachedInsightActorsQueryOptionsResponse(BaseModel):
    model_config = ConfigDict(
        extra="forbid",
    )
    breakdown: Optional[list[BreakdownItem]] = None
    breakdowns: Optional[list[MultipleBreakdownOptions]] = None
    cache_key: str
    cache_target_age: Optional[AwareDatetime] = None
    calculation_trigger: Optional[str] = Field(
        default=None, description="What triggered the calculation of the query, leave empty if user/immediate"
    )
    compare: Optional[list[CompareItem]] = None
    day: Optional[list[DayItem]] = None
    interval: Optional[list[IntervalItem]] = None
    is_cached: bool
    last_refresh: AwareDatetime
    next_allowed_client_refresh: AwareDatetime
    query_status: Optional[QueryStatus] = Field(
        default=None, description="Query status indicates whether next to the provided data, a query is still running."
    )
    series: Optional[list[Series]] = None
    status: Optional[list[StatusItem]] = None
    timezone: str


class CachedRetentionQueryResponse(BaseModel):
    model_config = ConfigDict(
        extra="forbid",
    )
    cache_key: str
    cache_target_age: Optional[AwareDatetime] = None
    calculation_trigger: Optional[str] = Field(
        default=None, description="What triggered the calculation of the query, leave empty if user/immediate"
    )
    error: Optional[str] = Field(
        default=None,
        description="Query error. Returned only if 'explain' or `modifiers.debug` is true. Throws an error otherwise.",
    )
    hogql: Optional[str] = Field(default=None, description="Generated HogQL query.")
    is_cached: bool
    last_refresh: AwareDatetime
    modifiers: Optional[HogQLQueryModifiers] = Field(
        default=None, description="Modifiers used when performing the query"
    )
    next_allowed_client_refresh: AwareDatetime
    query_status: Optional[QueryStatus] = Field(
        default=None, description="Query status indicates whether next to the provided data, a query is still running."
    )
    results: list[RetentionResult]
    timezone: str
    timings: Optional[list[QueryTiming]] = Field(
        default=None, description="Measured timings for different parts of the query generation process"
    )


class CachedWebVitalsQueryResponse(BaseModel):
    model_config = ConfigDict(
        extra="forbid",
    )
    cache_key: str
    cache_target_age: Optional[AwareDatetime] = None
    calculation_trigger: Optional[str] = Field(
        default=None, description="What triggered the calculation of the query, leave empty if user/immediate"
    )
    error: Optional[str] = Field(
        default=None,
        description="Query error. Returned only if 'explain' or `modifiers.debug` is true. Throws an error otherwise.",
    )
    hogql: Optional[str] = Field(default=None, description="Generated HogQL query.")
    is_cached: bool
    last_refresh: AwareDatetime
    modifiers: Optional[HogQLQueryModifiers] = Field(
        default=None, description="Modifiers used when performing the query"
    )
    next_allowed_client_refresh: AwareDatetime
    query_status: Optional[QueryStatus] = Field(
        default=None, description="Query status indicates whether next to the provided data, a query is still running."
    )
    results: list[WebVitalsItem]
    timezone: str
    timings: Optional[list[QueryTiming]] = Field(
        default=None, description="Measured timings for different parts of the query generation process"
    )


class Response3(BaseModel):
    model_config = ConfigDict(
        extra="forbid",
    )
    clickhouse: Optional[str] = Field(default=None, description="Executed ClickHouse query")
    columns: Optional[list] = Field(default=None, description="Returned columns")
    error: Optional[str] = Field(
        default=None,
        description="Query error. Returned only if 'explain' or `modifiers.debug` is true. Throws an error otherwise.",
    )
    explain: Optional[list[str]] = Field(default=None, description="Query explanation output")
    hasMore: Optional[bool] = None
    hogql: Optional[str] = Field(default=None, description="Generated HogQL query.")
    limit: Optional[int] = None
    metadata: Optional[HogQLMetadataResponse] = Field(default=None, description="Query metadata output")
    modifiers: Optional[HogQLQueryModifiers] = Field(
        default=None, description="Modifiers used when performing the query"
    )
    offset: Optional[int] = None
    query: Optional[str] = Field(default=None, description="Input query string")
    query_status: Optional[QueryStatus] = Field(
        default=None, description="Query status indicates whether next to the provided data, a query is still running."
    )
    results: list
    timings: Optional[list[QueryTiming]] = Field(
        default=None, description="Measured timings for different parts of the query generation process"
    )
    types: Optional[list] = Field(default=None, description="Types of returned columns")


class Response12(BaseModel):
    model_config = ConfigDict(
        extra="forbid",
    )
    columns: Optional[list[str]] = None
    error: Optional[str] = Field(
        default=None,
        description="Query error. Returned only if 'explain' or `modifiers.debug` is true. Throws an error otherwise.",
    )
    hasMore: Optional[bool] = None
    hogql: Optional[str] = Field(default=None, description="Generated HogQL query.")
    limit: Optional[int] = None
    modifiers: Optional[HogQLQueryModifiers] = Field(
        default=None, description="Modifiers used when performing the query"
    )
    offset: Optional[int] = None
    query_status: Optional[QueryStatus] = Field(
        default=None, description="Query status indicates whether next to the provided data, a query is still running."
    )
    results: list[ErrorTrackingIssue]
    timings: Optional[list[QueryTiming]] = Field(
        default=None, description="Measured timings for different parts of the query generation process"
    )


class EventTaxonomyQuery(BaseModel):
    model_config = ConfigDict(
        extra="forbid",
    )
    actionId: Optional[int] = None
    event: Optional[str] = None
    kind: Literal["EventTaxonomyQuery"] = "EventTaxonomyQuery"
    maxPropertyValues: Optional[int] = None
    modifiers: Optional[HogQLQueryModifiers] = Field(
        default=None, description="Modifiers used when performing the query"
    )
    properties: Optional[list[str]] = None
    response: Optional[EventTaxonomyQueryResponse] = None


class ExperimentQuery(BaseModel):
    model_config = ConfigDict(
        extra="forbid",
    )
    experiment_id: Optional[int] = None
    kind: Literal["ExperimentQuery"] = "ExperimentQuery"
    metric: ExperimentMetric
    modifiers: Optional[HogQLQueryModifiers] = Field(
        default=None, description="Modifiers used when performing the query"
    )
    name: Optional[str] = None
    response: Optional[ExperimentQueryResponse] = None


class FunnelsFilter(BaseModel):
    model_config = ConfigDict(
        extra="forbid",
    )
    binCount: Optional[int] = None
    breakdownAttributionType: Optional[BreakdownAttributionType] = BreakdownAttributionType.FIRST_TOUCH
    breakdownAttributionValue: Optional[int] = None
    exclusions: Optional[list[Union[FunnelExclusionEventsNode, FunnelExclusionActionsNode]]] = []
    funnelAggregateByHogQL: Optional[str] = None
    funnelFromStep: Optional[int] = None
    funnelOrderType: Optional[StepOrderValue] = StepOrderValue.ORDERED
    funnelStepReference: Optional[FunnelStepReference] = FunnelStepReference.TOTAL
    funnelToStep: Optional[int] = None
    funnelVizType: Optional[FunnelVizType] = FunnelVizType.STEPS
    funnelWindowInterval: Optional[int] = 14
    funnelWindowIntervalUnit: Optional[FunnelConversionWindowTimeUnit] = FunnelConversionWindowTimeUnit.DAY
    hiddenLegendBreakdowns: Optional[list[str]] = None
    layout: Optional[FunnelLayout] = FunnelLayout.VERTICAL
    resultCustomizations: Optional[dict[str, ResultCustomizationByValue]] = Field(
        default=None, description="Customizations for the appearance of result datasets."
    )
    useUdf: Optional[bool] = None


class GroupsQuery(BaseModel):
    model_config = ConfigDict(
        extra="forbid",
    )
    group_type_index: int
    kind: Literal["GroupsQuery"] = "GroupsQuery"
    limit: Optional[int] = None
    modifiers: Optional[HogQLQueryModifiers] = Field(
        default=None, description="Modifiers used when performing the query"
    )
    offset: Optional[int] = None
    orderBy: Optional[list[str]] = None
    properties: Optional[list[Union[GroupPropertyFilter, HogQLPropertyFilter]]] = None
    response: Optional[GroupsQueryResponse] = None
    search: Optional[str] = None
    select: Optional[list[str]] = None


class HogQLASTQuery(BaseModel):
    model_config = ConfigDict(
        extra="forbid",
    )
    explain: Optional[bool] = None
    filters: Optional[HogQLFilters] = None
    kind: Literal["HogQLASTQuery"] = "HogQLASTQuery"
    modifiers: Optional[HogQLQueryModifiers] = Field(
        default=None, description="Modifiers used when performing the query"
    )
    name: Optional[str] = Field(default=None, description="Client provided name of the query")
    query: dict[str, Any]
    response: Optional[HogQLQueryResponse] = None
    values: Optional[dict[str, Any]] = Field(
        default=None, description="Constant values that can be referenced with the {placeholder} syntax in the query"
    )
    variables: Optional[dict[str, HogQLVariable]] = Field(
        default=None, description="Variables to be substituted into the query"
    )


class HogQLQuery(BaseModel):
    model_config = ConfigDict(
        extra="forbid",
    )
    explain: Optional[bool] = None
    filters: Optional[HogQLFilters] = None
    kind: Literal["HogQLQuery"] = "HogQLQuery"
    modifiers: Optional[HogQLQueryModifiers] = Field(
        default=None, description="Modifiers used when performing the query"
    )
    name: Optional[str] = Field(default=None, description="Client provided name of the query")
    query: str
    response: Optional[HogQLQueryResponse] = None
    values: Optional[dict[str, Any]] = Field(
        default=None, description="Constant values that can be referenced with the {placeholder} syntax in the query"
    )
    variables: Optional[dict[str, HogQLVariable]] = Field(
        default=None, description="Variables to be substituted into the query"
    )


class InsightActorsQueryOptionsResponse(BaseModel):
    model_config = ConfigDict(
        extra="forbid",
    )
    breakdown: Optional[list[BreakdownItem]] = None
    breakdowns: Optional[list[MultipleBreakdownOptions]] = None
    compare: Optional[list[CompareItem]] = None
    day: Optional[list[DayItem]] = None
    interval: Optional[list[IntervalItem]] = None
    series: Optional[list[Series]] = None
    status: Optional[list[StatusItem]] = None


class InsightFilter(
    RootModel[Union[TrendsFilter, FunnelsFilter, RetentionFilter, PathsFilter, StickinessFilter, LifecycleFilter]]
):
    root: Union[TrendsFilter, FunnelsFilter, RetentionFilter, PathsFilter, StickinessFilter, LifecycleFilter]


class PropertyGroupFilter(BaseModel):
    model_config = ConfigDict(
        extra="forbid",
    )
    type: FilterLogicalOperator
    values: list[PropertyGroupFilterValue]


class QueryResponseAlternative41(BaseModel):
    model_config = ConfigDict(
        extra="forbid",
    )
    error: Optional[str] = Field(
        default=None,
        description="Query error. Returned only if 'explain' or `modifiers.debug` is true. Throws an error otherwise.",
    )
    hogql: Optional[str] = Field(default=None, description="Generated HogQL query.")
    modifiers: Optional[HogQLQueryModifiers] = Field(
        default=None, description="Modifiers used when performing the query"
    )
    query_status: Optional[QueryStatus] = Field(
        default=None, description="Query status indicates whether next to the provided data, a query is still running."
    )
    results: list[RetentionResult]
    timings: Optional[list[QueryTiming]] = Field(
        default=None, description="Measured timings for different parts of the query generation process"
    )


class RecordingsQuery(BaseModel):
    model_config = ConfigDict(
        extra="forbid",
    )
    actions: Optional[list[dict[str, Any]]] = None
    console_log_filters: Optional[list[LogEntryPropertyFilter]] = None
    date_from: Optional[str] = "-3d"
    date_to: Optional[str] = None
    events: Optional[list[dict[str, Any]]] = None
    filter_test_accounts: Optional[bool] = None
    having_predicates: Optional[
        list[
            Union[
                EventPropertyFilter,
                PersonPropertyFilter,
                ElementPropertyFilter,
                SessionPropertyFilter,
                CohortPropertyFilter,
                RecordingPropertyFilter,
                LogEntryPropertyFilter,
                GroupPropertyFilter,
                FeaturePropertyFilter,
                HogQLPropertyFilter,
                EmptyPropertyFilter,
                DataWarehousePropertyFilter,
                DataWarehousePersonPropertyFilter,
            ]
        ]
    ] = None
    kind: Literal["RecordingsQuery"] = "RecordingsQuery"
    limit: Optional[int] = None
    modifiers: Optional[HogQLQueryModifiers] = Field(
        default=None, description="Modifiers used when performing the query"
    )
    offset: Optional[int] = None
    operand: Optional[FilterLogicalOperator] = FilterLogicalOperator.AND_
    order: Optional[RecordingOrder] = RecordingOrder.START_TIME
    person_uuid: Optional[str] = None
    properties: Optional[
        list[
            Union[
                EventPropertyFilter,
                PersonPropertyFilter,
                ElementPropertyFilter,
                SessionPropertyFilter,
                CohortPropertyFilter,
                RecordingPropertyFilter,
                LogEntryPropertyFilter,
                GroupPropertyFilter,
                FeaturePropertyFilter,
                HogQLPropertyFilter,
                EmptyPropertyFilter,
                DataWarehousePropertyFilter,
                DataWarehousePersonPropertyFilter,
            ]
        ]
    ] = None
    response: Optional[RecordingsQueryResponse] = None
    session_ids: Optional[list[str]] = None
    user_modified_filters: Optional[dict[str, Any]] = None


class RetentionQueryResponse(BaseModel):
    model_config = ConfigDict(
        extra="forbid",
    )
    error: Optional[str] = Field(
        default=None,
        description="Query error. Returned only if 'explain' or `modifiers.debug` is true. Throws an error otherwise.",
    )
    hogql: Optional[str] = Field(default=None, description="Generated HogQL query.")
    modifiers: Optional[HogQLQueryModifiers] = Field(
        default=None, description="Modifiers used when performing the query"
    )
    query_status: Optional[QueryStatus] = Field(
        default=None, description="Query status indicates whether next to the provided data, a query is still running."
    )
    results: list[RetentionResult]
    timings: Optional[list[QueryTiming]] = Field(
        default=None, description="Measured timings for different parts of the query generation process"
    )


class RootAssistantMessage(
    RootModel[Union[VisualizationMessage, ReasoningMessage, AssistantMessage, HumanMessage, FailureMessage]]
):
    root: Union[VisualizationMessage, ReasoningMessage, AssistantMessage, HumanMessage, FailureMessage]


class StickinessQuery(BaseModel):
    model_config = ConfigDict(
        extra="forbid",
    )
    compareFilter: Optional[CompareFilter] = Field(default=None, description="Compare to date range")
    dataColorTheme: Optional[float] = Field(default=None, description="Colors used in the insight's visualization")
    dateRange: Optional[DateRange] = Field(default=None, description="Date range for the query")
    filterTestAccounts: Optional[bool] = Field(
        default=False, description="Exclude internal and test users by applying the respective filters"
    )
    interval: Optional[IntervalType] = Field(
        default=IntervalType.DAY,
        description="Granularity of the response. Can be one of `hour`, `day`, `week` or `month`",
    )
    intervalCount: Optional[int] = Field(
        default=None, description="How many intervals comprise a period. Only used for cohorts, otherwise default 1."
    )
    kind: Literal["StickinessQuery"] = "StickinessQuery"
    modifiers: Optional[HogQLQueryModifiers] = Field(
        default=None, description="Modifiers used when performing the query"
    )
    properties: Optional[
        Union[
            list[
                Union[
                    EventPropertyFilter,
                    PersonPropertyFilter,
                    ElementPropertyFilter,
                    SessionPropertyFilter,
                    CohortPropertyFilter,
                    RecordingPropertyFilter,
                    LogEntryPropertyFilter,
                    GroupPropertyFilter,
                    FeaturePropertyFilter,
                    HogQLPropertyFilter,
                    EmptyPropertyFilter,
                    DataWarehousePropertyFilter,
                    DataWarehousePersonPropertyFilter,
                ]
            ],
            PropertyGroupFilter,
        ]
    ] = Field(default=[], description="Property filters for all series")
    response: Optional[StickinessQueryResponse] = None
    samplingFactor: Optional[float] = Field(default=None, description="Sampling rate")
    series: list[Union[EventsNode, ActionsNode, DataWarehouseNode]] = Field(
        ..., description="Events and actions to include"
    )
    stickinessFilter: Optional[StickinessFilter] = Field(
        default=None, description="Properties specific to the stickiness insight"
    )


class TeamTaxonomyQuery(BaseModel):
    model_config = ConfigDict(
        extra="forbid",
    )
    kind: Literal["TeamTaxonomyQuery"] = "TeamTaxonomyQuery"
    modifiers: Optional[HogQLQueryModifiers] = Field(
        default=None, description="Modifiers used when performing the query"
    )
    response: Optional[TeamTaxonomyQueryResponse] = None


class TrendsQuery(BaseModel):
    model_config = ConfigDict(
        extra="forbid",
    )
    aggregation_group_type_index: Optional[int] = Field(default=None, description="Groups aggregation")
    breakdownFilter: Optional[BreakdownFilter] = Field(default=None, description="Breakdown of the events and actions")
    compareFilter: Optional[CompareFilter] = Field(default=None, description="Compare to date range")
    conversionGoal: Optional[Union[ActionConversionGoal, CustomEventConversionGoal]] = Field(
        default=None, description="Whether we should be comparing against a specific conversion goal"
    )
    dataColorTheme: Optional[float] = Field(default=None, description="Colors used in the insight's visualization")
    dateRange: Optional[DateRange] = Field(default=None, description="Date range for the query")
    filterTestAccounts: Optional[bool] = Field(
        default=False, description="Exclude internal and test users by applying the respective filters"
    )
    interval: Optional[IntervalType] = Field(
        default=IntervalType.DAY,
        description="Granularity of the response. Can be one of `hour`, `day`, `week` or `month`",
    )
    kind: Literal["TrendsQuery"] = "TrendsQuery"
    modifiers: Optional[HogQLQueryModifiers] = Field(
        default=None, description="Modifiers used when performing the query"
    )
    properties: Optional[
        Union[
            list[
                Union[
                    EventPropertyFilter,
                    PersonPropertyFilter,
                    ElementPropertyFilter,
                    SessionPropertyFilter,
                    CohortPropertyFilter,
                    RecordingPropertyFilter,
                    LogEntryPropertyFilter,
                    GroupPropertyFilter,
                    FeaturePropertyFilter,
                    HogQLPropertyFilter,
                    EmptyPropertyFilter,
                    DataWarehousePropertyFilter,
                    DataWarehousePersonPropertyFilter,
                ]
            ],
            PropertyGroupFilter,
        ]
    ] = Field(default=[], description="Property filters for all series")
    response: Optional[TrendsQueryResponse] = None
    samplingFactor: Optional[float] = Field(default=None, description="Sampling rate")
    series: list[Union[EventsNode, ActionsNode, DataWarehouseNode]] = Field(
        ..., description="Events and actions to include"
    )
    trendsFilter: Optional[TrendsFilter] = Field(default=None, description="Properties specific to the trends insight")


class VectorSearchQuery(BaseModel):
    model_config = ConfigDict(
        extra="forbid",
    )
    embedding: list[float]
    kind: Literal["VectorSearchQuery"] = "VectorSearchQuery"
    modifiers: Optional[HogQLQueryModifiers] = Field(
        default=None, description="Modifiers used when performing the query"
    )
    response: Optional[VectorSearchQueryResponse] = None


class WebVitalsPathBreakdownQuery(BaseModel):
    model_config = ConfigDict(
        extra="forbid",
    )
    compareFilter: Optional[CompareFilter] = None
    conversionGoal: Optional[Union[ActionConversionGoal, CustomEventConversionGoal]] = None
    dateRange: Optional[DateRange] = None
    doPathCleaning: Optional[bool] = None
    filterTestAccounts: Optional[bool] = None
    includeRevenue: Optional[bool] = None
    kind: Literal["WebVitalsPathBreakdownQuery"] = "WebVitalsPathBreakdownQuery"
    metric: WebVitalsMetric
    modifiers: Optional[HogQLQueryModifiers] = Field(
        default=None, description="Modifiers used when performing the query"
    )
    orderBy: Optional[list[Union[WebAnalyticsOrderByFields, WebAnalyticsOrderByDirection]]] = None
    percentile: WebVitalsPercentile
    properties: list[Union[EventPropertyFilter, PersonPropertyFilter, SessionPropertyFilter]]
    response: Optional[WebVitalsPathBreakdownQueryResponse] = None
    sampling: Optional[Sampling] = None
    thresholds: list[float] = Field(..., max_length=2, min_length=2)
    useSessionsTable: Optional[bool] = None


class CachedExperimentTrendsQueryResponse(BaseModel):
    model_config = ConfigDict(
        extra="forbid",
    )
    cache_key: str
    cache_target_age: Optional[AwareDatetime] = None
    calculation_trigger: Optional[str] = Field(
        default=None, description="What triggered the calculation of the query, leave empty if user/immediate"
    )
    count_query: Optional[TrendsQuery] = None
    credible_intervals: dict[str, list[float]]
    exposure_query: Optional[TrendsQuery] = None
    insight: list[dict[str, Any]]
    is_cached: bool
    kind: Literal["ExperimentTrendsQuery"] = "ExperimentTrendsQuery"
    last_refresh: AwareDatetime
    next_allowed_client_refresh: AwareDatetime
    p_value: float
    probability: dict[str, float]
    query_status: Optional[QueryStatus] = Field(
        default=None, description="Query status indicates whether next to the provided data, a query is still running."
    )
    significance_code: ExperimentSignificanceCode
    significant: bool
    stats_version: Optional[int] = None
    timezone: str
    variants: list[ExperimentVariantTrendsBaseStats]


class Response14(BaseModel):
    model_config = ConfigDict(
        extra="forbid",
    )
    count_query: Optional[TrendsQuery] = None
    credible_intervals: dict[str, list[float]]
    exposure_query: Optional[TrendsQuery] = None
    insight: list[dict[str, Any]]
    kind: Literal["ExperimentTrendsQuery"] = "ExperimentTrendsQuery"
    p_value: float
    probability: dict[str, float]
    significance_code: ExperimentSignificanceCode
    significant: bool
    stats_version: Optional[int] = None
    variants: list[ExperimentVariantTrendsBaseStats]


class DataVisualizationNode(BaseModel):
    model_config = ConfigDict(
        extra="forbid",
    )
    chartSettings: Optional[ChartSettings] = None
    display: Optional[ChartDisplayType] = None
    kind: Literal["DataVisualizationNode"] = "DataVisualizationNode"
    source: HogQLQuery
    tableSettings: Optional[TableSettings] = None


class DatabaseSchemaMaterializedViewTable(BaseModel):
    model_config = ConfigDict(
        extra="forbid",
    )
    fields: dict[str, DatabaseSchemaField]
    id: str
    last_run_at: Optional[str] = None
    name: str
    query: HogQLQuery
    status: Optional[str] = None
    type: Literal["materialized_view"] = "materialized_view"


class DatabaseSchemaViewTable(BaseModel):
    model_config = ConfigDict(
        extra="forbid",
    )
    fields: dict[str, DatabaseSchemaField]
    id: str
    name: str
    query: HogQLQuery
    type: Literal["view"] = "view"


class ErrorTrackingQuery(BaseModel):
    model_config = ConfigDict(
        extra="forbid",
    )
    assignee: Optional[ErrorTrackingIssueAssignee] = None
    customVolume: Optional[ErrorTrackingSparklineConfig] = None
    dateRange: DateRange
    filterGroup: Optional[PropertyGroupFilter] = None
    filterTestAccounts: Optional[bool] = None
    issueId: Optional[str] = None
    kind: Literal["ErrorTrackingQuery"] = "ErrorTrackingQuery"
    limit: Optional[int] = None
    modifiers: Optional[HogQLQueryModifiers] = Field(
        default=None, description="Modifiers used when performing the query"
    )
    offset: Optional[int] = None
    orderBy: Optional[OrderBy] = None
    orderDirection: Optional[OrderDirection] = None
    response: Optional[ErrorTrackingQueryResponse] = None
    searchQuery: Optional[str] = None
    status: Optional[Status1] = None


class ExperimentTrendsQueryResponse(BaseModel):
    model_config = ConfigDict(
        extra="forbid",
    )
    count_query: Optional[TrendsQuery] = None
    credible_intervals: dict[str, list[float]]
    exposure_query: Optional[TrendsQuery] = None
    insight: list[dict[str, Any]]
    kind: Literal["ExperimentTrendsQuery"] = "ExperimentTrendsQuery"
    p_value: float
    probability: dict[str, float]
    significance_code: ExperimentSignificanceCode
    significant: bool
    stats_version: Optional[int] = None
    variants: list[ExperimentVariantTrendsBaseStats]


class FunnelsQuery(BaseModel):
    model_config = ConfigDict(
        extra="forbid",
    )
    aggregation_group_type_index: Optional[int] = Field(default=None, description="Groups aggregation")
    breakdownFilter: Optional[BreakdownFilter] = Field(default=None, description="Breakdown of the events and actions")
    dataColorTheme: Optional[float] = Field(default=None, description="Colors used in the insight's visualization")
    dateRange: Optional[DateRange] = Field(default=None, description="Date range for the query")
    filterTestAccounts: Optional[bool] = Field(
        default=False, description="Exclude internal and test users by applying the respective filters"
    )
    funnelsFilter: Optional[FunnelsFilter] = Field(
        default=None, description="Properties specific to the funnels insight"
    )
    interval: Optional[IntervalType] = Field(
        default=None, description="Granularity of the response. Can be one of `hour`, `day`, `week` or `month`"
    )
    kind: Literal["FunnelsQuery"] = "FunnelsQuery"
    modifiers: Optional[HogQLQueryModifiers] = Field(
        default=None, description="Modifiers used when performing the query"
    )
    properties: Optional[
        Union[
            list[
                Union[
                    EventPropertyFilter,
                    PersonPropertyFilter,
                    ElementPropertyFilter,
                    SessionPropertyFilter,
                    CohortPropertyFilter,
                    RecordingPropertyFilter,
                    LogEntryPropertyFilter,
                    GroupPropertyFilter,
                    FeaturePropertyFilter,
                    HogQLPropertyFilter,
                    EmptyPropertyFilter,
                    DataWarehousePropertyFilter,
                    DataWarehousePersonPropertyFilter,
                ]
            ],
            PropertyGroupFilter,
        ]
    ] = Field(default=[], description="Property filters for all series")
    response: Optional[FunnelsQueryResponse] = None
    samplingFactor: Optional[float] = Field(default=None, description="Sampling rate")
    series: list[Union[EventsNode, ActionsNode, DataWarehouseNode]] = Field(
        ..., description="Events and actions to include"
    )


class InsightsQueryBaseFunnelsQueryResponse(BaseModel):
    model_config = ConfigDict(
        extra="forbid",
    )
    aggregation_group_type_index: Optional[int] = Field(default=None, description="Groups aggregation")
    dataColorTheme: Optional[float] = Field(default=None, description="Colors used in the insight's visualization")
    dateRange: Optional[DateRange] = Field(default=None, description="Date range for the query")
    filterTestAccounts: Optional[bool] = Field(
        default=False, description="Exclude internal and test users by applying the respective filters"
    )
    kind: NodeKind
    modifiers: Optional[HogQLQueryModifiers] = Field(
        default=None, description="Modifiers used when performing the query"
    )
    properties: Optional[
        Union[
            list[
                Union[
                    EventPropertyFilter,
                    PersonPropertyFilter,
                    ElementPropertyFilter,
                    SessionPropertyFilter,
                    CohortPropertyFilter,
                    RecordingPropertyFilter,
                    LogEntryPropertyFilter,
                    GroupPropertyFilter,
                    FeaturePropertyFilter,
                    HogQLPropertyFilter,
                    EmptyPropertyFilter,
                    DataWarehousePropertyFilter,
                    DataWarehousePersonPropertyFilter,
                ]
            ],
            PropertyGroupFilter,
        ]
    ] = Field(default=[], description="Property filters for all series")
    response: Optional[FunnelsQueryResponse] = None
    samplingFactor: Optional[float] = Field(default=None, description="Sampling rate")


class InsightsQueryBaseLifecycleQueryResponse(BaseModel):
    model_config = ConfigDict(
        extra="forbid",
    )
    aggregation_group_type_index: Optional[int] = Field(default=None, description="Groups aggregation")
    dataColorTheme: Optional[float] = Field(default=None, description="Colors used in the insight's visualization")
    dateRange: Optional[DateRange] = Field(default=None, description="Date range for the query")
    filterTestAccounts: Optional[bool] = Field(
        default=False, description="Exclude internal and test users by applying the respective filters"
    )
    kind: NodeKind
    modifiers: Optional[HogQLQueryModifiers] = Field(
        default=None, description="Modifiers used when performing the query"
    )
    properties: Optional[
        Union[
            list[
                Union[
                    EventPropertyFilter,
                    PersonPropertyFilter,
                    ElementPropertyFilter,
                    SessionPropertyFilter,
                    CohortPropertyFilter,
                    RecordingPropertyFilter,
                    LogEntryPropertyFilter,
                    GroupPropertyFilter,
                    FeaturePropertyFilter,
                    HogQLPropertyFilter,
                    EmptyPropertyFilter,
                    DataWarehousePropertyFilter,
                    DataWarehousePersonPropertyFilter,
                ]
            ],
            PropertyGroupFilter,
        ]
    ] = Field(default=[], description="Property filters for all series")
    response: Optional[LifecycleQueryResponse] = None
    samplingFactor: Optional[float] = Field(default=None, description="Sampling rate")


class InsightsQueryBasePathsQueryResponse(BaseModel):
    model_config = ConfigDict(
        extra="forbid",
    )
    aggregation_group_type_index: Optional[int] = Field(default=None, description="Groups aggregation")
    dataColorTheme: Optional[float] = Field(default=None, description="Colors used in the insight's visualization")
    dateRange: Optional[DateRange] = Field(default=None, description="Date range for the query")
    filterTestAccounts: Optional[bool] = Field(
        default=False, description="Exclude internal and test users by applying the respective filters"
    )
    kind: NodeKind
    modifiers: Optional[HogQLQueryModifiers] = Field(
        default=None, description="Modifiers used when performing the query"
    )
    properties: Optional[
        Union[
            list[
                Union[
                    EventPropertyFilter,
                    PersonPropertyFilter,
                    ElementPropertyFilter,
                    SessionPropertyFilter,
                    CohortPropertyFilter,
                    RecordingPropertyFilter,
                    LogEntryPropertyFilter,
                    GroupPropertyFilter,
                    FeaturePropertyFilter,
                    HogQLPropertyFilter,
                    EmptyPropertyFilter,
                    DataWarehousePropertyFilter,
                    DataWarehousePersonPropertyFilter,
                ]
            ],
            PropertyGroupFilter,
        ]
    ] = Field(default=[], description="Property filters for all series")
    response: Optional[PathsQueryResponse] = None
    samplingFactor: Optional[float] = Field(default=None, description="Sampling rate")


class InsightsQueryBaseRetentionQueryResponse(BaseModel):
    model_config = ConfigDict(
        extra="forbid",
    )
    aggregation_group_type_index: Optional[int] = Field(default=None, description="Groups aggregation")
    dataColorTheme: Optional[float] = Field(default=None, description="Colors used in the insight's visualization")
    dateRange: Optional[DateRange] = Field(default=None, description="Date range for the query")
    filterTestAccounts: Optional[bool] = Field(
        default=False, description="Exclude internal and test users by applying the respective filters"
    )
    kind: NodeKind
    modifiers: Optional[HogQLQueryModifiers] = Field(
        default=None, description="Modifiers used when performing the query"
    )
    properties: Optional[
        Union[
            list[
                Union[
                    EventPropertyFilter,
                    PersonPropertyFilter,
                    ElementPropertyFilter,
                    SessionPropertyFilter,
                    CohortPropertyFilter,
                    RecordingPropertyFilter,
                    LogEntryPropertyFilter,
                    GroupPropertyFilter,
                    FeaturePropertyFilter,
                    HogQLPropertyFilter,
                    EmptyPropertyFilter,
                    DataWarehousePropertyFilter,
                    DataWarehousePersonPropertyFilter,
                ]
            ],
            PropertyGroupFilter,
        ]
    ] = Field(default=[], description="Property filters for all series")
    response: Optional[RetentionQueryResponse] = None
    samplingFactor: Optional[float] = Field(default=None, description="Sampling rate")


class InsightsQueryBaseTrendsQueryResponse(BaseModel):
    model_config = ConfigDict(
        extra="forbid",
    )
    aggregation_group_type_index: Optional[int] = Field(default=None, description="Groups aggregation")
    dataColorTheme: Optional[float] = Field(default=None, description="Colors used in the insight's visualization")
    dateRange: Optional[DateRange] = Field(default=None, description="Date range for the query")
    filterTestAccounts: Optional[bool] = Field(
        default=False, description="Exclude internal and test users by applying the respective filters"
    )
    kind: NodeKind
    modifiers: Optional[HogQLQueryModifiers] = Field(
        default=None, description="Modifiers used when performing the query"
    )
    properties: Optional[
        Union[
            list[
                Union[
                    EventPropertyFilter,
                    PersonPropertyFilter,
                    ElementPropertyFilter,
                    SessionPropertyFilter,
                    CohortPropertyFilter,
                    RecordingPropertyFilter,
                    LogEntryPropertyFilter,
                    GroupPropertyFilter,
                    FeaturePropertyFilter,
                    HogQLPropertyFilter,
                    EmptyPropertyFilter,
                    DataWarehousePropertyFilter,
                    DataWarehousePersonPropertyFilter,
                ]
            ],
            PropertyGroupFilter,
        ]
    ] = Field(default=[], description="Property filters for all series")
    response: Optional[TrendsQueryResponse] = None
    samplingFactor: Optional[float] = Field(default=None, description="Sampling rate")


class LifecycleQuery(BaseModel):
    model_config = ConfigDict(
        extra="forbid",
    )
    aggregation_group_type_index: Optional[int] = Field(default=None, description="Groups aggregation")
    dataColorTheme: Optional[float] = Field(default=None, description="Colors used in the insight's visualization")
    dateRange: Optional[DateRange] = Field(default=None, description="Date range for the query")
    filterTestAccounts: Optional[bool] = Field(
        default=False, description="Exclude internal and test users by applying the respective filters"
    )
    interval: Optional[IntervalType] = Field(
        default=IntervalType.DAY,
        description="Granularity of the response. Can be one of `hour`, `day`, `week` or `month`",
    )
    kind: Literal["LifecycleQuery"] = "LifecycleQuery"
    lifecycleFilter: Optional[LifecycleFilter] = Field(
        default=None, description="Properties specific to the lifecycle insight"
    )
    modifiers: Optional[HogQLQueryModifiers] = Field(
        default=None, description="Modifiers used when performing the query"
    )
    properties: Optional[
        Union[
            list[
                Union[
                    EventPropertyFilter,
                    PersonPropertyFilter,
                    ElementPropertyFilter,
                    SessionPropertyFilter,
                    CohortPropertyFilter,
                    RecordingPropertyFilter,
                    LogEntryPropertyFilter,
                    GroupPropertyFilter,
                    FeaturePropertyFilter,
                    HogQLPropertyFilter,
                    EmptyPropertyFilter,
                    DataWarehousePropertyFilter,
                    DataWarehousePersonPropertyFilter,
                ]
            ],
            PropertyGroupFilter,
        ]
    ] = Field(default=[], description="Property filters for all series")
    response: Optional[LifecycleQueryResponse] = None
    samplingFactor: Optional[float] = Field(default=None, description="Sampling rate")
    series: list[Union[EventsNode, ActionsNode, DataWarehouseNode]] = Field(
        ..., description="Events and actions to include"
    )


class QueryResponseAlternative14(BaseModel):
    model_config = ConfigDict(
        extra="forbid",
    )
    credible_intervals: dict[str, list[float]]
    expected_loss: float
    funnels_query: Optional[FunnelsQuery] = None
    insight: list[list[dict[str, Any]]]
    kind: Literal["ExperimentFunnelsQuery"] = "ExperimentFunnelsQuery"
    probability: dict[str, float]
    significance_code: ExperimentSignificanceCode
    significant: bool
    stats_version: Optional[int] = None
    variants: list[ExperimentVariantFunnelsBaseStats]


class QueryResponseAlternative15(BaseModel):
    model_config = ConfigDict(
        extra="forbid",
    )
    count_query: Optional[TrendsQuery] = None
    credible_intervals: dict[str, list[float]]
    exposure_query: Optional[TrendsQuery] = None
    insight: list[dict[str, Any]]
    kind: Literal["ExperimentTrendsQuery"] = "ExperimentTrendsQuery"
    p_value: float
    probability: dict[str, float]
    significance_code: ExperimentSignificanceCode
    significant: bool
    stats_version: Optional[int] = None
    variants: list[ExperimentVariantTrendsBaseStats]


class QueryResponseAlternative36(BaseModel):
    model_config = ConfigDict(
        extra="forbid",
    )
    credible_intervals: dict[str, list[float]]
    expected_loss: float
    funnels_query: Optional[FunnelsQuery] = None
    insight: list[list[dict[str, Any]]]
    kind: Literal["ExperimentFunnelsQuery"] = "ExperimentFunnelsQuery"
    probability: dict[str, float]
    significance_code: ExperimentSignificanceCode
    significant: bool
    stats_version: Optional[int] = None
    variants: list[ExperimentVariantFunnelsBaseStats]


class QueryResponseAlternative37(BaseModel):
    model_config = ConfigDict(
        extra="forbid",
    )
    count_query: Optional[TrendsQuery] = None
    credible_intervals: dict[str, list[float]]
    exposure_query: Optional[TrendsQuery] = None
    insight: list[dict[str, Any]]
    kind: Literal["ExperimentTrendsQuery"] = "ExperimentTrendsQuery"
    p_value: float
    probability: dict[str, float]
    significance_code: ExperimentSignificanceCode
    significant: bool
    stats_version: Optional[int] = None
    variants: list[ExperimentVariantTrendsBaseStats]


class RetentionQuery(BaseModel):
    model_config = ConfigDict(
        extra="forbid",
    )
    aggregation_group_type_index: Optional[int] = Field(default=None, description="Groups aggregation")
    breakdownFilter: Optional[BreakdownFilter] = Field(default=None, description="Breakdown of the events and actions")
    dataColorTheme: Optional[float] = Field(default=None, description="Colors used in the insight's visualization")
    dateRange: Optional[DateRange] = Field(default=None, description="Date range for the query")
    filterTestAccounts: Optional[bool] = Field(
        default=False, description="Exclude internal and test users by applying the respective filters"
    )
    kind: Literal["RetentionQuery"] = "RetentionQuery"
    modifiers: Optional[HogQLQueryModifiers] = Field(
        default=None, description="Modifiers used when performing the query"
    )
    properties: Optional[
        Union[
            list[
                Union[
                    EventPropertyFilter,
                    PersonPropertyFilter,
                    ElementPropertyFilter,
                    SessionPropertyFilter,
                    CohortPropertyFilter,
                    RecordingPropertyFilter,
                    LogEntryPropertyFilter,
                    GroupPropertyFilter,
                    FeaturePropertyFilter,
                    HogQLPropertyFilter,
                    EmptyPropertyFilter,
                    DataWarehousePropertyFilter,
                    DataWarehousePersonPropertyFilter,
                ]
            ],
            PropertyGroupFilter,
        ]
    ] = Field(default=[], description="Property filters for all series")
    response: Optional[RetentionQueryResponse] = None
    retentionFilter: RetentionFilter = Field(..., description="Properties specific to the retention insight")
    samplingFactor: Optional[float] = Field(default=None, description="Sampling rate")


<<<<<<< HEAD
class RootAssistantMessage(
    RootModel[
        Union[
            VisualizationMessage,
            ReasoningMessage,
            AssistantMessage,
            HumanMessage,
            FailureMessage,
            RootAssistantMessage1,
        ]
    ]
):
    root: Union[
        VisualizationMessage, ReasoningMessage, AssistantMessage, HumanMessage, FailureMessage, RootAssistantMessage1
    ]


=======
>>>>>>> aede7ca5
class CachedExperimentFunnelsQueryResponse(BaseModel):
    model_config = ConfigDict(
        extra="forbid",
    )
    cache_key: str
    cache_target_age: Optional[AwareDatetime] = None
    calculation_trigger: Optional[str] = Field(
        default=None, description="What triggered the calculation of the query, leave empty if user/immediate"
    )
    credible_intervals: dict[str, list[float]]
    expected_loss: float
    funnels_query: Optional[FunnelsQuery] = None
    insight: list[list[dict[str, Any]]]
    is_cached: bool
    kind: Literal["ExperimentFunnelsQuery"] = "ExperimentFunnelsQuery"
    last_refresh: AwareDatetime
    next_allowed_client_refresh: AwareDatetime
    probability: dict[str, float]
    query_status: Optional[QueryStatus] = Field(
        default=None, description="Query status indicates whether next to the provided data, a query is still running."
    )
    significance_code: ExperimentSignificanceCode
    significant: bool
    stats_version: Optional[int] = None
    timezone: str
    variants: list[ExperimentVariantFunnelsBaseStats]


class Response13(BaseModel):
    model_config = ConfigDict(
        extra="forbid",
    )
    credible_intervals: dict[str, list[float]]
    expected_loss: float
    funnels_query: Optional[FunnelsQuery] = None
    insight: list[list[dict[str, Any]]]
    kind: Literal["ExperimentFunnelsQuery"] = "ExperimentFunnelsQuery"
    probability: dict[str, float]
    significance_code: ExperimentSignificanceCode
    significant: bool
    stats_version: Optional[int] = None
    variants: list[ExperimentVariantFunnelsBaseStats]


class ExperimentFunnelsQueryResponse(BaseModel):
    model_config = ConfigDict(
        extra="forbid",
    )
    credible_intervals: dict[str, list[float]]
    expected_loss: float
    funnels_query: Optional[FunnelsQuery] = None
    insight: list[list[dict[str, Any]]]
    kind: Literal["ExperimentFunnelsQuery"] = "ExperimentFunnelsQuery"
    probability: dict[str, float]
    significance_code: ExperimentSignificanceCode
    significant: bool
    stats_version: Optional[int] = None
    variants: list[ExperimentVariantFunnelsBaseStats]


class ExperimentTrendsQuery(BaseModel):
    model_config = ConfigDict(
        extra="forbid",
    )
    count_query: TrendsQuery
    experiment_id: Optional[int] = None
    exposure_query: Optional[TrendsQuery] = None
    kind: Literal["ExperimentTrendsQuery"] = "ExperimentTrendsQuery"
    modifiers: Optional[HogQLQueryModifiers] = Field(
        default=None, description="Modifiers used when performing the query"
    )
    name: Optional[str] = None
    response: Optional[ExperimentTrendsQueryResponse] = None


class FunnelPathsFilter(BaseModel):
    model_config = ConfigDict(
        extra="forbid",
    )
    funnelPathType: Optional[FunnelPathType] = None
    funnelSource: FunnelsQuery
    funnelStep: Optional[int] = None


class FunnelsActorsQuery(BaseModel):
    model_config = ConfigDict(
        extra="forbid",
    )
    funnelCustomSteps: Optional[list[int]] = Field(
        default=None,
        description=(
            "Custom step numbers to get persons for. This overrides `funnelStep`. Primarily for correlation use."
        ),
    )
    funnelStep: Optional[int] = Field(
        default=None,
        description=(
            "Index of the step for which we want to get the timestamp for, per person. Positive for converted persons,"
            " negative for dropped of persons."
        ),
    )
    funnelStepBreakdown: Optional[Union[int, str, float, list[Union[int, str, float]]]] = Field(
        default=None,
        description=(
            "The breakdown value for which to get persons for. This is an array for person and event properties, a"
            " string for groups and an integer for cohorts."
        ),
    )
    funnelTrendsDropOff: Optional[bool] = None
    funnelTrendsEntrancePeriodStart: Optional[str] = Field(
        default=None,
        description="Used together with `funnelTrendsDropOff` for funnels time conversion date for the persons modal.",
    )
    includeRecordings: Optional[bool] = None
    kind: Literal["FunnelsActorsQuery"] = "FunnelsActorsQuery"
    modifiers: Optional[HogQLQueryModifiers] = Field(
        default=None, description="Modifiers used when performing the query"
    )
    response: Optional[ActorsQueryResponse] = None
    source: FunnelsQuery


class PathsQuery(BaseModel):
    model_config = ConfigDict(
        extra="forbid",
    )
    aggregation_group_type_index: Optional[int] = Field(default=None, description="Groups aggregation")
    dataColorTheme: Optional[float] = Field(default=None, description="Colors used in the insight's visualization")
    dateRange: Optional[DateRange] = Field(default=None, description="Date range for the query")
    filterTestAccounts: Optional[bool] = Field(
        default=False, description="Exclude internal and test users by applying the respective filters"
    )
    funnelPathsFilter: Optional[FunnelPathsFilter] = Field(
        default=None, description="Used for displaying paths in relation to funnel steps."
    )
    kind: Literal["PathsQuery"] = "PathsQuery"
    modifiers: Optional[HogQLQueryModifiers] = Field(
        default=None, description="Modifiers used when performing the query"
    )
    pathsFilter: PathsFilter = Field(..., description="Properties specific to the paths insight")
    properties: Optional[
        Union[
            list[
                Union[
                    EventPropertyFilter,
                    PersonPropertyFilter,
                    ElementPropertyFilter,
                    SessionPropertyFilter,
                    CohortPropertyFilter,
                    RecordingPropertyFilter,
                    LogEntryPropertyFilter,
                    GroupPropertyFilter,
                    FeaturePropertyFilter,
                    HogQLPropertyFilter,
                    EmptyPropertyFilter,
                    DataWarehousePropertyFilter,
                    DataWarehousePersonPropertyFilter,
                ]
            ],
            PropertyGroupFilter,
        ]
    ] = Field(default=[], description="Property filters for all series")
    response: Optional[PathsQueryResponse] = None
    samplingFactor: Optional[float] = Field(default=None, description="Sampling rate")


class QueryResponseAlternative46(BaseModel):
    model_config = ConfigDict(
        extra="forbid",
    )
    tables: dict[
        str,
        Union[
            DatabaseSchemaPostHogTable,
            DatabaseSchemaDataWarehouseTable,
            DatabaseSchemaViewTable,
            DatabaseSchemaBatchExportTable,
            DatabaseSchemaMaterializedViewTable,
        ],
    ]


class QueryResponseAlternative(
    RootModel[
        Union[
            dict[str, Any],
            QueryResponseAlternative1,
            QueryResponseAlternative2,
            QueryResponseAlternative3,
            QueryResponseAlternative4,
            QueryResponseAlternative5,
            QueryResponseAlternative6,
            QueryResponseAlternative7,
            QueryResponseAlternative8,
            QueryResponseAlternative9,
            QueryResponseAlternative10,
            QueryResponseAlternative13,
            QueryResponseAlternative14,
            QueryResponseAlternative15,
            QueryResponseAlternative16,
            QueryResponseAlternative17,
            QueryResponseAlternative18,
            QueryResponseAlternative19,
            QueryResponseAlternative22,
            Any,
            QueryResponseAlternative23,
            QueryResponseAlternative24,
            QueryResponseAlternative25,
            QueryResponseAlternative26,
            QueryResponseAlternative27,
            QueryResponseAlternative28,
            QueryResponseAlternative31,
            QueryResponseAlternative32,
            QueryResponseAlternative35,
            QueryResponseAlternative36,
            QueryResponseAlternative37,
            QueryResponseAlternative38,
            QueryResponseAlternative39,
            QueryResponseAlternative40,
            QueryResponseAlternative41,
            QueryResponseAlternative42,
            QueryResponseAlternative43,
            QueryResponseAlternative45,
            QueryResponseAlternative46,
            QueryResponseAlternative47,
            QueryResponseAlternative48,
            QueryResponseAlternative49,
            QueryResponseAlternative50,
            QueryResponseAlternative51,
            QueryResponseAlternative52,
        ]
    ]
):
    root: Union[
        dict[str, Any],
        QueryResponseAlternative1,
        QueryResponseAlternative2,
        QueryResponseAlternative3,
        QueryResponseAlternative4,
        QueryResponseAlternative5,
        QueryResponseAlternative6,
        QueryResponseAlternative7,
        QueryResponseAlternative8,
        QueryResponseAlternative9,
        QueryResponseAlternative10,
        QueryResponseAlternative13,
        QueryResponseAlternative14,
        QueryResponseAlternative15,
        QueryResponseAlternative16,
        QueryResponseAlternative17,
        QueryResponseAlternative18,
        QueryResponseAlternative19,
        QueryResponseAlternative22,
        Any,
        QueryResponseAlternative23,
        QueryResponseAlternative24,
        QueryResponseAlternative25,
        QueryResponseAlternative26,
        QueryResponseAlternative27,
        QueryResponseAlternative28,
        QueryResponseAlternative31,
        QueryResponseAlternative32,
        QueryResponseAlternative35,
        QueryResponseAlternative36,
        QueryResponseAlternative37,
        QueryResponseAlternative38,
        QueryResponseAlternative39,
        QueryResponseAlternative40,
        QueryResponseAlternative41,
        QueryResponseAlternative42,
        QueryResponseAlternative43,
        QueryResponseAlternative45,
        QueryResponseAlternative46,
        QueryResponseAlternative47,
        QueryResponseAlternative48,
        QueryResponseAlternative49,
        QueryResponseAlternative50,
        QueryResponseAlternative51,
        QueryResponseAlternative52,
    ]


class DatabaseSchemaQueryResponse(BaseModel):
    model_config = ConfigDict(
        extra="forbid",
    )
    tables: dict[
        str,
        Union[
            DatabaseSchemaPostHogTable,
            DatabaseSchemaDataWarehouseTable,
            DatabaseSchemaViewTable,
            DatabaseSchemaBatchExportTable,
            DatabaseSchemaMaterializedViewTable,
        ],
    ]


class ExperimentFunnelsQuery(BaseModel):
    model_config = ConfigDict(
        extra="forbid",
    )
    experiment_id: Optional[int] = None
    funnels_query: FunnelsQuery
    kind: Literal["ExperimentFunnelsQuery"] = "ExperimentFunnelsQuery"
    modifiers: Optional[HogQLQueryModifiers] = Field(
        default=None, description="Modifiers used when performing the query"
    )
    name: Optional[str] = None
    response: Optional[ExperimentFunnelsQueryResponse] = None


class FunnelCorrelationQuery(BaseModel):
    model_config = ConfigDict(
        extra="forbid",
    )
    funnelCorrelationEventExcludePropertyNames: Optional[list[str]] = None
    funnelCorrelationEventNames: Optional[list[str]] = None
    funnelCorrelationExcludeEventNames: Optional[list[str]] = None
    funnelCorrelationExcludeNames: Optional[list[str]] = None
    funnelCorrelationNames: Optional[list[str]] = None
    funnelCorrelationType: FunnelCorrelationResultsType
    kind: Literal["FunnelCorrelationQuery"] = "FunnelCorrelationQuery"
    response: Optional[FunnelCorrelationResponse] = None
    source: FunnelsActorsQuery


class InsightVizNode(BaseModel):
    model_config = ConfigDict(
        extra="forbid",
    )
    embedded: Optional[bool] = Field(default=None, description="Query is embedded inside another bordered component")
    full: Optional[bool] = Field(
        default=None, description="Show with most visual options enabled. Used in insight scene."
    )
    hidePersonsModal: Optional[bool] = None
    kind: Literal["InsightVizNode"] = "InsightVizNode"
    showCorrelationTable: Optional[bool] = None
    showFilters: Optional[bool] = None
    showHeader: Optional[bool] = None
    showLastComputation: Optional[bool] = None
    showLastComputationRefresh: Optional[bool] = None
    showResults: Optional[bool] = None
    showTable: Optional[bool] = None
    source: Union[TrendsQuery, FunnelsQuery, RetentionQuery, PathsQuery, StickinessQuery, LifecycleQuery] = Field(
        ..., discriminator="kind"
    )
    suppressSessionAnalysisWarning: Optional[bool] = None
    vizSpecificOptions: Optional[VizSpecificOptions] = None


class StickinessActorsQuery(BaseModel):
    model_config = ConfigDict(
        extra="forbid",
    )
    breakdown: Optional[Union[str, list[str], int]] = None
    compare: Optional[Compare] = None
    day: Optional[Union[str, int]] = None
    includeRecordings: Optional[bool] = None
    interval: Optional[int] = Field(
        default=None, description="An interval selected out of available intervals in source query."
    )
    kind: Literal["InsightActorsQuery"] = "InsightActorsQuery"
    modifiers: Optional[HogQLQueryModifiers] = Field(
        default=None, description="Modifiers used when performing the query"
    )
    operator: Optional[StickinessOperator] = None
    response: Optional[ActorsQueryResponse] = None
    series: Optional[int] = None
    source: Union[TrendsQuery, FunnelsQuery, RetentionQuery, PathsQuery, StickinessQuery, LifecycleQuery] = Field(
        ..., discriminator="kind"
    )
    status: Optional[str] = None


class WebVitalsQuery(BaseModel):
    model_config = ConfigDict(
        extra="forbid",
    )
    compareFilter: Optional[CompareFilter] = None
    conversionGoal: Optional[Union[ActionConversionGoal, CustomEventConversionGoal]] = None
    dateRange: Optional[DateRange] = None
    doPathCleaning: Optional[bool] = None
    filterTestAccounts: Optional[bool] = None
    includeRevenue: Optional[bool] = None
    kind: Literal["WebVitalsQuery"] = "WebVitalsQuery"
    modifiers: Optional[HogQLQueryModifiers] = Field(
        default=None, description="Modifiers used when performing the query"
    )
    orderBy: Optional[list[Union[WebAnalyticsOrderByFields, WebAnalyticsOrderByDirection]]] = None
    properties: list[Union[EventPropertyFilter, PersonPropertyFilter, SessionPropertyFilter]]
    response: Optional[WebGoalsQueryResponse] = None
    sampling: Optional[Sampling] = None
    source: Union[TrendsQuery, FunnelsQuery, RetentionQuery, PathsQuery, StickinessQuery, LifecycleQuery] = Field(
        ..., discriminator="kind"
    )
    useSessionsTable: Optional[bool] = None


class DatabaseSchemaQuery(BaseModel):
    model_config = ConfigDict(
        extra="forbid",
    )
    kind: Literal["DatabaseSchemaQuery"] = "DatabaseSchemaQuery"
    modifiers: Optional[HogQLQueryModifiers] = Field(
        default=None, description="Modifiers used when performing the query"
    )
    response: Optional[DatabaseSchemaQueryResponse] = None


class FunnelCorrelationActorsQuery(BaseModel):
    model_config = ConfigDict(
        extra="forbid",
    )
    funnelCorrelationPersonConverted: Optional[bool] = None
    funnelCorrelationPersonEntity: Optional[Union[EventsNode, ActionsNode, DataWarehouseNode]] = None
    funnelCorrelationPropertyValues: Optional[
        list[
            Union[
                EventPropertyFilter,
                PersonPropertyFilter,
                ElementPropertyFilter,
                SessionPropertyFilter,
                CohortPropertyFilter,
                RecordingPropertyFilter,
                LogEntryPropertyFilter,
                GroupPropertyFilter,
                FeaturePropertyFilter,
                HogQLPropertyFilter,
                EmptyPropertyFilter,
                DataWarehousePropertyFilter,
                DataWarehousePersonPropertyFilter,
            ]
        ]
    ] = None
    includeRecordings: Optional[bool] = None
    kind: Literal["FunnelCorrelationActorsQuery"] = "FunnelCorrelationActorsQuery"
    modifiers: Optional[HogQLQueryModifiers] = Field(
        default=None, description="Modifiers used when performing the query"
    )
    response: Optional[ActorsQueryResponse] = None
    source: FunnelCorrelationQuery


class InsightActorsQuery(BaseModel):
    model_config = ConfigDict(
        extra="forbid",
    )
    breakdown: Optional[Union[str, list[str], int]] = None
    compare: Optional[Compare] = None
    day: Optional[Union[str, int]] = None
    includeRecordings: Optional[bool] = None
    interval: Optional[int] = Field(
        default=None, description="An interval selected out of available intervals in source query."
    )
    kind: Literal["InsightActorsQuery"] = "InsightActorsQuery"
    modifiers: Optional[HogQLQueryModifiers] = Field(
        default=None, description="Modifiers used when performing the query"
    )
    response: Optional[ActorsQueryResponse] = None
    series: Optional[int] = None
    source: Union[TrendsQuery, FunnelsQuery, RetentionQuery, PathsQuery, StickinessQuery, LifecycleQuery] = Field(
        ..., discriminator="kind"
    )
    status: Optional[str] = None


class InsightActorsQueryOptions(BaseModel):
    model_config = ConfigDict(
        extra="forbid",
    )
    kind: Literal["InsightActorsQueryOptions"] = "InsightActorsQueryOptions"
    response: Optional[InsightActorsQueryOptionsResponse] = None
    source: Union[InsightActorsQuery, FunnelsActorsQuery, FunnelCorrelationActorsQuery, StickinessActorsQuery]


class ActorsQuery(BaseModel):
    model_config = ConfigDict(
        extra="forbid",
    )
    fixedProperties: Optional[
        list[Union[PersonPropertyFilter, CohortPropertyFilter, HogQLPropertyFilter, EmptyPropertyFilter]]
    ] = Field(
        default=None,
        description=(
            "Currently only person filters supported. No filters for querying groups. See `filter_conditions()` in"
            " actor_strategies.py."
        ),
    )
    kind: Literal["ActorsQuery"] = "ActorsQuery"
    limit: Optional[int] = None
    modifiers: Optional[HogQLQueryModifiers] = Field(
        default=None, description="Modifiers used when performing the query"
    )
    offset: Optional[int] = None
    orderBy: Optional[list[str]] = None
    properties: Optional[
        Union[
            list[Union[PersonPropertyFilter, CohortPropertyFilter, HogQLPropertyFilter, EmptyPropertyFilter]],
            PropertyGroupFilterValue,
        ]
    ] = Field(
        default=None,
        description=(
            "Currently only person filters supported. No filters for querying groups. See `filter_conditions()` in"
            " actor_strategies.py."
        ),
    )
    response: Optional[ActorsQueryResponse] = None
    search: Optional[str] = None
    select: Optional[list[str]] = None
    source: Optional[
        Union[InsightActorsQuery, FunnelsActorsQuery, FunnelCorrelationActorsQuery, StickinessActorsQuery, HogQLQuery]
    ] = None


class EventsQuery(BaseModel):
    model_config = ConfigDict(
        extra="forbid",
    )
    actionId: Optional[int] = Field(default=None, description="Show events matching a given action")
    after: Optional[str] = Field(default=None, description="Only fetch events that happened after this timestamp")
    before: Optional[str] = Field(default=None, description="Only fetch events that happened before this timestamp")
    event: Optional[str] = Field(default=None, description="Limit to events matching this string")
    filterTestAccounts: Optional[bool] = Field(default=None, description="Filter test accounts")
    fixedProperties: Optional[
        list[
            Union[
                PropertyGroupFilter,
                PropertyGroupFilterValue,
                Union[
                    EventPropertyFilter,
                    PersonPropertyFilter,
                    ElementPropertyFilter,
                    SessionPropertyFilter,
                    CohortPropertyFilter,
                    RecordingPropertyFilter,
                    LogEntryPropertyFilter,
                    GroupPropertyFilter,
                    FeaturePropertyFilter,
                    HogQLPropertyFilter,
                    EmptyPropertyFilter,
                    DataWarehousePropertyFilter,
                    DataWarehousePersonPropertyFilter,
                ],
            ]
        ]
    ] = Field(
        default=None,
        description="Fixed properties in the query, can't be edited in the interface (e.g. scoping down by person)",
    )
    kind: Literal["EventsQuery"] = "EventsQuery"
    limit: Optional[int] = Field(default=None, description="Number of rows to return")
    modifiers: Optional[HogQLQueryModifiers] = Field(
        default=None, description="Modifiers used when performing the query"
    )
    offset: Optional[int] = Field(default=None, description="Number of rows to skip before returning rows")
    orderBy: Optional[list[str]] = Field(default=None, description="Columns to order by")
    personId: Optional[str] = Field(default=None, description="Show events for a given person")
    properties: Optional[
        list[
            Union[
                EventPropertyFilter,
                PersonPropertyFilter,
                ElementPropertyFilter,
                SessionPropertyFilter,
                CohortPropertyFilter,
                RecordingPropertyFilter,
                LogEntryPropertyFilter,
                GroupPropertyFilter,
                FeaturePropertyFilter,
                HogQLPropertyFilter,
                EmptyPropertyFilter,
                DataWarehousePropertyFilter,
                DataWarehousePersonPropertyFilter,
            ]
        ]
    ] = Field(default=None, description="Properties configurable in the interface")
    response: Optional[EventsQueryResponse] = None
    select: list[str] = Field(..., description="Return a limited set of data. Required.")
    source: Optional[InsightActorsQuery] = Field(default=None, description="source for querying events for insights")
    where: Optional[list[str]] = Field(default=None, description="HogQL filters to apply on returned data")


class HasPropertiesNode(RootModel[Union[EventsNode, EventsQuery, PersonsNode]]):
    root: Union[EventsNode, EventsQuery, PersonsNode]


class DataTableNode(BaseModel):
    model_config = ConfigDict(
        extra="forbid",
    )
    allowSorting: Optional[bool] = Field(
        default=None, description="Can the user click on column headers to sort the table? (default: true)"
    )
    columns: Optional[list[str]] = Field(
        default=None, description="Columns shown in the table, unless the `source` provides them."
    )
    embedded: Optional[bool] = Field(default=None, description="Uses the embedded version of LemonTable")
    expandable: Optional[bool] = Field(
        default=None, description="Can expand row to show raw event data (default: true)"
    )
    full: Optional[bool] = Field(default=None, description="Show with most visual options enabled. Used in scenes.")
    hiddenColumns: Optional[list[str]] = Field(
        default=None, description="Columns that aren't shown in the table, even if in columns or returned data"
    )
    kind: Literal["DataTableNode"] = "DataTableNode"
    propertiesViaUrl: Optional[bool] = Field(default=None, description="Link properties via the URL (default: false)")
    response: Optional[
        Union[
            dict[str, Any],
            Response,
            Response1,
            Response2,
            Response3,
            Response4,
            Response5,
            Response8,
            Response9,
            Response12,
            Response13,
            Response14,
            Response15,
        ]
    ] = None
    showActions: Optional[bool] = Field(default=None, description="Show the kebab menu at the end of the row")
    showColumnConfigurator: Optional[bool] = Field(
        default=None, description="Show a button to configure the table's columns if possible"
    )
    showDateRange: Optional[bool] = Field(default=None, description="Show date range selector")
    showElapsedTime: Optional[bool] = Field(default=None, description="Show the time it takes to run a query")
    showEventFilter: Optional[bool] = Field(
        default=None, description="Include an event filter above the table (EventsNode only)"
    )
    showExport: Optional[bool] = Field(default=None, description="Show the export button")
    showHogQLEditor: Optional[bool] = Field(default=None, description="Include a HogQL query editor above HogQL tables")
    showOpenEditorButton: Optional[bool] = Field(
        default=None, description="Show a button to open the current query as a new insight. (default: true)"
    )
    showPersistentColumnConfigurator: Optional[bool] = Field(
        default=None, description="Show a button to configure and persist the table's default columns if possible"
    )
    showPropertyFilter: Optional[Union[bool, list[TaxonomicFilterGroupType]]] = Field(
        default=None, description="Include a property filter above the table"
    )
    showReload: Optional[bool] = Field(default=None, description="Show a reload button")
    showResultsTable: Optional[bool] = Field(default=None, description="Show a results table")
    showSavedQueries: Optional[bool] = Field(default=None, description="Shows a list of saved queries")
    showSearch: Optional[bool] = Field(default=None, description="Include a free text search field (PersonsNode only)")
    showTestAccountFilters: Optional[bool] = Field(default=None, description="Show filter to exclude test accounts")
    showTimings: Optional[bool] = Field(default=None, description="Show a detailed query timing breakdown")
    source: Union[
        EventsNode,
        EventsQuery,
        PersonsNode,
        ActorsQuery,
        GroupsQuery,
        HogQLQuery,
        WebOverviewQuery,
        WebStatsTableQuery,
        WebExternalClicksTableQuery,
        WebGoalsQuery,
        WebVitalsQuery,
        WebVitalsPathBreakdownQuery,
        SessionAttributionExplorerQuery,
        RevenueExampleEventsQuery,
        RevenueExampleDataWarehouseTablesQuery,
        ErrorTrackingQuery,
        ExperimentFunnelsQuery,
        ExperimentTrendsQuery,
        TracesQuery,
    ] = Field(..., description="Source of the events")


class HogQLAutocomplete(BaseModel):
    model_config = ConfigDict(
        extra="forbid",
    )
    endPosition: int = Field(..., description="End position of the editor word")
    filters: Optional[HogQLFilters] = Field(default=None, description="Table to validate the expression against")
    globals: Optional[dict[str, Any]] = Field(default=None, description="Global values in scope")
    kind: Literal["HogQLAutocomplete"] = "HogQLAutocomplete"
    language: HogLanguage = Field(..., description="Language to validate")
    modifiers: Optional[HogQLQueryModifiers] = Field(
        default=None, description="Modifiers used when performing the query"
    )
    query: str = Field(..., description="Query to validate")
    response: Optional[HogQLAutocompleteResponse] = None
    sourceQuery: Optional[
        Union[
            EventsNode,
            ActionsNode,
            PersonsNode,
            EventsQuery,
            ActorsQuery,
            GroupsQuery,
            InsightActorsQuery,
            InsightActorsQueryOptions,
            SessionsTimelineQuery,
            HogQuery,
            HogQLQuery,
            HogQLMetadata,
            HogQLAutocomplete,
            WebOverviewQuery,
            WebStatsTableQuery,
            WebExternalClicksTableQuery,
            WebGoalsQuery,
            WebVitalsQuery,
            WebVitalsPathBreakdownQuery,
            SessionAttributionExplorerQuery,
            RevenueExampleEventsQuery,
            RevenueExampleDataWarehouseTablesQuery,
            ErrorTrackingQuery,
            ExperimentFunnelsQuery,
            ExperimentTrendsQuery,
            RecordingsQuery,
            TracesQuery,
            VectorSearchQuery,
        ]
    ] = Field(default=None, description="Query in whose context to validate.")
    startPosition: int = Field(..., description="Start position of the editor word")


class HogQLMetadata(BaseModel):
    model_config = ConfigDict(
        extra="forbid",
    )
    debug: Optional[bool] = Field(
        default=None, description="Enable more verbose output, usually run from the /debug page"
    )
    filters: Optional[HogQLFilters] = Field(default=None, description="Extra filters applied to query via {filters}")
    globals: Optional[dict[str, Any]] = Field(default=None, description="Extra globals for the query")
    kind: Literal["HogQLMetadata"] = "HogQLMetadata"
    language: HogLanguage = Field(..., description="Language to validate")
    modifiers: Optional[HogQLQueryModifiers] = Field(
        default=None, description="Modifiers used when performing the query"
    )
    query: str = Field(..., description="Query to validate")
    response: Optional[HogQLMetadataResponse] = None
    sourceQuery: Optional[
        Union[
            EventsNode,
            ActionsNode,
            PersonsNode,
            EventsQuery,
            ActorsQuery,
            GroupsQuery,
            InsightActorsQuery,
            InsightActorsQueryOptions,
            SessionsTimelineQuery,
            HogQuery,
            HogQLQuery,
            HogQLMetadata,
            HogQLAutocomplete,
            WebOverviewQuery,
            WebStatsTableQuery,
            WebExternalClicksTableQuery,
            WebGoalsQuery,
            WebVitalsQuery,
            WebVitalsPathBreakdownQuery,
            SessionAttributionExplorerQuery,
            RevenueExampleEventsQuery,
            RevenueExampleDataWarehouseTablesQuery,
            ErrorTrackingQuery,
            ExperimentFunnelsQuery,
            ExperimentTrendsQuery,
            RecordingsQuery,
            TracesQuery,
            VectorSearchQuery,
        ]
    ] = Field(
        default=None,
        description='Query within which "expr" and "template" are validated. Defaults to "select * from events"',
    )
    variables: Optional[dict[str, HogQLVariable]] = Field(
        default=None, description="Variables to be subsituted into the query"
    )


class QueryRequest(BaseModel):
    model_config = ConfigDict(
        extra="forbid",
    )
    async_: Optional[bool] = Field(default=None, alias="async")
    client_query_id: Optional[str] = Field(
        default=None, description="Client provided query ID. Can be used to retrieve the status or cancel the query."
    )
    filters_override: Optional[DashboardFilter] = None
    query: Union[
        EventsNode,
        ActionsNode,
        PersonsNode,
        DataWarehouseNode,
        EventsQuery,
        ActorsQuery,
        GroupsQuery,
        InsightActorsQuery,
        InsightActorsQueryOptions,
        SessionsTimelineQuery,
        HogQuery,
        HogQLQuery,
        HogQLMetadata,
        HogQLAutocomplete,
        SessionAttributionExplorerQuery,
        RevenueExampleEventsQuery,
        RevenueExampleDataWarehouseTablesQuery,
        ErrorTrackingQuery,
        ExperimentFunnelsQuery,
        ExperimentTrendsQuery,
        ExperimentQuery,
        ExperimentExposureQuery,
        WebOverviewQuery,
        WebStatsTableQuery,
        WebExternalClicksTableQuery,
        WebGoalsQuery,
        WebVitalsQuery,
        WebVitalsPathBreakdownQuery,
        DataVisualizationNode,
        DataTableNode,
        SavedInsightNode,
        InsightVizNode,
        TrendsQuery,
        FunnelsQuery,
        RetentionQuery,
        PathsQuery,
        StickinessQuery,
        LifecycleQuery,
        FunnelCorrelationQuery,
        DatabaseSchemaQuery,
        SuggestedQuestionsQuery,
        TeamTaxonomyQuery,
        EventTaxonomyQuery,
        ActorsPropertyTaxonomyQuery,
        TracesQuery,
        VectorSearchQuery,
    ] = Field(
        ...,
        description=(
            "Submit a JSON string representing a query for PostHog data analysis, for example a HogQL query.\n\nExample"
            ' payload:\n\n```\n\n{"query": {"kind": "HogQLQuery", "query": "select * from events limit'
            ' 100"}}\n\n```\n\nFor more details on HogQL queries, see the [PostHog HogQL'
            " documentation](/docs/hogql#api-access)."
        ),
        discriminator="kind",
    )
    refresh: Optional[RefreshType] = Field(
        default=RefreshType.BLOCKING,
        description=(
            "Whether results should be calculated sync or async, and how much to rely on the cache:\n- `'blocking'` -"
            " calculate synchronously (returning only when the query is done), UNLESS there are very fresh results in"
            " the cache\n- `'async'` - kick off background calculation (returning immediately with a query status),"
            " UNLESS there are very fresh results in the cache\n- `'lazy_async'` - kick off background calculation,"
            " UNLESS there are somewhat fresh results in the cache\n- `'force_blocking'` - calculate synchronously,"
            " even if fresh results are already cached\n- `'force_async'` - kick off background calculation, even if"
            " fresh results are already cached\n- `'force_cache'` - return cached data or a cache miss; always"
            " completes immediately as it never calculates Background calculation can be tracked using the"
            " `query_status` response field."
        ),
    )
    variables_override: Optional[dict[str, dict[str, Any]]] = None


class QuerySchemaRoot(
    RootModel[
        Union[
            EventsNode,
            ActionsNode,
            PersonsNode,
            DataWarehouseNode,
            EventsQuery,
            ActorsQuery,
            GroupsQuery,
            InsightActorsQuery,
            InsightActorsQueryOptions,
            SessionsTimelineQuery,
            HogQuery,
            HogQLQuery,
            HogQLMetadata,
            HogQLAutocomplete,
            SessionAttributionExplorerQuery,
            RevenueExampleEventsQuery,
            RevenueExampleDataWarehouseTablesQuery,
            ErrorTrackingQuery,
            ExperimentFunnelsQuery,
            ExperimentTrendsQuery,
            ExperimentQuery,
            ExperimentExposureQuery,
            WebOverviewQuery,
            WebStatsTableQuery,
            WebExternalClicksTableQuery,
            WebGoalsQuery,
            WebVitalsQuery,
            WebVitalsPathBreakdownQuery,
            DataVisualizationNode,
            DataTableNode,
            SavedInsightNode,
            InsightVizNode,
            TrendsQuery,
            FunnelsQuery,
            RetentionQuery,
            PathsQuery,
            StickinessQuery,
            LifecycleQuery,
            FunnelCorrelationQuery,
            DatabaseSchemaQuery,
            SuggestedQuestionsQuery,
            TeamTaxonomyQuery,
            EventTaxonomyQuery,
            ActorsPropertyTaxonomyQuery,
            TracesQuery,
            VectorSearchQuery,
        ]
    ]
):
    root: Union[
        EventsNode,
        ActionsNode,
        PersonsNode,
        DataWarehouseNode,
        EventsQuery,
        ActorsQuery,
        GroupsQuery,
        InsightActorsQuery,
        InsightActorsQueryOptions,
        SessionsTimelineQuery,
        HogQuery,
        HogQLQuery,
        HogQLMetadata,
        HogQLAutocomplete,
        SessionAttributionExplorerQuery,
        RevenueExampleEventsQuery,
        RevenueExampleDataWarehouseTablesQuery,
        ErrorTrackingQuery,
        ExperimentFunnelsQuery,
        ExperimentTrendsQuery,
        ExperimentQuery,
        ExperimentExposureQuery,
        WebOverviewQuery,
        WebStatsTableQuery,
        WebExternalClicksTableQuery,
        WebGoalsQuery,
        WebVitalsQuery,
        WebVitalsPathBreakdownQuery,
        DataVisualizationNode,
        DataTableNode,
        SavedInsightNode,
        InsightVizNode,
        TrendsQuery,
        FunnelsQuery,
        RetentionQuery,
        PathsQuery,
        StickinessQuery,
        LifecycleQuery,
        FunnelCorrelationQuery,
        DatabaseSchemaQuery,
        SuggestedQuestionsQuery,
        TeamTaxonomyQuery,
        EventTaxonomyQuery,
        ActorsPropertyTaxonomyQuery,
        TracesQuery,
        VectorSearchQuery,
    ] = Field(..., discriminator="kind")


PropertyGroupFilterValue.model_rebuild()
QueryRequest.model_rebuild()<|MERGE_RESOLUTION|>--- conflicted
+++ resolved
@@ -7693,9 +7693,20 @@
 
 
 class RootAssistantMessage(
-    RootModel[Union[VisualizationMessage, ReasoningMessage, AssistantMessage, HumanMessage, FailureMessage]]
+    RootModel[
+        Union[
+            VisualizationMessage,
+            ReasoningMessage,
+            AssistantMessage,
+            HumanMessage,
+            FailureMessage,
+            RootAssistantMessage1,
+        ]
+    ]
 ):
-    root: Union[VisualizationMessage, ReasoningMessage, AssistantMessage, HumanMessage, FailureMessage]
+    root: Union[
+        VisualizationMessage, ReasoningMessage, AssistantMessage, HumanMessage, FailureMessage, RootAssistantMessage1
+    ]
 
 
 class StickinessQuery(BaseModel):
@@ -8380,26 +8391,6 @@
     samplingFactor: Optional[float] = Field(default=None, description="Sampling rate")
 
 
-<<<<<<< HEAD
-class RootAssistantMessage(
-    RootModel[
-        Union[
-            VisualizationMessage,
-            ReasoningMessage,
-            AssistantMessage,
-            HumanMessage,
-            FailureMessage,
-            RootAssistantMessage1,
-        ]
-    ]
-):
-    root: Union[
-        VisualizationMessage, ReasoningMessage, AssistantMessage, HumanMessage, FailureMessage, RootAssistantMessage1
-    ]
-
-
-=======
->>>>>>> aede7ca5
 class CachedExperimentFunnelsQueryResponse(BaseModel):
     model_config = ConfigDict(
         extra="forbid",
