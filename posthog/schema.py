# mypy: disable-error-code="assignment"

from __future__ import annotations

from enum import Enum, StrEnum
from typing import Any, Literal, Optional, Union

from pydantic import AwareDatetime, BaseModel, ConfigDict, Field, RootModel


class SchemaRoot(RootModel[Any]):
    root: Any


class MathGroupTypeIndex(float, Enum):
    NUMBER_0 = 0
    NUMBER_1 = 1
    NUMBER_2 = 2
    NUMBER_3 = 3
    NUMBER_4 = 4


class AggregationAxisFormat(StrEnum):
    NUMERIC = "numeric"
    DURATION = "duration"
    DURATION_MS = "duration_ms"
    PERCENTAGE = "percentage"
    PERCENTAGE_SCALED = "percentage_scaled"


class AlertCalculationInterval(StrEnum):
    HOURLY = "hourly"
    DAILY = "daily"
    WEEKLY = "weekly"
    MONTHLY = "monthly"


class AlertConditionType(StrEnum):
    ABSOLUTE_VALUE = "absolute_value"
    RELATIVE_INCREASE = "relative_increase"
    RELATIVE_DECREASE = "relative_decrease"


class AlertState(StrEnum):
    FIRING = "Firing"
    NOT_FIRING = "Not firing"
    ERRORED = "Errored"
    SNOOZED = "Snoozed"


class AssistantArrayPropertyFilterOperator(StrEnum):
    EXACT = "exact"
    IS_NOT = "is_not"


class AssistantBaseMultipleBreakdownFilter(BaseModel):
    model_config = ConfigDict(
        extra="forbid",
    )
    property: str = Field(..., description="Property name from the plan to break down by.")


class AssistantDateTimePropertyFilterOperator(StrEnum):
    IS_DATE_EXACT = "is_date_exact"
    IS_DATE_BEFORE = "is_date_before"
    IS_DATE_AFTER = "is_date_after"


class AssistantEventMultipleBreakdownFilterType(StrEnum):
    PERSON = "person"
    EVENT = "event"
    SESSION = "session"
    HOGQL = "hogql"


class AssistantEventType(StrEnum):
    STATUS = "status"
    MESSAGE = "message"
    CONVERSATION = "conversation"


class AssistantFormOption(BaseModel):
    model_config = ConfigDict(
        extra="forbid",
    )
    value: str
    variant: Optional[str] = None


class AssistantFunnelsBreakdownType(StrEnum):
    PERSON = "person"
    EVENT = "event"
    GROUP = "group"
    SESSION = "session"


class AssistantGenerationStatusType(StrEnum):
    ACK = "ack"
    GENERATION_ERROR = "generation_error"


class AssistantGenericMultipleBreakdownFilter(BaseModel):
    model_config = ConfigDict(
        extra="forbid",
    )
    property: str = Field(..., description="Property name from the plan to break down by.")
    type: AssistantEventMultipleBreakdownFilterType


class AssistantGenericPropertyFilter2(BaseModel):
    model_config = ConfigDict(
        extra="forbid",
    )
    key: str = Field(..., description="Use one of the properties the user has provided in the plan.")
    operator: AssistantArrayPropertyFilterOperator = Field(
        ..., description="`exact` - exact match of any of the values. `is_not` - does not match any of the values."
    )
    type: str
    value: list[str] = Field(
        ...,
        description=(
            "Only use property values from the plan. Always use strings as values. If you have a number, convert it to"
            ' a string first. If you have a boolean, convert it to a string "true" or "false".'
        ),
    )


class AssistantGenericPropertyFilter3(BaseModel):
    model_config = ConfigDict(
        extra="forbid",
    )
    key: str = Field(..., description="Use one of the properties the user has provided in the plan.")
    operator: AssistantDateTimePropertyFilterOperator
    type: str
    value: str = Field(..., description="Value must be a date in ISO 8601 format.")


class AssistantMessageType(StrEnum):
    HUMAN = "human"
    TOOL = "tool"
    AI = "ai"
    AI_REASONING = "ai/reasoning"
    AI_VIZ = "ai/viz"
    AI_FAILURE = "ai/failure"


class MeanRetentionCalculation(StrEnum):
    SIMPLE = "simple"
    WEIGHTED = "weighted"
    NONE = "none"


class RetentionReference(StrEnum):
    TOTAL = "total"
    PREVIOUS = "previous"


class AssistantSetPropertyFilterOperator(StrEnum):
    IS_SET = "is_set"
    IS_NOT_SET = "is_not_set"


class AssistantSingleValuePropertyFilterOperator(StrEnum):
    EXACT = "exact"
    IS_NOT = "is_not"
    ICONTAINS = "icontains"
    NOT_ICONTAINS = "not_icontains"
    REGEX = "regex"
    NOT_REGEX = "not_regex"


class AssistantToolCall(BaseModel):
    model_config = ConfigDict(
        extra="forbid",
    )
    args: dict[str, Any]
    id: str
    name: str


class AssistantToolCallMessage(BaseModel):
    model_config = ConfigDict(
        extra="forbid",
    )
    content: str
    id: Optional[str] = None
    tool_call_id: str
    type: Literal["tool"] = "tool"


class AssistantTrendsDisplayType(RootModel[Union[str, Any]]):
    root: Union[str, Any]


class Display(StrEnum):
    ACTIONS_LINE_GRAPH = "ActionsLineGraph"
    ACTIONS_BAR = "ActionsBar"
    ACTIONS_AREA_GRAPH = "ActionsAreaGraph"
    ACTIONS_LINE_GRAPH_CUMULATIVE = "ActionsLineGraphCumulative"
    BOLD_NUMBER = "BoldNumber"
    ACTIONS_PIE = "ActionsPie"
    ACTIONS_BAR_VALUE = "ActionsBarValue"
    ACTIONS_TABLE = "ActionsTable"
    WORLD_MAP = "WorldMap"


class YAxisScaleType(StrEnum):
    LOG10 = "log10"
    LINEAR = "linear"


class AssistantTrendsFilter(BaseModel):
    model_config = ConfigDict(
        extra="forbid",
    )
    aggregationAxisFormat: Optional[AggregationAxisFormat] = Field(
        default=AggregationAxisFormat.NUMERIC,
        description=(
            "Formats the trends value axis. Do not use the formatting unless you are absolutely sure that formatting"
            " will match the data. `numeric` - no formatting. Prefer this option by default. `duration` - formats the"
            " value in seconds to a human-readable duration, e.g., `132` becomes `2 minutes 12 seconds`. Use this"
            " option only if you are sure that the values are in seconds. `duration_ms` - formats the value in"
            " miliseconds to a human-readable duration, e.g., `1050` becomes `1 second 50 milliseconds`. Use this"
            " option only if you are sure that the values are in miliseconds. `percentage` - adds a percentage sign to"
            " the value, e.g., `50` becomes `50%`. `percentage_scaled` - formats the value as a percentage scaled to"
            " 0-100, e.g., `0.5` becomes `50%`."
        ),
    )
    aggregationAxisPostfix: Optional[str] = Field(
        default=None,
        description=(
            "Custom postfix to add to the aggregation axis, e.g., ` clicks` to format 5 as `5 clicks`. You may need to"
            " add a space before postfix."
        ),
    )
    aggregationAxisPrefix: Optional[str] = Field(
        default=None,
        description=(
            "Custom prefix to add to the aggregation axis, e.g., `$` for USD dollars. You may need to add a space after"
            " prefix."
        ),
    )
    decimalPlaces: Optional[float] = Field(
        default=None,
        description=(
            "Number of decimal places to show. Do not add this unless you are sure that values will have a decimal"
            " point."
        ),
    )
    display: Optional[Display] = Field(
        default=Display.ACTIONS_LINE_GRAPH,
        description=(
            "Visualization type. Available values: `ActionsLineGraph` - time-series line chart; most common option, as"
            " it shows change over time. `ActionsBar` - time-series bar chart. `ActionsAreaGraph` - time-series area"
            " chart. `ActionsLineGraphCumulative` - cumulative time-series line chart; good for cumulative metrics."
            " `BoldNumber` - total value single large number. You can't use this with breakdown or with multiple"
            " series; use when user explicitly asks for a single output number. `ActionsBarValue` - total value (NOT"
            " time-series) bar chart; good for categorical data. `ActionsPie` - total value pie chart; good for"
            " visualizing proportions. `ActionsTable` - total value table; good when using breakdown to list users or"
            " other entities. `WorldMap` - total value world map; use when breaking down by country name using property"
            " `$geoip_country_name`, and only then."
        ),
    )
    formulas: Optional[list[str]] = Field(default=None, description="If the formula is provided, apply it here.")
    showLegend: Optional[bool] = Field(
        default=False, description="Whether to show the legend describing series and breakdowns."
    )
    showPercentStackView: Optional[bool] = Field(
        default=False, description="Whether to show a percentage of each series. Use only with"
    )
    showValuesOnSeries: Optional[bool] = Field(default=False, description="Whether to show a value on each data point.")
    yAxisScaleType: Optional[YAxisScaleType] = Field(
        default=YAxisScaleType.LINEAR, description="Whether to scale the y-axis."
    )


class AssistantTrendsMath(StrEnum):
    FIRST_TIME_FOR_USER = "first_time_for_user"
    FIRST_TIME_FOR_USER_WITH_FILTERS = "first_time_for_user_with_filters"


class AutocompleteCompletionItemKind(StrEnum):
    METHOD = "Method"
    FUNCTION = "Function"
    CONSTRUCTOR = "Constructor"
    FIELD = "Field"
    VARIABLE = "Variable"
    CLASS_ = "Class"
    STRUCT = "Struct"
    INTERFACE = "Interface"
    MODULE = "Module"
    PROPERTY = "Property"
    EVENT = "Event"
    OPERATOR = "Operator"
    UNIT = "Unit"
    VALUE = "Value"
    CONSTANT = "Constant"
    ENUM = "Enum"
    ENUM_MEMBER = "EnumMember"
    KEYWORD = "Keyword"
    TEXT = "Text"
    COLOR = "Color"
    FILE = "File"
    REFERENCE = "Reference"
    CUSTOMCOLOR = "Customcolor"
    FOLDER = "Folder"
    TYPE_PARAMETER = "TypeParameter"
    USER = "User"
    ISSUE = "Issue"
    SNIPPET = "Snippet"


class BaseAssistantMessage(BaseModel):
    model_config = ConfigDict(
        extra="forbid",
    )
    id: Optional[str] = None


class BaseMathType(StrEnum):
    TOTAL = "total"
    DAU = "dau"
    WEEKLY_ACTIVE = "weekly_active"
    MONTHLY_ACTIVE = "monthly_active"
    UNIQUE_SESSION = "unique_session"
    FIRST_TIME_FOR_USER = "first_time_for_user"
    FIRST_MATCHING_EVENT_FOR_USER = "first_matching_event_for_user"


class BreakdownAttributionType(StrEnum):
    FIRST_TOUCH = "first_touch"
    LAST_TOUCH = "last_touch"
    ALL_EVENTS = "all_events"
    STEP = "step"


class BreakdownType(StrEnum):
    COHORT = "cohort"
    PERSON = "person"
    EVENT = "event"
    GROUP = "group"
    SESSION = "session"
    HOGQL = "hogql"
    DATA_WAREHOUSE = "data_warehouse"
    DATA_WAREHOUSE_PERSON_PROPERTY = "data_warehouse_person_property"


class CompareItem(BaseModel):
    model_config = ConfigDict(
        extra="forbid",
    )
    label: str
    value: str


class StatusItem(BaseModel):
    model_config = ConfigDict(
        extra="forbid",
    )
    label: str
    value: str


class ChartDisplayCategory(StrEnum):
    TIME_SERIES = "TimeSeries"
    CUMULATIVE_TIME_SERIES = "CumulativeTimeSeries"
    TOTAL_VALUE = "TotalValue"


class ChartDisplayType(StrEnum):
    ACTIONS_LINE_GRAPH = "ActionsLineGraph"
    ACTIONS_BAR = "ActionsBar"
    ACTIONS_STACKED_BAR = "ActionsStackedBar"
    ACTIONS_AREA_GRAPH = "ActionsAreaGraph"
    ACTIONS_LINE_GRAPH_CUMULATIVE = "ActionsLineGraphCumulative"
    BOLD_NUMBER = "BoldNumber"
    ACTIONS_PIE = "ActionsPie"
    ACTIONS_BAR_VALUE = "ActionsBarValue"
    ACTIONS_TABLE = "ActionsTable"
    WORLD_MAP = "WorldMap"


class DisplayType(StrEnum):
    AUTO = "auto"
    LINE = "line"
    BAR = "bar"


class YAxisPosition(StrEnum):
    LEFT = "left"
    RIGHT = "right"


class ChartSettingsDisplay(BaseModel):
    model_config = ConfigDict(
        extra="forbid",
    )
    color: Optional[str] = None
    displayType: Optional[DisplayType] = None
    label: Optional[str] = None
    trendLine: Optional[bool] = None
    yAxisPosition: Optional[YAxisPosition] = None


class Style(StrEnum):
    NONE = "none"
    NUMBER = "number"
    PERCENT = "percent"


class ChartSettingsFormatting(BaseModel):
    model_config = ConfigDict(
        extra="forbid",
    )
    decimalPlaces: Optional[float] = None
    prefix: Optional[str] = None
    style: Optional[Style] = None
    suffix: Optional[str] = None


class CompareFilter(BaseModel):
    model_config = ConfigDict(
        extra="forbid",
    )
    compare: Optional[bool] = Field(
        default=False, description="Whether to compare the current date range to a previous date range."
    )
    compare_to: Optional[str] = Field(
        default=None,
        description=(
            "The date range to compare to. The value is a relative date. Examples of relative dates are: `-1y` for 1"
            " year ago, `-14m` for 14 months ago, `-100w` for 100 weeks ago, `-14d` for 14 days ago, `-30h` for 30"
            " hours ago."
        ),
    )


class ColorMode(StrEnum):
    LIGHT = "light"
    DARK = "dark"


class ConditionalFormattingRule(BaseModel):
    model_config = ConfigDict(
        extra="forbid",
    )
    bytecode: list
    color: str
    colorMode: Optional[ColorMode] = None
    columnName: str
    id: str
    input: str
    templateId: str


class CountPerActorMathType(StrEnum):
    AVG_COUNT_PER_ACTOR = "avg_count_per_actor"
    MIN_COUNT_PER_ACTOR = "min_count_per_actor"
    MAX_COUNT_PER_ACTOR = "max_count_per_actor"
    MEDIAN_COUNT_PER_ACTOR = "median_count_per_actor"
    P75_COUNT_PER_ACTOR = "p75_count_per_actor"
    P90_COUNT_PER_ACTOR = "p90_count_per_actor"
    P95_COUNT_PER_ACTOR = "p95_count_per_actor"
    P99_COUNT_PER_ACTOR = "p99_count_per_actor"


class CurrencyCode(StrEnum):
    AED = "AED"
    AFN = "AFN"
    ALL = "ALL"
    AMD = "AMD"
    ANG = "ANG"
    AOA = "AOA"
    ARS = "ARS"
    AUD = "AUD"
    AWG = "AWG"
    AZN = "AZN"
    BAM = "BAM"
    BBD = "BBD"
    BDT = "BDT"
    BGN = "BGN"
    BHD = "BHD"
    BIF = "BIF"
    BMD = "BMD"
    BND = "BND"
    BOB = "BOB"
    BRL = "BRL"
    BSD = "BSD"
    BTC = "BTC"
    BTN = "BTN"
    BWP = "BWP"
    BYN = "BYN"
    BZD = "BZD"
    CAD = "CAD"
    CDF = "CDF"
    CHF = "CHF"
    CLP = "CLP"
    CNY = "CNY"
    COP = "COP"
    CRC = "CRC"
    CVE = "CVE"
    CZK = "CZK"
    DJF = "DJF"
    DKK = "DKK"
    DOP = "DOP"
    DZD = "DZD"
    EGP = "EGP"
    ERN = "ERN"
    ETB = "ETB"
    EUR = "EUR"
    FJD = "FJD"
    GBP = "GBP"
    GEL = "GEL"
    GHS = "GHS"
    GIP = "GIP"
    GMD = "GMD"
    GNF = "GNF"
    GTQ = "GTQ"
    GYD = "GYD"
    HKD = "HKD"
    HNL = "HNL"
    HRK = "HRK"
    HTG = "HTG"
    HUF = "HUF"
    IDR = "IDR"
    ILS = "ILS"
    INR = "INR"
    IQD = "IQD"
    IRR = "IRR"
    ISK = "ISK"
    JMD = "JMD"
    JOD = "JOD"
    JPY = "JPY"
    KES = "KES"
    KGS = "KGS"
    KHR = "KHR"
    KMF = "KMF"
    KRW = "KRW"
    KWD = "KWD"
    KYD = "KYD"
    KZT = "KZT"
    LAK = "LAK"
    LBP = "LBP"
    LKR = "LKR"
    LRD = "LRD"
    LTL = "LTL"
    LVL = "LVL"
    LSL = "LSL"
    LYD = "LYD"
    MAD = "MAD"
    MDL = "MDL"
    MGA = "MGA"
    MKD = "MKD"
    MMK = "MMK"
    MNT = "MNT"
    MOP = "MOP"
    MRU = "MRU"
    MTL = "MTL"
    MUR = "MUR"
    MVR = "MVR"
    MWK = "MWK"
    MXN = "MXN"
    MYR = "MYR"
    MZN = "MZN"
    NAD = "NAD"
    NGN = "NGN"
    NIO = "NIO"
    NOK = "NOK"
    NPR = "NPR"
    NZD = "NZD"
    OMR = "OMR"
    PAB = "PAB"
    PEN = "PEN"
    PGK = "PGK"
    PHP = "PHP"
    PKR = "PKR"
    PLN = "PLN"
    PYG = "PYG"
    QAR = "QAR"
    RON = "RON"
    RSD = "RSD"
    RUB = "RUB"
    RWF = "RWF"
    SAR = "SAR"
    SBD = "SBD"
    SCR = "SCR"
    SDG = "SDG"
    SEK = "SEK"
    SGD = "SGD"
    SRD = "SRD"
    SSP = "SSP"
    STN = "STN"
    SYP = "SYP"
    SZL = "SZL"
    THB = "THB"
    TJS = "TJS"
    TMT = "TMT"
    TND = "TND"
    TOP = "TOP"
    TRY_ = "TRY"
    TTD = "TTD"
    TWD = "TWD"
    TZS = "TZS"
    UAH = "UAH"
    UGX = "UGX"
    USD = "USD"
    UYU = "UYU"
    UZS = "UZS"
    VES = "VES"
    VND = "VND"
    VUV = "VUV"
    WST = "WST"
    XAF = "XAF"
    XCD = "XCD"
    XOF = "XOF"
    XPF = "XPF"
    YER = "YER"
    ZAR = "ZAR"
    ZMW = "ZMW"


class CustomChannelField(StrEnum):
    UTM_SOURCE = "utm_source"
    UTM_MEDIUM = "utm_medium"
    UTM_CAMPAIGN = "utm_campaign"
    REFERRING_DOMAIN = "referring_domain"
    URL = "url"
    PATHNAME = "pathname"
    HOSTNAME = "hostname"


class CustomChannelOperator(StrEnum):
    EXACT = "exact"
    IS_NOT = "is_not"
    IS_SET = "is_set"
    IS_NOT_SET = "is_not_set"
    ICONTAINS = "icontains"
    NOT_ICONTAINS = "not_icontains"
    REGEX = "regex"
    NOT_REGEX = "not_regex"


class CustomEventConversionGoal(BaseModel):
    model_config = ConfigDict(
        extra="forbid",
    )
    customEventName: str


class DataColorToken(StrEnum):
    PRESET_1 = "preset-1"
    PRESET_2 = "preset-2"
    PRESET_3 = "preset-3"
    PRESET_4 = "preset-4"
    PRESET_5 = "preset-5"
    PRESET_6 = "preset-6"
    PRESET_7 = "preset-7"
    PRESET_8 = "preset-8"
    PRESET_9 = "preset-9"
    PRESET_10 = "preset-10"
    PRESET_11 = "preset-11"
    PRESET_12 = "preset-12"
    PRESET_13 = "preset-13"
    PRESET_14 = "preset-14"
    PRESET_15 = "preset-15"


class DataWarehouseEventsModifier(BaseModel):
    model_config = ConfigDict(
        extra="forbid",
    )
    distinct_id_field: str
    id_field: str
    table_name: str
    timestamp_field: str


class DatabaseSchemaSchema(BaseModel):
    model_config = ConfigDict(
        extra="forbid",
    )
    id: str
    incremental: bool
    last_synced_at: Optional[str] = None
    name: str
    should_sync: bool
    status: Optional[str] = None


class DatabaseSchemaSource(BaseModel):
    model_config = ConfigDict(
        extra="forbid",
    )
    id: str
    last_synced_at: Optional[str] = None
    prefix: str
    source_type: str
    status: str


class Type(StrEnum):
    POSTHOG = "posthog"
    DATA_WAREHOUSE = "data_warehouse"
    VIEW = "view"
    BATCH_EXPORT = "batch_export"
    MATERIALIZED_VIEW = "materialized_view"


class DatabaseSerializedFieldType(StrEnum):
    INTEGER = "integer"
    FLOAT = "float"
    STRING = "string"
    DATETIME = "datetime"
    DATE = "date"
    BOOLEAN = "boolean"
    ARRAY = "array"
    JSON = "json"
    LAZY_TABLE = "lazy_table"
    VIRTUAL_TABLE = "virtual_table"
    FIELD_TRAVERSER = "field_traverser"
    EXPRESSION = "expression"
    VIEW = "view"
    MATERIALIZED_VIEW = "materialized_view"


class DateRange(BaseModel):
    model_config = ConfigDict(
        extra="forbid",
    )
    date_from: Optional[str] = None
    date_to: Optional[str] = None
    explicitDate: Optional[bool] = Field(
        default=False,
        description=(
            "Whether the date_from and date_to should be used verbatim. Disables rounding to the start and end of"
            " period."
        ),
    )


class DatetimeDay(RootModel[AwareDatetime]):
    root: AwareDatetime


class DefaultChannelTypes(StrEnum):
    CROSS_NETWORK = "Cross Network"
    PAID_SEARCH = "Paid Search"
    PAID_SOCIAL = "Paid Social"
    PAID_VIDEO = "Paid Video"
    PAID_SHOPPING = "Paid Shopping"
    PAID_UNKNOWN = "Paid Unknown"
    DIRECT = "Direct"
    ORGANIC_SEARCH = "Organic Search"
    ORGANIC_SOCIAL = "Organic Social"
    ORGANIC_VIDEO = "Organic Video"
    ORGANIC_SHOPPING = "Organic Shopping"
    PUSH = "Push"
    SMS = "SMS"
    AUDIO = "Audio"
    EMAIL = "Email"
    REFERRAL = "Referral"
    AFFILIATE = "Affiliate"
    UNKNOWN = "Unknown"


class DurationType(StrEnum):
    DURATION = "duration"
    ACTIVE_SECONDS = "active_seconds"
    INACTIVE_SECONDS = "inactive_seconds"


class Key(StrEnum):
    TAG_NAME = "tag_name"
    TEXT = "text"
    HREF = "href"
    SELECTOR = "selector"


class ElementType(BaseModel):
    model_config = ConfigDict(
        extra="forbid",
    )
    attr_class: Optional[list[str]] = None
    attr_id: Optional[str] = None
    attributes: dict[str, str]
    href: Optional[str] = None
    nth_child: Optional[float] = None
    nth_of_type: Optional[float] = None
    order: Optional[float] = None
    tag_name: str
    text: Optional[str] = None


class EmptyPropertyFilter(BaseModel):
    pass
    model_config = ConfigDict(
        extra="forbid",
    )


class EntityType(StrEnum):
    ACTIONS = "actions"
    EVENTS = "events"
    DATA_WAREHOUSE = "data_warehouse"
    NEW_ENTITY = "new_entity"


class Status(StrEnum):
    ARCHIVED = "archived"
    ACTIVE = "active"
    RESOLVED = "resolved"
    PENDING_RELEASE = "pending_release"
    SUPPRESSED = "suppressed"


class ErrorTrackingIssueAggregations(BaseModel):
    model_config = ConfigDict(
        extra="forbid",
    )
    customVolume: Optional[list[float]] = None
    occurrences: float
    sessions: float
    users: float
    volumeDay: list[float]
    volumeMonth: list[float]


class Type1(StrEnum):
    USER_GROUP = "user_group"
    USER = "user"


class OrderBy(StrEnum):
    LAST_SEEN = "last_seen"
    FIRST_SEEN = "first_seen"
    OCCURRENCES = "occurrences"
    USERS = "users"
    SESSIONS = "sessions"


class OrderDirection(StrEnum):
    ASC = "ASC"
    DESC = "DESC"


class Status1(StrEnum):
    ARCHIVED = "archived"
    ACTIVE = "active"
    RESOLVED = "resolved"
    PENDING_RELEASE = "pending_release"
    SUPPRESSED = "suppressed"
    ALL = "all"


class Status2(StrEnum):
    ARCHIVED = "archived"
    ACTIVE = "active"
    RESOLVED = "resolved"
    PENDING_RELEASE = "pending_release"
    SUPPRESSED = "suppressed"


class Interval(StrEnum):
    MINUTE = "minute"
    HOUR = "hour"
    DAY = "day"
    WEEK = "week"
    MONTH = "month"


class EventDefinition(BaseModel):
    model_config = ConfigDict(
        extra="forbid",
    )
    elements: list
    event: str
    properties: dict[str, Any]


class CorrelationType(StrEnum):
    SUCCESS = "success"
    FAILURE = "failure"


class Person(BaseModel):
    model_config = ConfigDict(
        extra="forbid",
    )
    distinct_ids: list[str]
    is_identified: Optional[bool] = None
    properties: dict[str, Any]


class EventType(BaseModel):
    model_config = ConfigDict(
        extra="forbid",
    )
    distinct_id: str
    elements: list[ElementType]
    elements_chain: Optional[str] = None
    event: str
    id: str
    person: Optional[Person] = None
    properties: dict[str, Any]
    timestamp: str
    uuid: Optional[str] = None


class Properties(BaseModel):
    model_config = ConfigDict(
        extra="forbid",
    )
    email: Optional[str] = None
    name: Optional[str] = None


class EventsQueryPersonColumn(BaseModel):
    model_config = ConfigDict(
        extra="forbid",
    )
    created_at: str
    distinct_id: str
    properties: Properties
    uuid: str


class ExperimentExposureTimeSeries(BaseModel):
    model_config = ConfigDict(
        extra="forbid",
    )
    days: list[str]
    exposure_counts: list[float]
    variant: str


class ExperimentMetricMathType(StrEnum):
    TOTAL = "total"
    SUM = "sum"


class ExperimentMetricType(StrEnum):
    FUNNEL = "funnel"
    MEAN = "mean"


class ExperimentSignificanceCode(StrEnum):
    SIGNIFICANT = "significant"
    NOT_ENOUGH_EXPOSURE = "not_enough_exposure"
    LOW_WIN_PROBABILITY = "low_win_probability"
    HIGH_LOSS = "high_loss"
    HIGH_P_VALUE = "high_p_value"


class ExperimentVariantFunnelsBaseStats(BaseModel):
    model_config = ConfigDict(
        extra="forbid",
    )
    failure_count: float
    key: str
    success_count: float


class ExperimentVariantTrendsBaseStats(BaseModel):
    model_config = ConfigDict(
        extra="forbid",
    )
    absolute_exposure: float
    count: float
    exposure: float
    key: str


class FailureMessage(BaseModel):
    model_config = ConfigDict(
        extra="forbid",
    )
    content: Optional[str] = None
    id: Optional[str] = None
    type: Literal["ai/failure"] = "ai/failure"


class FileSystemEntry(BaseModel):
    model_config = ConfigDict(
        extra="forbid",
    )
    created_at: Optional[str] = Field(
        default=None, description="Timestamp when file was added. Used to check persistence"
    )
    href: Optional[str] = Field(default=None, description="Object's URL")
    id: Optional[str] = Field(default=None, description="Unique UUID for tree entry")
    meta: Optional[dict[str, Any]] = Field(default=None, description="Metadata")
    path: str = Field(..., description="Object's name and folder")
    ref: Optional[str] = Field(default=None, description="Object's ID or other unique reference")
    type: Optional[str] = Field(
        default=None, description="Type of object, used for icon, e.g. feature_flag, insight, etc"
    )


class NamedArgs(BaseModel):
    model_config = ConfigDict(
        extra="forbid",
    )
    ref: Optional[str] = None


class Href(BaseModel):
    namedArgs: Optional[NamedArgs] = None


class FileSystemImport(BaseModel):
    model_config = ConfigDict(
        extra="forbid",
    )
    created_at: Optional[str] = Field(
        default=None, description="Timestamp when file was added. Used to check persistence"
    )
    flag: Optional[str] = None
    href: Href
    icon: Optional[Any] = None
    id: Optional[str] = Field(default=None, description="Unique UUID for tree entry")
    meta: Optional[dict[str, Any]] = Field(default=None, description="Metadata")
    path: str = Field(..., description="Object's name and folder")
    ref: Optional[str] = Field(default=None, description="Object's ID or other unique reference")
    type: Optional[str] = Field(
        default=None, description="Type of object, used for icon, e.g. feature_flag, insight, etc"
    )


class FilterLogicalOperator(StrEnum):
    AND_ = "AND"
    OR_ = "OR"


class FunnelConversionWindowTimeUnit(StrEnum):
    SECOND = "second"
    MINUTE = "minute"
    HOUR = "hour"
    DAY = "day"
    WEEK = "week"
    MONTH = "month"


class FunnelCorrelationResultsType(StrEnum):
    EVENTS = "events"
    PROPERTIES = "properties"
    EVENT_WITH_PROPERTIES = "event_with_properties"


class FunnelExclusionLegacy(BaseModel):
    model_config = ConfigDict(
        extra="forbid",
    )
    custom_name: Optional[str] = None
    funnel_from_step: float
    funnel_to_step: float
    id: Optional[Union[str, float]] = None
    index: Optional[float] = None
    name: Optional[str] = None
    order: Optional[float] = None
    type: Optional[EntityType] = None


class FunnelLayout(StrEnum):
    HORIZONTAL = "horizontal"
    VERTICAL = "vertical"


class FunnelMathType(StrEnum):
    TOTAL = "total"
    FIRST_TIME_FOR_USER = "first_time_for_user"
    FIRST_TIME_FOR_USER_WITH_FILTERS = "first_time_for_user_with_filters"


class FunnelPathType(StrEnum):
    FUNNEL_PATH_BEFORE_STEP = "funnel_path_before_step"
    FUNNEL_PATH_BETWEEN_STEPS = "funnel_path_between_steps"
    FUNNEL_PATH_AFTER_STEP = "funnel_path_after_step"


class FunnelStepReference(StrEnum):
    TOTAL = "total"
    PREVIOUS = "previous"


class FunnelTimeToConvertResults(BaseModel):
    model_config = ConfigDict(
        extra="forbid",
    )
    average_conversion_time: Optional[float] = None
    bins: list[list[int]]


class FunnelVizType(StrEnum):
    STEPS = "steps"
    TIME_TO_CONVERT = "time_to_convert"
    TRENDS = "trends"


class GoalLine(BaseModel):
    model_config = ConfigDict(
        extra="forbid",
    )
    borderColor: Optional[str] = None
    displayLabel: Optional[bool] = None
    label: str
    value: float


class HogCompileResponse(BaseModel):
    model_config = ConfigDict(
        extra="forbid",
    )
    bytecode: list
    locals: list


class HogLanguage(StrEnum):
    HOG = "hog"
    HOG_JSON = "hogJson"
    HOG_QL = "hogQL"
    HOG_QL_EXPR = "hogQLExpr"
    HOG_TEMPLATE = "hogTemplate"


class BounceRatePageViewMode(StrEnum):
    COUNT_PAGEVIEWS = "count_pageviews"
    UNIQ_URLS = "uniq_urls"
    UNIQ_PAGE_SCREEN_AUTOCAPTURES = "uniq_page_screen_autocaptures"


class InCohortVia(StrEnum):
    AUTO = "auto"
    LEFTJOIN = "leftjoin"
    SUBQUERY = "subquery"
    LEFTJOIN_CONJOINED = "leftjoin_conjoined"


class MaterializationMode(StrEnum):
    AUTO = "auto"
    LEGACY_NULL_AS_STRING = "legacy_null_as_string"
    LEGACY_NULL_AS_NULL = "legacy_null_as_null"
    DISABLED = "disabled"


class PersonsArgMaxVersion(StrEnum):
    AUTO = "auto"
    V1 = "v1"
    V2 = "v2"


class PersonsJoinMode(StrEnum):
    INNER = "inner"
    LEFT = "left"


class PersonsOnEventsMode(StrEnum):
    DISABLED = "disabled"
    PERSON_ID_NO_OVERRIDE_PROPERTIES_ON_EVENTS = "person_id_no_override_properties_on_events"
    PERSON_ID_OVERRIDE_PROPERTIES_ON_EVENTS = "person_id_override_properties_on_events"
    PERSON_ID_OVERRIDE_PROPERTIES_JOINED = "person_id_override_properties_joined"


class PropertyGroupsMode(StrEnum):
    ENABLED = "enabled"
    DISABLED = "disabled"
    OPTIMIZED = "optimized"


class SessionTableVersion(StrEnum):
    AUTO = "auto"
    V1 = "v1"
    V2 = "v2"


class HogQLVariable(BaseModel):
    model_config = ConfigDict(
        extra="forbid",
    )
    code_name: str
    isNull: Optional[bool] = None
    value: Optional[Any] = None
    variableId: str


class HogQueryResponse(BaseModel):
    model_config = ConfigDict(
        extra="forbid",
    )
    bytecode: Optional[list] = None
    coloredBytecode: Optional[list] = None
    results: Any
    stdout: Optional[str] = None


class HumanMessage(BaseModel):
    model_config = ConfigDict(
        extra="forbid",
    )
    content: str
    id: Optional[str] = None
    type: Literal["human"] = "human"


class Compare(StrEnum):
    CURRENT = "current"
    PREVIOUS = "previous"


class InsightFilterProperty(StrEnum):
    TRENDS_FILTER = "trendsFilter"
    FUNNELS_FILTER = "funnelsFilter"
    RETENTION_FILTER = "retentionFilter"
    PATHS_FILTER = "pathsFilter"
    STICKINESS_FILTER = "stickinessFilter"
    LIFECYCLE_FILTER = "lifecycleFilter"


class InsightNodeKind(StrEnum):
    TRENDS_QUERY = "TrendsQuery"
    FUNNELS_QUERY = "FunnelsQuery"
    RETENTION_QUERY = "RetentionQuery"
    PATHS_QUERY = "PathsQuery"
    STICKINESS_QUERY = "StickinessQuery"
    LIFECYCLE_QUERY = "LifecycleQuery"


class InsightThresholdType(StrEnum):
    ABSOLUTE = "absolute"
    PERCENTAGE = "percentage"


class InsightsThresholdBounds(BaseModel):
    model_config = ConfigDict(
        extra="forbid",
    )
    lower: Optional[float] = None
    upper: Optional[float] = None


class IntervalType(StrEnum):
    MINUTE = "minute"
    HOUR = "hour"
    DAY = "day"
    WEEK = "week"
    MONTH = "month"


class LLMTraceEvent(BaseModel):
    model_config = ConfigDict(
        extra="forbid",
    )
    createdAt: str
    event: str
    id: str
    properties: dict[str, Any]


class LLMTracePerson(BaseModel):
    model_config = ConfigDict(
        extra="forbid",
    )
    created_at: str
    distinct_id: str
    properties: dict[str, Any]
    uuid: str


class LifecycleToggle(StrEnum):
    NEW = "new"
    RESURRECTING = "resurrecting"
    RETURNING = "returning"
    DORMANT = "dormant"


class MatchedRecordingEvent(BaseModel):
    model_config = ConfigDict(
        extra="forbid",
    )
    uuid: str


class MultipleBreakdownType(StrEnum):
    PERSON = "person"
    EVENT = "event"
    GROUP = "group"
    SESSION = "session"
    HOGQL = "hogql"


class NodeKind(StrEnum):
    EVENTS_NODE = "EventsNode"
    ACTIONS_NODE = "ActionsNode"
    DATA_WAREHOUSE_NODE = "DataWarehouseNode"
    EVENTS_QUERY = "EventsQuery"
    PERSONS_NODE = "PersonsNode"
    HOG_QUERY = "HogQuery"
    HOG_QL_QUERY = "HogQLQuery"
    HOG_QLAST_QUERY = "HogQLASTQuery"
    HOG_QL_METADATA = "HogQLMetadata"
    HOG_QL_AUTOCOMPLETE = "HogQLAutocomplete"
    ACTORS_QUERY = "ActorsQuery"
    GROUPS_QUERY = "GroupsQuery"
    FUNNELS_ACTORS_QUERY = "FunnelsActorsQuery"
    FUNNEL_CORRELATION_ACTORS_QUERY = "FunnelCorrelationActorsQuery"
    SESSIONS_TIMELINE_QUERY = "SessionsTimelineQuery"
    RECORDINGS_QUERY = "RecordingsQuery"
    SESSION_ATTRIBUTION_EXPLORER_QUERY = "SessionAttributionExplorerQuery"
    REVENUE_EXAMPLE_EVENTS_QUERY = "RevenueExampleEventsQuery"
    REVENUE_EXAMPLE_DATA_WAREHOUSE_TABLES_QUERY = "RevenueExampleDataWarehouseTablesQuery"
    ERROR_TRACKING_QUERY = "ErrorTrackingQuery"
    DATA_TABLE_NODE = "DataTableNode"
    DATA_VISUALIZATION_NODE = "DataVisualizationNode"
    SAVED_INSIGHT_NODE = "SavedInsightNode"
    INSIGHT_VIZ_NODE = "InsightVizNode"
    TRENDS_QUERY = "TrendsQuery"
    FUNNELS_QUERY = "FunnelsQuery"
    RETENTION_QUERY = "RetentionQuery"
    PATHS_QUERY = "PathsQuery"
    STICKINESS_QUERY = "StickinessQuery"
    LIFECYCLE_QUERY = "LifecycleQuery"
    INSIGHT_ACTORS_QUERY = "InsightActorsQuery"
    INSIGHT_ACTORS_QUERY_OPTIONS = "InsightActorsQueryOptions"
    FUNNEL_CORRELATION_QUERY = "FunnelCorrelationQuery"
    WEB_OVERVIEW_QUERY = "WebOverviewQuery"
    WEB_STATS_TABLE_QUERY = "WebStatsTableQuery"
    WEB_EXTERNAL_CLICKS_TABLE_QUERY = "WebExternalClicksTableQuery"
    WEB_GOALS_QUERY = "WebGoalsQuery"
    WEB_VITALS_QUERY = "WebVitalsQuery"
    WEB_VITALS_PATH_BREAKDOWN_QUERY = "WebVitalsPathBreakdownQuery"
    EXPERIMENT_METRIC = "ExperimentMetric"
    EXPERIMENT_QUERY = "ExperimentQuery"
    EXPERIMENT_EXPOSURE_QUERY = "ExperimentExposureQuery"
    EXPERIMENT_EVENT_EXPOSURE_CONFIG = "ExperimentEventExposureConfig"
    EXPERIMENT_EVENT_METRIC_CONFIG = "ExperimentEventMetricConfig"
    EXPERIMENT_ACTION_METRIC_CONFIG = "ExperimentActionMetricConfig"
    EXPERIMENT_DATA_WAREHOUSE_METRIC_CONFIG = "ExperimentDataWarehouseMetricConfig"
    EXPERIMENT_TRENDS_QUERY = "ExperimentTrendsQuery"
    EXPERIMENT_FUNNELS_QUERY = "ExperimentFunnelsQuery"
    DATABASE_SCHEMA_QUERY = "DatabaseSchemaQuery"
    SUGGESTED_QUESTIONS_QUERY = "SuggestedQuestionsQuery"
    TEAM_TAXONOMY_QUERY = "TeamTaxonomyQuery"
    EVENT_TAXONOMY_QUERY = "EventTaxonomyQuery"
    ACTORS_PROPERTY_TAXONOMY_QUERY = "ActorsPropertyTaxonomyQuery"
    TRACES_QUERY = "TracesQuery"


class PathCleaningFilter(BaseModel):
    model_config = ConfigDict(
        extra="forbid",
    )
    alias: Optional[str] = None
    regex: Optional[str] = None


class PathType(StrEnum):
    FIELD_PAGEVIEW = "$pageview"
    FIELD_SCREEN = "$screen"
    CUSTOM_EVENT = "custom_event"
    HOGQL = "hogql"


class PathsFilterLegacy(BaseModel):
    model_config = ConfigDict(
        extra="forbid",
    )
    edge_limit: Optional[int] = None
    end_point: Optional[str] = None
    exclude_events: Optional[list[str]] = None
    funnel_filter: Optional[dict[str, Any]] = None
    funnel_paths: Optional[FunnelPathType] = None
    include_event_types: Optional[list[PathType]] = None
    local_path_cleaning_filters: Optional[list[PathCleaningFilter]] = None
    max_edge_weight: Optional[int] = None
    min_edge_weight: Optional[int] = None
    path_groupings: Optional[list[str]] = None
    path_replacements: Optional[bool] = None
    path_type: Optional[PathType] = None
    paths_hogql_expression: Optional[str] = None
    start_point: Optional[str] = None
    step_limit: Optional[int] = None


class PathsLink(BaseModel):
    model_config = ConfigDict(
        extra="forbid",
    )
    average_conversion_time: float
    source: str
    target: str
    value: float


class PersonType(BaseModel):
    model_config = ConfigDict(
        extra="forbid",
    )
    created_at: Optional[str] = None
    distinct_ids: list[str]
    id: Optional[str] = None
    is_identified: Optional[bool] = None
    name: Optional[str] = None
    properties: dict[str, Any]
    uuid: Optional[str] = None


class PropertyFilterType(StrEnum):
    META = "meta"
    EVENT = "event"
    PERSON = "person"
    ELEMENT = "element"
    FEATURE = "feature"
    SESSION = "session"
    COHORT = "cohort"
    RECORDING = "recording"
    LOG_ENTRY = "log_entry"
    GROUP = "group"
    HOGQL = "hogql"
    DATA_WAREHOUSE = "data_warehouse"
    DATA_WAREHOUSE_PERSON_PROPERTY = "data_warehouse_person_property"


class PropertyMathType(StrEnum):
    AVG = "avg"
    SUM = "sum"
    MIN = "min"
    MAX = "max"
    MEDIAN = "median"
    P75 = "p75"
    P90 = "p90"
    P95 = "p95"
    P99 = "p99"


class PropertyOperator(StrEnum):
    EXACT = "exact"
    IS_NOT = "is_not"
    ICONTAINS = "icontains"
    NOT_ICONTAINS = "not_icontains"
    REGEX = "regex"
    NOT_REGEX = "not_regex"
    GT = "gt"
    GTE = "gte"
    LT = "lt"
    LTE = "lte"
    IS_SET = "is_set"
    IS_NOT_SET = "is_not_set"
    IS_DATE_EXACT = "is_date_exact"
    IS_DATE_BEFORE = "is_date_before"
    IS_DATE_AFTER = "is_date_after"
    BETWEEN = "between"
    NOT_BETWEEN = "not_between"
    MIN = "min"
    MAX = "max"
    IN_ = "in"
    NOT_IN = "not_in"
    IS_CLEANED_PATH_EXACT = "is_cleaned_path_exact"


class QueryIndexUsage(StrEnum):
    UNDECISIVE = "undecisive"
    NO = "no"
    PARTIAL = "partial"
    YES = "yes"


class QueryResponseAlternative6(BaseModel):
    model_config = ConfigDict(
        extra="forbid",
    )
    bytecode: Optional[list] = None
    coloredBytecode: Optional[list] = None
    results: Any
    stdout: Optional[str] = None


class QueryResponseAlternative16(BaseModel):
    model_config = ConfigDict(
        extra="forbid",
    )
    date_range: DateRange
    kind: Literal["ExperimentExposureQuery"] = "ExperimentExposureQuery"
    timeseries: list[ExperimentExposureTimeSeries]
    total_exposures: dict[str, float]


class QueryResponseAlternative45(BaseModel):
    model_config = ConfigDict(
        extra="forbid",
    )
    questions: list[str]


class QueryTiming(BaseModel):
    model_config = ConfigDict(
        extra="forbid",
    )
    k: str = Field(..., description="Key. Shortened to 'k' to save on data.")
    t: float = Field(..., description="Time in seconds. Shortened to 't' to save on data.")


class ReasoningMessage(BaseModel):
    model_config = ConfigDict(
        extra="forbid",
    )
    content: str
    id: Optional[str] = None
    substeps: Optional[list[str]] = None
    type: Literal["ai/reasoning"] = "ai/reasoning"


class RecordingOrder(StrEnum):
    DURATION = "duration"
    RECORDING_DURATION = "recording_duration"
    INACTIVE_SECONDS = "inactive_seconds"
    ACTIVE_SECONDS = "active_seconds"
    START_TIME = "start_time"
    CONSOLE_ERROR_COUNT = "console_error_count"
    CLICK_COUNT = "click_count"
    KEYPRESS_COUNT = "keypress_count"
    MOUSE_ACTIVITY_COUNT = "mouse_activity_count"
    ACTIVITY_SCORE = "activity_score"


class RecordingPropertyFilter(BaseModel):
    model_config = ConfigDict(
        extra="forbid",
    )
    key: Union[DurationType, str]
    label: Optional[str] = None
    operator: PropertyOperator
    type: Literal["recording"] = "recording"
    value: Optional[Union[str, float, list[Union[str, float]]]] = None


class ResultCustomizationBase(BaseModel):
    model_config = ConfigDict(
        extra="forbid",
    )
    color: DataColorToken


class ResultCustomizationBy(StrEnum):
    VALUE = "value"
    POSITION = "position"


class ResultCustomizationByPosition(BaseModel):
    model_config = ConfigDict(
        extra="forbid",
    )
    assignmentBy: Literal["position"] = "position"
    color: DataColorToken


class ResultCustomizationByValue(BaseModel):
    model_config = ConfigDict(
        extra="forbid",
    )
    assignmentBy: Literal["value"] = "value"
    color: DataColorToken


class RetentionDashboardDisplayType(StrEnum):
    TABLE_ONLY = "table_only"
    GRAPH_ONLY = "graph_only"
    ALL = "all"


class RetentionEntityKind(StrEnum):
    ACTIONS_NODE = "ActionsNode"
    EVENTS_NODE = "EventsNode"


class RetentionPeriod(StrEnum):
    HOUR = "Hour"
    DAY = "Day"
    WEEK = "Week"
    MONTH = "Month"


class RetentionType(StrEnum):
    RETENTION_RECURRING = "retention_recurring"
    RETENTION_FIRST_TIME = "retention_first_time"


class RevenueCurrencyPropertyConfig(BaseModel):
    model_config = ConfigDict(
        extra="forbid",
    )
    property: Optional[str] = None
    static: Optional[CurrencyCode] = None


class RevenueTrackingDataWarehouseTable(BaseModel):
    model_config = ConfigDict(
        extra="forbid",
    )
    revenueColumn: str
    revenueCurrencyColumn: Optional[RevenueCurrencyPropertyConfig] = Field(
        default_factory=lambda: RevenueCurrencyPropertyConfig.model_validate({"static": "USD"})
    )
    tableName: str
    timestampColumn: str


class RevenueTrackingEventItem(BaseModel):
    model_config = ConfigDict(
        extra="forbid",
    )
    eventName: str
    revenueCurrencyProperty: Optional[RevenueCurrencyPropertyConfig] = Field(
        default_factory=lambda: RevenueCurrencyPropertyConfig.model_validate({"static": "USD"})
    )
    revenueProperty: str


class SamplingRate(BaseModel):
    model_config = ConfigDict(
        extra="forbid",
    )
    denominator: Optional[float] = None
    numerator: float


class SessionAttributionGroupBy(StrEnum):
    CHANNEL_TYPE = "ChannelType"
    MEDIUM = "Medium"
    SOURCE = "Source"
    CAMPAIGN = "Campaign"
    AD_IDS = "AdIds"
    REFERRING_DOMAIN = "ReferringDomain"
    INITIAL_URL = "InitialURL"


class SessionPropertyFilter(BaseModel):
    model_config = ConfigDict(
        extra="forbid",
    )
    key: str
    label: Optional[str] = None
    operator: PropertyOperator
    type: Literal["session"] = "session"
    value: Optional[Union[str, float, list[Union[str, float]]]] = None


class SnapshotSource(StrEnum):
    WEB = "web"
    MOBILE = "mobile"
    UNKNOWN = "unknown"


class Storage(StrEnum):
    OBJECT_STORAGE_LTS = "object_storage_lts"
    OBJECT_STORAGE = "object_storage"


class StepOrderValue(StrEnum):
    STRICT = "strict"
    UNORDERED = "unordered"
    ORDERED = "ordered"


class StickinessComputationMode(StrEnum):
    NON_CUMULATIVE = "non_cumulative"
    CUMULATIVE = "cumulative"


class StickinessFilterLegacy(BaseModel):
    model_config = ConfigDict(
        extra="forbid",
    )
    compare: Optional[bool] = None
    compare_to: Optional[str] = None
    display: Optional[ChartDisplayType] = None
    hidden_legend_keys: Optional[dict[str, Union[bool, Any]]] = None
    show_legend: Optional[bool] = None
    show_multiple_y_axes: Optional[bool] = None
    show_values_on_series: Optional[bool] = None


class StickinessOperator(StrEnum):
    GTE = "gte"
    LTE = "lte"
    EXACT = "exact"


class SuggestedQuestionsQueryResponse(BaseModel):
    model_config = ConfigDict(
        extra="forbid",
    )
    questions: list[str]


class TaxonomicFilterGroupType(StrEnum):
    METADATA = "metadata"
    ACTIONS = "actions"
    COHORTS = "cohorts"
    COHORTS_WITH_ALL = "cohorts_with_all"
    DATA_WAREHOUSE = "data_warehouse"
    DATA_WAREHOUSE_PROPERTIES = "data_warehouse_properties"
    DATA_WAREHOUSE_PERSON_PROPERTIES = "data_warehouse_person_properties"
    ELEMENTS = "elements"
    EVENTS = "events"
    EVENT_PROPERTIES = "event_properties"
    EVENT_FEATURE_FLAGS = "event_feature_flags"
    NUMERICAL_EVENT_PROPERTIES = "numerical_event_properties"
    PERSON_PROPERTIES = "person_properties"
    PAGEVIEW_URLS = "pageview_urls"
    SCREENS = "screens"
    CUSTOM_EVENTS = "custom_events"
    WILDCARD = "wildcard"
    GROUPS = "groups"
    PERSONS = "persons"
    FEATURE_FLAGS = "feature_flags"
    INSIGHTS = "insights"
    EXPERIMENTS = "experiments"
    PLUGINS = "plugins"
    DASHBOARDS = "dashboards"
    NAME_GROUPS = "name_groups"
    SESSION_PROPERTIES = "session_properties"
    HOGQL_EXPRESSION = "hogql_expression"
    NOTEBOOKS = "notebooks"
    LOG_ENTRIES = "log_entries"
    REPLAY = "replay"


class TimelineEntry(BaseModel):
    model_config = ConfigDict(
        extra="forbid",
    )
    events: list[EventType]
    recording_duration_s: Optional[float] = Field(default=None, description="Duration of the recording in seconds.")
    sessionId: Optional[str] = Field(default=None, description="Session ID. None means out-of-session events")


class TrendsFilterLegacy(BaseModel):
    model_config = ConfigDict(
        extra="forbid",
    )
    aggregation_axis_format: Optional[AggregationAxisFormat] = None
    aggregation_axis_postfix: Optional[str] = None
    aggregation_axis_prefix: Optional[str] = None
    breakdown_histogram_bin_count: Optional[float] = None
    compare: Optional[bool] = None
    compare_to: Optional[str] = None
    decimal_places: Optional[float] = None
    display: Optional[ChartDisplayType] = None
    formula: Optional[str] = None
    hidden_legend_keys: Optional[dict[str, Union[bool, Any]]] = None
    show_alert_threshold_lines: Optional[bool] = None
    show_labels_on_series: Optional[bool] = None
    show_legend: Optional[bool] = None
    show_multiple_y_axes: Optional[bool] = None
    show_percent_stack_view: Optional[bool] = None
    show_values_on_series: Optional[bool] = None
    smoothing_intervals: Optional[float] = None
    y_axis_scale_type: Optional[YAxisScaleType] = YAxisScaleType.LINEAR


class ActionsPie(BaseModel):
    model_config = ConfigDict(
        extra="forbid",
    )
    disableHoverOffset: Optional[bool] = None
    hideAggregation: Optional[bool] = None


class RETENTION(BaseModel):
    model_config = ConfigDict(
        extra="forbid",
    )
    hideLineGraph: Optional[bool] = None
    hideSizeColumn: Optional[bool] = None
    useSmallLayout: Optional[bool] = None


class VizSpecificOptions(BaseModel):
    model_config = ConfigDict(
        extra="forbid",
    )
    ActionsPie: Optional[ActionsPie] = None
    RETENTION: Optional[RETENTION] = None


class WebAnalyticsOrderByDirection(StrEnum):
    ASC = "ASC"
    DESC = "DESC"


class WebAnalyticsOrderByFields(StrEnum):
    VISITORS = "Visitors"
    VIEWS = "Views"
    CLICKS = "Clicks"
    BOUNCE_RATE = "BounceRate"
    AVERAGE_SCROLL_PERCENTAGE = "AverageScrollPercentage"
    SCROLL_GT80_PERCENTAGE = "ScrollGt80Percentage"
    TOTAL_CONVERSIONS = "TotalConversions"
    UNIQUE_CONVERSIONS = "UniqueConversions"
    CONVERSION_RATE = "ConversionRate"
    CONVERTING_USERS = "ConvertingUsers"


class Sampling(BaseModel):
    model_config = ConfigDict(
        extra="forbid",
    )
    enabled: Optional[bool] = None
    forceSamplingRate: Optional[SamplingRate] = None


class WebOverviewItemKind(StrEnum):
    UNIT = "unit"
    DURATION_S = "duration_s"
    PERCENTAGE = "percentage"
    CURRENCY = "currency"


class WebStatsBreakdown(StrEnum):
    PAGE = "Page"
    INITIAL_PAGE = "InitialPage"
    EXIT_PAGE = "ExitPage"
    EXIT_CLICK = "ExitClick"
    SCREEN_NAME = "ScreenName"
    INITIAL_CHANNEL_TYPE = "InitialChannelType"
    INITIAL_REFERRING_DOMAIN = "InitialReferringDomain"
    INITIAL_UTM_SOURCE = "InitialUTMSource"
    INITIAL_UTM_CAMPAIGN = "InitialUTMCampaign"
    INITIAL_UTM_MEDIUM = "InitialUTMMedium"
    INITIAL_UTM_TERM = "InitialUTMTerm"
    INITIAL_UTM_CONTENT = "InitialUTMContent"
    INITIAL_UTM_SOURCE_MEDIUM_CAMPAIGN = "InitialUTMSourceMediumCampaign"
    BROWSER = "Browser"
    OS = "OS"
    VIEWPORT = "Viewport"
    DEVICE_TYPE = "DeviceType"
    COUNTRY = "Country"
    REGION = "Region"
    CITY = "City"
    TIMEZONE = "Timezone"
    LANGUAGE = "Language"


class WebVitalsMetric(StrEnum):
    INP = "INP"
    LCP = "LCP"
    CLS = "CLS"
    FCP = "FCP"


class WebVitalsMetricBand(StrEnum):
    GOOD = "good"
    NEEDS_IMPROVEMENTS = "needs_improvements"
    POOR = "poor"


class WebVitalsPathBreakdownResultItem(BaseModel):
    model_config = ConfigDict(
        extra="forbid",
    )
    path: str
    value: float


class WebVitalsPercentile(StrEnum):
    P75 = "p75"
    P90 = "p90"
    P99 = "p99"


class Scale(StrEnum):
    LINEAR = "linear"
    LOGARITHMIC = "logarithmic"


class YAxisSettings(BaseModel):
    model_config = ConfigDict(
        extra="forbid",
    )
    scale: Optional[Scale] = None
    startAtZero: Optional[bool] = Field(default=None, description="Whether the Y axis should start at zero")


class Integer(RootModel[int]):
    root: int


class ActionConversionGoal(BaseModel):
    model_config = ConfigDict(
        extra="forbid",
    )
    actionId: int


class ActorsPropertyTaxonomyResponse(BaseModel):
    model_config = ConfigDict(
        extra="forbid",
    )
    sample_count: int
    sample_values: list[Union[str, float, bool, int]]


class AlertCondition(BaseModel):
    model_config = ConfigDict(
        extra="forbid",
    )
    type: AlertConditionType


class AssistantArrayPropertyFilter(BaseModel):
    model_config = ConfigDict(
        extra="forbid",
    )
    operator: AssistantArrayPropertyFilterOperator = Field(
        ..., description="`exact` - exact match of any of the values. `is_not` - does not match any of the values."
    )
    value: list[str] = Field(
        ...,
        description=(
            "Only use property values from the plan. Always use strings as values. If you have a number, convert it to"
            ' a string first. If you have a boolean, convert it to a string "true" or "false".'
        ),
    )


class AssistantBreakdownFilter(BaseModel):
    model_config = ConfigDict(
        extra="forbid",
    )
    breakdown_limit: Optional[int] = Field(default=25, description="How many distinct values to show.")


class AssistantDateTimePropertyFilter(BaseModel):
    model_config = ConfigDict(
        extra="forbid",
    )
    operator: AssistantDateTimePropertyFilterOperator
    value: str = Field(..., description="Value must be a date in ISO 8601 format.")


class AssistantForm(BaseModel):
    model_config = ConfigDict(
        extra="forbid",
    )
    options: list[AssistantFormOption]


class AssistantFunnelsBreakdownFilter(BaseModel):
    model_config = ConfigDict(
        extra="forbid",
    )
    breakdown: str = Field(..., description="The entity property to break down by.")
    breakdown_group_type_index: Optional[int] = Field(
        default=None,
        description=(
            "If `breakdown_type` is `group`, this is the index of the group. Use the index from the group mapping."
        ),
    )
    breakdown_limit: Optional[int] = Field(default=25, description="How many distinct values to show.")
    breakdown_type: Optional[AssistantFunnelsBreakdownType] = Field(
        default=AssistantFunnelsBreakdownType.EVENT,
        description=(
            "Type of the entity to break down by. If `group` is used, you must also provide"
            " `breakdown_group_type_index` from the group mapping."
        ),
    )


class AssistantFunnelsExclusionEventsNode(BaseModel):
    model_config = ConfigDict(
        extra="forbid",
    )
    event: str
    funnelFromStep: int
    funnelToStep: int
    kind: Literal["EventsNode"] = "EventsNode"


class AssistantFunnelsFilter(BaseModel):
    model_config = ConfigDict(
        extra="forbid",
    )
    binCount: Optional[int] = Field(
        default=None,
        description=(
            "Use this setting only when `funnelVizType` is `time_to_convert`: number of bins to show in histogram."
        ),
    )
    exclusions: Optional[list[AssistantFunnelsExclusionEventsNode]] = Field(
        default=[],
        description=(
            "Users may want to use exclusion events to filter out conversions in which a particular event occurred"
            " between specific steps. These events must not be included in the main sequence. You must include start"
            " and end indexes for each exclusion where the minimum index is one and the maximum index is the number of"
            " steps in the funnel. For example, there is a sequence with three steps: sign up, finish onboarding,"
            " purchase. If the user wants to exclude all conversions in which users left the page before finishing the"
            " onboarding, the exclusion step would be the event `$pageleave` with start index 2 and end index 3."
        ),
    )
    funnelAggregateByHogQL: Literal["properties.$session_id"] = Field(
        default="properties.$session_id",
        description="Use this field only if the user explicitly asks to aggregate the funnel by unique sessions.",
    )
    funnelOrderType: Optional[StepOrderValue] = Field(
        default=StepOrderValue.ORDERED,
        description=(
            "Defines the behavior of event matching between steps. Prefer the `strict` option unless explicitly told to"
            " use a different one. `ordered` - defines a sequential funnel. Step B must happen after Step A, but any"
            " number of events can happen between A and B. `strict` - defines a funnel where all events must happen in"
            " order. Step B must happen directly after Step A without any events in between. `any` - order doesn't"
            " matter. Steps can be completed in any sequence."
        ),
    )
    funnelStepReference: Optional[FunnelStepReference] = Field(
        default=FunnelStepReference.TOTAL,
        description=(
            "Whether conversion shown in the graph should be across all steps or just relative to the previous step."
        ),
    )
    funnelVizType: Optional[FunnelVizType] = Field(
        default=FunnelVizType.STEPS,
        description=(
            "Defines the type of visualization to use. The `steps` option is recommended. `steps` - shows a"
            " step-by-step funnel. Perfect to show a conversion rate of a sequence of events (default)."
            " `time_to_convert` - shows a histogram of the time it took to complete the funnel. `trends` - shows trends"
            " of the conversion rate of the whole sequence over time."
        ),
    )
    funnelWindowInterval: Optional[int] = Field(
        default=14,
        description=(
            "Controls a time frame value for a conversion to be considered. Select a reasonable value based on the"
            " user's query. Use in combination with `funnelWindowIntervalUnit`. The default value is 14 days."
        ),
    )
    funnelWindowIntervalUnit: Optional[FunnelConversionWindowTimeUnit] = Field(
        default=FunnelConversionWindowTimeUnit.DAY,
        description=(
            "Controls a time frame interval for a conversion to be considered. Select a reasonable value based on the"
            " user's query. Use in combination with `funnelWindowInterval`. The default value is 14 days."
        ),
    )
    layout: Optional[FunnelLayout] = Field(
        default=FunnelLayout.VERTICAL,
        description="Controls how the funnel chart is displayed: vertically (preferred) or horizontally.",
    )


class AssistantGenerationStatusEvent(BaseModel):
    model_config = ConfigDict(
        extra="forbid",
    )
    type: AssistantGenerationStatusType


class AssistantGenericPropertyFilter1(BaseModel):
    model_config = ConfigDict(
        extra="forbid",
    )
    key: str = Field(..., description="Use one of the properties the user has provided in the plan.")
    operator: AssistantSingleValuePropertyFilterOperator = Field(
        ...,
        description=(
            "`icontains` - case insensitive contains. `not_icontains` - case insensitive does not contain. `regex` -"
            " matches the regex pattern. `not_regex` - does not match the regex pattern."
        ),
    )
    type: str
    value: str = Field(
        ...,
        description=(
            "Only use property values from the plan. If the operator is `regex` or `not_regex`, the value must be a"
            " valid ClickHouse regex pattern to match against. Otherwise, the value must be a substring that will be"
            " matched against the property value."
        ),
    )


class AssistantGenericPropertyFilter4(BaseModel):
    model_config = ConfigDict(
        extra="forbid",
    )
    key: str = Field(..., description="Use one of the properties the user has provided in the plan.")
    operator: AssistantSetPropertyFilterOperator = Field(
        ...,
        description=(
            "`is_set` - the property has any value. `is_not_set` - the property doesn't have a value or wasn't"
            " collected."
        ),
    )
    type: str


class AssistantGroupMultipleBreakdownFilter(BaseModel):
    model_config = ConfigDict(
        extra="forbid",
    )
    group_type_index: Optional[int] = Field(default=None, description="Index of the group type from the group mapping.")
    property: str = Field(..., description="Property name from the plan to break down by.")
    type: Literal["group"] = "group"


class AssistantGroupPropertyFilter1(BaseModel):
    model_config = ConfigDict(
        extra="forbid",
    )
    group_type_index: int = Field(..., description="Index of the group type from the group mapping.")
    key: str = Field(..., description="Use one of the properties the user has provided in the plan.")
    operator: AssistantSingleValuePropertyFilterOperator = Field(
        ...,
        description=(
            "`icontains` - case insensitive contains. `not_icontains` - case insensitive does not contain. `regex` -"
            " matches the regex pattern. `not_regex` - does not match the regex pattern."
        ),
    )
    type: Literal["group"] = "group"
    value: str = Field(
        ...,
        description=(
            "Only use property values from the plan. If the operator is `regex` or `not_regex`, the value must be a"
            " valid ClickHouse regex pattern to match against. Otherwise, the value must be a substring that will be"
            " matched against the property value."
        ),
    )


class AssistantGroupPropertyFilter2(BaseModel):
    model_config = ConfigDict(
        extra="forbid",
    )
    group_type_index: int = Field(..., description="Index of the group type from the group mapping.")
    key: str = Field(..., description="Use one of the properties the user has provided in the plan.")
    operator: AssistantArrayPropertyFilterOperator = Field(
        ..., description="`exact` - exact match of any of the values. `is_not` - does not match any of the values."
    )
    type: Literal["group"] = "group"
    value: list[str] = Field(
        ...,
        description=(
            "Only use property values from the plan. Always use strings as values. If you have a number, convert it to"
            ' a string first. If you have a boolean, convert it to a string "true" or "false".'
        ),
    )


class AssistantGroupPropertyFilter3(BaseModel):
    model_config = ConfigDict(
        extra="forbid",
    )
    group_type_index: int = Field(..., description="Index of the group type from the group mapping.")
    key: str = Field(..., description="Use one of the properties the user has provided in the plan.")
    operator: AssistantDateTimePropertyFilterOperator
    type: Literal["group"] = "group"
    value: str = Field(..., description="Value must be a date in ISO 8601 format.")


class AssistantGroupPropertyFilter4(BaseModel):
    model_config = ConfigDict(
        extra="forbid",
    )
    group_type_index: int = Field(..., description="Index of the group type from the group mapping.")
    key: str = Field(..., description="Use one of the properties the user has provided in the plan.")
    operator: AssistantSetPropertyFilterOperator = Field(
        ...,
        description=(
            "`is_set` - the property has any value. `is_not_set` - the property doesn't have a value or wasn't"
            " collected."
        ),
    )
    type: Literal["group"] = "group"


class AssistantMessageMetadata(BaseModel):
    model_config = ConfigDict(
        extra="forbid",
    )
    form: Optional[AssistantForm] = None


class AssistantSetPropertyFilter(BaseModel):
    model_config = ConfigDict(
        extra="forbid",
    )
    operator: AssistantSetPropertyFilterOperator = Field(
        ...,
        description=(
            "`is_set` - the property has any value. `is_not_set` - the property doesn't have a value or wasn't"
            " collected."
        ),
    )


class AssistantSingleValuePropertyFilter(BaseModel):
    model_config = ConfigDict(
        extra="forbid",
    )
    operator: AssistantSingleValuePropertyFilterOperator = Field(
        ...,
        description=(
            "`icontains` - case insensitive contains. `not_icontains` - case insensitive does not contain. `regex` -"
            " matches the regex pattern. `not_regex` - does not match the regex pattern."
        ),
    )
    value: str = Field(
        ...,
        description=(
            "Only use property values from the plan. If the operator is `regex` or `not_regex`, the value must be a"
            " valid ClickHouse regex pattern to match against. Otherwise, the value must be a substring that will be"
            " matched against the property value."
        ),
    )


class AssistantTrendsBreakdownFilter(BaseModel):
    model_config = ConfigDict(
        extra="forbid",
    )
    breakdown_limit: Optional[int] = Field(default=25, description="How many distinct values to show.")
    breakdowns: list[Union[AssistantGroupMultipleBreakdownFilter, AssistantGenericMultipleBreakdownFilter]] = Field(
        ..., description="Use this field to define breakdowns.", max_length=3
    )


class AutocompleteCompletionItem(BaseModel):
    model_config = ConfigDict(
        extra="forbid",
    )
    detail: Optional[str] = Field(
        default=None,
        description=(
            "A human-readable string with additional information about this item, like type or symbol information."
        ),
    )
    documentation: Optional[str] = Field(
        default=None, description="A human-readable string that represents a doc-comment."
    )
    insertText: str = Field(
        ..., description="A string or snippet that should be inserted in a document when selecting this completion."
    )
    kind: AutocompleteCompletionItemKind = Field(
        ..., description="The kind of this completion item. Based on the kind an icon is chosen by the editor."
    )
    label: str = Field(
        ...,
        description=(
            "The label of this completion item. By default this is also the text that is inserted when selecting this"
            " completion."
        ),
    )


class Breakdown(BaseModel):
    model_config = ConfigDict(
        extra="forbid",
    )
    group_type_index: Optional[int] = None
    histogram_bin_count: Optional[int] = None
    normalize_url: Optional[bool] = None
    property: str
    type: Optional[MultipleBreakdownType] = None


class BreakdownFilter(BaseModel):
    model_config = ConfigDict(
        extra="forbid",
    )
    breakdown: Optional[Union[str, list[Union[str, int]], int]] = None
    breakdown_group_type_index: Optional[int] = None
    breakdown_hide_other_aggregation: Optional[bool] = None
    breakdown_histogram_bin_count: Optional[int] = None
    breakdown_limit: Optional[int] = None
    breakdown_normalize_url: Optional[bool] = None
    breakdown_type: Optional[BreakdownType] = BreakdownType.EVENT
    breakdowns: Optional[list[Breakdown]] = Field(default=None, max_length=3)


class IntervalItem(BaseModel):
    model_config = ConfigDict(
        extra="forbid",
    )
    label: str
    value: int = Field(..., description="An interval selected out of available intervals in source query")


class Series(BaseModel):
    model_config = ConfigDict(
        extra="forbid",
    )
    label: str
    value: int


class Settings(BaseModel):
    model_config = ConfigDict(
        extra="forbid",
    )
    display: Optional[ChartSettingsDisplay] = None
    formatting: Optional[ChartSettingsFormatting] = None


class ChartAxis(BaseModel):
    model_config = ConfigDict(
        extra="forbid",
    )
    column: str
    settings: Optional[Settings] = None


class ChartSettings(BaseModel):
    model_config = ConfigDict(
        extra="forbid",
    )
    goalLines: Optional[list[GoalLine]] = None
    leftYAxisSettings: Optional[YAxisSettings] = None
    rightYAxisSettings: Optional[YAxisSettings] = None
    seriesBreakdownColumn: Optional[str] = None
    showLegend: Optional[bool] = None
    stackBars100: Optional[bool] = Field(default=None, description="Whether we fill the bars to 100% in stacked mode")
    xAxis: Optional[ChartAxis] = None
    yAxis: Optional[list[ChartAxis]] = None
    yAxisAtZero: Optional[bool] = Field(
        default=None, description="Deprecated: use `[left|right]YAxisSettings`. Whether the Y axis should start at zero"
    )


class ClickhouseQueryProgress(BaseModel):
    model_config = ConfigDict(
        extra="forbid",
    )
    active_cpu_time: int
    bytes_read: int
    estimated_rows_total: int
    rows_read: int
    time_elapsed: int


class CohortPropertyFilter(BaseModel):
    model_config = ConfigDict(
        extra="forbid",
    )
    cohort_name: Optional[str] = None
    key: Literal["id"] = "id"
    label: Optional[str] = None
    operator: Optional[PropertyOperator] = PropertyOperator.IN_
    type: Literal["cohort"] = "cohort"
    value: int


class CustomChannelCondition(BaseModel):
    model_config = ConfigDict(
        extra="forbid",
    )
    id: str
    key: CustomChannelField
    op: CustomChannelOperator
    value: Optional[Union[str, list[str]]] = None


class CustomChannelRule(BaseModel):
    model_config = ConfigDict(
        extra="forbid",
    )
    channel_type: str
    combiner: FilterLogicalOperator
    id: str
    items: list[CustomChannelCondition]


class DataWarehousePersonPropertyFilter(BaseModel):
    model_config = ConfigDict(
        extra="forbid",
    )
    key: str
    label: Optional[str] = None
    operator: PropertyOperator
    type: Literal["data_warehouse_person_property"] = "data_warehouse_person_property"
    value: Optional[Union[str, float, list[Union[str, float]]]] = None


class DataWarehousePropertyFilter(BaseModel):
    model_config = ConfigDict(
        extra="forbid",
    )
    key: str
    label: Optional[str] = None
    operator: PropertyOperator
    type: Literal["data_warehouse"] = "data_warehouse"
    value: Optional[Union[str, float, list[Union[str, float]]]] = None


class DatabaseSchemaField(BaseModel):
    model_config = ConfigDict(
        extra="forbid",
    )
    chain: Optional[list[Union[str, int]]] = None
    fields: Optional[list[str]] = None
    hogql_value: str
    id: Optional[str] = None
    name: str
    schema_valid: bool
    table: Optional[str] = None
    type: DatabaseSerializedFieldType


class DatabaseSchemaPostHogTable(BaseModel):
    model_config = ConfigDict(
        extra="forbid",
    )
    fields: dict[str, DatabaseSchemaField]
    id: str
    name: str
    type: Literal["posthog"] = "posthog"


class DatabaseSchemaTableCommon(BaseModel):
    model_config = ConfigDict(
        extra="forbid",
    )
    fields: dict[str, DatabaseSchemaField]
    id: str
    name: str
    type: Type


class Day(RootModel[int]):
    root: int


class ElementPropertyFilter(BaseModel):
    model_config = ConfigDict(
        extra="forbid",
    )
    key: Key
    label: Optional[str] = None
    operator: PropertyOperator
    type: Literal["element"] = "element"
    value: Optional[Union[str, float, list[Union[str, float]]]] = None


class ErrorTrackingIssueAssignee(BaseModel):
    model_config = ConfigDict(
        extra="forbid",
    )
    id: Union[str, int]
    type: Type1


class ErrorTrackingRelationalIssue(BaseModel):
    model_config = ConfigDict(
        extra="forbid",
    )
    assignee: Optional[ErrorTrackingIssueAssignee] = None
    description: Optional[str] = None
    first_seen: AwareDatetime
    id: str
    name: Optional[str] = None
    status: Status2


class ErrorTrackingSparklineConfig(BaseModel):
    model_config = ConfigDict(
        extra="forbid",
    )
    interval: Interval
    value: int


class EventOddsRatioSerialized(BaseModel):
    model_config = ConfigDict(
        extra="forbid",
    )
    correlation_type: CorrelationType
    event: EventDefinition
    failure_count: int
    odds_ratio: float
    success_count: int


class EventPropertyFilter(BaseModel):
    model_config = ConfigDict(
        extra="forbid",
    )
    key: str
    label: Optional[str] = None
    operator: Optional[PropertyOperator] = PropertyOperator.EXACT
    type: Literal["event"] = Field(default="event", description="Event properties")
    value: Optional[Union[str, float, list[Union[str, float]]]] = None


class EventTaxonomyItem(BaseModel):
    model_config = ConfigDict(
        extra="forbid",
    )
    property: str
    sample_count: int
    sample_values: list[str]


class ExperimentDataWarehouseMetricConfig(BaseModel):
    model_config = ConfigDict(
        extra="forbid",
    )
    data_warehouse_join_key: str
    events_join_key: str
    kind: Literal["ExperimentDataWarehouseMetricConfig"] = "ExperimentDataWarehouseMetricConfig"
    math: Optional[ExperimentMetricMathType] = None
    math_hogql: Optional[str] = None
    math_property: Optional[str] = None
    name: Optional[str] = None
    table_name: str
    timestamp_field: str


class ExperimentExposureQueryResponse(BaseModel):
    model_config = ConfigDict(
        extra="forbid",
    )
    date_range: DateRange
    kind: Literal["ExperimentExposureQuery"] = "ExperimentExposureQuery"
    timeseries: list[ExperimentExposureTimeSeries]
    total_exposures: dict[str, float]


class FeaturePropertyFilter(BaseModel):
    model_config = ConfigDict(
        extra="forbid",
    )
    key: str
    label: Optional[str] = None
    operator: PropertyOperator
    type: Literal["feature"] = Field(default="feature", description='Event property with "$feature/" prepended')
    value: Optional[Union[str, float, list[Union[str, float]]]] = None


class FunnelCorrelationResult(BaseModel):
    model_config = ConfigDict(
        extra="forbid",
    )
    events: list[EventOddsRatioSerialized]
    skewed: bool


class FunnelExclusionSteps(BaseModel):
    model_config = ConfigDict(
        extra="forbid",
    )
    funnelFromStep: int
    funnelToStep: int


class FunnelsFilterLegacy(BaseModel):
    model_config = ConfigDict(
        extra="forbid",
    )
    bin_count: Optional[Union[float, str]] = None
    breakdown_attribution_type: Optional[BreakdownAttributionType] = None
    breakdown_attribution_value: Optional[float] = None
    exclusions: Optional[list[FunnelExclusionLegacy]] = None
    funnel_aggregate_by_hogql: Optional[str] = None
    funnel_from_step: Optional[float] = None
    funnel_order_type: Optional[StepOrderValue] = None
    funnel_step_reference: Optional[FunnelStepReference] = None
    funnel_to_step: Optional[float] = None
    funnel_viz_type: Optional[FunnelVizType] = None
    funnel_window_interval: Optional[float] = None
    funnel_window_interval_unit: Optional[FunnelConversionWindowTimeUnit] = None
    hidden_legend_keys: Optional[dict[str, Union[bool, Any]]] = None
    layout: Optional[FunnelLayout] = None


class GroupPropertyFilter(BaseModel):
    model_config = ConfigDict(
        extra="forbid",
    )
    group_type_index: Optional[int] = None
    key: str
    label: Optional[str] = None
    operator: PropertyOperator
    type: Literal["group"] = "group"
    value: Optional[Union[str, float, list[Union[str, float]]]] = None


class HogQLAutocompleteResponse(BaseModel):
    model_config = ConfigDict(
        extra="forbid",
    )
    incomplete_list: bool = Field(..., description="Whether or not the suggestions returned are complete")
    suggestions: list[AutocompleteCompletionItem]
    timings: Optional[list[QueryTiming]] = Field(
        default=None, description="Measured timings for different parts of the query generation process"
    )


class HogQLNotice(BaseModel):
    model_config = ConfigDict(
        extra="forbid",
    )
    end: Optional[int] = None
    fix: Optional[str] = None
    message: str
    start: Optional[int] = None


class HogQLPropertyFilter(BaseModel):
    model_config = ConfigDict(
        extra="forbid",
    )
    key: str
    label: Optional[str] = None
    type: Literal["hogql"] = "hogql"
    value: Optional[Union[str, float, list[Union[str, float]]]] = None


class HogQLQueryModifiers(BaseModel):
    model_config = ConfigDict(
        extra="forbid",
    )
    bounceRateDurationSeconds: Optional[float] = None
    bounceRatePageViewMode: Optional[BounceRatePageViewMode] = None
    customChannelTypeRules: Optional[list[CustomChannelRule]] = None
    dataWarehouseEventsModifiers: Optional[list[DataWarehouseEventsModifier]] = None
    debug: Optional[bool] = None
    inCohortVia: Optional[InCohortVia] = None
    materializationMode: Optional[MaterializationMode] = None
    optimizeJoinedFilters: Optional[bool] = None
    personsArgMaxVersion: Optional[PersonsArgMaxVersion] = None
    personsJoinMode: Optional[PersonsJoinMode] = None
    personsOnEventsMode: Optional[PersonsOnEventsMode] = None
    propertyGroupsMode: Optional[PropertyGroupsMode] = None
    s3TableUseInvalidColumns: Optional[bool] = None
    sessionTableVersion: Optional[SessionTableVersion] = None
    useMaterializedViews: Optional[bool] = None


class HogQuery(BaseModel):
    model_config = ConfigDict(
        extra="forbid",
    )
    code: Optional[str] = None
    kind: Literal["HogQuery"] = "HogQuery"
    modifiers: Optional[HogQLQueryModifiers] = Field(
        default=None, description="Modifiers used when performing the query"
    )
    response: Optional[HogQueryResponse] = None


class DayItem(BaseModel):
    model_config = ConfigDict(
        extra="forbid",
    )
    label: str
    value: Union[str, AwareDatetime, int]


class InsightThreshold(BaseModel):
    model_config = ConfigDict(
        extra="forbid",
    )
    bounds: Optional[InsightsThresholdBounds] = None
    type: InsightThresholdType


class LLMTrace(BaseModel):
    model_config = ConfigDict(
        extra="forbid",
    )
    createdAt: str
    events: list[LLMTraceEvent]
    id: str
    inputCost: Optional[float] = None
    inputState: Optional[Any] = None
    inputTokens: Optional[float] = None
    outputCost: Optional[float] = None
    outputState: Optional[Any] = None
    outputTokens: Optional[float] = None
    person: LLMTracePerson
    totalCost: Optional[float] = None
    totalLatency: Optional[float] = None
    traceName: Optional[str] = None


class LifecycleFilter(BaseModel):
    model_config = ConfigDict(
        extra="forbid",
    )
    showLegend: Optional[bool] = False
    showValuesOnSeries: Optional[bool] = None
    toggledLifecycles: Optional[list[LifecycleToggle]] = None


class LifecycleFilterLegacy(BaseModel):
    model_config = ConfigDict(
        extra="forbid",
    )
    show_legend: Optional[bool] = None
    show_values_on_series: Optional[bool] = None
    toggledLifecycles: Optional[list[LifecycleToggle]] = None


class LogEntryPropertyFilter(BaseModel):
    model_config = ConfigDict(
        extra="forbid",
    )
    key: str
    label: Optional[str] = None
    operator: PropertyOperator
    type: Literal["log_entry"] = "log_entry"
    value: Optional[Union[str, float, list[Union[str, float]]]] = None


class MatchedRecording(BaseModel):
    model_config = ConfigDict(
        extra="forbid",
    )
    events: list[MatchedRecordingEvent]
    session_id: Optional[str] = None


class PathsFilter(BaseModel):
    model_config = ConfigDict(
        extra="forbid",
    )
    edgeLimit: Optional[int] = 50
    endPoint: Optional[str] = None
    excludeEvents: Optional[list[str]] = None
    includeEventTypes: Optional[list[PathType]] = None
    localPathCleaningFilters: Optional[list[PathCleaningFilter]] = None
    maxEdgeWeight: Optional[int] = None
    minEdgeWeight: Optional[int] = None
    pathDropoffKey: Optional[str] = Field(default=None, description="Relevant only within actors query")
    pathEndKey: Optional[str] = Field(default=None, description="Relevant only within actors query")
    pathGroupings: Optional[list[str]] = None
    pathReplacements: Optional[bool] = None
    pathStartKey: Optional[str] = Field(default=None, description="Relevant only within actors query")
    pathsHogQLExpression: Optional[str] = None
    startPoint: Optional[str] = None
    stepLimit: Optional[int] = 5


class PersonPropertyFilter(BaseModel):
    model_config = ConfigDict(
        extra="forbid",
    )
    key: str
    label: Optional[str] = None
    operator: PropertyOperator
    type: Literal["person"] = Field(default="person", description="Person properties")
    value: Optional[Union[str, float, list[Union[str, float]]]] = None


class QueryResponseAlternative8(BaseModel):
    model_config = ConfigDict(
        extra="forbid",
    )
    errors: list[HogQLNotice]
    isUsingIndices: Optional[QueryIndexUsage] = None
    isValid: Optional[bool] = None
    isValidView: Optional[bool] = None
    notices: list[HogQLNotice]
    query: Optional[str] = None
    table_names: Optional[list[str]] = None
    warnings: list[HogQLNotice]


class QueryResponseAlternative9(BaseModel):
    model_config = ConfigDict(
        extra="forbid",
    )
    incomplete_list: bool = Field(..., description="Whether or not the suggestions returned are complete")
    suggestions: list[AutocompleteCompletionItem]
    timings: Optional[list[QueryTiming]] = Field(
        default=None, description="Measured timings for different parts of the query generation process"
    )


class QueryStatus(BaseModel):
    model_config = ConfigDict(
        extra="forbid",
    )
    complete: Optional[bool] = Field(
        default=False,
        description=(
            "Whether the query is still running. Will be true if the query is complete, even if it errored. Either"
            " result or error will be set."
        ),
    )
    dashboard_id: Optional[int] = None
    end_time: Optional[AwareDatetime] = Field(
        default=None, description="When did the query execution task finish (whether successfully or not)."
    )
    error: Optional[bool] = Field(
        default=False,
        description=(
            "If the query failed, this will be set to true. More information can be found in the error_message field."
        ),
    )
    error_message: Optional[str] = None
    expiration_time: Optional[AwareDatetime] = None
    id: str
    insight_id: Optional[int] = None
    labels: Optional[list[str]] = None
    pickup_time: Optional[AwareDatetime] = Field(
        default=None, description="When was the query execution task picked up by a worker."
    )
    query_async: Literal[True] = Field(default=True, description="ONLY async queries use QueryStatus.")
    query_progress: Optional[ClickhouseQueryProgress] = None
    results: Optional[Any] = None
    start_time: Optional[AwareDatetime] = Field(default=None, description="When was query execution task enqueued.")
    task_id: Optional[str] = None
    team_id: int


class QueryStatusResponse(BaseModel):
    model_config = ConfigDict(
        extra="forbid",
    )
    query_status: QueryStatus


class ResultCustomization(RootModel[Union[ResultCustomizationByValue, ResultCustomizationByPosition]]):
    root: Union[ResultCustomizationByValue, ResultCustomizationByPosition]


class RetentionValue(BaseModel):
    model_config = ConfigDict(
        extra="forbid",
    )
    count: int


class RevenueExampleDataWarehouseTablesQueryResponse(BaseModel):
    model_config = ConfigDict(
        extra="forbid",
    )
    columns: Optional[list] = None
    error: Optional[str] = Field(
        default=None,
        description="Query error. Returned only if 'explain' or `modifiers.debug` is true. Throws an error otherwise.",
    )
    hasMore: Optional[bool] = None
    hogql: Optional[str] = Field(default=None, description="Generated HogQL query.")
    limit: Optional[int] = None
    modifiers: Optional[HogQLQueryModifiers] = Field(
        default=None, description="Modifiers used when performing the query"
    )
    offset: Optional[int] = None
    query_status: Optional[QueryStatus] = Field(
        default=None, description="Query status indicates whether next to the provided data, a query is still running."
    )
    results: Any
    timings: Optional[list[QueryTiming]] = Field(
        default=None, description="Measured timings for different parts of the query generation process"
    )
    types: Optional[list] = None


class RevenueExampleEventsQueryResponse(BaseModel):
    model_config = ConfigDict(
        extra="forbid",
    )
    columns: Optional[list] = None
    error: Optional[str] = Field(
        default=None,
        description="Query error. Returned only if 'explain' or `modifiers.debug` is true. Throws an error otherwise.",
    )
    hasMore: Optional[bool] = None
    hogql: Optional[str] = Field(default=None, description="Generated HogQL query.")
    limit: Optional[int] = None
    modifiers: Optional[HogQLQueryModifiers] = Field(
        default=None, description="Modifiers used when performing the query"
    )
    offset: Optional[int] = None
    query_status: Optional[QueryStatus] = Field(
        default=None, description="Query status indicates whether next to the provided data, a query is still running."
    )
    results: Any
    timings: Optional[list[QueryTiming]] = Field(
        default=None, description="Measured timings for different parts of the query generation process"
    )
    types: Optional[list] = None


class RevenueTrackingConfig(BaseModel):
    model_config = ConfigDict(
        extra="forbid",
    )
    baseCurrency: Optional[CurrencyCode] = CurrencyCode.USD
    dataWarehouseTables: Optional[list[RevenueTrackingDataWarehouseTable]] = []
    events: Optional[list[RevenueTrackingEventItem]] = []


class SavedInsightNode(BaseModel):
    model_config = ConfigDict(
        extra="forbid",
    )
    allowSorting: Optional[bool] = Field(
        default=None, description="Can the user click on column headers to sort the table? (default: true)"
    )
    embedded: Optional[bool] = Field(default=None, description="Query is embedded inside another bordered component")
    expandable: Optional[bool] = Field(
        default=None, description="Can expand row to show raw event data (default: true)"
    )
    full: Optional[bool] = Field(
        default=None, description="Show with most visual options enabled. Used in insight scene."
    )
    hidePersonsModal: Optional[bool] = None
    kind: Literal["SavedInsightNode"] = "SavedInsightNode"
    propertiesViaUrl: Optional[bool] = Field(default=None, description="Link properties via the URL (default: false)")
    shortId: str
    showActions: Optional[bool] = Field(default=None, description="Show the kebab menu at the end of the row")
    showColumnConfigurator: Optional[bool] = Field(
        default=None, description="Show a button to configure the table's columns if possible"
    )
    showCorrelationTable: Optional[bool] = None
    showDateRange: Optional[bool] = Field(default=None, description="Show date range selector")
    showElapsedTime: Optional[bool] = Field(default=None, description="Show the time it takes to run a query")
    showEventFilter: Optional[bool] = Field(
        default=None, description="Include an event filter above the table (EventsNode only)"
    )
    showExport: Optional[bool] = Field(default=None, description="Show the export button")
    showFilters: Optional[bool] = None
    showHeader: Optional[bool] = None
    showHogQLEditor: Optional[bool] = Field(default=None, description="Include a HogQL query editor above HogQL tables")
    showLastComputation: Optional[bool] = None
    showLastComputationRefresh: Optional[bool] = None
    showOpenEditorButton: Optional[bool] = Field(
        default=None, description="Show a button to open the current query as a new insight. (default: true)"
    )
    showPersistentColumnConfigurator: Optional[bool] = Field(
        default=None, description="Show a button to configure and persist the table's default columns if possible"
    )
    showPropertyFilter: Optional[Union[bool, list[TaxonomicFilterGroupType]]] = Field(
        default=None, description="Include a property filter above the table"
    )
    showReload: Optional[bool] = Field(default=None, description="Show a reload button")
    showResults: Optional[bool] = None
    showResultsTable: Optional[bool] = Field(default=None, description="Show a results table")
    showSavedQueries: Optional[bool] = Field(default=None, description="Shows a list of saved queries")
    showSearch: Optional[bool] = Field(default=None, description="Include a free text search field (PersonsNode only)")
    showTable: Optional[bool] = None
    showTestAccountFilters: Optional[bool] = Field(default=None, description="Show filter to exclude test accounts")
    showTimings: Optional[bool] = Field(default=None, description="Show a detailed query timing breakdown")
    suppressSessionAnalysisWarning: Optional[bool] = None
    vizSpecificOptions: Optional[VizSpecificOptions] = None


class Filters(BaseModel):
    model_config = ConfigDict(
        extra="forbid",
    )
    dateRange: Optional[DateRange] = None
    properties: Optional[list[SessionPropertyFilter]] = None


class SessionAttributionExplorerQueryResponse(BaseModel):
    model_config = ConfigDict(
        extra="forbid",
    )
    columns: Optional[list] = None
    error: Optional[str] = Field(
        default=None,
        description="Query error. Returned only if 'explain' or `modifiers.debug` is true. Throws an error otherwise.",
    )
    hasMore: Optional[bool] = None
    hogql: Optional[str] = Field(default=None, description="Generated HogQL query.")
    limit: Optional[int] = None
    modifiers: Optional[HogQLQueryModifiers] = Field(
        default=None, description="Modifiers used when performing the query"
    )
    offset: Optional[int] = None
    query_status: Optional[QueryStatus] = Field(
        default=None, description="Query status indicates whether next to the provided data, a query is still running."
    )
    results: Any
    timings: Optional[list[QueryTiming]] = Field(
        default=None, description="Measured timings for different parts of the query generation process"
    )
    types: Optional[list] = None


class SessionRecordingType(BaseModel):
    model_config = ConfigDict(
        extra="forbid",
    )
    active_seconds: Optional[float] = None
    activity_score: Optional[float] = Field(
        default=None, description="calculated on the backend so that we can sort by it, definition may change over time"
    )
    click_count: Optional[float] = None
    console_error_count: Optional[float] = None
    console_log_count: Optional[float] = None
    console_warn_count: Optional[float] = None
    distinct_id: Optional[str] = None
    email: Optional[str] = None
    end_time: str = Field(..., description="When the recording ends in ISO format.")
    id: str
    inactive_seconds: Optional[float] = None
    keypress_count: Optional[float] = None
    matching_events: Optional[list[MatchedRecording]] = Field(default=None, description="List of matching events. *")
    mouse_activity_count: Optional[float] = Field(
        default=None, description="count of all mouse activity in the recording, not just clicks"
    )
    ongoing: Optional[bool] = Field(
        default=None,
        description=(
            "whether we have received data for this recording in the last 5 minutes (assumes the recording was loaded"
            " from ClickHouse)\n*"
        ),
    )
    person: Optional[PersonType] = None
    recording_duration: float = Field(..., description="Length of recording in seconds.")
    snapshot_source: SnapshotSource
    start_time: str = Field(..., description="When the recording starts in ISO format.")
    start_url: Optional[str] = None
    storage: Optional[Storage] = Field(default=None, description="Where this recording information was loaded from")
    summary: Optional[str] = None
    viewed: bool = Field(..., description="Whether this recording has been viewed by you already.")
    viewers: list[str] = Field(..., description="user ids of other users who have viewed this recording")


class SessionsTimelineQueryResponse(BaseModel):
    model_config = ConfigDict(
        extra="forbid",
    )
    error: Optional[str] = Field(
        default=None,
        description="Query error. Returned only if 'explain' or `modifiers.debug` is true. Throws an error otherwise.",
    )
    hasMore: Optional[bool] = None
    hogql: Optional[str] = Field(default=None, description="Generated HogQL query.")
    modifiers: Optional[HogQLQueryModifiers] = Field(
        default=None, description="Modifiers used when performing the query"
    )
    query_status: Optional[QueryStatus] = Field(
        default=None, description="Query status indicates whether next to the provided data, a query is still running."
    )
    results: list[TimelineEntry]
    timings: Optional[list[QueryTiming]] = Field(
        default=None, description="Measured timings for different parts of the query generation process"
    )


class StickinessCriteria(BaseModel):
    model_config = ConfigDict(
        extra="forbid",
    )
    operator: StickinessOperator
    value: int


class StickinessFilter(BaseModel):
    model_config = ConfigDict(
        extra="forbid",
    )
    computedAs: Optional[StickinessComputationMode] = None
    display: Optional[ChartDisplayType] = None
    hiddenLegendIndexes: Optional[list[int]] = None
    showLegend: Optional[bool] = None
    showMultipleYAxes: Optional[bool] = None
    showValuesOnSeries: Optional[bool] = None
    stickinessCriteria: Optional[StickinessCriteria] = None


class StickinessQueryResponse(BaseModel):
    model_config = ConfigDict(
        extra="forbid",
    )
    error: Optional[str] = Field(
        default=None,
        description="Query error. Returned only if 'explain' or `modifiers.debug` is true. Throws an error otherwise.",
    )
    hogql: Optional[str] = Field(default=None, description="Generated HogQL query.")
    modifiers: Optional[HogQLQueryModifiers] = Field(
        default=None, description="Modifiers used when performing the query"
    )
    query_status: Optional[QueryStatus] = Field(
        default=None, description="Query status indicates whether next to the provided data, a query is still running."
    )
    results: list[dict[str, Any]]
    timings: Optional[list[QueryTiming]] = Field(
        default=None, description="Measured timings for different parts of the query generation process"
    )


class SuggestedQuestionsQuery(BaseModel):
    model_config = ConfigDict(
        extra="forbid",
    )
    kind: Literal["SuggestedQuestionsQuery"] = "SuggestedQuestionsQuery"
    modifiers: Optional[HogQLQueryModifiers] = Field(
        default=None, description="Modifiers used when performing the query"
    )
    response: Optional[SuggestedQuestionsQueryResponse] = None


class TableSettings(BaseModel):
    model_config = ConfigDict(
        extra="forbid",
    )
    columns: Optional[list[ChartAxis]] = None
    conditionalFormatting: Optional[list[ConditionalFormattingRule]] = None


class TeamTaxonomyItem(BaseModel):
    model_config = ConfigDict(
        extra="forbid",
    )
    count: int
    event: str


class TestBasicQueryResponse(BaseModel):
    model_config = ConfigDict(
        extra="forbid",
    )
    error: Optional[str] = Field(
        default=None,
        description="Query error. Returned only if 'explain' or `modifiers.debug` is true. Throws an error otherwise.",
    )
    hogql: Optional[str] = Field(default=None, description="Generated HogQL query.")
    modifiers: Optional[HogQLQueryModifiers] = Field(
        default=None, description="Modifiers used when performing the query"
    )
    query_status: Optional[QueryStatus] = Field(
        default=None, description="Query status indicates whether next to the provided data, a query is still running."
    )
    results: list
    timings: Optional[list[QueryTiming]] = Field(
        default=None, description="Measured timings for different parts of the query generation process"
    )


class TestCachedBasicQueryResponse(BaseModel):
    model_config = ConfigDict(
        extra="forbid",
    )
    cache_key: str
    cache_target_age: Optional[AwareDatetime] = None
    calculation_trigger: Optional[str] = Field(
        default=None, description="What triggered the calculation of the query, leave empty if user/immediate"
    )
    error: Optional[str] = Field(
        default=None,
        description="Query error. Returned only if 'explain' or `modifiers.debug` is true. Throws an error otherwise.",
    )
    hogql: Optional[str] = Field(default=None, description="Generated HogQL query.")
    is_cached: bool
    last_refresh: AwareDatetime
    modifiers: Optional[HogQLQueryModifiers] = Field(
        default=None, description="Modifiers used when performing the query"
    )
    next_allowed_client_refresh: AwareDatetime
    query_status: Optional[QueryStatus] = Field(
        default=None, description="Query status indicates whether next to the provided data, a query is still running."
    )
    results: list
    timezone: str
    timings: Optional[list[QueryTiming]] = Field(
        default=None, description="Measured timings for different parts of the query generation process"
    )


class TracesQueryResponse(BaseModel):
    model_config = ConfigDict(
        extra="forbid",
    )
    columns: Optional[list[str]] = None
    error: Optional[str] = Field(
        default=None,
        description="Query error. Returned only if 'explain' or `modifiers.debug` is true. Throws an error otherwise.",
    )
    hasMore: Optional[bool] = None
    hogql: Optional[str] = Field(default=None, description="Generated HogQL query.")
    limit: Optional[int] = None
    modifiers: Optional[HogQLQueryModifiers] = Field(
        default=None, description="Modifiers used when performing the query"
    )
    offset: Optional[int] = None
    query_status: Optional[QueryStatus] = Field(
        default=None, description="Query status indicates whether next to the provided data, a query is still running."
    )
    results: list[LLMTrace]
    timings: Optional[list[QueryTiming]] = Field(
        default=None, description="Measured timings for different parts of the query generation process"
    )


class TrendsAlertConfig(BaseModel):
    model_config = ConfigDict(
        extra="forbid",
    )
    check_ongoing_interval: Optional[bool] = None
    series_index: int
    type: Literal["TrendsAlertConfig"] = "TrendsAlertConfig"


class TrendsFilter(BaseModel):
    model_config = ConfigDict(
        extra="forbid",
    )
    aggregationAxisFormat: Optional[AggregationAxisFormat] = AggregationAxisFormat.NUMERIC
    aggregationAxisPostfix: Optional[str] = None
    aggregationAxisPrefix: Optional[str] = None
    breakdown_histogram_bin_count: Optional[float] = None
    decimalPlaces: Optional[float] = None
    display: Optional[ChartDisplayType] = ChartDisplayType.ACTIONS_LINE_GRAPH
    formula: Optional[str] = None
    formulas: Optional[list[str]] = Field(
        default=None,
        description="List of formulas to apply to the data. Takes precedence over formula if both are set.",
    )
    goalLines: Optional[list[GoalLine]] = Field(default=None, description="Goal Lines")
    hiddenLegendIndexes: Optional[list[int]] = None
    resultCustomizationBy: Optional[ResultCustomizationBy] = Field(
        default=ResultCustomizationBy.VALUE,
        description="Wether result datasets are associated by their values or by their order.",
    )
    resultCustomizations: Optional[
        Union[dict[str, ResultCustomizationByValue], dict[str, ResultCustomizationByPosition]]
    ] = Field(default=None, description="Customizations for the appearance of result datasets.")
    showAlertThresholdLines: Optional[bool] = False
    showLabelsOnSeries: Optional[bool] = None
    showLegend: Optional[bool] = False
    showMultipleYAxes: Optional[bool] = False
    showPercentStackView: Optional[bool] = False
    showValuesOnSeries: Optional[bool] = False
    smoothingIntervals: Optional[int] = 1
    yAxisScaleType: Optional[YAxisScaleType] = YAxisScaleType.LINEAR


class TrendsQueryResponse(BaseModel):
    model_config = ConfigDict(
        extra="forbid",
    )
    error: Optional[str] = Field(
        default=None,
        description="Query error. Returned only if 'explain' or `modifiers.debug` is true. Throws an error otherwise.",
    )
    hasMore: Optional[bool] = Field(default=None, description="Wether more breakdown values are available.")
    hogql: Optional[str] = Field(default=None, description="Generated HogQL query.")
    modifiers: Optional[HogQLQueryModifiers] = Field(
        default=None, description="Modifiers used when performing the query"
    )
    query_status: Optional[QueryStatus] = Field(
        default=None, description="Query status indicates whether next to the provided data, a query is still running."
    )
    results: list[dict[str, Any]]
    timings: Optional[list[QueryTiming]] = Field(
        default=None, description="Measured timings for different parts of the query generation process"
    )


class WebExternalClicksTableQueryResponse(BaseModel):
    model_config = ConfigDict(
        extra="forbid",
    )
    columns: Optional[list] = None
    error: Optional[str] = Field(
        default=None,
        description="Query error. Returned only if 'explain' or `modifiers.debug` is true. Throws an error otherwise.",
    )
    hasMore: Optional[bool] = None
    hogql: Optional[str] = Field(default=None, description="Generated HogQL query.")
    limit: Optional[int] = None
    modifiers: Optional[HogQLQueryModifiers] = Field(
        default=None, description="Modifiers used when performing the query"
    )
    offset: Optional[int] = None
    query_status: Optional[QueryStatus] = Field(
        default=None, description="Query status indicates whether next to the provided data, a query is still running."
    )
    results: list
    samplingRate: Optional[SamplingRate] = None
    timings: Optional[list[QueryTiming]] = Field(
        default=None, description="Measured timings for different parts of the query generation process"
    )
    types: Optional[list] = None


class WebGoalsQueryResponse(BaseModel):
    model_config = ConfigDict(
        extra="forbid",
    )
    columns: Optional[list] = None
    error: Optional[str] = Field(
        default=None,
        description="Query error. Returned only if 'explain' or `modifiers.debug` is true. Throws an error otherwise.",
    )
    hasMore: Optional[bool] = None
    hogql: Optional[str] = Field(default=None, description="Generated HogQL query.")
    limit: Optional[int] = None
    modifiers: Optional[HogQLQueryModifiers] = Field(
        default=None, description="Modifiers used when performing the query"
    )
    offset: Optional[int] = None
    query_status: Optional[QueryStatus] = Field(
        default=None, description="Query status indicates whether next to the provided data, a query is still running."
    )
    results: list
    samplingRate: Optional[SamplingRate] = None
    timings: Optional[list[QueryTiming]] = Field(
        default=None, description="Measured timings for different parts of the query generation process"
    )
    types: Optional[list] = None


class WebOverviewItem(BaseModel):
    model_config = ConfigDict(
        extra="forbid",
    )
    changeFromPreviousPct: Optional[float] = None
    isIncreaseBad: Optional[bool] = None
    key: str
    kind: WebOverviewItemKind
    previous: Optional[float] = None
    value: Optional[float] = None


class WebOverviewQueryResponse(BaseModel):
    model_config = ConfigDict(
        extra="forbid",
    )
    dateFrom: Optional[str] = None
    dateTo: Optional[str] = None
    error: Optional[str] = Field(
        default=None,
        description="Query error. Returned only if 'explain' or `modifiers.debug` is true. Throws an error otherwise.",
    )
    hogql: Optional[str] = Field(default=None, description="Generated HogQL query.")
    modifiers: Optional[HogQLQueryModifiers] = Field(
        default=None, description="Modifiers used when performing the query"
    )
    query_status: Optional[QueryStatus] = Field(
        default=None, description="Query status indicates whether next to the provided data, a query is still running."
    )
    results: list[WebOverviewItem]
    samplingRate: Optional[SamplingRate] = None
    timings: Optional[list[QueryTiming]] = Field(
        default=None, description="Measured timings for different parts of the query generation process"
    )


class WebStatsTableQueryResponse(BaseModel):
    model_config = ConfigDict(
        extra="forbid",
    )
    columns: Optional[list] = None
    error: Optional[str] = Field(
        default=None,
        description="Query error. Returned only if 'explain' or `modifiers.debug` is true. Throws an error otherwise.",
    )
    hasMore: Optional[bool] = None
    hogql: Optional[str] = Field(default=None, description="Generated HogQL query.")
    limit: Optional[int] = None
    modifiers: Optional[HogQLQueryModifiers] = Field(
        default=None, description="Modifiers used when performing the query"
    )
    offset: Optional[int] = None
    query_status: Optional[QueryStatus] = Field(
        default=None, description="Query status indicates whether next to the provided data, a query is still running."
    )
    results: list
    samplingRate: Optional[SamplingRate] = None
    timings: Optional[list[QueryTiming]] = Field(
        default=None, description="Measured timings for different parts of the query generation process"
    )
    types: Optional[list] = None


class WebVitalsItemAction(BaseModel):
    model_config = ConfigDict(
        extra="forbid",
    )
    custom_name: WebVitalsMetric
    math: WebVitalsPercentile


class WebVitalsPathBreakdownResult(BaseModel):
    model_config = ConfigDict(
        extra="forbid",
    )
    good: list[WebVitalsPathBreakdownResultItem]
    needs_improvements: list[WebVitalsPathBreakdownResultItem]
    poor: list[WebVitalsPathBreakdownResultItem]


class ActorsPropertyTaxonomyQueryResponse(BaseModel):
    model_config = ConfigDict(
        extra="forbid",
    )
    error: Optional[str] = Field(
        default=None,
        description="Query error. Returned only if 'explain' or `modifiers.debug` is true. Throws an error otherwise.",
    )
    hogql: Optional[str] = Field(default=None, description="Generated HogQL query.")
    modifiers: Optional[HogQLQueryModifiers] = Field(
        default=None, description="Modifiers used when performing the query"
    )
    query_status: Optional[QueryStatus] = Field(
        default=None, description="Query status indicates whether next to the provided data, a query is still running."
    )
    results: ActorsPropertyTaxonomyResponse
    timings: Optional[list[QueryTiming]] = Field(
        default=None, description="Measured timings for different parts of the query generation process"
    )


class ActorsQueryResponse(BaseModel):
    model_config = ConfigDict(
        extra="forbid",
    )
    columns: list
    error: Optional[str] = Field(
        default=None,
        description="Query error. Returned only if 'explain' or `modifiers.debug` is true. Throws an error otherwise.",
    )
    hasMore: Optional[bool] = None
    hogql: str = Field(..., description="Generated HogQL query.")
    limit: int
    missing_actors_count: Optional[int] = None
    modifiers: Optional[HogQLQueryModifiers] = Field(
        default=None, description="Modifiers used when performing the query"
    )
    offset: int
    query_status: Optional[QueryStatus] = Field(
        default=None, description="Query status indicates whether next to the provided data, a query is still running."
    )
    results: list[list]
    timings: Optional[list[QueryTiming]] = Field(
        default=None, description="Measured timings for different parts of the query generation process"
    )
    types: list[str]


class AssistantBasePropertyFilter(
    RootModel[
        Union[
            AssistantDateTimePropertyFilter,
            AssistantSetPropertyFilter,
            Union[AssistantSingleValuePropertyFilter, AssistantArrayPropertyFilter],
        ]
    ]
):
    root: Union[
        AssistantDateTimePropertyFilter,
        AssistantSetPropertyFilter,
        Union[AssistantSingleValuePropertyFilter, AssistantArrayPropertyFilter],
    ]


class AssistantFunnelsEventsNode(BaseModel):
    model_config = ConfigDict(
        extra="forbid",
    )
    custom_name: Optional[str] = Field(
        default=None, description="Optional custom name for the event if it is needed to be renamed."
    )
    event: str = Field(..., description="Name of the event.")
    kind: Literal["EventsNode"] = "EventsNode"
    math: Optional[AssistantTrendsMath] = Field(
        default=None,
        description=(
            "Optional math aggregation type for the series. Only specify this math type if the user wants one of these."
            " `first_time_for_user` - counts the number of users who have completed the event for the first time ever."
            " `first_time_for_user_with_filters` - counts the number of users who have completed the event with"
            " specified filters for the first time."
        ),
    )
    properties: Optional[
        list[
            Union[
                Union[
                    AssistantGenericPropertyFilter1,
                    AssistantGenericPropertyFilter2,
                    AssistantGenericPropertyFilter3,
                    AssistantGenericPropertyFilter4,
                ],
                Union[
                    AssistantGroupPropertyFilter1,
                    AssistantGroupPropertyFilter2,
                    AssistantGroupPropertyFilter3,
                    AssistantGroupPropertyFilter4,
                ],
            ]
        ]
    ] = None
    response: Optional[dict[str, Any]] = None


class AssistantFunnelsQuery(BaseModel):
    model_config = ConfigDict(
        extra="forbid",
    )
    aggregation_group_type_index: Optional[int] = Field(
        default=None,
        description=(
            "Use this field to define the aggregation by a specific group from the group mapping that the user has"
            " provided."
        ),
    )
    breakdownFilter: Optional[AssistantFunnelsBreakdownFilter] = Field(
        default=None, description="Breakdown the chart by a property"
    )
    dateRange: Optional[DateRange] = Field(default=None, description="Date range for the query")
    filterTestAccounts: Optional[bool] = Field(
        default=False, description="Exclude internal and test users by applying the respective filters"
    )
    funnelsFilter: Optional[AssistantFunnelsFilter] = Field(
        default=None, description="Properties specific to the funnels insight"
    )
    interval: Optional[IntervalType] = Field(
        default=None, description="Granularity of the response. Can be one of `hour`, `day`, `week` or `month`"
    )
    kind: Literal["FunnelsQuery"] = "FunnelsQuery"
    properties: Optional[
        list[
            Union[
                Union[
                    AssistantGenericPropertyFilter1,
                    AssistantGenericPropertyFilter2,
                    AssistantGenericPropertyFilter3,
                    AssistantGenericPropertyFilter4,
                ],
                Union[
                    AssistantGroupPropertyFilter1,
                    AssistantGroupPropertyFilter2,
                    AssistantGroupPropertyFilter3,
                    AssistantGroupPropertyFilter4,
                ],
            ]
        ]
    ] = Field(default=[], description="Property filters for all series")
    samplingFactor: Optional[float] = Field(
        default=None, description="Sampling rate from 0 to 1 where 1 is 100% of the data."
    )
    series: list[AssistantFunnelsEventsNode] = Field(..., description="Events to include")


class AssistantInsightsQueryBase(BaseModel):
    model_config = ConfigDict(
        extra="forbid",
    )
    dateRange: Optional[DateRange] = Field(default=None, description="Date range for the query")
    filterTestAccounts: Optional[bool] = Field(
        default=False, description="Exclude internal and test users by applying the respective filters"
    )
    properties: Optional[
        list[
            Union[
                Union[
                    AssistantGenericPropertyFilter1,
                    AssistantGenericPropertyFilter2,
                    AssistantGenericPropertyFilter3,
                    AssistantGenericPropertyFilter4,
                ],
                Union[
                    AssistantGroupPropertyFilter1,
                    AssistantGroupPropertyFilter2,
                    AssistantGroupPropertyFilter3,
                    AssistantGroupPropertyFilter4,
                ],
            ]
        ]
    ] = Field(default=[], description="Property filters for all series")
    samplingFactor: Optional[float] = Field(
        default=None, description="Sampling rate from 0 to 1 where 1 is 100% of the data."
    )


class AssistantMessage(BaseModel):
    model_config = ConfigDict(
        extra="forbid",
    )
    content: str
    id: Optional[str] = None
    meta: Optional[AssistantMessageMetadata] = None
    tool_calls: Optional[list[AssistantToolCall]] = None
    type: Literal["ai"] = "ai"


class AssistantTrendsEventsNode(BaseModel):
    model_config = ConfigDict(
        extra="forbid",
    )
    custom_name: Optional[str] = None
    event: Optional[str] = Field(default=None, description="The event or `null` for all events.")
    kind: Literal["EventsNode"] = "EventsNode"
    math: Optional[
        Union[
            BaseMathType,
            FunnelMathType,
            PropertyMathType,
            CountPerActorMathType,
            ExperimentMetricMathType,
            Literal["unique_group"],
            Literal["hogql"],
        ]
    ] = None
    math_group_type_index: Optional[MathGroupTypeIndex] = None
    math_property: Optional[str] = None
    math_property_type: Optional[str] = None
    name: Optional[str] = None
    orderBy: Optional[list[str]] = Field(default=None, description="Columns to order by")
    properties: Optional[
        list[
            Union[
                Union[
                    AssistantGenericPropertyFilter1,
                    AssistantGenericPropertyFilter2,
                    AssistantGenericPropertyFilter3,
                    AssistantGenericPropertyFilter4,
                ],
                Union[
                    AssistantGroupPropertyFilter1,
                    AssistantGroupPropertyFilter2,
                    AssistantGroupPropertyFilter3,
                    AssistantGroupPropertyFilter4,
                ],
            ]
        ]
    ] = None
    response: Optional[dict[str, Any]] = None


class AssistantTrendsQuery(BaseModel):
    model_config = ConfigDict(
        extra="forbid",
    )
    breakdownFilter: Optional[AssistantTrendsBreakdownFilter] = Field(
        default=None, description="Breakdown of the events"
    )
    compareFilter: Optional[CompareFilter] = Field(default=None, description="Compare to date range")
    dateRange: Optional[DateRange] = Field(default=None, description="Date range for the query")
    filterTestAccounts: Optional[bool] = Field(
        default=False, description="Exclude internal and test users by applying the respective filters"
    )
    interval: Optional[IntervalType] = Field(
        default=IntervalType.DAY,
        description="Granularity of the response. Can be one of `hour`, `day`, `week` or `month`",
    )
    kind: Literal["TrendsQuery"] = "TrendsQuery"
    properties: Optional[
        list[
            Union[
                Union[
                    AssistantGenericPropertyFilter1,
                    AssistantGenericPropertyFilter2,
                    AssistantGenericPropertyFilter3,
                    AssistantGenericPropertyFilter4,
                ],
                Union[
                    AssistantGroupPropertyFilter1,
                    AssistantGroupPropertyFilter2,
                    AssistantGroupPropertyFilter3,
                    AssistantGroupPropertyFilter4,
                ],
            ]
        ]
    ] = Field(default=[], description="Property filters for all series")
    samplingFactor: Optional[float] = Field(
        default=None, description="Sampling rate from 0 to 1 where 1 is 100% of the data."
    )
    series: list[AssistantTrendsEventsNode] = Field(..., description="Events to include")
    trendsFilter: Optional[AssistantTrendsFilter] = Field(
        default=None, description="Properties specific to the trends insight"
    )


class BreakdownItem(BaseModel):
    model_config = ConfigDict(
        extra="forbid",
    )
    label: str
    value: Union[str, int]


class CacheMissResponse(BaseModel):
    model_config = ConfigDict(
        extra="forbid",
    )
    cache_key: Optional[str] = None
    query_status: Optional[QueryStatus] = None


class CachedActorsPropertyTaxonomyQueryResponse(BaseModel):
    model_config = ConfigDict(
        extra="forbid",
    )
    cache_key: str
    cache_target_age: Optional[AwareDatetime] = None
    calculation_trigger: Optional[str] = Field(
        default=None, description="What triggered the calculation of the query, leave empty if user/immediate"
    )
    error: Optional[str] = Field(
        default=None,
        description="Query error. Returned only if 'explain' or `modifiers.debug` is true. Throws an error otherwise.",
    )
    hogql: Optional[str] = Field(default=None, description="Generated HogQL query.")
    is_cached: bool
    last_refresh: AwareDatetime
    modifiers: Optional[HogQLQueryModifiers] = Field(
        default=None, description="Modifiers used when performing the query"
    )
    next_allowed_client_refresh: AwareDatetime
    query_status: Optional[QueryStatus] = Field(
        default=None, description="Query status indicates whether next to the provided data, a query is still running."
    )
    results: ActorsPropertyTaxonomyResponse
    timezone: str
    timings: Optional[list[QueryTiming]] = Field(
        default=None, description="Measured timings for different parts of the query generation process"
    )


class CachedActorsQueryResponse(BaseModel):
    model_config = ConfigDict(
        extra="forbid",
    )
    cache_key: str
    cache_target_age: Optional[AwareDatetime] = None
    calculation_trigger: Optional[str] = Field(
        default=None, description="What triggered the calculation of the query, leave empty if user/immediate"
    )
    columns: list
    error: Optional[str] = Field(
        default=None,
        description="Query error. Returned only if 'explain' or `modifiers.debug` is true. Throws an error otherwise.",
    )
    hasMore: Optional[bool] = None
    hogql: str = Field(..., description="Generated HogQL query.")
    is_cached: bool
    last_refresh: AwareDatetime
    limit: int
    missing_actors_count: Optional[int] = None
    modifiers: Optional[HogQLQueryModifiers] = Field(
        default=None, description="Modifiers used when performing the query"
    )
    next_allowed_client_refresh: AwareDatetime
    offset: int
    query_status: Optional[QueryStatus] = Field(
        default=None, description="Query status indicates whether next to the provided data, a query is still running."
    )
    results: list[list]
    timezone: str
    timings: Optional[list[QueryTiming]] = Field(
        default=None, description="Measured timings for different parts of the query generation process"
    )
    types: list[str]


class CachedEventTaxonomyQueryResponse(BaseModel):
    model_config = ConfigDict(
        extra="forbid",
    )
    cache_key: str
    cache_target_age: Optional[AwareDatetime] = None
    calculation_trigger: Optional[str] = Field(
        default=None, description="What triggered the calculation of the query, leave empty if user/immediate"
    )
    error: Optional[str] = Field(
        default=None,
        description="Query error. Returned only if 'explain' or `modifiers.debug` is true. Throws an error otherwise.",
    )
    hogql: Optional[str] = Field(default=None, description="Generated HogQL query.")
    is_cached: bool
    last_refresh: AwareDatetime
    modifiers: Optional[HogQLQueryModifiers] = Field(
        default=None, description="Modifiers used when performing the query"
    )
    next_allowed_client_refresh: AwareDatetime
    query_status: Optional[QueryStatus] = Field(
        default=None, description="Query status indicates whether next to the provided data, a query is still running."
    )
    results: list[EventTaxonomyItem]
    timezone: str
    timings: Optional[list[QueryTiming]] = Field(
        default=None, description="Measured timings for different parts of the query generation process"
    )


class CachedEventsQueryResponse(BaseModel):
    model_config = ConfigDict(
        extra="forbid",
    )
    cache_key: str
    cache_target_age: Optional[AwareDatetime] = None
    calculation_trigger: Optional[str] = Field(
        default=None, description="What triggered the calculation of the query, leave empty if user/immediate"
    )
    columns: list
    error: Optional[str] = Field(
        default=None,
        description="Query error. Returned only if 'explain' or `modifiers.debug` is true. Throws an error otherwise.",
    )
    hasMore: Optional[bool] = None
    hogql: str = Field(..., description="Generated HogQL query.")
    is_cached: bool
    last_refresh: AwareDatetime
    limit: Optional[int] = None
    modifiers: Optional[HogQLQueryModifiers] = Field(
        default=None, description="Modifiers used when performing the query"
    )
    next_allowed_client_refresh: AwareDatetime
    offset: Optional[int] = None
    query_status: Optional[QueryStatus] = Field(
        default=None, description="Query status indicates whether next to the provided data, a query is still running."
    )
    results: list[list]
    timezone: str
    timings: Optional[list[QueryTiming]] = Field(
        default=None, description="Measured timings for different parts of the query generation process"
    )
    types: list[str]


class CachedExperimentExposureQueryResponse(BaseModel):
    model_config = ConfigDict(
        extra="forbid",
    )
    cache_key: str
    cache_target_age: Optional[AwareDatetime] = None
    calculation_trigger: Optional[str] = Field(
        default=None, description="What triggered the calculation of the query, leave empty if user/immediate"
    )
    date_range: DateRange
    is_cached: bool
    kind: Literal["ExperimentExposureQuery"] = "ExperimentExposureQuery"
    last_refresh: AwareDatetime
    next_allowed_client_refresh: AwareDatetime
    query_status: Optional[QueryStatus] = Field(
        default=None, description="Query status indicates whether next to the provided data, a query is still running."
    )
    timeseries: list[ExperimentExposureTimeSeries]
    timezone: str
    total_exposures: dict[str, float]


class CachedFunnelCorrelationResponse(BaseModel):
    model_config = ConfigDict(
        extra="forbid",
    )
    cache_key: str
    cache_target_age: Optional[AwareDatetime] = None
    calculation_trigger: Optional[str] = Field(
        default=None, description="What triggered the calculation of the query, leave empty if user/immediate"
    )
    columns: Optional[list] = None
    error: Optional[str] = Field(
        default=None,
        description="Query error. Returned only if 'explain' or `modifiers.debug` is true. Throws an error otherwise.",
    )
    hasMore: Optional[bool] = None
    hogql: Optional[str] = Field(default=None, description="Generated HogQL query.")
    is_cached: bool
    last_refresh: AwareDatetime
    limit: Optional[int] = None
    modifiers: Optional[HogQLQueryModifiers] = Field(
        default=None, description="Modifiers used when performing the query"
    )
    next_allowed_client_refresh: AwareDatetime
    offset: Optional[int] = None
    query_status: Optional[QueryStatus] = Field(
        default=None, description="Query status indicates whether next to the provided data, a query is still running."
    )
    results: FunnelCorrelationResult
    timezone: str
    timings: Optional[list[QueryTiming]] = Field(
        default=None, description="Measured timings for different parts of the query generation process"
    )
    types: Optional[list] = None


class CachedFunnelsQueryResponse(BaseModel):
    model_config = ConfigDict(
        extra="forbid",
    )
    cache_key: str
    cache_target_age: Optional[AwareDatetime] = None
    calculation_trigger: Optional[str] = Field(
        default=None, description="What triggered the calculation of the query, leave empty if user/immediate"
    )
    error: Optional[str] = Field(
        default=None,
        description="Query error. Returned only if 'explain' or `modifiers.debug` is true. Throws an error otherwise.",
    )
    hogql: Optional[str] = Field(default=None, description="Generated HogQL query.")
    isUdf: Optional[bool] = None
    is_cached: bool
    last_refresh: AwareDatetime
    modifiers: Optional[HogQLQueryModifiers] = Field(
        default=None, description="Modifiers used when performing the query"
    )
    next_allowed_client_refresh: AwareDatetime
    query_status: Optional[QueryStatus] = Field(
        default=None, description="Query status indicates whether next to the provided data, a query is still running."
    )
    results: Union[FunnelTimeToConvertResults, list[dict[str, Any]], list[list[dict[str, Any]]]]
    timezone: str
    timings: Optional[list[QueryTiming]] = Field(
        default=None, description="Measured timings for different parts of the query generation process"
    )


class CachedGroupsQueryResponse(BaseModel):
    model_config = ConfigDict(
        extra="forbid",
    )
    cache_key: str
    cache_target_age: Optional[AwareDatetime] = None
    calculation_trigger: Optional[str] = Field(
        default=None, description="What triggered the calculation of the query, leave empty if user/immediate"
    )
    columns: list
    error: Optional[str] = Field(
        default=None,
        description="Query error. Returned only if 'explain' or `modifiers.debug` is true. Throws an error otherwise.",
    )
    hasMore: Optional[bool] = None
    hogql: str = Field(..., description="Generated HogQL query.")
    is_cached: bool
    kind: Literal["GroupsQuery"] = "GroupsQuery"
    last_refresh: AwareDatetime
    limit: int
    modifiers: Optional[HogQLQueryModifiers] = Field(
        default=None, description="Modifiers used when performing the query"
    )
    next_allowed_client_refresh: AwareDatetime
    offset: int
    query_status: Optional[QueryStatus] = Field(
        default=None, description="Query status indicates whether next to the provided data, a query is still running."
    )
    results: list[list]
    timezone: str
    timings: Optional[list[QueryTiming]] = Field(
        default=None, description="Measured timings for different parts of the query generation process"
    )
    types: list[str]


class CachedLifecycleQueryResponse(BaseModel):
    model_config = ConfigDict(
        extra="forbid",
    )
    cache_key: str
    cache_target_age: Optional[AwareDatetime] = None
    calculation_trigger: Optional[str] = Field(
        default=None, description="What triggered the calculation of the query, leave empty if user/immediate"
    )
    error: Optional[str] = Field(
        default=None,
        description="Query error. Returned only if 'explain' or `modifiers.debug` is true. Throws an error otherwise.",
    )
    hogql: Optional[str] = Field(default=None, description="Generated HogQL query.")
    is_cached: bool
    last_refresh: AwareDatetime
    modifiers: Optional[HogQLQueryModifiers] = Field(
        default=None, description="Modifiers used when performing the query"
    )
    next_allowed_client_refresh: AwareDatetime
    query_status: Optional[QueryStatus] = Field(
        default=None, description="Query status indicates whether next to the provided data, a query is still running."
    )
    results: list[dict[str, Any]]
    timezone: str
    timings: Optional[list[QueryTiming]] = Field(
        default=None, description="Measured timings for different parts of the query generation process"
    )


class CachedPathsQueryResponse(BaseModel):
    model_config = ConfigDict(
        extra="forbid",
    )
    cache_key: str
    cache_target_age: Optional[AwareDatetime] = None
    calculation_trigger: Optional[str] = Field(
        default=None, description="What triggered the calculation of the query, leave empty if user/immediate"
    )
    error: Optional[str] = Field(
        default=None,
        description="Query error. Returned only if 'explain' or `modifiers.debug` is true. Throws an error otherwise.",
    )
    hogql: Optional[str] = Field(default=None, description="Generated HogQL query.")
    is_cached: bool
    last_refresh: AwareDatetime
    modifiers: Optional[HogQLQueryModifiers] = Field(
        default=None, description="Modifiers used when performing the query"
    )
    next_allowed_client_refresh: AwareDatetime
    query_status: Optional[QueryStatus] = Field(
        default=None, description="Query status indicates whether next to the provided data, a query is still running."
    )
    results: list[PathsLink]
    timezone: str
    timings: Optional[list[QueryTiming]] = Field(
        default=None, description="Measured timings for different parts of the query generation process"
    )


class CachedRevenueExampleDataWarehouseTablesQueryResponse(BaseModel):
    model_config = ConfigDict(
        extra="forbid",
    )
    cache_key: str
    cache_target_age: Optional[AwareDatetime] = None
    calculation_trigger: Optional[str] = Field(
        default=None, description="What triggered the calculation of the query, leave empty if user/immediate"
    )
    columns: Optional[list] = None
    error: Optional[str] = Field(
        default=None,
        description="Query error. Returned only if 'explain' or `modifiers.debug` is true. Throws an error otherwise.",
    )
    hasMore: Optional[bool] = None
    hogql: Optional[str] = Field(default=None, description="Generated HogQL query.")
    is_cached: bool
    last_refresh: AwareDatetime
    limit: Optional[int] = None
    modifiers: Optional[HogQLQueryModifiers] = Field(
        default=None, description="Modifiers used when performing the query"
    )
    next_allowed_client_refresh: AwareDatetime
    offset: Optional[int] = None
    query_status: Optional[QueryStatus] = Field(
        default=None, description="Query status indicates whether next to the provided data, a query is still running."
    )
    results: Any
    timezone: str
    timings: Optional[list[QueryTiming]] = Field(
        default=None, description="Measured timings for different parts of the query generation process"
    )
    types: Optional[list] = None


class CachedRevenueExampleEventsQueryResponse(BaseModel):
    model_config = ConfigDict(
        extra="forbid",
    )
    cache_key: str
    cache_target_age: Optional[AwareDatetime] = None
    calculation_trigger: Optional[str] = Field(
        default=None, description="What triggered the calculation of the query, leave empty if user/immediate"
    )
    columns: Optional[list] = None
    error: Optional[str] = Field(
        default=None,
        description="Query error. Returned only if 'explain' or `modifiers.debug` is true. Throws an error otherwise.",
    )
    hasMore: Optional[bool] = None
    hogql: Optional[str] = Field(default=None, description="Generated HogQL query.")
    is_cached: bool
    last_refresh: AwareDatetime
    limit: Optional[int] = None
    modifiers: Optional[HogQLQueryModifiers] = Field(
        default=None, description="Modifiers used when performing the query"
    )
    next_allowed_client_refresh: AwareDatetime
    offset: Optional[int] = None
    query_status: Optional[QueryStatus] = Field(
        default=None, description="Query status indicates whether next to the provided data, a query is still running."
    )
    results: Any
    timezone: str
    timings: Optional[list[QueryTiming]] = Field(
        default=None, description="Measured timings for different parts of the query generation process"
    )
    types: Optional[list] = None


class CachedSessionAttributionExplorerQueryResponse(BaseModel):
    model_config = ConfigDict(
        extra="forbid",
    )
    cache_key: str
    cache_target_age: Optional[AwareDatetime] = None
    calculation_trigger: Optional[str] = Field(
        default=None, description="What triggered the calculation of the query, leave empty if user/immediate"
    )
    columns: Optional[list] = None
    error: Optional[str] = Field(
        default=None,
        description="Query error. Returned only if 'explain' or `modifiers.debug` is true. Throws an error otherwise.",
    )
    hasMore: Optional[bool] = None
    hogql: Optional[str] = Field(default=None, description="Generated HogQL query.")
    is_cached: bool
    last_refresh: AwareDatetime
    limit: Optional[int] = None
    modifiers: Optional[HogQLQueryModifiers] = Field(
        default=None, description="Modifiers used when performing the query"
    )
    next_allowed_client_refresh: AwareDatetime
    offset: Optional[int] = None
    query_status: Optional[QueryStatus] = Field(
        default=None, description="Query status indicates whether next to the provided data, a query is still running."
    )
    results: Any
    timezone: str
    timings: Optional[list[QueryTiming]] = Field(
        default=None, description="Measured timings for different parts of the query generation process"
    )
    types: Optional[list] = None


class CachedSessionsTimelineQueryResponse(BaseModel):
    model_config = ConfigDict(
        extra="forbid",
    )
    cache_key: str
    cache_target_age: Optional[AwareDatetime] = None
    calculation_trigger: Optional[str] = Field(
        default=None, description="What triggered the calculation of the query, leave empty if user/immediate"
    )
    error: Optional[str] = Field(
        default=None,
        description="Query error. Returned only if 'explain' or `modifiers.debug` is true. Throws an error otherwise.",
    )
    hasMore: Optional[bool] = None
    hogql: Optional[str] = Field(default=None, description="Generated HogQL query.")
    is_cached: bool
    last_refresh: AwareDatetime
    modifiers: Optional[HogQLQueryModifiers] = Field(
        default=None, description="Modifiers used when performing the query"
    )
    next_allowed_client_refresh: AwareDatetime
    query_status: Optional[QueryStatus] = Field(
        default=None, description="Query status indicates whether next to the provided data, a query is still running."
    )
    results: list[TimelineEntry]
    timezone: str
    timings: Optional[list[QueryTiming]] = Field(
        default=None, description="Measured timings for different parts of the query generation process"
    )


class CachedStickinessQueryResponse(BaseModel):
    model_config = ConfigDict(
        extra="forbid",
    )
    cache_key: str
    cache_target_age: Optional[AwareDatetime] = None
    calculation_trigger: Optional[str] = Field(
        default=None, description="What triggered the calculation of the query, leave empty if user/immediate"
    )
    error: Optional[str] = Field(
        default=None,
        description="Query error. Returned only if 'explain' or `modifiers.debug` is true. Throws an error otherwise.",
    )
    hogql: Optional[str] = Field(default=None, description="Generated HogQL query.")
    is_cached: bool
    last_refresh: AwareDatetime
    modifiers: Optional[HogQLQueryModifiers] = Field(
        default=None, description="Modifiers used when performing the query"
    )
    next_allowed_client_refresh: AwareDatetime
    query_status: Optional[QueryStatus] = Field(
        default=None, description="Query status indicates whether next to the provided data, a query is still running."
    )
    results: list[dict[str, Any]]
    timezone: str
    timings: Optional[list[QueryTiming]] = Field(
        default=None, description="Measured timings for different parts of the query generation process"
    )


class CachedSuggestedQuestionsQueryResponse(BaseModel):
    model_config = ConfigDict(
        extra="forbid",
    )
    cache_key: str
    cache_target_age: Optional[AwareDatetime] = None
    calculation_trigger: Optional[str] = Field(
        default=None, description="What triggered the calculation of the query, leave empty if user/immediate"
    )
    is_cached: bool
    last_refresh: AwareDatetime
    next_allowed_client_refresh: AwareDatetime
    query_status: Optional[QueryStatus] = Field(
        default=None, description="Query status indicates whether next to the provided data, a query is still running."
    )
    questions: list[str]
    timezone: str


class CachedTeamTaxonomyQueryResponse(BaseModel):
    model_config = ConfigDict(
        extra="forbid",
    )
    cache_key: str
    cache_target_age: Optional[AwareDatetime] = None
    calculation_trigger: Optional[str] = Field(
        default=None, description="What triggered the calculation of the query, leave empty if user/immediate"
    )
    error: Optional[str] = Field(
        default=None,
        description="Query error. Returned only if 'explain' or `modifiers.debug` is true. Throws an error otherwise.",
    )
    hogql: Optional[str] = Field(default=None, description="Generated HogQL query.")
    is_cached: bool
    last_refresh: AwareDatetime
    modifiers: Optional[HogQLQueryModifiers] = Field(
        default=None, description="Modifiers used when performing the query"
    )
    next_allowed_client_refresh: AwareDatetime
    query_status: Optional[QueryStatus] = Field(
        default=None, description="Query status indicates whether next to the provided data, a query is still running."
    )
    results: list[TeamTaxonomyItem]
    timezone: str
    timings: Optional[list[QueryTiming]] = Field(
        default=None, description="Measured timings for different parts of the query generation process"
    )


class CachedTracesQueryResponse(BaseModel):
    model_config = ConfigDict(
        extra="forbid",
    )
    cache_key: str
    cache_target_age: Optional[AwareDatetime] = None
    calculation_trigger: Optional[str] = Field(
        default=None, description="What triggered the calculation of the query, leave empty if user/immediate"
    )
    columns: Optional[list[str]] = None
    error: Optional[str] = Field(
        default=None,
        description="Query error. Returned only if 'explain' or `modifiers.debug` is true. Throws an error otherwise.",
    )
    hasMore: Optional[bool] = None
    hogql: Optional[str] = Field(default=None, description="Generated HogQL query.")
    is_cached: bool
    last_refresh: AwareDatetime
    limit: Optional[int] = None
    modifiers: Optional[HogQLQueryModifiers] = Field(
        default=None, description="Modifiers used when performing the query"
    )
    next_allowed_client_refresh: AwareDatetime
    offset: Optional[int] = None
    query_status: Optional[QueryStatus] = Field(
        default=None, description="Query status indicates whether next to the provided data, a query is still running."
    )
    results: list[LLMTrace]
    timezone: str
    timings: Optional[list[QueryTiming]] = Field(
        default=None, description="Measured timings for different parts of the query generation process"
    )


class CachedTrendsQueryResponse(BaseModel):
    model_config = ConfigDict(
        extra="forbid",
    )
    cache_key: str
    cache_target_age: Optional[AwareDatetime] = None
    calculation_trigger: Optional[str] = Field(
        default=None, description="What triggered the calculation of the query, leave empty if user/immediate"
    )
    error: Optional[str] = Field(
        default=None,
        description="Query error. Returned only if 'explain' or `modifiers.debug` is true. Throws an error otherwise.",
    )
    hasMore: Optional[bool] = Field(default=None, description="Wether more breakdown values are available.")
    hogql: Optional[str] = Field(default=None, description="Generated HogQL query.")
    is_cached: bool
    last_refresh: AwareDatetime
    modifiers: Optional[HogQLQueryModifiers] = Field(
        default=None, description="Modifiers used when performing the query"
    )
    next_allowed_client_refresh: AwareDatetime
    query_status: Optional[QueryStatus] = Field(
        default=None, description="Query status indicates whether next to the provided data, a query is still running."
    )
    results: list[dict[str, Any]]
    timezone: str
    timings: Optional[list[QueryTiming]] = Field(
        default=None, description="Measured timings for different parts of the query generation process"
    )


class CachedWebExternalClicksTableQueryResponse(BaseModel):
    model_config = ConfigDict(
        extra="forbid",
    )
    cache_key: str
    cache_target_age: Optional[AwareDatetime] = None
    calculation_trigger: Optional[str] = Field(
        default=None, description="What triggered the calculation of the query, leave empty if user/immediate"
    )
    columns: Optional[list] = None
    error: Optional[str] = Field(
        default=None,
        description="Query error. Returned only if 'explain' or `modifiers.debug` is true. Throws an error otherwise.",
    )
    hasMore: Optional[bool] = None
    hogql: Optional[str] = Field(default=None, description="Generated HogQL query.")
    is_cached: bool
    last_refresh: AwareDatetime
    limit: Optional[int] = None
    modifiers: Optional[HogQLQueryModifiers] = Field(
        default=None, description="Modifiers used when performing the query"
    )
    next_allowed_client_refresh: AwareDatetime
    offset: Optional[int] = None
    query_status: Optional[QueryStatus] = Field(
        default=None, description="Query status indicates whether next to the provided data, a query is still running."
    )
    results: list
    samplingRate: Optional[SamplingRate] = None
    timezone: str
    timings: Optional[list[QueryTiming]] = Field(
        default=None, description="Measured timings for different parts of the query generation process"
    )
    types: Optional[list] = None


class CachedWebGoalsQueryResponse(BaseModel):
    model_config = ConfigDict(
        extra="forbid",
    )
    cache_key: str
    cache_target_age: Optional[AwareDatetime] = None
    calculation_trigger: Optional[str] = Field(
        default=None, description="What triggered the calculation of the query, leave empty if user/immediate"
    )
    columns: Optional[list] = None
    error: Optional[str] = Field(
        default=None,
        description="Query error. Returned only if 'explain' or `modifiers.debug` is true. Throws an error otherwise.",
    )
    hasMore: Optional[bool] = None
    hogql: Optional[str] = Field(default=None, description="Generated HogQL query.")
    is_cached: bool
    last_refresh: AwareDatetime
    limit: Optional[int] = None
    modifiers: Optional[HogQLQueryModifiers] = Field(
        default=None, description="Modifiers used when performing the query"
    )
    next_allowed_client_refresh: AwareDatetime
    offset: Optional[int] = None
    query_status: Optional[QueryStatus] = Field(
        default=None, description="Query status indicates whether next to the provided data, a query is still running."
    )
    results: list
    samplingRate: Optional[SamplingRate] = None
    timezone: str
    timings: Optional[list[QueryTiming]] = Field(
        default=None, description="Measured timings for different parts of the query generation process"
    )
    types: Optional[list] = None


class CachedWebOverviewQueryResponse(BaseModel):
    model_config = ConfigDict(
        extra="forbid",
    )
    cache_key: str
    cache_target_age: Optional[AwareDatetime] = None
    calculation_trigger: Optional[str] = Field(
        default=None, description="What triggered the calculation of the query, leave empty if user/immediate"
    )
    dateFrom: Optional[str] = None
    dateTo: Optional[str] = None
    error: Optional[str] = Field(
        default=None,
        description="Query error. Returned only if 'explain' or `modifiers.debug` is true. Throws an error otherwise.",
    )
    hogql: Optional[str] = Field(default=None, description="Generated HogQL query.")
    is_cached: bool
    last_refresh: AwareDatetime
    modifiers: Optional[HogQLQueryModifiers] = Field(
        default=None, description="Modifiers used when performing the query"
    )
    next_allowed_client_refresh: AwareDatetime
    query_status: Optional[QueryStatus] = Field(
        default=None, description="Query status indicates whether next to the provided data, a query is still running."
    )
    results: list[WebOverviewItem]
    samplingRate: Optional[SamplingRate] = None
    timezone: str
    timings: Optional[list[QueryTiming]] = Field(
        default=None, description="Measured timings for different parts of the query generation process"
    )


class CachedWebStatsTableQueryResponse(BaseModel):
    model_config = ConfigDict(
        extra="forbid",
    )
    cache_key: str
    cache_target_age: Optional[AwareDatetime] = None
    calculation_trigger: Optional[str] = Field(
        default=None, description="What triggered the calculation of the query, leave empty if user/immediate"
    )
    columns: Optional[list] = None
    error: Optional[str] = Field(
        default=None,
        description="Query error. Returned only if 'explain' or `modifiers.debug` is true. Throws an error otherwise.",
    )
    hasMore: Optional[bool] = None
    hogql: Optional[str] = Field(default=None, description="Generated HogQL query.")
    is_cached: bool
    last_refresh: AwareDatetime
    limit: Optional[int] = None
    modifiers: Optional[HogQLQueryModifiers] = Field(
        default=None, description="Modifiers used when performing the query"
    )
    next_allowed_client_refresh: AwareDatetime
    offset: Optional[int] = None
    query_status: Optional[QueryStatus] = Field(
        default=None, description="Query status indicates whether next to the provided data, a query is still running."
    )
    results: list
    samplingRate: Optional[SamplingRate] = None
    timezone: str
    timings: Optional[list[QueryTiming]] = Field(
        default=None, description="Measured timings for different parts of the query generation process"
    )
    types: Optional[list] = None


class CachedWebVitalsPathBreakdownQueryResponse(BaseModel):
    model_config = ConfigDict(
        extra="forbid",
    )
    cache_key: str
    cache_target_age: Optional[AwareDatetime] = None
    calculation_trigger: Optional[str] = Field(
        default=None, description="What triggered the calculation of the query, leave empty if user/immediate"
    )
    error: Optional[str] = Field(
        default=None,
        description="Query error. Returned only if 'explain' or `modifiers.debug` is true. Throws an error otherwise.",
    )
    hogql: Optional[str] = Field(default=None, description="Generated HogQL query.")
    is_cached: bool
    last_refresh: AwareDatetime
    modifiers: Optional[HogQLQueryModifiers] = Field(
        default=None, description="Modifiers used when performing the query"
    )
    next_allowed_client_refresh: AwareDatetime
    query_status: Optional[QueryStatus] = Field(
        default=None, description="Query status indicates whether next to the provided data, a query is still running."
    )
    results: list[WebVitalsPathBreakdownResult] = Field(..., max_length=1, min_length=1)
    timezone: str
    timings: Optional[list[QueryTiming]] = Field(
        default=None, description="Measured timings for different parts of the query generation process"
    )


class DashboardFilter(BaseModel):
    model_config = ConfigDict(
        extra="forbid",
    )
    breakdown_filter: Optional[BreakdownFilter] = None
    date_from: Optional[str] = None
    date_to: Optional[str] = None
    properties: Optional[
        list[
            Union[
                EventPropertyFilter,
                PersonPropertyFilter,
                ElementPropertyFilter,
                SessionPropertyFilter,
                CohortPropertyFilter,
                RecordingPropertyFilter,
                LogEntryPropertyFilter,
                GroupPropertyFilter,
                FeaturePropertyFilter,
                HogQLPropertyFilter,
                EmptyPropertyFilter,
                DataWarehousePropertyFilter,
                DataWarehousePersonPropertyFilter,
            ]
        ]
    ] = None


class Response(BaseModel):
    model_config = ConfigDict(
        extra="forbid",
    )
    columns: list
    error: Optional[str] = Field(
        default=None,
        description="Query error. Returned only if 'explain' or `modifiers.debug` is true. Throws an error otherwise.",
    )
    hasMore: Optional[bool] = None
    hogql: str = Field(..., description="Generated HogQL query.")
    limit: Optional[int] = None
    modifiers: Optional[HogQLQueryModifiers] = Field(
        default=None, description="Modifiers used when performing the query"
    )
    offset: Optional[int] = None
    query_status: Optional[QueryStatus] = Field(
        default=None, description="Query status indicates whether next to the provided data, a query is still running."
    )
    results: list[list]
    timings: Optional[list[QueryTiming]] = Field(
        default=None, description="Measured timings for different parts of the query generation process"
    )
    types: list[str]


class Response1(BaseModel):
    model_config = ConfigDict(
        extra="forbid",
    )
    columns: list
    error: Optional[str] = Field(
        default=None,
        description="Query error. Returned only if 'explain' or `modifiers.debug` is true. Throws an error otherwise.",
    )
    hasMore: Optional[bool] = None
    hogql: str = Field(..., description="Generated HogQL query.")
    limit: int
    missing_actors_count: Optional[int] = None
    modifiers: Optional[HogQLQueryModifiers] = Field(
        default=None, description="Modifiers used when performing the query"
    )
    offset: int
    query_status: Optional[QueryStatus] = Field(
        default=None, description="Query status indicates whether next to the provided data, a query is still running."
    )
    results: list[list]
    timings: Optional[list[QueryTiming]] = Field(
        default=None, description="Measured timings for different parts of the query generation process"
    )
    types: list[str]


class Response2(BaseModel):
    model_config = ConfigDict(
        extra="forbid",
    )
    columns: list
    error: Optional[str] = Field(
        default=None,
        description="Query error. Returned only if 'explain' or `modifiers.debug` is true. Throws an error otherwise.",
    )
    hasMore: Optional[bool] = None
    hogql: str = Field(..., description="Generated HogQL query.")
    kind: Literal["GroupsQuery"] = "GroupsQuery"
    limit: int
    modifiers: Optional[HogQLQueryModifiers] = Field(
        default=None, description="Modifiers used when performing the query"
    )
    offset: int
    query_status: Optional[QueryStatus] = Field(
        default=None, description="Query status indicates whether next to the provided data, a query is still running."
    )
    results: list[list]
    timings: Optional[list[QueryTiming]] = Field(
        default=None, description="Measured timings for different parts of the query generation process"
    )
    types: list[str]


class Response4(BaseModel):
    model_config = ConfigDict(
        extra="forbid",
    )
    dateFrom: Optional[str] = None
    dateTo: Optional[str] = None
    error: Optional[str] = Field(
        default=None,
        description="Query error. Returned only if 'explain' or `modifiers.debug` is true. Throws an error otherwise.",
    )
    hogql: Optional[str] = Field(default=None, description="Generated HogQL query.")
    modifiers: Optional[HogQLQueryModifiers] = Field(
        default=None, description="Modifiers used when performing the query"
    )
    query_status: Optional[QueryStatus] = Field(
        default=None, description="Query status indicates whether next to the provided data, a query is still running."
    )
    results: list[WebOverviewItem]
    samplingRate: Optional[SamplingRate] = None
    timings: Optional[list[QueryTiming]] = Field(
        default=None, description="Measured timings for different parts of the query generation process"
    )


class Response5(BaseModel):
    model_config = ConfigDict(
        extra="forbid",
    )
    columns: Optional[list] = None
    error: Optional[str] = Field(
        default=None,
        description="Query error. Returned only if 'explain' or `modifiers.debug` is true. Throws an error otherwise.",
    )
    hasMore: Optional[bool] = None
    hogql: Optional[str] = Field(default=None, description="Generated HogQL query.")
    limit: Optional[int] = None
    modifiers: Optional[HogQLQueryModifiers] = Field(
        default=None, description="Modifiers used when performing the query"
    )
    offset: Optional[int] = None
    query_status: Optional[QueryStatus] = Field(
        default=None, description="Query status indicates whether next to the provided data, a query is still running."
    )
    results: list
    samplingRate: Optional[SamplingRate] = None
    timings: Optional[list[QueryTiming]] = Field(
        default=None, description="Measured timings for different parts of the query generation process"
    )
    types: Optional[list] = None


class Response8(BaseModel):
    model_config = ConfigDict(
        extra="forbid",
    )
    error: Optional[str] = Field(
        default=None,
        description="Query error. Returned only if 'explain' or `modifiers.debug` is true. Throws an error otherwise.",
    )
    hogql: Optional[str] = Field(default=None, description="Generated HogQL query.")
    modifiers: Optional[HogQLQueryModifiers] = Field(
        default=None, description="Modifiers used when performing the query"
    )
    query_status: Optional[QueryStatus] = Field(
        default=None, description="Query status indicates whether next to the provided data, a query is still running."
    )
    results: list[WebVitalsPathBreakdownResult] = Field(..., max_length=1, min_length=1)
    timings: Optional[list[QueryTiming]] = Field(
        default=None, description="Measured timings for different parts of the query generation process"
    )


class Response9(BaseModel):
    model_config = ConfigDict(
        extra="forbid",
    )
    columns: Optional[list] = None
    error: Optional[str] = Field(
        default=None,
        description="Query error. Returned only if 'explain' or `modifiers.debug` is true. Throws an error otherwise.",
    )
    hasMore: Optional[bool] = None
    hogql: Optional[str] = Field(default=None, description="Generated HogQL query.")
    limit: Optional[int] = None
    modifiers: Optional[HogQLQueryModifiers] = Field(
        default=None, description="Modifiers used when performing the query"
    )
    offset: Optional[int] = None
    query_status: Optional[QueryStatus] = Field(
        default=None, description="Query status indicates whether next to the provided data, a query is still running."
    )
    results: Any
    timings: Optional[list[QueryTiming]] = Field(
        default=None, description="Measured timings for different parts of the query generation process"
    )
    types: Optional[list] = None


class Response14(BaseModel):
    model_config = ConfigDict(
        extra="forbid",
    )
    columns: Optional[list[str]] = None
    error: Optional[str] = Field(
        default=None,
        description="Query error. Returned only if 'explain' or `modifiers.debug` is true. Throws an error otherwise.",
    )
    hasMore: Optional[bool] = None
    hogql: Optional[str] = Field(default=None, description="Generated HogQL query.")
    limit: Optional[int] = None
    modifiers: Optional[HogQLQueryModifiers] = Field(
        default=None, description="Modifiers used when performing the query"
    )
    offset: Optional[int] = None
    query_status: Optional[QueryStatus] = Field(
        default=None, description="Query status indicates whether next to the provided data, a query is still running."
    )
    results: list[LLMTrace]
    timings: Optional[list[QueryTiming]] = Field(
        default=None, description="Measured timings for different parts of the query generation process"
    )


class DataWarehouseNode(BaseModel):
    model_config = ConfigDict(
        extra="forbid",
    )
    custom_name: Optional[str] = None
    distinct_id_field: str
    fixedProperties: Optional[
        list[
            Union[
                EventPropertyFilter,
                PersonPropertyFilter,
                ElementPropertyFilter,
                SessionPropertyFilter,
                CohortPropertyFilter,
                RecordingPropertyFilter,
                LogEntryPropertyFilter,
                GroupPropertyFilter,
                FeaturePropertyFilter,
                HogQLPropertyFilter,
                EmptyPropertyFilter,
                DataWarehousePropertyFilter,
                DataWarehousePersonPropertyFilter,
            ]
        ]
    ] = Field(
        default=None,
        description="Fixed properties in the query, can't be edited in the interface (e.g. scoping down by person)",
    )
    id: str
    id_field: str
    kind: Literal["DataWarehouseNode"] = "DataWarehouseNode"
    math: Optional[
        Union[
            BaseMathType,
            FunnelMathType,
            PropertyMathType,
            CountPerActorMathType,
            ExperimentMetricMathType,
            Literal["unique_group"],
            Literal["hogql"],
        ]
    ] = None
    math_group_type_index: Optional[MathGroupTypeIndex] = None
    math_hogql: Optional[str] = None
    math_property: Optional[str] = None
    math_property_type: Optional[str] = None
    name: Optional[str] = None
    properties: Optional[
        list[
            Union[
                EventPropertyFilter,
                PersonPropertyFilter,
                ElementPropertyFilter,
                SessionPropertyFilter,
                CohortPropertyFilter,
                RecordingPropertyFilter,
                LogEntryPropertyFilter,
                GroupPropertyFilter,
                FeaturePropertyFilter,
                HogQLPropertyFilter,
                EmptyPropertyFilter,
                DataWarehousePropertyFilter,
                DataWarehousePersonPropertyFilter,
            ]
        ]
    ] = Field(default=None, description="Properties configurable in the interface")
    response: Optional[dict[str, Any]] = None
    table_name: str
    timestamp_field: str


class DatabaseSchemaBatchExportTable(BaseModel):
    model_config = ConfigDict(
        extra="forbid",
    )
    fields: dict[str, DatabaseSchemaField]
    id: str
    name: str
    type: Literal["batch_export"] = "batch_export"


class DatabaseSchemaDataWarehouseTable(BaseModel):
    model_config = ConfigDict(
        extra="forbid",
    )
    fields: dict[str, DatabaseSchemaField]
    format: str
    id: str
    name: str
    schema_: Optional[DatabaseSchemaSchema] = Field(default=None, alias="schema")
    source: Optional[DatabaseSchemaSource] = None
    type: Literal["data_warehouse"] = "data_warehouse"
    url_pattern: str


class EntityNode(BaseModel):
    model_config = ConfigDict(
        extra="forbid",
    )
    custom_name: Optional[str] = None
    fixedProperties: Optional[
        list[
            Union[
                EventPropertyFilter,
                PersonPropertyFilter,
                ElementPropertyFilter,
                SessionPropertyFilter,
                CohortPropertyFilter,
                RecordingPropertyFilter,
                LogEntryPropertyFilter,
                GroupPropertyFilter,
                FeaturePropertyFilter,
                HogQLPropertyFilter,
                EmptyPropertyFilter,
                DataWarehousePropertyFilter,
                DataWarehousePersonPropertyFilter,
            ]
        ]
    ] = Field(
        default=None,
        description="Fixed properties in the query, can't be edited in the interface (e.g. scoping down by person)",
    )
    kind: NodeKind
    math: Optional[
        Union[
            BaseMathType,
            FunnelMathType,
            PropertyMathType,
            CountPerActorMathType,
            ExperimentMetricMathType,
            Literal["unique_group"],
            Literal["hogql"],
        ]
    ] = None
    math_group_type_index: Optional[MathGroupTypeIndex] = None
    math_hogql: Optional[str] = None
    math_property: Optional[str] = None
    math_property_type: Optional[str] = None
    name: Optional[str] = None
    properties: Optional[
        list[
            Union[
                EventPropertyFilter,
                PersonPropertyFilter,
                ElementPropertyFilter,
                SessionPropertyFilter,
                CohortPropertyFilter,
                RecordingPropertyFilter,
                LogEntryPropertyFilter,
                GroupPropertyFilter,
                FeaturePropertyFilter,
                HogQLPropertyFilter,
                EmptyPropertyFilter,
                DataWarehousePropertyFilter,
                DataWarehousePersonPropertyFilter,
            ]
        ]
    ] = Field(default=None, description="Properties configurable in the interface")
    response: Optional[dict[str, Any]] = None


class ErrorTrackingIssue(BaseModel):
    model_config = ConfigDict(
        extra="forbid",
    )
    aggregations: Optional[ErrorTrackingIssueAggregations] = None
    assignee: Optional[ErrorTrackingIssueAssignee] = None
    description: Optional[str] = None
    earliest: Optional[str] = None
    first_seen: AwareDatetime
    id: str
    last_seen: Optional[AwareDatetime] = None
    name: Optional[str] = None
    status: Status


class ErrorTrackingQueryResponse(BaseModel):
    model_config = ConfigDict(
        extra="forbid",
    )
    columns: Optional[list[str]] = None
    error: Optional[str] = Field(
        default=None,
        description="Query error. Returned only if 'explain' or `modifiers.debug` is true. Throws an error otherwise.",
    )
    hasMore: Optional[bool] = None
    hogql: Optional[str] = Field(default=None, description="Generated HogQL query.")
    limit: Optional[int] = None
    modifiers: Optional[HogQLQueryModifiers] = Field(
        default=None, description="Modifiers used when performing the query"
    )
    offset: Optional[int] = None
    query_status: Optional[QueryStatus] = Field(
        default=None, description="Query status indicates whether next to the provided data, a query is still running."
    )
    results: list[ErrorTrackingIssue]
    timings: Optional[list[QueryTiming]] = Field(
        default=None, description="Measured timings for different parts of the query generation process"
    )


class EventTaxonomyQueryResponse(BaseModel):
    model_config = ConfigDict(
        extra="forbid",
    )
    error: Optional[str] = Field(
        default=None,
        description="Query error. Returned only if 'explain' or `modifiers.debug` is true. Throws an error otherwise.",
    )
    hogql: Optional[str] = Field(default=None, description="Generated HogQL query.")
    modifiers: Optional[HogQLQueryModifiers] = Field(
        default=None, description="Modifiers used when performing the query"
    )
    query_status: Optional[QueryStatus] = Field(
        default=None, description="Query status indicates whether next to the provided data, a query is still running."
    )
    results: list[EventTaxonomyItem]
    timings: Optional[list[QueryTiming]] = Field(
        default=None, description="Measured timings for different parts of the query generation process"
    )


class EventsNode(BaseModel):
    model_config = ConfigDict(
        extra="forbid",
    )
    custom_name: Optional[str] = None
    event: Optional[str] = Field(default=None, description="The event or `null` for all events.")
    fixedProperties: Optional[
        list[
            Union[
                EventPropertyFilter,
                PersonPropertyFilter,
                ElementPropertyFilter,
                SessionPropertyFilter,
                CohortPropertyFilter,
                RecordingPropertyFilter,
                LogEntryPropertyFilter,
                GroupPropertyFilter,
                FeaturePropertyFilter,
                HogQLPropertyFilter,
                EmptyPropertyFilter,
                DataWarehousePropertyFilter,
                DataWarehousePersonPropertyFilter,
            ]
        ]
    ] = Field(
        default=None,
        description="Fixed properties in the query, can't be edited in the interface (e.g. scoping down by person)",
    )
    kind: Literal["EventsNode"] = "EventsNode"
    limit: Optional[int] = None
    math: Optional[
        Union[
            BaseMathType,
            FunnelMathType,
            PropertyMathType,
            CountPerActorMathType,
            ExperimentMetricMathType,
            Literal["unique_group"],
            Literal["hogql"],
        ]
    ] = None
    math_group_type_index: Optional[MathGroupTypeIndex] = None
    math_hogql: Optional[str] = None
    math_property: Optional[str] = None
    math_property_type: Optional[str] = None
    name: Optional[str] = None
    orderBy: Optional[list[str]] = Field(default=None, description="Columns to order by")
    properties: Optional[
        list[
            Union[
                EventPropertyFilter,
                PersonPropertyFilter,
                ElementPropertyFilter,
                SessionPropertyFilter,
                CohortPropertyFilter,
                RecordingPropertyFilter,
                LogEntryPropertyFilter,
                GroupPropertyFilter,
                FeaturePropertyFilter,
                HogQLPropertyFilter,
                EmptyPropertyFilter,
                DataWarehousePropertyFilter,
                DataWarehousePersonPropertyFilter,
            ]
        ]
    ] = Field(default=None, description="Properties configurable in the interface")
    response: Optional[dict[str, Any]] = None


class EventsQueryResponse(BaseModel):
    model_config = ConfigDict(
        extra="forbid",
    )
    columns: list
    error: Optional[str] = Field(
        default=None,
        description="Query error. Returned only if 'explain' or `modifiers.debug` is true. Throws an error otherwise.",
    )
    hasMore: Optional[bool] = None
    hogql: str = Field(..., description="Generated HogQL query.")
    limit: Optional[int] = None
    modifiers: Optional[HogQLQueryModifiers] = Field(
        default=None, description="Modifiers used when performing the query"
    )
    offset: Optional[int] = None
    query_status: Optional[QueryStatus] = Field(
        default=None, description="Query status indicates whether next to the provided data, a query is still running."
    )
    results: list[list]
    timings: Optional[list[QueryTiming]] = Field(
        default=None, description="Measured timings for different parts of the query generation process"
    )
    types: list[str]


class ExperimentActionMetricConfig(BaseModel):
    model_config = ConfigDict(
        extra="forbid",
    )
    action: float
    kind: Literal["ExperimentActionMetricConfig"] = "ExperimentActionMetricConfig"
    math: Optional[ExperimentMetricMathType] = None
    math_hogql: Optional[str] = None
    math_property: Optional[str] = None
    name: Optional[str] = None
    properties: Optional[
        list[
            Union[
                EventPropertyFilter,
                PersonPropertyFilter,
                ElementPropertyFilter,
                SessionPropertyFilter,
                CohortPropertyFilter,
                RecordingPropertyFilter,
                LogEntryPropertyFilter,
                GroupPropertyFilter,
                FeaturePropertyFilter,
                HogQLPropertyFilter,
                EmptyPropertyFilter,
                DataWarehousePropertyFilter,
                DataWarehousePersonPropertyFilter,
            ]
        ]
    ] = Field(default=None, description="Properties configurable in the interface")


class ExperimentEventExposureConfig(BaseModel):
    model_config = ConfigDict(
        extra="forbid",
    )
    event: str
    kind: Literal["ExperimentEventExposureConfig"] = "ExperimentEventExposureConfig"
    properties: list[
        Union[
            EventPropertyFilter,
            PersonPropertyFilter,
            ElementPropertyFilter,
            SessionPropertyFilter,
            CohortPropertyFilter,
            RecordingPropertyFilter,
            LogEntryPropertyFilter,
            GroupPropertyFilter,
            FeaturePropertyFilter,
            HogQLPropertyFilter,
            EmptyPropertyFilter,
            DataWarehousePropertyFilter,
            DataWarehousePersonPropertyFilter,
        ]
    ]


class ExperimentEventMetricConfig(BaseModel):
    model_config = ConfigDict(
        extra="forbid",
    )
    event: str
    kind: Literal["ExperimentEventMetricConfig"] = "ExperimentEventMetricConfig"
    math: Optional[ExperimentMetricMathType] = None
    math_hogql: Optional[str] = None
    math_property: Optional[str] = None
    name: Optional[str] = None
    properties: Optional[
        list[
            Union[
                EventPropertyFilter,
                PersonPropertyFilter,
                ElementPropertyFilter,
                SessionPropertyFilter,
                CohortPropertyFilter,
                RecordingPropertyFilter,
                LogEntryPropertyFilter,
                GroupPropertyFilter,
                FeaturePropertyFilter,
                HogQLPropertyFilter,
                EmptyPropertyFilter,
                DataWarehousePropertyFilter,
                DataWarehousePersonPropertyFilter,
            ]
        ]
    ] = Field(default=None, description="Properties configurable in the interface")


class ExperimentExposureCriteria(BaseModel):
    model_config = ConfigDict(
        extra="forbid",
    )
    exposure_config: Optional[ExperimentEventExposureConfig] = None
    filterTestAccounts: Optional[bool] = None


class ExperimentExposureQuery(BaseModel):
    model_config = ConfigDict(
        extra="forbid",
    )
    experiment_id: Optional[int] = None
    kind: Literal["ExperimentExposureQuery"] = "ExperimentExposureQuery"
    modifiers: Optional[HogQLQueryModifiers] = Field(
        default=None, description="Modifiers used when performing the query"
    )
    response: Optional[ExperimentExposureQueryResponse] = None


class ExperimentMetric(BaseModel):
    model_config = ConfigDict(
        extra="forbid",
    )
    inverse: Optional[bool] = None
    kind: Literal["ExperimentMetric"] = "ExperimentMetric"
    metric_config: Union[ExperimentEventMetricConfig, ExperimentActionMetricConfig, ExperimentDataWarehouseMetricConfig]
    metric_type: ExperimentMetricType
    name: Optional[str] = None
    time_window_hours: Optional[float] = None


class ExperimentQueryResponse(BaseModel):
    model_config = ConfigDict(
        extra="forbid",
    )
    credible_intervals: dict[str, list[float]]
    insight: list[dict[str, Any]]
    kind: Literal["ExperimentQuery"] = "ExperimentQuery"
    metric: ExperimentMetric
    p_value: float
    probability: dict[str, float]
    significance_code: ExperimentSignificanceCode
    significant: bool
    stats_version: Optional[int] = None
    variants: Union[list[ExperimentVariantTrendsBaseStats], list[ExperimentVariantFunnelsBaseStats]]


class FunnelCorrelationResponse(BaseModel):
    model_config = ConfigDict(
        extra="forbid",
    )
    columns: Optional[list] = None
    error: Optional[str] = Field(
        default=None,
        description="Query error. Returned only if 'explain' or `modifiers.debug` is true. Throws an error otherwise.",
    )
    hasMore: Optional[bool] = None
    hogql: Optional[str] = Field(default=None, description="Generated HogQL query.")
    limit: Optional[int] = None
    modifiers: Optional[HogQLQueryModifiers] = Field(
        default=None, description="Modifiers used when performing the query"
    )
    offset: Optional[int] = None
    query_status: Optional[QueryStatus] = Field(
        default=None, description="Query status indicates whether next to the provided data, a query is still running."
    )
    results: FunnelCorrelationResult
    timings: Optional[list[QueryTiming]] = Field(
        default=None, description="Measured timings for different parts of the query generation process"
    )
    types: Optional[list] = None


class FunnelExclusionActionsNode(BaseModel):
    model_config = ConfigDict(
        extra="forbid",
    )
    custom_name: Optional[str] = None
    fixedProperties: Optional[
        list[
            Union[
                EventPropertyFilter,
                PersonPropertyFilter,
                ElementPropertyFilter,
                SessionPropertyFilter,
                CohortPropertyFilter,
                RecordingPropertyFilter,
                LogEntryPropertyFilter,
                GroupPropertyFilter,
                FeaturePropertyFilter,
                HogQLPropertyFilter,
                EmptyPropertyFilter,
                DataWarehousePropertyFilter,
                DataWarehousePersonPropertyFilter,
            ]
        ]
    ] = Field(
        default=None,
        description="Fixed properties in the query, can't be edited in the interface (e.g. scoping down by person)",
    )
    funnelFromStep: int
    funnelToStep: int
    id: int
    kind: Literal["ActionsNode"] = "ActionsNode"
    math: Optional[
        Union[
            BaseMathType,
            FunnelMathType,
            PropertyMathType,
            CountPerActorMathType,
            ExperimentMetricMathType,
            Literal["unique_group"],
            Literal["hogql"],
        ]
    ] = None
    math_group_type_index: Optional[MathGroupTypeIndex] = None
    math_hogql: Optional[str] = None
    math_property: Optional[str] = None
    math_property_type: Optional[str] = None
    name: Optional[str] = None
    properties: Optional[
        list[
            Union[
                EventPropertyFilter,
                PersonPropertyFilter,
                ElementPropertyFilter,
                SessionPropertyFilter,
                CohortPropertyFilter,
                RecordingPropertyFilter,
                LogEntryPropertyFilter,
                GroupPropertyFilter,
                FeaturePropertyFilter,
                HogQLPropertyFilter,
                EmptyPropertyFilter,
                DataWarehousePropertyFilter,
                DataWarehousePersonPropertyFilter,
            ]
        ]
    ] = Field(default=None, description="Properties configurable in the interface")
    response: Optional[dict[str, Any]] = None


class FunnelExclusionEventsNode(BaseModel):
    model_config = ConfigDict(
        extra="forbid",
    )
    custom_name: Optional[str] = None
    event: Optional[str] = Field(default=None, description="The event or `null` for all events.")
    fixedProperties: Optional[
        list[
            Union[
                EventPropertyFilter,
                PersonPropertyFilter,
                ElementPropertyFilter,
                SessionPropertyFilter,
                CohortPropertyFilter,
                RecordingPropertyFilter,
                LogEntryPropertyFilter,
                GroupPropertyFilter,
                FeaturePropertyFilter,
                HogQLPropertyFilter,
                EmptyPropertyFilter,
                DataWarehousePropertyFilter,
                DataWarehousePersonPropertyFilter,
            ]
        ]
    ] = Field(
        default=None,
        description="Fixed properties in the query, can't be edited in the interface (e.g. scoping down by person)",
    )
    funnelFromStep: int
    funnelToStep: int
    kind: Literal["EventsNode"] = "EventsNode"
    limit: Optional[int] = None
    math: Optional[
        Union[
            BaseMathType,
            FunnelMathType,
            PropertyMathType,
            CountPerActorMathType,
            ExperimentMetricMathType,
            Literal["unique_group"],
            Literal["hogql"],
        ]
    ] = None
    math_group_type_index: Optional[MathGroupTypeIndex] = None
    math_hogql: Optional[str] = None
    math_property: Optional[str] = None
    math_property_type: Optional[str] = None
    name: Optional[str] = None
    orderBy: Optional[list[str]] = Field(default=None, description="Columns to order by")
    properties: Optional[
        list[
            Union[
                EventPropertyFilter,
                PersonPropertyFilter,
                ElementPropertyFilter,
                SessionPropertyFilter,
                CohortPropertyFilter,
                RecordingPropertyFilter,
                LogEntryPropertyFilter,
                GroupPropertyFilter,
                FeaturePropertyFilter,
                HogQLPropertyFilter,
                EmptyPropertyFilter,
                DataWarehousePropertyFilter,
                DataWarehousePersonPropertyFilter,
            ]
        ]
    ] = Field(default=None, description="Properties configurable in the interface")
    response: Optional[dict[str, Any]] = None


class FunnelsQueryResponse(BaseModel):
    model_config = ConfigDict(
        extra="forbid",
    )
    error: Optional[str] = Field(
        default=None,
        description="Query error. Returned only if 'explain' or `modifiers.debug` is true. Throws an error otherwise.",
    )
    hogql: Optional[str] = Field(default=None, description="Generated HogQL query.")
    isUdf: Optional[bool] = None
    modifiers: Optional[HogQLQueryModifiers] = Field(
        default=None, description="Modifiers used when performing the query"
    )
    query_status: Optional[QueryStatus] = Field(
        default=None, description="Query status indicates whether next to the provided data, a query is still running."
    )
    results: Union[FunnelTimeToConvertResults, list[dict[str, Any]], list[list[dict[str, Any]]]]
    timings: Optional[list[QueryTiming]] = Field(
        default=None, description="Measured timings for different parts of the query generation process"
    )


class GenericCachedQueryResponse(BaseModel):
    cache_key: str
    cache_target_age: Optional[AwareDatetime] = None
    calculation_trigger: Optional[str] = Field(
        default=None, description="What triggered the calculation of the query, leave empty if user/immediate"
    )
    is_cached: bool
    last_refresh: AwareDatetime
    next_allowed_client_refresh: AwareDatetime
    query_status: Optional[QueryStatus] = Field(
        default=None, description="Query status indicates whether next to the provided data, a query is still running."
    )
    timezone: str


class GroupsQueryResponse(BaseModel):
    model_config = ConfigDict(
        extra="forbid",
    )
    columns: list
    error: Optional[str] = Field(
        default=None,
        description="Query error. Returned only if 'explain' or `modifiers.debug` is true. Throws an error otherwise.",
    )
    hasMore: Optional[bool] = None
    hogql: str = Field(..., description="Generated HogQL query.")
    kind: Literal["GroupsQuery"] = "GroupsQuery"
    limit: int
    modifiers: Optional[HogQLQueryModifiers] = Field(
        default=None, description="Modifiers used when performing the query"
    )
    offset: int
    query_status: Optional[QueryStatus] = Field(
        default=None, description="Query status indicates whether next to the provided data, a query is still running."
    )
    results: list[list]
    timings: Optional[list[QueryTiming]] = Field(
        default=None, description="Measured timings for different parts of the query generation process"
    )
    types: list[str]


class HogQLFilters(BaseModel):
    model_config = ConfigDict(
        extra="forbid",
    )
    dateRange: Optional[DateRange] = None
    filterTestAccounts: Optional[bool] = None
    properties: Optional[
        list[
            Union[
                EventPropertyFilter,
                PersonPropertyFilter,
                ElementPropertyFilter,
                SessionPropertyFilter,
                CohortPropertyFilter,
                RecordingPropertyFilter,
                LogEntryPropertyFilter,
                GroupPropertyFilter,
                FeaturePropertyFilter,
                HogQLPropertyFilter,
                EmptyPropertyFilter,
                DataWarehousePropertyFilter,
                DataWarehousePersonPropertyFilter,
            ]
        ]
    ] = None


class HogQLMetadataResponse(BaseModel):
    model_config = ConfigDict(
        extra="forbid",
    )
    errors: list[HogQLNotice]
    isUsingIndices: Optional[QueryIndexUsage] = None
    isValid: Optional[bool] = None
    isValidView: Optional[bool] = None
    notices: list[HogQLNotice]
    query: Optional[str] = None
    table_names: Optional[list[str]] = None
    warnings: list[HogQLNotice]


class HogQLQueryResponse(BaseModel):
    model_config = ConfigDict(
        extra="forbid",
    )
    clickhouse: Optional[str] = Field(default=None, description="Executed ClickHouse query")
    columns: Optional[list] = Field(default=None, description="Returned columns")
    error: Optional[str] = Field(
        default=None,
        description="Query error. Returned only if 'explain' or `modifiers.debug` is true. Throws an error otherwise.",
    )
    explain: Optional[list[str]] = Field(default=None, description="Query explanation output")
    hasMore: Optional[bool] = None
    hogql: Optional[str] = Field(default=None, description="Generated HogQL query.")
    limit: Optional[int] = None
    metadata: Optional[HogQLMetadataResponse] = Field(default=None, description="Query metadata output")
    modifiers: Optional[HogQLQueryModifiers] = Field(
        default=None, description="Modifiers used when performing the query"
    )
    offset: Optional[int] = None
    query: Optional[str] = Field(default=None, description="Input query string")
    query_status: Optional[QueryStatus] = Field(
        default=None, description="Query status indicates whether next to the provided data, a query is still running."
    )
    results: list
    timings: Optional[list[QueryTiming]] = Field(
        default=None, description="Measured timings for different parts of the query generation process"
    )
    types: Optional[list] = Field(default=None, description="Types of returned columns")


class InsightActorsQueryBase(BaseModel):
    model_config = ConfigDict(
        extra="forbid",
    )
    includeRecordings: Optional[bool] = None
    kind: NodeKind
    modifiers: Optional[HogQLQueryModifiers] = Field(
        default=None, description="Modifiers used when performing the query"
    )
    response: Optional[ActorsQueryResponse] = None


class LifecycleQueryResponse(BaseModel):
    model_config = ConfigDict(
        extra="forbid",
    )
    error: Optional[str] = Field(
        default=None,
        description="Query error. Returned only if 'explain' or `modifiers.debug` is true. Throws an error otherwise.",
    )
    hogql: Optional[str] = Field(default=None, description="Generated HogQL query.")
    modifiers: Optional[HogQLQueryModifiers] = Field(
        default=None, description="Modifiers used when performing the query"
    )
    query_status: Optional[QueryStatus] = Field(
        default=None, description="Query status indicates whether next to the provided data, a query is still running."
    )
    results: list[dict[str, Any]]
    timings: Optional[list[QueryTiming]] = Field(
        default=None, description="Measured timings for different parts of the query generation process"
    )


class MultipleBreakdownOptions(BaseModel):
    model_config = ConfigDict(
        extra="forbid",
    )
    values: list[BreakdownItem]


class PathsQueryResponse(BaseModel):
    model_config = ConfigDict(
        extra="forbid",
    )
    error: Optional[str] = Field(
        default=None,
        description="Query error. Returned only if 'explain' or `modifiers.debug` is true. Throws an error otherwise.",
    )
    hogql: Optional[str] = Field(default=None, description="Generated HogQL query.")
    modifiers: Optional[HogQLQueryModifiers] = Field(
        default=None, description="Modifiers used when performing the query"
    )
    query_status: Optional[QueryStatus] = Field(
        default=None, description="Query status indicates whether next to the provided data, a query is still running."
    )
    results: list[PathsLink]
    timings: Optional[list[QueryTiming]] = Field(
        default=None, description="Measured timings for different parts of the query generation process"
    )


class PersonsNode(BaseModel):
    model_config = ConfigDict(
        extra="forbid",
    )
    cohort: Optional[int] = None
    distinctId: Optional[str] = None
    fixedProperties: Optional[
        list[
            Union[
                EventPropertyFilter,
                PersonPropertyFilter,
                ElementPropertyFilter,
                SessionPropertyFilter,
                CohortPropertyFilter,
                RecordingPropertyFilter,
                LogEntryPropertyFilter,
                GroupPropertyFilter,
                FeaturePropertyFilter,
                HogQLPropertyFilter,
                EmptyPropertyFilter,
                DataWarehousePropertyFilter,
                DataWarehousePersonPropertyFilter,
            ]
        ]
    ] = Field(
        default=None,
        description="Fixed properties in the query, can't be edited in the interface (e.g. scoping down by person)",
    )
    kind: Literal["PersonsNode"] = "PersonsNode"
    limit: Optional[int] = None
    modifiers: Optional[HogQLQueryModifiers] = Field(
        default=None, description="Modifiers used when performing the query"
    )
    offset: Optional[int] = None
    properties: Optional[
        list[
            Union[
                EventPropertyFilter,
                PersonPropertyFilter,
                ElementPropertyFilter,
                SessionPropertyFilter,
                CohortPropertyFilter,
                RecordingPropertyFilter,
                LogEntryPropertyFilter,
                GroupPropertyFilter,
                FeaturePropertyFilter,
                HogQLPropertyFilter,
                EmptyPropertyFilter,
                DataWarehousePropertyFilter,
                DataWarehousePersonPropertyFilter,
            ]
        ]
    ] = Field(default=None, description="Properties configurable in the interface")
    response: Optional[dict[str, Any]] = None
    search: Optional[str] = None


class PropertyGroupFilterValue(BaseModel):
    model_config = ConfigDict(
        extra="forbid",
    )
    type: FilterLogicalOperator
    values: list[
        Union[
            PropertyGroupFilterValue,
            Union[
                EventPropertyFilter,
                PersonPropertyFilter,
                ElementPropertyFilter,
                SessionPropertyFilter,
                CohortPropertyFilter,
                RecordingPropertyFilter,
                LogEntryPropertyFilter,
                GroupPropertyFilter,
                FeaturePropertyFilter,
                HogQLPropertyFilter,
                EmptyPropertyFilter,
                DataWarehousePropertyFilter,
                DataWarehousePersonPropertyFilter,
            ],
        ]
    ]


class QueryResponseAlternative1(BaseModel):
    model_config = ConfigDict(
        extra="forbid",
    )
    columns: list
    error: Optional[str] = Field(
        default=None,
        description="Query error. Returned only if 'explain' or `modifiers.debug` is true. Throws an error otherwise.",
    )
    hasMore: Optional[bool] = None
    hogql: str = Field(..., description="Generated HogQL query.")
    limit: Optional[int] = None
    modifiers: Optional[HogQLQueryModifiers] = Field(
        default=None, description="Modifiers used when performing the query"
    )
    offset: Optional[int] = None
    query_status: Optional[QueryStatus] = Field(
        default=None, description="Query status indicates whether next to the provided data, a query is still running."
    )
    results: list[list]
    timings: Optional[list[QueryTiming]] = Field(
        default=None, description="Measured timings for different parts of the query generation process"
    )
    types: list[str]


class QueryResponseAlternative2(BaseModel):
    model_config = ConfigDict(
        extra="forbid",
    )
    columns: list
    error: Optional[str] = Field(
        default=None,
        description="Query error. Returned only if 'explain' or `modifiers.debug` is true. Throws an error otherwise.",
    )
    hasMore: Optional[bool] = None
    hogql: str = Field(..., description="Generated HogQL query.")
    limit: int
    missing_actors_count: Optional[int] = None
    modifiers: Optional[HogQLQueryModifiers] = Field(
        default=None, description="Modifiers used when performing the query"
    )
    offset: int
    query_status: Optional[QueryStatus] = Field(
        default=None, description="Query status indicates whether next to the provided data, a query is still running."
    )
    results: list[list]
    timings: Optional[list[QueryTiming]] = Field(
        default=None, description="Measured timings for different parts of the query generation process"
    )
    types: list[str]


class QueryResponseAlternative3(BaseModel):
    model_config = ConfigDict(
        extra="forbid",
    )
    columns: list
    error: Optional[str] = Field(
        default=None,
        description="Query error. Returned only if 'explain' or `modifiers.debug` is true. Throws an error otherwise.",
    )
    hasMore: Optional[bool] = None
    hogql: str = Field(..., description="Generated HogQL query.")
    kind: Literal["GroupsQuery"] = "GroupsQuery"
    limit: int
    modifiers: Optional[HogQLQueryModifiers] = Field(
        default=None, description="Modifiers used when performing the query"
    )
    offset: int
    query_status: Optional[QueryStatus] = Field(
        default=None, description="Query status indicates whether next to the provided data, a query is still running."
    )
    results: list[list]
    timings: Optional[list[QueryTiming]] = Field(
        default=None, description="Measured timings for different parts of the query generation process"
    )
    types: list[str]


class QueryResponseAlternative4(BaseModel):
    model_config = ConfigDict(
        extra="forbid",
    )
    breakdown: Optional[list[BreakdownItem]] = None
    breakdowns: Optional[list[MultipleBreakdownOptions]] = None
    compare: Optional[list[CompareItem]] = None
    day: Optional[list[DayItem]] = None
    interval: Optional[list[IntervalItem]] = None
    series: Optional[list[Series]] = None
    status: Optional[list[StatusItem]] = None


class QueryResponseAlternative5(BaseModel):
    model_config = ConfigDict(
        extra="forbid",
    )
    error: Optional[str] = Field(
        default=None,
        description="Query error. Returned only if 'explain' or `modifiers.debug` is true. Throws an error otherwise.",
    )
    hasMore: Optional[bool] = None
    hogql: Optional[str] = Field(default=None, description="Generated HogQL query.")
    modifiers: Optional[HogQLQueryModifiers] = Field(
        default=None, description="Modifiers used when performing the query"
    )
    query_status: Optional[QueryStatus] = Field(
        default=None, description="Query status indicates whether next to the provided data, a query is still running."
    )
    results: list[TimelineEntry]
    timings: Optional[list[QueryTiming]] = Field(
        default=None, description="Measured timings for different parts of the query generation process"
    )


class QueryResponseAlternative7(BaseModel):
    model_config = ConfigDict(
        extra="forbid",
    )
    clickhouse: Optional[str] = Field(default=None, description="Executed ClickHouse query")
    columns: Optional[list] = Field(default=None, description="Returned columns")
    error: Optional[str] = Field(
        default=None,
        description="Query error. Returned only if 'explain' or `modifiers.debug` is true. Throws an error otherwise.",
    )
    explain: Optional[list[str]] = Field(default=None, description="Query explanation output")
    hasMore: Optional[bool] = None
    hogql: Optional[str] = Field(default=None, description="Generated HogQL query.")
    limit: Optional[int] = None
    metadata: Optional[HogQLMetadataResponse] = Field(default=None, description="Query metadata output")
    modifiers: Optional[HogQLQueryModifiers] = Field(
        default=None, description="Modifiers used when performing the query"
    )
    offset: Optional[int] = None
    query: Optional[str] = Field(default=None, description="Input query string")
    query_status: Optional[QueryStatus] = Field(
        default=None, description="Query status indicates whether next to the provided data, a query is still running."
    )
    results: list
    timings: Optional[list[QueryTiming]] = Field(
        default=None, description="Measured timings for different parts of the query generation process"
    )
    types: Optional[list] = Field(default=None, description="Types of returned columns")


class QueryResponseAlternative10(BaseModel):
    model_config = ConfigDict(
        extra="forbid",
    )
    columns: Optional[list] = None
    error: Optional[str] = Field(
        default=None,
        description="Query error. Returned only if 'explain' or `modifiers.debug` is true. Throws an error otherwise.",
    )
    hasMore: Optional[bool] = None
    hogql: Optional[str] = Field(default=None, description="Generated HogQL query.")
    limit: Optional[int] = None
    modifiers: Optional[HogQLQueryModifiers] = Field(
        default=None, description="Modifiers used when performing the query"
    )
    offset: Optional[int] = None
    query_status: Optional[QueryStatus] = Field(
        default=None, description="Query status indicates whether next to the provided data, a query is still running."
    )
    results: Any
    timings: Optional[list[QueryTiming]] = Field(
        default=None, description="Measured timings for different parts of the query generation process"
    )
    types: Optional[list] = None


class QueryResponseAlternative12(BaseModel):
    model_config = ConfigDict(
        extra="forbid",
    )
    columns: Optional[list[str]] = None
    error: Optional[str] = Field(
        default=None,
        description="Query error. Returned only if 'explain' or `modifiers.debug` is true. Throws an error otherwise.",
    )
    hasMore: Optional[bool] = None
    hogql: Optional[str] = Field(default=None, description="Generated HogQL query.")
    limit: Optional[int] = None
    modifiers: Optional[HogQLQueryModifiers] = Field(
        default=None, description="Modifiers used when performing the query"
    )
    offset: Optional[int] = None
    query_status: Optional[QueryStatus] = Field(
        default=None, description="Query status indicates whether next to the provided data, a query is still running."
    )
    results: list[ErrorTrackingIssue]
    timings: Optional[list[QueryTiming]] = Field(
        default=None, description="Measured timings for different parts of the query generation process"
    )


class QueryResponseAlternative15(BaseModel):
    model_config = ConfigDict(
        extra="forbid",
    )
    credible_intervals: dict[str, list[float]]
    insight: list[dict[str, Any]]
    kind: Literal["ExperimentQuery"] = "ExperimentQuery"
    metric: ExperimentMetric
    p_value: float
    probability: dict[str, float]
    significance_code: ExperimentSignificanceCode
    significant: bool
    stats_version: Optional[int] = None
    variants: Union[list[ExperimentVariantTrendsBaseStats], list[ExperimentVariantFunnelsBaseStats]]


class QueryResponseAlternative17(BaseModel):
    model_config = ConfigDict(
        extra="forbid",
    )
    dateFrom: Optional[str] = None
    dateTo: Optional[str] = None
    error: Optional[str] = Field(
        default=None,
        description="Query error. Returned only if 'explain' or `modifiers.debug` is true. Throws an error otherwise.",
    )
    hogql: Optional[str] = Field(default=None, description="Generated HogQL query.")
    modifiers: Optional[HogQLQueryModifiers] = Field(
        default=None, description="Modifiers used when performing the query"
    )
    query_status: Optional[QueryStatus] = Field(
        default=None, description="Query status indicates whether next to the provided data, a query is still running."
    )
    results: list[WebOverviewItem]
    samplingRate: Optional[SamplingRate] = None
    timings: Optional[list[QueryTiming]] = Field(
        default=None, description="Measured timings for different parts of the query generation process"
    )


class QueryResponseAlternative18(BaseModel):
    model_config = ConfigDict(
        extra="forbid",
    )
    columns: Optional[list] = None
    error: Optional[str] = Field(
        default=None,
        description="Query error. Returned only if 'explain' or `modifiers.debug` is true. Throws an error otherwise.",
    )
    hasMore: Optional[bool] = None
    hogql: Optional[str] = Field(default=None, description="Generated HogQL query.")
    limit: Optional[int] = None
    modifiers: Optional[HogQLQueryModifiers] = Field(
        default=None, description="Modifiers used when performing the query"
    )
    offset: Optional[int] = None
    query_status: Optional[QueryStatus] = Field(
        default=None, description="Query status indicates whether next to the provided data, a query is still running."
    )
    results: list
    samplingRate: Optional[SamplingRate] = None
    timings: Optional[list[QueryTiming]] = Field(
        default=None, description="Measured timings for different parts of the query generation process"
    )
    types: Optional[list] = None


class QueryResponseAlternative21(BaseModel):
    model_config = ConfigDict(
        extra="forbid",
    )
    error: Optional[str] = Field(
        default=None,
        description="Query error. Returned only if 'explain' or `modifiers.debug` is true. Throws an error otherwise.",
    )
    hogql: Optional[str] = Field(default=None, description="Generated HogQL query.")
    modifiers: Optional[HogQLQueryModifiers] = Field(
        default=None, description="Modifiers used when performing the query"
    )
    query_status: Optional[QueryStatus] = Field(
        default=None, description="Query status indicates whether next to the provided data, a query is still running."
    )
    results: list[WebVitalsPathBreakdownResult] = Field(..., max_length=1, min_length=1)
    timings: Optional[list[QueryTiming]] = Field(
        default=None, description="Measured timings for different parts of the query generation process"
    )


class QueryResponseAlternative22(BaseModel):
    model_config = ConfigDict(
        extra="forbid",
    )
    columns: list
    error: Optional[str] = Field(
        default=None,
        description="Query error. Returned only if 'explain' or `modifiers.debug` is true. Throws an error otherwise.",
    )
    hasMore: Optional[bool] = None
    hogql: str = Field(..., description="Generated HogQL query.")
    limit: Optional[int] = None
    modifiers: Optional[HogQLQueryModifiers] = Field(
        default=None, description="Modifiers used when performing the query"
    )
    offset: Optional[int] = None
    query_status: Optional[QueryStatus] = Field(
        default=None, description="Query status indicates whether next to the provided data, a query is still running."
    )
    results: list[list]
    timings: Optional[list[QueryTiming]] = Field(
        default=None, description="Measured timings for different parts of the query generation process"
    )
    types: list[str]


class QueryResponseAlternative23(BaseModel):
    model_config = ConfigDict(
        extra="forbid",
    )
    columns: list
    error: Optional[str] = Field(
        default=None,
        description="Query error. Returned only if 'explain' or `modifiers.debug` is true. Throws an error otherwise.",
    )
    hasMore: Optional[bool] = None
    hogql: str = Field(..., description="Generated HogQL query.")
    limit: int
    missing_actors_count: Optional[int] = None
    modifiers: Optional[HogQLQueryModifiers] = Field(
        default=None, description="Modifiers used when performing the query"
    )
    offset: int
    query_status: Optional[QueryStatus] = Field(
        default=None, description="Query status indicates whether next to the provided data, a query is still running."
    )
    results: list[list]
    timings: Optional[list[QueryTiming]] = Field(
        default=None, description="Measured timings for different parts of the query generation process"
    )
    types: list[str]


class QueryResponseAlternative24(BaseModel):
<<<<<<< HEAD
    model_config = ConfigDict(
        extra="forbid",
    )
    columns: list
    error: Optional[str] = Field(
        default=None,
        description="Query error. Returned only if 'explain' or `modifiers.debug` is true. Throws an error otherwise.",
    )
    hasMore: Optional[bool] = None
    hogql: str = Field(..., description="Generated HogQL query.")
    kind: Literal["GroupsQuery"] = "GroupsQuery"
    limit: int
    modifiers: Optional[HogQLQueryModifiers] = Field(
        default=None, description="Modifiers used when performing the query"
    )
    offset: int
    query_status: Optional[QueryStatus] = Field(
        default=None, description="Query status indicates whether next to the provided data, a query is still running."
    )
    results: list[list]
    timings: Optional[list[QueryTiming]] = Field(
        default=None, description="Measured timings for different parts of the query generation process"
    )
    types: list[str]


class QueryResponseAlternative25(BaseModel):
=======
>>>>>>> 701e5793
    model_config = ConfigDict(
        extra="forbid",
    )
    clickhouse: Optional[str] = Field(default=None, description="Executed ClickHouse query")
    columns: Optional[list] = Field(default=None, description="Returned columns")
    error: Optional[str] = Field(
        default=None,
        description="Query error. Returned only if 'explain' or `modifiers.debug` is true. Throws an error otherwise.",
    )
    explain: Optional[list[str]] = Field(default=None, description="Query explanation output")
    hasMore: Optional[bool] = None
    hogql: Optional[str] = Field(default=None, description="Generated HogQL query.")
    limit: Optional[int] = None
    metadata: Optional[HogQLMetadataResponse] = Field(default=None, description="Query metadata output")
    modifiers: Optional[HogQLQueryModifiers] = Field(
        default=None, description="Modifiers used when performing the query"
    )
    offset: Optional[int] = None
    query: Optional[str] = Field(default=None, description="Input query string")
    query_status: Optional[QueryStatus] = Field(
        default=None, description="Query status indicates whether next to the provided data, a query is still running."
    )
    results: list
    timings: Optional[list[QueryTiming]] = Field(
        default=None, description="Measured timings for different parts of the query generation process"
    )
    types: Optional[list] = Field(default=None, description="Types of returned columns")


<<<<<<< HEAD
class QueryResponseAlternative26(BaseModel):
=======
class QueryResponseAlternative25(BaseModel):
>>>>>>> 701e5793
    model_config = ConfigDict(
        extra="forbid",
    )
    dateFrom: Optional[str] = None
    dateTo: Optional[str] = None
    error: Optional[str] = Field(
        default=None,
        description="Query error. Returned only if 'explain' or `modifiers.debug` is true. Throws an error otherwise.",
    )
    hogql: Optional[str] = Field(default=None, description="Generated HogQL query.")
    modifiers: Optional[HogQLQueryModifiers] = Field(
        default=None, description="Modifiers used when performing the query"
    )
    query_status: Optional[QueryStatus] = Field(
        default=None, description="Query status indicates whether next to the provided data, a query is still running."
    )
    results: list[WebOverviewItem]
    samplingRate: Optional[SamplingRate] = None
    timings: Optional[list[QueryTiming]] = Field(
        default=None, description="Measured timings for different parts of the query generation process"
    )


<<<<<<< HEAD
class QueryResponseAlternative27(BaseModel):
=======
class QueryResponseAlternative26(BaseModel):
>>>>>>> 701e5793
    model_config = ConfigDict(
        extra="forbid",
    )
    columns: Optional[list] = None
    error: Optional[str] = Field(
        default=None,
        description="Query error. Returned only if 'explain' or `modifiers.debug` is true. Throws an error otherwise.",
    )
    hasMore: Optional[bool] = None
    hogql: Optional[str] = Field(default=None, description="Generated HogQL query.")
    limit: Optional[int] = None
    modifiers: Optional[HogQLQueryModifiers] = Field(
        default=None, description="Modifiers used when performing the query"
    )
    offset: Optional[int] = None
    query_status: Optional[QueryStatus] = Field(
        default=None, description="Query status indicates whether next to the provided data, a query is still running."
    )
    results: list
    samplingRate: Optional[SamplingRate] = None
    timings: Optional[list[QueryTiming]] = Field(
        default=None, description="Measured timings for different parts of the query generation process"
    )
    types: Optional[list] = None


<<<<<<< HEAD
class QueryResponseAlternative30(BaseModel):
=======
class QueryResponseAlternative29(BaseModel):
>>>>>>> 701e5793
    model_config = ConfigDict(
        extra="forbid",
    )
    error: Optional[str] = Field(
        default=None,
        description="Query error. Returned only if 'explain' or `modifiers.debug` is true. Throws an error otherwise.",
    )
    hogql: Optional[str] = Field(default=None, description="Generated HogQL query.")
    modifiers: Optional[HogQLQueryModifiers] = Field(
        default=None, description="Modifiers used when performing the query"
    )
    query_status: Optional[QueryStatus] = Field(
        default=None, description="Query status indicates whether next to the provided data, a query is still running."
    )
    results: list[WebVitalsPathBreakdownResult] = Field(..., max_length=1, min_length=1)
    timings: Optional[list[QueryTiming]] = Field(
        default=None, description="Measured timings for different parts of the query generation process"
    )


<<<<<<< HEAD
class QueryResponseAlternative31(BaseModel):
=======
class QueryResponseAlternative30(BaseModel):
>>>>>>> 701e5793
    model_config = ConfigDict(
        extra="forbid",
    )
    columns: Optional[list] = None
    error: Optional[str] = Field(
        default=None,
        description="Query error. Returned only if 'explain' or `modifiers.debug` is true. Throws an error otherwise.",
    )
    hasMore: Optional[bool] = None
    hogql: Optional[str] = Field(default=None, description="Generated HogQL query.")
    limit: Optional[int] = None
    modifiers: Optional[HogQLQueryModifiers] = Field(
        default=None, description="Modifiers used when performing the query"
    )
    offset: Optional[int] = None
    query_status: Optional[QueryStatus] = Field(
        default=None, description="Query status indicates whether next to the provided data, a query is still running."
    )
    results: Any
    timings: Optional[list[QueryTiming]] = Field(
        default=None, description="Measured timings for different parts of the query generation process"
    )
    types: Optional[list] = None


class QueryResponseAlternative33(BaseModel):
    model_config = ConfigDict(
        extra="forbid",
    )
    columns: Optional[list[str]] = None
    error: Optional[str] = Field(
        default=None,
        description="Query error. Returned only if 'explain' or `modifiers.debug` is true. Throws an error otherwise.",
    )
    hasMore: Optional[bool] = None
    hogql: Optional[str] = Field(default=None, description="Generated HogQL query.")
    limit: Optional[int] = None
    modifiers: Optional[HogQLQueryModifiers] = Field(
        default=None, description="Modifiers used when performing the query"
    )
    offset: Optional[int] = None
    query_status: Optional[QueryStatus] = Field(
        default=None, description="Query status indicates whether next to the provided data, a query is still running."
    )
    results: list[ErrorTrackingIssue]
    timings: Optional[list[QueryTiming]] = Field(
        default=None, description="Measured timings for different parts of the query generation process"
    )


class QueryResponseAlternative36(BaseModel):
    model_config = ConfigDict(
        extra="forbid",
    )
    columns: Optional[list[str]] = None
    error: Optional[str] = Field(
        default=None,
        description="Query error. Returned only if 'explain' or `modifiers.debug` is true. Throws an error otherwise.",
    )
    hasMore: Optional[bool] = None
    hogql: Optional[str] = Field(default=None, description="Generated HogQL query.")
    limit: Optional[int] = None
    modifiers: Optional[HogQLQueryModifiers] = Field(
        default=None, description="Modifiers used when performing the query"
    )
    offset: Optional[int] = None
    query_status: Optional[QueryStatus] = Field(
        default=None, description="Query status indicates whether next to the provided data, a query is still running."
    )
    results: list[LLMTrace]
    timings: Optional[list[QueryTiming]] = Field(
        default=None, description="Measured timings for different parts of the query generation process"
    )


class QueryResponseAlternative37(BaseModel):
    model_config = ConfigDict(
        extra="forbid",
    )
    error: Optional[str] = Field(
        default=None,
        description="Query error. Returned only if 'explain' or `modifiers.debug` is true. Throws an error otherwise.",
    )
    hasMore: Optional[bool] = Field(default=None, description="Wether more breakdown values are available.")
    hogql: Optional[str] = Field(default=None, description="Generated HogQL query.")
    modifiers: Optional[HogQLQueryModifiers] = Field(
        default=None, description="Modifiers used when performing the query"
    )
    query_status: Optional[QueryStatus] = Field(
        default=None, description="Query status indicates whether next to the provided data, a query is still running."
    )
    results: list[dict[str, Any]]
    timings: Optional[list[QueryTiming]] = Field(
        default=None, description="Measured timings for different parts of the query generation process"
    )


class QueryResponseAlternative38(BaseModel):
    model_config = ConfigDict(
        extra="forbid",
    )
    error: Optional[str] = Field(
        default=None,
        description="Query error. Returned only if 'explain' or `modifiers.debug` is true. Throws an error otherwise.",
    )
    hogql: Optional[str] = Field(default=None, description="Generated HogQL query.")
    isUdf: Optional[bool] = None
    modifiers: Optional[HogQLQueryModifiers] = Field(
        default=None, description="Modifiers used when performing the query"
    )
    query_status: Optional[QueryStatus] = Field(
        default=None, description="Query status indicates whether next to the provided data, a query is still running."
    )
    results: Union[FunnelTimeToConvertResults, list[dict[str, Any]], list[list[dict[str, Any]]]]
    timings: Optional[list[QueryTiming]] = Field(
        default=None, description="Measured timings for different parts of the query generation process"
    )


class QueryResponseAlternative40(BaseModel):
    model_config = ConfigDict(
        extra="forbid",
    )
    error: Optional[str] = Field(
        default=None,
        description="Query error. Returned only if 'explain' or `modifiers.debug` is true. Throws an error otherwise.",
    )
    hogql: Optional[str] = Field(default=None, description="Generated HogQL query.")
    modifiers: Optional[HogQLQueryModifiers] = Field(
        default=None, description="Modifiers used when performing the query"
    )
    query_status: Optional[QueryStatus] = Field(
        default=None, description="Query status indicates whether next to the provided data, a query is still running."
    )
    results: list[PathsLink]
    timings: Optional[list[QueryTiming]] = Field(
        default=None, description="Measured timings for different parts of the query generation process"
    )


class QueryResponseAlternative41(BaseModel):
    model_config = ConfigDict(
        extra="forbid",
    )
    error: Optional[str] = Field(
        default=None,
        description="Query error. Returned only if 'explain' or `modifiers.debug` is true. Throws an error otherwise.",
    )
    hogql: Optional[str] = Field(default=None, description="Generated HogQL query.")
    modifiers: Optional[HogQLQueryModifiers] = Field(
        default=None, description="Modifiers used when performing the query"
    )
    query_status: Optional[QueryStatus] = Field(
        default=None, description="Query status indicates whether next to the provided data, a query is still running."
    )
    results: list[dict[str, Any]]
    timings: Optional[list[QueryTiming]] = Field(
        default=None, description="Measured timings for different parts of the query generation process"
    )


class QueryResponseAlternative43(BaseModel):
    model_config = ConfigDict(
        extra="forbid",
    )
    columns: Optional[list] = None
    error: Optional[str] = Field(
        default=None,
        description="Query error. Returned only if 'explain' or `modifiers.debug` is true. Throws an error otherwise.",
    )
    hasMore: Optional[bool] = None
    hogql: Optional[str] = Field(default=None, description="Generated HogQL query.")
    limit: Optional[int] = None
    modifiers: Optional[HogQLQueryModifiers] = Field(
        default=None, description="Modifiers used when performing the query"
    )
    offset: Optional[int] = None
    query_status: Optional[QueryStatus] = Field(
        default=None, description="Query status indicates whether next to the provided data, a query is still running."
    )
    results: FunnelCorrelationResult
    timings: Optional[list[QueryTiming]] = Field(
        default=None, description="Measured timings for different parts of the query generation process"
    )
    types: Optional[list] = None


class QueryResponseAlternative46(BaseModel):
    model_config = ConfigDict(
        extra="forbid",
    )
    error: Optional[str] = Field(
        default=None,
        description="Query error. Returned only if 'explain' or `modifiers.debug` is true. Throws an error otherwise.",
    )
    hogql: Optional[str] = Field(default=None, description="Generated HogQL query.")
    modifiers: Optional[HogQLQueryModifiers] = Field(
        default=None, description="Modifiers used when performing the query"
    )
    query_status: Optional[QueryStatus] = Field(
        default=None, description="Query status indicates whether next to the provided data, a query is still running."
    )
    results: list[TeamTaxonomyItem]
    timings: Optional[list[QueryTiming]] = Field(
        default=None, description="Measured timings for different parts of the query generation process"
    )


class QueryResponseAlternative47(BaseModel):
    model_config = ConfigDict(
        extra="forbid",
    )
    error: Optional[str] = Field(
        default=None,
        description="Query error. Returned only if 'explain' or `modifiers.debug` is true. Throws an error otherwise.",
    )
    hogql: Optional[str] = Field(default=None, description="Generated HogQL query.")
    modifiers: Optional[HogQLQueryModifiers] = Field(
        default=None, description="Modifiers used when performing the query"
    )
    query_status: Optional[QueryStatus] = Field(
        default=None, description="Query status indicates whether next to the provided data, a query is still running."
    )
    results: list[EventTaxonomyItem]
    timings: Optional[list[QueryTiming]] = Field(
        default=None, description="Measured timings for different parts of the query generation process"
    )


class QueryResponseAlternative48(BaseModel):
    model_config = ConfigDict(
        extra="forbid",
    )
    error: Optional[str] = Field(
        default=None,
        description="Query error. Returned only if 'explain' or `modifiers.debug` is true. Throws an error otherwise.",
    )
    hogql: Optional[str] = Field(default=None, description="Generated HogQL query.")
    modifiers: Optional[HogQLQueryModifiers] = Field(
        default=None, description="Modifiers used when performing the query"
    )
    query_status: Optional[QueryStatus] = Field(
        default=None, description="Query status indicates whether next to the provided data, a query is still running."
    )
    results: ActorsPropertyTaxonomyResponse
    timings: Optional[list[QueryTiming]] = Field(
        default=None, description="Measured timings for different parts of the query generation process"
    )


class QueryResponseAlternative49(BaseModel):
    model_config = ConfigDict(
        extra="forbid",
    )
    columns: Optional[list[str]] = None
    error: Optional[str] = Field(
        default=None,
        description="Query error. Returned only if 'explain' or `modifiers.debug` is true. Throws an error otherwise.",
    )
    hasMore: Optional[bool] = None
    hogql: Optional[str] = Field(default=None, description="Generated HogQL query.")
    limit: Optional[int] = None
    modifiers: Optional[HogQLQueryModifiers] = Field(
        default=None, description="Modifiers used when performing the query"
    )
    offset: Optional[int] = None
    query_status: Optional[QueryStatus] = Field(
        default=None, description="Query status indicates whether next to the provided data, a query is still running."
    )
    results: list[LLMTrace]
    timings: Optional[list[QueryTiming]] = Field(
        default=None, description="Measured timings for different parts of the query generation process"
    )


class RecordingsQueryResponse(BaseModel):
    model_config = ConfigDict(
        extra="forbid",
    )
    has_next: bool
    results: list[SessionRecordingType]


class RetentionEntity(BaseModel):
    model_config = ConfigDict(
        extra="forbid",
    )
    custom_name: Optional[str] = None
    id: Optional[Union[str, float]] = None
    kind: Optional[RetentionEntityKind] = None
    name: Optional[str] = None
    order: Optional[int] = None
    properties: Optional[
        list[
            Union[
                EventPropertyFilter,
                PersonPropertyFilter,
                ElementPropertyFilter,
                SessionPropertyFilter,
                CohortPropertyFilter,
                RecordingPropertyFilter,
                LogEntryPropertyFilter,
                GroupPropertyFilter,
                FeaturePropertyFilter,
                HogQLPropertyFilter,
                EmptyPropertyFilter,
                DataWarehousePropertyFilter,
                DataWarehousePersonPropertyFilter,
            ]
        ]
    ] = Field(default=None, description="filters on the event")
    type: Optional[EntityType] = None
    uuid: Optional[str] = None


class RetentionFilter(BaseModel):
    model_config = ConfigDict(
        extra="forbid",
    )
    cumulative: Optional[bool] = None
    dashboardDisplay: Optional[RetentionDashboardDisplayType] = None
    display: Optional[ChartDisplayType] = Field(default=None, description="controls the display of the retention graph")
    meanRetentionCalculation: Optional[MeanRetentionCalculation] = None
    period: Optional[RetentionPeriod] = RetentionPeriod.DAY
    retentionReference: Optional[RetentionReference] = Field(
        default=None,
        description="Whether retention is with regard to initial cohort size, or that of the previous period.",
    )
    retentionType: Optional[RetentionType] = None
    returningEntity: Optional[RetentionEntity] = None
    showMean: Optional[bool] = None
    targetEntity: Optional[RetentionEntity] = None
    totalIntervals: Optional[int] = 8


class RetentionFilterLegacy(BaseModel):
    model_config = ConfigDict(
        extra="forbid",
    )
    cumulative: Optional[bool] = None
    mean_retention_calculation: Optional[MeanRetentionCalculation] = None
    period: Optional[RetentionPeriod] = None
    retention_reference: Optional[RetentionReference] = Field(
        default=None,
        description="Whether retention is with regard to initial cohort size, or that of the previous period.",
    )
    retention_type: Optional[RetentionType] = None
    returning_entity: Optional[RetentionEntity] = None
    show_mean: Optional[bool] = None
    target_entity: Optional[RetentionEntity] = None
    total_intervals: Optional[int] = None


class RetentionResult(BaseModel):
    model_config = ConfigDict(
        extra="forbid",
    )
    date: AwareDatetime
    label: str
    values: list[RetentionValue]


class RevenueExampleDataWarehouseTablesQuery(BaseModel):
    model_config = ConfigDict(
        extra="forbid",
    )
    kind: Literal["RevenueExampleDataWarehouseTablesQuery"] = "RevenueExampleDataWarehouseTablesQuery"
    limit: Optional[int] = None
    modifiers: Optional[HogQLQueryModifiers] = Field(
        default=None, description="Modifiers used when performing the query"
    )
    offset: Optional[int] = None
    response: Optional[RevenueExampleDataWarehouseTablesQueryResponse] = None
    revenueTrackingConfig: RevenueTrackingConfig


class RevenueExampleEventsQuery(BaseModel):
    model_config = ConfigDict(
        extra="forbid",
    )
    kind: Literal["RevenueExampleEventsQuery"] = "RevenueExampleEventsQuery"
    limit: Optional[int] = None
    modifiers: Optional[HogQLQueryModifiers] = Field(
        default=None, description="Modifiers used when performing the query"
    )
    offset: Optional[int] = None
    response: Optional[RevenueExampleEventsQueryResponse] = None
    revenueTrackingConfig: RevenueTrackingConfig


class SessionAttributionExplorerQuery(BaseModel):
    model_config = ConfigDict(
        extra="forbid",
    )
    filters: Optional[Filters] = None
    groupBy: list[SessionAttributionGroupBy]
    kind: Literal["SessionAttributionExplorerQuery"] = "SessionAttributionExplorerQuery"
    limit: Optional[int] = None
    modifiers: Optional[HogQLQueryModifiers] = Field(
        default=None, description="Modifiers used when performing the query"
    )
    offset: Optional[int] = None
    response: Optional[SessionAttributionExplorerQueryResponse] = None


class SessionsTimelineQuery(BaseModel):
    model_config = ConfigDict(
        extra="forbid",
    )
    after: Optional[str] = Field(
        default=None, description="Only fetch sessions that started after this timestamp (default: '-24h')"
    )
    before: Optional[str] = Field(
        default=None, description="Only fetch sessions that started before this timestamp (default: '+5s')"
    )
    kind: Literal["SessionsTimelineQuery"] = "SessionsTimelineQuery"
    modifiers: Optional[HogQLQueryModifiers] = Field(
        default=None, description="Modifiers used when performing the query"
    )
    personId: Optional[str] = Field(default=None, description="Fetch sessions only for a given person")
    response: Optional[SessionsTimelineQueryResponse] = None


class TeamTaxonomyQueryResponse(BaseModel):
    model_config = ConfigDict(
        extra="forbid",
    )
    error: Optional[str] = Field(
        default=None,
        description="Query error. Returned only if 'explain' or `modifiers.debug` is true. Throws an error otherwise.",
    )
    hogql: Optional[str] = Field(default=None, description="Generated HogQL query.")
    modifiers: Optional[HogQLQueryModifiers] = Field(
        default=None, description="Modifiers used when performing the query"
    )
    query_status: Optional[QueryStatus] = Field(
        default=None, description="Query status indicates whether next to the provided data, a query is still running."
    )
    results: list[TeamTaxonomyItem]
    timings: Optional[list[QueryTiming]] = Field(
        default=None, description="Measured timings for different parts of the query generation process"
    )


class TracesQuery(BaseModel):
    model_config = ConfigDict(
        extra="forbid",
    )
    dateRange: Optional[DateRange] = None
    filterTestAccounts: Optional[bool] = None
    kind: Literal["TracesQuery"] = "TracesQuery"
    limit: Optional[int] = None
    modifiers: Optional[HogQLQueryModifiers] = Field(
        default=None, description="Modifiers used when performing the query"
    )
    offset: Optional[int] = None
    properties: Optional[
        list[
            Union[
                EventPropertyFilter,
                PersonPropertyFilter,
                ElementPropertyFilter,
                SessionPropertyFilter,
                CohortPropertyFilter,
                RecordingPropertyFilter,
                LogEntryPropertyFilter,
                GroupPropertyFilter,
                FeaturePropertyFilter,
                HogQLPropertyFilter,
                EmptyPropertyFilter,
                DataWarehousePropertyFilter,
                DataWarehousePersonPropertyFilter,
            ]
        ]
    ] = Field(default=None, description="Properties configurable in the interface")
    response: Optional[TracesQueryResponse] = None
    traceId: Optional[str] = None


class WebExternalClicksTableQuery(BaseModel):
    model_config = ConfigDict(
        extra="forbid",
    )
    compareFilter: Optional[CompareFilter] = None
    conversionGoal: Optional[Union[ActionConversionGoal, CustomEventConversionGoal]] = None
    dateRange: Optional[DateRange] = None
    doPathCleaning: Optional[bool] = None
    filterTestAccounts: Optional[bool] = None
    includeRevenue: Optional[bool] = None
    kind: Literal["WebExternalClicksTableQuery"] = "WebExternalClicksTableQuery"
    limit: Optional[int] = None
    modifiers: Optional[HogQLQueryModifiers] = Field(
        default=None, description="Modifiers used when performing the query"
    )
    orderBy: Optional[list[Union[WebAnalyticsOrderByFields, WebAnalyticsOrderByDirection]]] = None
    properties: list[Union[EventPropertyFilter, PersonPropertyFilter, SessionPropertyFilter]]
    response: Optional[WebExternalClicksTableQueryResponse] = None
    sampling: Optional[Sampling] = None
    stripQueryParams: Optional[bool] = None
    useSessionsTable: Optional[bool] = None


class WebGoalsQuery(BaseModel):
    model_config = ConfigDict(
        extra="forbid",
    )
    compareFilter: Optional[CompareFilter] = None
    conversionGoal: Optional[Union[ActionConversionGoal, CustomEventConversionGoal]] = None
    dateRange: Optional[DateRange] = None
    doPathCleaning: Optional[bool] = None
    filterTestAccounts: Optional[bool] = None
    includeRevenue: Optional[bool] = None
    kind: Literal["WebGoalsQuery"] = "WebGoalsQuery"
    limit: Optional[int] = None
    modifiers: Optional[HogQLQueryModifiers] = Field(
        default=None, description="Modifiers used when performing the query"
    )
    orderBy: Optional[list[Union[WebAnalyticsOrderByFields, WebAnalyticsOrderByDirection]]] = None
    properties: list[Union[EventPropertyFilter, PersonPropertyFilter, SessionPropertyFilter]]
    response: Optional[WebGoalsQueryResponse] = None
    sampling: Optional[Sampling] = None
    useSessionsTable: Optional[bool] = None


class WebOverviewQuery(BaseModel):
    model_config = ConfigDict(
        extra="forbid",
    )
    compareFilter: Optional[CompareFilter] = None
    conversionGoal: Optional[Union[ActionConversionGoal, CustomEventConversionGoal]] = None
    dateRange: Optional[DateRange] = None
    doPathCleaning: Optional[bool] = None
    filterTestAccounts: Optional[bool] = None
    includeRevenue: Optional[bool] = None
    kind: Literal["WebOverviewQuery"] = "WebOverviewQuery"
    modifiers: Optional[HogQLQueryModifiers] = Field(
        default=None, description="Modifiers used when performing the query"
    )
    orderBy: Optional[list[Union[WebAnalyticsOrderByFields, WebAnalyticsOrderByDirection]]] = None
    properties: list[Union[EventPropertyFilter, PersonPropertyFilter, SessionPropertyFilter]]
    response: Optional[WebOverviewQueryResponse] = None
    sampling: Optional[Sampling] = None
    useSessionsTable: Optional[bool] = None


class WebStatsTableQuery(BaseModel):
    model_config = ConfigDict(
        extra="forbid",
    )
    breakdownBy: WebStatsBreakdown
    compareFilter: Optional[CompareFilter] = None
    conversionGoal: Optional[Union[ActionConversionGoal, CustomEventConversionGoal]] = None
    dateRange: Optional[DateRange] = None
    doPathCleaning: Optional[bool] = None
    filterTestAccounts: Optional[bool] = None
    includeBounceRate: Optional[bool] = None
    includeRevenue: Optional[bool] = None
    includeScrollDepth: Optional[bool] = None
    kind: Literal["WebStatsTableQuery"] = "WebStatsTableQuery"
    limit: Optional[int] = None
    modifiers: Optional[HogQLQueryModifiers] = Field(
        default=None, description="Modifiers used when performing the query"
    )
    orderBy: Optional[list[Union[WebAnalyticsOrderByFields, WebAnalyticsOrderByDirection]]] = None
    properties: list[Union[EventPropertyFilter, PersonPropertyFilter, SessionPropertyFilter]]
    response: Optional[WebStatsTableQueryResponse] = None
    sampling: Optional[Sampling] = None
    useSessionsTable: Optional[bool] = None


class WebVitalsItem(BaseModel):
    model_config = ConfigDict(
        extra="forbid",
    )
    action: WebVitalsItemAction
    data: list[float]
    days: list[str]


class WebVitalsPathBreakdownQueryResponse(BaseModel):
    model_config = ConfigDict(
        extra="forbid",
    )
    error: Optional[str] = Field(
        default=None,
        description="Query error. Returned only if 'explain' or `modifiers.debug` is true. Throws an error otherwise.",
    )
    hogql: Optional[str] = Field(default=None, description="Generated HogQL query.")
    modifiers: Optional[HogQLQueryModifiers] = Field(
        default=None, description="Modifiers used when performing the query"
    )
    query_status: Optional[QueryStatus] = Field(
        default=None, description="Query status indicates whether next to the provided data, a query is still running."
    )
    results: list[WebVitalsPathBreakdownResult] = Field(..., max_length=1, min_length=1)
    timings: Optional[list[QueryTiming]] = Field(
        default=None, description="Measured timings for different parts of the query generation process"
    )


class WebVitalsQueryResponse(BaseModel):
    model_config = ConfigDict(
        extra="forbid",
    )
    error: Optional[str] = Field(
        default=None,
        description="Query error. Returned only if 'explain' or `modifiers.debug` is true. Throws an error otherwise.",
    )
    hogql: Optional[str] = Field(default=None, description="Generated HogQL query.")
    modifiers: Optional[HogQLQueryModifiers] = Field(
        default=None, description="Modifiers used when performing the query"
    )
    query_status: Optional[QueryStatus] = Field(
        default=None, description="Query status indicates whether next to the provided data, a query is still running."
    )
    results: list[WebVitalsItem]
    timings: Optional[list[QueryTiming]] = Field(
        default=None, description="Measured timings for different parts of the query generation process"
    )


class ActionsNode(BaseModel):
    model_config = ConfigDict(
        extra="forbid",
    )
    custom_name: Optional[str] = None
    fixedProperties: Optional[
        list[
            Union[
                EventPropertyFilter,
                PersonPropertyFilter,
                ElementPropertyFilter,
                SessionPropertyFilter,
                CohortPropertyFilter,
                RecordingPropertyFilter,
                LogEntryPropertyFilter,
                GroupPropertyFilter,
                FeaturePropertyFilter,
                HogQLPropertyFilter,
                EmptyPropertyFilter,
                DataWarehousePropertyFilter,
                DataWarehousePersonPropertyFilter,
            ]
        ]
    ] = Field(
        default=None,
        description="Fixed properties in the query, can't be edited in the interface (e.g. scoping down by person)",
    )
    id: int
    kind: Literal["ActionsNode"] = "ActionsNode"
    math: Optional[
        Union[
            BaseMathType,
            FunnelMathType,
            PropertyMathType,
            CountPerActorMathType,
            ExperimentMetricMathType,
            Literal["unique_group"],
            Literal["hogql"],
        ]
    ] = None
    math_group_type_index: Optional[MathGroupTypeIndex] = None
    math_hogql: Optional[str] = None
    math_property: Optional[str] = None
    math_property_type: Optional[str] = None
    name: Optional[str] = None
    properties: Optional[
        list[
            Union[
                EventPropertyFilter,
                PersonPropertyFilter,
                ElementPropertyFilter,
                SessionPropertyFilter,
                CohortPropertyFilter,
                RecordingPropertyFilter,
                LogEntryPropertyFilter,
                GroupPropertyFilter,
                FeaturePropertyFilter,
                HogQLPropertyFilter,
                EmptyPropertyFilter,
                DataWarehousePropertyFilter,
                DataWarehousePersonPropertyFilter,
            ]
        ]
    ] = Field(default=None, description="Properties configurable in the interface")
    response: Optional[dict[str, Any]] = None


class ActorsPropertyTaxonomyQuery(BaseModel):
    model_config = ConfigDict(
        extra="forbid",
    )
    group_type_index: Optional[int] = None
    kind: Literal["ActorsPropertyTaxonomyQuery"] = "ActorsPropertyTaxonomyQuery"
    maxPropertyValues: Optional[int] = None
    modifiers: Optional[HogQLQueryModifiers] = Field(
        default=None, description="Modifiers used when performing the query"
    )
    property: str
    response: Optional[ActorsPropertyTaxonomyQueryResponse] = None


class AnyResponseType(
    RootModel[
        Union[
            dict[str, Any],
            HogQueryResponse,
            HogQLQueryResponse,
            HogQLMetadataResponse,
            HogQLAutocompleteResponse,
            Any,
            EventsQueryResponse,
            ErrorTrackingQueryResponse,
        ]
    ]
):
    root: Union[
        dict[str, Any],
        HogQueryResponse,
        HogQLQueryResponse,
        HogQLMetadataResponse,
        HogQLAutocompleteResponse,
        Any,
        EventsQueryResponse,
        ErrorTrackingQueryResponse,
    ]


class AssistantRetentionFilter(BaseModel):
    model_config = ConfigDict(
        extra="forbid",
    )
    cumulative: Optional[bool] = Field(
        default=None,
        description=(
            "Whether retention should be rolling (aka unbounded, cumulative). Rolling retention means that a user"
            " coming back in period 5 makes them count towards all the previous periods."
        ),
    )
    meanRetentionCalculation: Optional[MeanRetentionCalculation] = Field(
        default=None,
        description=(
            "Whether an additional series should be shown, showing the mean conversion for each period across cohorts."
        ),
    )
    period: Optional[RetentionPeriod] = Field(
        default=RetentionPeriod.DAY, description="Retention period, the interval to track cohorts by."
    )
    retentionReference: Optional[RetentionReference] = Field(
        default=None,
        description="Whether retention is with regard to initial cohort size, or that of the previous period.",
    )
    retentionType: Optional[RetentionType] = Field(
        default=None,
        description=(
            "Retention type: recurring or first time. Recurring retention counts a user as part of a cohort if they"
            " performed the cohort event during that time period, irrespective of it was their first time or not. First"
            " time retention only counts a user as part of the cohort if it was their first time performing the cohort"
            " event."
        ),
    )
    returningEntity: Optional[RetentionEntity] = Field(
        default=None, description="Retention event (event marking the user coming back)."
    )
    showMean: Optional[bool] = Field(
        default=None,
        description=(
            "DEPRECATED: Whether an additional series should be shown, showing the mean conversion for each period"
            " across cohorts."
        ),
    )
    targetEntity: Optional[RetentionEntity] = Field(
        default=None, description="Activation event (event putting the actor into the initial cohort)."
    )
    totalIntervals: Optional[int] = Field(
        default=11,
        description=(
            "How many intervals to show in the chart. The default value is 11 (meaning 10 periods after initial"
            " cohort)."
        ),
    )


class AssistantRetentionQuery(BaseModel):
    model_config = ConfigDict(
        extra="forbid",
    )
    dateRange: Optional[DateRange] = Field(default=None, description="Date range for the query")
    filterTestAccounts: Optional[bool] = Field(
        default=False, description="Exclude internal and test users by applying the respective filters"
    )
    kind: Literal["RetentionQuery"] = "RetentionQuery"
    properties: Optional[
        list[
            Union[
                Union[
                    AssistantGenericPropertyFilter1,
                    AssistantGenericPropertyFilter2,
                    AssistantGenericPropertyFilter3,
                    AssistantGenericPropertyFilter4,
                ],
                Union[
                    AssistantGroupPropertyFilter1,
                    AssistantGroupPropertyFilter2,
                    AssistantGroupPropertyFilter3,
                    AssistantGroupPropertyFilter4,
                ],
            ]
        ]
    ] = Field(default=[], description="Property filters for all series")
    retentionFilter: AssistantRetentionFilter = Field(..., description="Properties specific to the retention insight")
    samplingFactor: Optional[float] = Field(
        default=None, description="Sampling rate from 0 to 1 where 1 is 100% of the data."
    )


class CachedErrorTrackingQueryResponse(BaseModel):
    model_config = ConfigDict(
        extra="forbid",
    )
    cache_key: str
    cache_target_age: Optional[AwareDatetime] = None
    calculation_trigger: Optional[str] = Field(
        default=None, description="What triggered the calculation of the query, leave empty if user/immediate"
    )
    columns: Optional[list[str]] = None
    error: Optional[str] = Field(
        default=None,
        description="Query error. Returned only if 'explain' or `modifiers.debug` is true. Throws an error otherwise.",
    )
    hasMore: Optional[bool] = None
    hogql: Optional[str] = Field(default=None, description="Generated HogQL query.")
    is_cached: bool
    last_refresh: AwareDatetime
    limit: Optional[int] = None
    modifiers: Optional[HogQLQueryModifiers] = Field(
        default=None, description="Modifiers used when performing the query"
    )
    next_allowed_client_refresh: AwareDatetime
    offset: Optional[int] = None
    query_status: Optional[QueryStatus] = Field(
        default=None, description="Query status indicates whether next to the provided data, a query is still running."
    )
    results: list[ErrorTrackingIssue]
    timezone: str
    timings: Optional[list[QueryTiming]] = Field(
        default=None, description="Measured timings for different parts of the query generation process"
    )


class CachedExperimentQueryResponse(BaseModel):
    model_config = ConfigDict(
        extra="forbid",
    )
    cache_key: str
    cache_target_age: Optional[AwareDatetime] = None
    calculation_trigger: Optional[str] = Field(
        default=None, description="What triggered the calculation of the query, leave empty if user/immediate"
    )
    credible_intervals: dict[str, list[float]]
    insight: list[dict[str, Any]]
    is_cached: bool
    kind: Literal["ExperimentQuery"] = "ExperimentQuery"
    last_refresh: AwareDatetime
    metric: ExperimentMetric
    next_allowed_client_refresh: AwareDatetime
    p_value: float
    probability: dict[str, float]
    query_status: Optional[QueryStatus] = Field(
        default=None, description="Query status indicates whether next to the provided data, a query is still running."
    )
    significance_code: ExperimentSignificanceCode
    significant: bool
    stats_version: Optional[int] = None
    timezone: str
    variants: Union[list[ExperimentVariantTrendsBaseStats], list[ExperimentVariantFunnelsBaseStats]]


class CachedHogQLQueryResponse(BaseModel):
    model_config = ConfigDict(
        extra="forbid",
    )
    cache_key: str
    cache_target_age: Optional[AwareDatetime] = None
    calculation_trigger: Optional[str] = Field(
        default=None, description="What triggered the calculation of the query, leave empty if user/immediate"
    )
    clickhouse: Optional[str] = Field(default=None, description="Executed ClickHouse query")
    columns: Optional[list] = Field(default=None, description="Returned columns")
    error: Optional[str] = Field(
        default=None,
        description="Query error. Returned only if 'explain' or `modifiers.debug` is true. Throws an error otherwise.",
    )
    explain: Optional[list[str]] = Field(default=None, description="Query explanation output")
    hasMore: Optional[bool] = None
    hogql: Optional[str] = Field(default=None, description="Generated HogQL query.")
    is_cached: bool
    last_refresh: AwareDatetime
    limit: Optional[int] = None
    metadata: Optional[HogQLMetadataResponse] = Field(default=None, description="Query metadata output")
    modifiers: Optional[HogQLQueryModifiers] = Field(
        default=None, description="Modifiers used when performing the query"
    )
    next_allowed_client_refresh: AwareDatetime
    offset: Optional[int] = None
    query: Optional[str] = Field(default=None, description="Input query string")
    query_status: Optional[QueryStatus] = Field(
        default=None, description="Query status indicates whether next to the provided data, a query is still running."
    )
    results: list
    timezone: str
    timings: Optional[list[QueryTiming]] = Field(
        default=None, description="Measured timings for different parts of the query generation process"
    )
    types: Optional[list] = Field(default=None, description="Types of returned columns")


class CachedInsightActorsQueryOptionsResponse(BaseModel):
    model_config = ConfigDict(
        extra="forbid",
    )
    breakdown: Optional[list[BreakdownItem]] = None
    breakdowns: Optional[list[MultipleBreakdownOptions]] = None
    cache_key: str
    cache_target_age: Optional[AwareDatetime] = None
    calculation_trigger: Optional[str] = Field(
        default=None, description="What triggered the calculation of the query, leave empty if user/immediate"
    )
    compare: Optional[list[CompareItem]] = None
    day: Optional[list[DayItem]] = None
    interval: Optional[list[IntervalItem]] = None
    is_cached: bool
    last_refresh: AwareDatetime
    next_allowed_client_refresh: AwareDatetime
    query_status: Optional[QueryStatus] = Field(
        default=None, description="Query status indicates whether next to the provided data, a query is still running."
    )
    series: Optional[list[Series]] = None
    status: Optional[list[StatusItem]] = None
    timezone: str


class CachedRetentionQueryResponse(BaseModel):
    model_config = ConfigDict(
        extra="forbid",
    )
    cache_key: str
    cache_target_age: Optional[AwareDatetime] = None
    calculation_trigger: Optional[str] = Field(
        default=None, description="What triggered the calculation of the query, leave empty if user/immediate"
    )
    error: Optional[str] = Field(
        default=None,
        description="Query error. Returned only if 'explain' or `modifiers.debug` is true. Throws an error otherwise.",
    )
    hogql: Optional[str] = Field(default=None, description="Generated HogQL query.")
    is_cached: bool
    last_refresh: AwareDatetime
    modifiers: Optional[HogQLQueryModifiers] = Field(
        default=None, description="Modifiers used when performing the query"
    )
    next_allowed_client_refresh: AwareDatetime
    query_status: Optional[QueryStatus] = Field(
        default=None, description="Query status indicates whether next to the provided data, a query is still running."
    )
    results: list[RetentionResult]
    timezone: str
    timings: Optional[list[QueryTiming]] = Field(
        default=None, description="Measured timings for different parts of the query generation process"
    )


class CachedWebVitalsQueryResponse(BaseModel):
    model_config = ConfigDict(
        extra="forbid",
    )
    cache_key: str
    cache_target_age: Optional[AwareDatetime] = None
    calculation_trigger: Optional[str] = Field(
        default=None, description="What triggered the calculation of the query, leave empty if user/immediate"
    )
    error: Optional[str] = Field(
        default=None,
        description="Query error. Returned only if 'explain' or `modifiers.debug` is true. Throws an error otherwise.",
    )
    hogql: Optional[str] = Field(default=None, description="Generated HogQL query.")
    is_cached: bool
    last_refresh: AwareDatetime
    modifiers: Optional[HogQLQueryModifiers] = Field(
        default=None, description="Modifiers used when performing the query"
    )
    next_allowed_client_refresh: AwareDatetime
    query_status: Optional[QueryStatus] = Field(
        default=None, description="Query status indicates whether next to the provided data, a query is still running."
    )
    results: list[WebVitalsItem]
    timezone: str
    timings: Optional[list[QueryTiming]] = Field(
        default=None, description="Measured timings for different parts of the query generation process"
    )


class Response3(BaseModel):
    model_config = ConfigDict(
        extra="forbid",
    )
    clickhouse: Optional[str] = Field(default=None, description="Executed ClickHouse query")
    columns: Optional[list] = Field(default=None, description="Returned columns")
    error: Optional[str] = Field(
        default=None,
        description="Query error. Returned only if 'explain' or `modifiers.debug` is true. Throws an error otherwise.",
    )
    explain: Optional[list[str]] = Field(default=None, description="Query explanation output")
    hasMore: Optional[bool] = None
    hogql: Optional[str] = Field(default=None, description="Generated HogQL query.")
    limit: Optional[int] = None
    metadata: Optional[HogQLMetadataResponse] = Field(default=None, description="Query metadata output")
    modifiers: Optional[HogQLQueryModifiers] = Field(
        default=None, description="Modifiers used when performing the query"
    )
    offset: Optional[int] = None
    query: Optional[str] = Field(default=None, description="Input query string")
    query_status: Optional[QueryStatus] = Field(
        default=None, description="Query status indicates whether next to the provided data, a query is still running."
    )
    results: list
    timings: Optional[list[QueryTiming]] = Field(
        default=None, description="Measured timings for different parts of the query generation process"
    )
    types: Optional[list] = Field(default=None, description="Types of returned columns")


class Response11(BaseModel):
    model_config = ConfigDict(
        extra="forbid",
    )
    columns: Optional[list[str]] = None
    error: Optional[str] = Field(
        default=None,
        description="Query error. Returned only if 'explain' or `modifiers.debug` is true. Throws an error otherwise.",
    )
    hasMore: Optional[bool] = None
    hogql: Optional[str] = Field(default=None, description="Generated HogQL query.")
    limit: Optional[int] = None
    modifiers: Optional[HogQLQueryModifiers] = Field(
        default=None, description="Modifiers used when performing the query"
    )
    offset: Optional[int] = None
    query_status: Optional[QueryStatus] = Field(
        default=None, description="Query status indicates whether next to the provided data, a query is still running."
    )
    results: list[ErrorTrackingIssue]
    timings: Optional[list[QueryTiming]] = Field(
        default=None, description="Measured timings for different parts of the query generation process"
    )


class EventTaxonomyQuery(BaseModel):
    model_config = ConfigDict(
        extra="forbid",
    )
    event: str
    kind: Literal["EventTaxonomyQuery"] = "EventTaxonomyQuery"
    maxPropertyValues: Optional[int] = None
    modifiers: Optional[HogQLQueryModifiers] = Field(
        default=None, description="Modifiers used when performing the query"
    )
    properties: Optional[list[str]] = None
    response: Optional[EventTaxonomyQueryResponse] = None


class ExperimentQuery(BaseModel):
    model_config = ConfigDict(
        extra="forbid",
    )
    experiment_id: Optional[int] = None
    kind: Literal["ExperimentQuery"] = "ExperimentQuery"
    metric: ExperimentMetric
    modifiers: Optional[HogQLQueryModifiers] = Field(
        default=None, description="Modifiers used when performing the query"
    )
    name: Optional[str] = None
    response: Optional[ExperimentQueryResponse] = None


class FunnelsFilter(BaseModel):
    model_config = ConfigDict(
        extra="forbid",
    )
    binCount: Optional[int] = None
    breakdownAttributionType: Optional[BreakdownAttributionType] = BreakdownAttributionType.FIRST_TOUCH
    breakdownAttributionValue: Optional[int] = None
    exclusions: Optional[list[Union[FunnelExclusionEventsNode, FunnelExclusionActionsNode]]] = []
    funnelAggregateByHogQL: Optional[str] = None
    funnelFromStep: Optional[int] = None
    funnelOrderType: Optional[StepOrderValue] = StepOrderValue.ORDERED
    funnelStepReference: Optional[FunnelStepReference] = FunnelStepReference.TOTAL
    funnelToStep: Optional[int] = None
    funnelVizType: Optional[FunnelVizType] = FunnelVizType.STEPS
    funnelWindowInterval: Optional[int] = 14
    funnelWindowIntervalUnit: Optional[FunnelConversionWindowTimeUnit] = FunnelConversionWindowTimeUnit.DAY
    hiddenLegendBreakdowns: Optional[list[str]] = None
    layout: Optional[FunnelLayout] = FunnelLayout.VERTICAL
    resultCustomizations: Optional[dict[str, ResultCustomizationByValue]] = Field(
        default=None, description="Customizations for the appearance of result datasets."
    )
    useUdf: Optional[bool] = None


class GroupsQuery(BaseModel):
    model_config = ConfigDict(
        extra="forbid",
    )
    group_type_index: int
    kind: Literal["GroupsQuery"] = "GroupsQuery"
    limit: Optional[int] = None
    modifiers: Optional[HogQLQueryModifiers] = Field(
        default=None, description="Modifiers used when performing the query"
    )
    offset: Optional[int] = None
    orderBy: Optional[list[str]] = None
    properties: Optional[list[Union[GroupPropertyFilter, HogQLPropertyFilter]]] = None
    response: Optional[GroupsQueryResponse] = None
    search: Optional[str] = None
    select: Optional[list[str]] = None


class HogQLASTQuery(BaseModel):
    model_config = ConfigDict(
        extra="forbid",
    )
    explain: Optional[bool] = None
    filters: Optional[HogQLFilters] = None
    kind: Literal["HogQLASTQuery"] = "HogQLASTQuery"
    modifiers: Optional[HogQLQueryModifiers] = Field(
        default=None, description="Modifiers used when performing the query"
    )
    name: Optional[str] = Field(default=None, description="Client provided name of the query")
    query: dict[str, Any]
    response: Optional[HogQLQueryResponse] = None
    values: Optional[dict[str, Any]] = Field(
        default=None, description="Constant values that can be referenced with the {placeholder} syntax in the query"
    )
    variables: Optional[dict[str, HogQLVariable]] = Field(
        default=None, description="Variables to be substituted into the query"
    )


class HogQLQuery(BaseModel):
    model_config = ConfigDict(
        extra="forbid",
    )
    explain: Optional[bool] = None
    filters: Optional[HogQLFilters] = None
    kind: Literal["HogQLQuery"] = "HogQLQuery"
    modifiers: Optional[HogQLQueryModifiers] = Field(
        default=None, description="Modifiers used when performing the query"
    )
    name: Optional[str] = Field(default=None, description="Client provided name of the query")
    query: str
    response: Optional[HogQLQueryResponse] = None
    values: Optional[dict[str, Any]] = Field(
        default=None, description="Constant values that can be referenced with the {placeholder} syntax in the query"
    )
    variables: Optional[dict[str, HogQLVariable]] = Field(
        default=None, description="Variables to be substituted into the query"
    )


class InsightActorsQueryOptionsResponse(BaseModel):
    model_config = ConfigDict(
        extra="forbid",
    )
    breakdown: Optional[list[BreakdownItem]] = None
    breakdowns: Optional[list[MultipleBreakdownOptions]] = None
    compare: Optional[list[CompareItem]] = None
    day: Optional[list[DayItem]] = None
    interval: Optional[list[IntervalItem]] = None
    series: Optional[list[Series]] = None
    status: Optional[list[StatusItem]] = None


class InsightFilter(
    RootModel[Union[TrendsFilter, FunnelsFilter, RetentionFilter, PathsFilter, StickinessFilter, LifecycleFilter]]
):
    root: Union[TrendsFilter, FunnelsFilter, RetentionFilter, PathsFilter, StickinessFilter, LifecycleFilter]


class PropertyGroupFilter(BaseModel):
    model_config = ConfigDict(
        extra="forbid",
    )
    type: FilterLogicalOperator
    values: list[PropertyGroupFilterValue]


class QueryResponseAlternative39(BaseModel):
    model_config = ConfigDict(
        extra="forbid",
    )
    error: Optional[str] = Field(
        default=None,
        description="Query error. Returned only if 'explain' or `modifiers.debug` is true. Throws an error otherwise.",
    )
    hogql: Optional[str] = Field(default=None, description="Generated HogQL query.")
    modifiers: Optional[HogQLQueryModifiers] = Field(
        default=None, description="Modifiers used when performing the query"
    )
    query_status: Optional[QueryStatus] = Field(
        default=None, description="Query status indicates whether next to the provided data, a query is still running."
    )
    results: list[RetentionResult]
    timings: Optional[list[QueryTiming]] = Field(
        default=None, description="Measured timings for different parts of the query generation process"
    )


class RecordingsQuery(BaseModel):
    model_config = ConfigDict(
        extra="forbid",
    )
    actions: Optional[list[dict[str, Any]]] = None
    console_log_filters: Optional[list[LogEntryPropertyFilter]] = None
    date_from: Optional[str] = "-3d"
    date_to: Optional[str] = None
    events: Optional[list[dict[str, Any]]] = None
    filter_test_accounts: Optional[bool] = None
    having_predicates: Optional[
        list[
            Union[
                EventPropertyFilter,
                PersonPropertyFilter,
                ElementPropertyFilter,
                SessionPropertyFilter,
                CohortPropertyFilter,
                RecordingPropertyFilter,
                LogEntryPropertyFilter,
                GroupPropertyFilter,
                FeaturePropertyFilter,
                HogQLPropertyFilter,
                EmptyPropertyFilter,
                DataWarehousePropertyFilter,
                DataWarehousePersonPropertyFilter,
            ]
        ]
    ] = None
    kind: Literal["RecordingsQuery"] = "RecordingsQuery"
    limit: Optional[int] = None
    modifiers: Optional[HogQLQueryModifiers] = Field(
        default=None, description="Modifiers used when performing the query"
    )
    offset: Optional[int] = None
    operand: Optional[FilterLogicalOperator] = FilterLogicalOperator.AND_
    order: Optional[RecordingOrder] = RecordingOrder.START_TIME
    person_uuid: Optional[str] = None
    properties: Optional[
        list[
            Union[
                EventPropertyFilter,
                PersonPropertyFilter,
                ElementPropertyFilter,
                SessionPropertyFilter,
                CohortPropertyFilter,
                RecordingPropertyFilter,
                LogEntryPropertyFilter,
                GroupPropertyFilter,
                FeaturePropertyFilter,
                HogQLPropertyFilter,
                EmptyPropertyFilter,
                DataWarehousePropertyFilter,
                DataWarehousePersonPropertyFilter,
            ]
        ]
    ] = None
    response: Optional[RecordingsQueryResponse] = None
    session_ids: Optional[list[str]] = None
    user_modified_filters: Optional[dict[str, Any]] = None


class RetentionQueryResponse(BaseModel):
    model_config = ConfigDict(
        extra="forbid",
    )
    error: Optional[str] = Field(
        default=None,
        description="Query error. Returned only if 'explain' or `modifiers.debug` is true. Throws an error otherwise.",
    )
    hogql: Optional[str] = Field(default=None, description="Generated HogQL query.")
    modifiers: Optional[HogQLQueryModifiers] = Field(
        default=None, description="Modifiers used when performing the query"
    )
    query_status: Optional[QueryStatus] = Field(
        default=None, description="Query status indicates whether next to the provided data, a query is still running."
    )
    results: list[RetentionResult]
    timings: Optional[list[QueryTiming]] = Field(
        default=None, description="Measured timings for different parts of the query generation process"
    )


class StickinessQuery(BaseModel):
    model_config = ConfigDict(
        extra="forbid",
    )
    compareFilter: Optional[CompareFilter] = Field(default=None, description="Compare to date range")
    dataColorTheme: Optional[float] = Field(default=None, description="Colors used in the insight's visualization")
    dateRange: Optional[DateRange] = Field(default=None, description="Date range for the query")
    filterTestAccounts: Optional[bool] = Field(
        default=False, description="Exclude internal and test users by applying the respective filters"
    )
    interval: Optional[IntervalType] = Field(
        default=IntervalType.DAY,
        description="Granularity of the response. Can be one of `hour`, `day`, `week` or `month`",
    )
    intervalCount: Optional[int] = Field(
        default=None, description="How many intervals comprise a period. Only used for cohorts, otherwise default 1."
    )
    kind: Literal["StickinessQuery"] = "StickinessQuery"
    modifiers: Optional[HogQLQueryModifiers] = Field(
        default=None, description="Modifiers used when performing the query"
    )
    properties: Optional[
        Union[
            list[
                Union[
                    EventPropertyFilter,
                    PersonPropertyFilter,
                    ElementPropertyFilter,
                    SessionPropertyFilter,
                    CohortPropertyFilter,
                    RecordingPropertyFilter,
                    LogEntryPropertyFilter,
                    GroupPropertyFilter,
                    FeaturePropertyFilter,
                    HogQLPropertyFilter,
                    EmptyPropertyFilter,
                    DataWarehousePropertyFilter,
                    DataWarehousePersonPropertyFilter,
                ]
            ],
            PropertyGroupFilter,
        ]
    ] = Field(default=[], description="Property filters for all series")
    response: Optional[StickinessQueryResponse] = None
    samplingFactor: Optional[float] = Field(default=None, description="Sampling rate")
    series: list[Union[EventsNode, ActionsNode, DataWarehouseNode]] = Field(
        ..., description="Events and actions to include"
    )
    stickinessFilter: Optional[StickinessFilter] = Field(
        default=None, description="Properties specific to the stickiness insight"
    )


class TeamTaxonomyQuery(BaseModel):
    model_config = ConfigDict(
        extra="forbid",
    )
    kind: Literal["TeamTaxonomyQuery"] = "TeamTaxonomyQuery"
    modifiers: Optional[HogQLQueryModifiers] = Field(
        default=None, description="Modifiers used when performing the query"
    )
    response: Optional[TeamTaxonomyQueryResponse] = None


class TrendsQuery(BaseModel):
    model_config = ConfigDict(
        extra="forbid",
    )
    aggregation_group_type_index: Optional[int] = Field(default=None, description="Groups aggregation")
    breakdownFilter: Optional[BreakdownFilter] = Field(default=None, description="Breakdown of the events and actions")
    compareFilter: Optional[CompareFilter] = Field(default=None, description="Compare to date range")
    conversionGoal: Optional[Union[ActionConversionGoal, CustomEventConversionGoal]] = Field(
        default=None, description="Whether we should be comparing against a specific conversion goal"
    )
    dataColorTheme: Optional[float] = Field(default=None, description="Colors used in the insight's visualization")
    dateRange: Optional[DateRange] = Field(default=None, description="Date range for the query")
    filterTestAccounts: Optional[bool] = Field(
        default=False, description="Exclude internal and test users by applying the respective filters"
    )
    interval: Optional[IntervalType] = Field(
        default=IntervalType.DAY,
        description="Granularity of the response. Can be one of `hour`, `day`, `week` or `month`",
    )
    kind: Literal["TrendsQuery"] = "TrendsQuery"
    modifiers: Optional[HogQLQueryModifiers] = Field(
        default=None, description="Modifiers used when performing the query"
    )
    properties: Optional[
        Union[
            list[
                Union[
                    EventPropertyFilter,
                    PersonPropertyFilter,
                    ElementPropertyFilter,
                    SessionPropertyFilter,
                    CohortPropertyFilter,
                    RecordingPropertyFilter,
                    LogEntryPropertyFilter,
                    GroupPropertyFilter,
                    FeaturePropertyFilter,
                    HogQLPropertyFilter,
                    EmptyPropertyFilter,
                    DataWarehousePropertyFilter,
                    DataWarehousePersonPropertyFilter,
                ]
            ],
            PropertyGroupFilter,
        ]
    ] = Field(default=[], description="Property filters for all series")
    response: Optional[TrendsQueryResponse] = None
    samplingFactor: Optional[float] = Field(default=None, description="Sampling rate")
    series: list[Union[EventsNode, ActionsNode, DataWarehouseNode]] = Field(
        ..., description="Events and actions to include"
    )
    trendsFilter: Optional[TrendsFilter] = Field(default=None, description="Properties specific to the trends insight")


class VisualizationMessage(BaseModel):
    model_config = ConfigDict(
        extra="forbid",
    )
    answer: Optional[Union[AssistantTrendsQuery, AssistantFunnelsQuery, AssistantRetentionQuery]] = None
    id: Optional[str] = None
    initiator: Optional[str] = None
    plan: Optional[str] = None
    query: Optional[str] = ""
    type: Literal["ai/viz"] = "ai/viz"


class WebVitalsPathBreakdownQuery(BaseModel):
    model_config = ConfigDict(
        extra="forbid",
    )
    compareFilter: Optional[CompareFilter] = None
    conversionGoal: Optional[Union[ActionConversionGoal, CustomEventConversionGoal]] = None
    dateRange: Optional[DateRange] = None
    doPathCleaning: Optional[bool] = None
    filterTestAccounts: Optional[bool] = None
    includeRevenue: Optional[bool] = None
    kind: Literal["WebVitalsPathBreakdownQuery"] = "WebVitalsPathBreakdownQuery"
    metric: WebVitalsMetric
    modifiers: Optional[HogQLQueryModifiers] = Field(
        default=None, description="Modifiers used when performing the query"
    )
    orderBy: Optional[list[Union[WebAnalyticsOrderByFields, WebAnalyticsOrderByDirection]]] = None
    percentile: WebVitalsPercentile
    properties: list[Union[EventPropertyFilter, PersonPropertyFilter, SessionPropertyFilter]]
    response: Optional[WebVitalsPathBreakdownQueryResponse] = None
    sampling: Optional[Sampling] = None
    thresholds: list[float] = Field(..., max_length=2, min_length=2)
    useSessionsTable: Optional[bool] = None


class CachedExperimentTrendsQueryResponse(BaseModel):
    model_config = ConfigDict(
        extra="forbid",
    )
    cache_key: str
    cache_target_age: Optional[AwareDatetime] = None
    calculation_trigger: Optional[str] = Field(
        default=None, description="What triggered the calculation of the query, leave empty if user/immediate"
    )
    count_query: Optional[TrendsQuery] = None
    credible_intervals: dict[str, list[float]]
    exposure_query: Optional[TrendsQuery] = None
    insight: list[dict[str, Any]]
    is_cached: bool
    kind: Literal["ExperimentTrendsQuery"] = "ExperimentTrendsQuery"
    last_refresh: AwareDatetime
    next_allowed_client_refresh: AwareDatetime
    p_value: float
    probability: dict[str, float]
    query_status: Optional[QueryStatus] = Field(
        default=None, description="Query status indicates whether next to the provided data, a query is still running."
    )
    significance_code: ExperimentSignificanceCode
    significant: bool
    stats_version: Optional[int] = None
    timezone: str
    variants: list[ExperimentVariantTrendsBaseStats]


class Response13(BaseModel):
    model_config = ConfigDict(
        extra="forbid",
    )
    count_query: Optional[TrendsQuery] = None
    credible_intervals: dict[str, list[float]]
    exposure_query: Optional[TrendsQuery] = None
    insight: list[dict[str, Any]]
    kind: Literal["ExperimentTrendsQuery"] = "ExperimentTrendsQuery"
    p_value: float
    probability: dict[str, float]
    significance_code: ExperimentSignificanceCode
    significant: bool
    stats_version: Optional[int] = None
    variants: list[ExperimentVariantTrendsBaseStats]


class DataVisualizationNode(BaseModel):
    model_config = ConfigDict(
        extra="forbid",
    )
    chartSettings: Optional[ChartSettings] = None
    display: Optional[ChartDisplayType] = None
    kind: Literal["DataVisualizationNode"] = "DataVisualizationNode"
    source: HogQLQuery
    tableSettings: Optional[TableSettings] = None


class DatabaseSchemaMaterializedViewTable(BaseModel):
    model_config = ConfigDict(
        extra="forbid",
    )
    fields: dict[str, DatabaseSchemaField]
    id: str
    last_run_at: Optional[str] = None
    name: str
    query: HogQLQuery
    status: Optional[str] = None
    type: Literal["materialized_view"] = "materialized_view"


class DatabaseSchemaViewTable(BaseModel):
    model_config = ConfigDict(
        extra="forbid",
    )
    fields: dict[str, DatabaseSchemaField]
    id: str
    name: str
    query: HogQLQuery
    type: Literal["view"] = "view"


class ErrorTrackingQuery(BaseModel):
    model_config = ConfigDict(
        extra="forbid",
    )
    assignee: Optional[ErrorTrackingIssueAssignee] = None
    customVolume: Optional[ErrorTrackingSparklineConfig] = None
    dateRange: DateRange
    filterGroup: Optional[PropertyGroupFilter] = None
    filterTestAccounts: Optional[bool] = None
    issueId: Optional[str] = None
    kind: Literal["ErrorTrackingQuery"] = "ErrorTrackingQuery"
    limit: Optional[int] = None
    modifiers: Optional[HogQLQueryModifiers] = Field(
        default=None, description="Modifiers used when performing the query"
    )
    offset: Optional[int] = None
    orderBy: Optional[OrderBy] = None
    orderDirection: Optional[OrderDirection] = None
    response: Optional[ErrorTrackingQueryResponse] = None
    searchQuery: Optional[str] = None
    status: Optional[Status1] = None


class ExperimentTrendsQueryResponse(BaseModel):
    model_config = ConfigDict(
        extra="forbid",
    )
    count_query: Optional[TrendsQuery] = None
    credible_intervals: dict[str, list[float]]
    exposure_query: Optional[TrendsQuery] = None
    insight: list[dict[str, Any]]
    kind: Literal["ExperimentTrendsQuery"] = "ExperimentTrendsQuery"
    p_value: float
    probability: dict[str, float]
    significance_code: ExperimentSignificanceCode
    significant: bool
    stats_version: Optional[int] = None
    variants: list[ExperimentVariantTrendsBaseStats]


class FunnelsQuery(BaseModel):
    model_config = ConfigDict(
        extra="forbid",
    )
    aggregation_group_type_index: Optional[int] = Field(default=None, description="Groups aggregation")
    breakdownFilter: Optional[BreakdownFilter] = Field(default=None, description="Breakdown of the events and actions")
    dataColorTheme: Optional[float] = Field(default=None, description="Colors used in the insight's visualization")
    dateRange: Optional[DateRange] = Field(default=None, description="Date range for the query")
    filterTestAccounts: Optional[bool] = Field(
        default=False, description="Exclude internal and test users by applying the respective filters"
    )
    funnelsFilter: Optional[FunnelsFilter] = Field(
        default=None, description="Properties specific to the funnels insight"
    )
    interval: Optional[IntervalType] = Field(
        default=None, description="Granularity of the response. Can be one of `hour`, `day`, `week` or `month`"
    )
    kind: Literal["FunnelsQuery"] = "FunnelsQuery"
    modifiers: Optional[HogQLQueryModifiers] = Field(
        default=None, description="Modifiers used when performing the query"
    )
    properties: Optional[
        Union[
            list[
                Union[
                    EventPropertyFilter,
                    PersonPropertyFilter,
                    ElementPropertyFilter,
                    SessionPropertyFilter,
                    CohortPropertyFilter,
                    RecordingPropertyFilter,
                    LogEntryPropertyFilter,
                    GroupPropertyFilter,
                    FeaturePropertyFilter,
                    HogQLPropertyFilter,
                    EmptyPropertyFilter,
                    DataWarehousePropertyFilter,
                    DataWarehousePersonPropertyFilter,
                ]
            ],
            PropertyGroupFilter,
        ]
    ] = Field(default=[], description="Property filters for all series")
    response: Optional[FunnelsQueryResponse] = None
    samplingFactor: Optional[float] = Field(default=None, description="Sampling rate")
    series: list[Union[EventsNode, ActionsNode, DataWarehouseNode]] = Field(
        ..., description="Events and actions to include"
    )


class InsightsQueryBaseFunnelsQueryResponse(BaseModel):
    model_config = ConfigDict(
        extra="forbid",
    )
    aggregation_group_type_index: Optional[int] = Field(default=None, description="Groups aggregation")
    dataColorTheme: Optional[float] = Field(default=None, description="Colors used in the insight's visualization")
    dateRange: Optional[DateRange] = Field(default=None, description="Date range for the query")
    filterTestAccounts: Optional[bool] = Field(
        default=False, description="Exclude internal and test users by applying the respective filters"
    )
    kind: NodeKind
    modifiers: Optional[HogQLQueryModifiers] = Field(
        default=None, description="Modifiers used when performing the query"
    )
    properties: Optional[
        Union[
            list[
                Union[
                    EventPropertyFilter,
                    PersonPropertyFilter,
                    ElementPropertyFilter,
                    SessionPropertyFilter,
                    CohortPropertyFilter,
                    RecordingPropertyFilter,
                    LogEntryPropertyFilter,
                    GroupPropertyFilter,
                    FeaturePropertyFilter,
                    HogQLPropertyFilter,
                    EmptyPropertyFilter,
                    DataWarehousePropertyFilter,
                    DataWarehousePersonPropertyFilter,
                ]
            ],
            PropertyGroupFilter,
        ]
    ] = Field(default=[], description="Property filters for all series")
    response: Optional[FunnelsQueryResponse] = None
    samplingFactor: Optional[float] = Field(default=None, description="Sampling rate")


class InsightsQueryBaseLifecycleQueryResponse(BaseModel):
    model_config = ConfigDict(
        extra="forbid",
    )
    aggregation_group_type_index: Optional[int] = Field(default=None, description="Groups aggregation")
    dataColorTheme: Optional[float] = Field(default=None, description="Colors used in the insight's visualization")
    dateRange: Optional[DateRange] = Field(default=None, description="Date range for the query")
    filterTestAccounts: Optional[bool] = Field(
        default=False, description="Exclude internal and test users by applying the respective filters"
    )
    kind: NodeKind
    modifiers: Optional[HogQLQueryModifiers] = Field(
        default=None, description="Modifiers used when performing the query"
    )
    properties: Optional[
        Union[
            list[
                Union[
                    EventPropertyFilter,
                    PersonPropertyFilter,
                    ElementPropertyFilter,
                    SessionPropertyFilter,
                    CohortPropertyFilter,
                    RecordingPropertyFilter,
                    LogEntryPropertyFilter,
                    GroupPropertyFilter,
                    FeaturePropertyFilter,
                    HogQLPropertyFilter,
                    EmptyPropertyFilter,
                    DataWarehousePropertyFilter,
                    DataWarehousePersonPropertyFilter,
                ]
            ],
            PropertyGroupFilter,
        ]
    ] = Field(default=[], description="Property filters for all series")
    response: Optional[LifecycleQueryResponse] = None
    samplingFactor: Optional[float] = Field(default=None, description="Sampling rate")


class InsightsQueryBasePathsQueryResponse(BaseModel):
    model_config = ConfigDict(
        extra="forbid",
    )
    aggregation_group_type_index: Optional[int] = Field(default=None, description="Groups aggregation")
    dataColorTheme: Optional[float] = Field(default=None, description="Colors used in the insight's visualization")
    dateRange: Optional[DateRange] = Field(default=None, description="Date range for the query")
    filterTestAccounts: Optional[bool] = Field(
        default=False, description="Exclude internal and test users by applying the respective filters"
    )
    kind: NodeKind
    modifiers: Optional[HogQLQueryModifiers] = Field(
        default=None, description="Modifiers used when performing the query"
    )
    properties: Optional[
        Union[
            list[
                Union[
                    EventPropertyFilter,
                    PersonPropertyFilter,
                    ElementPropertyFilter,
                    SessionPropertyFilter,
                    CohortPropertyFilter,
                    RecordingPropertyFilter,
                    LogEntryPropertyFilter,
                    GroupPropertyFilter,
                    FeaturePropertyFilter,
                    HogQLPropertyFilter,
                    EmptyPropertyFilter,
                    DataWarehousePropertyFilter,
                    DataWarehousePersonPropertyFilter,
                ]
            ],
            PropertyGroupFilter,
        ]
    ] = Field(default=[], description="Property filters for all series")
    response: Optional[PathsQueryResponse] = None
    samplingFactor: Optional[float] = Field(default=None, description="Sampling rate")


class InsightsQueryBaseRetentionQueryResponse(BaseModel):
    model_config = ConfigDict(
        extra="forbid",
    )
    aggregation_group_type_index: Optional[int] = Field(default=None, description="Groups aggregation")
    dataColorTheme: Optional[float] = Field(default=None, description="Colors used in the insight's visualization")
    dateRange: Optional[DateRange] = Field(default=None, description="Date range for the query")
    filterTestAccounts: Optional[bool] = Field(
        default=False, description="Exclude internal and test users by applying the respective filters"
    )
    kind: NodeKind
    modifiers: Optional[HogQLQueryModifiers] = Field(
        default=None, description="Modifiers used when performing the query"
    )
    properties: Optional[
        Union[
            list[
                Union[
                    EventPropertyFilter,
                    PersonPropertyFilter,
                    ElementPropertyFilter,
                    SessionPropertyFilter,
                    CohortPropertyFilter,
                    RecordingPropertyFilter,
                    LogEntryPropertyFilter,
                    GroupPropertyFilter,
                    FeaturePropertyFilter,
                    HogQLPropertyFilter,
                    EmptyPropertyFilter,
                    DataWarehousePropertyFilter,
                    DataWarehousePersonPropertyFilter,
                ]
            ],
            PropertyGroupFilter,
        ]
    ] = Field(default=[], description="Property filters for all series")
    response: Optional[RetentionQueryResponse] = None
    samplingFactor: Optional[float] = Field(default=None, description="Sampling rate")


class InsightsQueryBaseTrendsQueryResponse(BaseModel):
    model_config = ConfigDict(
        extra="forbid",
    )
    aggregation_group_type_index: Optional[int] = Field(default=None, description="Groups aggregation")
    dataColorTheme: Optional[float] = Field(default=None, description="Colors used in the insight's visualization")
    dateRange: Optional[DateRange] = Field(default=None, description="Date range for the query")
    filterTestAccounts: Optional[bool] = Field(
        default=False, description="Exclude internal and test users by applying the respective filters"
    )
    kind: NodeKind
    modifiers: Optional[HogQLQueryModifiers] = Field(
        default=None, description="Modifiers used when performing the query"
    )
    properties: Optional[
        Union[
            list[
                Union[
                    EventPropertyFilter,
                    PersonPropertyFilter,
                    ElementPropertyFilter,
                    SessionPropertyFilter,
                    CohortPropertyFilter,
                    RecordingPropertyFilter,
                    LogEntryPropertyFilter,
                    GroupPropertyFilter,
                    FeaturePropertyFilter,
                    HogQLPropertyFilter,
                    EmptyPropertyFilter,
                    DataWarehousePropertyFilter,
                    DataWarehousePersonPropertyFilter,
                ]
            ],
            PropertyGroupFilter,
        ]
    ] = Field(default=[], description="Property filters for all series")
    response: Optional[TrendsQueryResponse] = None
    samplingFactor: Optional[float] = Field(default=None, description="Sampling rate")


class LifecycleQuery(BaseModel):
    model_config = ConfigDict(
        extra="forbid",
    )
    aggregation_group_type_index: Optional[int] = Field(default=None, description="Groups aggregation")
    dataColorTheme: Optional[float] = Field(default=None, description="Colors used in the insight's visualization")
    dateRange: Optional[DateRange] = Field(default=None, description="Date range for the query")
    filterTestAccounts: Optional[bool] = Field(
        default=False, description="Exclude internal and test users by applying the respective filters"
    )
    interval: Optional[IntervalType] = Field(
        default=IntervalType.DAY,
        description="Granularity of the response. Can be one of `hour`, `day`, `week` or `month`",
    )
    kind: Literal["LifecycleQuery"] = "LifecycleQuery"
    lifecycleFilter: Optional[LifecycleFilter] = Field(
        default=None, description="Properties specific to the lifecycle insight"
    )
    modifiers: Optional[HogQLQueryModifiers] = Field(
        default=None, description="Modifiers used when performing the query"
    )
    properties: Optional[
        Union[
            list[
                Union[
                    EventPropertyFilter,
                    PersonPropertyFilter,
                    ElementPropertyFilter,
                    SessionPropertyFilter,
                    CohortPropertyFilter,
                    RecordingPropertyFilter,
                    LogEntryPropertyFilter,
                    GroupPropertyFilter,
                    FeaturePropertyFilter,
                    HogQLPropertyFilter,
                    EmptyPropertyFilter,
                    DataWarehousePropertyFilter,
                    DataWarehousePersonPropertyFilter,
                ]
            ],
            PropertyGroupFilter,
        ]
    ] = Field(default=[], description="Property filters for all series")
    response: Optional[LifecycleQueryResponse] = None
    samplingFactor: Optional[float] = Field(default=None, description="Sampling rate")
    series: list[Union[EventsNode, ActionsNode, DataWarehouseNode]] = Field(
        ..., description="Events and actions to include"
    )


class QueryResponseAlternative13(BaseModel):
    model_config = ConfigDict(
        extra="forbid",
    )
    credible_intervals: dict[str, list[float]]
    expected_loss: float
    funnels_query: Optional[FunnelsQuery] = None
    insight: list[list[dict[str, Any]]]
    kind: Literal["ExperimentFunnelsQuery"] = "ExperimentFunnelsQuery"
    probability: dict[str, float]
    significance_code: ExperimentSignificanceCode
    significant: bool
    stats_version: Optional[int] = None
    variants: list[ExperimentVariantFunnelsBaseStats]


class QueryResponseAlternative14(BaseModel):
    model_config = ConfigDict(
        extra="forbid",
    )
    count_query: Optional[TrendsQuery] = None
    credible_intervals: dict[str, list[float]]
    exposure_query: Optional[TrendsQuery] = None
    insight: list[dict[str, Any]]
    kind: Literal["ExperimentTrendsQuery"] = "ExperimentTrendsQuery"
    p_value: float
    probability: dict[str, float]
    significance_code: ExperimentSignificanceCode
    significant: bool
    stats_version: Optional[int] = None
    variants: list[ExperimentVariantTrendsBaseStats]


class QueryResponseAlternative34(BaseModel):
    model_config = ConfigDict(
        extra="forbid",
    )
    credible_intervals: dict[str, list[float]]
    expected_loss: float
    funnels_query: Optional[FunnelsQuery] = None
    insight: list[list[dict[str, Any]]]
    kind: Literal["ExperimentFunnelsQuery"] = "ExperimentFunnelsQuery"
    probability: dict[str, float]
    significance_code: ExperimentSignificanceCode
    significant: bool
    stats_version: Optional[int] = None
    variants: list[ExperimentVariantFunnelsBaseStats]


class QueryResponseAlternative35(BaseModel):
    model_config = ConfigDict(
        extra="forbid",
    )
    count_query: Optional[TrendsQuery] = None
    credible_intervals: dict[str, list[float]]
    exposure_query: Optional[TrendsQuery] = None
    insight: list[dict[str, Any]]
    kind: Literal["ExperimentTrendsQuery"] = "ExperimentTrendsQuery"
    p_value: float
    probability: dict[str, float]
    significance_code: ExperimentSignificanceCode
    significant: bool
    stats_version: Optional[int] = None
    variants: list[ExperimentVariantTrendsBaseStats]


class RetentionQuery(BaseModel):
    model_config = ConfigDict(
        extra="forbid",
    )
    aggregation_group_type_index: Optional[int] = Field(default=None, description="Groups aggregation")
    dataColorTheme: Optional[float] = Field(default=None, description="Colors used in the insight's visualization")
    dateRange: Optional[DateRange] = Field(default=None, description="Date range for the query")
    filterTestAccounts: Optional[bool] = Field(
        default=False, description="Exclude internal and test users by applying the respective filters"
    )
    kind: Literal["RetentionQuery"] = "RetentionQuery"
    modifiers: Optional[HogQLQueryModifiers] = Field(
        default=None, description="Modifiers used when performing the query"
    )
    properties: Optional[
        Union[
            list[
                Union[
                    EventPropertyFilter,
                    PersonPropertyFilter,
                    ElementPropertyFilter,
                    SessionPropertyFilter,
                    CohortPropertyFilter,
                    RecordingPropertyFilter,
                    LogEntryPropertyFilter,
                    GroupPropertyFilter,
                    FeaturePropertyFilter,
                    HogQLPropertyFilter,
                    EmptyPropertyFilter,
                    DataWarehousePropertyFilter,
                    DataWarehousePersonPropertyFilter,
                ]
            ],
            PropertyGroupFilter,
        ]
    ] = Field(default=[], description="Property filters for all series")
    response: Optional[RetentionQueryResponse] = None
    retentionFilter: RetentionFilter = Field(..., description="Properties specific to the retention insight")
    samplingFactor: Optional[float] = Field(default=None, description="Sampling rate")


class RootAssistantMessage(
    RootModel[Union[VisualizationMessage, ReasoningMessage, AssistantMessage, HumanMessage, FailureMessage]]
):
    root: Union[VisualizationMessage, ReasoningMessage, AssistantMessage, HumanMessage, FailureMessage]


class CachedExperimentFunnelsQueryResponse(BaseModel):
    model_config = ConfigDict(
        extra="forbid",
    )
    cache_key: str
    cache_target_age: Optional[AwareDatetime] = None
    calculation_trigger: Optional[str] = Field(
        default=None, description="What triggered the calculation of the query, leave empty if user/immediate"
    )
    credible_intervals: dict[str, list[float]]
    expected_loss: float
    funnels_query: Optional[FunnelsQuery] = None
    insight: list[list[dict[str, Any]]]
    is_cached: bool
    kind: Literal["ExperimentFunnelsQuery"] = "ExperimentFunnelsQuery"
    last_refresh: AwareDatetime
    next_allowed_client_refresh: AwareDatetime
    probability: dict[str, float]
    query_status: Optional[QueryStatus] = Field(
        default=None, description="Query status indicates whether next to the provided data, a query is still running."
    )
    significance_code: ExperimentSignificanceCode
    significant: bool
    stats_version: Optional[int] = None
    timezone: str
    variants: list[ExperimentVariantFunnelsBaseStats]


class Response12(BaseModel):
    model_config = ConfigDict(
        extra="forbid",
    )
    credible_intervals: dict[str, list[float]]
    expected_loss: float
    funnels_query: Optional[FunnelsQuery] = None
    insight: list[list[dict[str, Any]]]
    kind: Literal["ExperimentFunnelsQuery"] = "ExperimentFunnelsQuery"
    probability: dict[str, float]
    significance_code: ExperimentSignificanceCode
    significant: bool
    stats_version: Optional[int] = None
    variants: list[ExperimentVariantFunnelsBaseStats]


class ExperimentFunnelsQueryResponse(BaseModel):
    model_config = ConfigDict(
        extra="forbid",
    )
    credible_intervals: dict[str, list[float]]
    expected_loss: float
    funnels_query: Optional[FunnelsQuery] = None
    insight: list[list[dict[str, Any]]]
    kind: Literal["ExperimentFunnelsQuery"] = "ExperimentFunnelsQuery"
    probability: dict[str, float]
    significance_code: ExperimentSignificanceCode
    significant: bool
    stats_version: Optional[int] = None
    variants: list[ExperimentVariantFunnelsBaseStats]


class ExperimentTrendsQuery(BaseModel):
    model_config = ConfigDict(
        extra="forbid",
    )
    count_query: TrendsQuery
    experiment_id: Optional[int] = None
    exposure_query: Optional[TrendsQuery] = None
    kind: Literal["ExperimentTrendsQuery"] = "ExperimentTrendsQuery"
    modifiers: Optional[HogQLQueryModifiers] = Field(
        default=None, description="Modifiers used when performing the query"
    )
    name: Optional[str] = None
    response: Optional[ExperimentTrendsQueryResponse] = None


class FunnelPathsFilter(BaseModel):
    model_config = ConfigDict(
        extra="forbid",
    )
    funnelPathType: Optional[FunnelPathType] = None
    funnelSource: FunnelsQuery
    funnelStep: Optional[int] = None


class FunnelsActorsQuery(BaseModel):
    model_config = ConfigDict(
        extra="forbid",
    )
    funnelCustomSteps: Optional[list[int]] = Field(
        default=None,
        description=(
            "Custom step numbers to get persons for. This overrides `funnelStep`. Primarily for correlation use."
        ),
    )
    funnelStep: Optional[int] = Field(
        default=None,
        description=(
            "Index of the step for which we want to get the timestamp for, per person. Positive for converted persons,"
            " negative for dropped of persons."
        ),
    )
    funnelStepBreakdown: Optional[Union[int, str, float, list[Union[int, str, float]]]] = Field(
        default=None,
        description=(
            "The breakdown value for which to get persons for. This is an array for person and event properties, a"
            " string for groups and an integer for cohorts."
        ),
    )
    funnelTrendsDropOff: Optional[bool] = None
    funnelTrendsEntrancePeriodStart: Optional[str] = Field(
        default=None,
        description="Used together with `funnelTrendsDropOff` for funnels time conversion date for the persons modal.",
    )
    includeRecordings: Optional[bool] = None
    kind: Literal["FunnelsActorsQuery"] = "FunnelsActorsQuery"
    modifiers: Optional[HogQLQueryModifiers] = Field(
        default=None, description="Modifiers used when performing the query"
    )
    response: Optional[ActorsQueryResponse] = None
    source: FunnelsQuery


class PathsQuery(BaseModel):
    model_config = ConfigDict(
        extra="forbid",
    )
    aggregation_group_type_index: Optional[int] = Field(default=None, description="Groups aggregation")
    dataColorTheme: Optional[float] = Field(default=None, description="Colors used in the insight's visualization")
    dateRange: Optional[DateRange] = Field(default=None, description="Date range for the query")
    filterTestAccounts: Optional[bool] = Field(
        default=False, description="Exclude internal and test users by applying the respective filters"
    )
    funnelPathsFilter: Optional[FunnelPathsFilter] = Field(
        default=None, description="Used for displaying paths in relation to funnel steps."
    )
    kind: Literal["PathsQuery"] = "PathsQuery"
    modifiers: Optional[HogQLQueryModifiers] = Field(
        default=None, description="Modifiers used when performing the query"
    )
    pathsFilter: PathsFilter = Field(..., description="Properties specific to the paths insight")
    properties: Optional[
        Union[
            list[
                Union[
                    EventPropertyFilter,
                    PersonPropertyFilter,
                    ElementPropertyFilter,
                    SessionPropertyFilter,
                    CohortPropertyFilter,
                    RecordingPropertyFilter,
                    LogEntryPropertyFilter,
                    GroupPropertyFilter,
                    FeaturePropertyFilter,
                    HogQLPropertyFilter,
                    EmptyPropertyFilter,
                    DataWarehousePropertyFilter,
                    DataWarehousePersonPropertyFilter,
                ]
            ],
            PropertyGroupFilter,
        ]
    ] = Field(default=[], description="Property filters for all series")
    response: Optional[PathsQueryResponse] = None
    samplingFactor: Optional[float] = Field(default=None, description="Sampling rate")


class QueryResponseAlternative44(BaseModel):
    model_config = ConfigDict(
        extra="forbid",
    )
    tables: dict[
        str,
        Union[
            DatabaseSchemaPostHogTable,
            DatabaseSchemaDataWarehouseTable,
            DatabaseSchemaViewTable,
            DatabaseSchemaBatchExportTable,
            DatabaseSchemaMaterializedViewTable,
        ],
    ]


class QueryResponseAlternative(
    RootModel[
        Union[
            dict[str, Any],
            QueryResponseAlternative1,
            QueryResponseAlternative2,
            QueryResponseAlternative3,
            QueryResponseAlternative4,
            QueryResponseAlternative5,
            QueryResponseAlternative6,
            QueryResponseAlternative7,
            QueryResponseAlternative8,
            QueryResponseAlternative9,
<<<<<<< HEAD
            QueryResponseAlternative10,
=======
>>>>>>> 701e5793
            QueryResponseAlternative12,
            QueryResponseAlternative13,
            QueryResponseAlternative14,
            QueryResponseAlternative15,
            QueryResponseAlternative16,
            QueryResponseAlternative17,
            QueryResponseAlternative18,
            QueryResponseAlternative21,
            Any,
            QueryResponseAlternative22,
            QueryResponseAlternative23,
            QueryResponseAlternative24,
            QueryResponseAlternative25,
            QueryResponseAlternative26,
<<<<<<< HEAD
            QueryResponseAlternative27,
            QueryResponseAlternative30,
            QueryResponseAlternative31,
=======
            QueryResponseAlternative29,
            QueryResponseAlternative30,
>>>>>>> 701e5793
            QueryResponseAlternative33,
            QueryResponseAlternative34,
            QueryResponseAlternative35,
            QueryResponseAlternative36,
            QueryResponseAlternative37,
            QueryResponseAlternative38,
            QueryResponseAlternative39,
            QueryResponseAlternative40,
            QueryResponseAlternative41,
            QueryResponseAlternative43,
            QueryResponseAlternative44,
            QueryResponseAlternative45,
            QueryResponseAlternative46,
            QueryResponseAlternative47,
            QueryResponseAlternative48,
            QueryResponseAlternative49,
        ]
    ]
):
    root: Union[
        dict[str, Any],
        QueryResponseAlternative1,
        QueryResponseAlternative2,
        QueryResponseAlternative3,
        QueryResponseAlternative4,
        QueryResponseAlternative5,
        QueryResponseAlternative6,
        QueryResponseAlternative7,
        QueryResponseAlternative8,
        QueryResponseAlternative9,
<<<<<<< HEAD
        QueryResponseAlternative10,
=======
>>>>>>> 701e5793
        QueryResponseAlternative12,
        QueryResponseAlternative13,
        QueryResponseAlternative14,
        QueryResponseAlternative15,
        QueryResponseAlternative16,
        QueryResponseAlternative17,
        QueryResponseAlternative18,
        QueryResponseAlternative21,
        Any,
        QueryResponseAlternative22,
        QueryResponseAlternative23,
        QueryResponseAlternative24,
        QueryResponseAlternative25,
        QueryResponseAlternative26,
<<<<<<< HEAD
        QueryResponseAlternative27,
        QueryResponseAlternative30,
        QueryResponseAlternative31,
=======
        QueryResponseAlternative29,
        QueryResponseAlternative30,
>>>>>>> 701e5793
        QueryResponseAlternative33,
        QueryResponseAlternative34,
        QueryResponseAlternative35,
        QueryResponseAlternative36,
        QueryResponseAlternative37,
        QueryResponseAlternative38,
        QueryResponseAlternative39,
        QueryResponseAlternative40,
        QueryResponseAlternative41,
        QueryResponseAlternative43,
        QueryResponseAlternative44,
        QueryResponseAlternative45,
        QueryResponseAlternative46,
        QueryResponseAlternative47,
        QueryResponseAlternative48,
        QueryResponseAlternative49,
    ]


class DatabaseSchemaQueryResponse(BaseModel):
    model_config = ConfigDict(
        extra="forbid",
    )
    tables: dict[
        str,
        Union[
            DatabaseSchemaPostHogTable,
            DatabaseSchemaDataWarehouseTable,
            DatabaseSchemaViewTable,
            DatabaseSchemaBatchExportTable,
            DatabaseSchemaMaterializedViewTable,
        ],
    ]


class ExperimentFunnelsQuery(BaseModel):
    model_config = ConfigDict(
        extra="forbid",
    )
    experiment_id: Optional[int] = None
    funnels_query: FunnelsQuery
    kind: Literal["ExperimentFunnelsQuery"] = "ExperimentFunnelsQuery"
    modifiers: Optional[HogQLQueryModifiers] = Field(
        default=None, description="Modifiers used when performing the query"
    )
    name: Optional[str] = None
    response: Optional[ExperimentFunnelsQueryResponse] = None


class FunnelCorrelationQuery(BaseModel):
    model_config = ConfigDict(
        extra="forbid",
    )
    funnelCorrelationEventExcludePropertyNames: Optional[list[str]] = None
    funnelCorrelationEventNames: Optional[list[str]] = None
    funnelCorrelationExcludeEventNames: Optional[list[str]] = None
    funnelCorrelationExcludeNames: Optional[list[str]] = None
    funnelCorrelationNames: Optional[list[str]] = None
    funnelCorrelationType: FunnelCorrelationResultsType
    kind: Literal["FunnelCorrelationQuery"] = "FunnelCorrelationQuery"
    response: Optional[FunnelCorrelationResponse] = None
    source: FunnelsActorsQuery


class InsightVizNode(BaseModel):
    model_config = ConfigDict(
        extra="forbid",
    )
    embedded: Optional[bool] = Field(default=None, description="Query is embedded inside another bordered component")
    full: Optional[bool] = Field(
        default=None, description="Show with most visual options enabled. Used in insight scene."
    )
    hidePersonsModal: Optional[bool] = None
    kind: Literal["InsightVizNode"] = "InsightVizNode"
    showCorrelationTable: Optional[bool] = None
    showFilters: Optional[bool] = None
    showHeader: Optional[bool] = None
    showLastComputation: Optional[bool] = None
    showLastComputationRefresh: Optional[bool] = None
    showResults: Optional[bool] = None
    showTable: Optional[bool] = None
    source: Union[TrendsQuery, FunnelsQuery, RetentionQuery, PathsQuery, StickinessQuery, LifecycleQuery] = Field(
        ..., discriminator="kind"
    )
    suppressSessionAnalysisWarning: Optional[bool] = None
    vizSpecificOptions: Optional[VizSpecificOptions] = None


class StickinessActorsQuery(BaseModel):
    model_config = ConfigDict(
        extra="forbid",
    )
    breakdown: Optional[Union[str, list[str], int]] = None
    compare: Optional[Compare] = None
    day: Optional[Union[str, int]] = None
    includeRecordings: Optional[bool] = None
    interval: Optional[int] = Field(
        default=None, description="An interval selected out of available intervals in source query."
    )
    kind: Literal["InsightActorsQuery"] = "InsightActorsQuery"
    modifiers: Optional[HogQLQueryModifiers] = Field(
        default=None, description="Modifiers used when performing the query"
    )
    operator: Optional[StickinessOperator] = None
    response: Optional[ActorsQueryResponse] = None
    series: Optional[int] = None
    source: Union[TrendsQuery, FunnelsQuery, RetentionQuery, PathsQuery, StickinessQuery, LifecycleQuery] = Field(
        ..., discriminator="kind"
    )
    status: Optional[str] = None


class WebVitalsQuery(BaseModel):
    model_config = ConfigDict(
        extra="forbid",
    )
    compareFilter: Optional[CompareFilter] = None
    conversionGoal: Optional[Union[ActionConversionGoal, CustomEventConversionGoal]] = None
    dateRange: Optional[DateRange] = None
    doPathCleaning: Optional[bool] = None
    filterTestAccounts: Optional[bool] = None
    includeRevenue: Optional[bool] = None
    kind: Literal["WebVitalsQuery"] = "WebVitalsQuery"
    modifiers: Optional[HogQLQueryModifiers] = Field(
        default=None, description="Modifiers used when performing the query"
    )
    orderBy: Optional[list[Union[WebAnalyticsOrderByFields, WebAnalyticsOrderByDirection]]] = None
    properties: list[Union[EventPropertyFilter, PersonPropertyFilter, SessionPropertyFilter]]
    response: Optional[WebGoalsQueryResponse] = None
    sampling: Optional[Sampling] = None
    source: Union[TrendsQuery, FunnelsQuery, RetentionQuery, PathsQuery, StickinessQuery, LifecycleQuery] = Field(
        ..., discriminator="kind"
    )
    useSessionsTable: Optional[bool] = None


class DatabaseSchemaQuery(BaseModel):
    model_config = ConfigDict(
        extra="forbid",
    )
    kind: Literal["DatabaseSchemaQuery"] = "DatabaseSchemaQuery"
    modifiers: Optional[HogQLQueryModifiers] = Field(
        default=None, description="Modifiers used when performing the query"
    )
    response: Optional[DatabaseSchemaQueryResponse] = None


class FunnelCorrelationActorsQuery(BaseModel):
    model_config = ConfigDict(
        extra="forbid",
    )
    funnelCorrelationPersonConverted: Optional[bool] = None
    funnelCorrelationPersonEntity: Optional[Union[EventsNode, ActionsNode, DataWarehouseNode]] = None
    funnelCorrelationPropertyValues: Optional[
        list[
            Union[
                EventPropertyFilter,
                PersonPropertyFilter,
                ElementPropertyFilter,
                SessionPropertyFilter,
                CohortPropertyFilter,
                RecordingPropertyFilter,
                LogEntryPropertyFilter,
                GroupPropertyFilter,
                FeaturePropertyFilter,
                HogQLPropertyFilter,
                EmptyPropertyFilter,
                DataWarehousePropertyFilter,
                DataWarehousePersonPropertyFilter,
            ]
        ]
    ] = None
    includeRecordings: Optional[bool] = None
    kind: Literal["FunnelCorrelationActorsQuery"] = "FunnelCorrelationActorsQuery"
    modifiers: Optional[HogQLQueryModifiers] = Field(
        default=None, description="Modifiers used when performing the query"
    )
    response: Optional[ActorsQueryResponse] = None
    source: FunnelCorrelationQuery


class InsightActorsQuery(BaseModel):
    model_config = ConfigDict(
        extra="forbid",
    )
    breakdown: Optional[Union[str, list[str], int]] = None
    compare: Optional[Compare] = None
    day: Optional[Union[str, int]] = None
    includeRecordings: Optional[bool] = None
    interval: Optional[int] = Field(
        default=None, description="An interval selected out of available intervals in source query."
    )
    kind: Literal["InsightActorsQuery"] = "InsightActorsQuery"
    modifiers: Optional[HogQLQueryModifiers] = Field(
        default=None, description="Modifiers used when performing the query"
    )
    response: Optional[ActorsQueryResponse] = None
    series: Optional[int] = None
    source: Union[TrendsQuery, FunnelsQuery, RetentionQuery, PathsQuery, StickinessQuery, LifecycleQuery] = Field(
        ..., discriminator="kind"
    )
    status: Optional[str] = None


class InsightActorsQueryOptions(BaseModel):
    model_config = ConfigDict(
        extra="forbid",
    )
    kind: Literal["InsightActorsQueryOptions"] = "InsightActorsQueryOptions"
    response: Optional[InsightActorsQueryOptionsResponse] = None
    source: Union[InsightActorsQuery, FunnelsActorsQuery, FunnelCorrelationActorsQuery, StickinessActorsQuery]


class ActorsQuery(BaseModel):
    model_config = ConfigDict(
        extra="forbid",
    )
    fixedProperties: Optional[
        list[Union[PersonPropertyFilter, CohortPropertyFilter, HogQLPropertyFilter, EmptyPropertyFilter]]
    ] = Field(
        default=None,
        description=(
            "Currently only person filters supported. No filters for querying groups. See `filter_conditions()` in"
            " actor_strategies.py."
        ),
    )
    kind: Literal["ActorsQuery"] = "ActorsQuery"
    limit: Optional[int] = None
    modifiers: Optional[HogQLQueryModifiers] = Field(
        default=None, description="Modifiers used when performing the query"
    )
    offset: Optional[int] = None
    orderBy: Optional[list[str]] = None
    properties: Optional[
        Union[
            list[Union[PersonPropertyFilter, CohortPropertyFilter, HogQLPropertyFilter, EmptyPropertyFilter]],
            PropertyGroupFilterValue,
        ]
    ] = Field(
        default=None,
        description=(
            "Currently only person filters supported. No filters for querying groups. See `filter_conditions()` in"
            " actor_strategies.py."
        ),
    )
    response: Optional[ActorsQueryResponse] = None
    search: Optional[str] = None
    select: Optional[list[str]] = None
    source: Optional[
        Union[InsightActorsQuery, FunnelsActorsQuery, FunnelCorrelationActorsQuery, StickinessActorsQuery, HogQLQuery]
    ] = None


class EventsQuery(BaseModel):
    model_config = ConfigDict(
        extra="forbid",
    )
    actionId: Optional[int] = Field(default=None, description="Show events matching a given action")
    after: Optional[str] = Field(default=None, description="Only fetch events that happened after this timestamp")
    before: Optional[str] = Field(default=None, description="Only fetch events that happened before this timestamp")
    event: Optional[str] = Field(default=None, description="Limit to events matching this string")
    filterTestAccounts: Optional[bool] = Field(default=None, description="Filter test accounts")
    fixedProperties: Optional[
        list[
            Union[
                PropertyGroupFilter,
                PropertyGroupFilterValue,
                Union[
                    EventPropertyFilter,
                    PersonPropertyFilter,
                    ElementPropertyFilter,
                    SessionPropertyFilter,
                    CohortPropertyFilter,
                    RecordingPropertyFilter,
                    LogEntryPropertyFilter,
                    GroupPropertyFilter,
                    FeaturePropertyFilter,
                    HogQLPropertyFilter,
                    EmptyPropertyFilter,
                    DataWarehousePropertyFilter,
                    DataWarehousePersonPropertyFilter,
                ],
            ]
        ]
    ] = Field(
        default=None,
        description="Fixed properties in the query, can't be edited in the interface (e.g. scoping down by person)",
    )
    kind: Literal["EventsQuery"] = "EventsQuery"
    limit: Optional[int] = Field(default=None, description="Number of rows to return")
    modifiers: Optional[HogQLQueryModifiers] = Field(
        default=None, description="Modifiers used when performing the query"
    )
    offset: Optional[int] = Field(default=None, description="Number of rows to skip before returning rows")
    orderBy: Optional[list[str]] = Field(default=None, description="Columns to order by")
    personId: Optional[str] = Field(default=None, description="Show events for a given person")
    properties: Optional[
        list[
            Union[
                EventPropertyFilter,
                PersonPropertyFilter,
                ElementPropertyFilter,
                SessionPropertyFilter,
                CohortPropertyFilter,
                RecordingPropertyFilter,
                LogEntryPropertyFilter,
                GroupPropertyFilter,
                FeaturePropertyFilter,
                HogQLPropertyFilter,
                EmptyPropertyFilter,
                DataWarehousePropertyFilter,
                DataWarehousePersonPropertyFilter,
            ]
        ]
    ] = Field(default=None, description="Properties configurable in the interface")
    response: Optional[EventsQueryResponse] = None
    select: list[str] = Field(..., description="Return a limited set of data. Required.")
    source: Optional[InsightActorsQuery] = Field(default=None, description="source for querying events for insights")
    where: Optional[list[str]] = Field(default=None, description="HogQL filters to apply on returned data")


class HasPropertiesNode(RootModel[Union[EventsNode, EventsQuery, PersonsNode]]):
    root: Union[EventsNode, EventsQuery, PersonsNode]


class DataTableNode(BaseModel):
    model_config = ConfigDict(
        extra="forbid",
    )
    allowSorting: Optional[bool] = Field(
        default=None, description="Can the user click on column headers to sort the table? (default: true)"
    )
    columns: Optional[list[str]] = Field(
        default=None, description="Columns shown in the table, unless the `source` provides them."
    )
    embedded: Optional[bool] = Field(default=None, description="Uses the embedded version of LemonTable")
    expandable: Optional[bool] = Field(
        default=None, description="Can expand row to show raw event data (default: true)"
    )
    full: Optional[bool] = Field(default=None, description="Show with most visual options enabled. Used in scenes.")
    hiddenColumns: Optional[list[str]] = Field(
        default=None, description="Columns that aren't shown in the table, even if in columns or returned data"
    )
    kind: Literal["DataTableNode"] = "DataTableNode"
    propertiesViaUrl: Optional[bool] = Field(default=None, description="Link properties via the URL (default: false)")
    response: Optional[
        Union[
            dict[str, Any],
            Response,
            Response1,
            Response2,
            Response3,
            Response4,
            Response5,
            Response8,
<<<<<<< HEAD
            Response9,
=======
>>>>>>> 701e5793
            Response11,
            Response12,
            Response13,
            Response14,
        ]
    ] = None
    showActions: Optional[bool] = Field(default=None, description="Show the kebab menu at the end of the row")
    showColumnConfigurator: Optional[bool] = Field(
        default=None, description="Show a button to configure the table's columns if possible"
    )
    showDateRange: Optional[bool] = Field(default=None, description="Show date range selector")
    showElapsedTime: Optional[bool] = Field(default=None, description="Show the time it takes to run a query")
    showEventFilter: Optional[bool] = Field(
        default=None, description="Include an event filter above the table (EventsNode only)"
    )
    showExport: Optional[bool] = Field(default=None, description="Show the export button")
    showHogQLEditor: Optional[bool] = Field(default=None, description="Include a HogQL query editor above HogQL tables")
    showOpenEditorButton: Optional[bool] = Field(
        default=None, description="Show a button to open the current query as a new insight. (default: true)"
    )
    showPersistentColumnConfigurator: Optional[bool] = Field(
        default=None, description="Show a button to configure and persist the table's default columns if possible"
    )
    showPropertyFilter: Optional[Union[bool, list[TaxonomicFilterGroupType]]] = Field(
        default=None, description="Include a property filter above the table"
    )
    showReload: Optional[bool] = Field(default=None, description="Show a reload button")
    showResultsTable: Optional[bool] = Field(default=None, description="Show a results table")
    showSavedQueries: Optional[bool] = Field(default=None, description="Shows a list of saved queries")
    showSearch: Optional[bool] = Field(default=None, description="Include a free text search field (PersonsNode only)")
    showTestAccountFilters: Optional[bool] = Field(default=None, description="Show filter to exclude test accounts")
    showTimings: Optional[bool] = Field(default=None, description="Show a detailed query timing breakdown")
    source: Union[
        EventsNode,
        EventsQuery,
        PersonsNode,
        ActorsQuery,
        GroupsQuery,
        HogQLQuery,
        WebOverviewQuery,
        WebStatsTableQuery,
        WebExternalClicksTableQuery,
        WebGoalsQuery,
        WebVitalsQuery,
        WebVitalsPathBreakdownQuery,
        SessionAttributionExplorerQuery,
        RevenueExampleEventsQuery,
        RevenueExampleDataWarehouseTablesQuery,
        ErrorTrackingQuery,
        ExperimentFunnelsQuery,
        ExperimentTrendsQuery,
        TracesQuery,
    ] = Field(..., description="Source of the events")


class HogQLAutocomplete(BaseModel):
    model_config = ConfigDict(
        extra="forbid",
    )
    endPosition: int = Field(..., description="End position of the editor word")
    filters: Optional[HogQLFilters] = Field(default=None, description="Table to validate the expression against")
    globals: Optional[dict[str, Any]] = Field(default=None, description="Global values in scope")
    kind: Literal["HogQLAutocomplete"] = "HogQLAutocomplete"
    language: HogLanguage = Field(..., description="Language to validate")
    modifiers: Optional[HogQLQueryModifiers] = Field(
        default=None, description="Modifiers used when performing the query"
    )
    query: str = Field(..., description="Query to validate")
    response: Optional[HogQLAutocompleteResponse] = None
    sourceQuery: Optional[
        Union[
            EventsNode,
            ActionsNode,
            PersonsNode,
            EventsQuery,
            ActorsQuery,
            GroupsQuery,
            InsightActorsQuery,
            InsightActorsQueryOptions,
            SessionsTimelineQuery,
            HogQuery,
            HogQLQuery,
            HogQLMetadata,
            HogQLAutocomplete,
            WebOverviewQuery,
            WebStatsTableQuery,
            WebExternalClicksTableQuery,
            WebGoalsQuery,
            WebVitalsQuery,
            WebVitalsPathBreakdownQuery,
            SessionAttributionExplorerQuery,
            RevenueExampleEventsQuery,
            RevenueExampleDataWarehouseTablesQuery,
            ErrorTrackingQuery,
            ExperimentFunnelsQuery,
            ExperimentTrendsQuery,
            RecordingsQuery,
            TracesQuery,
        ]
    ] = Field(default=None, description="Query in whose context to validate.")
    startPosition: int = Field(..., description="Start position of the editor word")


class HogQLMetadata(BaseModel):
    model_config = ConfigDict(
        extra="forbid",
    )
    debug: Optional[bool] = Field(
        default=None, description="Enable more verbose output, usually run from the /debug page"
    )
    filters: Optional[HogQLFilters] = Field(default=None, description="Extra filters applied to query via {filters}")
    globals: Optional[dict[str, Any]] = Field(default=None, description="Extra globals for the query")
    kind: Literal["HogQLMetadata"] = "HogQLMetadata"
    language: HogLanguage = Field(..., description="Language to validate")
    modifiers: Optional[HogQLQueryModifiers] = Field(
        default=None, description="Modifiers used when performing the query"
    )
    query: str = Field(..., description="Query to validate")
    response: Optional[HogQLMetadataResponse] = None
    sourceQuery: Optional[
        Union[
            EventsNode,
            ActionsNode,
            PersonsNode,
            EventsQuery,
            ActorsQuery,
            GroupsQuery,
            InsightActorsQuery,
            InsightActorsQueryOptions,
            SessionsTimelineQuery,
            HogQuery,
            HogQLQuery,
            HogQLMetadata,
            HogQLAutocomplete,
            WebOverviewQuery,
            WebStatsTableQuery,
            WebExternalClicksTableQuery,
            WebGoalsQuery,
            WebVitalsQuery,
            WebVitalsPathBreakdownQuery,
            SessionAttributionExplorerQuery,
            RevenueExampleEventsQuery,
            RevenueExampleDataWarehouseTablesQuery,
            ErrorTrackingQuery,
            ExperimentFunnelsQuery,
            ExperimentTrendsQuery,
            RecordingsQuery,
            TracesQuery,
        ]
    ] = Field(
        default=None,
        description='Query within which "expr" and "template" are validated. Defaults to "select * from events"',
    )
    variables: Optional[dict[str, HogQLVariable]] = Field(
        default=None, description="Variables to be subsituted into the query"
    )


class QueryRequest(BaseModel):
    model_config = ConfigDict(
        extra="forbid",
    )
    async_: Optional[bool] = Field(default=None, alias="async")
    client_query_id: Optional[str] = Field(
        default=None, description="Client provided query ID. Can be used to retrieve the status or cancel the query."
    )
    filters_override: Optional[DashboardFilter] = None
    query: Union[
        EventsNode,
        ActionsNode,
        PersonsNode,
        DataWarehouseNode,
        EventsQuery,
        ActorsQuery,
        GroupsQuery,
        InsightActorsQuery,
        InsightActorsQueryOptions,
        SessionsTimelineQuery,
        HogQuery,
        HogQLQuery,
        HogQLMetadata,
        HogQLAutocomplete,
        SessionAttributionExplorerQuery,
        RevenueExampleEventsQuery,
        RevenueExampleDataWarehouseTablesQuery,
        ErrorTrackingQuery,
        ExperimentFunnelsQuery,
        ExperimentTrendsQuery,
        ExperimentQuery,
        ExperimentExposureQuery,
        WebOverviewQuery,
        WebStatsTableQuery,
        WebExternalClicksTableQuery,
        WebGoalsQuery,
        WebVitalsQuery,
        WebVitalsPathBreakdownQuery,
        DataVisualizationNode,
        DataTableNode,
        SavedInsightNode,
        InsightVizNode,
        TrendsQuery,
        FunnelsQuery,
        RetentionQuery,
        PathsQuery,
        StickinessQuery,
        LifecycleQuery,
        FunnelCorrelationQuery,
        DatabaseSchemaQuery,
        SuggestedQuestionsQuery,
        TeamTaxonomyQuery,
        EventTaxonomyQuery,
        ActorsPropertyTaxonomyQuery,
        TracesQuery,
    ] = Field(
        ...,
        description=(
            "Submit a JSON string representing a query for PostHog data analysis, for example a HogQL query.\n\nExample"
            ' payload:\n\n```\n\n{"query": {"kind": "HogQLQuery", "query": "select * from events limit'
            ' 100"}}\n\n```\n\nFor more details on HogQL queries, see the [PostHog HogQL'
            " documentation](/docs/hogql#api-access)."
        ),
        discriminator="kind",
    )
    refresh: Optional[Union[bool, str]] = Field(
        default="blocking",
        description=(
            "Whether results should be calculated sync or async, and how much to rely on the cache:\n- `'blocking'` -"
            " calculate synchronously (returning only when the query is done), UNLESS there are very fresh results in"
            " the cache\n- `'async'` - kick off background calculation (returning immediately with a query status),"
            " UNLESS there are very fresh results in the cache\n- `'lazy_async'` - kick off background calculation,"
            " UNLESS there are somewhat fresh results in the cache\n- `'force_blocking'` - calculate synchronously,"
            " even if fresh results are already cached\n- `'force_async'` - kick off background calculation, even if"
            " fresh results are already cached\n- `'force_cache'` - return cached data or a cache miss; always"
            " completes immediately as it never calculates Background calculation can be tracked using the"
            " `query_status` response field."
        ),
    )
    variables_override: Optional[dict[str, dict[str, Any]]] = None


class QuerySchemaRoot(
    RootModel[
        Union[
            EventsNode,
            ActionsNode,
            PersonsNode,
            DataWarehouseNode,
            EventsQuery,
            ActorsQuery,
            GroupsQuery,
            InsightActorsQuery,
            InsightActorsQueryOptions,
            SessionsTimelineQuery,
            HogQuery,
            HogQLQuery,
            HogQLMetadata,
            HogQLAutocomplete,
            SessionAttributionExplorerQuery,
            RevenueExampleEventsQuery,
            RevenueExampleDataWarehouseTablesQuery,
            ErrorTrackingQuery,
            ExperimentFunnelsQuery,
            ExperimentTrendsQuery,
            ExperimentQuery,
            ExperimentExposureQuery,
            WebOverviewQuery,
            WebStatsTableQuery,
            WebExternalClicksTableQuery,
            WebGoalsQuery,
            WebVitalsQuery,
            WebVitalsPathBreakdownQuery,
            DataVisualizationNode,
            DataTableNode,
            SavedInsightNode,
            InsightVizNode,
            TrendsQuery,
            FunnelsQuery,
            RetentionQuery,
            PathsQuery,
            StickinessQuery,
            LifecycleQuery,
            FunnelCorrelationQuery,
            DatabaseSchemaQuery,
            SuggestedQuestionsQuery,
            TeamTaxonomyQuery,
            EventTaxonomyQuery,
            ActorsPropertyTaxonomyQuery,
            TracesQuery,
        ]
    ]
):
    root: Union[
        EventsNode,
        ActionsNode,
        PersonsNode,
        DataWarehouseNode,
        EventsQuery,
        ActorsQuery,
        GroupsQuery,
        InsightActorsQuery,
        InsightActorsQueryOptions,
        SessionsTimelineQuery,
        HogQuery,
        HogQLQuery,
        HogQLMetadata,
        HogQLAutocomplete,
        SessionAttributionExplorerQuery,
        RevenueExampleEventsQuery,
        RevenueExampleDataWarehouseTablesQuery,
        ErrorTrackingQuery,
        ExperimentFunnelsQuery,
        ExperimentTrendsQuery,
        ExperimentQuery,
        ExperimentExposureQuery,
        WebOverviewQuery,
        WebStatsTableQuery,
        WebExternalClicksTableQuery,
        WebGoalsQuery,
        WebVitalsQuery,
        WebVitalsPathBreakdownQuery,
        DataVisualizationNode,
        DataTableNode,
        SavedInsightNode,
        InsightVizNode,
        TrendsQuery,
        FunnelsQuery,
        RetentionQuery,
        PathsQuery,
        StickinessQuery,
        LifecycleQuery,
        FunnelCorrelationQuery,
        DatabaseSchemaQuery,
        SuggestedQuestionsQuery,
        TeamTaxonomyQuery,
        EventTaxonomyQuery,
        ActorsPropertyTaxonomyQuery,
        TracesQuery,
    ] = Field(..., discriminator="kind")


PropertyGroupFilterValue.model_rebuild()
QueryRequest.model_rebuild()<|MERGE_RESOLUTION|>--- conflicted
+++ resolved
@@ -1473,7 +1473,7 @@
     stdout: Optional[str] = None
 
 
-class QueryResponseAlternative16(BaseModel):
+class QueryResponseAlternative17(BaseModel):
     model_config = ConfigDict(
         extra="forbid",
     )
@@ -1483,7 +1483,7 @@
     total_exposures: dict[str, float]
 
 
-class QueryResponseAlternative45(BaseModel):
+class QueryResponseAlternative47(BaseModel):
     model_config = ConfigDict(
         extra="forbid",
     )
@@ -4653,7 +4653,7 @@
     types: Optional[list] = None
 
 
-class Response14(BaseModel):
+class Response15(BaseModel):
     model_config = ConfigDict(
         extra="forbid",
     )
@@ -5747,7 +5747,7 @@
     types: Optional[list] = None
 
 
-class QueryResponseAlternative12(BaseModel):
+class QueryResponseAlternative13(BaseModel):
     model_config = ConfigDict(
         extra="forbid",
     )
@@ -5772,7 +5772,7 @@
     )
 
 
-class QueryResponseAlternative15(BaseModel):
+class QueryResponseAlternative16(BaseModel):
     model_config = ConfigDict(
         extra="forbid",
     )
@@ -5788,7 +5788,7 @@
     variants: Union[list[ExperimentVariantTrendsBaseStats], list[ExperimentVariantFunnelsBaseStats]]
 
 
-class QueryResponseAlternative17(BaseModel):
+class QueryResponseAlternative18(BaseModel):
     model_config = ConfigDict(
         extra="forbid",
     )
@@ -5812,7 +5812,7 @@
     )
 
 
-class QueryResponseAlternative18(BaseModel):
+class QueryResponseAlternative19(BaseModel):
     model_config = ConfigDict(
         extra="forbid",
     )
@@ -5839,7 +5839,7 @@
     types: Optional[list] = None
 
 
-class QueryResponseAlternative21(BaseModel):
+class QueryResponseAlternative22(BaseModel):
     model_config = ConfigDict(
         extra="forbid",
     )
@@ -5860,7 +5860,7 @@
     )
 
 
-class QueryResponseAlternative22(BaseModel):
+class QueryResponseAlternative23(BaseModel):
     model_config = ConfigDict(
         extra="forbid",
     )
@@ -5886,7 +5886,7 @@
     types: list[str]
 
 
-class QueryResponseAlternative23(BaseModel):
+class QueryResponseAlternative24(BaseModel):
     model_config = ConfigDict(
         extra="forbid",
     )
@@ -5913,8 +5913,7 @@
     types: list[str]
 
 
-class QueryResponseAlternative24(BaseModel):
-<<<<<<< HEAD
+class QueryResponseAlternative25(BaseModel):
     model_config = ConfigDict(
         extra="forbid",
     )
@@ -5941,9 +5940,7 @@
     types: list[str]
 
 
-class QueryResponseAlternative25(BaseModel):
-=======
->>>>>>> 701e5793
+class QueryResponseAlternative26(BaseModel):
     model_config = ConfigDict(
         extra="forbid",
     )
@@ -5973,11 +5970,7 @@
     types: Optional[list] = Field(default=None, description="Types of returned columns")
 
 
-<<<<<<< HEAD
-class QueryResponseAlternative26(BaseModel):
-=======
-class QueryResponseAlternative25(BaseModel):
->>>>>>> 701e5793
+class QueryResponseAlternative27(BaseModel):
     model_config = ConfigDict(
         extra="forbid",
     )
@@ -6001,11 +5994,7 @@
     )
 
 
-<<<<<<< HEAD
-class QueryResponseAlternative27(BaseModel):
-=======
-class QueryResponseAlternative26(BaseModel):
->>>>>>> 701e5793
+class QueryResponseAlternative28(BaseModel):
     model_config = ConfigDict(
         extra="forbid",
     )
@@ -6032,11 +6021,7 @@
     types: Optional[list] = None
 
 
-<<<<<<< HEAD
-class QueryResponseAlternative30(BaseModel):
-=======
-class QueryResponseAlternative29(BaseModel):
->>>>>>> 701e5793
+class QueryResponseAlternative31(BaseModel):
     model_config = ConfigDict(
         extra="forbid",
     )
@@ -6057,11 +6042,7 @@
     )
 
 
-<<<<<<< HEAD
-class QueryResponseAlternative31(BaseModel):
-=======
-class QueryResponseAlternative30(BaseModel):
->>>>>>> 701e5793
+class QueryResponseAlternative32(BaseModel):
     model_config = ConfigDict(
         extra="forbid",
     )
@@ -6087,7 +6068,7 @@
     types: Optional[list] = None
 
 
-class QueryResponseAlternative33(BaseModel):
+class QueryResponseAlternative35(BaseModel):
     model_config = ConfigDict(
         extra="forbid",
     )
@@ -6112,7 +6093,7 @@
     )
 
 
-class QueryResponseAlternative36(BaseModel):
+class QueryResponseAlternative38(BaseModel):
     model_config = ConfigDict(
         extra="forbid",
     )
@@ -6137,7 +6118,7 @@
     )
 
 
-class QueryResponseAlternative37(BaseModel):
+class QueryResponseAlternative39(BaseModel):
     model_config = ConfigDict(
         extra="forbid",
     )
@@ -6159,7 +6140,7 @@
     )
 
 
-class QueryResponseAlternative38(BaseModel):
+class QueryResponseAlternative40(BaseModel):
     model_config = ConfigDict(
         extra="forbid",
     )
@@ -6181,7 +6162,7 @@
     )
 
 
-class QueryResponseAlternative40(BaseModel):
+class QueryResponseAlternative42(BaseModel):
     model_config = ConfigDict(
         extra="forbid",
     )
@@ -6202,7 +6183,7 @@
     )
 
 
-class QueryResponseAlternative41(BaseModel):
+class QueryResponseAlternative43(BaseModel):
     model_config = ConfigDict(
         extra="forbid",
     )
@@ -6223,7 +6204,7 @@
     )
 
 
-class QueryResponseAlternative43(BaseModel):
+class QueryResponseAlternative45(BaseModel):
     model_config = ConfigDict(
         extra="forbid",
     )
@@ -6249,7 +6230,7 @@
     types: Optional[list] = None
 
 
-class QueryResponseAlternative46(BaseModel):
+class QueryResponseAlternative48(BaseModel):
     model_config = ConfigDict(
         extra="forbid",
     )
@@ -6270,7 +6251,7 @@
     )
 
 
-class QueryResponseAlternative47(BaseModel):
+class QueryResponseAlternative49(BaseModel):
     model_config = ConfigDict(
         extra="forbid",
     )
@@ -6291,7 +6272,7 @@
     )
 
 
-class QueryResponseAlternative48(BaseModel):
+class QueryResponseAlternative50(BaseModel):
     model_config = ConfigDict(
         extra="forbid",
     )
@@ -6312,7 +6293,7 @@
     )
 
 
-class QueryResponseAlternative49(BaseModel):
+class QueryResponseAlternative51(BaseModel):
     model_config = ConfigDict(
         extra="forbid",
     )
@@ -7094,7 +7075,7 @@
     types: Optional[list] = Field(default=None, description="Types of returned columns")
 
 
-class Response11(BaseModel):
+class Response12(BaseModel):
     model_config = ConfigDict(
         extra="forbid",
     )
@@ -7258,7 +7239,7 @@
     values: list[PropertyGroupFilterValue]
 
 
-class QueryResponseAlternative39(BaseModel):
+class QueryResponseAlternative41(BaseModel):
     model_config = ConfigDict(
         extra="forbid",
     )
@@ -7544,7 +7525,7 @@
     variants: list[ExperimentVariantTrendsBaseStats]
 
 
-class Response13(BaseModel):
+class Response14(BaseModel):
     model_config = ConfigDict(
         extra="forbid",
     )
@@ -7936,7 +7917,7 @@
     )
 
 
-class QueryResponseAlternative13(BaseModel):
+class QueryResponseAlternative14(BaseModel):
     model_config = ConfigDict(
         extra="forbid",
     )
@@ -7952,7 +7933,7 @@
     variants: list[ExperimentVariantFunnelsBaseStats]
 
 
-class QueryResponseAlternative14(BaseModel):
+class QueryResponseAlternative15(BaseModel):
     model_config = ConfigDict(
         extra="forbid",
     )
@@ -7969,7 +7950,7 @@
     variants: list[ExperimentVariantTrendsBaseStats]
 
 
-class QueryResponseAlternative34(BaseModel):
+class QueryResponseAlternative36(BaseModel):
     model_config = ConfigDict(
         extra="forbid",
     )
@@ -7985,7 +7966,7 @@
     variants: list[ExperimentVariantFunnelsBaseStats]
 
 
-class QueryResponseAlternative35(BaseModel):
+class QueryResponseAlternative37(BaseModel):
     model_config = ConfigDict(
         extra="forbid",
     )
@@ -8077,7 +8058,7 @@
     variants: list[ExperimentVariantFunnelsBaseStats]
 
 
-class Response12(BaseModel):
+class Response13(BaseModel):
     model_config = ConfigDict(
         extra="forbid",
     )
@@ -8215,7 +8196,7 @@
     samplingFactor: Optional[float] = Field(default=None, description="Sampling rate")
 
 
-class QueryResponseAlternative44(BaseModel):
+class QueryResponseAlternative46(BaseModel):
     model_config = ConfigDict(
         extra="forbid",
     )
@@ -8244,34 +8225,24 @@
             QueryResponseAlternative7,
             QueryResponseAlternative8,
             QueryResponseAlternative9,
-<<<<<<< HEAD
             QueryResponseAlternative10,
-=======
->>>>>>> 701e5793
-            QueryResponseAlternative12,
             QueryResponseAlternative13,
             QueryResponseAlternative14,
             QueryResponseAlternative15,
             QueryResponseAlternative16,
             QueryResponseAlternative17,
             QueryResponseAlternative18,
-            QueryResponseAlternative21,
+            QueryResponseAlternative19,
+            QueryResponseAlternative22,
             Any,
-            QueryResponseAlternative22,
             QueryResponseAlternative23,
             QueryResponseAlternative24,
             QueryResponseAlternative25,
             QueryResponseAlternative26,
-<<<<<<< HEAD
             QueryResponseAlternative27,
-            QueryResponseAlternative30,
+            QueryResponseAlternative28,
             QueryResponseAlternative31,
-=======
-            QueryResponseAlternative29,
-            QueryResponseAlternative30,
->>>>>>> 701e5793
-            QueryResponseAlternative33,
-            QueryResponseAlternative34,
+            QueryResponseAlternative32,
             QueryResponseAlternative35,
             QueryResponseAlternative36,
             QueryResponseAlternative37,
@@ -8279,13 +8250,15 @@
             QueryResponseAlternative39,
             QueryResponseAlternative40,
             QueryResponseAlternative41,
+            QueryResponseAlternative42,
             QueryResponseAlternative43,
-            QueryResponseAlternative44,
             QueryResponseAlternative45,
             QueryResponseAlternative46,
             QueryResponseAlternative47,
             QueryResponseAlternative48,
             QueryResponseAlternative49,
+            QueryResponseAlternative50,
+            QueryResponseAlternative51,
         ]
     ]
 ):
@@ -8300,34 +8273,24 @@
         QueryResponseAlternative7,
         QueryResponseAlternative8,
         QueryResponseAlternative9,
-<<<<<<< HEAD
         QueryResponseAlternative10,
-=======
->>>>>>> 701e5793
-        QueryResponseAlternative12,
         QueryResponseAlternative13,
         QueryResponseAlternative14,
         QueryResponseAlternative15,
         QueryResponseAlternative16,
         QueryResponseAlternative17,
         QueryResponseAlternative18,
-        QueryResponseAlternative21,
+        QueryResponseAlternative19,
+        QueryResponseAlternative22,
         Any,
-        QueryResponseAlternative22,
         QueryResponseAlternative23,
         QueryResponseAlternative24,
         QueryResponseAlternative25,
         QueryResponseAlternative26,
-<<<<<<< HEAD
         QueryResponseAlternative27,
-        QueryResponseAlternative30,
+        QueryResponseAlternative28,
         QueryResponseAlternative31,
-=======
-        QueryResponseAlternative29,
-        QueryResponseAlternative30,
->>>>>>> 701e5793
-        QueryResponseAlternative33,
-        QueryResponseAlternative34,
+        QueryResponseAlternative32,
         QueryResponseAlternative35,
         QueryResponseAlternative36,
         QueryResponseAlternative37,
@@ -8335,13 +8298,15 @@
         QueryResponseAlternative39,
         QueryResponseAlternative40,
         QueryResponseAlternative41,
+        QueryResponseAlternative42,
         QueryResponseAlternative43,
-        QueryResponseAlternative44,
         QueryResponseAlternative45,
         QueryResponseAlternative46,
         QueryResponseAlternative47,
         QueryResponseAlternative48,
         QueryResponseAlternative49,
+        QueryResponseAlternative50,
+        QueryResponseAlternative51,
     ]
 
 
@@ -8681,14 +8646,11 @@
             Response4,
             Response5,
             Response8,
-<<<<<<< HEAD
             Response9,
-=======
->>>>>>> 701e5793
-            Response11,
             Response12,
             Response13,
             Response14,
+            Response15,
         ]
     ] = None
     showActions: Optional[bool] = Field(default=None, description="Show the kebab menu at the end of the row")
