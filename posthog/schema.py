--- conflicted
+++ resolved
@@ -76,11 +76,8 @@
     ANALYZE_USER_INTERVIEWS = "analyze_user_interviews"
     CREATE_AND_QUERY_INSIGHT = "create_and_query_insight"
     CREATE_HOG_TRANSFORMATION_FUNCTION = "create_hog_transformation_function"
-<<<<<<< HEAD
+    CREATE_HOG_FUNCTION_FILTERS = "create_hog_function_filters"
     NAVIGATE = "navigate"
-=======
-    CREATE_HOG_FUNCTION_FILTERS = "create_hog_function_filters"
->>>>>>> 24f9b562
 
 
 class AssistantDateRange(BaseModel):
