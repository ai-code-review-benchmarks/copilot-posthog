--- conflicted
+++ resolved
@@ -6918,7 +6918,9 @@
     model_config = ConfigDict(
         extra="forbid",
     )
-    answer: Optional[Union[AssistantTrendsQuery, AssistantFunnelsQuery, AssistantRetentionQuery]] = None
+    answer: Optional[
+        Union[AssistantTrendsQuery, AssistantFunnelsQuery, AssistantRetentionQuery, AssistantHogQLQuery]
+    ] = None
     id: Optional[str] = None
     initiator: Optional[str] = None
     plan: Optional[str] = None
@@ -7788,23 +7790,12 @@
     model_config = ConfigDict(
         extra="forbid",
     )
-<<<<<<< HEAD
-    answer: Optional[
-        Union[AssistantTrendsQuery, AssistantFunnelsQuery, AssistantRetentionQuery, AssistantHogQLQuery]
-    ] = None
-    id: Optional[str] = None
-    initiator: Optional[str] = None
-    plan: Optional[str] = None
-    query: Optional[str] = ""
-    type: Literal["ai/viz"] = "ai/viz"
-=======
     embedding: list[float]
     kind: Literal["VectorSearchQuery"] = "VectorSearchQuery"
     modifiers: Optional[HogQLQueryModifiers] = Field(
         default=None, description="Modifiers used when performing the query"
     )
     response: Optional[VectorSearchQueryResponse] = None
->>>>>>> ea1ed088
 
 
 class WebVitalsPathBreakdownQuery(BaseModel):
