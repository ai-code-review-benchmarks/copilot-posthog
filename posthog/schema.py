--- conflicted
+++ resolved
@@ -7029,7 +7029,6 @@
     )
 
 
-<<<<<<< HEAD
 class ErrorTrackingRelationalIssue(BaseModel):
     model_config = ConfigDict(
         extra="forbid",
@@ -7041,7 +7040,8 @@
     id: str
     name: Optional[str] = None
     status: Status2
-=======
+
+
 class ErrorTrackingSceneToolOutput(BaseModel):
     model_config = ConfigDict(
         extra="forbid",
@@ -7076,7 +7076,6 @@
     removedFilterIndexes: Optional[list[int]] = None
     searchQuery: Optional[str] = None
     status: Optional[Status3] = None
->>>>>>> 97536bf6
 
 
 class EventTaxonomyQueryResponse(BaseModel):
