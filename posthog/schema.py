# mypy: disable-error-code="assignment"

from __future__ import annotations

from datetime import datetime
from enum import Enum, StrEnum
from typing import Any, Literal, Optional, Union

from pydantic import BaseModel, ConfigDict, Field, RootModel


class SchemaRoot(RootModel[Any]):
    root: Any


class MathGroupTypeIndex(float, Enum):
    NUMBER_0 = 0
    NUMBER_1 = 1
    NUMBER_2 = 2
    NUMBER_3 = 3
    NUMBER_4 = 4


class AggregationAxisFormat(StrEnum):
    NUMERIC = "numeric"
    DURATION = "duration"
    DURATION_MS = "duration_ms"
    PERCENTAGE = "percentage"
    PERCENTAGE_SCALED = "percentage_scaled"


class AlertCalculationInterval(StrEnum):
    HOURLY = "hourly"
    DAILY = "daily"
    WEEKLY = "weekly"
    MONTHLY = "monthly"


class AlertConditionType(StrEnum):
    ABSOLUTE_VALUE = "absolute_value"
    RELATIVE_INCREASE = "relative_increase"
    RELATIVE_DECREASE = "relative_decrease"


class AlertState(StrEnum):
    FIRING = "Firing"
    NOT_FIRING = "Not firing"
    ERRORED = "Errored"
    SNOOZED = "Snoozed"


class AssistantArrayPropertyFilterOperator(StrEnum):
    EXACT = "exact"
    IS_NOT = "is_not"


class AssistantBaseMultipleBreakdownFilter(BaseModel):
    model_config = ConfigDict(
        extra="forbid",
    )
    property: str = Field(..., description="Property name from the plan to break down by.")


class AssistantContextualTool(StrEnum):
    SEARCH_SESSION_RECORDINGS = "search_session_recordings"
    GENERATE_HOGQL_QUERY = "generate_hogql_query"


class AssistantDateRange(BaseModel):
    model_config = ConfigDict(
        extra="forbid",
    )
    date_from: str = Field(..., description="ISO8601 date string.")
    date_to: Optional[str] = Field(default=None, description="ISO8601 date string.")


class AssistantDateTimePropertyFilterOperator(StrEnum):
    IS_DATE_EXACT = "is_date_exact"
    IS_DATE_BEFORE = "is_date_before"
    IS_DATE_AFTER = "is_date_after"


class AssistantDurationRange(BaseModel):
    model_config = ConfigDict(
        extra="forbid",
    )
    date_from: str = Field(
        ...,
        description=(
            "Duration in the past. Supported units are: `h` (hour), `d` (day), `w` (week), `m` (month), `y` (year),"
            " `all` (all time). Use the `Start` suffix to define the exact left date boundary. Examples: `-1d` last day"
            " from now, `-180d` last 180 days from now, `mStart` this month start, `-1dStart` yesterday's start."
        ),
    )


class AssistantEventMultipleBreakdownFilterType(StrEnum):
    PERSON = "person"
    EVENT = "event"
    EVENT_METADATA = "event_metadata"
    SESSION = "session"
    HOGQL = "hogql"


class AssistantEventType(StrEnum):
    STATUS = "status"
    MESSAGE = "message"
    CONVERSATION = "conversation"


class AssistantFormOption(BaseModel):
    model_config = ConfigDict(
        extra="forbid",
    )
    value: str
    variant: Optional[str] = None


class AssistantFunnelsBreakdownType(StrEnum):
    PERSON = "person"
    EVENT = "event"
    GROUP = "group"
    SESSION = "session"


class AssistantFunnelsMath(StrEnum):
    FIRST_TIME_FOR_USER = "first_time_for_user"
    FIRST_TIME_FOR_USER_WITH_FILTERS = "first_time_for_user_with_filters"


class AssistantGenerationStatusType(StrEnum):
    ACK = "ack"
    GENERATION_ERROR = "generation_error"


class AssistantGenericMultipleBreakdownFilter(BaseModel):
    model_config = ConfigDict(
        extra="forbid",
    )
    property: str = Field(..., description="Property name from the plan to break down by.")
    type: AssistantEventMultipleBreakdownFilterType


class AssistantGenericPropertyFilter2(BaseModel):
    model_config = ConfigDict(
        extra="forbid",
    )
    key: str = Field(..., description="Use one of the properties the user has provided in the plan.")
    operator: AssistantArrayPropertyFilterOperator = Field(
        ..., description="`exact` - exact match of any of the values. `is_not` - does not match any of the values."
    )
    type: str
    value: list[str] = Field(
        ...,
        description=(
            "Only use property values from the plan. Always use strings as values. If you have a number, convert it to"
            ' a string first. If you have a boolean, convert it to a string "true" or "false".'
        ),
    )


class AssistantGenericPropertyFilter3(BaseModel):
    model_config = ConfigDict(
        extra="forbid",
    )
    key: str = Field(..., description="Use one of the properties the user has provided in the plan.")
    operator: AssistantDateTimePropertyFilterOperator
    type: str
    value: str = Field(..., description="Value must be a date in ISO 8601 format.")


class AssistantHogQLQuery(BaseModel):
    model_config = ConfigDict(
        extra="forbid",
    )
    kind: Literal["HogQLQuery"] = "HogQLQuery"
    query: str = Field(
        ...,
        description="SQL SELECT statement to execute. Mostly standard ClickHouse SQL with PostHog-specific additions.",
    )


class AssistantMessageType(StrEnum):
    HUMAN = "human"
    TOOL = "tool"
    AI = "ai"
    AI_REASONING = "ai/reasoning"
    AI_VIZ = "ai/viz"
    AI_FAILURE = "ai/failure"


class MeanRetentionCalculation(StrEnum):
    SIMPLE = "simple"
    WEIGHTED = "weighted"
    NONE = "none"


class RetentionReference(StrEnum):
    TOTAL = "total"
    PREVIOUS = "previous"


class AssistantSetPropertyFilterOperator(StrEnum):
    IS_SET = "is_set"
    IS_NOT_SET = "is_not_set"


class AssistantSingleValuePropertyFilterOperator(StrEnum):
    EXACT = "exact"
    IS_NOT = "is_not"
    ICONTAINS = "icontains"
    NOT_ICONTAINS = "not_icontains"
    REGEX = "regex"
    NOT_REGEX = "not_regex"


class AssistantToolCall(BaseModel):
    model_config = ConfigDict(
        extra="forbid",
    )
    args: dict[str, Any]
    id: str
    name: str
    type: Literal["tool_call"] = Field(
        default="tool_call", description="`type` needed to conform to the OpenAI shape, which is expected by LangChain"
    )


class AssistantToolCallMessage(BaseModel):
    model_config = ConfigDict(
        extra="forbid",
    )
    content: str
    id: Optional[str] = None
    tool_call_id: str
    type: Literal["tool"] = "tool"
    ui_payload: Optional[dict[str, Any]] = Field(
        default=None,
        description=(
            "Payload passed through to the frontend - specifically for calls of contextual tool. Tool call messages"
            " without a ui_payload are not passed through to the frontend."
        ),
    )


class AssistantTrendsDisplayType(RootModel[Union[str, Any]]):
    root: Union[str, Any]


class Display(StrEnum):
    ACTIONS_LINE_GRAPH = "ActionsLineGraph"
    ACTIONS_BAR = "ActionsBar"
    ACTIONS_AREA_GRAPH = "ActionsAreaGraph"
    ACTIONS_LINE_GRAPH_CUMULATIVE = "ActionsLineGraphCumulative"
    BOLD_NUMBER = "BoldNumber"
    ACTIONS_PIE = "ActionsPie"
    ACTIONS_BAR_VALUE = "ActionsBarValue"
    ACTIONS_TABLE = "ActionsTable"
    WORLD_MAP = "WorldMap"


class YAxisScaleType(StrEnum):
    LOG10 = "log10"
    LINEAR = "linear"


class AssistantTrendsFilter(BaseModel):
    model_config = ConfigDict(
        extra="forbid",
    )
    aggregationAxisFormat: Optional[AggregationAxisFormat] = Field(
        default=AggregationAxisFormat.NUMERIC,
        description=(
            "Formats the trends value axis. Do not use the formatting unless you are absolutely sure that formatting"
            " will match the data. `numeric` - no formatting. Prefer this option by default. `duration` - formats the"
            " value in seconds to a human-readable duration, e.g., `132` becomes `2 minutes 12 seconds`. Use this"
            " option only if you are sure that the values are in seconds. `duration_ms` - formats the value in"
            " miliseconds to a human-readable duration, e.g., `1050` becomes `1 second 50 milliseconds`. Use this"
            " option only if you are sure that the values are in miliseconds. `percentage` - adds a percentage sign to"
            " the value, e.g., `50` becomes `50%`. `percentage_scaled` - formats the value as a percentage scaled to"
            " 0-100, e.g., `0.5` becomes `50%`."
        ),
    )
    aggregationAxisPostfix: Optional[str] = Field(
        default=None,
        description=(
            "Custom postfix to add to the aggregation axis, e.g., ` clicks` to format 5 as `5 clicks`. You may need to"
            " add a space before postfix."
        ),
    )
    aggregationAxisPrefix: Optional[str] = Field(
        default=None,
        description=(
            "Custom prefix to add to the aggregation axis, e.g., `$` for USD dollars. You may need to add a space after"
            " prefix."
        ),
    )
    decimalPlaces: Optional[float] = Field(
        default=None,
        description=(
            "Number of decimal places to show. Do not add this unless you are sure that values will have a decimal"
            " point."
        ),
    )
    display: Optional[Display] = Field(
        default=Display.ACTIONS_LINE_GRAPH,
        description=(
            "Visualization type. Available values: `ActionsLineGraph` - time-series line chart; most common option, as"
            " it shows change over time. `ActionsBar` - time-series bar chart. `ActionsAreaGraph` - time-series area"
            " chart. `ActionsLineGraphCumulative` - cumulative time-series line chart; good for cumulative metrics."
            " `BoldNumber` - total value single large number. You can't use this with breakdown or with multiple"
            " series; use when user explicitly asks for a single output number. `ActionsBarValue` - total value (NOT"
            " time-series) bar chart; good for categorical data. `ActionsPie` - total value pie chart; good for"
            " visualizing proportions. `ActionsTable` - total value table; good when using breakdown to list users or"
            " other entities. `WorldMap` - total value world map; use when breaking down by country name using property"
            " `$geoip_country_name`, and only then."
        ),
    )
    formulas: Optional[list[str]] = Field(default=None, description="If the formula is provided, apply it here.")
    showLegend: Optional[bool] = Field(
        default=False, description="Whether to show the legend describing series and breakdowns."
    )
    showPercentStackView: Optional[bool] = Field(
        default=False, description="Whether to show a percentage of each series. Use only with"
    )
    showValuesOnSeries: Optional[bool] = Field(default=False, description="Whether to show a value on each data point.")
    yAxisScaleType: Optional[YAxisScaleType] = Field(
        default=YAxisScaleType.LINEAR, description="Whether to scale the y-axis."
    )


class AutocompleteCompletionItemKind(StrEnum):
    METHOD = "Method"
    FUNCTION = "Function"
    CONSTRUCTOR = "Constructor"
    FIELD = "Field"
    VARIABLE = "Variable"
    CLASS_ = "Class"
    STRUCT = "Struct"
    INTERFACE = "Interface"
    MODULE = "Module"
    PROPERTY = "Property"
    EVENT = "Event"
    OPERATOR = "Operator"
    UNIT = "Unit"
    VALUE = "Value"
    CONSTANT = "Constant"
    ENUM = "Enum"
    ENUM_MEMBER = "EnumMember"
    KEYWORD = "Keyword"
    TEXT = "Text"
    COLOR = "Color"
    FILE = "File"
    REFERENCE = "Reference"
    CUSTOMCOLOR = "Customcolor"
    FOLDER = "Folder"
    TYPE_PARAMETER = "TypeParameter"
    USER = "User"
    ISSUE = "Issue"
    SNIPPET = "Snippet"


class BaseAssistantMessage(BaseModel):
    model_config = ConfigDict(
        extra="forbid",
    )
    id: Optional[str] = None


class BaseMathType(StrEnum):
    TOTAL = "total"
    DAU = "dau"
    WEEKLY_ACTIVE = "weekly_active"
    MONTHLY_ACTIVE = "monthly_active"
    UNIQUE_SESSION = "unique_session"
    FIRST_TIME_FOR_USER = "first_time_for_user"
    FIRST_MATCHING_EVENT_FOR_USER = "first_matching_event_for_user"


class BreakdownAttributionType(StrEnum):
    FIRST_TOUCH = "first_touch"
    LAST_TOUCH = "last_touch"
    ALL_EVENTS = "all_events"
    STEP = "step"


class BreakdownType(StrEnum):
    COHORT = "cohort"
    PERSON = "person"
    EVENT = "event"
    EVENT_METADATA = "event_metadata"
    GROUP = "group"
    SESSION = "session"
    HOGQL = "hogql"
    DATA_WAREHOUSE = "data_warehouse"
    DATA_WAREHOUSE_PERSON_PROPERTY = "data_warehouse_person_property"


class CompareItem(BaseModel):
    model_config = ConfigDict(
        extra="forbid",
    )
    label: str
    value: str


class StatusItem(BaseModel):
    model_config = ConfigDict(
        extra="forbid",
    )
    label: str
    value: str


class ChartDisplayCategory(StrEnum):
    TIME_SERIES = "TimeSeries"
    CUMULATIVE_TIME_SERIES = "CumulativeTimeSeries"
    TOTAL_VALUE = "TotalValue"


class ChartDisplayType(StrEnum):
    ACTIONS_LINE_GRAPH = "ActionsLineGraph"
    ACTIONS_BAR = "ActionsBar"
    ACTIONS_STACKED_BAR = "ActionsStackedBar"
    ACTIONS_AREA_GRAPH = "ActionsAreaGraph"
    ACTIONS_LINE_GRAPH_CUMULATIVE = "ActionsLineGraphCumulative"
    BOLD_NUMBER = "BoldNumber"
    ACTIONS_PIE = "ActionsPie"
    ACTIONS_BAR_VALUE = "ActionsBarValue"
    ACTIONS_TABLE = "ActionsTable"
    WORLD_MAP = "WorldMap"


class DisplayType(StrEnum):
    AUTO = "auto"
    LINE = "line"
    BAR = "bar"


class YAxisPosition(StrEnum):
    LEFT = "left"
    RIGHT = "right"


class ChartSettingsDisplay(BaseModel):
    model_config = ConfigDict(
        extra="forbid",
    )
    color: Optional[str] = None
    displayType: Optional[DisplayType] = None
    label: Optional[str] = None
    trendLine: Optional[bool] = None
    yAxisPosition: Optional[YAxisPosition] = None


class Style(StrEnum):
    NONE = "none"
    NUMBER = "number"
    PERCENT = "percent"


class ChartSettingsFormatting(BaseModel):
    model_config = ConfigDict(
        extra="forbid",
    )
    decimalPlaces: Optional[float] = None
    prefix: Optional[str] = None
    style: Optional[Style] = None
    suffix: Optional[str] = None


class CompareFilter(BaseModel):
    model_config = ConfigDict(
        extra="forbid",
    )
    compare: Optional[bool] = Field(
        default=False, description="Whether to compare the current date range to a previous date range."
    )
    compare_to: Optional[str] = Field(
        default=None,
        description=(
            "The date range to compare to. The value is a relative date. Examples of relative dates are: `-1y` for 1"
            " year ago, `-14m` for 14 months ago, `-100w` for 100 weeks ago, `-14d` for 14 days ago, `-30h` for 30"
            " hours ago."
        ),
    )


class ColorMode(StrEnum):
    LIGHT = "light"
    DARK = "dark"


class ConditionalFormattingRule(BaseModel):
    model_config = ConfigDict(
        extra="forbid",
    )
    bytecode: list
    color: str
    colorMode: Optional[ColorMode] = None
    columnName: str
    id: str
    input: str
    templateId: str


class CountPerActorMathType(StrEnum):
    AVG_COUNT_PER_ACTOR = "avg_count_per_actor"
    MIN_COUNT_PER_ACTOR = "min_count_per_actor"
    MAX_COUNT_PER_ACTOR = "max_count_per_actor"
    MEDIAN_COUNT_PER_ACTOR = "median_count_per_actor"
    P75_COUNT_PER_ACTOR = "p75_count_per_actor"
    P90_COUNT_PER_ACTOR = "p90_count_per_actor"
    P95_COUNT_PER_ACTOR = "p95_count_per_actor"
    P99_COUNT_PER_ACTOR = "p99_count_per_actor"


class CurrencyCode(StrEnum):
    AED = "AED"
    AFN = "AFN"
    ALL = "ALL"
    AMD = "AMD"
    ANG = "ANG"
    AOA = "AOA"
    ARS = "ARS"
    AUD = "AUD"
    AWG = "AWG"
    AZN = "AZN"
    BAM = "BAM"
    BBD = "BBD"
    BDT = "BDT"
    BGN = "BGN"
    BHD = "BHD"
    BIF = "BIF"
    BMD = "BMD"
    BND = "BND"
    BOB = "BOB"
    BRL = "BRL"
    BSD = "BSD"
    BTC = "BTC"
    BTN = "BTN"
    BWP = "BWP"
    BYN = "BYN"
    BZD = "BZD"
    CAD = "CAD"
    CDF = "CDF"
    CHF = "CHF"
    CLP = "CLP"
    CNY = "CNY"
    COP = "COP"
    CRC = "CRC"
    CVE = "CVE"
    CZK = "CZK"
    DJF = "DJF"
    DKK = "DKK"
    DOP = "DOP"
    DZD = "DZD"
    EGP = "EGP"
    ERN = "ERN"
    ETB = "ETB"
    EUR = "EUR"
    FJD = "FJD"
    GBP = "GBP"
    GEL = "GEL"
    GHS = "GHS"
    GIP = "GIP"
    GMD = "GMD"
    GNF = "GNF"
    GTQ = "GTQ"
    GYD = "GYD"
    HKD = "HKD"
    HNL = "HNL"
    HRK = "HRK"
    HTG = "HTG"
    HUF = "HUF"
    IDR = "IDR"
    ILS = "ILS"
    INR = "INR"
    IQD = "IQD"
    IRR = "IRR"
    ISK = "ISK"
    JMD = "JMD"
    JOD = "JOD"
    JPY = "JPY"
    KES = "KES"
    KGS = "KGS"
    KHR = "KHR"
    KMF = "KMF"
    KRW = "KRW"
    KWD = "KWD"
    KYD = "KYD"
    KZT = "KZT"
    LAK = "LAK"
    LBP = "LBP"
    LKR = "LKR"
    LRD = "LRD"
    LTL = "LTL"
    LVL = "LVL"
    LSL = "LSL"
    LYD = "LYD"
    MAD = "MAD"
    MDL = "MDL"
    MGA = "MGA"
    MKD = "MKD"
    MMK = "MMK"
    MNT = "MNT"
    MOP = "MOP"
    MRU = "MRU"
    MTL = "MTL"
    MUR = "MUR"
    MVR = "MVR"
    MWK = "MWK"
    MXN = "MXN"
    MYR = "MYR"
    MZN = "MZN"
    NAD = "NAD"
    NGN = "NGN"
    NIO = "NIO"
    NOK = "NOK"
    NPR = "NPR"
    NZD = "NZD"
    OMR = "OMR"
    PAB = "PAB"
    PEN = "PEN"
    PGK = "PGK"
    PHP = "PHP"
    PKR = "PKR"
    PLN = "PLN"
    PYG = "PYG"
    QAR = "QAR"
    RON = "RON"
    RSD = "RSD"
    RUB = "RUB"
    RWF = "RWF"
    SAR = "SAR"
    SBD = "SBD"
    SCR = "SCR"
    SDG = "SDG"
    SEK = "SEK"
    SGD = "SGD"
    SRD = "SRD"
    SSP = "SSP"
    STN = "STN"
    SYP = "SYP"
    SZL = "SZL"
    THB = "THB"
    TJS = "TJS"
    TMT = "TMT"
    TND = "TND"
    TOP = "TOP"
    TRY_ = "TRY"
    TTD = "TTD"
    TWD = "TWD"
    TZS = "TZS"
    UAH = "UAH"
    UGX = "UGX"
    USD = "USD"
    UYU = "UYU"
    UZS = "UZS"
    VES = "VES"
    VND = "VND"
    VUV = "VUV"
    WST = "WST"
    XAF = "XAF"
    XCD = "XCD"
    XOF = "XOF"
    XPF = "XPF"
    YER = "YER"
    ZAR = "ZAR"
    ZMW = "ZMW"


class CustomChannelField(StrEnum):
    UTM_SOURCE = "utm_source"
    UTM_MEDIUM = "utm_medium"
    UTM_CAMPAIGN = "utm_campaign"
    REFERRING_DOMAIN = "referring_domain"
    URL = "url"
    PATHNAME = "pathname"
    HOSTNAME = "hostname"


class CustomChannelOperator(StrEnum):
    EXACT = "exact"
    IS_NOT = "is_not"
    IS_SET = "is_set"
    IS_NOT_SET = "is_not_set"
    ICONTAINS = "icontains"
    NOT_ICONTAINS = "not_icontains"
    REGEX = "regex"
    NOT_REGEX = "not_regex"


class CustomEventConversionGoal(BaseModel):
    model_config = ConfigDict(
        extra="forbid",
    )
    customEventName: str


class DataColorToken(StrEnum):
    PRESET_1 = "preset-1"
    PRESET_2 = "preset-2"
    PRESET_3 = "preset-3"
    PRESET_4 = "preset-4"
    PRESET_5 = "preset-5"
    PRESET_6 = "preset-6"
    PRESET_7 = "preset-7"
    PRESET_8 = "preset-8"
    PRESET_9 = "preset-9"
    PRESET_10 = "preset-10"
    PRESET_11 = "preset-11"
    PRESET_12 = "preset-12"
    PRESET_13 = "preset-13"
    PRESET_14 = "preset-14"
    PRESET_15 = "preset-15"


class Type(StrEnum):
    EVENT_DEFINITION = "event_definition"
    TEAM_COLUMNS = "team_columns"


class Context(BaseModel):
    model_config = ConfigDict(
        extra="forbid",
    )
    eventDefinitionId: Optional[str] = None
    type: Type


class DataWarehouseEventsModifier(BaseModel):
    model_config = ConfigDict(
        extra="forbid",
    )
    distinct_id_field: str
    id_field: str
    table_name: str
    timestamp_field: str


class DatabaseSchemaSchema(BaseModel):
    model_config = ConfigDict(
        extra="forbid",
    )
    id: str
    incremental: bool
    last_synced_at: Optional[str] = None
    name: str
    should_sync: bool
    status: Optional[str] = None


class DatabaseSchemaSource(BaseModel):
    model_config = ConfigDict(
        extra="forbid",
    )
    id: str
    last_synced_at: Optional[str] = None
    prefix: str
    source_type: str
    status: str


class Type1(StrEnum):
    POSTHOG = "posthog"
    DATA_WAREHOUSE = "data_warehouse"
    VIEW = "view"
    BATCH_EXPORT = "batch_export"
    MATERIALIZED_VIEW = "materialized_view"
    MANAGED_VIEW = "managed_view"


class DatabaseSerializedFieldType(StrEnum):
    INTEGER = "integer"
    FLOAT = "float"
    STRING = "string"
    DATETIME = "datetime"
    DATE = "date"
    BOOLEAN = "boolean"
    ARRAY = "array"
    JSON = "json"
    LAZY_TABLE = "lazy_table"
    VIRTUAL_TABLE = "virtual_table"
    FIELD_TRAVERSER = "field_traverser"
    EXPRESSION = "expression"
    VIEW = "view"
    MATERIALIZED_VIEW = "materialized_view"


class DateRange(BaseModel):
    model_config = ConfigDict(
        extra="forbid",
    )
    date_from: Optional[str] = None
    date_to: Optional[str] = None
    explicitDate: Optional[bool] = Field(
        default=False,
        description=(
            "Whether the date_from and date_to should be used verbatim. Disables rounding to the start and end of"
            " period."
        ),
    )


class DatetimeDay(RootModel[datetime]):
    root: datetime


class DefaultChannelTypes(StrEnum):
    CROSS_NETWORK = "Cross Network"
    PAID_SEARCH = "Paid Search"
    PAID_SOCIAL = "Paid Social"
    PAID_VIDEO = "Paid Video"
    PAID_SHOPPING = "Paid Shopping"
    PAID_UNKNOWN = "Paid Unknown"
    DIRECT = "Direct"
    ORGANIC_SEARCH = "Organic Search"
    ORGANIC_SOCIAL = "Organic Social"
    ORGANIC_VIDEO = "Organic Video"
    ORGANIC_SHOPPING = "Organic Shopping"
    PUSH = "Push"
    SMS = "SMS"
    AUDIO = "Audio"
    EMAIL = "Email"
    REFERRAL = "Referral"
    AFFILIATE = "Affiliate"
    UNKNOWN = "Unknown"


class DurationType(StrEnum):
    DURATION = "duration"
    ACTIVE_SECONDS = "active_seconds"
    INACTIVE_SECONDS = "inactive_seconds"


class Key(StrEnum):
    TAG_NAME = "tag_name"
    TEXT = "text"
    HREF = "href"
    SELECTOR = "selector"


class ElementType(BaseModel):
    model_config = ConfigDict(
        extra="forbid",
    )
    attr_class: Optional[list[str]] = None
    attr_id: Optional[str] = None
    attributes: dict[str, str]
    href: Optional[str] = None
    nth_child: Optional[float] = None
    nth_of_type: Optional[float] = None
    order: Optional[float] = None
    tag_name: str
    text: Optional[str] = None


class EmptyPropertyFilter(BaseModel):
    pass
    model_config = ConfigDict(
        extra="forbid",
    )


class EntityType(StrEnum):
    ACTIONS = "actions"
    EVENTS = "events"
    DATA_WAREHOUSE = "data_warehouse"
    NEW_ENTITY = "new_entity"


class Status(StrEnum):
    ARCHIVED = "archived"
    ACTIVE = "active"
    RESOLVED = "resolved"
    PENDING_RELEASE = "pending_release"
    SUPPRESSED = "suppressed"


class ErrorTrackingIssueAggregations(BaseModel):
    model_config = ConfigDict(
        extra="forbid",
    )
    occurrences: float
    sessions: float
    users: float
    volumeDay: list[float]
    volumeRange: list[float]


class Type2(StrEnum):
    USER_GROUP = "user_group"
    USER = "user"


class OrderBy(StrEnum):
    LAST_SEEN = "last_seen"
    FIRST_SEEN = "first_seen"
    OCCURRENCES = "occurrences"
    USERS = "users"
    SESSIONS = "sessions"


class OrderDirection(StrEnum):
    ASC = "ASC"
    DESC = "DESC"


class Status1(StrEnum):
    ARCHIVED = "archived"
    ACTIVE = "active"
    RESOLVED = "resolved"
    PENDING_RELEASE = "pending_release"
    SUPPRESSED = "suppressed"
    ALL = "all"


class Status2(StrEnum):
    ARCHIVED = "archived"
    ACTIVE = "active"
    RESOLVED = "resolved"
    PENDING_RELEASE = "pending_release"
    SUPPRESSED = "suppressed"


class EventDefinition(BaseModel):
    model_config = ConfigDict(
        extra="forbid",
    )
    elements: list
    event: str
    properties: dict[str, Any]


class CorrelationType(StrEnum):
    SUCCESS = "success"
    FAILURE = "failure"


class Person(BaseModel):
    model_config = ConfigDict(
        extra="forbid",
    )
    distinct_ids: list[str]
    is_identified: Optional[bool] = None
    properties: dict[str, Any]


class EventType(BaseModel):
    model_config = ConfigDict(
        extra="forbid",
    )
    distinct_id: str
    elements: list[ElementType]
    elements_chain: Optional[str] = None
    event: str
    id: str
    person: Optional[Person] = None
    properties: dict[str, Any]
    timestamp: str
    uuid: Optional[str] = None


class Properties(BaseModel):
    model_config = ConfigDict(
        extra="forbid",
    )
    email: Optional[str] = None
    name: Optional[str] = None


class EventsQueryPersonColumn(BaseModel):
    model_config = ConfigDict(
        extra="forbid",
    )
    created_at: str
    distinct_id: str
    properties: Properties
    uuid: str


class ExperimentExposureTimeSeries(BaseModel):
    model_config = ConfigDict(
        extra="forbid",
    )
    days: list[str]
    exposure_counts: list[float]
    variant: str


class ExperimentMetricMathType(StrEnum):
    TOTAL = "total"
    SUM = "sum"


class ExperimentMetricOutlierHandling(BaseModel):
    model_config = ConfigDict(
        extra="forbid",
    )
    lower_bound_percentile: Optional[float] = None
    upper_bound_percentile: Optional[float] = None


class ExperimentMetricType(StrEnum):
    FUNNEL = "funnel"
    MEAN = "mean"


class ExperimentSignificanceCode(StrEnum):
    SIGNIFICANT = "significant"
    NOT_ENOUGH_EXPOSURE = "not_enough_exposure"
    LOW_WIN_PROBABILITY = "low_win_probability"
    HIGH_LOSS = "high_loss"
    HIGH_P_VALUE = "high_p_value"


class ExperimentVariantFunnelsBaseStats(BaseModel):
    model_config = ConfigDict(
        extra="forbid",
    )
    failure_count: float
    key: str
    success_count: float


class ExperimentVariantTrendsBaseStats(BaseModel):
    model_config = ConfigDict(
        extra="forbid",
    )
    absolute_exposure: float
    count: float
    exposure: float
    key: str


class FailureMessage(BaseModel):
    model_config = ConfigDict(
        extra="forbid",
    )
    content: Optional[str] = None
    id: Optional[str] = None
    type: Literal["ai/failure"] = "ai/failure"


class FileSystemCount(BaseModel):
    model_config = ConfigDict(
        extra="forbid",
    )
    count: float


class FileSystemEntry(BaseModel):
    model_config = ConfigDict(
        extra="forbid",
    )
    field_loading: Optional[bool] = Field(
        default=None, alias="_loading", description="Used to indicate pending actions, frontend only"
    )
    created_at: Optional[str] = Field(
        default=None, description="Timestamp when file was added. Used to check persistence"
    )
    href: Optional[str] = Field(default=None, description="Object's URL")
    id: str = Field(..., description="Unique UUID for tree entry")
    meta: Optional[dict[str, Any]] = Field(default=None, description="Metadata")
    path: str = Field(..., description="Object's name and folder")
    ref: Optional[str] = Field(default=None, description="Object's ID or other unique reference")
    shortcut: Optional[bool] = Field(default=None, description="Whether this is a shortcut or the actual item")
    type: Optional[str] = Field(
        default=None, description="Type of object, used for icon, e.g. feature_flag, insight, etc"
    )


class NamedArgs(BaseModel):
    model_config = ConfigDict(
        extra="forbid",
    )
    ref: Optional[str] = None


class Href(BaseModel):
    namedArgs: Optional[NamedArgs] = None


class FileSystemImport(BaseModel):
    model_config = ConfigDict(
        extra="forbid",
    )
    field_loading: Optional[bool] = Field(
        default=None, alias="_loading", description="Used to indicate pending actions, frontend only"
    )
    created_at: Optional[str] = Field(
        default=None, description="Timestamp when file was added. Used to check persistence"
    )
    flag: Optional[str] = None
    href: Href
    icon: Optional[Any] = None
    id: Optional[str] = None
    meta: Optional[dict[str, Any]] = Field(default=None, description="Metadata")
    path: str = Field(..., description="Object's name and folder")
    ref: Optional[str] = Field(default=None, description="Object's ID or other unique reference")
    shortcut: Optional[bool] = Field(default=None, description="Whether this is a shortcut or the actual item")
    type: Optional[str] = Field(
        default=None, description="Type of object, used for icon, e.g. feature_flag, insight, etc"
    )


class FilterLogicalOperator(StrEnum):
    AND_ = "AND"
    OR_ = "OR"


class FunnelConversionWindowTimeUnit(StrEnum):
    SECOND = "second"
    MINUTE = "minute"
    HOUR = "hour"
    DAY = "day"
    WEEK = "week"
    MONTH = "month"


class FunnelCorrelationResultsType(StrEnum):
    EVENTS = "events"
    PROPERTIES = "properties"
    EVENT_WITH_PROPERTIES = "event_with_properties"


class FunnelExclusionLegacy(BaseModel):
    model_config = ConfigDict(
        extra="forbid",
    )
    custom_name: Optional[str] = None
    funnel_from_step: float
    funnel_to_step: float
    id: Optional[Union[str, float]] = None
    index: Optional[float] = None
    name: Optional[str] = None
    order: Optional[float] = None
    type: Optional[EntityType] = None


class FunnelLayout(StrEnum):
    HORIZONTAL = "horizontal"
    VERTICAL = "vertical"


class FunnelMathType(StrEnum):
    TOTAL = "total"
    FIRST_TIME_FOR_USER = "first_time_for_user"
    FIRST_TIME_FOR_USER_WITH_FILTERS = "first_time_for_user_with_filters"


class FunnelPathType(StrEnum):
    FUNNEL_PATH_BEFORE_STEP = "funnel_path_before_step"
    FUNNEL_PATH_BETWEEN_STEPS = "funnel_path_between_steps"
    FUNNEL_PATH_AFTER_STEP = "funnel_path_after_step"


class FunnelStepReference(StrEnum):
    TOTAL = "total"
    PREVIOUS = "previous"


class FunnelTimeToConvertResults(BaseModel):
    model_config = ConfigDict(
        extra="forbid",
    )
    average_conversion_time: Optional[float] = None
    bins: list[list[int]]


class FunnelVizType(StrEnum):
    STEPS = "steps"
    TIME_TO_CONVERT = "time_to_convert"
    TRENDS = "trends"


class GoalLine(BaseModel):
    model_config = ConfigDict(
        extra="forbid",
    )
    borderColor: Optional[str] = None
    displayLabel: Optional[bool] = None
    label: str
    value: float


class HogCompileResponse(BaseModel):
    model_config = ConfigDict(
        extra="forbid",
    )
    bytecode: list
    locals: list


class HogLanguage(StrEnum):
    HOG = "hog"
    HOG_JSON = "hogJson"
    HOG_QL = "hogQL"
    HOG_QL_EXPR = "hogQLExpr"
    HOG_TEMPLATE = "hogTemplate"


class BounceRatePageViewMode(StrEnum):
    COUNT_PAGEVIEWS = "count_pageviews"
    UNIQ_URLS = "uniq_urls"
    UNIQ_PAGE_SCREEN_AUTOCAPTURES = "uniq_page_screen_autocaptures"


class InCohortVia(StrEnum):
    AUTO = "auto"
    LEFTJOIN = "leftjoin"
    SUBQUERY = "subquery"
    LEFTJOIN_CONJOINED = "leftjoin_conjoined"


class MaterializationMode(StrEnum):
    AUTO = "auto"
    LEGACY_NULL_AS_STRING = "legacy_null_as_string"
    LEGACY_NULL_AS_NULL = "legacy_null_as_null"
    DISABLED = "disabled"


class PersonsArgMaxVersion(StrEnum):
    AUTO = "auto"
    V1 = "v1"
    V2 = "v2"


class PersonsJoinMode(StrEnum):
    INNER = "inner"
    LEFT = "left"


class PersonsOnEventsMode(StrEnum):
    DISABLED = "disabled"
    PERSON_ID_NO_OVERRIDE_PROPERTIES_ON_EVENTS = "person_id_no_override_properties_on_events"
    PERSON_ID_OVERRIDE_PROPERTIES_ON_EVENTS = "person_id_override_properties_on_events"
    PERSON_ID_OVERRIDE_PROPERTIES_JOINED = "person_id_override_properties_joined"


class PropertyGroupsMode(StrEnum):
    ENABLED = "enabled"
    DISABLED = "disabled"
    OPTIMIZED = "optimized"


class SessionTableVersion(StrEnum):
    AUTO = "auto"
    V1 = "v1"
    V2 = "v2"


class SessionsV2JoinMode(StrEnum):
    STRING = "string"
    UUID = "uuid"


class HogQLVariable(BaseModel):
    model_config = ConfigDict(
        extra="forbid",
    )
    code_name: str
    isNull: Optional[bool] = None
    value: Optional[Any] = None
    variableId: str


class HogQueryResponse(BaseModel):
    model_config = ConfigDict(
        extra="forbid",
    )
    bytecode: Optional[list] = None
    coloredBytecode: Optional[list] = None
    results: Any
    stdout: Optional[str] = None


class HumanMessage(BaseModel):
    model_config = ConfigDict(
        extra="forbid",
    )
    content: str
    id: Optional[str] = None
    type: Literal["human"] = "human"


class Compare(StrEnum):
    CURRENT = "current"
    PREVIOUS = "previous"


class InsightFilterProperty(StrEnum):
    TRENDS_FILTER = "trendsFilter"
    FUNNELS_FILTER = "funnelsFilter"
    RETENTION_FILTER = "retentionFilter"
    PATHS_FILTER = "pathsFilter"
    STICKINESS_FILTER = "stickinessFilter"
    LIFECYCLE_FILTER = "lifecycleFilter"


class InsightNodeKind(StrEnum):
    TRENDS_QUERY = "TrendsQuery"
    FUNNELS_QUERY = "FunnelsQuery"
    RETENTION_QUERY = "RetentionQuery"
    PATHS_QUERY = "PathsQuery"
    STICKINESS_QUERY = "StickinessQuery"
    LIFECYCLE_QUERY = "LifecycleQuery"


class InsightThresholdType(StrEnum):
    ABSOLUTE = "absolute"
    PERCENTAGE = "percentage"


class InsightsThresholdBounds(BaseModel):
    model_config = ConfigDict(
        extra="forbid",
    )
    lower: Optional[float] = None
    upper: Optional[float] = None


class IntervalType(StrEnum):
    MINUTE = "minute"
    HOUR = "hour"
    DAY = "day"
    WEEK = "week"
    MONTH = "month"


class LLMTraceEvent(BaseModel):
    model_config = ConfigDict(
        extra="forbid",
    )
    createdAt: str
    event: str
    id: str
    properties: dict[str, Any]


class LLMTracePerson(BaseModel):
    model_config = ConfigDict(
        extra="forbid",
    )
    created_at: str
    distinct_id: str
    properties: dict[str, Any]
    uuid: str


class LifecycleToggle(StrEnum):
    NEW = "new"
    RESURRECTING = "resurrecting"
    RETURNING = "returning"
    DORMANT = "dormant"


class MatchedRecordingEvent(BaseModel):
    model_config = ConfigDict(
        extra="forbid",
    )
    uuid: str


class MultipleBreakdownType(StrEnum):
    PERSON = "person"
    EVENT = "event"
    EVENT_METADATA = "event_metadata"
    GROUP = "group"
    SESSION = "session"
    HOGQL = "hogql"


class NodeKind(StrEnum):
    EVENTS_NODE = "EventsNode"
    ACTIONS_NODE = "ActionsNode"
    DATA_WAREHOUSE_NODE = "DataWarehouseNode"
    EVENTS_QUERY = "EventsQuery"
    PERSONS_NODE = "PersonsNode"
    HOG_QUERY = "HogQuery"
    HOG_QL_QUERY = "HogQLQuery"
    HOG_QLAST_QUERY = "HogQLASTQuery"
    HOG_QL_METADATA = "HogQLMetadata"
    HOG_QL_AUTOCOMPLETE = "HogQLAutocomplete"
    ACTORS_QUERY = "ActorsQuery"
    GROUPS_QUERY = "GroupsQuery"
    FUNNELS_ACTORS_QUERY = "FunnelsActorsQuery"
    FUNNEL_CORRELATION_ACTORS_QUERY = "FunnelCorrelationActorsQuery"
    SESSIONS_TIMELINE_QUERY = "SessionsTimelineQuery"
    RECORDINGS_QUERY = "RecordingsQuery"
    SESSION_ATTRIBUTION_EXPLORER_QUERY = "SessionAttributionExplorerQuery"
    REVENUE_EXAMPLE_EVENTS_QUERY = "RevenueExampleEventsQuery"
    REVENUE_EXAMPLE_DATA_WAREHOUSE_TABLES_QUERY = "RevenueExampleDataWarehouseTablesQuery"
    ERROR_TRACKING_QUERY = "ErrorTrackingQuery"
    DATA_TABLE_NODE = "DataTableNode"
    DATA_VISUALIZATION_NODE = "DataVisualizationNode"
    SAVED_INSIGHT_NODE = "SavedInsightNode"
    INSIGHT_VIZ_NODE = "InsightVizNode"
    TRENDS_QUERY = "TrendsQuery"
    FUNNELS_QUERY = "FunnelsQuery"
    RETENTION_QUERY = "RetentionQuery"
    PATHS_QUERY = "PathsQuery"
    STICKINESS_QUERY = "StickinessQuery"
    LIFECYCLE_QUERY = "LifecycleQuery"
    INSIGHT_ACTORS_QUERY = "InsightActorsQuery"
    INSIGHT_ACTORS_QUERY_OPTIONS = "InsightActorsQueryOptions"
    FUNNEL_CORRELATION_QUERY = "FunnelCorrelationQuery"
    WEB_OVERVIEW_QUERY = "WebOverviewQuery"
    WEB_STATS_TABLE_QUERY = "WebStatsTableQuery"
    WEB_EXTERNAL_CLICKS_TABLE_QUERY = "WebExternalClicksTableQuery"
    WEB_GOALS_QUERY = "WebGoalsQuery"
    WEB_VITALS_QUERY = "WebVitalsQuery"
    WEB_VITALS_PATH_BREAKDOWN_QUERY = "WebVitalsPathBreakdownQuery"
<<<<<<< HEAD
    WEB_PAGE_URL_SEARCH_QUERY = "WebPageURLSearchQuery"
=======
    REVENUE_ANALYTICS_OVERVIEW_QUERY = "RevenueAnalyticsOverviewQuery"
    REVENUE_ANALYTICS_GROWTH_RATE_QUERY = "RevenueAnalyticsGrowthRateQuery"
    REVENUE_ANALYTICS_CHURN_RATE_QUERY = "RevenueAnalyticsChurnRateQuery"
>>>>>>> c29c3cc2
    EXPERIMENT_METRIC = "ExperimentMetric"
    EXPERIMENT_QUERY = "ExperimentQuery"
    EXPERIMENT_EXPOSURE_QUERY = "ExperimentExposureQuery"
    EXPERIMENT_EVENT_EXPOSURE_CONFIG = "ExperimentEventExposureConfig"
    EXPERIMENT_TRENDS_QUERY = "ExperimentTrendsQuery"
    EXPERIMENT_FUNNELS_QUERY = "ExperimentFunnelsQuery"
    EXPERIMENT_DATA_WAREHOUSE_NODE = "ExperimentDataWarehouseNode"
    DATABASE_SCHEMA_QUERY = "DatabaseSchemaQuery"
    SUGGESTED_QUESTIONS_QUERY = "SuggestedQuestionsQuery"
    TEAM_TAXONOMY_QUERY = "TeamTaxonomyQuery"
    EVENT_TAXONOMY_QUERY = "EventTaxonomyQuery"
    ACTORS_PROPERTY_TAXONOMY_QUERY = "ActorsPropertyTaxonomyQuery"
    TRACES_QUERY = "TracesQuery"
    VECTOR_SEARCH_QUERY = "VectorSearchQuery"


class PageURL(BaseModel):
    model_config = ConfigDict(
        extra="forbid",
    )
    count: float
    url: str


class PathCleaningFilter(BaseModel):
    model_config = ConfigDict(
        extra="forbid",
    )
    alias: Optional[str] = None
    regex: Optional[str] = None


class PathType(StrEnum):
    FIELD_PAGEVIEW = "$pageview"
    FIELD_SCREEN = "$screen"
    CUSTOM_EVENT = "custom_event"
    HOGQL = "hogql"


class PathsFilterLegacy(BaseModel):
    model_config = ConfigDict(
        extra="forbid",
    )
    edge_limit: Optional[int] = None
    end_point: Optional[str] = None
    exclude_events: Optional[list[str]] = None
    funnel_filter: Optional[dict[str, Any]] = None
    funnel_paths: Optional[FunnelPathType] = None
    include_event_types: Optional[list[PathType]] = None
    local_path_cleaning_filters: Optional[list[PathCleaningFilter]] = None
    max_edge_weight: Optional[int] = None
    min_edge_weight: Optional[int] = None
    path_groupings: Optional[list[str]] = None
    path_replacements: Optional[bool] = None
    path_type: Optional[PathType] = None
    paths_hogql_expression: Optional[str] = None
    start_point: Optional[str] = None
    step_limit: Optional[int] = None


class PathsLink(BaseModel):
    model_config = ConfigDict(
        extra="forbid",
    )
    average_conversion_time: float
    source: str
    target: str
    value: float


class PersonType(BaseModel):
    model_config = ConfigDict(
        extra="forbid",
    )
    created_at: Optional[str] = None
    distinct_ids: list[str]
    id: Optional[str] = None
    is_identified: Optional[bool] = None
    name: Optional[str] = None
    properties: dict[str, Any]
    uuid: Optional[str] = None


class PropertyFilterType(StrEnum):
    META = "meta"
    EVENT = "event"
    EVENT_METADATA = "event_metadata"
    PERSON = "person"
    ELEMENT = "element"
    FEATURE = "feature"
    SESSION = "session"
    COHORT = "cohort"
    RECORDING = "recording"
    LOG_ENTRY = "log_entry"
    GROUP = "group"
    HOGQL = "hogql"
    DATA_WAREHOUSE = "data_warehouse"
    DATA_WAREHOUSE_PERSON_PROPERTY = "data_warehouse_person_property"


class PropertyMathType(StrEnum):
    AVG = "avg"
    SUM = "sum"
    MIN = "min"
    MAX = "max"
    MEDIAN = "median"
    P75 = "p75"
    P90 = "p90"
    P95 = "p95"
    P99 = "p99"


class PropertyOperator(StrEnum):
    EXACT = "exact"
    IS_NOT = "is_not"
    ICONTAINS = "icontains"
    NOT_ICONTAINS = "not_icontains"
    REGEX = "regex"
    NOT_REGEX = "not_regex"
    GT = "gt"
    GTE = "gte"
    LT = "lt"
    LTE = "lte"
    IS_SET = "is_set"
    IS_NOT_SET = "is_not_set"
    IS_DATE_EXACT = "is_date_exact"
    IS_DATE_BEFORE = "is_date_before"
    IS_DATE_AFTER = "is_date_after"
    BETWEEN = "between"
    NOT_BETWEEN = "not_between"
    MIN = "min"
    MAX = "max"
    IN_ = "in"
    NOT_IN = "not_in"
    IS_CLEANED_PATH_EXACT = "is_cleaned_path_exact"


class QueryIndexUsage(StrEnum):
    UNDECISIVE = "undecisive"
    NO = "no"
    PARTIAL = "partial"
    YES = "yes"


class QueryResponseAlternative6(BaseModel):
    model_config = ConfigDict(
        extra="forbid",
    )
    bytecode: Optional[list] = None
    coloredBytecode: Optional[list] = None
    results: Any
    stdout: Optional[str] = None


class QueryResponseAlternative17(BaseModel):
    model_config = ConfigDict(
        extra="forbid",
    )
    date_range: DateRange
    kind: Literal["ExperimentExposureQuery"] = "ExperimentExposureQuery"
    timeseries: list[ExperimentExposureTimeSeries]
    total_exposures: dict[str, float]


<<<<<<< HEAD
class QueryResponseAlternative48(BaseModel):
=======
class QueryResponseAlternative53(BaseModel):
>>>>>>> c29c3cc2
    model_config = ConfigDict(
        extra="forbid",
    )
    questions: list[str]


class QueryTiming(BaseModel):
    model_config = ConfigDict(
        extra="forbid",
    )
    k: str = Field(..., description="Key. Shortened to 'k' to save on data.")
    t: float = Field(..., description="Time in seconds. Shortened to 't' to save on data.")


class ReasoningMessage(BaseModel):
    model_config = ConfigDict(
        extra="forbid",
    )
    content: str
    id: Optional[str] = None
    substeps: Optional[list[str]] = None
    type: Literal["ai/reasoning"] = "ai/reasoning"


class RecordingDurationFilter(BaseModel):
    model_config = ConfigDict(
        extra="forbid",
    )
    key: DurationType
    label: Optional[str] = None
    operator: PropertyOperator
    type: Literal["recording"] = "recording"
    value: float


class RecordingOrder(StrEnum):
    DURATION = "duration"
    RECORDING_DURATION = "recording_duration"
    INACTIVE_SECONDS = "inactive_seconds"
    ACTIVE_SECONDS = "active_seconds"
    START_TIME = "start_time"
    CONSOLE_ERROR_COUNT = "console_error_count"
    CLICK_COUNT = "click_count"
    KEYPRESS_COUNT = "keypress_count"
    MOUSE_ACTIVITY_COUNT = "mouse_activity_count"
    ACTIVITY_SCORE = "activity_score"


class RecordingPropertyFilter(BaseModel):
    model_config = ConfigDict(
        extra="forbid",
    )
    key: Union[DurationType, str]
    label: Optional[str] = None
    operator: PropertyOperator
    type: Literal["recording"] = "recording"
    value: Optional[Union[str, float, list[Union[str, float]]]] = None


class RefreshType(StrEnum):
    ASYNC_ = "async"
    ASYNC_EXCEPT_ON_CACHE_MISS = "async_except_on_cache_miss"
    BLOCKING = "blocking"
    FORCE_ASYNC = "force_async"
    FORCE_BLOCKING = "force_blocking"
    FORCE_CACHE = "force_cache"
    LAZY_ASYNC = "lazy_async"


class ResultCustomizationBase(BaseModel):
    model_config = ConfigDict(
        extra="forbid",
    )
    color: DataColorToken


class ResultCustomizationBy(StrEnum):
    VALUE = "value"
    POSITION = "position"


class ResultCustomizationByPosition(BaseModel):
    model_config = ConfigDict(
        extra="forbid",
    )
    assignmentBy: Literal["position"] = "position"
    color: DataColorToken


class ResultCustomizationByValue(BaseModel):
    model_config = ConfigDict(
        extra="forbid",
    )
    assignmentBy: Literal["value"] = "value"
    color: DataColorToken


class RetentionDashboardDisplayType(StrEnum):
    TABLE_ONLY = "table_only"
    GRAPH_ONLY = "graph_only"
    ALL = "all"


class RetentionEntityKind(StrEnum):
    ACTIONS_NODE = "ActionsNode"
    EVENTS_NODE = "EventsNode"


class RetentionPeriod(StrEnum):
    HOUR = "Hour"
    DAY = "Day"
    WEEK = "Week"
    MONTH = "Month"


class RetentionType(StrEnum):
    RETENTION_RECURRING = "retention_recurring"
    RETENTION_FIRST_TIME = "retention_first_time"


class RevenueAnalyticsOverviewItemKey(StrEnum):
    MRR = "MRR"
    ARR = "ARR"
    CUSTOMER_COUNT = "Customer Count"
    NEW_CUSTOMERS = "New customers"
    CHURNED_CUSTOMERS = "Churned customers"


class RevenueCurrencyPropertyConfig(BaseModel):
    model_config = ConfigDict(
        extra="forbid",
    )
    property: Optional[str] = None
    static: Optional[CurrencyCode] = None


class RevenueTrackingEventItem(BaseModel):
    model_config = ConfigDict(
        extra="forbid",
    )
    eventName: str
    revenueCurrencyProperty: Optional[RevenueCurrencyPropertyConfig] = Field(
        default_factory=lambda: RevenueCurrencyPropertyConfig.model_validate({"static": "USD"})
    )
    revenueProperty: str


class RootAssistantMessage1(BaseModel):
    model_config = ConfigDict(
        extra="forbid",
    )
    content: str
    id: Optional[str] = None
    tool_call_id: str
    type: Literal["tool"] = "tool"
    ui_payload: Optional[dict[str, Any]] = Field(
        default=None,
        description=(
            "Payload passed through to the frontend - specifically for calls of contextual tool. Tool call messages"
            " without a ui_payload are not passed through to the frontend."
        ),
    )


class SamplingRate(BaseModel):
    model_config = ConfigDict(
        extra="forbid",
    )
    denominator: Optional[float] = None
    numerator: float


class Type3(StrEnum):
    EVENT_DEFINITION = "event_definition"
    TEAM_COLUMNS = "team_columns"


class Context1(BaseModel):
    model_config = ConfigDict(
        extra="forbid",
    )
    eventDefinitionId: Optional[str] = None
    type: Type3


class SessionAttributionGroupBy(StrEnum):
    CHANNEL_TYPE = "ChannelType"
    MEDIUM = "Medium"
    SOURCE = "Source"
    CAMPAIGN = "Campaign"
    AD_IDS = "AdIds"
    REFERRING_DOMAIN = "ReferringDomain"
    INITIAL_URL = "InitialURL"


class SessionPropertyFilter(BaseModel):
    model_config = ConfigDict(
        extra="forbid",
    )
    key: str
    label: Optional[str] = None
    operator: PropertyOperator
    type: Literal["session"] = "session"
    value: Optional[Union[str, float, list[Union[str, float]]]] = None


class SnapshotSource(StrEnum):
    WEB = "web"
    MOBILE = "mobile"
    UNKNOWN = "unknown"


class Storage(StrEnum):
    OBJECT_STORAGE_LTS = "object_storage_lts"
    OBJECT_STORAGE = "object_storage"


class StepOrderValue(StrEnum):
    STRICT = "strict"
    UNORDERED = "unordered"
    ORDERED = "ordered"


class StickinessComputationMode(StrEnum):
    NON_CUMULATIVE = "non_cumulative"
    CUMULATIVE = "cumulative"


class StickinessFilterLegacy(BaseModel):
    model_config = ConfigDict(
        extra="forbid",
    )
    compare: Optional[bool] = None
    compare_to: Optional[str] = None
    display: Optional[ChartDisplayType] = None
    hidden_legend_keys: Optional[dict[str, Union[bool, Any]]] = None
    show_legend: Optional[bool] = None
    show_multiple_y_axes: Optional[bool] = None
    show_values_on_series: Optional[bool] = None


class StickinessOperator(StrEnum):
    GTE = "gte"
    LTE = "lte"
    EXACT = "exact"


class SuggestedQuestionsQueryResponse(BaseModel):
    model_config = ConfigDict(
        extra="forbid",
    )
    questions: list[str]


class TaxonomicFilterGroupType(StrEnum):
    METADATA = "metadata"
    ACTIONS = "actions"
    COHORTS = "cohorts"
    COHORTS_WITH_ALL = "cohorts_with_all"
    DATA_WAREHOUSE = "data_warehouse"
    DATA_WAREHOUSE_PROPERTIES = "data_warehouse_properties"
    DATA_WAREHOUSE_PERSON_PROPERTIES = "data_warehouse_person_properties"
    ELEMENTS = "elements"
    EVENTS = "events"
    EVENT_PROPERTIES = "event_properties"
    EVENT_FEATURE_FLAGS = "event_feature_flags"
    EVENT_METADATA = "event_metadata"
    NUMERICAL_EVENT_PROPERTIES = "numerical_event_properties"
    PERSON_PROPERTIES = "person_properties"
    PAGEVIEW_URLS = "pageview_urls"
    SCREENS = "screens"
    CUSTOM_EVENTS = "custom_events"
    WILDCARD = "wildcard"
    GROUPS = "groups"
    PERSONS = "persons"
    FEATURE_FLAGS = "feature_flags"
    INSIGHTS = "insights"
    EXPERIMENTS = "experiments"
    PLUGINS = "plugins"
    DASHBOARDS = "dashboards"
    NAME_GROUPS = "name_groups"
    SESSION_PROPERTIES = "session_properties"
    HOGQL_EXPRESSION = "hogql_expression"
    NOTEBOOKS = "notebooks"
    LOG_ENTRIES = "log_entries"
    REPLAY = "replay"


class TimelineEntry(BaseModel):
    model_config = ConfigDict(
        extra="forbid",
    )
    events: list[EventType]
    recording_duration_s: Optional[float] = Field(default=None, description="Duration of the recording in seconds.")
    sessionId: Optional[str] = Field(default=None, description="Session ID. None means out-of-session events")


class TrendsFilterLegacy(BaseModel):
    model_config = ConfigDict(
        extra="forbid",
    )
    aggregation_axis_format: Optional[AggregationAxisFormat] = None
    aggregation_axis_postfix: Optional[str] = None
    aggregation_axis_prefix: Optional[str] = None
    breakdown_histogram_bin_count: Optional[float] = None
    compare: Optional[bool] = None
    compare_to: Optional[str] = None
    decimal_places: Optional[float] = None
    display: Optional[ChartDisplayType] = None
    formula: Optional[str] = None
    hidden_legend_keys: Optional[dict[str, Union[bool, Any]]] = None
    show_alert_threshold_lines: Optional[bool] = None
    show_labels_on_series: Optional[bool] = None
    show_legend: Optional[bool] = None
    show_multiple_y_axes: Optional[bool] = None
    show_percent_stack_view: Optional[bool] = None
    show_values_on_series: Optional[bool] = None
    smoothing_intervals: Optional[float] = None
    y_axis_scale_type: Optional[YAxisScaleType] = YAxisScaleType.LINEAR


class TrendsFormulaNode(BaseModel):
    model_config = ConfigDict(
        extra="forbid",
    )
    custom_name: Optional[str] = Field(default=None, description="Optional user-defined name for the formula")
    formula: str


class VectorSearchResponseItem(BaseModel):
    model_config = ConfigDict(
        extra="forbid",
    )
    distance: float
    id: str


class ActionsPie(BaseModel):
    model_config = ConfigDict(
        extra="forbid",
    )
    disableHoverOffset: Optional[bool] = None
    hideAggregation: Optional[bool] = None


class RETENTION(BaseModel):
    model_config = ConfigDict(
        extra="forbid",
    )
    hideLineGraph: Optional[bool] = None
    hideSizeColumn: Optional[bool] = None
    useSmallLayout: Optional[bool] = None


class VizSpecificOptions(BaseModel):
    model_config = ConfigDict(
        extra="forbid",
    )
    ActionsPie_1: Optional[ActionsPie] = Field(default=None, alias="ActionsPie")
    RETENTION_1: Optional[RETENTION] = Field(default=None, alias="RETENTION")


class WebAnalyticsOrderByDirection(StrEnum):
    ASC = "ASC"
    DESC = "DESC"


class WebAnalyticsOrderByFields(StrEnum):
    VISITORS = "Visitors"
    VIEWS = "Views"
    CLICKS = "Clicks"
    BOUNCE_RATE = "BounceRate"
    AVERAGE_SCROLL_PERCENTAGE = "AverageScrollPercentage"
    SCROLL_GT80_PERCENTAGE = "ScrollGt80Percentage"
    TOTAL_CONVERSIONS = "TotalConversions"
    UNIQUE_CONVERSIONS = "UniqueConversions"
    CONVERSION_RATE = "ConversionRate"
    CONVERTING_USERS = "ConvertingUsers"


class Sampling(BaseModel):
    model_config = ConfigDict(
        extra="forbid",
    )
    enabled: Optional[bool] = None
    forceSamplingRate: Optional[SamplingRate] = None


class WebOverviewItemKind(StrEnum):
    UNIT = "unit"
    DURATION_S = "duration_s"
    PERCENTAGE = "percentage"
    CURRENCY = "currency"


class WebStatsBreakdown(StrEnum):
    PAGE = "Page"
    INITIAL_PAGE = "InitialPage"
    EXIT_PAGE = "ExitPage"
    EXIT_CLICK = "ExitClick"
    SCREEN_NAME = "ScreenName"
    INITIAL_CHANNEL_TYPE = "InitialChannelType"
    INITIAL_REFERRING_DOMAIN = "InitialReferringDomain"
    INITIAL_UTM_SOURCE = "InitialUTMSource"
    INITIAL_UTM_CAMPAIGN = "InitialUTMCampaign"
    INITIAL_UTM_MEDIUM = "InitialUTMMedium"
    INITIAL_UTM_TERM = "InitialUTMTerm"
    INITIAL_UTM_CONTENT = "InitialUTMContent"
    INITIAL_UTM_SOURCE_MEDIUM_CAMPAIGN = "InitialUTMSourceMediumCampaign"
    BROWSER = "Browser"
    OS = "OS"
    VIEWPORT = "Viewport"
    DEVICE_TYPE = "DeviceType"
    COUNTRY = "Country"
    REGION = "Region"
    CITY = "City"
    TIMEZONE = "Timezone"
    LANGUAGE = "Language"


class WebVitalsMetric(StrEnum):
    INP = "INP"
    LCP = "LCP"
    CLS = "CLS"
    FCP = "FCP"


class WebVitalsMetricBand(StrEnum):
    GOOD = "good"
    NEEDS_IMPROVEMENTS = "needs_improvements"
    POOR = "poor"


class WebVitalsPathBreakdownResultItem(BaseModel):
    model_config = ConfigDict(
        extra="forbid",
    )
    path: str
    value: float


class WebVitalsPercentile(StrEnum):
    P75 = "p75"
    P90 = "p90"
    P99 = "p99"


class Scale(StrEnum):
    LINEAR = "linear"
    LOGARITHMIC = "logarithmic"


class YAxisSettings(BaseModel):
    model_config = ConfigDict(
        extra="forbid",
    )
    scale: Optional[Scale] = None
    startAtZero: Optional[bool] = Field(default=None, description="Whether the Y axis should start at zero")


class Integer(RootModel[int]):
    root: int


class ActionConversionGoal(BaseModel):
    model_config = ConfigDict(
        extra="forbid",
    )
    actionId: int


class ActorsPropertyTaxonomyResponse(BaseModel):
    model_config = ConfigDict(
        extra="forbid",
    )
    sample_count: int
    sample_values: list[Union[str, float, bool, int]]


class AlertCondition(BaseModel):
    model_config = ConfigDict(
        extra="forbid",
    )
    type: AlertConditionType


class AssistantArrayPropertyFilter(BaseModel):
    model_config = ConfigDict(
        extra="forbid",
    )
    operator: AssistantArrayPropertyFilterOperator = Field(
        ..., description="`exact` - exact match of any of the values. `is_not` - does not match any of the values."
    )
    value: list[str] = Field(
        ...,
        description=(
            "Only use property values from the plan. Always use strings as values. If you have a number, convert it to"
            ' a string first. If you have a boolean, convert it to a string "true" or "false".'
        ),
    )


class AssistantBreakdownFilter(BaseModel):
    model_config = ConfigDict(
        extra="forbid",
    )
    breakdown_limit: Optional[int] = Field(default=25, description="How many distinct values to show.")


class AssistantDateTimePropertyFilter(BaseModel):
    model_config = ConfigDict(
        extra="forbid",
    )
    operator: AssistantDateTimePropertyFilterOperator
    value: str = Field(..., description="Value must be a date in ISO 8601 format.")


class AssistantForm(BaseModel):
    model_config = ConfigDict(
        extra="forbid",
    )
    options: list[AssistantFormOption]


class AssistantFunnelsBreakdownFilter(BaseModel):
    model_config = ConfigDict(
        extra="forbid",
    )
    breakdown: str = Field(..., description="The entity property to break down by.")
    breakdown_group_type_index: Optional[int] = Field(
        default=None,
        description=(
            "If `breakdown_type` is `group`, this is the index of the group. Use the index from the group mapping."
        ),
    )
    breakdown_limit: Optional[int] = Field(default=25, description="How many distinct values to show.")
    breakdown_type: Optional[AssistantFunnelsBreakdownType] = Field(
        default=AssistantFunnelsBreakdownType.EVENT,
        description=(
            "Type of the entity to break down by. If `group` is used, you must also provide"
            " `breakdown_group_type_index` from the group mapping."
        ),
    )


class AssistantFunnelsExclusionEventsNode(BaseModel):
    model_config = ConfigDict(
        extra="forbid",
    )
    event: str
    funnelFromStep: int
    funnelToStep: int
    kind: Literal["EventsNode"] = "EventsNode"


class AssistantFunnelsFilter(BaseModel):
    model_config = ConfigDict(
        extra="forbid",
    )
    binCount: Optional[int] = Field(
        default=None,
        description=(
            "Use this setting only when `funnelVizType` is `time_to_convert`: number of bins to show in histogram."
        ),
    )
    exclusions: Optional[list[AssistantFunnelsExclusionEventsNode]] = Field(
        default=[],
        description=(
            "Users may want to use exclusion events to filter out conversions in which a particular event occurred"
            " between specific steps. These events must not be included in the main sequence. You must include start"
            " and end indexes for each exclusion where the minimum index is one and the maximum index is the number of"
            " steps in the funnel. For example, there is a sequence with three steps: sign up, finish onboarding,"
            " purchase. If the user wants to exclude all conversions in which users left the page before finishing the"
            " onboarding, the exclusion step would be the event `$pageleave` with start index 2 and end index 3."
        ),
    )
    funnelAggregateByHogQL: Literal["properties.$session_id"] = Field(
        default="properties.$session_id",
        description="Use this field only if the user explicitly asks to aggregate the funnel by unique sessions.",
    )
    funnelOrderType: Optional[StepOrderValue] = Field(
        default=StepOrderValue.ORDERED,
        description=(
            "Defines the behavior of event matching between steps. Prefer the `strict` option unless explicitly told to"
            " use a different one. `ordered` - defines a sequential funnel. Step B must happen after Step A, but any"
            " number of events can happen between A and B. `strict` - defines a funnel where all events must happen in"
            " order. Step B must happen directly after Step A without any events in between. `any` - order doesn't"
            " matter. Steps can be completed in any sequence."
        ),
    )
    funnelStepReference: Optional[FunnelStepReference] = Field(
        default=FunnelStepReference.TOTAL,
        description=(
            "Whether conversion shown in the graph should be across all steps or just relative to the previous step."
        ),
    )
    funnelVizType: Optional[FunnelVizType] = Field(
        default=FunnelVizType.STEPS,
        description=(
            "Defines the type of visualization to use. The `steps` option is recommended. `steps` - shows a"
            " step-by-step funnel. Perfect to show a conversion rate of a sequence of events (default)."
            " `time_to_convert` - shows a histogram of the time it took to complete the funnel. `trends` - shows trends"
            " of the conversion rate of the whole sequence over time."
        ),
    )
    funnelWindowInterval: Optional[int] = Field(
        default=14,
        description=(
            "Controls a time frame value for a conversion to be considered. Select a reasonable value based on the"
            " user's query. Use in combination with `funnelWindowIntervalUnit`. The default value is 14 days."
        ),
    )
    funnelWindowIntervalUnit: Optional[FunnelConversionWindowTimeUnit] = Field(
        default=FunnelConversionWindowTimeUnit.DAY,
        description=(
            "Controls a time frame interval for a conversion to be considered. Select a reasonable value based on the"
            " user's query. Use in combination with `funnelWindowInterval`. The default value is 14 days."
        ),
    )
    layout: Optional[FunnelLayout] = Field(
        default=FunnelLayout.VERTICAL,
        description="Controls how the funnel chart is displayed: vertically (preferred) or horizontally.",
    )


class AssistantGenerationStatusEvent(BaseModel):
    model_config = ConfigDict(
        extra="forbid",
    )
    type: AssistantGenerationStatusType


class AssistantGenericPropertyFilter1(BaseModel):
    model_config = ConfigDict(
        extra="forbid",
    )
    key: str = Field(..., description="Use one of the properties the user has provided in the plan.")
    operator: AssistantSingleValuePropertyFilterOperator = Field(
        ...,
        description=(
            "`icontains` - case insensitive contains. `not_icontains` - case insensitive does not contain. `regex` -"
            " matches the regex pattern. `not_regex` - does not match the regex pattern."
        ),
    )
    type: str
    value: str = Field(
        ...,
        description=(
            "Only use property values from the plan. If the operator is `regex` or `not_regex`, the value must be a"
            " valid ClickHouse regex pattern to match against. Otherwise, the value must be a substring that will be"
            " matched against the property value."
        ),
    )


class AssistantGenericPropertyFilter4(BaseModel):
    model_config = ConfigDict(
        extra="forbid",
    )
    key: str = Field(..., description="Use one of the properties the user has provided in the plan.")
    operator: AssistantSetPropertyFilterOperator = Field(
        ...,
        description=(
            "`is_set` - the property has any value. `is_not_set` - the property doesn't have a value or wasn't"
            " collected."
        ),
    )
    type: str


class AssistantGroupMultipleBreakdownFilter(BaseModel):
    model_config = ConfigDict(
        extra="forbid",
    )
    group_type_index: Optional[int] = Field(default=None, description="Index of the group type from the group mapping.")
    property: str = Field(..., description="Property name from the plan to break down by.")
    type: Literal["group"] = "group"


class AssistantGroupPropertyFilter1(BaseModel):
    model_config = ConfigDict(
        extra="forbid",
    )
    group_type_index: int = Field(..., description="Index of the group type from the group mapping.")
    key: str = Field(..., description="Use one of the properties the user has provided in the plan.")
    operator: AssistantSingleValuePropertyFilterOperator = Field(
        ...,
        description=(
            "`icontains` - case insensitive contains. `not_icontains` - case insensitive does not contain. `regex` -"
            " matches the regex pattern. `not_regex` - does not match the regex pattern."
        ),
    )
    type: Literal["group"] = "group"
    value: str = Field(
        ...,
        description=(
            "Only use property values from the plan. If the operator is `regex` or `not_regex`, the value must be a"
            " valid ClickHouse regex pattern to match against. Otherwise, the value must be a substring that will be"
            " matched against the property value."
        ),
    )


class AssistantGroupPropertyFilter2(BaseModel):
    model_config = ConfigDict(
        extra="forbid",
    )
    group_type_index: int = Field(..., description="Index of the group type from the group mapping.")
    key: str = Field(..., description="Use one of the properties the user has provided in the plan.")
    operator: AssistantArrayPropertyFilterOperator = Field(
        ..., description="`exact` - exact match of any of the values. `is_not` - does not match any of the values."
    )
    type: Literal["group"] = "group"
    value: list[str] = Field(
        ...,
        description=(
            "Only use property values from the plan. Always use strings as values. If you have a number, convert it to"
            ' a string first. If you have a boolean, convert it to a string "true" or "false".'
        ),
    )


class AssistantGroupPropertyFilter3(BaseModel):
    model_config = ConfigDict(
        extra="forbid",
    )
    group_type_index: int = Field(..., description="Index of the group type from the group mapping.")
    key: str = Field(..., description="Use one of the properties the user has provided in the plan.")
    operator: AssistantDateTimePropertyFilterOperator
    type: Literal["group"] = "group"
    value: str = Field(..., description="Value must be a date in ISO 8601 format.")


class AssistantGroupPropertyFilter4(BaseModel):
    model_config = ConfigDict(
        extra="forbid",
    )
    group_type_index: int = Field(..., description="Index of the group type from the group mapping.")
    key: str = Field(..., description="Use one of the properties the user has provided in the plan.")
    operator: AssistantSetPropertyFilterOperator = Field(
        ...,
        description=(
            "`is_set` - the property has any value. `is_not_set` - the property doesn't have a value or wasn't"
            " collected."
        ),
    )
    type: Literal["group"] = "group"


class AssistantMessageMetadata(BaseModel):
    model_config = ConfigDict(
        extra="forbid",
    )
    form: Optional[AssistantForm] = None


class AssistantRetentionActionsNode(BaseModel):
    model_config = ConfigDict(
        extra="forbid",
    )
    id: float = Field(..., description="Action ID from the plan.")
    name: str = Field(..., description="Action name from the plan.")
    properties: Optional[
        list[
            Union[
                Union[
                    AssistantGenericPropertyFilter1,
                    AssistantGenericPropertyFilter2,
                    AssistantGenericPropertyFilter3,
                    AssistantGenericPropertyFilter4,
                ],
                Union[
                    AssistantGroupPropertyFilter1,
                    AssistantGroupPropertyFilter2,
                    AssistantGroupPropertyFilter3,
                    AssistantGroupPropertyFilter4,
                ],
            ]
        ]
    ] = Field(default=None, description="Property filters for the action.")
    type: Literal["actions"] = "actions"


class AssistantRetentionEventsNode(BaseModel):
    model_config = ConfigDict(
        extra="forbid",
    )
    custom_name: Optional[str] = Field(
        default=None, description="Custom name for the event if it is needed to be renamed."
    )
    name: str = Field(..., description="Event name from the plan.")
    properties: Optional[
        list[
            Union[
                Union[
                    AssistantGenericPropertyFilter1,
                    AssistantGenericPropertyFilter2,
                    AssistantGenericPropertyFilter3,
                    AssistantGenericPropertyFilter4,
                ],
                Union[
                    AssistantGroupPropertyFilter1,
                    AssistantGroupPropertyFilter2,
                    AssistantGroupPropertyFilter3,
                    AssistantGroupPropertyFilter4,
                ],
            ]
        ]
    ] = Field(default=None, description="Property filters for the event.")
    type: Literal["events"] = "events"


class AssistantSetPropertyFilter(BaseModel):
    model_config = ConfigDict(
        extra="forbid",
    )
    operator: AssistantSetPropertyFilterOperator = Field(
        ...,
        description=(
            "`is_set` - the property has any value. `is_not_set` - the property doesn't have a value or wasn't"
            " collected."
        ),
    )


class AssistantSingleValuePropertyFilter(BaseModel):
    model_config = ConfigDict(
        extra="forbid",
    )
    operator: AssistantSingleValuePropertyFilterOperator = Field(
        ...,
        description=(
            "`icontains` - case insensitive contains. `not_icontains` - case insensitive does not contain. `regex` -"
            " matches the regex pattern. `not_regex` - does not match the regex pattern."
        ),
    )
    value: str = Field(
        ...,
        description=(
            "Only use property values from the plan. If the operator is `regex` or `not_regex`, the value must be a"
            " valid ClickHouse regex pattern to match against. Otherwise, the value must be a substring that will be"
            " matched against the property value."
        ),
    )


class AssistantTrendsBreakdownFilter(BaseModel):
    model_config = ConfigDict(
        extra="forbid",
    )
    breakdown_limit: Optional[int] = Field(default=25, description="How many distinct values to show.")
    breakdowns: list[Union[AssistantGroupMultipleBreakdownFilter, AssistantGenericMultipleBreakdownFilter]] = Field(
        ..., description="Use this field to define breakdowns.", max_length=3
    )


class AutocompleteCompletionItem(BaseModel):
    model_config = ConfigDict(
        extra="forbid",
    )
    detail: Optional[str] = Field(
        default=None,
        description=(
            "A human-readable string with additional information about this item, like type or symbol information."
        ),
    )
    documentation: Optional[str] = Field(
        default=None, description="A human-readable string that represents a doc-comment."
    )
    insertText: str = Field(
        ..., description="A string or snippet that should be inserted in a document when selecting this completion."
    )
    kind: AutocompleteCompletionItemKind = Field(
        ..., description="The kind of this completion item. Based on the kind an icon is chosen by the editor."
    )
    label: str = Field(
        ...,
        description=(
            "The label of this completion item. By default this is also the text that is inserted when selecting this"
            " completion."
        ),
    )


class Breakdown(BaseModel):
    model_config = ConfigDict(
        extra="forbid",
    )
    group_type_index: Optional[int] = None
    histogram_bin_count: Optional[int] = None
    normalize_url: Optional[bool] = None
    property: str
    type: Optional[MultipleBreakdownType] = None


class BreakdownFilter(BaseModel):
    model_config = ConfigDict(
        extra="forbid",
    )
    breakdown: Optional[Union[str, list[Union[str, int]], int]] = None
    breakdown_group_type_index: Optional[int] = None
    breakdown_hide_other_aggregation: Optional[bool] = None
    breakdown_histogram_bin_count: Optional[int] = None
    breakdown_limit: Optional[int] = None
    breakdown_normalize_url: Optional[bool] = None
    breakdown_type: Optional[BreakdownType] = BreakdownType.EVENT
    breakdowns: Optional[list[Breakdown]] = Field(default=None, max_length=3)


class IntervalItem(BaseModel):
    model_config = ConfigDict(
        extra="forbid",
    )
    label: str
    value: int = Field(..., description="An interval selected out of available intervals in source query")


class Series(BaseModel):
    model_config = ConfigDict(
        extra="forbid",
    )
    label: str
    value: int


class Settings(BaseModel):
    model_config = ConfigDict(
        extra="forbid",
    )
    display: Optional[ChartSettingsDisplay] = None
    formatting: Optional[ChartSettingsFormatting] = None


class ChartAxis(BaseModel):
    model_config = ConfigDict(
        extra="forbid",
    )
    column: str
    settings: Optional[Settings] = None


class ChartSettings(BaseModel):
    model_config = ConfigDict(
        extra="forbid",
    )
    goalLines: Optional[list[GoalLine]] = None
    leftYAxisSettings: Optional[YAxisSettings] = None
    rightYAxisSettings: Optional[YAxisSettings] = None
    seriesBreakdownColumn: Optional[str] = None
    showLegend: Optional[bool] = None
    stackBars100: Optional[bool] = Field(default=None, description="Whether we fill the bars to 100% in stacked mode")
    xAxis: Optional[ChartAxis] = None
    yAxis: Optional[list[ChartAxis]] = None
    yAxisAtZero: Optional[bool] = Field(
        default=None, description="Deprecated: use `[left|right]YAxisSettings`. Whether the Y axis should start at zero"
    )


class ClickhouseQueryProgress(BaseModel):
    model_config = ConfigDict(
        extra="forbid",
    )
    active_cpu_time: int
    bytes_read: int
    estimated_rows_total: int
    rows_read: int
    time_elapsed: int


class CohortPropertyFilter(BaseModel):
    model_config = ConfigDict(
        extra="forbid",
    )
    cohort_name: Optional[str] = None
    key: Literal["id"] = "id"
    label: Optional[str] = None
    operator: Optional[PropertyOperator] = PropertyOperator.IN_
    type: Literal["cohort"] = "cohort"
    value: int


class CustomChannelCondition(BaseModel):
    model_config = ConfigDict(
        extra="forbid",
    )
    id: str
    key: CustomChannelField
    op: CustomChannelOperator
    value: Optional[Union[str, list[str]]] = None


class CustomChannelRule(BaseModel):
    model_config = ConfigDict(
        extra="forbid",
    )
    channel_type: str
    combiner: FilterLogicalOperator
    id: str
    items: list[CustomChannelCondition]


class DataWarehousePersonPropertyFilter(BaseModel):
    model_config = ConfigDict(
        extra="forbid",
    )
    key: str
    label: Optional[str] = None
    operator: PropertyOperator
    type: Literal["data_warehouse_person_property"] = "data_warehouse_person_property"
    value: Optional[Union[str, float, list[Union[str, float]]]] = None


class DataWarehousePropertyFilter(BaseModel):
    model_config = ConfigDict(
        extra="forbid",
    )
    key: str
    label: Optional[str] = None
    operator: PropertyOperator
    type: Literal["data_warehouse"] = "data_warehouse"
    value: Optional[Union[str, float, list[Union[str, float]]]] = None


class DatabaseSchemaField(BaseModel):
    model_config = ConfigDict(
        extra="forbid",
    )
    chain: Optional[list[Union[str, int]]] = None
    fields: Optional[list[str]] = None
    hogql_value: str
    id: Optional[str] = None
    name: str
    schema_valid: bool
    table: Optional[str] = None
    type: DatabaseSerializedFieldType


class DatabaseSchemaPostHogTable(BaseModel):
    model_config = ConfigDict(
        extra="forbid",
    )
    fields: dict[str, DatabaseSchemaField]
    id: str
    name: str
    type: Literal["posthog"] = "posthog"


class DatabaseSchemaTableCommon(BaseModel):
    model_config = ConfigDict(
        extra="forbid",
    )
    fields: dict[str, DatabaseSchemaField]
    id: str
    name: str
    type: Type1


class Day(RootModel[int]):
    root: int


class ElementPropertyFilter(BaseModel):
    model_config = ConfigDict(
        extra="forbid",
    )
    key: Key
    label: Optional[str] = None
    operator: PropertyOperator
    type: Literal["element"] = "element"
    value: Optional[Union[str, float, list[Union[str, float]]]] = None


class ErrorTrackingIssueAssignee(BaseModel):
    model_config = ConfigDict(
        extra="forbid",
    )
    id: Union[str, int]
    type: Type2


class ErrorTrackingRelationalIssue(BaseModel):
    model_config = ConfigDict(
        extra="forbid",
    )
    assignee: Optional[ErrorTrackingIssueAssignee] = None
    description: Optional[str] = None
    first_seen: datetime
    id: str
    name: Optional[str] = None
    status: Status2


class EventMetadataPropertyFilter(BaseModel):
    model_config = ConfigDict(
        extra="forbid",
    )
    key: str
    label: Optional[str] = None
    operator: PropertyOperator
    type: Literal["event_metadata"] = "event_metadata"
    value: Optional[Union[str, float, list[Union[str, float]]]] = None


class EventOddsRatioSerialized(BaseModel):
    model_config = ConfigDict(
        extra="forbid",
    )
    correlation_type: CorrelationType
    event: EventDefinition
    failure_count: int
    odds_ratio: float
    success_count: int


class EventPropertyFilter(BaseModel):
    model_config = ConfigDict(
        extra="forbid",
    )
    key: str
    label: Optional[str] = None
    operator: Optional[PropertyOperator] = PropertyOperator.EXACT
    type: Literal["event"] = Field(default="event", description="Event properties")
    value: Optional[Union[str, float, list[Union[str, float]]]] = None


class EventTaxonomyItem(BaseModel):
    model_config = ConfigDict(
        extra="forbid",
    )
    property: str
    sample_count: int
    sample_values: list[str]


class ExperimentExposureQueryResponse(BaseModel):
    model_config = ConfigDict(
        extra="forbid",
    )
    date_range: DateRange
    kind: Literal["ExperimentExposureQuery"] = "ExperimentExposureQuery"
    timeseries: list[ExperimentExposureTimeSeries]
    total_exposures: dict[str, float]


class ExperimentMetricBaseProperties(BaseModel):
    model_config = ConfigDict(
        extra="forbid",
    )
    conversion_window: Optional[int] = None
    conversion_window_unit: Optional[FunnelConversionWindowTimeUnit] = None
    kind: Literal["ExperimentMetric"] = "ExperimentMetric"
    name: Optional[str] = None


class FeaturePropertyFilter(BaseModel):
    model_config = ConfigDict(
        extra="forbid",
    )
    key: str
    label: Optional[str] = None
    operator: PropertyOperator
    type: Literal["feature"] = Field(default="feature", description='Event property with "$feature/" prepended')
    value: Optional[Union[str, float, list[Union[str, float]]]] = None


class FunnelCorrelationResult(BaseModel):
    model_config = ConfigDict(
        extra="forbid",
    )
    events: list[EventOddsRatioSerialized]
    skewed: bool


class FunnelExclusionSteps(BaseModel):
    model_config = ConfigDict(
        extra="forbid",
    )
    funnelFromStep: int
    funnelToStep: int


class FunnelsFilterLegacy(BaseModel):
    model_config = ConfigDict(
        extra="forbid",
    )
    bin_count: Optional[Union[float, str]] = None
    breakdown_attribution_type: Optional[BreakdownAttributionType] = None
    breakdown_attribution_value: Optional[float] = None
    exclusions: Optional[list[FunnelExclusionLegacy]] = None
    funnel_aggregate_by_hogql: Optional[str] = None
    funnel_from_step: Optional[float] = None
    funnel_order_type: Optional[StepOrderValue] = None
    funnel_step_reference: Optional[FunnelStepReference] = None
    funnel_to_step: Optional[float] = None
    funnel_viz_type: Optional[FunnelVizType] = None
    funnel_window_interval: Optional[float] = None
    funnel_window_interval_unit: Optional[FunnelConversionWindowTimeUnit] = None
    hidden_legend_keys: Optional[dict[str, Union[bool, Any]]] = None
    layout: Optional[FunnelLayout] = None


class GroupPropertyFilter(BaseModel):
    model_config = ConfigDict(
        extra="forbid",
    )
    group_type_index: Optional[int] = None
    key: str
    label: Optional[str] = None
    operator: PropertyOperator
    type: Literal["group"] = "group"
    value: Optional[Union[str, float, list[Union[str, float]]]] = None


class HogQLAutocompleteResponse(BaseModel):
    model_config = ConfigDict(
        extra="forbid",
    )
    incomplete_list: bool = Field(..., description="Whether or not the suggestions returned are complete")
    suggestions: list[AutocompleteCompletionItem]
    timings: Optional[list[QueryTiming]] = Field(
        default=None, description="Measured timings for different parts of the query generation process"
    )


class HogQLNotice(BaseModel):
    model_config = ConfigDict(
        extra="forbid",
    )
    end: Optional[int] = None
    fix: Optional[str] = None
    message: str
    start: Optional[int] = None


class HogQLPropertyFilter(BaseModel):
    model_config = ConfigDict(
        extra="forbid",
    )
    key: str
    label: Optional[str] = None
    type: Literal["hogql"] = "hogql"
    value: Optional[Union[str, float, list[Union[str, float]]]] = None


class HogQLQueryModifiers(BaseModel):
    model_config = ConfigDict(
        extra="forbid",
    )
    bounceRateDurationSeconds: Optional[float] = None
    bounceRatePageViewMode: Optional[BounceRatePageViewMode] = None
    customChannelTypeRules: Optional[list[CustomChannelRule]] = None
    dataWarehouseEventsModifiers: Optional[list[DataWarehouseEventsModifier]] = None
    debug: Optional[bool] = None
    inCohortVia: Optional[InCohortVia] = None
    materializationMode: Optional[MaterializationMode] = None
    optimizeJoinedFilters: Optional[bool] = None
    personsArgMaxVersion: Optional[PersonsArgMaxVersion] = None
    personsJoinMode: Optional[PersonsJoinMode] = None
    personsOnEventsMode: Optional[PersonsOnEventsMode] = None
    propertyGroupsMode: Optional[PropertyGroupsMode] = None
    s3TableUseInvalidColumns: Optional[bool] = None
    sessionTableVersion: Optional[SessionTableVersion] = None
    sessionsV2JoinMode: Optional[SessionsV2JoinMode] = None
    useMaterializedViews: Optional[bool] = None
    usePresortedEventsTable: Optional[bool] = None


class HogQuery(BaseModel):
    model_config = ConfigDict(
        extra="forbid",
    )
    code: Optional[str] = None
    kind: Literal["HogQuery"] = "HogQuery"
    modifiers: Optional[HogQLQueryModifiers] = Field(
        default=None, description="Modifiers used when performing the query"
    )
    response: Optional[HogQueryResponse] = None


class DayItem(BaseModel):
    model_config = ConfigDict(
        extra="forbid",
    )
    label: str
    value: Union[str, datetime, int]


class InsightThreshold(BaseModel):
    model_config = ConfigDict(
        extra="forbid",
    )
    bounds: Optional[InsightsThresholdBounds] = None
    type: InsightThresholdType


class LLMTrace(BaseModel):
    model_config = ConfigDict(
        extra="forbid",
    )
    createdAt: str
    events: list[LLMTraceEvent]
    id: str
    inputCost: Optional[float] = None
    inputState: Optional[Any] = None
    inputTokens: Optional[float] = None
    outputCost: Optional[float] = None
    outputState: Optional[Any] = None
    outputTokens: Optional[float] = None
    person: LLMTracePerson
    totalCost: Optional[float] = None
    totalLatency: Optional[float] = None
    traceName: Optional[str] = None


class LifecycleFilter(BaseModel):
    model_config = ConfigDict(
        extra="forbid",
    )
    showLegend: Optional[bool] = False
    showValuesOnSeries: Optional[bool] = None
    toggledLifecycles: Optional[list[LifecycleToggle]] = None


class LifecycleFilterLegacy(BaseModel):
    model_config = ConfigDict(
        extra="forbid",
    )
    show_legend: Optional[bool] = None
    show_values_on_series: Optional[bool] = None
    toggledLifecycles: Optional[list[LifecycleToggle]] = None


class LogEntryPropertyFilter(BaseModel):
    model_config = ConfigDict(
        extra="forbid",
    )
    key: str
    label: Optional[str] = None
    operator: PropertyOperator
    type: Literal["log_entry"] = "log_entry"
    value: Optional[Union[str, float, list[Union[str, float]]]] = None


class MatchedRecording(BaseModel):
    model_config = ConfigDict(
        extra="forbid",
    )
    events: list[MatchedRecordingEvent]
    session_id: Optional[str] = None


class PathsFilter(BaseModel):
    model_config = ConfigDict(
        extra="forbid",
    )
    edgeLimit: Optional[int] = 50
    endPoint: Optional[str] = None
    excludeEvents: Optional[list[str]] = None
    includeEventTypes: Optional[list[PathType]] = None
    localPathCleaningFilters: Optional[list[PathCleaningFilter]] = None
    maxEdgeWeight: Optional[int] = None
    minEdgeWeight: Optional[int] = None
    pathDropoffKey: Optional[str] = Field(default=None, description="Relevant only within actors query")
    pathEndKey: Optional[str] = Field(default=None, description="Relevant only within actors query")
    pathGroupings: Optional[list[str]] = None
    pathReplacements: Optional[bool] = None
    pathStartKey: Optional[str] = Field(default=None, description="Relevant only within actors query")
    pathsHogQLExpression: Optional[str] = None
    startPoint: Optional[str] = None
    stepLimit: Optional[int] = 5


class PersonPropertyFilter(BaseModel):
    model_config = ConfigDict(
        extra="forbid",
    )
    key: str
    label: Optional[str] = None
    operator: PropertyOperator
    type: Literal["person"] = Field(default="person", description="Person properties")
    value: Optional[Union[str, float, list[Union[str, float]]]] = None


class QueryResponseAlternative8(BaseModel):
    model_config = ConfigDict(
        extra="forbid",
    )
    errors: list[HogQLNotice]
    isUsingIndices: Optional[QueryIndexUsage] = None
    isValid: Optional[bool] = None
    notices: list[HogQLNotice]
    query: Optional[str] = None
    table_names: Optional[list[str]] = None
    warnings: list[HogQLNotice]


class QueryResponseAlternative9(BaseModel):
    model_config = ConfigDict(
        extra="forbid",
    )
    incomplete_list: bool = Field(..., description="Whether or not the suggestions returned are complete")
    suggestions: list[AutocompleteCompletionItem]
    timings: Optional[list[QueryTiming]] = Field(
        default=None, description="Measured timings for different parts of the query generation process"
    )


class QueryStatus(BaseModel):
    model_config = ConfigDict(
        extra="forbid",
    )
    complete: Optional[bool] = Field(
        default=False,
        description=(
            "Whether the query is still running. Will be true if the query is complete, even if it errored. Either"
            " result or error will be set."
        ),
    )
    dashboard_id: Optional[int] = None
    end_time: Optional[datetime] = Field(
        default=None, description="When did the query execution task finish (whether successfully or not)."
    )
    error: Optional[bool] = Field(
        default=False,
        description=(
            "If the query failed, this will be set to true. More information can be found in the error_message field."
        ),
    )
    error_message: Optional[str] = None
    expiration_time: Optional[datetime] = None
    id: str
    insight_id: Optional[int] = None
    labels: Optional[list[str]] = None
    pickup_time: Optional[datetime] = Field(
        default=None, description="When was the query execution task picked up by a worker."
    )
    query_async: Literal[True] = Field(default=True, description="ONLY async queries use QueryStatus.")
    query_progress: Optional[ClickhouseQueryProgress] = None
    results: Optional[Any] = None
    start_time: Optional[datetime] = Field(default=None, description="When was query execution task enqueued.")
    task_id: Optional[str] = None
    team_id: int


class QueryStatusResponse(BaseModel):
    model_config = ConfigDict(
        extra="forbid",
    )
    query_status: QueryStatus


class ResultCustomization(RootModel[Union[ResultCustomizationByValue, ResultCustomizationByPosition]]):
    root: Union[ResultCustomizationByValue, ResultCustomizationByPosition]


class RetentionValue(BaseModel):
    model_config = ConfigDict(
        extra="forbid",
    )
    count: int
    label: Optional[str] = None


class RevenueAnalyticsChurnRateQueryResponse(BaseModel):
    model_config = ConfigDict(
        extra="forbid",
    )
    error: Optional[str] = Field(
        default=None,
        description="Query error. Returned only if 'explain' or `modifiers.debug` is true. Throws an error otherwise.",
    )
    hogql: Optional[str] = Field(default=None, description="Generated HogQL query.")
    modifiers: Optional[HogQLQueryModifiers] = Field(
        default=None, description="Modifiers used when performing the query"
    )
    query_status: Optional[QueryStatus] = Field(
        default=None, description="Query status indicates whether next to the provided data, a query is still running."
    )
    results: Any
    timings: Optional[list[QueryTiming]] = Field(
        default=None, description="Measured timings for different parts of the query generation process"
    )


class RevenueAnalyticsGrowthRateQueryResponse(BaseModel):
    model_config = ConfigDict(
        extra="forbid",
    )
    error: Optional[str] = Field(
        default=None,
        description="Query error. Returned only if 'explain' or `modifiers.debug` is true. Throws an error otherwise.",
    )
    hogql: Optional[str] = Field(default=None, description="Generated HogQL query.")
    modifiers: Optional[HogQLQueryModifiers] = Field(
        default=None, description="Modifiers used when performing the query"
    )
    query_status: Optional[QueryStatus] = Field(
        default=None, description="Query status indicates whether next to the provided data, a query is still running."
    )
    results: Any
    timings: Optional[list[QueryTiming]] = Field(
        default=None, description="Measured timings for different parts of the query generation process"
    )


class RevenueAnalyticsOverviewItem(BaseModel):
    model_config = ConfigDict(
        extra="forbid",
    )
    key: RevenueAnalyticsOverviewItemKey
    value: Optional[float] = None


class RevenueAnalyticsOverviewQueryResponse(BaseModel):
    model_config = ConfigDict(
        extra="forbid",
    )
    error: Optional[str] = Field(
        default=None,
        description="Query error. Returned only if 'explain' or `modifiers.debug` is true. Throws an error otherwise.",
    )
    hogql: Optional[str] = Field(default=None, description="Generated HogQL query.")
    modifiers: Optional[HogQLQueryModifiers] = Field(
        default=None, description="Modifiers used when performing the query"
    )
    query_status: Optional[QueryStatus] = Field(
        default=None, description="Query status indicates whether next to the provided data, a query is still running."
    )
    results: list[RevenueAnalyticsOverviewItem]
    timings: Optional[list[QueryTiming]] = Field(
        default=None, description="Measured timings for different parts of the query generation process"
    )


class RevenueExampleDataWarehouseTablesQueryResponse(BaseModel):
    model_config = ConfigDict(
        extra="forbid",
    )
    columns: Optional[list] = None
    error: Optional[str] = Field(
        default=None,
        description="Query error. Returned only if 'explain' or `modifiers.debug` is true. Throws an error otherwise.",
    )
    hasMore: Optional[bool] = None
    hogql: Optional[str] = Field(default=None, description="Generated HogQL query.")
    limit: Optional[int] = None
    modifiers: Optional[HogQLQueryModifiers] = Field(
        default=None, description="Modifiers used when performing the query"
    )
    offset: Optional[int] = None
    query_status: Optional[QueryStatus] = Field(
        default=None, description="Query status indicates whether next to the provided data, a query is still running."
    )
    results: Any
    timings: Optional[list[QueryTiming]] = Field(
        default=None, description="Measured timings for different parts of the query generation process"
    )
    types: Optional[list] = None


class RevenueExampleEventsQueryResponse(BaseModel):
    model_config = ConfigDict(
        extra="forbid",
    )
    columns: Optional[list] = None
    error: Optional[str] = Field(
        default=None,
        description="Query error. Returned only if 'explain' or `modifiers.debug` is true. Throws an error otherwise.",
    )
    hasMore: Optional[bool] = None
    hogql: Optional[str] = Field(default=None, description="Generated HogQL query.")
    limit: Optional[int] = None
    modifiers: Optional[HogQLQueryModifiers] = Field(
        default=None, description="Modifiers used when performing the query"
    )
    offset: Optional[int] = None
    query_status: Optional[QueryStatus] = Field(
        default=None, description="Query status indicates whether next to the provided data, a query is still running."
    )
    results: Any
    timings: Optional[list[QueryTiming]] = Field(
        default=None, description="Measured timings for different parts of the query generation process"
    )
    types: Optional[list] = None


class RevenueTrackingConfig(BaseModel):
    model_config = ConfigDict(
        extra="forbid",
    )
    baseCurrency: Optional[CurrencyCode] = CurrencyCode.USD
    events: Optional[list[RevenueTrackingEventItem]] = []


class SavedInsightNode(BaseModel):
    model_config = ConfigDict(
        extra="forbid",
    )
    allowSorting: Optional[bool] = Field(
        default=None, description="Can the user click on column headers to sort the table? (default: true)"
    )
    context: Optional[Context1] = Field(
        default=None, description="Context for the table, used by components like ColumnConfigurator"
    )
    embedded: Optional[bool] = Field(default=None, description="Query is embedded inside another bordered component")
    expandable: Optional[bool] = Field(
        default=None, description="Can expand row to show raw event data (default: true)"
    )
    full: Optional[bool] = Field(
        default=None, description="Show with most visual options enabled. Used in insight scene."
    )
    hidePersonsModal: Optional[bool] = None
    hideTooltipOnScroll: Optional[bool] = None
    kind: Literal["SavedInsightNode"] = "SavedInsightNode"
    propertiesViaUrl: Optional[bool] = Field(default=None, description="Link properties via the URL (default: false)")
    shortId: str
    showActions: Optional[bool] = Field(default=None, description="Show the kebab menu at the end of the row")
    showColumnConfigurator: Optional[bool] = Field(
        default=None, description="Show a button to configure the table's columns if possible"
    )
    showCorrelationTable: Optional[bool] = None
    showDateRange: Optional[bool] = Field(default=None, description="Show date range selector")
    showElapsedTime: Optional[bool] = Field(default=None, description="Show the time it takes to run a query")
    showEventFilter: Optional[bool] = Field(
        default=None, description="Include an event filter above the table (EventsNode only)"
    )
    showExport: Optional[bool] = Field(default=None, description="Show the export button")
    showFilters: Optional[bool] = None
    showHeader: Optional[bool] = None
    showHogQLEditor: Optional[bool] = Field(default=None, description="Include a HogQL query editor above HogQL tables")
    showLastComputation: Optional[bool] = None
    showLastComputationRefresh: Optional[bool] = None
    showOpenEditorButton: Optional[bool] = Field(
        default=None, description="Show a button to open the current query as a new insight. (default: true)"
    )
    showPersistentColumnConfigurator: Optional[bool] = Field(
        default=None, description="Show a button to configure and persist the table's default columns if possible"
    )
    showPropertyFilter: Optional[Union[bool, list[TaxonomicFilterGroupType]]] = Field(
        default=None, description="Include a property filter above the table"
    )
    showReload: Optional[bool] = Field(default=None, description="Show a reload button")
    showResults: Optional[bool] = None
    showResultsTable: Optional[bool] = Field(default=None, description="Show a results table")
    showSavedQueries: Optional[bool] = Field(default=None, description="Shows a list of saved queries")
    showSearch: Optional[bool] = Field(default=None, description="Include a free text search field (PersonsNode only)")
    showTable: Optional[bool] = None
    showTestAccountFilters: Optional[bool] = Field(default=None, description="Show filter to exclude test accounts")
    showTimings: Optional[bool] = Field(default=None, description="Show a detailed query timing breakdown")
    suppressSessionAnalysisWarning: Optional[bool] = None
    vizSpecificOptions: Optional[VizSpecificOptions] = None


class Filters(BaseModel):
    model_config = ConfigDict(
        extra="forbid",
    )
    dateRange: Optional[DateRange] = None
    properties: Optional[list[SessionPropertyFilter]] = None


class SessionAttributionExplorerQueryResponse(BaseModel):
    model_config = ConfigDict(
        extra="forbid",
    )
    columns: Optional[list] = None
    error: Optional[str] = Field(
        default=None,
        description="Query error. Returned only if 'explain' or `modifiers.debug` is true. Throws an error otherwise.",
    )
    hasMore: Optional[bool] = None
    hogql: Optional[str] = Field(default=None, description="Generated HogQL query.")
    limit: Optional[int] = None
    modifiers: Optional[HogQLQueryModifiers] = Field(
        default=None, description="Modifiers used when performing the query"
    )
    offset: Optional[int] = None
    query_status: Optional[QueryStatus] = Field(
        default=None, description="Query status indicates whether next to the provided data, a query is still running."
    )
    results: Any
    timings: Optional[list[QueryTiming]] = Field(
        default=None, description="Measured timings for different parts of the query generation process"
    )
    types: Optional[list] = None


class SessionRecordingType(BaseModel):
    model_config = ConfigDict(
        extra="forbid",
    )
    active_seconds: Optional[float] = None
    activity_score: Optional[float] = Field(
        default=None, description="calculated on the backend so that we can sort by it, definition may change over time"
    )
    click_count: Optional[float] = None
    console_error_count: Optional[float] = None
    console_log_count: Optional[float] = None
    console_warn_count: Optional[float] = None
    distinct_id: Optional[str] = None
    email: Optional[str] = None
    end_time: str = Field(..., description="When the recording ends in ISO format.")
    id: str
    inactive_seconds: Optional[float] = None
    keypress_count: Optional[float] = None
    matching_events: Optional[list[MatchedRecording]] = Field(default=None, description="List of matching events. *")
    mouse_activity_count: Optional[float] = Field(
        default=None, description="count of all mouse activity in the recording, not just clicks"
    )
    ongoing: Optional[bool] = Field(
        default=None,
        description=(
            "whether we have received data for this recording in the last 5 minutes (assumes the recording was loaded"
            " from ClickHouse)\n*"
        ),
    )
    person: Optional[PersonType] = None
    recording_duration: float = Field(..., description="Length of recording in seconds.")
    snapshot_source: SnapshotSource
    start_time: str = Field(..., description="When the recording starts in ISO format.")
    start_url: Optional[str] = None
    storage: Optional[Storage] = Field(default=None, description="Where this recording information was loaded from")
    summary: Optional[str] = None
    viewed: bool = Field(..., description="Whether this recording has been viewed by you already.")
    viewers: list[str] = Field(..., description="user ids of other users who have viewed this recording")


class SessionsTimelineQueryResponse(BaseModel):
    model_config = ConfigDict(
        extra="forbid",
    )
    error: Optional[str] = Field(
        default=None,
        description="Query error. Returned only if 'explain' or `modifiers.debug` is true. Throws an error otherwise.",
    )
    hasMore: Optional[bool] = None
    hogql: Optional[str] = Field(default=None, description="Generated HogQL query.")
    modifiers: Optional[HogQLQueryModifiers] = Field(
        default=None, description="Modifiers used when performing the query"
    )
    query_status: Optional[QueryStatus] = Field(
        default=None, description="Query status indicates whether next to the provided data, a query is still running."
    )
    results: list[TimelineEntry]
    timings: Optional[list[QueryTiming]] = Field(
        default=None, description="Measured timings for different parts of the query generation process"
    )


class StickinessCriteria(BaseModel):
    model_config = ConfigDict(
        extra="forbid",
    )
    operator: StickinessOperator
    value: int


class StickinessFilter(BaseModel):
    model_config = ConfigDict(
        extra="forbid",
    )
    computedAs: Optional[StickinessComputationMode] = None
    display: Optional[ChartDisplayType] = None
    hiddenLegendIndexes: Optional[list[int]] = None
    showLegend: Optional[bool] = None
    showMultipleYAxes: Optional[bool] = None
    showValuesOnSeries: Optional[bool] = None
    stickinessCriteria: Optional[StickinessCriteria] = None


class StickinessQueryResponse(BaseModel):
    model_config = ConfigDict(
        extra="forbid",
    )
    error: Optional[str] = Field(
        default=None,
        description="Query error. Returned only if 'explain' or `modifiers.debug` is true. Throws an error otherwise.",
    )
    hogql: Optional[str] = Field(default=None, description="Generated HogQL query.")
    modifiers: Optional[HogQLQueryModifiers] = Field(
        default=None, description="Modifiers used when performing the query"
    )
    query_status: Optional[QueryStatus] = Field(
        default=None, description="Query status indicates whether next to the provided data, a query is still running."
    )
    results: list[dict[str, Any]]
    timings: Optional[list[QueryTiming]] = Field(
        default=None, description="Measured timings for different parts of the query generation process"
    )


class SuggestedQuestionsQuery(BaseModel):
    model_config = ConfigDict(
        extra="forbid",
    )
    kind: Literal["SuggestedQuestionsQuery"] = "SuggestedQuestionsQuery"
    modifiers: Optional[HogQLQueryModifiers] = Field(
        default=None, description="Modifiers used when performing the query"
    )
    response: Optional[SuggestedQuestionsQueryResponse] = None


class TableSettings(BaseModel):
    model_config = ConfigDict(
        extra="forbid",
    )
    columns: Optional[list[ChartAxis]] = None
    conditionalFormatting: Optional[list[ConditionalFormattingRule]] = None


class TeamTaxonomyItem(BaseModel):
    model_config = ConfigDict(
        extra="forbid",
    )
    count: int
    event: str


class TestBasicQueryResponse(BaseModel):
    model_config = ConfigDict(
        extra="forbid",
    )
    error: Optional[str] = Field(
        default=None,
        description="Query error. Returned only if 'explain' or `modifiers.debug` is true. Throws an error otherwise.",
    )
    hogql: Optional[str] = Field(default=None, description="Generated HogQL query.")
    modifiers: Optional[HogQLQueryModifiers] = Field(
        default=None, description="Modifiers used when performing the query"
    )
    query_status: Optional[QueryStatus] = Field(
        default=None, description="Query status indicates whether next to the provided data, a query is still running."
    )
    results: list
    timings: Optional[list[QueryTiming]] = Field(
        default=None, description="Measured timings for different parts of the query generation process"
    )


class TestCachedBasicQueryResponse(BaseModel):
    model_config = ConfigDict(
        extra="forbid",
    )
    cache_key: str
    cache_target_age: Optional[datetime] = None
    calculation_trigger: Optional[str] = Field(
        default=None, description="What triggered the calculation of the query, leave empty if user/immediate"
    )
    error: Optional[str] = Field(
        default=None,
        description="Query error. Returned only if 'explain' or `modifiers.debug` is true. Throws an error otherwise.",
    )
    hogql: Optional[str] = Field(default=None, description="Generated HogQL query.")
    is_cached: bool
    last_refresh: datetime
    modifiers: Optional[HogQLQueryModifiers] = Field(
        default=None, description="Modifiers used when performing the query"
    )
    next_allowed_client_refresh: datetime
    query_status: Optional[QueryStatus] = Field(
        default=None, description="Query status indicates whether next to the provided data, a query is still running."
    )
    results: list
    timezone: str
    timings: Optional[list[QueryTiming]] = Field(
        default=None, description="Measured timings for different parts of the query generation process"
    )


class TracesQueryResponse(BaseModel):
    model_config = ConfigDict(
        extra="forbid",
    )
    columns: Optional[list[str]] = None
    error: Optional[str] = Field(
        default=None,
        description="Query error. Returned only if 'explain' or `modifiers.debug` is true. Throws an error otherwise.",
    )
    hasMore: Optional[bool] = None
    hogql: Optional[str] = Field(default=None, description="Generated HogQL query.")
    limit: Optional[int] = None
    modifiers: Optional[HogQLQueryModifiers] = Field(
        default=None, description="Modifiers used when performing the query"
    )
    offset: Optional[int] = None
    query_status: Optional[QueryStatus] = Field(
        default=None, description="Query status indicates whether next to the provided data, a query is still running."
    )
    results: list[LLMTrace]
    timings: Optional[list[QueryTiming]] = Field(
        default=None, description="Measured timings for different parts of the query generation process"
    )


class TrendsAlertConfig(BaseModel):
    model_config = ConfigDict(
        extra="forbid",
    )
    check_ongoing_interval: Optional[bool] = None
    series_index: int
    type: Literal["TrendsAlertConfig"] = "TrendsAlertConfig"


class TrendsFilter(BaseModel):
    model_config = ConfigDict(
        extra="forbid",
    )
    aggregationAxisFormat: Optional[AggregationAxisFormat] = AggregationAxisFormat.NUMERIC
    aggregationAxisPostfix: Optional[str] = None
    aggregationAxisPrefix: Optional[str] = None
    breakdown_histogram_bin_count: Optional[float] = None
    decimalPlaces: Optional[float] = None
    display: Optional[ChartDisplayType] = ChartDisplayType.ACTIONS_LINE_GRAPH
    formula: Optional[str] = None
    formulaNodes: Optional[list[TrendsFormulaNode]] = Field(
        default=None,
        description="List of formulas with optional custom names. Takes precedence over formula/formulas if set.",
    )
    formulas: Optional[list[str]] = None
    goalLines: Optional[list[GoalLine]] = Field(default=None, description="Goal Lines")
    hiddenLegendIndexes: Optional[list[int]] = None
    resultCustomizationBy: Optional[ResultCustomizationBy] = Field(
        default=ResultCustomizationBy.VALUE,
        description="Wether result datasets are associated by their values or by their order.",
    )
    resultCustomizations: Optional[
        Union[dict[str, ResultCustomizationByValue], dict[str, ResultCustomizationByPosition]]
    ] = Field(default=None, description="Customizations for the appearance of result datasets.")
    showAlertThresholdLines: Optional[bool] = False
    showLabelsOnSeries: Optional[bool] = None
    showLegend: Optional[bool] = False
    showMultipleYAxes: Optional[bool] = False
    showPercentStackView: Optional[bool] = False
    showValuesOnSeries: Optional[bool] = False
    smoothingIntervals: Optional[int] = 1
    yAxisScaleType: Optional[YAxisScaleType] = YAxisScaleType.LINEAR


class TrendsQueryResponse(BaseModel):
    model_config = ConfigDict(
        extra="forbid",
    )
    error: Optional[str] = Field(
        default=None,
        description="Query error. Returned only if 'explain' or `modifiers.debug` is true. Throws an error otherwise.",
    )
    hasMore: Optional[bool] = Field(default=None, description="Wether more breakdown values are available.")
    hogql: Optional[str] = Field(default=None, description="Generated HogQL query.")
    modifiers: Optional[HogQLQueryModifiers] = Field(
        default=None, description="Modifiers used when performing the query"
    )
    query_status: Optional[QueryStatus] = Field(
        default=None, description="Query status indicates whether next to the provided data, a query is still running."
    )
    results: list[dict[str, Any]]
    timings: Optional[list[QueryTiming]] = Field(
        default=None, description="Measured timings for different parts of the query generation process"
    )


class WebExternalClicksTableQueryResponse(BaseModel):
    model_config = ConfigDict(
        extra="forbid",
    )
    columns: Optional[list] = None
    error: Optional[str] = Field(
        default=None,
        description="Query error. Returned only if 'explain' or `modifiers.debug` is true. Throws an error otherwise.",
    )
    hasMore: Optional[bool] = None
    hogql: Optional[str] = Field(default=None, description="Generated HogQL query.")
    limit: Optional[int] = None
    modifiers: Optional[HogQLQueryModifiers] = Field(
        default=None, description="Modifiers used when performing the query"
    )
    offset: Optional[int] = None
    query_status: Optional[QueryStatus] = Field(
        default=None, description="Query status indicates whether next to the provided data, a query is still running."
    )
    results: list
    samplingRate: Optional[SamplingRate] = None
    timings: Optional[list[QueryTiming]] = Field(
        default=None, description="Measured timings for different parts of the query generation process"
    )
    types: Optional[list] = None


class WebGoalsQueryResponse(BaseModel):
    model_config = ConfigDict(
        extra="forbid",
    )
    columns: Optional[list] = None
    error: Optional[str] = Field(
        default=None,
        description="Query error. Returned only if 'explain' or `modifiers.debug` is true. Throws an error otherwise.",
    )
    hasMore: Optional[bool] = None
    hogql: Optional[str] = Field(default=None, description="Generated HogQL query.")
    limit: Optional[int] = None
    modifiers: Optional[HogQLQueryModifiers] = Field(
        default=None, description="Modifiers used when performing the query"
    )
    offset: Optional[int] = None
    query_status: Optional[QueryStatus] = Field(
        default=None, description="Query status indicates whether next to the provided data, a query is still running."
    )
    results: list
    samplingRate: Optional[SamplingRate] = None
    timings: Optional[list[QueryTiming]] = Field(
        default=None, description="Measured timings for different parts of the query generation process"
    )
    types: Optional[list] = None


class WebOverviewItem(BaseModel):
    model_config = ConfigDict(
        extra="forbid",
    )
    changeFromPreviousPct: Optional[float] = None
    isIncreaseBad: Optional[bool] = None
    key: str
    kind: WebOverviewItemKind
    previous: Optional[float] = None
    value: Optional[float] = None


class WebOverviewQueryResponse(BaseModel):
    model_config = ConfigDict(
        extra="forbid",
    )
    dateFrom: Optional[str] = None
    dateTo: Optional[str] = None
    error: Optional[str] = Field(
        default=None,
        description="Query error. Returned only if 'explain' or `modifiers.debug` is true. Throws an error otherwise.",
    )
    hogql: Optional[str] = Field(default=None, description="Generated HogQL query.")
    modifiers: Optional[HogQLQueryModifiers] = Field(
        default=None, description="Modifiers used when performing the query"
    )
    query_status: Optional[QueryStatus] = Field(
        default=None, description="Query status indicates whether next to the provided data, a query is still running."
    )
    results: list[WebOverviewItem]
    samplingRate: Optional[SamplingRate] = None
    timings: Optional[list[QueryTiming]] = Field(
        default=None, description="Measured timings for different parts of the query generation process"
    )


class WebPageURLSearchQueryResponse(BaseModel):
    model_config = ConfigDict(
        extra="forbid",
    )
    error: Optional[str] = Field(
        default=None,
        description="Query error. Returned only if 'explain' or `modifiers.debug` is true. Throws an error otherwise.",
    )
    hasMore: Optional[bool] = None
    hogql: Optional[str] = Field(default=None, description="Generated HogQL query.")
    limit: Optional[int] = None
    modifiers: Optional[HogQLQueryModifiers] = Field(
        default=None, description="Modifiers used when performing the query"
    )
    query_status: Optional[QueryStatus] = Field(
        default=None, description="Query status indicates whether next to the provided data, a query is still running."
    )
    results: list[PageURL]
    timings: Optional[list[QueryTiming]] = Field(
        default=None, description="Measured timings for different parts of the query generation process"
    )


class WebStatsTableQueryResponse(BaseModel):
    model_config = ConfigDict(
        extra="forbid",
    )
    columns: Optional[list] = None
    error: Optional[str] = Field(
        default=None,
        description="Query error. Returned only if 'explain' or `modifiers.debug` is true. Throws an error otherwise.",
    )
    hasMore: Optional[bool] = None
    hogql: Optional[str] = Field(default=None, description="Generated HogQL query.")
    limit: Optional[int] = None
    modifiers: Optional[HogQLQueryModifiers] = Field(
        default=None, description="Modifiers used when performing the query"
    )
    offset: Optional[int] = None
    query_status: Optional[QueryStatus] = Field(
        default=None, description="Query status indicates whether next to the provided data, a query is still running."
    )
    results: list
    samplingRate: Optional[SamplingRate] = None
    timings: Optional[list[QueryTiming]] = Field(
        default=None, description="Measured timings for different parts of the query generation process"
    )
    types: Optional[list] = None


class WebVitalsItemAction(BaseModel):
    model_config = ConfigDict(
        extra="forbid",
    )
    custom_name: WebVitalsMetric
    math: WebVitalsPercentile


class WebVitalsPathBreakdownResult(BaseModel):
    model_config = ConfigDict(
        extra="forbid",
    )
    good: list[WebVitalsPathBreakdownResultItem]
    needs_improvements: list[WebVitalsPathBreakdownResultItem]
    poor: list[WebVitalsPathBreakdownResultItem]


class ActorsPropertyTaxonomyQueryResponse(BaseModel):
    model_config = ConfigDict(
        extra="forbid",
    )
    error: Optional[str] = Field(
        default=None,
        description="Query error. Returned only if 'explain' or `modifiers.debug` is true. Throws an error otherwise.",
    )
    hogql: Optional[str] = Field(default=None, description="Generated HogQL query.")
    modifiers: Optional[HogQLQueryModifiers] = Field(
        default=None, description="Modifiers used when performing the query"
    )
    query_status: Optional[QueryStatus] = Field(
        default=None, description="Query status indicates whether next to the provided data, a query is still running."
    )
    results: ActorsPropertyTaxonomyResponse
    timings: Optional[list[QueryTiming]] = Field(
        default=None, description="Measured timings for different parts of the query generation process"
    )


class ActorsQueryResponse(BaseModel):
    model_config = ConfigDict(
        extra="forbid",
    )
    columns: list
    error: Optional[str] = Field(
        default=None,
        description="Query error. Returned only if 'explain' or `modifiers.debug` is true. Throws an error otherwise.",
    )
    hasMore: Optional[bool] = None
    hogql: str = Field(..., description="Generated HogQL query.")
    limit: int
    missing_actors_count: Optional[int] = None
    modifiers: Optional[HogQLQueryModifiers] = Field(
        default=None, description="Modifiers used when performing the query"
    )
    offset: int
    query_status: Optional[QueryStatus] = Field(
        default=None, description="Query status indicates whether next to the provided data, a query is still running."
    )
    results: list[list]
    timings: Optional[list[QueryTiming]] = Field(
        default=None, description="Measured timings for different parts of the query generation process"
    )
    types: list[str]


class AssistantBasePropertyFilter(
    RootModel[
        Union[
            AssistantDateTimePropertyFilter,
            AssistantSetPropertyFilter,
            Union[AssistantSingleValuePropertyFilter, AssistantArrayPropertyFilter],
        ]
    ]
):
    root: Union[
        AssistantDateTimePropertyFilter,
        AssistantSetPropertyFilter,
        Union[AssistantSingleValuePropertyFilter, AssistantArrayPropertyFilter],
    ]


class AssistantFunnelNodeShared(BaseModel):
    model_config = ConfigDict(
        extra="forbid",
    )
    math: Optional[AssistantFunnelsMath] = Field(
        default=None,
        description=(
            "Optional math aggregation type for the series. Only specify this math type if the user wants one of these."
            " `first_time_for_user` - counts the number of users who have completed the event for the first time ever."
            " `first_time_for_user_with_filters` - counts the number of users who have completed the event with"
            " specified filters for the first time."
        ),
    )
    properties: Optional[
        list[
            Union[
                Union[
                    AssistantGenericPropertyFilter1,
                    AssistantGenericPropertyFilter2,
                    AssistantGenericPropertyFilter3,
                    AssistantGenericPropertyFilter4,
                ],
                Union[
                    AssistantGroupPropertyFilter1,
                    AssistantGroupPropertyFilter2,
                    AssistantGroupPropertyFilter3,
                    AssistantGroupPropertyFilter4,
                ],
            ]
        ]
    ] = None


class AssistantFunnelsActionsNode(BaseModel):
    model_config = ConfigDict(
        extra="forbid",
    )
    id: float = Field(..., description="Action ID from the plan.")
    kind: Literal["ActionsNode"] = "ActionsNode"
    math: Optional[AssistantFunnelsMath] = Field(
        default=None,
        description=(
            "Optional math aggregation type for the series. Only specify this math type if the user wants one of these."
            " `first_time_for_user` - counts the number of users who have completed the event for the first time ever."
            " `first_time_for_user_with_filters` - counts the number of users who have completed the event with"
            " specified filters for the first time."
        ),
    )
    name: str = Field(..., description="Action name from the plan.")
    properties: Optional[
        list[
            Union[
                Union[
                    AssistantGenericPropertyFilter1,
                    AssistantGenericPropertyFilter2,
                    AssistantGenericPropertyFilter3,
                    AssistantGenericPropertyFilter4,
                ],
                Union[
                    AssistantGroupPropertyFilter1,
                    AssistantGroupPropertyFilter2,
                    AssistantGroupPropertyFilter3,
                    AssistantGroupPropertyFilter4,
                ],
            ]
        ]
    ] = None


class AssistantFunnelsEventsNode(BaseModel):
    model_config = ConfigDict(
        extra="forbid",
    )
    custom_name: Optional[str] = Field(
        default=None, description="Optional custom name for the event if it is needed to be renamed."
    )
    event: str = Field(..., description="Name of the event.")
    kind: Literal["EventsNode"] = "EventsNode"
    math: Optional[AssistantFunnelsMath] = Field(
        default=None,
        description=(
            "Optional math aggregation type for the series. Only specify this math type if the user wants one of these."
            " `first_time_for_user` - counts the number of users who have completed the event for the first time ever."
            " `first_time_for_user_with_filters` - counts the number of users who have completed the event with"
            " specified filters for the first time."
        ),
    )
    properties: Optional[
        list[
            Union[
                Union[
                    AssistantGenericPropertyFilter1,
                    AssistantGenericPropertyFilter2,
                    AssistantGenericPropertyFilter3,
                    AssistantGenericPropertyFilter4,
                ],
                Union[
                    AssistantGroupPropertyFilter1,
                    AssistantGroupPropertyFilter2,
                    AssistantGroupPropertyFilter3,
                    AssistantGroupPropertyFilter4,
                ],
            ]
        ]
    ] = None


class AssistantFunnelsQuery(BaseModel):
    model_config = ConfigDict(
        extra="forbid",
    )
    aggregation_group_type_index: Optional[int] = Field(
        default=None,
        description=(
            "Use this field to define the aggregation by a specific group from the group mapping that the user has"
            " provided."
        ),
    )
    breakdownFilter: Optional[AssistantFunnelsBreakdownFilter] = Field(
        default=None, description="Breakdown the chart by a property"
    )
    dateRange: Optional[Union[AssistantDateRange, AssistantDurationRange]] = Field(
        default=None, description="Date range for the query"
    )
    filterTestAccounts: Optional[bool] = Field(
        default=False, description="Exclude internal and test users by applying the respective filters"
    )
    funnelsFilter: Optional[AssistantFunnelsFilter] = Field(
        default=None, description="Properties specific to the funnels insight"
    )
    interval: Optional[IntervalType] = Field(
        default=None, description="Granularity of the response. Can be one of `hour`, `day`, `week` or `month`"
    )
    kind: Literal["FunnelsQuery"] = "FunnelsQuery"
    properties: Optional[
        list[
            Union[
                Union[
                    AssistantGenericPropertyFilter1,
                    AssistantGenericPropertyFilter2,
                    AssistantGenericPropertyFilter3,
                    AssistantGenericPropertyFilter4,
                ],
                Union[
                    AssistantGroupPropertyFilter1,
                    AssistantGroupPropertyFilter2,
                    AssistantGroupPropertyFilter3,
                    AssistantGroupPropertyFilter4,
                ],
            ]
        ]
    ] = Field(default=[], description="Property filters for all series")
    samplingFactor: Optional[float] = Field(
        default=None, description="Sampling rate from 0 to 1 where 1 is 100% of the data."
    )
    series: list[Union[AssistantFunnelsEventsNode, AssistantFunnelsActionsNode]] = Field(
        ..., description="Events or actions to include"
    )


class AssistantInsightsQueryBase(BaseModel):
    model_config = ConfigDict(
        extra="forbid",
    )
    dateRange: Optional[Union[AssistantDateRange, AssistantDurationRange]] = Field(
        default=None, description="Date range for the query"
    )
    filterTestAccounts: Optional[bool] = Field(
        default=False, description="Exclude internal and test users by applying the respective filters"
    )
    properties: Optional[
        list[
            Union[
                Union[
                    AssistantGenericPropertyFilter1,
                    AssistantGenericPropertyFilter2,
                    AssistantGenericPropertyFilter3,
                    AssistantGenericPropertyFilter4,
                ],
                Union[
                    AssistantGroupPropertyFilter1,
                    AssistantGroupPropertyFilter2,
                    AssistantGroupPropertyFilter3,
                    AssistantGroupPropertyFilter4,
                ],
            ]
        ]
    ] = Field(default=[], description="Property filters for all series")
    samplingFactor: Optional[float] = Field(
        default=None, description="Sampling rate from 0 to 1 where 1 is 100% of the data."
    )


class AssistantMessage(BaseModel):
    model_config = ConfigDict(
        extra="forbid",
    )
    content: str
    id: Optional[str] = None
    meta: Optional[AssistantMessageMetadata] = None
    tool_calls: Optional[list[AssistantToolCall]] = None
    type: Literal["ai"] = "ai"


class AssistantRetentionFilter(BaseModel):
    model_config = ConfigDict(
        extra="forbid",
    )
    cumulative: Optional[bool] = Field(
        default=None,
        description=(
            "Whether retention should be rolling (aka unbounded, cumulative). Rolling retention means that a user"
            " coming back in period 5 makes them count towards all the previous periods."
        ),
    )
    meanRetentionCalculation: Optional[MeanRetentionCalculation] = Field(
        default=None,
        description=(
            "Whether an additional series should be shown, showing the mean conversion for each period across cohorts."
        ),
    )
    period: Optional[RetentionPeriod] = Field(
        default=RetentionPeriod.DAY, description="Retention period, the interval to track cohorts by."
    )
    retentionReference: Optional[RetentionReference] = Field(
        default=None,
        description="Whether retention is with regard to initial cohort size, or that of the previous period.",
    )
    retentionType: Optional[RetentionType] = Field(
        default=None,
        description=(
            "Retention type: recurring or first time. Recurring retention counts a user as part of a cohort if they"
            " performed the cohort event during that time period, irrespective of it was their first time or not. First"
            " time retention only counts a user as part of the cohort if it was their first time performing the cohort"
            " event."
        ),
    )
    returningEntity: Union[AssistantRetentionEventsNode, AssistantRetentionActionsNode] = Field(
        ..., description="Retention event (event marking the user coming back)."
    )
    showMean: Optional[bool] = Field(
        default=None,
        description=(
            "DEPRECATED: Whether an additional series should be shown, showing the mean conversion for each period"
            " across cohorts."
        ),
    )
    targetEntity: Union[AssistantRetentionEventsNode, AssistantRetentionActionsNode] = Field(
        ..., description="Activation event (event putting the actor into the initial cohort)."
    )
    totalIntervals: Optional[int] = Field(
        default=11,
        description=(
            "How many intervals to show in the chart. The default value is 11 (meaning 10 periods after initial"
            " cohort)."
        ),
    )


class AssistantRetentionQuery(BaseModel):
    model_config = ConfigDict(
        extra="forbid",
    )
    dateRange: Optional[Union[AssistantDateRange, AssistantDurationRange]] = Field(
        default=None, description="Date range for the query"
    )
    filterTestAccounts: Optional[bool] = Field(
        default=False, description="Exclude internal and test users by applying the respective filters"
    )
    kind: Literal["RetentionQuery"] = "RetentionQuery"
    properties: Optional[
        list[
            Union[
                Union[
                    AssistantGenericPropertyFilter1,
                    AssistantGenericPropertyFilter2,
                    AssistantGenericPropertyFilter3,
                    AssistantGenericPropertyFilter4,
                ],
                Union[
                    AssistantGroupPropertyFilter1,
                    AssistantGroupPropertyFilter2,
                    AssistantGroupPropertyFilter3,
                    AssistantGroupPropertyFilter4,
                ],
            ]
        ]
    ] = Field(default=[], description="Property filters for all series")
    retentionFilter: AssistantRetentionFilter = Field(..., description="Properties specific to the retention insight")
    samplingFactor: Optional[float] = Field(
        default=None, description="Sampling rate from 0 to 1 where 1 is 100% of the data."
    )


class AssistantTrendsActionsNode(BaseModel):
    model_config = ConfigDict(
        extra="forbid",
    )
    custom_name: Optional[str] = None
    id: int
    kind: Literal["ActionsNode"] = "ActionsNode"
    math: Optional[
        Union[
            BaseMathType,
            FunnelMathType,
            PropertyMathType,
            CountPerActorMathType,
            ExperimentMetricMathType,
            Literal["unique_group"],
            Literal["hogql"],
        ]
    ] = None
    math_group_type_index: Optional[MathGroupTypeIndex] = None
    math_property: Optional[str] = None
    math_property_revenue_currency: Optional[RevenueCurrencyPropertyConfig] = None
    math_property_type: Optional[str] = None
    name: str = Field(..., description="Action name from the plan.")
    properties: Optional[
        list[
            Union[
                Union[
                    AssistantGenericPropertyFilter1,
                    AssistantGenericPropertyFilter2,
                    AssistantGenericPropertyFilter3,
                    AssistantGenericPropertyFilter4,
                ],
                Union[
                    AssistantGroupPropertyFilter1,
                    AssistantGroupPropertyFilter2,
                    AssistantGroupPropertyFilter3,
                    AssistantGroupPropertyFilter4,
                ],
            ]
        ]
    ] = None


class AssistantTrendsEventsNode(BaseModel):
    model_config = ConfigDict(
        extra="forbid",
    )
    custom_name: Optional[str] = None
    event: Optional[str] = Field(default=None, description="The event or `null` for all events.")
    kind: Literal["EventsNode"] = "EventsNode"
    math: Optional[
        Union[
            BaseMathType,
            FunnelMathType,
            PropertyMathType,
            CountPerActorMathType,
            ExperimentMetricMathType,
            Literal["unique_group"],
            Literal["hogql"],
        ]
    ] = None
    math_group_type_index: Optional[MathGroupTypeIndex] = None
    math_property: Optional[str] = None
    math_property_revenue_currency: Optional[RevenueCurrencyPropertyConfig] = None
    math_property_type: Optional[str] = None
    name: Optional[str] = None
    properties: Optional[
        list[
            Union[
                Union[
                    AssistantGenericPropertyFilter1,
                    AssistantGenericPropertyFilter2,
                    AssistantGenericPropertyFilter3,
                    AssistantGenericPropertyFilter4,
                ],
                Union[
                    AssistantGroupPropertyFilter1,
                    AssistantGroupPropertyFilter2,
                    AssistantGroupPropertyFilter3,
                    AssistantGroupPropertyFilter4,
                ],
            ]
        ]
    ] = None


class AssistantTrendsQuery(BaseModel):
    model_config = ConfigDict(
        extra="forbid",
    )
    breakdownFilter: Optional[AssistantTrendsBreakdownFilter] = Field(
        default=None, description="Breakdown of the series"
    )
    compareFilter: Optional[CompareFilter] = Field(default=None, description="Compare to date range")
    dateRange: Optional[Union[AssistantDateRange, AssistantDurationRange]] = Field(
        default=None, description="Date range for the query"
    )
    filterTestAccounts: Optional[bool] = Field(
        default=False, description="Exclude internal and test users by applying the respective filters"
    )
    interval: Optional[IntervalType] = Field(
        default=IntervalType.DAY,
        description="Granularity of the response. Can be one of `hour`, `day`, `week` or `month`",
    )
    kind: Literal["TrendsQuery"] = "TrendsQuery"
    properties: Optional[
        list[
            Union[
                Union[
                    AssistantGenericPropertyFilter1,
                    AssistantGenericPropertyFilter2,
                    AssistantGenericPropertyFilter3,
                    AssistantGenericPropertyFilter4,
                ],
                Union[
                    AssistantGroupPropertyFilter1,
                    AssistantGroupPropertyFilter2,
                    AssistantGroupPropertyFilter3,
                    AssistantGroupPropertyFilter4,
                ],
            ]
        ]
    ] = Field(default=[], description="Property filters for all series")
    samplingFactor: Optional[float] = Field(
        default=None, description="Sampling rate from 0 to 1 where 1 is 100% of the data."
    )
    series: list[Union[AssistantTrendsEventsNode, AssistantTrendsActionsNode]] = Field(
        ..., description="Events or actions to include"
    )
    trendsFilter: Optional[AssistantTrendsFilter] = Field(
        default=None, description="Properties specific to the trends insight"
    )


class BreakdownItem(BaseModel):
    model_config = ConfigDict(
        extra="forbid",
    )
    label: str
    value: Union[str, int]


class CacheMissResponse(BaseModel):
    model_config = ConfigDict(
        extra="forbid",
    )
    cache_key: Optional[str] = None
    query_status: Optional[QueryStatus] = None


class CachedActorsPropertyTaxonomyQueryResponse(BaseModel):
    model_config = ConfigDict(
        extra="forbid",
    )
    cache_key: str
    cache_target_age: Optional[datetime] = None
    calculation_trigger: Optional[str] = Field(
        default=None, description="What triggered the calculation of the query, leave empty if user/immediate"
    )
    error: Optional[str] = Field(
        default=None,
        description="Query error. Returned only if 'explain' or `modifiers.debug` is true. Throws an error otherwise.",
    )
    hogql: Optional[str] = Field(default=None, description="Generated HogQL query.")
    is_cached: bool
    last_refresh: datetime
    modifiers: Optional[HogQLQueryModifiers] = Field(
        default=None, description="Modifiers used when performing the query"
    )
    next_allowed_client_refresh: datetime
    query_status: Optional[QueryStatus] = Field(
        default=None, description="Query status indicates whether next to the provided data, a query is still running."
    )
    results: ActorsPropertyTaxonomyResponse
    timezone: str
    timings: Optional[list[QueryTiming]] = Field(
        default=None, description="Measured timings for different parts of the query generation process"
    )


class CachedActorsQueryResponse(BaseModel):
    model_config = ConfigDict(
        extra="forbid",
    )
    cache_key: str
    cache_target_age: Optional[datetime] = None
    calculation_trigger: Optional[str] = Field(
        default=None, description="What triggered the calculation of the query, leave empty if user/immediate"
    )
    columns: list
    error: Optional[str] = Field(
        default=None,
        description="Query error. Returned only if 'explain' or `modifiers.debug` is true. Throws an error otherwise.",
    )
    hasMore: Optional[bool] = None
    hogql: str = Field(..., description="Generated HogQL query.")
    is_cached: bool
    last_refresh: datetime
    limit: int
    missing_actors_count: Optional[int] = None
    modifiers: Optional[HogQLQueryModifiers] = Field(
        default=None, description="Modifiers used when performing the query"
    )
    next_allowed_client_refresh: datetime
    offset: int
    query_status: Optional[QueryStatus] = Field(
        default=None, description="Query status indicates whether next to the provided data, a query is still running."
    )
    results: list[list]
    timezone: str
    timings: Optional[list[QueryTiming]] = Field(
        default=None, description="Measured timings for different parts of the query generation process"
    )
    types: list[str]


class CachedEventTaxonomyQueryResponse(BaseModel):
    model_config = ConfigDict(
        extra="forbid",
    )
    cache_key: str
    cache_target_age: Optional[datetime] = None
    calculation_trigger: Optional[str] = Field(
        default=None, description="What triggered the calculation of the query, leave empty if user/immediate"
    )
    error: Optional[str] = Field(
        default=None,
        description="Query error. Returned only if 'explain' or `modifiers.debug` is true. Throws an error otherwise.",
    )
    hogql: Optional[str] = Field(default=None, description="Generated HogQL query.")
    is_cached: bool
    last_refresh: datetime
    modifiers: Optional[HogQLQueryModifiers] = Field(
        default=None, description="Modifiers used when performing the query"
    )
    next_allowed_client_refresh: datetime
    query_status: Optional[QueryStatus] = Field(
        default=None, description="Query status indicates whether next to the provided data, a query is still running."
    )
    results: list[EventTaxonomyItem]
    timezone: str
    timings: Optional[list[QueryTiming]] = Field(
        default=None, description="Measured timings for different parts of the query generation process"
    )


class CachedEventsQueryResponse(BaseModel):
    model_config = ConfigDict(
        extra="forbid",
    )
    cache_key: str
    cache_target_age: Optional[datetime] = None
    calculation_trigger: Optional[str] = Field(
        default=None, description="What triggered the calculation of the query, leave empty if user/immediate"
    )
    columns: list
    error: Optional[str] = Field(
        default=None,
        description="Query error. Returned only if 'explain' or `modifiers.debug` is true. Throws an error otherwise.",
    )
    hasMore: Optional[bool] = None
    hogql: str = Field(..., description="Generated HogQL query.")
    is_cached: bool
    last_refresh: datetime
    limit: Optional[int] = None
    modifiers: Optional[HogQLQueryModifiers] = Field(
        default=None, description="Modifiers used when performing the query"
    )
    next_allowed_client_refresh: datetime
    offset: Optional[int] = None
    query_status: Optional[QueryStatus] = Field(
        default=None, description="Query status indicates whether next to the provided data, a query is still running."
    )
    results: list[list]
    timezone: str
    timings: Optional[list[QueryTiming]] = Field(
        default=None, description="Measured timings for different parts of the query generation process"
    )
    types: list[str]


class CachedExperimentExposureQueryResponse(BaseModel):
    model_config = ConfigDict(
        extra="forbid",
    )
    cache_key: str
    cache_target_age: Optional[datetime] = None
    calculation_trigger: Optional[str] = Field(
        default=None, description="What triggered the calculation of the query, leave empty if user/immediate"
    )
    date_range: DateRange
    is_cached: bool
    kind: Literal["ExperimentExposureQuery"] = "ExperimentExposureQuery"
    last_refresh: datetime
    next_allowed_client_refresh: datetime
    query_status: Optional[QueryStatus] = Field(
        default=None, description="Query status indicates whether next to the provided data, a query is still running."
    )
    timeseries: list[ExperimentExposureTimeSeries]
    timezone: str
    total_exposures: dict[str, float]


class CachedFunnelCorrelationResponse(BaseModel):
    model_config = ConfigDict(
        extra="forbid",
    )
    cache_key: str
    cache_target_age: Optional[datetime] = None
    calculation_trigger: Optional[str] = Field(
        default=None, description="What triggered the calculation of the query, leave empty if user/immediate"
    )
    columns: Optional[list] = None
    error: Optional[str] = Field(
        default=None,
        description="Query error. Returned only if 'explain' or `modifiers.debug` is true. Throws an error otherwise.",
    )
    hasMore: Optional[bool] = None
    hogql: Optional[str] = Field(default=None, description="Generated HogQL query.")
    is_cached: bool
    last_refresh: datetime
    limit: Optional[int] = None
    modifiers: Optional[HogQLQueryModifiers] = Field(
        default=None, description="Modifiers used when performing the query"
    )
    next_allowed_client_refresh: datetime
    offset: Optional[int] = None
    query_status: Optional[QueryStatus] = Field(
        default=None, description="Query status indicates whether next to the provided data, a query is still running."
    )
    results: FunnelCorrelationResult
    timezone: str
    timings: Optional[list[QueryTiming]] = Field(
        default=None, description="Measured timings for different parts of the query generation process"
    )
    types: Optional[list] = None


class CachedFunnelsQueryResponse(BaseModel):
    model_config = ConfigDict(
        extra="forbid",
    )
    cache_key: str
    cache_target_age: Optional[datetime] = None
    calculation_trigger: Optional[str] = Field(
        default=None, description="What triggered the calculation of the query, leave empty if user/immediate"
    )
    error: Optional[str] = Field(
        default=None,
        description="Query error. Returned only if 'explain' or `modifiers.debug` is true. Throws an error otherwise.",
    )
    hogql: Optional[str] = Field(default=None, description="Generated HogQL query.")
    isUdf: Optional[bool] = None
    is_cached: bool
    last_refresh: datetime
    modifiers: Optional[HogQLQueryModifiers] = Field(
        default=None, description="Modifiers used when performing the query"
    )
    next_allowed_client_refresh: datetime
    query_status: Optional[QueryStatus] = Field(
        default=None, description="Query status indicates whether next to the provided data, a query is still running."
    )
    results: Union[FunnelTimeToConvertResults, list[dict[str, Any]], list[list[dict[str, Any]]]]
    timezone: str
    timings: Optional[list[QueryTiming]] = Field(
        default=None, description="Measured timings for different parts of the query generation process"
    )


class CachedGroupsQueryResponse(BaseModel):
    model_config = ConfigDict(
        extra="forbid",
    )
    cache_key: str
    cache_target_age: Optional[datetime] = None
    calculation_trigger: Optional[str] = Field(
        default=None, description="What triggered the calculation of the query, leave empty if user/immediate"
    )
    columns: list
    error: Optional[str] = Field(
        default=None,
        description="Query error. Returned only if 'explain' or `modifiers.debug` is true. Throws an error otherwise.",
    )
    hasMore: Optional[bool] = None
    hogql: str = Field(..., description="Generated HogQL query.")
    is_cached: bool
    kind: Literal["GroupsQuery"] = "GroupsQuery"
    last_refresh: datetime
    limit: int
    modifiers: Optional[HogQLQueryModifiers] = Field(
        default=None, description="Modifiers used when performing the query"
    )
    next_allowed_client_refresh: datetime
    offset: int
    query_status: Optional[QueryStatus] = Field(
        default=None, description="Query status indicates whether next to the provided data, a query is still running."
    )
    results: list[list]
    timezone: str
    timings: Optional[list[QueryTiming]] = Field(
        default=None, description="Measured timings for different parts of the query generation process"
    )
    types: list[str]


class CachedLifecycleQueryResponse(BaseModel):
    model_config = ConfigDict(
        extra="forbid",
    )
    cache_key: str
    cache_target_age: Optional[datetime] = None
    calculation_trigger: Optional[str] = Field(
        default=None, description="What triggered the calculation of the query, leave empty if user/immediate"
    )
    error: Optional[str] = Field(
        default=None,
        description="Query error. Returned only if 'explain' or `modifiers.debug` is true. Throws an error otherwise.",
    )
    hogql: Optional[str] = Field(default=None, description="Generated HogQL query.")
    is_cached: bool
    last_refresh: datetime
    modifiers: Optional[HogQLQueryModifiers] = Field(
        default=None, description="Modifiers used when performing the query"
    )
    next_allowed_client_refresh: datetime
    query_status: Optional[QueryStatus] = Field(
        default=None, description="Query status indicates whether next to the provided data, a query is still running."
    )
    results: list[dict[str, Any]]
    timezone: str
    timings: Optional[list[QueryTiming]] = Field(
        default=None, description="Measured timings for different parts of the query generation process"
    )


class CachedPathsQueryResponse(BaseModel):
    model_config = ConfigDict(
        extra="forbid",
    )
    cache_key: str
    cache_target_age: Optional[datetime] = None
    calculation_trigger: Optional[str] = Field(
        default=None, description="What triggered the calculation of the query, leave empty if user/immediate"
    )
    error: Optional[str] = Field(
        default=None,
        description="Query error. Returned only if 'explain' or `modifiers.debug` is true. Throws an error otherwise.",
    )
    hogql: Optional[str] = Field(default=None, description="Generated HogQL query.")
    is_cached: bool
    last_refresh: datetime
    modifiers: Optional[HogQLQueryModifiers] = Field(
        default=None, description="Modifiers used when performing the query"
    )
    next_allowed_client_refresh: datetime
    query_status: Optional[QueryStatus] = Field(
        default=None, description="Query status indicates whether next to the provided data, a query is still running."
    )
    results: list[PathsLink]
    timezone: str
    timings: Optional[list[QueryTiming]] = Field(
        default=None, description="Measured timings for different parts of the query generation process"
    )


class CachedRevenueAnalyticsChurnRateQueryResponse(BaseModel):
    model_config = ConfigDict(
        extra="forbid",
    )
    cache_key: str
    cache_target_age: Optional[datetime] = None
    calculation_trigger: Optional[str] = Field(
        default=None, description="What triggered the calculation of the query, leave empty if user/immediate"
    )
    error: Optional[str] = Field(
        default=None,
        description="Query error. Returned only if 'explain' or `modifiers.debug` is true. Throws an error otherwise.",
    )
    hogql: Optional[str] = Field(default=None, description="Generated HogQL query.")
    is_cached: bool
    last_refresh: datetime
    modifiers: Optional[HogQLQueryModifiers] = Field(
        default=None, description="Modifiers used when performing the query"
    )
    next_allowed_client_refresh: datetime
    query_status: Optional[QueryStatus] = Field(
        default=None, description="Query status indicates whether next to the provided data, a query is still running."
    )
    results: Any
    timezone: str
    timings: Optional[list[QueryTiming]] = Field(
        default=None, description="Measured timings for different parts of the query generation process"
    )


class CachedRevenueAnalyticsGrowthRateQueryResponse(BaseModel):
    model_config = ConfigDict(
        extra="forbid",
    )
    cache_key: str
    cache_target_age: Optional[datetime] = None
    calculation_trigger: Optional[str] = Field(
        default=None, description="What triggered the calculation of the query, leave empty if user/immediate"
    )
    error: Optional[str] = Field(
        default=None,
        description="Query error. Returned only if 'explain' or `modifiers.debug` is true. Throws an error otherwise.",
    )
    hogql: Optional[str] = Field(default=None, description="Generated HogQL query.")
    is_cached: bool
    last_refresh: datetime
    modifiers: Optional[HogQLQueryModifiers] = Field(
        default=None, description="Modifiers used when performing the query"
    )
    next_allowed_client_refresh: datetime
    query_status: Optional[QueryStatus] = Field(
        default=None, description="Query status indicates whether next to the provided data, a query is still running."
    )
    results: Any
    timezone: str
    timings: Optional[list[QueryTiming]] = Field(
        default=None, description="Measured timings for different parts of the query generation process"
    )


class CachedRevenueAnalyticsOverviewQueryResponse(BaseModel):
    model_config = ConfigDict(
        extra="forbid",
    )
    cache_key: str
    cache_target_age: Optional[datetime] = None
    calculation_trigger: Optional[str] = Field(
        default=None, description="What triggered the calculation of the query, leave empty if user/immediate"
    )
    error: Optional[str] = Field(
        default=None,
        description="Query error. Returned only if 'explain' or `modifiers.debug` is true. Throws an error otherwise.",
    )
    hogql: Optional[str] = Field(default=None, description="Generated HogQL query.")
    is_cached: bool
    last_refresh: datetime
    modifiers: Optional[HogQLQueryModifiers] = Field(
        default=None, description="Modifiers used when performing the query"
    )
    next_allowed_client_refresh: datetime
    query_status: Optional[QueryStatus] = Field(
        default=None, description="Query status indicates whether next to the provided data, a query is still running."
    )
    results: list[RevenueAnalyticsOverviewItem]
    timezone: str
    timings: Optional[list[QueryTiming]] = Field(
        default=None, description="Measured timings for different parts of the query generation process"
    )


class CachedRevenueExampleDataWarehouseTablesQueryResponse(BaseModel):
    model_config = ConfigDict(
        extra="forbid",
    )
    cache_key: str
    cache_target_age: Optional[datetime] = None
    calculation_trigger: Optional[str] = Field(
        default=None, description="What triggered the calculation of the query, leave empty if user/immediate"
    )
    columns: Optional[list] = None
    error: Optional[str] = Field(
        default=None,
        description="Query error. Returned only if 'explain' or `modifiers.debug` is true. Throws an error otherwise.",
    )
    hasMore: Optional[bool] = None
    hogql: Optional[str] = Field(default=None, description="Generated HogQL query.")
    is_cached: bool
    last_refresh: datetime
    limit: Optional[int] = None
    modifiers: Optional[HogQLQueryModifiers] = Field(
        default=None, description="Modifiers used when performing the query"
    )
    next_allowed_client_refresh: datetime
    offset: Optional[int] = None
    query_status: Optional[QueryStatus] = Field(
        default=None, description="Query status indicates whether next to the provided data, a query is still running."
    )
    results: Any
    timezone: str
    timings: Optional[list[QueryTiming]] = Field(
        default=None, description="Measured timings for different parts of the query generation process"
    )
    types: Optional[list] = None


class CachedRevenueExampleEventsQueryResponse(BaseModel):
    model_config = ConfigDict(
        extra="forbid",
    )
    cache_key: str
    cache_target_age: Optional[datetime] = None
    calculation_trigger: Optional[str] = Field(
        default=None, description="What triggered the calculation of the query, leave empty if user/immediate"
    )
    columns: Optional[list] = None
    error: Optional[str] = Field(
        default=None,
        description="Query error. Returned only if 'explain' or `modifiers.debug` is true. Throws an error otherwise.",
    )
    hasMore: Optional[bool] = None
    hogql: Optional[str] = Field(default=None, description="Generated HogQL query.")
    is_cached: bool
    last_refresh: datetime
    limit: Optional[int] = None
    modifiers: Optional[HogQLQueryModifiers] = Field(
        default=None, description="Modifiers used when performing the query"
    )
    next_allowed_client_refresh: datetime
    offset: Optional[int] = None
    query_status: Optional[QueryStatus] = Field(
        default=None, description="Query status indicates whether next to the provided data, a query is still running."
    )
    results: Any
    timezone: str
    timings: Optional[list[QueryTiming]] = Field(
        default=None, description="Measured timings for different parts of the query generation process"
    )
    types: Optional[list] = None


class CachedSessionAttributionExplorerQueryResponse(BaseModel):
    model_config = ConfigDict(
        extra="forbid",
    )
    cache_key: str
    cache_target_age: Optional[datetime] = None
    calculation_trigger: Optional[str] = Field(
        default=None, description="What triggered the calculation of the query, leave empty if user/immediate"
    )
    columns: Optional[list] = None
    error: Optional[str] = Field(
        default=None,
        description="Query error. Returned only if 'explain' or `modifiers.debug` is true. Throws an error otherwise.",
    )
    hasMore: Optional[bool] = None
    hogql: Optional[str] = Field(default=None, description="Generated HogQL query.")
    is_cached: bool
    last_refresh: datetime
    limit: Optional[int] = None
    modifiers: Optional[HogQLQueryModifiers] = Field(
        default=None, description="Modifiers used when performing the query"
    )
    next_allowed_client_refresh: datetime
    offset: Optional[int] = None
    query_status: Optional[QueryStatus] = Field(
        default=None, description="Query status indicates whether next to the provided data, a query is still running."
    )
    results: Any
    timezone: str
    timings: Optional[list[QueryTiming]] = Field(
        default=None, description="Measured timings for different parts of the query generation process"
    )
    types: Optional[list] = None


class CachedSessionsTimelineQueryResponse(BaseModel):
    model_config = ConfigDict(
        extra="forbid",
    )
    cache_key: str
    cache_target_age: Optional[datetime] = None
    calculation_trigger: Optional[str] = Field(
        default=None, description="What triggered the calculation of the query, leave empty if user/immediate"
    )
    error: Optional[str] = Field(
        default=None,
        description="Query error. Returned only if 'explain' or `modifiers.debug` is true. Throws an error otherwise.",
    )
    hasMore: Optional[bool] = None
    hogql: Optional[str] = Field(default=None, description="Generated HogQL query.")
    is_cached: bool
    last_refresh: datetime
    modifiers: Optional[HogQLQueryModifiers] = Field(
        default=None, description="Modifiers used when performing the query"
    )
    next_allowed_client_refresh: datetime
    query_status: Optional[QueryStatus] = Field(
        default=None, description="Query status indicates whether next to the provided data, a query is still running."
    )
    results: list[TimelineEntry]
    timezone: str
    timings: Optional[list[QueryTiming]] = Field(
        default=None, description="Measured timings for different parts of the query generation process"
    )


class CachedStickinessQueryResponse(BaseModel):
    model_config = ConfigDict(
        extra="forbid",
    )
    cache_key: str
    cache_target_age: Optional[datetime] = None
    calculation_trigger: Optional[str] = Field(
        default=None, description="What triggered the calculation of the query, leave empty if user/immediate"
    )
    error: Optional[str] = Field(
        default=None,
        description="Query error. Returned only if 'explain' or `modifiers.debug` is true. Throws an error otherwise.",
    )
    hogql: Optional[str] = Field(default=None, description="Generated HogQL query.")
    is_cached: bool
    last_refresh: datetime
    modifiers: Optional[HogQLQueryModifiers] = Field(
        default=None, description="Modifiers used when performing the query"
    )
    next_allowed_client_refresh: datetime
    query_status: Optional[QueryStatus] = Field(
        default=None, description="Query status indicates whether next to the provided data, a query is still running."
    )
    results: list[dict[str, Any]]
    timezone: str
    timings: Optional[list[QueryTiming]] = Field(
        default=None, description="Measured timings for different parts of the query generation process"
    )


class CachedSuggestedQuestionsQueryResponse(BaseModel):
    model_config = ConfigDict(
        extra="forbid",
    )
    cache_key: str
    cache_target_age: Optional[datetime] = None
    calculation_trigger: Optional[str] = Field(
        default=None, description="What triggered the calculation of the query, leave empty if user/immediate"
    )
    is_cached: bool
    last_refresh: datetime
    next_allowed_client_refresh: datetime
    query_status: Optional[QueryStatus] = Field(
        default=None, description="Query status indicates whether next to the provided data, a query is still running."
    )
    questions: list[str]
    timezone: str


class CachedTeamTaxonomyQueryResponse(BaseModel):
    model_config = ConfigDict(
        extra="forbid",
    )
    cache_key: str
    cache_target_age: Optional[datetime] = None
    calculation_trigger: Optional[str] = Field(
        default=None, description="What triggered the calculation of the query, leave empty if user/immediate"
    )
    error: Optional[str] = Field(
        default=None,
        description="Query error. Returned only if 'explain' or `modifiers.debug` is true. Throws an error otherwise.",
    )
    hogql: Optional[str] = Field(default=None, description="Generated HogQL query.")
    is_cached: bool
    last_refresh: datetime
    modifiers: Optional[HogQLQueryModifiers] = Field(
        default=None, description="Modifiers used when performing the query"
    )
    next_allowed_client_refresh: datetime
    query_status: Optional[QueryStatus] = Field(
        default=None, description="Query status indicates whether next to the provided data, a query is still running."
    )
    results: list[TeamTaxonomyItem]
    timezone: str
    timings: Optional[list[QueryTiming]] = Field(
        default=None, description="Measured timings for different parts of the query generation process"
    )


class CachedTracesQueryResponse(BaseModel):
    model_config = ConfigDict(
        extra="forbid",
    )
    cache_key: str
    cache_target_age: Optional[datetime] = None
    calculation_trigger: Optional[str] = Field(
        default=None, description="What triggered the calculation of the query, leave empty if user/immediate"
    )
    columns: Optional[list[str]] = None
    error: Optional[str] = Field(
        default=None,
        description="Query error. Returned only if 'explain' or `modifiers.debug` is true. Throws an error otherwise.",
    )
    hasMore: Optional[bool] = None
    hogql: Optional[str] = Field(default=None, description="Generated HogQL query.")
    is_cached: bool
    last_refresh: datetime
    limit: Optional[int] = None
    modifiers: Optional[HogQLQueryModifiers] = Field(
        default=None, description="Modifiers used when performing the query"
    )
    next_allowed_client_refresh: datetime
    offset: Optional[int] = None
    query_status: Optional[QueryStatus] = Field(
        default=None, description="Query status indicates whether next to the provided data, a query is still running."
    )
    results: list[LLMTrace]
    timezone: str
    timings: Optional[list[QueryTiming]] = Field(
        default=None, description="Measured timings for different parts of the query generation process"
    )


class CachedTrendsQueryResponse(BaseModel):
    model_config = ConfigDict(
        extra="forbid",
    )
    cache_key: str
    cache_target_age: Optional[datetime] = None
    calculation_trigger: Optional[str] = Field(
        default=None, description="What triggered the calculation of the query, leave empty if user/immediate"
    )
    error: Optional[str] = Field(
        default=None,
        description="Query error. Returned only if 'explain' or `modifiers.debug` is true. Throws an error otherwise.",
    )
    hasMore: Optional[bool] = Field(default=None, description="Wether more breakdown values are available.")
    hogql: Optional[str] = Field(default=None, description="Generated HogQL query.")
    is_cached: bool
    last_refresh: datetime
    modifiers: Optional[HogQLQueryModifiers] = Field(
        default=None, description="Modifiers used when performing the query"
    )
    next_allowed_client_refresh: datetime
    query_status: Optional[QueryStatus] = Field(
        default=None, description="Query status indicates whether next to the provided data, a query is still running."
    )
    results: list[dict[str, Any]]
    timezone: str
    timings: Optional[list[QueryTiming]] = Field(
        default=None, description="Measured timings for different parts of the query generation process"
    )


class CachedVectorSearchQueryResponse(BaseModel):
    model_config = ConfigDict(
        extra="forbid",
    )
    cache_key: str
    cache_target_age: Optional[datetime] = None
    calculation_trigger: Optional[str] = Field(
        default=None, description="What triggered the calculation of the query, leave empty if user/immediate"
    )
    error: Optional[str] = Field(
        default=None,
        description="Query error. Returned only if 'explain' or `modifiers.debug` is true. Throws an error otherwise.",
    )
    hogql: Optional[str] = Field(default=None, description="Generated HogQL query.")
    is_cached: bool
    last_refresh: datetime
    modifiers: Optional[HogQLQueryModifiers] = Field(
        default=None, description="Modifiers used when performing the query"
    )
    next_allowed_client_refresh: datetime
    query_status: Optional[QueryStatus] = Field(
        default=None, description="Query status indicates whether next to the provided data, a query is still running."
    )
    results: list[VectorSearchResponseItem]
    timezone: str
    timings: Optional[list[QueryTiming]] = Field(
        default=None, description="Measured timings for different parts of the query generation process"
    )


class CachedWebExternalClicksTableQueryResponse(BaseModel):
    model_config = ConfigDict(
        extra="forbid",
    )
    cache_key: str
    cache_target_age: Optional[datetime] = None
    calculation_trigger: Optional[str] = Field(
        default=None, description="What triggered the calculation of the query, leave empty if user/immediate"
    )
    columns: Optional[list] = None
    error: Optional[str] = Field(
        default=None,
        description="Query error. Returned only if 'explain' or `modifiers.debug` is true. Throws an error otherwise.",
    )
    hasMore: Optional[bool] = None
    hogql: Optional[str] = Field(default=None, description="Generated HogQL query.")
    is_cached: bool
    last_refresh: datetime
    limit: Optional[int] = None
    modifiers: Optional[HogQLQueryModifiers] = Field(
        default=None, description="Modifiers used when performing the query"
    )
    next_allowed_client_refresh: datetime
    offset: Optional[int] = None
    query_status: Optional[QueryStatus] = Field(
        default=None, description="Query status indicates whether next to the provided data, a query is still running."
    )
    results: list
    samplingRate: Optional[SamplingRate] = None
    timezone: str
    timings: Optional[list[QueryTiming]] = Field(
        default=None, description="Measured timings for different parts of the query generation process"
    )
    types: Optional[list] = None


class CachedWebGoalsQueryResponse(BaseModel):
    model_config = ConfigDict(
        extra="forbid",
    )
    cache_key: str
    cache_target_age: Optional[datetime] = None
    calculation_trigger: Optional[str] = Field(
        default=None, description="What triggered the calculation of the query, leave empty if user/immediate"
    )
    columns: Optional[list] = None
    error: Optional[str] = Field(
        default=None,
        description="Query error. Returned only if 'explain' or `modifiers.debug` is true. Throws an error otherwise.",
    )
    hasMore: Optional[bool] = None
    hogql: Optional[str] = Field(default=None, description="Generated HogQL query.")
    is_cached: bool
    last_refresh: datetime
    limit: Optional[int] = None
    modifiers: Optional[HogQLQueryModifiers] = Field(
        default=None, description="Modifiers used when performing the query"
    )
    next_allowed_client_refresh: datetime
    offset: Optional[int] = None
    query_status: Optional[QueryStatus] = Field(
        default=None, description="Query status indicates whether next to the provided data, a query is still running."
    )
    results: list
    samplingRate: Optional[SamplingRate] = None
    timezone: str
    timings: Optional[list[QueryTiming]] = Field(
        default=None, description="Measured timings for different parts of the query generation process"
    )
    types: Optional[list] = None


class CachedWebOverviewQueryResponse(BaseModel):
    model_config = ConfigDict(
        extra="forbid",
    )
    cache_key: str
    cache_target_age: Optional[datetime] = None
    calculation_trigger: Optional[str] = Field(
        default=None, description="What triggered the calculation of the query, leave empty if user/immediate"
    )
    dateFrom: Optional[str] = None
    dateTo: Optional[str] = None
    error: Optional[str] = Field(
        default=None,
        description="Query error. Returned only if 'explain' or `modifiers.debug` is true. Throws an error otherwise.",
    )
    hogql: Optional[str] = Field(default=None, description="Generated HogQL query.")
    is_cached: bool
    last_refresh: datetime
    modifiers: Optional[HogQLQueryModifiers] = Field(
        default=None, description="Modifiers used when performing the query"
    )
    next_allowed_client_refresh: datetime
    query_status: Optional[QueryStatus] = Field(
        default=None, description="Query status indicates whether next to the provided data, a query is still running."
    )
    results: list[WebOverviewItem]
    samplingRate: Optional[SamplingRate] = None
    timezone: str
    timings: Optional[list[QueryTiming]] = Field(
        default=None, description="Measured timings for different parts of the query generation process"
    )


class CachedWebPageURLSearchQueryResponse(BaseModel):
    model_config = ConfigDict(
        extra="forbid",
    )
    cache_key: str
    cache_target_age: Optional[datetime] = None
    calculation_trigger: Optional[str] = Field(
        default=None, description="What triggered the calculation of the query, leave empty if user/immediate"
    )
    error: Optional[str] = Field(
        default=None,
        description="Query error. Returned only if 'explain' or `modifiers.debug` is true. Throws an error otherwise.",
    )
    hasMore: Optional[bool] = None
    hogql: Optional[str] = Field(default=None, description="Generated HogQL query.")
    is_cached: bool
    last_refresh: datetime
    limit: Optional[int] = None
    modifiers: Optional[HogQLQueryModifiers] = Field(
        default=None, description="Modifiers used when performing the query"
    )
    next_allowed_client_refresh: datetime
    query_status: Optional[QueryStatus] = Field(
        default=None, description="Query status indicates whether next to the provided data, a query is still running."
    )
    results: list[PageURL]
    timezone: str
    timings: Optional[list[QueryTiming]] = Field(
        default=None, description="Measured timings for different parts of the query generation process"
    )


class CachedWebStatsTableQueryResponse(BaseModel):
    model_config = ConfigDict(
        extra="forbid",
    )
    cache_key: str
    cache_target_age: Optional[datetime] = None
    calculation_trigger: Optional[str] = Field(
        default=None, description="What triggered the calculation of the query, leave empty if user/immediate"
    )
    columns: Optional[list] = None
    error: Optional[str] = Field(
        default=None,
        description="Query error. Returned only if 'explain' or `modifiers.debug` is true. Throws an error otherwise.",
    )
    hasMore: Optional[bool] = None
    hogql: Optional[str] = Field(default=None, description="Generated HogQL query.")
    is_cached: bool
    last_refresh: datetime
    limit: Optional[int] = None
    modifiers: Optional[HogQLQueryModifiers] = Field(
        default=None, description="Modifiers used when performing the query"
    )
    next_allowed_client_refresh: datetime
    offset: Optional[int] = None
    query_status: Optional[QueryStatus] = Field(
        default=None, description="Query status indicates whether next to the provided data, a query is still running."
    )
    results: list
    samplingRate: Optional[SamplingRate] = None
    timezone: str
    timings: Optional[list[QueryTiming]] = Field(
        default=None, description="Measured timings for different parts of the query generation process"
    )
    types: Optional[list] = None


class CachedWebVitalsPathBreakdownQueryResponse(BaseModel):
    model_config = ConfigDict(
        extra="forbid",
    )
    cache_key: str
    cache_target_age: Optional[datetime] = None
    calculation_trigger: Optional[str] = Field(
        default=None, description="What triggered the calculation of the query, leave empty if user/immediate"
    )
    error: Optional[str] = Field(
        default=None,
        description="Query error. Returned only if 'explain' or `modifiers.debug` is true. Throws an error otherwise.",
    )
    hogql: Optional[str] = Field(default=None, description="Generated HogQL query.")
    is_cached: bool
    last_refresh: datetime
    modifiers: Optional[HogQLQueryModifiers] = Field(
        default=None, description="Modifiers used when performing the query"
    )
    next_allowed_client_refresh: datetime
    query_status: Optional[QueryStatus] = Field(
        default=None, description="Query status indicates whether next to the provided data, a query is still running."
    )
    results: list[WebVitalsPathBreakdownResult] = Field(..., max_length=1, min_length=1)
    timezone: str
    timings: Optional[list[QueryTiming]] = Field(
        default=None, description="Measured timings for different parts of the query generation process"
    )


class DashboardFilter(BaseModel):
    model_config = ConfigDict(
        extra="forbid",
    )
    breakdown_filter: Optional[BreakdownFilter] = None
    date_from: Optional[str] = None
    date_to: Optional[str] = None
    properties: Optional[
        list[
            Union[
                EventPropertyFilter,
                PersonPropertyFilter,
                ElementPropertyFilter,
                EventMetadataPropertyFilter,
                SessionPropertyFilter,
                CohortPropertyFilter,
                RecordingPropertyFilter,
                LogEntryPropertyFilter,
                GroupPropertyFilter,
                FeaturePropertyFilter,
                HogQLPropertyFilter,
                EmptyPropertyFilter,
                DataWarehousePropertyFilter,
                DataWarehousePersonPropertyFilter,
            ]
        ]
    ] = None


class Response(BaseModel):
    model_config = ConfigDict(
        extra="forbid",
    )
    columns: list
    error: Optional[str] = Field(
        default=None,
        description="Query error. Returned only if 'explain' or `modifiers.debug` is true. Throws an error otherwise.",
    )
    hasMore: Optional[bool] = None
    hogql: str = Field(..., description="Generated HogQL query.")
    limit: Optional[int] = None
    modifiers: Optional[HogQLQueryModifiers] = Field(
        default=None, description="Modifiers used when performing the query"
    )
    offset: Optional[int] = None
    query_status: Optional[QueryStatus] = Field(
        default=None, description="Query status indicates whether next to the provided data, a query is still running."
    )
    results: list[list]
    timings: Optional[list[QueryTiming]] = Field(
        default=None, description="Measured timings for different parts of the query generation process"
    )
    types: list[str]


class Response1(BaseModel):
    model_config = ConfigDict(
        extra="forbid",
    )
    columns: list
    error: Optional[str] = Field(
        default=None,
        description="Query error. Returned only if 'explain' or `modifiers.debug` is true. Throws an error otherwise.",
    )
    hasMore: Optional[bool] = None
    hogql: str = Field(..., description="Generated HogQL query.")
    limit: int
    missing_actors_count: Optional[int] = None
    modifiers: Optional[HogQLQueryModifiers] = Field(
        default=None, description="Modifiers used when performing the query"
    )
    offset: int
    query_status: Optional[QueryStatus] = Field(
        default=None, description="Query status indicates whether next to the provided data, a query is still running."
    )
    results: list[list]
    timings: Optional[list[QueryTiming]] = Field(
        default=None, description="Measured timings for different parts of the query generation process"
    )
    types: list[str]


class Response2(BaseModel):
    model_config = ConfigDict(
        extra="forbid",
    )
    columns: list
    error: Optional[str] = Field(
        default=None,
        description="Query error. Returned only if 'explain' or `modifiers.debug` is true. Throws an error otherwise.",
    )
    hasMore: Optional[bool] = None
    hogql: str = Field(..., description="Generated HogQL query.")
    kind: Literal["GroupsQuery"] = "GroupsQuery"
    limit: int
    modifiers: Optional[HogQLQueryModifiers] = Field(
        default=None, description="Modifiers used when performing the query"
    )
    offset: int
    query_status: Optional[QueryStatus] = Field(
        default=None, description="Query status indicates whether next to the provided data, a query is still running."
    )
    results: list[list]
    timings: Optional[list[QueryTiming]] = Field(
        default=None, description="Measured timings for different parts of the query generation process"
    )
    types: list[str]


class Response4(BaseModel):
    model_config = ConfigDict(
        extra="forbid",
    )
    dateFrom: Optional[str] = None
    dateTo: Optional[str] = None
    error: Optional[str] = Field(
        default=None,
        description="Query error. Returned only if 'explain' or `modifiers.debug` is true. Throws an error otherwise.",
    )
    hogql: Optional[str] = Field(default=None, description="Generated HogQL query.")
    modifiers: Optional[HogQLQueryModifiers] = Field(
        default=None, description="Modifiers used when performing the query"
    )
    query_status: Optional[QueryStatus] = Field(
        default=None, description="Query status indicates whether next to the provided data, a query is still running."
    )
    results: list[WebOverviewItem]
    samplingRate: Optional[SamplingRate] = None
    timings: Optional[list[QueryTiming]] = Field(
        default=None, description="Measured timings for different parts of the query generation process"
    )


class Response5(BaseModel):
    model_config = ConfigDict(
        extra="forbid",
    )
    columns: Optional[list] = None
    error: Optional[str] = Field(
        default=None,
        description="Query error. Returned only if 'explain' or `modifiers.debug` is true. Throws an error otherwise.",
    )
    hasMore: Optional[bool] = None
    hogql: Optional[str] = Field(default=None, description="Generated HogQL query.")
    limit: Optional[int] = None
    modifiers: Optional[HogQLQueryModifiers] = Field(
        default=None, description="Modifiers used when performing the query"
    )
    offset: Optional[int] = None
    query_status: Optional[QueryStatus] = Field(
        default=None, description="Query status indicates whether next to the provided data, a query is still running."
    )
    results: list
    samplingRate: Optional[SamplingRate] = None
    timings: Optional[list[QueryTiming]] = Field(
        default=None, description="Measured timings for different parts of the query generation process"
    )
    types: Optional[list] = None


class Response8(BaseModel):
    model_config = ConfigDict(
        extra="forbid",
    )
    error: Optional[str] = Field(
        default=None,
        description="Query error. Returned only if 'explain' or `modifiers.debug` is true. Throws an error otherwise.",
    )
    hogql: Optional[str] = Field(default=None, description="Generated HogQL query.")
    modifiers: Optional[HogQLQueryModifiers] = Field(
        default=None, description="Modifiers used when performing the query"
    )
    query_status: Optional[QueryStatus] = Field(
        default=None, description="Query status indicates whether next to the provided data, a query is still running."
    )
    results: list[WebVitalsPathBreakdownResult] = Field(..., max_length=1, min_length=1)
    timings: Optional[list[QueryTiming]] = Field(
        default=None, description="Measured timings for different parts of the query generation process"
    )


class Response9(BaseModel):
    model_config = ConfigDict(
        extra="forbid",
    )
    columns: Optional[list] = None
    error: Optional[str] = Field(
        default=None,
        description="Query error. Returned only if 'explain' or `modifiers.debug` is true. Throws an error otherwise.",
    )
    hasMore: Optional[bool] = None
    hogql: Optional[str] = Field(default=None, description="Generated HogQL query.")
    limit: Optional[int] = None
    modifiers: Optional[HogQLQueryModifiers] = Field(
        default=None, description="Modifiers used when performing the query"
    )
    offset: Optional[int] = None
    query_status: Optional[QueryStatus] = Field(
        default=None, description="Query status indicates whether next to the provided data, a query is still running."
    )
    results: Any
    timings: Optional[list[QueryTiming]] = Field(
        default=None, description="Measured timings for different parts of the query generation process"
    )
    types: Optional[list] = None


class Response10(BaseModel):
    model_config = ConfigDict(
        extra="forbid",
    )
    error: Optional[str] = Field(
        default=None,
        description="Query error. Returned only if 'explain' or `modifiers.debug` is true. Throws an error otherwise.",
    )
    hogql: Optional[str] = Field(default=None, description="Generated HogQL query.")
    modifiers: Optional[HogQLQueryModifiers] = Field(
        default=None, description="Modifiers used when performing the query"
    )
    query_status: Optional[QueryStatus] = Field(
        default=None, description="Query status indicates whether next to the provided data, a query is still running."
    )
    results: list[RevenueAnalyticsOverviewItem]
    timings: Optional[list[QueryTiming]] = Field(
        default=None, description="Measured timings for different parts of the query generation process"
    )


class Response11(BaseModel):
    model_config = ConfigDict(
        extra="forbid",
    )
    error: Optional[str] = Field(
        default=None,
        description="Query error. Returned only if 'explain' or `modifiers.debug` is true. Throws an error otherwise.",
    )
    hogql: Optional[str] = Field(default=None, description="Generated HogQL query.")
    modifiers: Optional[HogQLQueryModifiers] = Field(
        default=None, description="Modifiers used when performing the query"
    )
    query_status: Optional[QueryStatus] = Field(
        default=None, description="Query status indicates whether next to the provided data, a query is still running."
    )
    results: Any
    timings: Optional[list[QueryTiming]] = Field(
        default=None, description="Measured timings for different parts of the query generation process"
    )


class Response13(BaseModel):
    model_config = ConfigDict(
        extra="forbid",
    )
    columns: Optional[list] = None
    error: Optional[str] = Field(
        default=None,
        description="Query error. Returned only if 'explain' or `modifiers.debug` is true. Throws an error otherwise.",
    )
    hasMore: Optional[bool] = None
    hogql: Optional[str] = Field(default=None, description="Generated HogQL query.")
    limit: Optional[int] = None
    modifiers: Optional[HogQLQueryModifiers] = Field(
        default=None, description="Modifiers used when performing the query"
    )
    offset: Optional[int] = None
    query_status: Optional[QueryStatus] = Field(
        default=None, description="Query status indicates whether next to the provided data, a query is still running."
    )
    results: Any
    timings: Optional[list[QueryTiming]] = Field(
        default=None, description="Measured timings for different parts of the query generation process"
    )
    types: Optional[list] = None


class Response18(BaseModel):
    model_config = ConfigDict(
        extra="forbid",
    )
    columns: Optional[list[str]] = None
    error: Optional[str] = Field(
        default=None,
        description="Query error. Returned only if 'explain' or `modifiers.debug` is true. Throws an error otherwise.",
    )
    hasMore: Optional[bool] = None
    hogql: Optional[str] = Field(default=None, description="Generated HogQL query.")
    limit: Optional[int] = None
    modifiers: Optional[HogQLQueryModifiers] = Field(
        default=None, description="Modifiers used when performing the query"
    )
    offset: Optional[int] = None
    query_status: Optional[QueryStatus] = Field(
        default=None, description="Query status indicates whether next to the provided data, a query is still running."
    )
    results: list[LLMTrace]
    timings: Optional[list[QueryTiming]] = Field(
        default=None, description="Measured timings for different parts of the query generation process"
    )


class DataWarehouseNode(BaseModel):
    model_config = ConfigDict(
        extra="forbid",
    )
    custom_name: Optional[str] = None
    distinct_id_field: str
    fixedProperties: Optional[
        list[
            Union[
                EventPropertyFilter,
                PersonPropertyFilter,
                ElementPropertyFilter,
                EventMetadataPropertyFilter,
                SessionPropertyFilter,
                CohortPropertyFilter,
                RecordingPropertyFilter,
                LogEntryPropertyFilter,
                GroupPropertyFilter,
                FeaturePropertyFilter,
                HogQLPropertyFilter,
                EmptyPropertyFilter,
                DataWarehousePropertyFilter,
                DataWarehousePersonPropertyFilter,
            ]
        ]
    ] = Field(
        default=None,
        description="Fixed properties in the query, can't be edited in the interface (e.g. scoping down by person)",
    )
    id: str
    id_field: str
    kind: Literal["DataWarehouseNode"] = "DataWarehouseNode"
    math: Optional[
        Union[
            BaseMathType,
            FunnelMathType,
            PropertyMathType,
            CountPerActorMathType,
            ExperimentMetricMathType,
            Literal["unique_group"],
            Literal["hogql"],
        ]
    ] = None
    math_group_type_index: Optional[MathGroupTypeIndex] = None
    math_hogql: Optional[str] = None
    math_property: Optional[str] = None
    math_property_revenue_currency: Optional[RevenueCurrencyPropertyConfig] = None
    math_property_type: Optional[str] = None
    name: Optional[str] = None
    properties: Optional[
        list[
            Union[
                EventPropertyFilter,
                PersonPropertyFilter,
                ElementPropertyFilter,
                EventMetadataPropertyFilter,
                SessionPropertyFilter,
                CohortPropertyFilter,
                RecordingPropertyFilter,
                LogEntryPropertyFilter,
                GroupPropertyFilter,
                FeaturePropertyFilter,
                HogQLPropertyFilter,
                EmptyPropertyFilter,
                DataWarehousePropertyFilter,
                DataWarehousePersonPropertyFilter,
            ]
        ]
    ] = Field(default=None, description="Properties configurable in the interface")
    response: Optional[dict[str, Any]] = None
    table_name: str
    timestamp_field: str


class DatabaseSchemaBatchExportTable(BaseModel):
    model_config = ConfigDict(
        extra="forbid",
    )
    fields: dict[str, DatabaseSchemaField]
    id: str
    name: str
    type: Literal["batch_export"] = "batch_export"


class DatabaseSchemaDataWarehouseTable(BaseModel):
    model_config = ConfigDict(
        extra="forbid",
    )
    fields: dict[str, DatabaseSchemaField]
    format: str
    id: str
    name: str
    schema_: Optional[DatabaseSchemaSchema] = Field(default=None, alias="schema")
    source: Optional[DatabaseSchemaSource] = None
    type: Literal["data_warehouse"] = "data_warehouse"
    url_pattern: str


class EntityNode(BaseModel):
    model_config = ConfigDict(
        extra="forbid",
    )
    custom_name: Optional[str] = None
    fixedProperties: Optional[
        list[
            Union[
                EventPropertyFilter,
                PersonPropertyFilter,
                ElementPropertyFilter,
                EventMetadataPropertyFilter,
                SessionPropertyFilter,
                CohortPropertyFilter,
                RecordingPropertyFilter,
                LogEntryPropertyFilter,
                GroupPropertyFilter,
                FeaturePropertyFilter,
                HogQLPropertyFilter,
                EmptyPropertyFilter,
                DataWarehousePropertyFilter,
                DataWarehousePersonPropertyFilter,
            ]
        ]
    ] = Field(
        default=None,
        description="Fixed properties in the query, can't be edited in the interface (e.g. scoping down by person)",
    )
    kind: NodeKind
    math: Optional[
        Union[
            BaseMathType,
            FunnelMathType,
            PropertyMathType,
            CountPerActorMathType,
            ExperimentMetricMathType,
            Literal["unique_group"],
            Literal["hogql"],
        ]
    ] = None
    math_group_type_index: Optional[MathGroupTypeIndex] = None
    math_hogql: Optional[str] = None
    math_property: Optional[str] = None
    math_property_revenue_currency: Optional[RevenueCurrencyPropertyConfig] = None
    math_property_type: Optional[str] = None
    name: Optional[str] = None
    properties: Optional[
        list[
            Union[
                EventPropertyFilter,
                PersonPropertyFilter,
                ElementPropertyFilter,
                EventMetadataPropertyFilter,
                SessionPropertyFilter,
                CohortPropertyFilter,
                RecordingPropertyFilter,
                LogEntryPropertyFilter,
                GroupPropertyFilter,
                FeaturePropertyFilter,
                HogQLPropertyFilter,
                EmptyPropertyFilter,
                DataWarehousePropertyFilter,
                DataWarehousePersonPropertyFilter,
            ]
        ]
    ] = Field(default=None, description="Properties configurable in the interface")
    response: Optional[dict[str, Any]] = None


class ErrorTrackingIssue(BaseModel):
    model_config = ConfigDict(
        extra="forbid",
    )
    aggregations: ErrorTrackingIssueAggregations
    assignee: Optional[ErrorTrackingIssueAssignee] = None
    description: Optional[str] = None
    earliest: Optional[str] = None
    first_seen: datetime
    id: str
    last_seen: datetime
    name: Optional[str] = None
    status: Status


class ErrorTrackingQueryResponse(BaseModel):
    model_config = ConfigDict(
        extra="forbid",
    )
    columns: Optional[list[str]] = None
    error: Optional[str] = Field(
        default=None,
        description="Query error. Returned only if 'explain' or `modifiers.debug` is true. Throws an error otherwise.",
    )
    hasMore: Optional[bool] = None
    hogql: Optional[str] = Field(default=None, description="Generated HogQL query.")
    limit: Optional[int] = None
    modifiers: Optional[HogQLQueryModifiers] = Field(
        default=None, description="Modifiers used when performing the query"
    )
    offset: Optional[int] = None
    query_status: Optional[QueryStatus] = Field(
        default=None, description="Query status indicates whether next to the provided data, a query is still running."
    )
    results: list[ErrorTrackingIssue]
    timings: Optional[list[QueryTiming]] = Field(
        default=None, description="Measured timings for different parts of the query generation process"
    )


class EventTaxonomyQueryResponse(BaseModel):
    model_config = ConfigDict(
        extra="forbid",
    )
    error: Optional[str] = Field(
        default=None,
        description="Query error. Returned only if 'explain' or `modifiers.debug` is true. Throws an error otherwise.",
    )
    hogql: Optional[str] = Field(default=None, description="Generated HogQL query.")
    modifiers: Optional[HogQLQueryModifiers] = Field(
        default=None, description="Modifiers used when performing the query"
    )
    query_status: Optional[QueryStatus] = Field(
        default=None, description="Query status indicates whether next to the provided data, a query is still running."
    )
    results: list[EventTaxonomyItem]
    timings: Optional[list[QueryTiming]] = Field(
        default=None, description="Measured timings for different parts of the query generation process"
    )


class EventsNode(BaseModel):
    model_config = ConfigDict(
        extra="forbid",
    )
    custom_name: Optional[str] = None
    event: Optional[str] = Field(default=None, description="The event or `null` for all events.")
    fixedProperties: Optional[
        list[
            Union[
                EventPropertyFilter,
                PersonPropertyFilter,
                ElementPropertyFilter,
                EventMetadataPropertyFilter,
                SessionPropertyFilter,
                CohortPropertyFilter,
                RecordingPropertyFilter,
                LogEntryPropertyFilter,
                GroupPropertyFilter,
                FeaturePropertyFilter,
                HogQLPropertyFilter,
                EmptyPropertyFilter,
                DataWarehousePropertyFilter,
                DataWarehousePersonPropertyFilter,
            ]
        ]
    ] = Field(
        default=None,
        description="Fixed properties in the query, can't be edited in the interface (e.g. scoping down by person)",
    )
    kind: Literal["EventsNode"] = "EventsNode"
    limit: Optional[int] = None
    math: Optional[
        Union[
            BaseMathType,
            FunnelMathType,
            PropertyMathType,
            CountPerActorMathType,
            ExperimentMetricMathType,
            Literal["unique_group"],
            Literal["hogql"],
        ]
    ] = None
    math_group_type_index: Optional[MathGroupTypeIndex] = None
    math_hogql: Optional[str] = None
    math_property: Optional[str] = None
    math_property_revenue_currency: Optional[RevenueCurrencyPropertyConfig] = None
    math_property_type: Optional[str] = None
    name: Optional[str] = None
    orderBy: Optional[list[str]] = Field(default=None, description="Columns to order by")
    properties: Optional[
        list[
            Union[
                EventPropertyFilter,
                PersonPropertyFilter,
                ElementPropertyFilter,
                EventMetadataPropertyFilter,
                SessionPropertyFilter,
                CohortPropertyFilter,
                RecordingPropertyFilter,
                LogEntryPropertyFilter,
                GroupPropertyFilter,
                FeaturePropertyFilter,
                HogQLPropertyFilter,
                EmptyPropertyFilter,
                DataWarehousePropertyFilter,
                DataWarehousePersonPropertyFilter,
            ]
        ]
    ] = Field(default=None, description="Properties configurable in the interface")
    response: Optional[dict[str, Any]] = None


class EventsQueryResponse(BaseModel):
    model_config = ConfigDict(
        extra="forbid",
    )
    columns: list
    error: Optional[str] = Field(
        default=None,
        description="Query error. Returned only if 'explain' or `modifiers.debug` is true. Throws an error otherwise.",
    )
    hasMore: Optional[bool] = None
    hogql: str = Field(..., description="Generated HogQL query.")
    limit: Optional[int] = None
    modifiers: Optional[HogQLQueryModifiers] = Field(
        default=None, description="Modifiers used when performing the query"
    )
    offset: Optional[int] = None
    query_status: Optional[QueryStatus] = Field(
        default=None, description="Query status indicates whether next to the provided data, a query is still running."
    )
    results: list[list]
    timings: Optional[list[QueryTiming]] = Field(
        default=None, description="Measured timings for different parts of the query generation process"
    )
    types: list[str]


class ExperimentDataWarehouseNode(BaseModel):
    model_config = ConfigDict(
        extra="forbid",
    )
    custom_name: Optional[str] = None
    data_warehouse_join_key: str
    events_join_key: str
    fixedProperties: Optional[
        list[
            Union[
                EventPropertyFilter,
                PersonPropertyFilter,
                ElementPropertyFilter,
                EventMetadataPropertyFilter,
                SessionPropertyFilter,
                CohortPropertyFilter,
                RecordingPropertyFilter,
                LogEntryPropertyFilter,
                GroupPropertyFilter,
                FeaturePropertyFilter,
                HogQLPropertyFilter,
                EmptyPropertyFilter,
                DataWarehousePropertyFilter,
                DataWarehousePersonPropertyFilter,
            ]
        ]
    ] = Field(
        default=None,
        description="Fixed properties in the query, can't be edited in the interface (e.g. scoping down by person)",
    )
    kind: Literal["ExperimentDataWarehouseNode"] = "ExperimentDataWarehouseNode"
    math: Optional[
        Union[
            BaseMathType,
            FunnelMathType,
            PropertyMathType,
            CountPerActorMathType,
            ExperimentMetricMathType,
            Literal["unique_group"],
            Literal["hogql"],
        ]
    ] = None
    math_group_type_index: Optional[MathGroupTypeIndex] = None
    math_hogql: Optional[str] = None
    math_property: Optional[str] = None
    math_property_revenue_currency: Optional[RevenueCurrencyPropertyConfig] = None
    math_property_type: Optional[str] = None
    name: Optional[str] = None
    properties: Optional[
        list[
            Union[
                EventPropertyFilter,
                PersonPropertyFilter,
                ElementPropertyFilter,
                EventMetadataPropertyFilter,
                SessionPropertyFilter,
                CohortPropertyFilter,
                RecordingPropertyFilter,
                LogEntryPropertyFilter,
                GroupPropertyFilter,
                FeaturePropertyFilter,
                HogQLPropertyFilter,
                EmptyPropertyFilter,
                DataWarehousePropertyFilter,
                DataWarehousePersonPropertyFilter,
            ]
        ]
    ] = Field(default=None, description="Properties configurable in the interface")
    response: Optional[dict[str, Any]] = None
    table_name: str
    timestamp_field: str


class ExperimentEventExposureConfig(BaseModel):
    model_config = ConfigDict(
        extra="forbid",
    )
    event: str
    kind: Literal["ExperimentEventExposureConfig"] = "ExperimentEventExposureConfig"
    properties: list[
        Union[
            EventPropertyFilter,
            PersonPropertyFilter,
            ElementPropertyFilter,
            EventMetadataPropertyFilter,
            SessionPropertyFilter,
            CohortPropertyFilter,
            RecordingPropertyFilter,
            LogEntryPropertyFilter,
            GroupPropertyFilter,
            FeaturePropertyFilter,
            HogQLPropertyFilter,
            EmptyPropertyFilter,
            DataWarehousePropertyFilter,
            DataWarehousePersonPropertyFilter,
        ]
    ]


class ExperimentExposureCriteria(BaseModel):
    model_config = ConfigDict(
        extra="forbid",
    )
    exposure_config: Optional[ExperimentEventExposureConfig] = None
    filterTestAccounts: Optional[bool] = None


class ExperimentExposureQuery(BaseModel):
    model_config = ConfigDict(
        extra="forbid",
    )
    experiment_id: Optional[int] = None
    kind: Literal["ExperimentExposureQuery"] = "ExperimentExposureQuery"
    modifiers: Optional[HogQLQueryModifiers] = Field(
        default=None, description="Modifiers used when performing the query"
    )
    response: Optional[ExperimentExposureQueryResponse] = None


class FunnelCorrelationResponse(BaseModel):
    model_config = ConfigDict(
        extra="forbid",
    )
    columns: Optional[list] = None
    error: Optional[str] = Field(
        default=None,
        description="Query error. Returned only if 'explain' or `modifiers.debug` is true. Throws an error otherwise.",
    )
    hasMore: Optional[bool] = None
    hogql: Optional[str] = Field(default=None, description="Generated HogQL query.")
    limit: Optional[int] = None
    modifiers: Optional[HogQLQueryModifiers] = Field(
        default=None, description="Modifiers used when performing the query"
    )
    offset: Optional[int] = None
    query_status: Optional[QueryStatus] = Field(
        default=None, description="Query status indicates whether next to the provided data, a query is still running."
    )
    results: FunnelCorrelationResult
    timings: Optional[list[QueryTiming]] = Field(
        default=None, description="Measured timings for different parts of the query generation process"
    )
    types: Optional[list] = None


class FunnelExclusionActionsNode(BaseModel):
    model_config = ConfigDict(
        extra="forbid",
    )
    custom_name: Optional[str] = None
    fixedProperties: Optional[
        list[
            Union[
                EventPropertyFilter,
                PersonPropertyFilter,
                ElementPropertyFilter,
                EventMetadataPropertyFilter,
                SessionPropertyFilter,
                CohortPropertyFilter,
                RecordingPropertyFilter,
                LogEntryPropertyFilter,
                GroupPropertyFilter,
                FeaturePropertyFilter,
                HogQLPropertyFilter,
                EmptyPropertyFilter,
                DataWarehousePropertyFilter,
                DataWarehousePersonPropertyFilter,
            ]
        ]
    ] = Field(
        default=None,
        description="Fixed properties in the query, can't be edited in the interface (e.g. scoping down by person)",
    )
    funnelFromStep: int
    funnelToStep: int
    id: int
    kind: Literal["ActionsNode"] = "ActionsNode"
    math: Optional[
        Union[
            BaseMathType,
            FunnelMathType,
            PropertyMathType,
            CountPerActorMathType,
            ExperimentMetricMathType,
            Literal["unique_group"],
            Literal["hogql"],
        ]
    ] = None
    math_group_type_index: Optional[MathGroupTypeIndex] = None
    math_hogql: Optional[str] = None
    math_property: Optional[str] = None
    math_property_revenue_currency: Optional[RevenueCurrencyPropertyConfig] = None
    math_property_type: Optional[str] = None
    name: Optional[str] = None
    properties: Optional[
        list[
            Union[
                EventPropertyFilter,
                PersonPropertyFilter,
                ElementPropertyFilter,
                EventMetadataPropertyFilter,
                SessionPropertyFilter,
                CohortPropertyFilter,
                RecordingPropertyFilter,
                LogEntryPropertyFilter,
                GroupPropertyFilter,
                FeaturePropertyFilter,
                HogQLPropertyFilter,
                EmptyPropertyFilter,
                DataWarehousePropertyFilter,
                DataWarehousePersonPropertyFilter,
            ]
        ]
    ] = Field(default=None, description="Properties configurable in the interface")
    response: Optional[dict[str, Any]] = None


class FunnelExclusionEventsNode(BaseModel):
    model_config = ConfigDict(
        extra="forbid",
    )
    custom_name: Optional[str] = None
    event: Optional[str] = Field(default=None, description="The event or `null` for all events.")
    fixedProperties: Optional[
        list[
            Union[
                EventPropertyFilter,
                PersonPropertyFilter,
                ElementPropertyFilter,
                EventMetadataPropertyFilter,
                SessionPropertyFilter,
                CohortPropertyFilter,
                RecordingPropertyFilter,
                LogEntryPropertyFilter,
                GroupPropertyFilter,
                FeaturePropertyFilter,
                HogQLPropertyFilter,
                EmptyPropertyFilter,
                DataWarehousePropertyFilter,
                DataWarehousePersonPropertyFilter,
            ]
        ]
    ] = Field(
        default=None,
        description="Fixed properties in the query, can't be edited in the interface (e.g. scoping down by person)",
    )
    funnelFromStep: int
    funnelToStep: int
    kind: Literal["EventsNode"] = "EventsNode"
    limit: Optional[int] = None
    math: Optional[
        Union[
            BaseMathType,
            FunnelMathType,
            PropertyMathType,
            CountPerActorMathType,
            ExperimentMetricMathType,
            Literal["unique_group"],
            Literal["hogql"],
        ]
    ] = None
    math_group_type_index: Optional[MathGroupTypeIndex] = None
    math_hogql: Optional[str] = None
    math_property: Optional[str] = None
    math_property_revenue_currency: Optional[RevenueCurrencyPropertyConfig] = None
    math_property_type: Optional[str] = None
    name: Optional[str] = None
    orderBy: Optional[list[str]] = Field(default=None, description="Columns to order by")
    properties: Optional[
        list[
            Union[
                EventPropertyFilter,
                PersonPropertyFilter,
                ElementPropertyFilter,
                EventMetadataPropertyFilter,
                SessionPropertyFilter,
                CohortPropertyFilter,
                RecordingPropertyFilter,
                LogEntryPropertyFilter,
                GroupPropertyFilter,
                FeaturePropertyFilter,
                HogQLPropertyFilter,
                EmptyPropertyFilter,
                DataWarehousePropertyFilter,
                DataWarehousePersonPropertyFilter,
            ]
        ]
    ] = Field(default=None, description="Properties configurable in the interface")
    response: Optional[dict[str, Any]] = None


class FunnelsQueryResponse(BaseModel):
    model_config = ConfigDict(
        extra="forbid",
    )
    error: Optional[str] = Field(
        default=None,
        description="Query error. Returned only if 'explain' or `modifiers.debug` is true. Throws an error otherwise.",
    )
    hogql: Optional[str] = Field(default=None, description="Generated HogQL query.")
    isUdf: Optional[bool] = None
    modifiers: Optional[HogQLQueryModifiers] = Field(
        default=None, description="Modifiers used when performing the query"
    )
    query_status: Optional[QueryStatus] = Field(
        default=None, description="Query status indicates whether next to the provided data, a query is still running."
    )
    results: Union[FunnelTimeToConvertResults, list[dict[str, Any]], list[list[dict[str, Any]]]]
    timings: Optional[list[QueryTiming]] = Field(
        default=None, description="Measured timings for different parts of the query generation process"
    )


class GenericCachedQueryResponse(BaseModel):
    cache_key: str
    cache_target_age: Optional[datetime] = None
    calculation_trigger: Optional[str] = Field(
        default=None, description="What triggered the calculation of the query, leave empty if user/immediate"
    )
    is_cached: bool
    last_refresh: datetime
    next_allowed_client_refresh: datetime
    query_status: Optional[QueryStatus] = Field(
        default=None, description="Query status indicates whether next to the provided data, a query is still running."
    )
    timezone: str


class GroupsQueryResponse(BaseModel):
    model_config = ConfigDict(
        extra="forbid",
    )
    columns: list
    error: Optional[str] = Field(
        default=None,
        description="Query error. Returned only if 'explain' or `modifiers.debug` is true. Throws an error otherwise.",
    )
    hasMore: Optional[bool] = None
    hogql: str = Field(..., description="Generated HogQL query.")
    kind: Literal["GroupsQuery"] = "GroupsQuery"
    limit: int
    modifiers: Optional[HogQLQueryModifiers] = Field(
        default=None, description="Modifiers used when performing the query"
    )
    offset: int
    query_status: Optional[QueryStatus] = Field(
        default=None, description="Query status indicates whether next to the provided data, a query is still running."
    )
    results: list[list]
    timings: Optional[list[QueryTiming]] = Field(
        default=None, description="Measured timings for different parts of the query generation process"
    )
    types: list[str]


class HogQLFilters(BaseModel):
    model_config = ConfigDict(
        extra="forbid",
    )
    dateRange: Optional[DateRange] = None
    filterTestAccounts: Optional[bool] = None
    properties: Optional[
        list[
            Union[
                EventPropertyFilter,
                PersonPropertyFilter,
                ElementPropertyFilter,
                EventMetadataPropertyFilter,
                SessionPropertyFilter,
                CohortPropertyFilter,
                RecordingPropertyFilter,
                LogEntryPropertyFilter,
                GroupPropertyFilter,
                FeaturePropertyFilter,
                HogQLPropertyFilter,
                EmptyPropertyFilter,
                DataWarehousePropertyFilter,
                DataWarehousePersonPropertyFilter,
            ]
        ]
    ] = None


class HogQLMetadataResponse(BaseModel):
    model_config = ConfigDict(
        extra="forbid",
    )
    errors: list[HogQLNotice]
    isUsingIndices: Optional[QueryIndexUsage] = None
    isValid: Optional[bool] = None
    notices: list[HogQLNotice]
    query: Optional[str] = None
    table_names: Optional[list[str]] = None
    warnings: list[HogQLNotice]


class HogQLQueryResponse(BaseModel):
    model_config = ConfigDict(
        extra="forbid",
    )
    clickhouse: Optional[str] = Field(default=None, description="Executed ClickHouse query")
    columns: Optional[list] = Field(default=None, description="Returned columns")
    error: Optional[str] = Field(
        default=None,
        description="Query error. Returned only if 'explain' or `modifiers.debug` is true. Throws an error otherwise.",
    )
    explain: Optional[list[str]] = Field(default=None, description="Query explanation output")
    hasMore: Optional[bool] = None
    hogql: Optional[str] = Field(default=None, description="Generated HogQL query.")
    limit: Optional[int] = None
    metadata: Optional[HogQLMetadataResponse] = Field(default=None, description="Query metadata output")
    modifiers: Optional[HogQLQueryModifiers] = Field(
        default=None, description="Modifiers used when performing the query"
    )
    offset: Optional[int] = None
    query: Optional[str] = Field(default=None, description="Input query string")
    query_status: Optional[QueryStatus] = Field(
        default=None, description="Query status indicates whether next to the provided data, a query is still running."
    )
    results: list
    timings: Optional[list[QueryTiming]] = Field(
        default=None, description="Measured timings for different parts of the query generation process"
    )
    types: Optional[list] = Field(default=None, description="Types of returned columns")


class InsightActorsQueryBase(BaseModel):
    model_config = ConfigDict(
        extra="forbid",
    )
    includeRecordings: Optional[bool] = None
    kind: NodeKind
    modifiers: Optional[HogQLQueryModifiers] = Field(
        default=None, description="Modifiers used when performing the query"
    )
    response: Optional[ActorsQueryResponse] = None


class LifecycleQueryResponse(BaseModel):
    model_config = ConfigDict(
        extra="forbid",
    )
    error: Optional[str] = Field(
        default=None,
        description="Query error. Returned only if 'explain' or `modifiers.debug` is true. Throws an error otherwise.",
    )
    hogql: Optional[str] = Field(default=None, description="Generated HogQL query.")
    modifiers: Optional[HogQLQueryModifiers] = Field(
        default=None, description="Modifiers used when performing the query"
    )
    query_status: Optional[QueryStatus] = Field(
        default=None, description="Query status indicates whether next to the provided data, a query is still running."
    )
    results: list[dict[str, Any]]
    timings: Optional[list[QueryTiming]] = Field(
        default=None, description="Measured timings for different parts of the query generation process"
    )


class MultipleBreakdownOptions(BaseModel):
    model_config = ConfigDict(
        extra="forbid",
    )
    values: list[BreakdownItem]


class PathsQueryResponse(BaseModel):
    model_config = ConfigDict(
        extra="forbid",
    )
    error: Optional[str] = Field(
        default=None,
        description="Query error. Returned only if 'explain' or `modifiers.debug` is true. Throws an error otherwise.",
    )
    hogql: Optional[str] = Field(default=None, description="Generated HogQL query.")
    modifiers: Optional[HogQLQueryModifiers] = Field(
        default=None, description="Modifiers used when performing the query"
    )
    query_status: Optional[QueryStatus] = Field(
        default=None, description="Query status indicates whether next to the provided data, a query is still running."
    )
    results: list[PathsLink]
    timings: Optional[list[QueryTiming]] = Field(
        default=None, description="Measured timings for different parts of the query generation process"
    )


class PersonsNode(BaseModel):
    model_config = ConfigDict(
        extra="forbid",
    )
    cohort: Optional[int] = None
    distinctId: Optional[str] = None
    fixedProperties: Optional[
        list[
            Union[
                EventPropertyFilter,
                PersonPropertyFilter,
                ElementPropertyFilter,
                EventMetadataPropertyFilter,
                SessionPropertyFilter,
                CohortPropertyFilter,
                RecordingPropertyFilter,
                LogEntryPropertyFilter,
                GroupPropertyFilter,
                FeaturePropertyFilter,
                HogQLPropertyFilter,
                EmptyPropertyFilter,
                DataWarehousePropertyFilter,
                DataWarehousePersonPropertyFilter,
            ]
        ]
    ] = Field(
        default=None,
        description="Fixed properties in the query, can't be edited in the interface (e.g. scoping down by person)",
    )
    kind: Literal["PersonsNode"] = "PersonsNode"
    limit: Optional[int] = None
    modifiers: Optional[HogQLQueryModifiers] = Field(
        default=None, description="Modifiers used when performing the query"
    )
    offset: Optional[int] = None
    properties: Optional[
        list[
            Union[
                EventPropertyFilter,
                PersonPropertyFilter,
                ElementPropertyFilter,
                EventMetadataPropertyFilter,
                SessionPropertyFilter,
                CohortPropertyFilter,
                RecordingPropertyFilter,
                LogEntryPropertyFilter,
                GroupPropertyFilter,
                FeaturePropertyFilter,
                HogQLPropertyFilter,
                EmptyPropertyFilter,
                DataWarehousePropertyFilter,
                DataWarehousePersonPropertyFilter,
            ]
        ]
    ] = Field(default=None, description="Properties configurable in the interface")
    response: Optional[dict[str, Any]] = None
    search: Optional[str] = None


class PropertyGroupFilterValue(BaseModel):
    model_config = ConfigDict(
        extra="forbid",
    )
    type: FilterLogicalOperator
    values: list[
        Union[
            PropertyGroupFilterValue,
            Union[
                EventPropertyFilter,
                PersonPropertyFilter,
                ElementPropertyFilter,
                EventMetadataPropertyFilter,
                SessionPropertyFilter,
                CohortPropertyFilter,
                RecordingPropertyFilter,
                LogEntryPropertyFilter,
                GroupPropertyFilter,
                FeaturePropertyFilter,
                HogQLPropertyFilter,
                EmptyPropertyFilter,
                DataWarehousePropertyFilter,
                DataWarehousePersonPropertyFilter,
            ],
        ]
    ]


class QueryResponseAlternative1(BaseModel):
    model_config = ConfigDict(
        extra="forbid",
    )
    columns: list
    error: Optional[str] = Field(
        default=None,
        description="Query error. Returned only if 'explain' or `modifiers.debug` is true. Throws an error otherwise.",
    )
    hasMore: Optional[bool] = None
    hogql: str = Field(..., description="Generated HogQL query.")
    limit: Optional[int] = None
    modifiers: Optional[HogQLQueryModifiers] = Field(
        default=None, description="Modifiers used when performing the query"
    )
    offset: Optional[int] = None
    query_status: Optional[QueryStatus] = Field(
        default=None, description="Query status indicates whether next to the provided data, a query is still running."
    )
    results: list[list]
    timings: Optional[list[QueryTiming]] = Field(
        default=None, description="Measured timings for different parts of the query generation process"
    )
    types: list[str]


class QueryResponseAlternative2(BaseModel):
    model_config = ConfigDict(
        extra="forbid",
    )
    columns: list
    error: Optional[str] = Field(
        default=None,
        description="Query error. Returned only if 'explain' or `modifiers.debug` is true. Throws an error otherwise.",
    )
    hasMore: Optional[bool] = None
    hogql: str = Field(..., description="Generated HogQL query.")
    limit: int
    missing_actors_count: Optional[int] = None
    modifiers: Optional[HogQLQueryModifiers] = Field(
        default=None, description="Modifiers used when performing the query"
    )
    offset: int
    query_status: Optional[QueryStatus] = Field(
        default=None, description="Query status indicates whether next to the provided data, a query is still running."
    )
    results: list[list]
    timings: Optional[list[QueryTiming]] = Field(
        default=None, description="Measured timings for different parts of the query generation process"
    )
    types: list[str]


class QueryResponseAlternative3(BaseModel):
    model_config = ConfigDict(
        extra="forbid",
    )
    columns: list
    error: Optional[str] = Field(
        default=None,
        description="Query error. Returned only if 'explain' or `modifiers.debug` is true. Throws an error otherwise.",
    )
    hasMore: Optional[bool] = None
    hogql: str = Field(..., description="Generated HogQL query.")
    kind: Literal["GroupsQuery"] = "GroupsQuery"
    limit: int
    modifiers: Optional[HogQLQueryModifiers] = Field(
        default=None, description="Modifiers used when performing the query"
    )
    offset: int
    query_status: Optional[QueryStatus] = Field(
        default=None, description="Query status indicates whether next to the provided data, a query is still running."
    )
    results: list[list]
    timings: Optional[list[QueryTiming]] = Field(
        default=None, description="Measured timings for different parts of the query generation process"
    )
    types: list[str]


class QueryResponseAlternative4(BaseModel):
    model_config = ConfigDict(
        extra="forbid",
    )
    breakdown: Optional[list[BreakdownItem]] = None
    breakdowns: Optional[list[MultipleBreakdownOptions]] = None
    compare: Optional[list[CompareItem]] = None
    day: Optional[list[DayItem]] = None
    interval: Optional[list[IntervalItem]] = None
    series: Optional[list[Series]] = None
    status: Optional[list[StatusItem]] = None


class QueryResponseAlternative5(BaseModel):
    model_config = ConfigDict(
        extra="forbid",
    )
    error: Optional[str] = Field(
        default=None,
        description="Query error. Returned only if 'explain' or `modifiers.debug` is true. Throws an error otherwise.",
    )
    hasMore: Optional[bool] = None
    hogql: Optional[str] = Field(default=None, description="Generated HogQL query.")
    modifiers: Optional[HogQLQueryModifiers] = Field(
        default=None, description="Modifiers used when performing the query"
    )
    query_status: Optional[QueryStatus] = Field(
        default=None, description="Query status indicates whether next to the provided data, a query is still running."
    )
    results: list[TimelineEntry]
    timings: Optional[list[QueryTiming]] = Field(
        default=None, description="Measured timings for different parts of the query generation process"
    )


class QueryResponseAlternative7(BaseModel):
    model_config = ConfigDict(
        extra="forbid",
    )
    clickhouse: Optional[str] = Field(default=None, description="Executed ClickHouse query")
    columns: Optional[list] = Field(default=None, description="Returned columns")
    error: Optional[str] = Field(
        default=None,
        description="Query error. Returned only if 'explain' or `modifiers.debug` is true. Throws an error otherwise.",
    )
    explain: Optional[list[str]] = Field(default=None, description="Query explanation output")
    hasMore: Optional[bool] = None
    hogql: Optional[str] = Field(default=None, description="Generated HogQL query.")
    limit: Optional[int] = None
    metadata: Optional[HogQLMetadataResponse] = Field(default=None, description="Query metadata output")
    modifiers: Optional[HogQLQueryModifiers] = Field(
        default=None, description="Modifiers used when performing the query"
    )
    offset: Optional[int] = None
    query: Optional[str] = Field(default=None, description="Input query string")
    query_status: Optional[QueryStatus] = Field(
        default=None, description="Query status indicates whether next to the provided data, a query is still running."
    )
    results: list
    timings: Optional[list[QueryTiming]] = Field(
        default=None, description="Measured timings for different parts of the query generation process"
    )
    types: Optional[list] = Field(default=None, description="Types of returned columns")


class QueryResponseAlternative10(BaseModel):
    model_config = ConfigDict(
        extra="forbid",
    )
    columns: Optional[list] = None
    error: Optional[str] = Field(
        default=None,
        description="Query error. Returned only if 'explain' or `modifiers.debug` is true. Throws an error otherwise.",
    )
    hasMore: Optional[bool] = None
    hogql: Optional[str] = Field(default=None, description="Generated HogQL query.")
    limit: Optional[int] = None
    modifiers: Optional[HogQLQueryModifiers] = Field(
        default=None, description="Modifiers used when performing the query"
    )
    offset: Optional[int] = None
    query_status: Optional[QueryStatus] = Field(
        default=None, description="Query status indicates whether next to the provided data, a query is still running."
    )
    results: Any
    timings: Optional[list[QueryTiming]] = Field(
        default=None, description="Measured timings for different parts of the query generation process"
    )
    types: Optional[list] = None


class QueryResponseAlternative13(BaseModel):
    model_config = ConfigDict(
        extra="forbid",
    )
    columns: Optional[list[str]] = None
    error: Optional[str] = Field(
        default=None,
        description="Query error. Returned only if 'explain' or `modifiers.debug` is true. Throws an error otherwise.",
    )
    hasMore: Optional[bool] = None
    hogql: Optional[str] = Field(default=None, description="Generated HogQL query.")
    limit: Optional[int] = None
    modifiers: Optional[HogQLQueryModifiers] = Field(
        default=None, description="Modifiers used when performing the query"
    )
    offset: Optional[int] = None
    query_status: Optional[QueryStatus] = Field(
        default=None, description="Query status indicates whether next to the provided data, a query is still running."
    )
    results: list[ErrorTrackingIssue]
    timings: Optional[list[QueryTiming]] = Field(
        default=None, description="Measured timings for different parts of the query generation process"
    )


class QueryResponseAlternative18(BaseModel):
    model_config = ConfigDict(
        extra="forbid",
    )
    dateFrom: Optional[str] = None
    dateTo: Optional[str] = None
    error: Optional[str] = Field(
        default=None,
        description="Query error. Returned only if 'explain' or `modifiers.debug` is true. Throws an error otherwise.",
    )
    hogql: Optional[str] = Field(default=None, description="Generated HogQL query.")
    modifiers: Optional[HogQLQueryModifiers] = Field(
        default=None, description="Modifiers used when performing the query"
    )
    query_status: Optional[QueryStatus] = Field(
        default=None, description="Query status indicates whether next to the provided data, a query is still running."
    )
    results: list[WebOverviewItem]
    samplingRate: Optional[SamplingRate] = None
    timings: Optional[list[QueryTiming]] = Field(
        default=None, description="Measured timings for different parts of the query generation process"
    )


class QueryResponseAlternative19(BaseModel):
    model_config = ConfigDict(
        extra="forbid",
    )
    columns: Optional[list] = None
    error: Optional[str] = Field(
        default=None,
        description="Query error. Returned only if 'explain' or `modifiers.debug` is true. Throws an error otherwise.",
    )
    hasMore: Optional[bool] = None
    hogql: Optional[str] = Field(default=None, description="Generated HogQL query.")
    limit: Optional[int] = None
    modifiers: Optional[HogQLQueryModifiers] = Field(
        default=None, description="Modifiers used when performing the query"
    )
    offset: Optional[int] = None
    query_status: Optional[QueryStatus] = Field(
        default=None, description="Query status indicates whether next to the provided data, a query is still running."
    )
    results: list
    samplingRate: Optional[SamplingRate] = None
    timings: Optional[list[QueryTiming]] = Field(
        default=None, description="Measured timings for different parts of the query generation process"
    )
    types: Optional[list] = None


class QueryResponseAlternative22(BaseModel):
    model_config = ConfigDict(
        extra="forbid",
    )
    error: Optional[str] = Field(
        default=None,
        description="Query error. Returned only if 'explain' or `modifiers.debug` is true. Throws an error otherwise.",
    )
    hogql: Optional[str] = Field(default=None, description="Generated HogQL query.")
    modifiers: Optional[HogQLQueryModifiers] = Field(
        default=None, description="Modifiers used when performing the query"
    )
    query_status: Optional[QueryStatus] = Field(
        default=None, description="Query status indicates whether next to the provided data, a query is still running."
    )
    results: list[WebVitalsPathBreakdownResult] = Field(..., max_length=1, min_length=1)
    timings: Optional[list[QueryTiming]] = Field(
        default=None, description="Measured timings for different parts of the query generation process"
    )


class QueryResponseAlternative23(BaseModel):
    model_config = ConfigDict(
        extra="forbid",
    )
    error: Optional[str] = Field(
        default=None,
        description="Query error. Returned only if 'explain' or `modifiers.debug` is true. Throws an error otherwise.",
    )
<<<<<<< HEAD
    hasMore: Optional[bool] = None
    hogql: Optional[str] = Field(default=None, description="Generated HogQL query.")
    limit: Optional[int] = None
=======
    hogql: Optional[str] = Field(default=None, description="Generated HogQL query.")
>>>>>>> c29c3cc2
    modifiers: Optional[HogQLQueryModifiers] = Field(
        default=None, description="Modifiers used when performing the query"
    )
    query_status: Optional[QueryStatus] = Field(
        default=None, description="Query status indicates whether next to the provided data, a query is still running."
    )
<<<<<<< HEAD
    results: list[PageURL]
=======
    results: list[RevenueAnalyticsOverviewItem]
>>>>>>> c29c3cc2
    timings: Optional[list[QueryTiming]] = Field(
        default=None, description="Measured timings for different parts of the query generation process"
    )


class QueryResponseAlternative24(BaseModel):
    model_config = ConfigDict(
        extra="forbid",
    )
<<<<<<< HEAD
=======
    error: Optional[str] = Field(
        default=None,
        description="Query error. Returned only if 'explain' or `modifiers.debug` is true. Throws an error otherwise.",
    )
    hogql: Optional[str] = Field(default=None, description="Generated HogQL query.")
    modifiers: Optional[HogQLQueryModifiers] = Field(
        default=None, description="Modifiers used when performing the query"
    )
    query_status: Optional[QueryStatus] = Field(
        default=None, description="Query status indicates whether next to the provided data, a query is still running."
    )
    results: Any
    timings: Optional[list[QueryTiming]] = Field(
        default=None, description="Measured timings for different parts of the query generation process"
    )


class QueryResponseAlternative26(BaseModel):
    model_config = ConfigDict(
        extra="forbid",
    )
>>>>>>> c29c3cc2
    columns: list
    error: Optional[str] = Field(
        default=None,
        description="Query error. Returned only if 'explain' or `modifiers.debug` is true. Throws an error otherwise.",
    )
    hasMore: Optional[bool] = None
    hogql: str = Field(..., description="Generated HogQL query.")
    limit: Optional[int] = None
    modifiers: Optional[HogQLQueryModifiers] = Field(
        default=None, description="Modifiers used when performing the query"
    )
    offset: Optional[int] = None
    query_status: Optional[QueryStatus] = Field(
        default=None, description="Query status indicates whether next to the provided data, a query is still running."
    )
    results: list[list]
    timings: Optional[list[QueryTiming]] = Field(
        default=None, description="Measured timings for different parts of the query generation process"
    )
    types: list[str]


<<<<<<< HEAD
class QueryResponseAlternative25(BaseModel):
=======
class QueryResponseAlternative27(BaseModel):
>>>>>>> c29c3cc2
    model_config = ConfigDict(
        extra="forbid",
    )
    columns: list
    error: Optional[str] = Field(
        default=None,
        description="Query error. Returned only if 'explain' or `modifiers.debug` is true. Throws an error otherwise.",
    )
    hasMore: Optional[bool] = None
    hogql: str = Field(..., description="Generated HogQL query.")
    limit: int
    missing_actors_count: Optional[int] = None
    modifiers: Optional[HogQLQueryModifiers] = Field(
        default=None, description="Modifiers used when performing the query"
    )
    offset: int
    query_status: Optional[QueryStatus] = Field(
        default=None, description="Query status indicates whether next to the provided data, a query is still running."
    )
    results: list[list]
    timings: Optional[list[QueryTiming]] = Field(
        default=None, description="Measured timings for different parts of the query generation process"
    )
    types: list[str]


<<<<<<< HEAD
class QueryResponseAlternative26(BaseModel):
=======
class QueryResponseAlternative28(BaseModel):
>>>>>>> c29c3cc2
    model_config = ConfigDict(
        extra="forbid",
    )
    columns: list
    error: Optional[str] = Field(
        default=None,
        description="Query error. Returned only if 'explain' or `modifiers.debug` is true. Throws an error otherwise.",
    )
    hasMore: Optional[bool] = None
    hogql: str = Field(..., description="Generated HogQL query.")
    kind: Literal["GroupsQuery"] = "GroupsQuery"
    limit: int
    modifiers: Optional[HogQLQueryModifiers] = Field(
        default=None, description="Modifiers used when performing the query"
    )
    offset: int
    query_status: Optional[QueryStatus] = Field(
        default=None, description="Query status indicates whether next to the provided data, a query is still running."
    )
    results: list[list]
    timings: Optional[list[QueryTiming]] = Field(
        default=None, description="Measured timings for different parts of the query generation process"
    )
    types: list[str]


<<<<<<< HEAD
class QueryResponseAlternative27(BaseModel):
=======
class QueryResponseAlternative29(BaseModel):
>>>>>>> c29c3cc2
    model_config = ConfigDict(
        extra="forbid",
    )
    clickhouse: Optional[str] = Field(default=None, description="Executed ClickHouse query")
    columns: Optional[list] = Field(default=None, description="Returned columns")
    error: Optional[str] = Field(
        default=None,
        description="Query error. Returned only if 'explain' or `modifiers.debug` is true. Throws an error otherwise.",
    )
    explain: Optional[list[str]] = Field(default=None, description="Query explanation output")
    hasMore: Optional[bool] = None
    hogql: Optional[str] = Field(default=None, description="Generated HogQL query.")
    limit: Optional[int] = None
    metadata: Optional[HogQLMetadataResponse] = Field(default=None, description="Query metadata output")
    modifiers: Optional[HogQLQueryModifiers] = Field(
        default=None, description="Modifiers used when performing the query"
    )
    offset: Optional[int] = None
    query: Optional[str] = Field(default=None, description="Input query string")
    query_status: Optional[QueryStatus] = Field(
        default=None, description="Query status indicates whether next to the provided data, a query is still running."
    )
    results: list
    timings: Optional[list[QueryTiming]] = Field(
        default=None, description="Measured timings for different parts of the query generation process"
    )
    types: Optional[list] = Field(default=None, description="Types of returned columns")


<<<<<<< HEAD
class QueryResponseAlternative28(BaseModel):
=======
class QueryResponseAlternative30(BaseModel):
>>>>>>> c29c3cc2
    model_config = ConfigDict(
        extra="forbid",
    )
    dateFrom: Optional[str] = None
    dateTo: Optional[str] = None
    error: Optional[str] = Field(
        default=None,
        description="Query error. Returned only if 'explain' or `modifiers.debug` is true. Throws an error otherwise.",
    )
    hogql: Optional[str] = Field(default=None, description="Generated HogQL query.")
    modifiers: Optional[HogQLQueryModifiers] = Field(
        default=None, description="Modifiers used when performing the query"
    )
    query_status: Optional[QueryStatus] = Field(
        default=None, description="Query status indicates whether next to the provided data, a query is still running."
    )
    results: list[WebOverviewItem]
    samplingRate: Optional[SamplingRate] = None
    timings: Optional[list[QueryTiming]] = Field(
        default=None, description="Measured timings for different parts of the query generation process"
    )


<<<<<<< HEAD
class QueryResponseAlternative29(BaseModel):
=======
class QueryResponseAlternative31(BaseModel):
>>>>>>> c29c3cc2
    model_config = ConfigDict(
        extra="forbid",
    )
    columns: Optional[list] = None
    error: Optional[str] = Field(
        default=None,
        description="Query error. Returned only if 'explain' or `modifiers.debug` is true. Throws an error otherwise.",
    )
    hasMore: Optional[bool] = None
    hogql: Optional[str] = Field(default=None, description="Generated HogQL query.")
    limit: Optional[int] = None
    modifiers: Optional[HogQLQueryModifiers] = Field(
        default=None, description="Modifiers used when performing the query"
    )
    offset: Optional[int] = None
    query_status: Optional[QueryStatus] = Field(
        default=None, description="Query status indicates whether next to the provided data, a query is still running."
    )
    results: list
    samplingRate: Optional[SamplingRate] = None
    timings: Optional[list[QueryTiming]] = Field(
        default=None, description="Measured timings for different parts of the query generation process"
    )
    types: Optional[list] = None


<<<<<<< HEAD
class QueryResponseAlternative32(BaseModel):
=======
class QueryResponseAlternative34(BaseModel):
>>>>>>> c29c3cc2
    model_config = ConfigDict(
        extra="forbid",
    )
    error: Optional[str] = Field(
        default=None,
        description="Query error. Returned only if 'explain' or `modifiers.debug` is true. Throws an error otherwise.",
    )
    hogql: Optional[str] = Field(default=None, description="Generated HogQL query.")
    modifiers: Optional[HogQLQueryModifiers] = Field(
        default=None, description="Modifiers used when performing the query"
    )
    query_status: Optional[QueryStatus] = Field(
        default=None, description="Query status indicates whether next to the provided data, a query is still running."
    )
    results: list[WebVitalsPathBreakdownResult] = Field(..., max_length=1, min_length=1)
    timings: Optional[list[QueryTiming]] = Field(
        default=None, description="Measured timings for different parts of the query generation process"
    )


<<<<<<< HEAD
class QueryResponseAlternative33(BaseModel):
=======
class QueryResponseAlternative35(BaseModel):
>>>>>>> c29c3cc2
    model_config = ConfigDict(
        extra="forbid",
    )
    columns: Optional[list] = None
    error: Optional[str] = Field(
        default=None,
        description="Query error. Returned only if 'explain' or `modifiers.debug` is true. Throws an error otherwise.",
    )
    hasMore: Optional[bool] = None
    hogql: Optional[str] = Field(default=None, description="Generated HogQL query.")
    limit: Optional[int] = None
    modifiers: Optional[HogQLQueryModifiers] = Field(
        default=None, description="Modifiers used when performing the query"
    )
    offset: Optional[int] = None
    query_status: Optional[QueryStatus] = Field(
        default=None, description="Query status indicates whether next to the provided data, a query is still running."
    )
    results: Any
    timings: Optional[list[QueryTiming]] = Field(
        default=None, description="Measured timings for different parts of the query generation process"
    )
    types: Optional[list] = None


class QueryResponseAlternative36(BaseModel):
<<<<<<< HEAD
=======
    model_config = ConfigDict(
        extra="forbid",
    )
    error: Optional[str] = Field(
        default=None,
        description="Query error. Returned only if 'explain' or `modifiers.debug` is true. Throws an error otherwise.",
    )
    hogql: Optional[str] = Field(default=None, description="Generated HogQL query.")
    modifiers: Optional[HogQLQueryModifiers] = Field(
        default=None, description="Modifiers used when performing the query"
    )
    query_status: Optional[QueryStatus] = Field(
        default=None, description="Query status indicates whether next to the provided data, a query is still running."
    )
    results: list[RevenueAnalyticsOverviewItem]
    timings: Optional[list[QueryTiming]] = Field(
        default=None, description="Measured timings for different parts of the query generation process"
    )


class QueryResponseAlternative37(BaseModel):
    model_config = ConfigDict(
        extra="forbid",
    )
    error: Optional[str] = Field(
        default=None,
        description="Query error. Returned only if 'explain' or `modifiers.debug` is true. Throws an error otherwise.",
    )
    hogql: Optional[str] = Field(default=None, description="Generated HogQL query.")
    modifiers: Optional[HogQLQueryModifiers] = Field(
        default=None, description="Modifiers used when performing the query"
    )
    query_status: Optional[QueryStatus] = Field(
        default=None, description="Query status indicates whether next to the provided data, a query is still running."
    )
    results: Any
    timings: Optional[list[QueryTiming]] = Field(
        default=None, description="Measured timings for different parts of the query generation process"
    )


class QueryResponseAlternative39(BaseModel):
    model_config = ConfigDict(
        extra="forbid",
    )
    columns: Optional[list] = None
    error: Optional[str] = Field(
        default=None,
        description="Query error. Returned only if 'explain' or `modifiers.debug` is true. Throws an error otherwise.",
    )
    hasMore: Optional[bool] = None
    hogql: Optional[str] = Field(default=None, description="Generated HogQL query.")
    limit: Optional[int] = None
    modifiers: Optional[HogQLQueryModifiers] = Field(
        default=None, description="Modifiers used when performing the query"
    )
    offset: Optional[int] = None
    query_status: Optional[QueryStatus] = Field(
        default=None, description="Query status indicates whether next to the provided data, a query is still running."
    )
    results: Any
    timings: Optional[list[QueryTiming]] = Field(
        default=None, description="Measured timings for different parts of the query generation process"
    )
    types: Optional[list] = None


class QueryResponseAlternative41(BaseModel):
>>>>>>> c29c3cc2
    model_config = ConfigDict(
        extra="forbid",
    )
    columns: Optional[list[str]] = None
    error: Optional[str] = Field(
        default=None,
        description="Query error. Returned only if 'explain' or `modifiers.debug` is true. Throws an error otherwise.",
    )
    hasMore: Optional[bool] = None
    hogql: Optional[str] = Field(default=None, description="Generated HogQL query.")
    limit: Optional[int] = None
    modifiers: Optional[HogQLQueryModifiers] = Field(
        default=None, description="Modifiers used when performing the query"
    )
    offset: Optional[int] = None
    query_status: Optional[QueryStatus] = Field(
        default=None, description="Query status indicates whether next to the provided data, a query is still running."
    )
    results: list[ErrorTrackingIssue]
    timings: Optional[list[QueryTiming]] = Field(
        default=None, description="Measured timings for different parts of the query generation process"
    )


<<<<<<< HEAD
class QueryResponseAlternative39(BaseModel):
=======
class QueryResponseAlternative44(BaseModel):
>>>>>>> c29c3cc2
    model_config = ConfigDict(
        extra="forbid",
    )
    columns: Optional[list[str]] = None
    error: Optional[str] = Field(
        default=None,
        description="Query error. Returned only if 'explain' or `modifiers.debug` is true. Throws an error otherwise.",
    )
    hasMore: Optional[bool] = None
    hogql: Optional[str] = Field(default=None, description="Generated HogQL query.")
    limit: Optional[int] = None
    modifiers: Optional[HogQLQueryModifiers] = Field(
        default=None, description="Modifiers used when performing the query"
    )
    offset: Optional[int] = None
    query_status: Optional[QueryStatus] = Field(
        default=None, description="Query status indicates whether next to the provided data, a query is still running."
    )
    results: list[LLMTrace]
    timings: Optional[list[QueryTiming]] = Field(
        default=None, description="Measured timings for different parts of the query generation process"
    )


<<<<<<< HEAD
class QueryResponseAlternative40(BaseModel):
=======
class QueryResponseAlternative45(BaseModel):
>>>>>>> c29c3cc2
    model_config = ConfigDict(
        extra="forbid",
    )
    error: Optional[str] = Field(
        default=None,
        description="Query error. Returned only if 'explain' or `modifiers.debug` is true. Throws an error otherwise.",
    )
    hasMore: Optional[bool] = Field(default=None, description="Wether more breakdown values are available.")
    hogql: Optional[str] = Field(default=None, description="Generated HogQL query.")
    modifiers: Optional[HogQLQueryModifiers] = Field(
        default=None, description="Modifiers used when performing the query"
    )
    query_status: Optional[QueryStatus] = Field(
        default=None, description="Query status indicates whether next to the provided data, a query is still running."
    )
    results: list[dict[str, Any]]
    timings: Optional[list[QueryTiming]] = Field(
        default=None, description="Measured timings for different parts of the query generation process"
    )


<<<<<<< HEAD
class QueryResponseAlternative41(BaseModel):
=======
class QueryResponseAlternative46(BaseModel):
>>>>>>> c29c3cc2
    model_config = ConfigDict(
        extra="forbid",
    )
    error: Optional[str] = Field(
        default=None,
        description="Query error. Returned only if 'explain' or `modifiers.debug` is true. Throws an error otherwise.",
    )
    hogql: Optional[str] = Field(default=None, description="Generated HogQL query.")
    isUdf: Optional[bool] = None
    modifiers: Optional[HogQLQueryModifiers] = Field(
        default=None, description="Modifiers used when performing the query"
    )
    query_status: Optional[QueryStatus] = Field(
        default=None, description="Query status indicates whether next to the provided data, a query is still running."
    )
    results: Union[FunnelTimeToConvertResults, list[dict[str, Any]], list[list[dict[str, Any]]]]
    timings: Optional[list[QueryTiming]] = Field(
        default=None, description="Measured timings for different parts of the query generation process"
    )


<<<<<<< HEAD
class QueryResponseAlternative43(BaseModel):
=======
class QueryResponseAlternative48(BaseModel):
>>>>>>> c29c3cc2
    model_config = ConfigDict(
        extra="forbid",
    )
    error: Optional[str] = Field(
        default=None,
        description="Query error. Returned only if 'explain' or `modifiers.debug` is true. Throws an error otherwise.",
    )
    hogql: Optional[str] = Field(default=None, description="Generated HogQL query.")
    modifiers: Optional[HogQLQueryModifiers] = Field(
        default=None, description="Modifiers used when performing the query"
    )
    query_status: Optional[QueryStatus] = Field(
        default=None, description="Query status indicates whether next to the provided data, a query is still running."
    )
    results: list[PathsLink]
    timings: Optional[list[QueryTiming]] = Field(
        default=None, description="Measured timings for different parts of the query generation process"
    )


<<<<<<< HEAD
class QueryResponseAlternative44(BaseModel):
=======
class QueryResponseAlternative49(BaseModel):
>>>>>>> c29c3cc2
    model_config = ConfigDict(
        extra="forbid",
    )
    error: Optional[str] = Field(
        default=None,
        description="Query error. Returned only if 'explain' or `modifiers.debug` is true. Throws an error otherwise.",
    )
    hogql: Optional[str] = Field(default=None, description="Generated HogQL query.")
    modifiers: Optional[HogQLQueryModifiers] = Field(
        default=None, description="Modifiers used when performing the query"
    )
    query_status: Optional[QueryStatus] = Field(
        default=None, description="Query status indicates whether next to the provided data, a query is still running."
    )
    results: list[dict[str, Any]]
    timings: Optional[list[QueryTiming]] = Field(
        default=None, description="Measured timings for different parts of the query generation process"
    )


<<<<<<< HEAD
class QueryResponseAlternative46(BaseModel):
=======
class QueryResponseAlternative51(BaseModel):
>>>>>>> c29c3cc2
    model_config = ConfigDict(
        extra="forbid",
    )
    columns: Optional[list] = None
    error: Optional[str] = Field(
        default=None,
        description="Query error. Returned only if 'explain' or `modifiers.debug` is true. Throws an error otherwise.",
    )
    hasMore: Optional[bool] = None
    hogql: Optional[str] = Field(default=None, description="Generated HogQL query.")
    limit: Optional[int] = None
    modifiers: Optional[HogQLQueryModifiers] = Field(
        default=None, description="Modifiers used when performing the query"
    )
    offset: Optional[int] = None
    query_status: Optional[QueryStatus] = Field(
        default=None, description="Query status indicates whether next to the provided data, a query is still running."
    )
    results: FunnelCorrelationResult
    timings: Optional[list[QueryTiming]] = Field(
        default=None, description="Measured timings for different parts of the query generation process"
    )
    types: Optional[list] = None


<<<<<<< HEAD
class QueryResponseAlternative49(BaseModel):
=======
class QueryResponseAlternative54(BaseModel):
>>>>>>> c29c3cc2
    model_config = ConfigDict(
        extra="forbid",
    )
    error: Optional[str] = Field(
        default=None,
        description="Query error. Returned only if 'explain' or `modifiers.debug` is true. Throws an error otherwise.",
    )
    hogql: Optional[str] = Field(default=None, description="Generated HogQL query.")
    modifiers: Optional[HogQLQueryModifiers] = Field(
        default=None, description="Modifiers used when performing the query"
    )
    query_status: Optional[QueryStatus] = Field(
        default=None, description="Query status indicates whether next to the provided data, a query is still running."
    )
    results: list[TeamTaxonomyItem]
    timings: Optional[list[QueryTiming]] = Field(
        default=None, description="Measured timings for different parts of the query generation process"
    )


<<<<<<< HEAD
class QueryResponseAlternative50(BaseModel):
=======
class QueryResponseAlternative55(BaseModel):
>>>>>>> c29c3cc2
    model_config = ConfigDict(
        extra="forbid",
    )
    error: Optional[str] = Field(
        default=None,
        description="Query error. Returned only if 'explain' or `modifiers.debug` is true. Throws an error otherwise.",
    )
    hogql: Optional[str] = Field(default=None, description="Generated HogQL query.")
    modifiers: Optional[HogQLQueryModifiers] = Field(
        default=None, description="Modifiers used when performing the query"
    )
    query_status: Optional[QueryStatus] = Field(
        default=None, description="Query status indicates whether next to the provided data, a query is still running."
    )
    results: list[EventTaxonomyItem]
    timings: Optional[list[QueryTiming]] = Field(
        default=None, description="Measured timings for different parts of the query generation process"
    )


<<<<<<< HEAD
class QueryResponseAlternative51(BaseModel):
=======
class QueryResponseAlternative56(BaseModel):
>>>>>>> c29c3cc2
    model_config = ConfigDict(
        extra="forbid",
    )
    error: Optional[str] = Field(
        default=None,
        description="Query error. Returned only if 'explain' or `modifiers.debug` is true. Throws an error otherwise.",
    )
    hogql: Optional[str] = Field(default=None, description="Generated HogQL query.")
    modifiers: Optional[HogQLQueryModifiers] = Field(
        default=None, description="Modifiers used when performing the query"
    )
    query_status: Optional[QueryStatus] = Field(
        default=None, description="Query status indicates whether next to the provided data, a query is still running."
    )
    results: ActorsPropertyTaxonomyResponse
    timings: Optional[list[QueryTiming]] = Field(
        default=None, description="Measured timings for different parts of the query generation process"
    )


<<<<<<< HEAD
class QueryResponseAlternative52(BaseModel):
=======
class QueryResponseAlternative57(BaseModel):
>>>>>>> c29c3cc2
    model_config = ConfigDict(
        extra="forbid",
    )
    columns: Optional[list[str]] = None
    error: Optional[str] = Field(
        default=None,
        description="Query error. Returned only if 'explain' or `modifiers.debug` is true. Throws an error otherwise.",
    )
    hasMore: Optional[bool] = None
    hogql: Optional[str] = Field(default=None, description="Generated HogQL query.")
    limit: Optional[int] = None
    modifiers: Optional[HogQLQueryModifiers] = Field(
        default=None, description="Modifiers used when performing the query"
    )
    offset: Optional[int] = None
    query_status: Optional[QueryStatus] = Field(
        default=None, description="Query status indicates whether next to the provided data, a query is still running."
    )
    results: list[LLMTrace]
    timings: Optional[list[QueryTiming]] = Field(
        default=None, description="Measured timings for different parts of the query generation process"
    )


<<<<<<< HEAD
class QueryResponseAlternative53(BaseModel):
=======
class QueryResponseAlternative58(BaseModel):
>>>>>>> c29c3cc2
    model_config = ConfigDict(
        extra="forbid",
    )
    error: Optional[str] = Field(
        default=None,
        description="Query error. Returned only if 'explain' or `modifiers.debug` is true. Throws an error otherwise.",
    )
    hogql: Optional[str] = Field(default=None, description="Generated HogQL query.")
    modifiers: Optional[HogQLQueryModifiers] = Field(
        default=None, description="Modifiers used when performing the query"
    )
    query_status: Optional[QueryStatus] = Field(
        default=None, description="Query status indicates whether next to the provided data, a query is still running."
    )
    results: list[VectorSearchResponseItem]
    timings: Optional[list[QueryTiming]] = Field(
        default=None, description="Measured timings for different parts of the query generation process"
    )


class RecordingsQueryResponse(BaseModel):
    model_config = ConfigDict(
        extra="forbid",
    )
    has_next: bool
    results: list[SessionRecordingType]


class RetentionEntity(BaseModel):
    model_config = ConfigDict(
        extra="forbid",
    )
    custom_name: Optional[str] = None
    id: Optional[Union[str, float]] = None
    kind: Optional[RetentionEntityKind] = None
    name: Optional[str] = None
    order: Optional[int] = None
    properties: Optional[
        list[
            Union[
                EventPropertyFilter,
                PersonPropertyFilter,
                ElementPropertyFilter,
                EventMetadataPropertyFilter,
                SessionPropertyFilter,
                CohortPropertyFilter,
                RecordingPropertyFilter,
                LogEntryPropertyFilter,
                GroupPropertyFilter,
                FeaturePropertyFilter,
                HogQLPropertyFilter,
                EmptyPropertyFilter,
                DataWarehousePropertyFilter,
                DataWarehousePersonPropertyFilter,
            ]
        ]
    ] = Field(default=None, description="filters on the event")
    type: Optional[EntityType] = None
    uuid: Optional[str] = None


class RetentionFilter(BaseModel):
    model_config = ConfigDict(
        extra="forbid",
    )
    cumulative: Optional[bool] = None
    dashboardDisplay: Optional[RetentionDashboardDisplayType] = None
    display: Optional[ChartDisplayType] = Field(default=None, description="controls the display of the retention graph")
    meanRetentionCalculation: Optional[MeanRetentionCalculation] = None
    period: Optional[RetentionPeriod] = RetentionPeriod.DAY
    retentionReference: Optional[RetentionReference] = Field(
        default=None,
        description="Whether retention is with regard to initial cohort size, or that of the previous period.",
    )
    retentionType: Optional[RetentionType] = None
    returningEntity: Optional[RetentionEntity] = None
    showMean: Optional[bool] = None
    targetEntity: Optional[RetentionEntity] = None
    totalIntervals: Optional[int] = 8


class RetentionFilterLegacy(BaseModel):
    model_config = ConfigDict(
        extra="forbid",
    )
    cumulative: Optional[bool] = None
    mean_retention_calculation: Optional[MeanRetentionCalculation] = None
    period: Optional[RetentionPeriod] = None
    retention_reference: Optional[RetentionReference] = Field(
        default=None,
        description="Whether retention is with regard to initial cohort size, or that of the previous period.",
    )
    retention_type: Optional[RetentionType] = None
    returning_entity: Optional[RetentionEntity] = None
    show_mean: Optional[bool] = None
    target_entity: Optional[RetentionEntity] = None
    total_intervals: Optional[int] = None


class RetentionResult(BaseModel):
    model_config = ConfigDict(
        extra="forbid",
    )
    breakdown_value: Optional[Union[str, float]] = Field(
        default=None, description="Optional breakdown value for retention cohorts"
    )
    date: datetime
    label: str
    values: list[RetentionValue]


class RevenueAnalyticsBaseQueryRevenueAnalyticsChurnRateQueryResponse(BaseModel):
    model_config = ConfigDict(
        extra="forbid",
    )
    dateRange: Optional[DateRange] = None
    kind: NodeKind
    modifiers: Optional[HogQLQueryModifiers] = Field(
        default=None, description="Modifiers used when performing the query"
    )
    response: Optional[RevenueAnalyticsChurnRateQueryResponse] = None


class RevenueAnalyticsBaseQueryRevenueAnalyticsGrowthRateQueryResponse(BaseModel):
    model_config = ConfigDict(
        extra="forbid",
    )
    dateRange: Optional[DateRange] = None
    kind: NodeKind
    modifiers: Optional[HogQLQueryModifiers] = Field(
        default=None, description="Modifiers used when performing the query"
    )
    response: Optional[RevenueAnalyticsGrowthRateQueryResponse] = None


class RevenueAnalyticsBaseQueryRevenueAnalyticsOverviewQueryResponse(BaseModel):
    model_config = ConfigDict(
        extra="forbid",
    )
    dateRange: Optional[DateRange] = None
    kind: NodeKind
    modifiers: Optional[HogQLQueryModifiers] = Field(
        default=None, description="Modifiers used when performing the query"
    )
    response: Optional[RevenueAnalyticsOverviewQueryResponse] = None


class RevenueAnalyticsChurnRateQuery(BaseModel):
    model_config = ConfigDict(
        extra="forbid",
    )
    dateRange: Optional[DateRange] = None
    kind: Literal["RevenueAnalyticsChurnRateQuery"] = "RevenueAnalyticsChurnRateQuery"
    modifiers: Optional[HogQLQueryModifiers] = Field(
        default=None, description="Modifiers used when performing the query"
    )
    response: Optional[RevenueAnalyticsChurnRateQueryResponse] = None


class RevenueAnalyticsGrowthRateQuery(BaseModel):
    model_config = ConfigDict(
        extra="forbid",
    )
    dateRange: Optional[DateRange] = None
    kind: Literal["RevenueAnalyticsGrowthRateQuery"] = "RevenueAnalyticsGrowthRateQuery"
    modifiers: Optional[HogQLQueryModifiers] = Field(
        default=None, description="Modifiers used when performing the query"
    )
    response: Optional[RevenueAnalyticsGrowthRateQueryResponse] = None


class RevenueAnalyticsOverviewQuery(BaseModel):
    model_config = ConfigDict(
        extra="forbid",
    )
    dateRange: Optional[DateRange] = None
    kind: Literal["RevenueAnalyticsOverviewQuery"] = "RevenueAnalyticsOverviewQuery"
    modifiers: Optional[HogQLQueryModifiers] = Field(
        default=None, description="Modifiers used when performing the query"
    )
    response: Optional[RevenueAnalyticsOverviewQueryResponse] = None


class RevenueExampleDataWarehouseTablesQuery(BaseModel):
    model_config = ConfigDict(
        extra="forbid",
    )
    kind: Literal["RevenueExampleDataWarehouseTablesQuery"] = "RevenueExampleDataWarehouseTablesQuery"
    limit: Optional[int] = None
    modifiers: Optional[HogQLQueryModifiers] = Field(
        default=None, description="Modifiers used when performing the query"
    )
    offset: Optional[int] = None
    response: Optional[RevenueExampleDataWarehouseTablesQueryResponse] = None


class RevenueExampleEventsQuery(BaseModel):
    model_config = ConfigDict(
        extra="forbid",
    )
    kind: Literal["RevenueExampleEventsQuery"] = "RevenueExampleEventsQuery"
    limit: Optional[int] = None
    modifiers: Optional[HogQLQueryModifiers] = Field(
        default=None, description="Modifiers used when performing the query"
    )
    offset: Optional[int] = None
    response: Optional[RevenueExampleEventsQueryResponse] = None


class SessionAttributionExplorerQuery(BaseModel):
    model_config = ConfigDict(
        extra="forbid",
    )
    filters: Optional[Filters] = None
    groupBy: list[SessionAttributionGroupBy]
    kind: Literal["SessionAttributionExplorerQuery"] = "SessionAttributionExplorerQuery"
    limit: Optional[int] = None
    modifiers: Optional[HogQLQueryModifiers] = Field(
        default=None, description="Modifiers used when performing the query"
    )
    offset: Optional[int] = None
    response: Optional[SessionAttributionExplorerQueryResponse] = None


class SessionsTimelineQuery(BaseModel):
    model_config = ConfigDict(
        extra="forbid",
    )
    after: Optional[str] = Field(
        default=None, description="Only fetch sessions that started after this timestamp (default: '-24h')"
    )
    before: Optional[str] = Field(
        default=None, description="Only fetch sessions that started before this timestamp (default: '+5s')"
    )
    kind: Literal["SessionsTimelineQuery"] = "SessionsTimelineQuery"
    modifiers: Optional[HogQLQueryModifiers] = Field(
        default=None, description="Modifiers used when performing the query"
    )
    personId: Optional[str] = Field(default=None, description="Fetch sessions only for a given person")
    response: Optional[SessionsTimelineQueryResponse] = None


class TeamTaxonomyQueryResponse(BaseModel):
    model_config = ConfigDict(
        extra="forbid",
    )
    error: Optional[str] = Field(
        default=None,
        description="Query error. Returned only if 'explain' or `modifiers.debug` is true. Throws an error otherwise.",
    )
    hogql: Optional[str] = Field(default=None, description="Generated HogQL query.")
    modifiers: Optional[HogQLQueryModifiers] = Field(
        default=None, description="Modifiers used when performing the query"
    )
    query_status: Optional[QueryStatus] = Field(
        default=None, description="Query status indicates whether next to the provided data, a query is still running."
    )
    results: list[TeamTaxonomyItem]
    timings: Optional[list[QueryTiming]] = Field(
        default=None, description="Measured timings for different parts of the query generation process"
    )


class TracesQuery(BaseModel):
    model_config = ConfigDict(
        extra="forbid",
    )
    dateRange: Optional[DateRange] = None
    filterTestAccounts: Optional[bool] = None
    kind: Literal["TracesQuery"] = "TracesQuery"
    limit: Optional[int] = None
    modifiers: Optional[HogQLQueryModifiers] = Field(
        default=None, description="Modifiers used when performing the query"
    )
    offset: Optional[int] = None
    properties: Optional[
        list[
            Union[
                EventPropertyFilter,
                PersonPropertyFilter,
                ElementPropertyFilter,
                EventMetadataPropertyFilter,
                SessionPropertyFilter,
                CohortPropertyFilter,
                RecordingPropertyFilter,
                LogEntryPropertyFilter,
                GroupPropertyFilter,
                FeaturePropertyFilter,
                HogQLPropertyFilter,
                EmptyPropertyFilter,
                DataWarehousePropertyFilter,
                DataWarehousePersonPropertyFilter,
            ]
        ]
    ] = Field(default=None, description="Properties configurable in the interface")
    response: Optional[TracesQueryResponse] = None
    showColumnConfigurator: Optional[bool] = None
    traceId: Optional[str] = None


class VectorSearchQueryResponse(BaseModel):
    model_config = ConfigDict(
        extra="forbid",
    )
    error: Optional[str] = Field(
        default=None,
        description="Query error. Returned only if 'explain' or `modifiers.debug` is true. Throws an error otherwise.",
    )
    hogql: Optional[str] = Field(default=None, description="Generated HogQL query.")
    modifiers: Optional[HogQLQueryModifiers] = Field(
        default=None, description="Modifiers used when performing the query"
    )
    query_status: Optional[QueryStatus] = Field(
        default=None, description="Query status indicates whether next to the provided data, a query is still running."
    )
    results: list[VectorSearchResponseItem]
    timings: Optional[list[QueryTiming]] = Field(
        default=None, description="Measured timings for different parts of the query generation process"
    )


class VisualizationMessage(BaseModel):
    model_config = ConfigDict(
        extra="forbid",
    )
    answer: Union[AssistantTrendsQuery, AssistantFunnelsQuery, AssistantRetentionQuery, AssistantHogQLQuery]
    id: Optional[str] = None
    initiator: Optional[str] = None
    plan: Optional[str] = None
    query: Optional[str] = ""
    type: Literal["ai/viz"] = "ai/viz"


class WebExternalClicksTableQuery(BaseModel):
    model_config = ConfigDict(
        extra="forbid",
    )
    compareFilter: Optional[CompareFilter] = None
    conversionGoal: Optional[Union[ActionConversionGoal, CustomEventConversionGoal]] = None
    dateRange: Optional[DateRange] = None
    doPathCleaning: Optional[bool] = None
    filterTestAccounts: Optional[bool] = None
    includeRevenue: Optional[bool] = None
    kind: Literal["WebExternalClicksTableQuery"] = "WebExternalClicksTableQuery"
    limit: Optional[int] = None
    modifiers: Optional[HogQLQueryModifiers] = Field(
        default=None, description="Modifiers used when performing the query"
    )
    orderBy: Optional[list[Union[WebAnalyticsOrderByFields, WebAnalyticsOrderByDirection]]] = None
    properties: list[Union[EventPropertyFilter, PersonPropertyFilter, SessionPropertyFilter]]
    response: Optional[WebExternalClicksTableQueryResponse] = None
    sampling: Optional[Sampling] = None
    stripQueryParams: Optional[bool] = None
    useSessionsTable: Optional[bool] = None


class WebGoalsQuery(BaseModel):
    model_config = ConfigDict(
        extra="forbid",
    )
    compareFilter: Optional[CompareFilter] = None
    conversionGoal: Optional[Union[ActionConversionGoal, CustomEventConversionGoal]] = None
    dateRange: Optional[DateRange] = None
    doPathCleaning: Optional[bool] = None
    filterTestAccounts: Optional[bool] = None
    includeRevenue: Optional[bool] = None
    kind: Literal["WebGoalsQuery"] = "WebGoalsQuery"
    limit: Optional[int] = None
    modifiers: Optional[HogQLQueryModifiers] = Field(
        default=None, description="Modifiers used when performing the query"
    )
    orderBy: Optional[list[Union[WebAnalyticsOrderByFields, WebAnalyticsOrderByDirection]]] = None
    properties: list[Union[EventPropertyFilter, PersonPropertyFilter, SessionPropertyFilter]]
    response: Optional[WebGoalsQueryResponse] = None
    sampling: Optional[Sampling] = None
    useSessionsTable: Optional[bool] = None


class WebOverviewQuery(BaseModel):
    model_config = ConfigDict(
        extra="forbid",
    )
    compareFilter: Optional[CompareFilter] = None
    conversionGoal: Optional[Union[ActionConversionGoal, CustomEventConversionGoal]] = None
    dateRange: Optional[DateRange] = None
    doPathCleaning: Optional[bool] = None
    filterTestAccounts: Optional[bool] = None
    includeRevenue: Optional[bool] = None
    kind: Literal["WebOverviewQuery"] = "WebOverviewQuery"
    modifiers: Optional[HogQLQueryModifiers] = Field(
        default=None, description="Modifiers used when performing the query"
    )
    orderBy: Optional[list[Union[WebAnalyticsOrderByFields, WebAnalyticsOrderByDirection]]] = None
    properties: list[Union[EventPropertyFilter, PersonPropertyFilter, SessionPropertyFilter]]
    response: Optional[WebOverviewQueryResponse] = None
    sampling: Optional[Sampling] = None
    useSessionsTable: Optional[bool] = None


class WebPageURLSearchQuery(BaseModel):
    model_config = ConfigDict(
        extra="forbid",
    )
    compareFilter: Optional[CompareFilter] = None
    conversionGoal: Optional[Union[ActionConversionGoal, CustomEventConversionGoal]] = None
    dateRange: Optional[DateRange] = None
    doPathCleaning: Optional[bool] = None
    filterTestAccounts: Optional[bool] = None
    includeRevenue: Optional[bool] = None
    kind: Literal["WebPageURLSearchQuery"] = "WebPageURLSearchQuery"
    limit: Optional[int] = None
    modifiers: Optional[HogQLQueryModifiers] = Field(
        default=None, description="Modifiers used when performing the query"
    )
    orderBy: Optional[list[Union[WebAnalyticsOrderByFields, WebAnalyticsOrderByDirection]]] = None
    properties: list[Union[EventPropertyFilter, PersonPropertyFilter, SessionPropertyFilter]]
    response: Optional[WebPageURLSearchQueryResponse] = None
    sampling: Optional[Sampling] = None
    searchTerm: Optional[str] = None
    stripQueryParams: Optional[bool] = None
    useSessionsTable: Optional[bool] = None


class WebStatsTableQuery(BaseModel):
    model_config = ConfigDict(
        extra="forbid",
    )
    breakdownBy: WebStatsBreakdown
    compareFilter: Optional[CompareFilter] = None
    conversionGoal: Optional[Union[ActionConversionGoal, CustomEventConversionGoal]] = None
    dateRange: Optional[DateRange] = None
    doPathCleaning: Optional[bool] = None
    filterTestAccounts: Optional[bool] = None
    includeBounceRate: Optional[bool] = None
    includeRevenue: Optional[bool] = None
    includeScrollDepth: Optional[bool] = None
    kind: Literal["WebStatsTableQuery"] = "WebStatsTableQuery"
    limit: Optional[int] = None
    modifiers: Optional[HogQLQueryModifiers] = Field(
        default=None, description="Modifiers used when performing the query"
    )
    orderBy: Optional[list[Union[WebAnalyticsOrderByFields, WebAnalyticsOrderByDirection]]] = None
    properties: list[Union[EventPropertyFilter, PersonPropertyFilter, SessionPropertyFilter]]
    response: Optional[WebStatsTableQueryResponse] = None
    sampling: Optional[Sampling] = None
    useSessionsTable: Optional[bool] = None


class WebVitalsItem(BaseModel):
    model_config = ConfigDict(
        extra="forbid",
    )
    action: WebVitalsItemAction
    data: list[float]
    days: list[str]


class WebVitalsPathBreakdownQueryResponse(BaseModel):
    model_config = ConfigDict(
        extra="forbid",
    )
    error: Optional[str] = Field(
        default=None,
        description="Query error. Returned only if 'explain' or `modifiers.debug` is true. Throws an error otherwise.",
    )
    hogql: Optional[str] = Field(default=None, description="Generated HogQL query.")
    modifiers: Optional[HogQLQueryModifiers] = Field(
        default=None, description="Modifiers used when performing the query"
    )
    query_status: Optional[QueryStatus] = Field(
        default=None, description="Query status indicates whether next to the provided data, a query is still running."
    )
    results: list[WebVitalsPathBreakdownResult] = Field(..., max_length=1, min_length=1)
    timings: Optional[list[QueryTiming]] = Field(
        default=None, description="Measured timings for different parts of the query generation process"
    )


class WebVitalsQueryResponse(BaseModel):
    model_config = ConfigDict(
        extra="forbid",
    )
    error: Optional[str] = Field(
        default=None,
        description="Query error. Returned only if 'explain' or `modifiers.debug` is true. Throws an error otherwise.",
    )
    hogql: Optional[str] = Field(default=None, description="Generated HogQL query.")
    modifiers: Optional[HogQLQueryModifiers] = Field(
        default=None, description="Modifiers used when performing the query"
    )
    query_status: Optional[QueryStatus] = Field(
        default=None, description="Query status indicates whether next to the provided data, a query is still running."
    )
    results: list[WebVitalsItem]
    timings: Optional[list[QueryTiming]] = Field(
        default=None, description="Measured timings for different parts of the query generation process"
    )


class ActionsNode(BaseModel):
    model_config = ConfigDict(
        extra="forbid",
    )
    custom_name: Optional[str] = None
    fixedProperties: Optional[
        list[
            Union[
                EventPropertyFilter,
                PersonPropertyFilter,
                ElementPropertyFilter,
                EventMetadataPropertyFilter,
                SessionPropertyFilter,
                CohortPropertyFilter,
                RecordingPropertyFilter,
                LogEntryPropertyFilter,
                GroupPropertyFilter,
                FeaturePropertyFilter,
                HogQLPropertyFilter,
                EmptyPropertyFilter,
                DataWarehousePropertyFilter,
                DataWarehousePersonPropertyFilter,
            ]
        ]
    ] = Field(
        default=None,
        description="Fixed properties in the query, can't be edited in the interface (e.g. scoping down by person)",
    )
    id: int
    kind: Literal["ActionsNode"] = "ActionsNode"
    math: Optional[
        Union[
            BaseMathType,
            FunnelMathType,
            PropertyMathType,
            CountPerActorMathType,
            ExperimentMetricMathType,
            Literal["unique_group"],
            Literal["hogql"],
        ]
    ] = None
    math_group_type_index: Optional[MathGroupTypeIndex] = None
    math_hogql: Optional[str] = None
    math_property: Optional[str] = None
    math_property_revenue_currency: Optional[RevenueCurrencyPropertyConfig] = None
    math_property_type: Optional[str] = None
    name: Optional[str] = None
    properties: Optional[
        list[
            Union[
                EventPropertyFilter,
                PersonPropertyFilter,
                ElementPropertyFilter,
                EventMetadataPropertyFilter,
                SessionPropertyFilter,
                CohortPropertyFilter,
                RecordingPropertyFilter,
                LogEntryPropertyFilter,
                GroupPropertyFilter,
                FeaturePropertyFilter,
                HogQLPropertyFilter,
                EmptyPropertyFilter,
                DataWarehousePropertyFilter,
                DataWarehousePersonPropertyFilter,
            ]
        ]
    ] = Field(default=None, description="Properties configurable in the interface")
    response: Optional[dict[str, Any]] = None


class ActorsPropertyTaxonomyQuery(BaseModel):
    model_config = ConfigDict(
        extra="forbid",
    )
    group_type_index: Optional[int] = None
    kind: Literal["ActorsPropertyTaxonomyQuery"] = "ActorsPropertyTaxonomyQuery"
    maxPropertyValues: Optional[int] = None
    modifiers: Optional[HogQLQueryModifiers] = Field(
        default=None, description="Modifiers used when performing the query"
    )
    property: str
    response: Optional[ActorsPropertyTaxonomyQueryResponse] = None


class AnyResponseType(
    RootModel[
        Union[
            dict[str, Any],
            HogQueryResponse,
            HogQLQueryResponse,
            HogQLMetadataResponse,
            HogQLAutocompleteResponse,
            Any,
            EventsQueryResponse,
            ErrorTrackingQueryResponse,
        ]
    ]
):
    root: Union[
        dict[str, Any],
        HogQueryResponse,
        HogQLQueryResponse,
        HogQLMetadataResponse,
        HogQLAutocompleteResponse,
        Any,
        EventsQueryResponse,
        ErrorTrackingQueryResponse,
    ]


class CachedErrorTrackingQueryResponse(BaseModel):
    model_config = ConfigDict(
        extra="forbid",
    )
    cache_key: str
    cache_target_age: Optional[datetime] = None
    calculation_trigger: Optional[str] = Field(
        default=None, description="What triggered the calculation of the query, leave empty if user/immediate"
    )
    columns: Optional[list[str]] = None
    error: Optional[str] = Field(
        default=None,
        description="Query error. Returned only if 'explain' or `modifiers.debug` is true. Throws an error otherwise.",
    )
    hasMore: Optional[bool] = None
    hogql: Optional[str] = Field(default=None, description="Generated HogQL query.")
    is_cached: bool
    last_refresh: datetime
    limit: Optional[int] = None
    modifiers: Optional[HogQLQueryModifiers] = Field(
        default=None, description="Modifiers used when performing the query"
    )
    next_allowed_client_refresh: datetime
    offset: Optional[int] = None
    query_status: Optional[QueryStatus] = Field(
        default=None, description="Query status indicates whether next to the provided data, a query is still running."
    )
    results: list[ErrorTrackingIssue]
    timezone: str
    timings: Optional[list[QueryTiming]] = Field(
        default=None, description="Measured timings for different parts of the query generation process"
    )


class CachedHogQLQueryResponse(BaseModel):
    model_config = ConfigDict(
        extra="forbid",
    )
    cache_key: str
    cache_target_age: Optional[datetime] = None
    calculation_trigger: Optional[str] = Field(
        default=None, description="What triggered the calculation of the query, leave empty if user/immediate"
    )
    clickhouse: Optional[str] = Field(default=None, description="Executed ClickHouse query")
    columns: Optional[list] = Field(default=None, description="Returned columns")
    error: Optional[str] = Field(
        default=None,
        description="Query error. Returned only if 'explain' or `modifiers.debug` is true. Throws an error otherwise.",
    )
    explain: Optional[list[str]] = Field(default=None, description="Query explanation output")
    hasMore: Optional[bool] = None
    hogql: Optional[str] = Field(default=None, description="Generated HogQL query.")
    is_cached: bool
    last_refresh: datetime
    limit: Optional[int] = None
    metadata: Optional[HogQLMetadataResponse] = Field(default=None, description="Query metadata output")
    modifiers: Optional[HogQLQueryModifiers] = Field(
        default=None, description="Modifiers used when performing the query"
    )
    next_allowed_client_refresh: datetime
    offset: Optional[int] = None
    query: Optional[str] = Field(default=None, description="Input query string")
    query_status: Optional[QueryStatus] = Field(
        default=None, description="Query status indicates whether next to the provided data, a query is still running."
    )
    results: list
    timezone: str
    timings: Optional[list[QueryTiming]] = Field(
        default=None, description="Measured timings for different parts of the query generation process"
    )
    types: Optional[list] = Field(default=None, description="Types of returned columns")


class CachedInsightActorsQueryOptionsResponse(BaseModel):
    model_config = ConfigDict(
        extra="forbid",
    )
    breakdown: Optional[list[BreakdownItem]] = None
    breakdowns: Optional[list[MultipleBreakdownOptions]] = None
    cache_key: str
    cache_target_age: Optional[datetime] = None
    calculation_trigger: Optional[str] = Field(
        default=None, description="What triggered the calculation of the query, leave empty if user/immediate"
    )
    compare: Optional[list[CompareItem]] = None
    day: Optional[list[DayItem]] = None
    interval: Optional[list[IntervalItem]] = None
    is_cached: bool
    last_refresh: datetime
    next_allowed_client_refresh: datetime
    query_status: Optional[QueryStatus] = Field(
        default=None, description="Query status indicates whether next to the provided data, a query is still running."
    )
    series: Optional[list[Series]] = None
    status: Optional[list[StatusItem]] = None
    timezone: str


class CachedRetentionQueryResponse(BaseModel):
    model_config = ConfigDict(
        extra="forbid",
    )
    cache_key: str
    cache_target_age: Optional[datetime] = None
    calculation_trigger: Optional[str] = Field(
        default=None, description="What triggered the calculation of the query, leave empty if user/immediate"
    )
    error: Optional[str] = Field(
        default=None,
        description="Query error. Returned only if 'explain' or `modifiers.debug` is true. Throws an error otherwise.",
    )
    hogql: Optional[str] = Field(default=None, description="Generated HogQL query.")
    is_cached: bool
    last_refresh: datetime
    modifiers: Optional[HogQLQueryModifiers] = Field(
        default=None, description="Modifiers used when performing the query"
    )
    next_allowed_client_refresh: datetime
    query_status: Optional[QueryStatus] = Field(
        default=None, description="Query status indicates whether next to the provided data, a query is still running."
    )
    results: list[RetentionResult]
    timezone: str
    timings: Optional[list[QueryTiming]] = Field(
        default=None, description="Measured timings for different parts of the query generation process"
    )


class CachedWebVitalsQueryResponse(BaseModel):
    model_config = ConfigDict(
        extra="forbid",
    )
    cache_key: str
    cache_target_age: Optional[datetime] = None
    calculation_trigger: Optional[str] = Field(
        default=None, description="What triggered the calculation of the query, leave empty if user/immediate"
    )
    error: Optional[str] = Field(
        default=None,
        description="Query error. Returned only if 'explain' or `modifiers.debug` is true. Throws an error otherwise.",
    )
    hogql: Optional[str] = Field(default=None, description="Generated HogQL query.")
    is_cached: bool
    last_refresh: datetime
    modifiers: Optional[HogQLQueryModifiers] = Field(
        default=None, description="Modifiers used when performing the query"
    )
    next_allowed_client_refresh: datetime
    query_status: Optional[QueryStatus] = Field(
        default=None, description="Query status indicates whether next to the provided data, a query is still running."
    )
    results: list[WebVitalsItem]
    timezone: str
    timings: Optional[list[QueryTiming]] = Field(
        default=None, description="Measured timings for different parts of the query generation process"
    )


class Response3(BaseModel):
    model_config = ConfigDict(
        extra="forbid",
    )
    clickhouse: Optional[str] = Field(default=None, description="Executed ClickHouse query")
    columns: Optional[list] = Field(default=None, description="Returned columns")
    error: Optional[str] = Field(
        default=None,
        description="Query error. Returned only if 'explain' or `modifiers.debug` is true. Throws an error otherwise.",
    )
    explain: Optional[list[str]] = Field(default=None, description="Query explanation output")
    hasMore: Optional[bool] = None
    hogql: Optional[str] = Field(default=None, description="Generated HogQL query.")
    limit: Optional[int] = None
    metadata: Optional[HogQLMetadataResponse] = Field(default=None, description="Query metadata output")
    modifiers: Optional[HogQLQueryModifiers] = Field(
        default=None, description="Modifiers used when performing the query"
    )
    offset: Optional[int] = None
    query: Optional[str] = Field(default=None, description="Input query string")
    query_status: Optional[QueryStatus] = Field(
        default=None, description="Query status indicates whether next to the provided data, a query is still running."
    )
    results: list
    timings: Optional[list[QueryTiming]] = Field(
        default=None, description="Measured timings for different parts of the query generation process"
    )
    types: Optional[list] = Field(default=None, description="Types of returned columns")


class Response15(BaseModel):
    model_config = ConfigDict(
        extra="forbid",
    )
    columns: Optional[list[str]] = None
    error: Optional[str] = Field(
        default=None,
        description="Query error. Returned only if 'explain' or `modifiers.debug` is true. Throws an error otherwise.",
    )
    hasMore: Optional[bool] = None
    hogql: Optional[str] = Field(default=None, description="Generated HogQL query.")
    limit: Optional[int] = None
    modifiers: Optional[HogQLQueryModifiers] = Field(
        default=None, description="Modifiers used when performing the query"
    )
    offset: Optional[int] = None
    query_status: Optional[QueryStatus] = Field(
        default=None, description="Query status indicates whether next to the provided data, a query is still running."
    )
    results: list[ErrorTrackingIssue]
    timings: Optional[list[QueryTiming]] = Field(
        default=None, description="Measured timings for different parts of the query generation process"
    )


class EventTaxonomyQuery(BaseModel):
    model_config = ConfigDict(
        extra="forbid",
    )
    actionId: Optional[int] = None
    event: Optional[str] = None
    kind: Literal["EventTaxonomyQuery"] = "EventTaxonomyQuery"
    maxPropertyValues: Optional[int] = None
    modifiers: Optional[HogQLQueryModifiers] = Field(
        default=None, description="Modifiers used when performing the query"
    )
    properties: Optional[list[str]] = None
    response: Optional[EventTaxonomyQueryResponse] = None


class ExperimentFunnelMetricTypeProps(BaseModel):
    model_config = ConfigDict(
        extra="forbid",
    )
    metric_type: Literal["funnel"] = "funnel"
    series: list[Union[EventsNode, ActionsNode]]


class FunnelsFilter(BaseModel):
    model_config = ConfigDict(
        extra="forbid",
    )
    binCount: Optional[int] = None
    breakdownAttributionType: Optional[BreakdownAttributionType] = BreakdownAttributionType.FIRST_TOUCH
    breakdownAttributionValue: Optional[int] = None
    exclusions: Optional[list[Union[FunnelExclusionEventsNode, FunnelExclusionActionsNode]]] = []
    funnelAggregateByHogQL: Optional[str] = None
    funnelFromStep: Optional[int] = None
    funnelOrderType: Optional[StepOrderValue] = StepOrderValue.ORDERED
    funnelStepReference: Optional[FunnelStepReference] = FunnelStepReference.TOTAL
    funnelToStep: Optional[int] = Field(
        default=None, description="To select the range of steps for trends & time to convert funnels, 0-indexed"
    )
    funnelVizType: Optional[FunnelVizType] = FunnelVizType.STEPS
    funnelWindowInterval: Optional[int] = 14
    funnelWindowIntervalUnit: Optional[FunnelConversionWindowTimeUnit] = FunnelConversionWindowTimeUnit.DAY
    hiddenLegendBreakdowns: Optional[list[str]] = None
    layout: Optional[FunnelLayout] = FunnelLayout.VERTICAL
    resultCustomizations: Optional[dict[str, ResultCustomizationByValue]] = Field(
        default=None, description="Customizations for the appearance of result datasets."
    )
    useUdf: Optional[bool] = None


class GroupsQuery(BaseModel):
    model_config = ConfigDict(
        extra="forbid",
    )
    group_type_index: int
    kind: Literal["GroupsQuery"] = "GroupsQuery"
    limit: Optional[int] = None
    modifiers: Optional[HogQLQueryModifiers] = Field(
        default=None, description="Modifiers used when performing the query"
    )
    offset: Optional[int] = None
    orderBy: Optional[list[str]] = None
    properties: Optional[list[Union[GroupPropertyFilter, HogQLPropertyFilter]]] = None
    response: Optional[GroupsQueryResponse] = None
    search: Optional[str] = None
    select: Optional[list[str]] = None


class HogQLASTQuery(BaseModel):
    model_config = ConfigDict(
        extra="forbid",
    )
    explain: Optional[bool] = None
    filters: Optional[HogQLFilters] = None
    kind: Literal["HogQLASTQuery"] = "HogQLASTQuery"
    modifiers: Optional[HogQLQueryModifiers] = Field(
        default=None, description="Modifiers used when performing the query"
    )
    name: Optional[str] = Field(default=None, description="Client provided name of the query")
    query: dict[str, Any]
    response: Optional[HogQLQueryResponse] = None
    values: Optional[dict[str, Any]] = Field(
        default=None, description="Constant values that can be referenced with the {placeholder} syntax in the query"
    )
    variables: Optional[dict[str, HogQLVariable]] = Field(
        default=None, description="Variables to be substituted into the query"
    )


class HogQLQuery(BaseModel):
    model_config = ConfigDict(
        extra="forbid",
    )
    explain: Optional[bool] = None
    filters: Optional[HogQLFilters] = None
    kind: Literal["HogQLQuery"] = "HogQLQuery"
    modifiers: Optional[HogQLQueryModifiers] = Field(
        default=None, description="Modifiers used when performing the query"
    )
    name: Optional[str] = Field(default=None, description="Client provided name of the query")
    query: str
    response: Optional[HogQLQueryResponse] = None
    values: Optional[dict[str, Any]] = Field(
        default=None, description="Constant values that can be referenced with the {placeholder} syntax in the query"
    )
    variables: Optional[dict[str, HogQLVariable]] = Field(
        default=None, description="Variables to be substituted into the query"
    )


class InsightActorsQueryOptionsResponse(BaseModel):
    model_config = ConfigDict(
        extra="forbid",
    )
    breakdown: Optional[list[BreakdownItem]] = None
    breakdowns: Optional[list[MultipleBreakdownOptions]] = None
    compare: Optional[list[CompareItem]] = None
    day: Optional[list[DayItem]] = None
    interval: Optional[list[IntervalItem]] = None
    series: Optional[list[Series]] = None
    status: Optional[list[StatusItem]] = None


class InsightFilter(
    RootModel[Union[TrendsFilter, FunnelsFilter, RetentionFilter, PathsFilter, StickinessFilter, LifecycleFilter]]
):
    root: Union[TrendsFilter, FunnelsFilter, RetentionFilter, PathsFilter, StickinessFilter, LifecycleFilter]


class MaxInnerUniversalFiltersGroup(BaseModel):
    model_config = ConfigDict(
        extra="forbid",
    )
    type: FilterLogicalOperator
    values: list[Union[EventPropertyFilter, PersonPropertyFilter, SessionPropertyFilter, RecordingPropertyFilter]]


class MaxOuterUniversalFiltersGroup(BaseModel):
    model_config = ConfigDict(
        extra="forbid",
    )
    type: FilterLogicalOperator
    values: list[MaxInnerUniversalFiltersGroup]


class MaxRecordingUniversalFilters(BaseModel):
    model_config = ConfigDict(
        extra="forbid",
    )
    date_from: Optional[str] = None
    date_to: Optional[str] = None
    duration: list[RecordingDurationFilter]
    filter_group: MaxOuterUniversalFiltersGroup
    filter_test_accounts: Optional[bool] = None
    order: Optional[RecordingOrder] = RecordingOrder.START_TIME


class PropertyGroupFilter(BaseModel):
    model_config = ConfigDict(
        extra="forbid",
    )
    type: FilterLogicalOperator
    values: list[PropertyGroupFilterValue]


<<<<<<< HEAD
class QueryResponseAlternative42(BaseModel):
=======
class QueryResponseAlternative47(BaseModel):
>>>>>>> c29c3cc2
    model_config = ConfigDict(
        extra="forbid",
    )
    error: Optional[str] = Field(
        default=None,
        description="Query error. Returned only if 'explain' or `modifiers.debug` is true. Throws an error otherwise.",
    )
    hogql: Optional[str] = Field(default=None, description="Generated HogQL query.")
    modifiers: Optional[HogQLQueryModifiers] = Field(
        default=None, description="Modifiers used when performing the query"
    )
    query_status: Optional[QueryStatus] = Field(
        default=None, description="Query status indicates whether next to the provided data, a query is still running."
    )
    results: list[RetentionResult]
    timings: Optional[list[QueryTiming]] = Field(
        default=None, description="Measured timings for different parts of the query generation process"
    )


class RecordingsQuery(BaseModel):
    model_config = ConfigDict(
        extra="forbid",
    )
    actions: Optional[list[dict[str, Any]]] = None
    console_log_filters: Optional[list[LogEntryPropertyFilter]] = None
    date_from: Optional[str] = "-3d"
    date_to: Optional[str] = None
    distinct_ids: Optional[list[str]] = None
    events: Optional[list[dict[str, Any]]] = None
    filter_test_accounts: Optional[bool] = None
    having_predicates: Optional[
        list[
            Union[
                EventPropertyFilter,
                PersonPropertyFilter,
                ElementPropertyFilter,
                EventMetadataPropertyFilter,
                SessionPropertyFilter,
                CohortPropertyFilter,
                RecordingPropertyFilter,
                LogEntryPropertyFilter,
                GroupPropertyFilter,
                FeaturePropertyFilter,
                HogQLPropertyFilter,
                EmptyPropertyFilter,
                DataWarehousePropertyFilter,
                DataWarehousePersonPropertyFilter,
            ]
        ]
    ] = None
    kind: Literal["RecordingsQuery"] = "RecordingsQuery"
    limit: Optional[int] = None
    modifiers: Optional[HogQLQueryModifiers] = Field(
        default=None, description="Modifiers used when performing the query"
    )
    offset: Optional[int] = None
    operand: Optional[FilterLogicalOperator] = FilterLogicalOperator.AND_
    order: Optional[RecordingOrder] = RecordingOrder.START_TIME
    person_uuid: Optional[str] = None
    properties: Optional[
        list[
            Union[
                EventPropertyFilter,
                PersonPropertyFilter,
                ElementPropertyFilter,
                EventMetadataPropertyFilter,
                SessionPropertyFilter,
                CohortPropertyFilter,
                RecordingPropertyFilter,
                LogEntryPropertyFilter,
                GroupPropertyFilter,
                FeaturePropertyFilter,
                HogQLPropertyFilter,
                EmptyPropertyFilter,
                DataWarehousePropertyFilter,
                DataWarehousePersonPropertyFilter,
            ]
        ]
    ] = None
    response: Optional[RecordingsQueryResponse] = None
    session_ids: Optional[list[str]] = None
    user_modified_filters: Optional[dict[str, Any]] = None


class RetentionQueryResponse(BaseModel):
    model_config = ConfigDict(
        extra="forbid",
    )
    error: Optional[str] = Field(
        default=None,
        description="Query error. Returned only if 'explain' or `modifiers.debug` is true. Throws an error otherwise.",
    )
    hogql: Optional[str] = Field(default=None, description="Generated HogQL query.")
    modifiers: Optional[HogQLQueryModifiers] = Field(
        default=None, description="Modifiers used when performing the query"
    )
    query_status: Optional[QueryStatus] = Field(
        default=None, description="Query status indicates whether next to the provided data, a query is still running."
    )
    results: list[RetentionResult]
    timings: Optional[list[QueryTiming]] = Field(
        default=None, description="Measured timings for different parts of the query generation process"
    )


class RootAssistantMessage(
    RootModel[
        Union[
            VisualizationMessage,
            ReasoningMessage,
            AssistantMessage,
            HumanMessage,
            FailureMessage,
            RootAssistantMessage1,
        ]
    ]
):
    root: Union[
        VisualizationMessage, ReasoningMessage, AssistantMessage, HumanMessage, FailureMessage, RootAssistantMessage1
    ]


class StickinessQuery(BaseModel):
    model_config = ConfigDict(
        extra="forbid",
    )
    compareFilter: Optional[CompareFilter] = Field(default=None, description="Compare to date range")
    dataColorTheme: Optional[float] = Field(default=None, description="Colors used in the insight's visualization")
    dateRange: Optional[DateRange] = Field(default=None, description="Date range for the query")
    filterTestAccounts: Optional[bool] = Field(
        default=False, description="Exclude internal and test users by applying the respective filters"
    )
    interval: Optional[IntervalType] = Field(
        default=IntervalType.DAY,
        description="Granularity of the response. Can be one of `hour`, `day`, `week` or `month`",
    )
    intervalCount: Optional[int] = Field(
        default=None, description="How many intervals comprise a period. Only used for cohorts, otherwise default 1."
    )
    kind: Literal["StickinessQuery"] = "StickinessQuery"
    modifiers: Optional[HogQLQueryModifiers] = Field(
        default=None, description="Modifiers used when performing the query"
    )
    properties: Optional[
        Union[
            list[
                Union[
                    EventPropertyFilter,
                    PersonPropertyFilter,
                    ElementPropertyFilter,
                    EventMetadataPropertyFilter,
                    SessionPropertyFilter,
                    CohortPropertyFilter,
                    RecordingPropertyFilter,
                    LogEntryPropertyFilter,
                    GroupPropertyFilter,
                    FeaturePropertyFilter,
                    HogQLPropertyFilter,
                    EmptyPropertyFilter,
                    DataWarehousePropertyFilter,
                    DataWarehousePersonPropertyFilter,
                ]
            ],
            PropertyGroupFilter,
        ]
    ] = Field(default=[], description="Property filters for all series")
    response: Optional[StickinessQueryResponse] = None
    samplingFactor: Optional[float] = Field(default=None, description="Sampling rate")
    series: list[Union[EventsNode, ActionsNode, DataWarehouseNode]] = Field(
        ..., description="Events and actions to include"
    )
    stickinessFilter: Optional[StickinessFilter] = Field(
        default=None, description="Properties specific to the stickiness insight"
    )


class TeamTaxonomyQuery(BaseModel):
    model_config = ConfigDict(
        extra="forbid",
    )
    kind: Literal["TeamTaxonomyQuery"] = "TeamTaxonomyQuery"
    modifiers: Optional[HogQLQueryModifiers] = Field(
        default=None, description="Modifiers used when performing the query"
    )
    response: Optional[TeamTaxonomyQueryResponse] = None


class TrendsQuery(BaseModel):
    model_config = ConfigDict(
        extra="forbid",
    )
    aggregation_group_type_index: Optional[int] = Field(default=None, description="Groups aggregation")
    breakdownFilter: Optional[BreakdownFilter] = Field(default=None, description="Breakdown of the events and actions")
    compareFilter: Optional[CompareFilter] = Field(default=None, description="Compare to date range")
    conversionGoal: Optional[Union[ActionConversionGoal, CustomEventConversionGoal]] = Field(
        default=None, description="Whether we should be comparing against a specific conversion goal"
    )
    dataColorTheme: Optional[float] = Field(default=None, description="Colors used in the insight's visualization")
    dateRange: Optional[DateRange] = Field(default=None, description="Date range for the query")
    filterTestAccounts: Optional[bool] = Field(
        default=False, description="Exclude internal and test users by applying the respective filters"
    )
    interval: Optional[IntervalType] = Field(
        default=IntervalType.DAY,
        description="Granularity of the response. Can be one of `hour`, `day`, `week` or `month`",
    )
    kind: Literal["TrendsQuery"] = "TrendsQuery"
    modifiers: Optional[HogQLQueryModifiers] = Field(
        default=None, description="Modifiers used when performing the query"
    )
    properties: Optional[
        Union[
            list[
                Union[
                    EventPropertyFilter,
                    PersonPropertyFilter,
                    ElementPropertyFilter,
                    EventMetadataPropertyFilter,
                    SessionPropertyFilter,
                    CohortPropertyFilter,
                    RecordingPropertyFilter,
                    LogEntryPropertyFilter,
                    GroupPropertyFilter,
                    FeaturePropertyFilter,
                    HogQLPropertyFilter,
                    EmptyPropertyFilter,
                    DataWarehousePropertyFilter,
                    DataWarehousePersonPropertyFilter,
                ]
            ],
            PropertyGroupFilter,
        ]
    ] = Field(default=[], description="Property filters for all series")
    response: Optional[TrendsQueryResponse] = None
    samplingFactor: Optional[float] = Field(default=None, description="Sampling rate")
    series: list[Union[EventsNode, ActionsNode, DataWarehouseNode]] = Field(
        ..., description="Events and actions to include"
    )
    trendsFilter: Optional[TrendsFilter] = Field(default=None, description="Properties specific to the trends insight")


class VectorSearchQuery(BaseModel):
    model_config = ConfigDict(
        extra="forbid",
    )
    embedding: list[float]
    kind: Literal["VectorSearchQuery"] = "VectorSearchQuery"
    modifiers: Optional[HogQLQueryModifiers] = Field(
        default=None, description="Modifiers used when performing the query"
    )
    response: Optional[VectorSearchQueryResponse] = None


class WebVitalsPathBreakdownQuery(BaseModel):
    model_config = ConfigDict(
        extra="forbid",
    )
    compareFilter: Optional[CompareFilter] = None
    conversionGoal: Optional[Union[ActionConversionGoal, CustomEventConversionGoal]] = None
    dateRange: Optional[DateRange] = None
    doPathCleaning: Optional[bool] = None
    filterTestAccounts: Optional[bool] = None
    includeRevenue: Optional[bool] = None
    kind: Literal["WebVitalsPathBreakdownQuery"] = "WebVitalsPathBreakdownQuery"
    metric: WebVitalsMetric
    modifiers: Optional[HogQLQueryModifiers] = Field(
        default=None, description="Modifiers used when performing the query"
    )
    orderBy: Optional[list[Union[WebAnalyticsOrderByFields, WebAnalyticsOrderByDirection]]] = None
    percentile: WebVitalsPercentile
    properties: list[Union[EventPropertyFilter, PersonPropertyFilter, SessionPropertyFilter]]
    response: Optional[WebVitalsPathBreakdownQueryResponse] = None
    sampling: Optional[Sampling] = None
    thresholds: list[float] = Field(..., max_length=2, min_length=2)
    useSessionsTable: Optional[bool] = None


class CachedExperimentTrendsQueryResponse(BaseModel):
    model_config = ConfigDict(
        extra="forbid",
    )
    cache_key: str
    cache_target_age: Optional[datetime] = None
    calculation_trigger: Optional[str] = Field(
        default=None, description="What triggered the calculation of the query, leave empty if user/immediate"
    )
    count_query: Optional[TrendsQuery] = None
    credible_intervals: dict[str, list[float]]
    exposure_query: Optional[TrendsQuery] = None
    insight: list[dict[str, Any]]
    is_cached: bool
    kind: Literal["ExperimentTrendsQuery"] = "ExperimentTrendsQuery"
    last_refresh: datetime
    next_allowed_client_refresh: datetime
    p_value: float
    probability: dict[str, float]
    query_status: Optional[QueryStatus] = Field(
        default=None, description="Query status indicates whether next to the provided data, a query is still running."
    )
    significance_code: ExperimentSignificanceCode
    significant: bool
    stats_version: Optional[int] = None
    timezone: str
    variants: list[ExperimentVariantTrendsBaseStats]


class Response17(BaseModel):
    model_config = ConfigDict(
        extra="forbid",
    )
    count_query: Optional[TrendsQuery] = None
    credible_intervals: dict[str, list[float]]
    exposure_query: Optional[TrendsQuery] = None
    insight: list[dict[str, Any]]
    kind: Literal["ExperimentTrendsQuery"] = "ExperimentTrendsQuery"
    p_value: float
    probability: dict[str, float]
    significance_code: ExperimentSignificanceCode
    significant: bool
    stats_version: Optional[int] = None
    variants: list[ExperimentVariantTrendsBaseStats]


class DataVisualizationNode(BaseModel):
    model_config = ConfigDict(
        extra="forbid",
    )
    chartSettings: Optional[ChartSettings] = None
    display: Optional[ChartDisplayType] = None
    kind: Literal["DataVisualizationNode"] = "DataVisualizationNode"
    source: HogQLQuery
    tableSettings: Optional[TableSettings] = None


class DatabaseSchemaManagedViewTable(BaseModel):
    model_config = ConfigDict(
        extra="forbid",
    )
    fields: dict[str, DatabaseSchemaField]
    id: str
    name: str
    query: HogQLQuery
    type: Literal["managed_view"] = "managed_view"


class DatabaseSchemaMaterializedViewTable(BaseModel):
    model_config = ConfigDict(
        extra="forbid",
    )
    fields: dict[str, DatabaseSchemaField]
    id: str
    last_run_at: Optional[str] = None
    name: str
    query: HogQLQuery
    status: Optional[str] = None
    type: Literal["materialized_view"] = "materialized_view"


class DatabaseSchemaViewTable(BaseModel):
    model_config = ConfigDict(
        extra="forbid",
    )
    fields: dict[str, DatabaseSchemaField]
    id: str
    name: str
    query: HogQLQuery
    type: Literal["view"] = "view"


class ErrorTrackingQuery(BaseModel):
    model_config = ConfigDict(
        extra="forbid",
    )
    assignee: Optional[ErrorTrackingIssueAssignee] = None
    dateRange: DateRange
    filterGroup: Optional[PropertyGroupFilter] = None
    filterTestAccounts: Optional[bool] = None
    issueId: Optional[str] = None
    kind: Literal["ErrorTrackingQuery"] = "ErrorTrackingQuery"
    limit: Optional[int] = None
    modifiers: Optional[HogQLQueryModifiers] = Field(
        default=None, description="Modifiers used when performing the query"
    )
    offset: Optional[int] = None
    orderBy: Optional[OrderBy] = None
    orderDirection: Optional[OrderDirection] = None
    response: Optional[ErrorTrackingQueryResponse] = None
    searchQuery: Optional[str] = None
    status: Optional[Status1] = None
    volumeResolution: int


class ExperimentFunnelMetric(BaseModel):
    model_config = ConfigDict(
        extra="forbid",
    )
    conversion_window: Optional[int] = None
    conversion_window_unit: Optional[FunnelConversionWindowTimeUnit] = None
    kind: Literal["ExperimentMetric"] = "ExperimentMetric"
    metric_type: Literal["funnel"] = "funnel"
    name: Optional[str] = None
    series: list[Union[EventsNode, ActionsNode]]


class ExperimentMeanMetric(BaseModel):
    model_config = ConfigDict(
        extra="forbid",
    )
    conversion_window: Optional[int] = None
    conversion_window_unit: Optional[FunnelConversionWindowTimeUnit] = None
    kind: Literal["ExperimentMetric"] = "ExperimentMetric"
    lower_bound_percentile: Optional[float] = None
    metric_type: Literal["mean"] = "mean"
    name: Optional[str] = None
    source: Union[EventsNode, ActionsNode, ExperimentDataWarehouseNode]
    upper_bound_percentile: Optional[float] = None


class ExperimentMeanMetricTypeProps(BaseModel):
    model_config = ConfigDict(
        extra="forbid",
    )
    lower_bound_percentile: Optional[float] = None
    metric_type: Literal["mean"] = "mean"
    source: Union[EventsNode, ActionsNode, ExperimentDataWarehouseNode]
    upper_bound_percentile: Optional[float] = None


class ExperimentMetric(RootModel[Union[ExperimentMeanMetric, ExperimentFunnelMetric]]):
    root: Union[ExperimentMeanMetric, ExperimentFunnelMetric]


class ExperimentMetricTypeProps(RootModel[Union[ExperimentMeanMetricTypeProps, ExperimentFunnelMetricTypeProps]]):
    root: Union[ExperimentMeanMetricTypeProps, ExperimentFunnelMetricTypeProps]


class ExperimentQueryResponse(BaseModel):
    model_config = ConfigDict(
        extra="forbid",
    )
    credible_intervals: dict[str, list[float]]
    insight: list[dict[str, Any]]
    kind: Literal["ExperimentQuery"] = "ExperimentQuery"
    metric: Union[ExperimentMeanMetric, ExperimentFunnelMetric]
    p_value: float
    probability: dict[str, float]
    significance_code: ExperimentSignificanceCode
    significant: bool
    stats_version: Optional[int] = None
    variants: Union[list[ExperimentVariantTrendsBaseStats], list[ExperimentVariantFunnelsBaseStats]]


class ExperimentTrendsQueryResponse(BaseModel):
    model_config = ConfigDict(
        extra="forbid",
    )
    count_query: Optional[TrendsQuery] = None
    credible_intervals: dict[str, list[float]]
    exposure_query: Optional[TrendsQuery] = None
    insight: list[dict[str, Any]]
    kind: Literal["ExperimentTrendsQuery"] = "ExperimentTrendsQuery"
    p_value: float
    probability: dict[str, float]
    significance_code: ExperimentSignificanceCode
    significant: bool
    stats_version: Optional[int] = None
    variants: list[ExperimentVariantTrendsBaseStats]


class FunnelsQuery(BaseModel):
    model_config = ConfigDict(
        extra="forbid",
    )
    aggregation_group_type_index: Optional[int] = Field(default=None, description="Groups aggregation")
    breakdownFilter: Optional[BreakdownFilter] = Field(default=None, description="Breakdown of the events and actions")
    dataColorTheme: Optional[float] = Field(default=None, description="Colors used in the insight's visualization")
    dateRange: Optional[DateRange] = Field(default=None, description="Date range for the query")
    filterTestAccounts: Optional[bool] = Field(
        default=False, description="Exclude internal and test users by applying the respective filters"
    )
    funnelsFilter: Optional[FunnelsFilter] = Field(
        default=None, description="Properties specific to the funnels insight"
    )
    interval: Optional[IntervalType] = Field(
        default=None, description="Granularity of the response. Can be one of `hour`, `day`, `week` or `month`"
    )
    kind: Literal["FunnelsQuery"] = "FunnelsQuery"
    modifiers: Optional[HogQLQueryModifiers] = Field(
        default=None, description="Modifiers used when performing the query"
    )
    properties: Optional[
        Union[
            list[
                Union[
                    EventPropertyFilter,
                    PersonPropertyFilter,
                    ElementPropertyFilter,
                    EventMetadataPropertyFilter,
                    SessionPropertyFilter,
                    CohortPropertyFilter,
                    RecordingPropertyFilter,
                    LogEntryPropertyFilter,
                    GroupPropertyFilter,
                    FeaturePropertyFilter,
                    HogQLPropertyFilter,
                    EmptyPropertyFilter,
                    DataWarehousePropertyFilter,
                    DataWarehousePersonPropertyFilter,
                ]
            ],
            PropertyGroupFilter,
        ]
    ] = Field(default=[], description="Property filters for all series")
    response: Optional[FunnelsQueryResponse] = None
    samplingFactor: Optional[float] = Field(default=None, description="Sampling rate")
    series: list[Union[EventsNode, ActionsNode, DataWarehouseNode]] = Field(
        ..., description="Events and actions to include"
    )


class InsightsQueryBaseFunnelsQueryResponse(BaseModel):
    model_config = ConfigDict(
        extra="forbid",
    )
    aggregation_group_type_index: Optional[int] = Field(default=None, description="Groups aggregation")
    dataColorTheme: Optional[float] = Field(default=None, description="Colors used in the insight's visualization")
    dateRange: Optional[DateRange] = Field(default=None, description="Date range for the query")
    filterTestAccounts: Optional[bool] = Field(
        default=False, description="Exclude internal and test users by applying the respective filters"
    )
    kind: NodeKind
    modifiers: Optional[HogQLQueryModifiers] = Field(
        default=None, description="Modifiers used when performing the query"
    )
    properties: Optional[
        Union[
            list[
                Union[
                    EventPropertyFilter,
                    PersonPropertyFilter,
                    ElementPropertyFilter,
                    EventMetadataPropertyFilter,
                    SessionPropertyFilter,
                    CohortPropertyFilter,
                    RecordingPropertyFilter,
                    LogEntryPropertyFilter,
                    GroupPropertyFilter,
                    FeaturePropertyFilter,
                    HogQLPropertyFilter,
                    EmptyPropertyFilter,
                    DataWarehousePropertyFilter,
                    DataWarehousePersonPropertyFilter,
                ]
            ],
            PropertyGroupFilter,
        ]
    ] = Field(default=[], description="Property filters for all series")
    response: Optional[FunnelsQueryResponse] = None
    samplingFactor: Optional[float] = Field(default=None, description="Sampling rate")


class InsightsQueryBaseLifecycleQueryResponse(BaseModel):
    model_config = ConfigDict(
        extra="forbid",
    )
    aggregation_group_type_index: Optional[int] = Field(default=None, description="Groups aggregation")
    dataColorTheme: Optional[float] = Field(default=None, description="Colors used in the insight's visualization")
    dateRange: Optional[DateRange] = Field(default=None, description="Date range for the query")
    filterTestAccounts: Optional[bool] = Field(
        default=False, description="Exclude internal and test users by applying the respective filters"
    )
    kind: NodeKind
    modifiers: Optional[HogQLQueryModifiers] = Field(
        default=None, description="Modifiers used when performing the query"
    )
    properties: Optional[
        Union[
            list[
                Union[
                    EventPropertyFilter,
                    PersonPropertyFilter,
                    ElementPropertyFilter,
                    EventMetadataPropertyFilter,
                    SessionPropertyFilter,
                    CohortPropertyFilter,
                    RecordingPropertyFilter,
                    LogEntryPropertyFilter,
                    GroupPropertyFilter,
                    FeaturePropertyFilter,
                    HogQLPropertyFilter,
                    EmptyPropertyFilter,
                    DataWarehousePropertyFilter,
                    DataWarehousePersonPropertyFilter,
                ]
            ],
            PropertyGroupFilter,
        ]
    ] = Field(default=[], description="Property filters for all series")
    response: Optional[LifecycleQueryResponse] = None
    samplingFactor: Optional[float] = Field(default=None, description="Sampling rate")


class InsightsQueryBasePathsQueryResponse(BaseModel):
    model_config = ConfigDict(
        extra="forbid",
    )
    aggregation_group_type_index: Optional[int] = Field(default=None, description="Groups aggregation")
    dataColorTheme: Optional[float] = Field(default=None, description="Colors used in the insight's visualization")
    dateRange: Optional[DateRange] = Field(default=None, description="Date range for the query")
    filterTestAccounts: Optional[bool] = Field(
        default=False, description="Exclude internal and test users by applying the respective filters"
    )
    kind: NodeKind
    modifiers: Optional[HogQLQueryModifiers] = Field(
        default=None, description="Modifiers used when performing the query"
    )
    properties: Optional[
        Union[
            list[
                Union[
                    EventPropertyFilter,
                    PersonPropertyFilter,
                    ElementPropertyFilter,
                    EventMetadataPropertyFilter,
                    SessionPropertyFilter,
                    CohortPropertyFilter,
                    RecordingPropertyFilter,
                    LogEntryPropertyFilter,
                    GroupPropertyFilter,
                    FeaturePropertyFilter,
                    HogQLPropertyFilter,
                    EmptyPropertyFilter,
                    DataWarehousePropertyFilter,
                    DataWarehousePersonPropertyFilter,
                ]
            ],
            PropertyGroupFilter,
        ]
    ] = Field(default=[], description="Property filters for all series")
    response: Optional[PathsQueryResponse] = None
    samplingFactor: Optional[float] = Field(default=None, description="Sampling rate")


class InsightsQueryBaseRetentionQueryResponse(BaseModel):
    model_config = ConfigDict(
        extra="forbid",
    )
    aggregation_group_type_index: Optional[int] = Field(default=None, description="Groups aggregation")
    dataColorTheme: Optional[float] = Field(default=None, description="Colors used in the insight's visualization")
    dateRange: Optional[DateRange] = Field(default=None, description="Date range for the query")
    filterTestAccounts: Optional[bool] = Field(
        default=False, description="Exclude internal and test users by applying the respective filters"
    )
    kind: NodeKind
    modifiers: Optional[HogQLQueryModifiers] = Field(
        default=None, description="Modifiers used when performing the query"
    )
    properties: Optional[
        Union[
            list[
                Union[
                    EventPropertyFilter,
                    PersonPropertyFilter,
                    ElementPropertyFilter,
                    EventMetadataPropertyFilter,
                    SessionPropertyFilter,
                    CohortPropertyFilter,
                    RecordingPropertyFilter,
                    LogEntryPropertyFilter,
                    GroupPropertyFilter,
                    FeaturePropertyFilter,
                    HogQLPropertyFilter,
                    EmptyPropertyFilter,
                    DataWarehousePropertyFilter,
                    DataWarehousePersonPropertyFilter,
                ]
            ],
            PropertyGroupFilter,
        ]
    ] = Field(default=[], description="Property filters for all series")
    response: Optional[RetentionQueryResponse] = None
    samplingFactor: Optional[float] = Field(default=None, description="Sampling rate")


class InsightsQueryBaseTrendsQueryResponse(BaseModel):
    model_config = ConfigDict(
        extra="forbid",
    )
    aggregation_group_type_index: Optional[int] = Field(default=None, description="Groups aggregation")
    dataColorTheme: Optional[float] = Field(default=None, description="Colors used in the insight's visualization")
    dateRange: Optional[DateRange] = Field(default=None, description="Date range for the query")
    filterTestAccounts: Optional[bool] = Field(
        default=False, description="Exclude internal and test users by applying the respective filters"
    )
    kind: NodeKind
    modifiers: Optional[HogQLQueryModifiers] = Field(
        default=None, description="Modifiers used when performing the query"
    )
    properties: Optional[
        Union[
            list[
                Union[
                    EventPropertyFilter,
                    PersonPropertyFilter,
                    ElementPropertyFilter,
                    EventMetadataPropertyFilter,
                    SessionPropertyFilter,
                    CohortPropertyFilter,
                    RecordingPropertyFilter,
                    LogEntryPropertyFilter,
                    GroupPropertyFilter,
                    FeaturePropertyFilter,
                    HogQLPropertyFilter,
                    EmptyPropertyFilter,
                    DataWarehousePropertyFilter,
                    DataWarehousePersonPropertyFilter,
                ]
            ],
            PropertyGroupFilter,
        ]
    ] = Field(default=[], description="Property filters for all series")
    response: Optional[TrendsQueryResponse] = None
    samplingFactor: Optional[float] = Field(default=None, description="Sampling rate")


class LifecycleQuery(BaseModel):
    model_config = ConfigDict(
        extra="forbid",
    )
    aggregation_group_type_index: Optional[int] = Field(default=None, description="Groups aggregation")
    dataColorTheme: Optional[float] = Field(default=None, description="Colors used in the insight's visualization")
    dateRange: Optional[DateRange] = Field(default=None, description="Date range for the query")
    filterTestAccounts: Optional[bool] = Field(
        default=False, description="Exclude internal and test users by applying the respective filters"
    )
    interval: Optional[IntervalType] = Field(
        default=IntervalType.DAY,
        description="Granularity of the response. Can be one of `hour`, `day`, `week` or `month`",
    )
    kind: Literal["LifecycleQuery"] = "LifecycleQuery"
    lifecycleFilter: Optional[LifecycleFilter] = Field(
        default=None, description="Properties specific to the lifecycle insight"
    )
    modifiers: Optional[HogQLQueryModifiers] = Field(
        default=None, description="Modifiers used when performing the query"
    )
    properties: Optional[
        Union[
            list[
                Union[
                    EventPropertyFilter,
                    PersonPropertyFilter,
                    ElementPropertyFilter,
                    EventMetadataPropertyFilter,
                    SessionPropertyFilter,
                    CohortPropertyFilter,
                    RecordingPropertyFilter,
                    LogEntryPropertyFilter,
                    GroupPropertyFilter,
                    FeaturePropertyFilter,
                    HogQLPropertyFilter,
                    EmptyPropertyFilter,
                    DataWarehousePropertyFilter,
                    DataWarehousePersonPropertyFilter,
                ]
            ],
            PropertyGroupFilter,
        ]
    ] = Field(default=[], description="Property filters for all series")
    response: Optional[LifecycleQueryResponse] = None
    samplingFactor: Optional[float] = Field(default=None, description="Sampling rate")
    series: list[Union[EventsNode, ActionsNode, DataWarehouseNode]] = Field(
        ..., description="Events and actions to include"
    )


class QueryResponseAlternative14(BaseModel):
    model_config = ConfigDict(
        extra="forbid",
    )
    credible_intervals: dict[str, list[float]]
    expected_loss: float
    funnels_query: Optional[FunnelsQuery] = None
    insight: list[list[dict[str, Any]]]
    kind: Literal["ExperimentFunnelsQuery"] = "ExperimentFunnelsQuery"
    probability: dict[str, float]
    significance_code: ExperimentSignificanceCode
    significant: bool
    stats_version: Optional[int] = None
    variants: list[ExperimentVariantFunnelsBaseStats]


class QueryResponseAlternative15(BaseModel):
    model_config = ConfigDict(
        extra="forbid",
    )
    count_query: Optional[TrendsQuery] = None
    credible_intervals: dict[str, list[float]]
    exposure_query: Optional[TrendsQuery] = None
    insight: list[dict[str, Any]]
    kind: Literal["ExperimentTrendsQuery"] = "ExperimentTrendsQuery"
    p_value: float
    probability: dict[str, float]
    significance_code: ExperimentSignificanceCode
    significant: bool
    stats_version: Optional[int] = None
    variants: list[ExperimentVariantTrendsBaseStats]


class QueryResponseAlternative16(BaseModel):
    model_config = ConfigDict(
        extra="forbid",
    )
    credible_intervals: dict[str, list[float]]
    insight: list[dict[str, Any]]
    kind: Literal["ExperimentQuery"] = "ExperimentQuery"
    metric: Union[ExperimentMeanMetric, ExperimentFunnelMetric]
    p_value: float
    probability: dict[str, float]
    significance_code: ExperimentSignificanceCode
    significant: bool
    stats_version: Optional[int] = None
    variants: Union[list[ExperimentVariantTrendsBaseStats], list[ExperimentVariantFunnelsBaseStats]]


<<<<<<< HEAD
class QueryResponseAlternative37(BaseModel):
=======
class QueryResponseAlternative42(BaseModel):
>>>>>>> c29c3cc2
    model_config = ConfigDict(
        extra="forbid",
    )
    credible_intervals: dict[str, list[float]]
    expected_loss: float
    funnels_query: Optional[FunnelsQuery] = None
    insight: list[list[dict[str, Any]]]
    kind: Literal["ExperimentFunnelsQuery"] = "ExperimentFunnelsQuery"
    probability: dict[str, float]
    significance_code: ExperimentSignificanceCode
    significant: bool
    stats_version: Optional[int] = None
    variants: list[ExperimentVariantFunnelsBaseStats]


<<<<<<< HEAD
class QueryResponseAlternative38(BaseModel):
=======
class QueryResponseAlternative43(BaseModel):
>>>>>>> c29c3cc2
    model_config = ConfigDict(
        extra="forbid",
    )
    count_query: Optional[TrendsQuery] = None
    credible_intervals: dict[str, list[float]]
    exposure_query: Optional[TrendsQuery] = None
    insight: list[dict[str, Any]]
    kind: Literal["ExperimentTrendsQuery"] = "ExperimentTrendsQuery"
    p_value: float
    probability: dict[str, float]
    significance_code: ExperimentSignificanceCode
    significant: bool
    stats_version: Optional[int] = None
    variants: list[ExperimentVariantTrendsBaseStats]


class RetentionQuery(BaseModel):
    model_config = ConfigDict(
        extra="forbid",
    )
    aggregation_group_type_index: Optional[int] = Field(default=None, description="Groups aggregation")
    breakdownFilter: Optional[BreakdownFilter] = Field(default=None, description="Breakdown of the events and actions")
    dataColorTheme: Optional[float] = Field(default=None, description="Colors used in the insight's visualization")
    dateRange: Optional[DateRange] = Field(default=None, description="Date range for the query")
    filterTestAccounts: Optional[bool] = Field(
        default=False, description="Exclude internal and test users by applying the respective filters"
    )
    kind: Literal["RetentionQuery"] = "RetentionQuery"
    modifiers: Optional[HogQLQueryModifiers] = Field(
        default=None, description="Modifiers used when performing the query"
    )
    properties: Optional[
        Union[
            list[
                Union[
                    EventPropertyFilter,
                    PersonPropertyFilter,
                    ElementPropertyFilter,
                    EventMetadataPropertyFilter,
                    SessionPropertyFilter,
                    CohortPropertyFilter,
                    RecordingPropertyFilter,
                    LogEntryPropertyFilter,
                    GroupPropertyFilter,
                    FeaturePropertyFilter,
                    HogQLPropertyFilter,
                    EmptyPropertyFilter,
                    DataWarehousePropertyFilter,
                    DataWarehousePersonPropertyFilter,
                ]
            ],
            PropertyGroupFilter,
        ]
    ] = Field(default=[], description="Property filters for all series")
    response: Optional[RetentionQueryResponse] = None
    retentionFilter: RetentionFilter = Field(..., description="Properties specific to the retention insight")
    samplingFactor: Optional[float] = Field(default=None, description="Sampling rate")


class NamedArgs1(BaseModel):
    model_config = ConfigDict(
        extra="forbid",
    )
    metric: Union[ExperimentMeanMetric, ExperimentFunnelMetric]


class IsExperimentFunnelMetric(BaseModel):
    namedArgs: Optional[NamedArgs1] = None


class IsExperimentMeanMetric(BaseModel):
    namedArgs: Optional[NamedArgs1] = None


class CachedExperimentFunnelsQueryResponse(BaseModel):
    model_config = ConfigDict(
        extra="forbid",
    )
    cache_key: str
    cache_target_age: Optional[datetime] = None
    calculation_trigger: Optional[str] = Field(
        default=None, description="What triggered the calculation of the query, leave empty if user/immediate"
    )
    credible_intervals: dict[str, list[float]]
    expected_loss: float
    funnels_query: Optional[FunnelsQuery] = None
    insight: list[list[dict[str, Any]]]
    is_cached: bool
    kind: Literal["ExperimentFunnelsQuery"] = "ExperimentFunnelsQuery"
    last_refresh: datetime
    next_allowed_client_refresh: datetime
    probability: dict[str, float]
    query_status: Optional[QueryStatus] = Field(
        default=None, description="Query status indicates whether next to the provided data, a query is still running."
    )
    significance_code: ExperimentSignificanceCode
    significant: bool
    stats_version: Optional[int] = None
    timezone: str
    variants: list[ExperimentVariantFunnelsBaseStats]


class CachedExperimentQueryResponse(BaseModel):
    model_config = ConfigDict(
        extra="forbid",
    )
    cache_key: str
    cache_target_age: Optional[datetime] = None
    calculation_trigger: Optional[str] = Field(
        default=None, description="What triggered the calculation of the query, leave empty if user/immediate"
    )
    credible_intervals: dict[str, list[float]]
    insight: list[dict[str, Any]]
    is_cached: bool
    kind: Literal["ExperimentQuery"] = "ExperimentQuery"
    last_refresh: datetime
    metric: Union[ExperimentMeanMetric, ExperimentFunnelMetric]
    next_allowed_client_refresh: datetime
    p_value: float
    probability: dict[str, float]
    query_status: Optional[QueryStatus] = Field(
        default=None, description="Query status indicates whether next to the provided data, a query is still running."
    )
    significance_code: ExperimentSignificanceCode
    significant: bool
    stats_version: Optional[int] = None
    timezone: str
    variants: Union[list[ExperimentVariantTrendsBaseStats], list[ExperimentVariantFunnelsBaseStats]]


class Response16(BaseModel):
    model_config = ConfigDict(
        extra="forbid",
    )
    credible_intervals: dict[str, list[float]]
    expected_loss: float
    funnels_query: Optional[FunnelsQuery] = None
    insight: list[list[dict[str, Any]]]
    kind: Literal["ExperimentFunnelsQuery"] = "ExperimentFunnelsQuery"
    probability: dict[str, float]
    significance_code: ExperimentSignificanceCode
    significant: bool
    stats_version: Optional[int] = None
    variants: list[ExperimentVariantFunnelsBaseStats]


class ExperimentFunnelsQueryResponse(BaseModel):
    model_config = ConfigDict(
        extra="forbid",
    )
    credible_intervals: dict[str, list[float]]
    expected_loss: float
    funnels_query: Optional[FunnelsQuery] = None
    insight: list[list[dict[str, Any]]]
    kind: Literal["ExperimentFunnelsQuery"] = "ExperimentFunnelsQuery"
    probability: dict[str, float]
    significance_code: ExperimentSignificanceCode
    significant: bool
    stats_version: Optional[int] = None
    variants: list[ExperimentVariantFunnelsBaseStats]


class ExperimentQuery(BaseModel):
    model_config = ConfigDict(
        extra="forbid",
    )
    experiment_id: Optional[int] = None
    kind: Literal["ExperimentQuery"] = "ExperimentQuery"
    metric: Union[ExperimentMeanMetric, ExperimentFunnelMetric]
    modifiers: Optional[HogQLQueryModifiers] = Field(
        default=None, description="Modifiers used when performing the query"
    )
    name: Optional[str] = None
    response: Optional[ExperimentQueryResponse] = None


class ExperimentTrendsQuery(BaseModel):
    model_config = ConfigDict(
        extra="forbid",
    )
    count_query: TrendsQuery
    experiment_id: Optional[int] = None
    exposure_query: Optional[TrendsQuery] = None
    kind: Literal["ExperimentTrendsQuery"] = "ExperimentTrendsQuery"
    modifiers: Optional[HogQLQueryModifiers] = Field(
        default=None, description="Modifiers used when performing the query"
    )
    name: Optional[str] = None
    response: Optional[ExperimentTrendsQueryResponse] = None


class FunnelPathsFilter(BaseModel):
    model_config = ConfigDict(
        extra="forbid",
    )
    funnelPathType: Optional[FunnelPathType] = None
    funnelSource: FunnelsQuery
    funnelStep: Optional[int] = None


class FunnelsActorsQuery(BaseModel):
    model_config = ConfigDict(
        extra="forbid",
    )
    funnelCustomSteps: Optional[list[int]] = Field(
        default=None,
        description=(
            "Custom step numbers to get persons for. This overrides `funnelStep`. Primarily for correlation use."
        ),
    )
    funnelStep: Optional[int] = Field(
        default=None,
        description=(
            "Index of the step for which we want to get the timestamp for, per person. Positive for converted persons,"
            " negative for dropped of persons."
        ),
    )
    funnelStepBreakdown: Optional[Union[int, str, float, list[Union[int, str, float]]]] = Field(
        default=None,
        description=(
            "The breakdown value for which to get persons for. This is an array for person and event properties, a"
            " string for groups and an integer for cohorts."
        ),
    )
    funnelTrendsDropOff: Optional[bool] = None
    funnelTrendsEntrancePeriodStart: Optional[str] = Field(
        default=None,
        description="Used together with `funnelTrendsDropOff` for funnels time conversion date for the persons modal.",
    )
    includeRecordings: Optional[bool] = None
    kind: Literal["FunnelsActorsQuery"] = "FunnelsActorsQuery"
    modifiers: Optional[HogQLQueryModifiers] = Field(
        default=None, description="Modifiers used when performing the query"
    )
    response: Optional[ActorsQueryResponse] = None
    source: FunnelsQuery


class PathsQuery(BaseModel):
    model_config = ConfigDict(
        extra="forbid",
    )
    aggregation_group_type_index: Optional[int] = Field(default=None, description="Groups aggregation")
    dataColorTheme: Optional[float] = Field(default=None, description="Colors used in the insight's visualization")
    dateRange: Optional[DateRange] = Field(default=None, description="Date range for the query")
    filterTestAccounts: Optional[bool] = Field(
        default=False, description="Exclude internal and test users by applying the respective filters"
    )
    funnelPathsFilter: Optional[FunnelPathsFilter] = Field(
        default=None, description="Used for displaying paths in relation to funnel steps."
    )
    kind: Literal["PathsQuery"] = "PathsQuery"
    modifiers: Optional[HogQLQueryModifiers] = Field(
        default=None, description="Modifiers used when performing the query"
    )
    pathsFilter: PathsFilter = Field(..., description="Properties specific to the paths insight")
    properties: Optional[
        Union[
            list[
                Union[
                    EventPropertyFilter,
                    PersonPropertyFilter,
                    ElementPropertyFilter,
                    EventMetadataPropertyFilter,
                    SessionPropertyFilter,
                    CohortPropertyFilter,
                    RecordingPropertyFilter,
                    LogEntryPropertyFilter,
                    GroupPropertyFilter,
                    FeaturePropertyFilter,
                    HogQLPropertyFilter,
                    EmptyPropertyFilter,
                    DataWarehousePropertyFilter,
                    DataWarehousePersonPropertyFilter,
                ]
            ],
            PropertyGroupFilter,
        ]
    ] = Field(default=[], description="Property filters for all series")
    response: Optional[PathsQueryResponse] = None
    samplingFactor: Optional[float] = Field(default=None, description="Sampling rate")


<<<<<<< HEAD
class QueryResponseAlternative47(BaseModel):
=======
class QueryResponseAlternative52(BaseModel):
>>>>>>> c29c3cc2
    model_config = ConfigDict(
        extra="forbid",
    )
    tables: dict[
        str,
        Union[
            DatabaseSchemaPostHogTable,
            DatabaseSchemaDataWarehouseTable,
            DatabaseSchemaViewTable,
            DatabaseSchemaManagedViewTable,
            DatabaseSchemaBatchExportTable,
            DatabaseSchemaMaterializedViewTable,
        ],
    ]


class QueryResponseAlternative(
    RootModel[
        Union[
            dict[str, Any],
            QueryResponseAlternative1,
            QueryResponseAlternative2,
            QueryResponseAlternative3,
            QueryResponseAlternative4,
            QueryResponseAlternative5,
            QueryResponseAlternative6,
            QueryResponseAlternative7,
            QueryResponseAlternative8,
            QueryResponseAlternative9,
            QueryResponseAlternative10,
            QueryResponseAlternative13,
            QueryResponseAlternative14,
            QueryResponseAlternative15,
            QueryResponseAlternative16,
            QueryResponseAlternative17,
            QueryResponseAlternative18,
            QueryResponseAlternative19,
            QueryResponseAlternative22,
            QueryResponseAlternative23,
            Any,
            QueryResponseAlternative24,
            Any,
            QueryResponseAlternative26,
            QueryResponseAlternative27,
            QueryResponseAlternative28,
            QueryResponseAlternative29,
<<<<<<< HEAD
            QueryResponseAlternative32,
            QueryResponseAlternative33,
=======
            QueryResponseAlternative30,
            QueryResponseAlternative31,
            QueryResponseAlternative34,
            QueryResponseAlternative35,
>>>>>>> c29c3cc2
            QueryResponseAlternative36,
            QueryResponseAlternative37,
            QueryResponseAlternative39,
            QueryResponseAlternative41,
            QueryResponseAlternative42,
            QueryResponseAlternative43,
            QueryResponseAlternative44,
<<<<<<< HEAD
=======
            QueryResponseAlternative45,
>>>>>>> c29c3cc2
            QueryResponseAlternative46,
            QueryResponseAlternative47,
            QueryResponseAlternative48,
            QueryResponseAlternative49,
            QueryResponseAlternative51,
            QueryResponseAlternative52,
            QueryResponseAlternative53,
<<<<<<< HEAD
=======
            QueryResponseAlternative54,
            QueryResponseAlternative55,
            QueryResponseAlternative56,
            QueryResponseAlternative57,
            QueryResponseAlternative58,
>>>>>>> c29c3cc2
        ]
    ]
):
    root: Union[
        dict[str, Any],
        QueryResponseAlternative1,
        QueryResponseAlternative2,
        QueryResponseAlternative3,
        QueryResponseAlternative4,
        QueryResponseAlternative5,
        QueryResponseAlternative6,
        QueryResponseAlternative7,
        QueryResponseAlternative8,
        QueryResponseAlternative9,
        QueryResponseAlternative10,
        QueryResponseAlternative13,
        QueryResponseAlternative14,
        QueryResponseAlternative15,
        QueryResponseAlternative16,
        QueryResponseAlternative17,
        QueryResponseAlternative18,
        QueryResponseAlternative19,
        QueryResponseAlternative22,
        QueryResponseAlternative23,
        Any,
        QueryResponseAlternative24,
        Any,
        QueryResponseAlternative26,
        QueryResponseAlternative27,
        QueryResponseAlternative28,
        QueryResponseAlternative29,
<<<<<<< HEAD
        QueryResponseAlternative32,
        QueryResponseAlternative33,
=======
        QueryResponseAlternative30,
        QueryResponseAlternative31,
        QueryResponseAlternative34,
        QueryResponseAlternative35,
>>>>>>> c29c3cc2
        QueryResponseAlternative36,
        QueryResponseAlternative37,
        QueryResponseAlternative39,
        QueryResponseAlternative41,
        QueryResponseAlternative42,
        QueryResponseAlternative43,
        QueryResponseAlternative44,
<<<<<<< HEAD
=======
        QueryResponseAlternative45,
>>>>>>> c29c3cc2
        QueryResponseAlternative46,
        QueryResponseAlternative47,
        QueryResponseAlternative48,
        QueryResponseAlternative49,
        QueryResponseAlternative51,
        QueryResponseAlternative52,
        QueryResponseAlternative53,
<<<<<<< HEAD
=======
        QueryResponseAlternative54,
        QueryResponseAlternative55,
        QueryResponseAlternative56,
        QueryResponseAlternative57,
        QueryResponseAlternative58,
>>>>>>> c29c3cc2
    ]


class DatabaseSchemaQueryResponse(BaseModel):
    model_config = ConfigDict(
        extra="forbid",
    )
    tables: dict[
        str,
        Union[
            DatabaseSchemaPostHogTable,
            DatabaseSchemaDataWarehouseTable,
            DatabaseSchemaViewTable,
            DatabaseSchemaManagedViewTable,
            DatabaseSchemaBatchExportTable,
            DatabaseSchemaMaterializedViewTable,
        ],
    ]


class ExperimentFunnelsQuery(BaseModel):
    model_config = ConfigDict(
        extra="forbid",
    )
    experiment_id: Optional[int] = None
    funnels_query: FunnelsQuery
    kind: Literal["ExperimentFunnelsQuery"] = "ExperimentFunnelsQuery"
    modifiers: Optional[HogQLQueryModifiers] = Field(
        default=None, description="Modifiers used when performing the query"
    )
    name: Optional[str] = None
    response: Optional[ExperimentFunnelsQueryResponse] = None


class FunnelCorrelationQuery(BaseModel):
    model_config = ConfigDict(
        extra="forbid",
    )
    funnelCorrelationEventExcludePropertyNames: Optional[list[str]] = None
    funnelCorrelationEventNames: Optional[list[str]] = None
    funnelCorrelationExcludeEventNames: Optional[list[str]] = None
    funnelCorrelationExcludeNames: Optional[list[str]] = None
    funnelCorrelationNames: Optional[list[str]] = None
    funnelCorrelationType: FunnelCorrelationResultsType
    kind: Literal["FunnelCorrelationQuery"] = "FunnelCorrelationQuery"
    response: Optional[FunnelCorrelationResponse] = None
    source: FunnelsActorsQuery


class InsightVizNode(BaseModel):
    model_config = ConfigDict(
        extra="forbid",
    )
    embedded: Optional[bool] = Field(default=None, description="Query is embedded inside another bordered component")
    full: Optional[bool] = Field(
        default=None, description="Show with most visual options enabled. Used in insight scene."
    )
    hidePersonsModal: Optional[bool] = None
    hideTooltipOnScroll: Optional[bool] = None
    kind: Literal["InsightVizNode"] = "InsightVizNode"
    showCorrelationTable: Optional[bool] = None
    showFilters: Optional[bool] = None
    showHeader: Optional[bool] = None
    showLastComputation: Optional[bool] = None
    showLastComputationRefresh: Optional[bool] = None
    showResults: Optional[bool] = None
    showTable: Optional[bool] = None
    source: Union[TrendsQuery, FunnelsQuery, RetentionQuery, PathsQuery, StickinessQuery, LifecycleQuery] = Field(
        ..., discriminator="kind"
    )
    suppressSessionAnalysisWarning: Optional[bool] = None
    vizSpecificOptions: Optional[VizSpecificOptions] = None


class StickinessActorsQuery(BaseModel):
    model_config = ConfigDict(
        extra="forbid",
    )
    breakdown: Optional[Union[str, list[str], int]] = None
    compare: Optional[Compare] = None
    day: Optional[Union[str, int]] = None
    includeRecordings: Optional[bool] = None
    interval: Optional[int] = Field(
        default=None, description="An interval selected out of available intervals in source query."
    )
    kind: Literal["InsightActorsQuery"] = "InsightActorsQuery"
    modifiers: Optional[HogQLQueryModifiers] = Field(
        default=None, description="Modifiers used when performing the query"
    )
    operator: Optional[StickinessOperator] = None
    response: Optional[ActorsQueryResponse] = None
    series: Optional[int] = None
    source: Union[TrendsQuery, FunnelsQuery, RetentionQuery, PathsQuery, StickinessQuery, LifecycleQuery] = Field(
        ..., discriminator="kind"
    )
    status: Optional[str] = None


class WebVitalsQuery(BaseModel):
    model_config = ConfigDict(
        extra="forbid",
    )
    compareFilter: Optional[CompareFilter] = None
    conversionGoal: Optional[Union[ActionConversionGoal, CustomEventConversionGoal]] = None
    dateRange: Optional[DateRange] = None
    doPathCleaning: Optional[bool] = None
    filterTestAccounts: Optional[bool] = None
    includeRevenue: Optional[bool] = None
    kind: Literal["WebVitalsQuery"] = "WebVitalsQuery"
    modifiers: Optional[HogQLQueryModifiers] = Field(
        default=None, description="Modifiers used when performing the query"
    )
    orderBy: Optional[list[Union[WebAnalyticsOrderByFields, WebAnalyticsOrderByDirection]]] = None
    properties: list[Union[EventPropertyFilter, PersonPropertyFilter, SessionPropertyFilter]]
    response: Optional[WebGoalsQueryResponse] = None
    sampling: Optional[Sampling] = None
    source: Union[TrendsQuery, FunnelsQuery, RetentionQuery, PathsQuery, StickinessQuery, LifecycleQuery] = Field(
        ..., discriminator="kind"
    )
    useSessionsTable: Optional[bool] = None


class DatabaseSchemaQuery(BaseModel):
    model_config = ConfigDict(
        extra="forbid",
    )
    kind: Literal["DatabaseSchemaQuery"] = "DatabaseSchemaQuery"
    modifiers: Optional[HogQLQueryModifiers] = Field(
        default=None, description="Modifiers used when performing the query"
    )
    response: Optional[DatabaseSchemaQueryResponse] = None


class FunnelCorrelationActorsQuery(BaseModel):
    model_config = ConfigDict(
        extra="forbid",
    )
    funnelCorrelationPersonConverted: Optional[bool] = None
    funnelCorrelationPersonEntity: Optional[Union[EventsNode, ActionsNode, DataWarehouseNode]] = None
    funnelCorrelationPropertyValues: Optional[
        list[
            Union[
                EventPropertyFilter,
                PersonPropertyFilter,
                ElementPropertyFilter,
                EventMetadataPropertyFilter,
                SessionPropertyFilter,
                CohortPropertyFilter,
                RecordingPropertyFilter,
                LogEntryPropertyFilter,
                GroupPropertyFilter,
                FeaturePropertyFilter,
                HogQLPropertyFilter,
                EmptyPropertyFilter,
                DataWarehousePropertyFilter,
                DataWarehousePersonPropertyFilter,
            ]
        ]
    ] = None
    includeRecordings: Optional[bool] = None
    kind: Literal["FunnelCorrelationActorsQuery"] = "FunnelCorrelationActorsQuery"
    modifiers: Optional[HogQLQueryModifiers] = Field(
        default=None, description="Modifiers used when performing the query"
    )
    response: Optional[ActorsQueryResponse] = None
    source: FunnelCorrelationQuery


class InsightActorsQuery(BaseModel):
    model_config = ConfigDict(
        extra="forbid",
    )
    breakdown: Optional[Union[str, list[str], int]] = None
    compare: Optional[Compare] = None
    day: Optional[Union[str, int]] = None
    includeRecordings: Optional[bool] = None
    interval: Optional[int] = Field(
        default=None, description="An interval selected out of available intervals in source query."
    )
    kind: Literal["InsightActorsQuery"] = "InsightActorsQuery"
    modifiers: Optional[HogQLQueryModifiers] = Field(
        default=None, description="Modifiers used when performing the query"
    )
    response: Optional[ActorsQueryResponse] = None
    series: Optional[int] = None
    source: Union[TrendsQuery, FunnelsQuery, RetentionQuery, PathsQuery, StickinessQuery, LifecycleQuery] = Field(
        ..., discriminator="kind"
    )
    status: Optional[str] = None


class InsightActorsQueryOptions(BaseModel):
    model_config = ConfigDict(
        extra="forbid",
    )
    kind: Literal["InsightActorsQueryOptions"] = "InsightActorsQueryOptions"
    response: Optional[InsightActorsQueryOptionsResponse] = None
    source: Union[InsightActorsQuery, FunnelsActorsQuery, FunnelCorrelationActorsQuery, StickinessActorsQuery]


class ActorsQuery(BaseModel):
    model_config = ConfigDict(
        extra="forbid",
    )
    fixedProperties: Optional[
        list[Union[PersonPropertyFilter, CohortPropertyFilter, HogQLPropertyFilter, EmptyPropertyFilter]]
    ] = Field(
        default=None,
        description=(
            "Currently only person filters supported. No filters for querying groups. See `filter_conditions()` in"
            " actor_strategies.py."
        ),
    )
    kind: Literal["ActorsQuery"] = "ActorsQuery"
    limit: Optional[int] = None
    modifiers: Optional[HogQLQueryModifiers] = Field(
        default=None, description="Modifiers used when performing the query"
    )
    offset: Optional[int] = None
    orderBy: Optional[list[str]] = None
    properties: Optional[
        Union[
            list[Union[PersonPropertyFilter, CohortPropertyFilter, HogQLPropertyFilter, EmptyPropertyFilter]],
            PropertyGroupFilterValue,
        ]
    ] = Field(
        default=None,
        description=(
            "Currently only person filters supported. No filters for querying groups. See `filter_conditions()` in"
            " actor_strategies.py."
        ),
    )
    response: Optional[ActorsQueryResponse] = None
    search: Optional[str] = None
    select: Optional[list[str]] = None
    source: Optional[
        Union[InsightActorsQuery, FunnelsActorsQuery, FunnelCorrelationActorsQuery, StickinessActorsQuery, HogQLQuery]
    ] = None


class EventsQuery(BaseModel):
    model_config = ConfigDict(
        extra="forbid",
    )
    actionId: Optional[int] = Field(default=None, description="Show events matching a given action")
    after: Optional[str] = Field(default=None, description="Only fetch events that happened after this timestamp")
    before: Optional[str] = Field(default=None, description="Only fetch events that happened before this timestamp")
    event: Optional[str] = Field(default=None, description="Limit to events matching this string")
    filterTestAccounts: Optional[bool] = Field(default=None, description="Filter test accounts")
    fixedProperties: Optional[
        list[
            Union[
                PropertyGroupFilter,
                PropertyGroupFilterValue,
                Union[
                    EventPropertyFilter,
                    PersonPropertyFilter,
                    ElementPropertyFilter,
                    EventMetadataPropertyFilter,
                    SessionPropertyFilter,
                    CohortPropertyFilter,
                    RecordingPropertyFilter,
                    LogEntryPropertyFilter,
                    GroupPropertyFilter,
                    FeaturePropertyFilter,
                    HogQLPropertyFilter,
                    EmptyPropertyFilter,
                    DataWarehousePropertyFilter,
                    DataWarehousePersonPropertyFilter,
                ],
            ]
        ]
    ] = Field(
        default=None,
        description="Fixed properties in the query, can't be edited in the interface (e.g. scoping down by person)",
    )
    kind: Literal["EventsQuery"] = "EventsQuery"
    limit: Optional[int] = Field(default=None, description="Number of rows to return")
    modifiers: Optional[HogQLQueryModifiers] = Field(
        default=None, description="Modifiers used when performing the query"
    )
    offset: Optional[int] = Field(default=None, description="Number of rows to skip before returning rows")
    orderBy: Optional[list[str]] = Field(default=None, description="Columns to order by")
    personId: Optional[str] = Field(default=None, description="Show events for a given person")
    properties: Optional[
        list[
            Union[
                EventPropertyFilter,
                PersonPropertyFilter,
                ElementPropertyFilter,
                EventMetadataPropertyFilter,
                SessionPropertyFilter,
                CohortPropertyFilter,
                RecordingPropertyFilter,
                LogEntryPropertyFilter,
                GroupPropertyFilter,
                FeaturePropertyFilter,
                HogQLPropertyFilter,
                EmptyPropertyFilter,
                DataWarehousePropertyFilter,
                DataWarehousePersonPropertyFilter,
            ]
        ]
    ] = Field(default=None, description="Properties configurable in the interface")
    response: Optional[EventsQueryResponse] = None
    select: list[str] = Field(..., description="Return a limited set of data. Required.")
    source: Optional[InsightActorsQuery] = Field(default=None, description="source for querying events for insights")
    where: Optional[list[str]] = Field(default=None, description="HogQL filters to apply on returned data")


class HasPropertiesNode(RootModel[Union[EventsNode, EventsQuery, PersonsNode]]):
    root: Union[EventsNode, EventsQuery, PersonsNode]


class DataTableNode(BaseModel):
    model_config = ConfigDict(
        extra="forbid",
    )
    allowSorting: Optional[bool] = Field(
        default=None, description="Can the user click on column headers to sort the table? (default: true)"
    )
    columns: Optional[list[str]] = Field(
        default=None, description="Columns shown in the table, unless the `source` provides them."
    )
    context: Optional[Context] = Field(
        default=None, description="Context for the table, used by components like ColumnConfigurator"
    )
    embedded: Optional[bool] = Field(default=None, description="Uses the embedded version of LemonTable")
    expandable: Optional[bool] = Field(
        default=None, description="Can expand row to show raw event data (default: true)"
    )
    full: Optional[bool] = Field(default=None, description="Show with most visual options enabled. Used in scenes.")
    hiddenColumns: Optional[list[str]] = Field(
        default=None, description="Columns that aren't shown in the table, even if in columns or returned data"
    )
    kind: Literal["DataTableNode"] = "DataTableNode"
    propertiesViaUrl: Optional[bool] = Field(default=None, description="Link properties via the URL (default: false)")
    response: Optional[
        Union[
            dict[str, Any],
            Response,
            Response1,
            Response2,
            Response3,
            Response4,
            Response5,
            Response8,
            Response9,
            Response10,
            Response11,
            Response13,
            Response15,
            Response16,
            Response17,
            Response18,
        ]
    ] = None
    showActions: Optional[bool] = Field(default=None, description="Show the kebab menu at the end of the row")
    showColumnConfigurator: Optional[bool] = Field(
        default=None, description="Show a button to configure the table's columns if possible"
    )
    showDateRange: Optional[bool] = Field(default=None, description="Show date range selector")
    showElapsedTime: Optional[bool] = Field(default=None, description="Show the time it takes to run a query")
    showEventFilter: Optional[bool] = Field(
        default=None, description="Include an event filter above the table (EventsNode only)"
    )
    showExport: Optional[bool] = Field(default=None, description="Show the export button")
    showHogQLEditor: Optional[bool] = Field(default=None, description="Include a HogQL query editor above HogQL tables")
    showOpenEditorButton: Optional[bool] = Field(
        default=None, description="Show a button to open the current query as a new insight. (default: true)"
    )
    showPersistentColumnConfigurator: Optional[bool] = Field(
        default=None, description="Show a button to configure and persist the table's default columns if possible"
    )
    showPropertyFilter: Optional[Union[bool, list[TaxonomicFilterGroupType]]] = Field(
        default=None, description="Include a property filter above the table"
    )
    showReload: Optional[bool] = Field(default=None, description="Show a reload button")
    showResultsTable: Optional[bool] = Field(default=None, description="Show a results table")
    showSavedQueries: Optional[bool] = Field(default=None, description="Shows a list of saved queries")
    showSearch: Optional[bool] = Field(default=None, description="Include a free text search field (PersonsNode only)")
    showTestAccountFilters: Optional[bool] = Field(default=None, description="Show filter to exclude test accounts")
    showTimings: Optional[bool] = Field(default=None, description="Show a detailed query timing breakdown")
    source: Union[
        EventsNode,
        EventsQuery,
        PersonsNode,
        ActorsQuery,
        GroupsQuery,
        HogQLQuery,
        WebOverviewQuery,
        WebStatsTableQuery,
        WebExternalClicksTableQuery,
        WebGoalsQuery,
        WebVitalsQuery,
        WebVitalsPathBreakdownQuery,
        SessionAttributionExplorerQuery,
        RevenueAnalyticsOverviewQuery,
        RevenueAnalyticsGrowthRateQuery,
        RevenueAnalyticsChurnRateQuery,
        RevenueExampleEventsQuery,
        RevenueExampleDataWarehouseTablesQuery,
        ErrorTrackingQuery,
        ExperimentFunnelsQuery,
        ExperimentTrendsQuery,
        TracesQuery,
    ] = Field(..., description="Source of the events")


class HogQLAutocomplete(BaseModel):
    model_config = ConfigDict(
        extra="forbid",
    )
    endPosition: int = Field(..., description="End position of the editor word")
    filters: Optional[HogQLFilters] = Field(default=None, description="Table to validate the expression against")
    globals: Optional[dict[str, Any]] = Field(default=None, description="Global values in scope")
    kind: Literal["HogQLAutocomplete"] = "HogQLAutocomplete"
    language: HogLanguage = Field(..., description="Language to validate")
    modifiers: Optional[HogQLQueryModifiers] = Field(
        default=None, description="Modifiers used when performing the query"
    )
    query: str = Field(..., description="Query to validate")
    response: Optional[HogQLAutocompleteResponse] = None
    sourceQuery: Optional[
        Union[
            EventsNode,
            ActionsNode,
            PersonsNode,
            EventsQuery,
            ActorsQuery,
            GroupsQuery,
            InsightActorsQuery,
            InsightActorsQueryOptions,
            SessionsTimelineQuery,
            HogQuery,
            HogQLQuery,
            HogQLMetadata,
            HogQLAutocomplete,
            RevenueAnalyticsOverviewQuery,
            RevenueAnalyticsGrowthRateQuery,
            RevenueAnalyticsChurnRateQuery,
            WebOverviewQuery,
            WebStatsTableQuery,
            WebExternalClicksTableQuery,
            WebGoalsQuery,
            WebVitalsQuery,
            WebVitalsPathBreakdownQuery,
            WebPageURLSearchQuery,
            SessionAttributionExplorerQuery,
            RevenueExampleEventsQuery,
            RevenueExampleDataWarehouseTablesQuery,
            ErrorTrackingQuery,
            ExperimentFunnelsQuery,
            ExperimentTrendsQuery,
            RecordingsQuery,
            TracesQuery,
            VectorSearchQuery,
        ]
    ] = Field(default=None, description="Query in whose context to validate.")
    startPosition: int = Field(..., description="Start position of the editor word")


class HogQLMetadata(BaseModel):
    model_config = ConfigDict(
        extra="forbid",
    )
    debug: Optional[bool] = Field(
        default=None, description="Enable more verbose output, usually run from the /debug page"
    )
    filters: Optional[HogQLFilters] = Field(default=None, description="Extra filters applied to query via {filters}")
    globals: Optional[dict[str, Any]] = Field(default=None, description="Extra globals for the query")
    kind: Literal["HogQLMetadata"] = "HogQLMetadata"
    language: HogLanguage = Field(..., description="Language to validate")
    modifiers: Optional[HogQLQueryModifiers] = Field(
        default=None, description="Modifiers used when performing the query"
    )
    query: str = Field(..., description="Query to validate")
    response: Optional[HogQLMetadataResponse] = None
    sourceQuery: Optional[
        Union[
            EventsNode,
            ActionsNode,
            PersonsNode,
            EventsQuery,
            ActorsQuery,
            GroupsQuery,
            InsightActorsQuery,
            InsightActorsQueryOptions,
            SessionsTimelineQuery,
            HogQuery,
            HogQLQuery,
            HogQLMetadata,
            HogQLAutocomplete,
            RevenueAnalyticsOverviewQuery,
            RevenueAnalyticsGrowthRateQuery,
            RevenueAnalyticsChurnRateQuery,
            WebOverviewQuery,
            WebStatsTableQuery,
            WebExternalClicksTableQuery,
            WebGoalsQuery,
            WebVitalsQuery,
            WebVitalsPathBreakdownQuery,
            WebPageURLSearchQuery,
            SessionAttributionExplorerQuery,
            RevenueExampleEventsQuery,
            RevenueExampleDataWarehouseTablesQuery,
            ErrorTrackingQuery,
            ExperimentFunnelsQuery,
            ExperimentTrendsQuery,
            RecordingsQuery,
            TracesQuery,
            VectorSearchQuery,
        ]
    ] = Field(
        default=None,
        description='Query within which "expr" and "template" are validated. Defaults to "select * from events"',
    )
    variables: Optional[dict[str, HogQLVariable]] = Field(
        default=None, description="Variables to be subsituted into the query"
    )


class QueryRequest(BaseModel):
    model_config = ConfigDict(
        extra="forbid",
    )
    async_: Optional[bool] = Field(default=None, alias="async")
    client_query_id: Optional[str] = Field(
        default=None, description="Client provided query ID. Can be used to retrieve the status or cancel the query."
    )
    filters_override: Optional[DashboardFilter] = None
    query: Union[
        EventsNode,
        ActionsNode,
        PersonsNode,
        DataWarehouseNode,
        EventsQuery,
        ActorsQuery,
        GroupsQuery,
        InsightActorsQuery,
        InsightActorsQueryOptions,
        SessionsTimelineQuery,
        HogQuery,
        HogQLQuery,
        HogQLMetadata,
        HogQLAutocomplete,
        SessionAttributionExplorerQuery,
        RevenueExampleEventsQuery,
        RevenueExampleDataWarehouseTablesQuery,
        ErrorTrackingQuery,
        ExperimentFunnelsQuery,
        ExperimentTrendsQuery,
        ExperimentQuery,
        ExperimentExposureQuery,
        WebOverviewQuery,
        WebStatsTableQuery,
        WebExternalClicksTableQuery,
        WebGoalsQuery,
        WebVitalsQuery,
        WebVitalsPathBreakdownQuery,
<<<<<<< HEAD
        WebPageURLSearchQuery,
=======
        RevenueAnalyticsOverviewQuery,
        RevenueAnalyticsGrowthRateQuery,
        RevenueAnalyticsChurnRateQuery,
>>>>>>> c29c3cc2
        DataVisualizationNode,
        DataTableNode,
        SavedInsightNode,
        InsightVizNode,
        TrendsQuery,
        FunnelsQuery,
        RetentionQuery,
        PathsQuery,
        StickinessQuery,
        LifecycleQuery,
        FunnelCorrelationQuery,
        DatabaseSchemaQuery,
        SuggestedQuestionsQuery,
        TeamTaxonomyQuery,
        EventTaxonomyQuery,
        ActorsPropertyTaxonomyQuery,
        TracesQuery,
        VectorSearchQuery,
    ] = Field(
        ...,
        description=(
            "Submit a JSON string representing a query for PostHog data analysis, for example a HogQL query.\n\nExample"
            ' payload:\n\n```\n\n{"query": {"kind": "HogQLQuery", "query": "select * from events limit'
            ' 100"}}\n\n```\n\nFor more details on HogQL queries, see the [PostHog HogQL'
            " documentation](/docs/hogql#api-access)."
        ),
        discriminator="kind",
    )
    refresh: Optional[RefreshType] = Field(
        default=RefreshType.BLOCKING,
        description=(
            "Whether results should be calculated sync or async, and how much to rely on the cache:\n- `'blocking'` -"
            " calculate synchronously (returning only when the query is done), UNLESS there are very fresh results in"
            " the cache\n- `'async'` - kick off background calculation (returning immediately with a query status),"
            " UNLESS there are very fresh results in the cache\n- `'lazy_async'` - kick off background calculation,"
            " UNLESS there are somewhat fresh results in the cache\n- `'force_blocking'` - calculate synchronously,"
            " even if fresh results are already cached\n- `'force_async'` - kick off background calculation, even if"
            " fresh results are already cached\n- `'force_cache'` - return cached data or a cache miss; always"
            " completes immediately as it never calculates Background calculation can be tracked using the"
            " `query_status` response field."
        ),
    )
    variables_override: Optional[dict[str, dict[str, Any]]] = None


class QuerySchemaRoot(
    RootModel[
        Union[
            EventsNode,
            ActionsNode,
            PersonsNode,
            DataWarehouseNode,
            EventsQuery,
            ActorsQuery,
            GroupsQuery,
            InsightActorsQuery,
            InsightActorsQueryOptions,
            SessionsTimelineQuery,
            HogQuery,
            HogQLQuery,
            HogQLMetadata,
            HogQLAutocomplete,
            SessionAttributionExplorerQuery,
            RevenueExampleEventsQuery,
            RevenueExampleDataWarehouseTablesQuery,
            ErrorTrackingQuery,
            ExperimentFunnelsQuery,
            ExperimentTrendsQuery,
            ExperimentQuery,
            ExperimentExposureQuery,
            WebOverviewQuery,
            WebStatsTableQuery,
            WebExternalClicksTableQuery,
            WebGoalsQuery,
            WebVitalsQuery,
            WebVitalsPathBreakdownQuery,
<<<<<<< HEAD
            WebPageURLSearchQuery,
=======
            RevenueAnalyticsOverviewQuery,
            RevenueAnalyticsGrowthRateQuery,
            RevenueAnalyticsChurnRateQuery,
>>>>>>> c29c3cc2
            DataVisualizationNode,
            DataTableNode,
            SavedInsightNode,
            InsightVizNode,
            TrendsQuery,
            FunnelsQuery,
            RetentionQuery,
            PathsQuery,
            StickinessQuery,
            LifecycleQuery,
            FunnelCorrelationQuery,
            DatabaseSchemaQuery,
            SuggestedQuestionsQuery,
            TeamTaxonomyQuery,
            EventTaxonomyQuery,
            ActorsPropertyTaxonomyQuery,
            TracesQuery,
            VectorSearchQuery,
        ]
    ]
):
    root: Union[
        EventsNode,
        ActionsNode,
        PersonsNode,
        DataWarehouseNode,
        EventsQuery,
        ActorsQuery,
        GroupsQuery,
        InsightActorsQuery,
        InsightActorsQueryOptions,
        SessionsTimelineQuery,
        HogQuery,
        HogQLQuery,
        HogQLMetadata,
        HogQLAutocomplete,
        SessionAttributionExplorerQuery,
        RevenueExampleEventsQuery,
        RevenueExampleDataWarehouseTablesQuery,
        ErrorTrackingQuery,
        ExperimentFunnelsQuery,
        ExperimentTrendsQuery,
        ExperimentQuery,
        ExperimentExposureQuery,
        WebOverviewQuery,
        WebStatsTableQuery,
        WebExternalClicksTableQuery,
        WebGoalsQuery,
        WebVitalsQuery,
        WebVitalsPathBreakdownQuery,
<<<<<<< HEAD
        WebPageURLSearchQuery,
=======
        RevenueAnalyticsOverviewQuery,
        RevenueAnalyticsGrowthRateQuery,
        RevenueAnalyticsChurnRateQuery,
>>>>>>> c29c3cc2
        DataVisualizationNode,
        DataTableNode,
        SavedInsightNode,
        InsightVizNode,
        TrendsQuery,
        FunnelsQuery,
        RetentionQuery,
        PathsQuery,
        StickinessQuery,
        LifecycleQuery,
        FunnelCorrelationQuery,
        DatabaseSchemaQuery,
        SuggestedQuestionsQuery,
        TeamTaxonomyQuery,
        EventTaxonomyQuery,
        ActorsPropertyTaxonomyQuery,
        TracesQuery,
        VectorSearchQuery,
    ] = Field(..., discriminator="kind")


PropertyGroupFilterValue.model_rebuild()
QueryRequest.model_rebuild()<|MERGE_RESOLUTION|>--- conflicted
+++ resolved
@@ -1412,13 +1412,9 @@
     WEB_GOALS_QUERY = "WebGoalsQuery"
     WEB_VITALS_QUERY = "WebVitalsQuery"
     WEB_VITALS_PATH_BREAKDOWN_QUERY = "WebVitalsPathBreakdownQuery"
-<<<<<<< HEAD
-    WEB_PAGE_URL_SEARCH_QUERY = "WebPageURLSearchQuery"
-=======
     REVENUE_ANALYTICS_OVERVIEW_QUERY = "RevenueAnalyticsOverviewQuery"
     REVENUE_ANALYTICS_GROWTH_RATE_QUERY = "RevenueAnalyticsGrowthRateQuery"
     REVENUE_ANALYTICS_CHURN_RATE_QUERY = "RevenueAnalyticsChurnRateQuery"
->>>>>>> c29c3cc2
     EXPERIMENT_METRIC = "ExperimentMetric"
     EXPERIMENT_QUERY = "ExperimentQuery"
     EXPERIMENT_EXPOSURE_QUERY = "ExperimentExposureQuery"
@@ -1583,11 +1579,7 @@
     total_exposures: dict[str, float]
 
 
-<<<<<<< HEAD
-class QueryResponseAlternative48(BaseModel):
-=======
 class QueryResponseAlternative53(BaseModel):
->>>>>>> c29c3cc2
     model_config = ConfigDict(
         extra="forbid",
     )
@@ -6607,40 +6599,28 @@
         default=None,
         description="Query error. Returned only if 'explain' or `modifiers.debug` is true. Throws an error otherwise.",
     )
-<<<<<<< HEAD
-    hasMore: Optional[bool] = None
     hogql: Optional[str] = Field(default=None, description="Generated HogQL query.")
-    limit: Optional[int] = None
-=======
+    modifiers: Optional[HogQLQueryModifiers] = Field(
+        default=None, description="Modifiers used when performing the query"
+    )
+    query_status: Optional[QueryStatus] = Field(
+        default=None, description="Query status indicates whether next to the provided data, a query is still running."
+    )
+    results: list[RevenueAnalyticsOverviewItem]
+    timings: Optional[list[QueryTiming]] = Field(
+        default=None, description="Measured timings for different parts of the query generation process"
+    )
+
+
+class QueryResponseAlternative24(BaseModel):
+    model_config = ConfigDict(
+        extra="forbid",
+    )
+    error: Optional[str] = Field(
+        default=None,
+        description="Query error. Returned only if 'explain' or `modifiers.debug` is true. Throws an error otherwise.",
+    )
     hogql: Optional[str] = Field(default=None, description="Generated HogQL query.")
->>>>>>> c29c3cc2
-    modifiers: Optional[HogQLQueryModifiers] = Field(
-        default=None, description="Modifiers used when performing the query"
-    )
-    query_status: Optional[QueryStatus] = Field(
-        default=None, description="Query status indicates whether next to the provided data, a query is still running."
-    )
-<<<<<<< HEAD
-    results: list[PageURL]
-=======
-    results: list[RevenueAnalyticsOverviewItem]
->>>>>>> c29c3cc2
-    timings: Optional[list[QueryTiming]] = Field(
-        default=None, description="Measured timings for different parts of the query generation process"
-    )
-
-
-class QueryResponseAlternative24(BaseModel):
-    model_config = ConfigDict(
-        extra="forbid",
-    )
-<<<<<<< HEAD
-=======
-    error: Optional[str] = Field(
-        default=None,
-        description="Query error. Returned only if 'explain' or `modifiers.debug` is true. Throws an error otherwise.",
-    )
-    hogql: Optional[str] = Field(default=None, description="Generated HogQL query.")
     modifiers: Optional[HogQLQueryModifiers] = Field(
         default=None, description="Modifiers used when performing the query"
     )
@@ -6657,7 +6637,6 @@
     model_config = ConfigDict(
         extra="forbid",
     )
->>>>>>> c29c3cc2
     columns: list
     error: Optional[str] = Field(
         default=None,
@@ -6680,11 +6659,7 @@
     types: list[str]
 
 
-<<<<<<< HEAD
-class QueryResponseAlternative25(BaseModel):
-=======
 class QueryResponseAlternative27(BaseModel):
->>>>>>> c29c3cc2
     model_config = ConfigDict(
         extra="forbid",
     )
@@ -6711,11 +6686,7 @@
     types: list[str]
 
 
-<<<<<<< HEAD
-class QueryResponseAlternative26(BaseModel):
-=======
 class QueryResponseAlternative28(BaseModel):
->>>>>>> c29c3cc2
     model_config = ConfigDict(
         extra="forbid",
     )
@@ -6742,11 +6713,7 @@
     types: list[str]
 
 
-<<<<<<< HEAD
-class QueryResponseAlternative27(BaseModel):
-=======
 class QueryResponseAlternative29(BaseModel):
->>>>>>> c29c3cc2
     model_config = ConfigDict(
         extra="forbid",
     )
@@ -6776,11 +6743,7 @@
     types: Optional[list] = Field(default=None, description="Types of returned columns")
 
 
-<<<<<<< HEAD
-class QueryResponseAlternative28(BaseModel):
-=======
 class QueryResponseAlternative30(BaseModel):
->>>>>>> c29c3cc2
     model_config = ConfigDict(
         extra="forbid",
     )
@@ -6804,11 +6767,7 @@
     )
 
 
-<<<<<<< HEAD
-class QueryResponseAlternative29(BaseModel):
-=======
 class QueryResponseAlternative31(BaseModel):
->>>>>>> c29c3cc2
     model_config = ConfigDict(
         extra="forbid",
     )
@@ -6835,11 +6794,7 @@
     types: Optional[list] = None
 
 
-<<<<<<< HEAD
-class QueryResponseAlternative32(BaseModel):
-=======
 class QueryResponseAlternative34(BaseModel):
->>>>>>> c29c3cc2
     model_config = ConfigDict(
         extra="forbid",
     )
@@ -6860,11 +6815,7 @@
     )
 
 
-<<<<<<< HEAD
-class QueryResponseAlternative33(BaseModel):
-=======
 class QueryResponseAlternative35(BaseModel):
->>>>>>> c29c3cc2
     model_config = ConfigDict(
         extra="forbid",
     )
@@ -6891,8 +6842,6 @@
 
 
 class QueryResponseAlternative36(BaseModel):
-<<<<<<< HEAD
-=======
     model_config = ConfigDict(
         extra="forbid",
     )
@@ -6961,7 +6910,6 @@
 
 
 class QueryResponseAlternative41(BaseModel):
->>>>>>> c29c3cc2
     model_config = ConfigDict(
         extra="forbid",
     )
@@ -6986,11 +6934,7 @@
     )
 
 
-<<<<<<< HEAD
-class QueryResponseAlternative39(BaseModel):
-=======
 class QueryResponseAlternative44(BaseModel):
->>>>>>> c29c3cc2
     model_config = ConfigDict(
         extra="forbid",
     )
@@ -7015,11 +6959,7 @@
     )
 
 
-<<<<<<< HEAD
-class QueryResponseAlternative40(BaseModel):
-=======
 class QueryResponseAlternative45(BaseModel):
->>>>>>> c29c3cc2
     model_config = ConfigDict(
         extra="forbid",
     )
@@ -7041,11 +6981,7 @@
     )
 
 
-<<<<<<< HEAD
-class QueryResponseAlternative41(BaseModel):
-=======
 class QueryResponseAlternative46(BaseModel):
->>>>>>> c29c3cc2
     model_config = ConfigDict(
         extra="forbid",
     )
@@ -7067,11 +7003,7 @@
     )
 
 
-<<<<<<< HEAD
-class QueryResponseAlternative43(BaseModel):
-=======
 class QueryResponseAlternative48(BaseModel):
->>>>>>> c29c3cc2
     model_config = ConfigDict(
         extra="forbid",
     )
@@ -7092,11 +7024,7 @@
     )
 
 
-<<<<<<< HEAD
-class QueryResponseAlternative44(BaseModel):
-=======
 class QueryResponseAlternative49(BaseModel):
->>>>>>> c29c3cc2
     model_config = ConfigDict(
         extra="forbid",
     )
@@ -7117,11 +7045,7 @@
     )
 
 
-<<<<<<< HEAD
-class QueryResponseAlternative46(BaseModel):
-=======
 class QueryResponseAlternative51(BaseModel):
->>>>>>> c29c3cc2
     model_config = ConfigDict(
         extra="forbid",
     )
@@ -7147,11 +7071,7 @@
     types: Optional[list] = None
 
 
-<<<<<<< HEAD
-class QueryResponseAlternative49(BaseModel):
-=======
 class QueryResponseAlternative54(BaseModel):
->>>>>>> c29c3cc2
     model_config = ConfigDict(
         extra="forbid",
     )
@@ -7172,11 +7092,7 @@
     )
 
 
-<<<<<<< HEAD
-class QueryResponseAlternative50(BaseModel):
-=======
 class QueryResponseAlternative55(BaseModel):
->>>>>>> c29c3cc2
     model_config = ConfigDict(
         extra="forbid",
     )
@@ -7197,11 +7113,7 @@
     )
 
 
-<<<<<<< HEAD
-class QueryResponseAlternative51(BaseModel):
-=======
 class QueryResponseAlternative56(BaseModel):
->>>>>>> c29c3cc2
     model_config = ConfigDict(
         extra="forbid",
     )
@@ -7222,11 +7134,7 @@
     )
 
 
-<<<<<<< HEAD
-class QueryResponseAlternative52(BaseModel):
-=======
 class QueryResponseAlternative57(BaseModel):
->>>>>>> c29c3cc2
     model_config = ConfigDict(
         extra="forbid",
     )
@@ -7251,11 +7159,7 @@
     )
 
 
-<<<<<<< HEAD
-class QueryResponseAlternative53(BaseModel):
-=======
 class QueryResponseAlternative58(BaseModel):
->>>>>>> c29c3cc2
     model_config = ConfigDict(
         extra="forbid",
     )
@@ -8242,11 +8146,7 @@
     values: list[PropertyGroupFilterValue]
 
 
-<<<<<<< HEAD
-class QueryResponseAlternative42(BaseModel):
-=======
 class QueryResponseAlternative47(BaseModel):
->>>>>>> c29c3cc2
     model_config = ConfigDict(
         extra="forbid",
     )
@@ -9073,11 +8973,7 @@
     variants: Union[list[ExperimentVariantTrendsBaseStats], list[ExperimentVariantFunnelsBaseStats]]
 
 
-<<<<<<< HEAD
-class QueryResponseAlternative37(BaseModel):
-=======
 class QueryResponseAlternative42(BaseModel):
->>>>>>> c29c3cc2
     model_config = ConfigDict(
         extra="forbid",
     )
@@ -9093,11 +8989,7 @@
     variants: list[ExperimentVariantFunnelsBaseStats]
 
 
-<<<<<<< HEAD
-class QueryResponseAlternative38(BaseModel):
-=======
 class QueryResponseAlternative43(BaseModel):
->>>>>>> c29c3cc2
     model_config = ConfigDict(
         extra="forbid",
     )
@@ -9381,11 +9273,7 @@
     samplingFactor: Optional[float] = Field(default=None, description="Sampling rate")
 
 
-<<<<<<< HEAD
-class QueryResponseAlternative47(BaseModel):
-=======
 class QueryResponseAlternative52(BaseModel):
->>>>>>> c29c3cc2
     model_config = ConfigDict(
         extra="forbid",
     )
@@ -9432,15 +9320,10 @@
             QueryResponseAlternative27,
             QueryResponseAlternative28,
             QueryResponseAlternative29,
-<<<<<<< HEAD
-            QueryResponseAlternative32,
-            QueryResponseAlternative33,
-=======
             QueryResponseAlternative30,
             QueryResponseAlternative31,
             QueryResponseAlternative34,
             QueryResponseAlternative35,
->>>>>>> c29c3cc2
             QueryResponseAlternative36,
             QueryResponseAlternative37,
             QueryResponseAlternative39,
@@ -9448,10 +9331,7 @@
             QueryResponseAlternative42,
             QueryResponseAlternative43,
             QueryResponseAlternative44,
-<<<<<<< HEAD
-=======
             QueryResponseAlternative45,
->>>>>>> c29c3cc2
             QueryResponseAlternative46,
             QueryResponseAlternative47,
             QueryResponseAlternative48,
@@ -9459,14 +9339,11 @@
             QueryResponseAlternative51,
             QueryResponseAlternative52,
             QueryResponseAlternative53,
-<<<<<<< HEAD
-=======
             QueryResponseAlternative54,
             QueryResponseAlternative55,
             QueryResponseAlternative56,
             QueryResponseAlternative57,
             QueryResponseAlternative58,
->>>>>>> c29c3cc2
         ]
     ]
 ):
@@ -9498,15 +9375,10 @@
         QueryResponseAlternative27,
         QueryResponseAlternative28,
         QueryResponseAlternative29,
-<<<<<<< HEAD
-        QueryResponseAlternative32,
-        QueryResponseAlternative33,
-=======
         QueryResponseAlternative30,
         QueryResponseAlternative31,
         QueryResponseAlternative34,
         QueryResponseAlternative35,
->>>>>>> c29c3cc2
         QueryResponseAlternative36,
         QueryResponseAlternative37,
         QueryResponseAlternative39,
@@ -9514,10 +9386,7 @@
         QueryResponseAlternative42,
         QueryResponseAlternative43,
         QueryResponseAlternative44,
-<<<<<<< HEAD
-=======
         QueryResponseAlternative45,
->>>>>>> c29c3cc2
         QueryResponseAlternative46,
         QueryResponseAlternative47,
         QueryResponseAlternative48,
@@ -9525,14 +9394,11 @@
         QueryResponseAlternative51,
         QueryResponseAlternative52,
         QueryResponseAlternative53,
-<<<<<<< HEAD
-=======
         QueryResponseAlternative54,
         QueryResponseAlternative55,
         QueryResponseAlternative56,
         QueryResponseAlternative57,
         QueryResponseAlternative58,
->>>>>>> c29c3cc2
     ]
 
 
@@ -10093,13 +9959,9 @@
         WebGoalsQuery,
         WebVitalsQuery,
         WebVitalsPathBreakdownQuery,
-<<<<<<< HEAD
-        WebPageURLSearchQuery,
-=======
         RevenueAnalyticsOverviewQuery,
         RevenueAnalyticsGrowthRateQuery,
         RevenueAnalyticsChurnRateQuery,
->>>>>>> c29c3cc2
         DataVisualizationNode,
         DataTableNode,
         SavedInsightNode,
@@ -10176,13 +10038,9 @@
             WebGoalsQuery,
             WebVitalsQuery,
             WebVitalsPathBreakdownQuery,
-<<<<<<< HEAD
-            WebPageURLSearchQuery,
-=======
             RevenueAnalyticsOverviewQuery,
             RevenueAnalyticsGrowthRateQuery,
             RevenueAnalyticsChurnRateQuery,
->>>>>>> c29c3cc2
             DataVisualizationNode,
             DataTableNode,
             SavedInsightNode,
@@ -10233,13 +10091,9 @@
         WebGoalsQuery,
         WebVitalsQuery,
         WebVitalsPathBreakdownQuery,
-<<<<<<< HEAD
-        WebPageURLSearchQuery,
-=======
         RevenueAnalyticsOverviewQuery,
         RevenueAnalyticsGrowthRateQuery,
         RevenueAnalyticsChurnRateQuery,
->>>>>>> c29c3cc2
         DataVisualizationNode,
         DataTableNode,
         SavedInsightNode,
