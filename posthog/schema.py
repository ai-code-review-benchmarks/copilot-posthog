--- conflicted
+++ resolved
@@ -1447,33 +1447,6 @@
     )
 
 
-<<<<<<< HEAD
-=======
-class CachedInsightActorsQueryOptionsResponse(BaseModel):
-    model_config = ConfigDict(
-        extra="forbid",
-    )
-    breakdown: Optional[list[BreakdownItem]] = None
-    cache_key: str
-    cache_target_age: Optional[AwareDatetime] = None
-    calculation_trigger: Optional[str] = Field(
-        default=None, description="What triggered the calculation of the query, leave empty if user/immediate"
-    )
-    compare: Optional[list[CompareItem]] = None
-    day: Optional[list[DayItem]] = None
-    interval: Optional[list[IntervalItem]] = None
-    is_cached: bool
-    last_refresh: AwareDatetime
-    next_allowed_client_refresh: AwareDatetime
-    query_status: Optional[QueryStatus] = Field(
-        default=None, description="Query status indicates whether next to the provided data, a query is still running."
-    )
-    series: Optional[list[Series]] = None
-    status: Optional[list[StatusItem]] = None
-    timezone: str
-
-
->>>>>>> 2b4e9a10
 class CachedLifecycleQueryResponse(BaseModel):
     model_config = ConfigDict(
         extra="forbid",
@@ -2835,6 +2808,9 @@
     breakdowns: Optional[list[MultipleBreakdownOptions]] = None
     cache_key: str
     cache_target_age: Optional[AwareDatetime] = None
+    calculation_trigger: Optional[str] = Field(
+        default=None, description="What triggered the calculation of the query, leave empty if user/immediate"
+    )
     compare: Optional[list[CompareItem]] = None
     day: Optional[list[DayItem]] = None
     interval: Optional[list[IntervalItem]] = None
