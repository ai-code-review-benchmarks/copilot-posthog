--- conflicted
+++ resolved
@@ -2,17 +2,11 @@
 from dataclasses import dataclass
 from typing import Any
 
-<<<<<<< HEAD
-from aiohttp import ClientSession
-from temporalio import activity
-
-=======
 from asgiref.sync import sync_to_async
 from temporalio import activity
 
 from posthog.models.export import ExportRun
 
->>>>>>> 0842c48a
 
 class PostHogWorkflow(ABC):
     """Base class for Temporal Workflows that can be executed in PostHog."""
@@ -47,14 +41,6 @@
 @dataclass
 class CreateExportRunInputs:
     team_id: int
-<<<<<<< HEAD
-
-
-@activity.defn
-async def create_export_run(inputs: CreateExportRunInputs):
-    async with ClientSession() as s:
-        s.post("")
-=======
     schedule_name: str
     data_interval_start: str
     data_interval_end: str
@@ -81,5 +67,4 @@
 async def update_export_run_status(inputs: UpdateExportRunStatusInputs):
     """Activity that updates the status of an ExportRun."""
     update_run_status = sync_to_async(ExportRun.objects.update_status)
-    await update_run_status(run_id=inputs.run_id, status=inputs.status)
->>>>>>> 0842c48a
+    await update_run_status(run_id=inputs.run_id, status=inputs.status)