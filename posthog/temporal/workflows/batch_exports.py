--- conflicted
+++ resolved
@@ -11,11 +11,7 @@
 
 import brotli
 from asgiref.sync import sync_to_async
-<<<<<<< HEAD
 from django.conf import settings
-from prometheus_client import Counter
-=======
->>>>>>> 12a7872f
 from temporalio import activity, exceptions, workflow
 from temporalio.common import RetryPolicy
 
@@ -44,7 +40,6 @@
     """
 )
 
-<<<<<<< HEAD
 TIMESTAMP_PREDICATES = """
 -- These 'timestamp' checks are a heuristic to exploit the sort key.
 -- Ideally, we need a schema that serves our needs, i.e. with a sort key on the _timestamp field used for batch exports.
@@ -52,18 +47,6 @@
 AND timestamp >= toDateTime64({data_interval_start}, 6, 'UTC') - INTERVAL 2 DAY
 AND timestamp < toDateTime64({data_interval_end}, 6, 'UTC') + INTERVAL 1 DAY
 """
-
-ROWS_EXPORTED = Counter("batch_export_rows_exported", "Number of rows exported.", labelnames=("destination",))
-BYTES_EXPORTED = Counter("batch_export_bytes_exported", "Number of bytes exported.", labelnames=("destination",))
-EXPORT_STARTED = Counter("batch_export_started", "Number of batch exports started.", labelnames=("destination",))
-EXPORT_FINISHED = Counter(
-    "batch_export_finished",
-    "Number of batch exports finished, for any reason (including failure).",
-    labelnames=("destination", "status"),
-)
-
-=======
->>>>>>> 12a7872f
 
 async def get_rows_count(
     client,
