import asyncio
import collections.abc
import contextlib
import dataclasses
import datetime as dt
import json

import pyarrow as pa
import structlog
from django.conf import settings
from google.api_core.exceptions import Forbidden
from google.cloud import bigquery
from google.oauth2 import service_account
from temporalio import activity, workflow
from temporalio.common import RetryPolicy

from posthog.batch_exports.models import BatchExportRun
from posthog.batch_exports.service import (
    BatchExportField,
    BatchExportModel,
    BatchExportSchema,
    BigQueryBatchExportInputs,
)
from posthog.temporal.batch_exports.base import PostHogWorkflow
from posthog.temporal.batch_exports.batch_exports import (
    FinishBatchExportRunInputs,
    RecordsCompleted,
    StartBatchExportRunInputs,
    default_fields,
    execute_batch_export_insert_activity,
    get_data_interval,
    start_batch_export_run,
)
from posthog.temporal.batch_exports.heartbeat import (
    BatchExportRangeHeartbeatDetails,
    DateRange,
    should_resume_from_activity_heartbeat,
)
from posthog.temporal.batch_exports.spmc import (
    Consumer,
    Producer,
    RecordBatchQueue,
    run_consumer,
    wait_for_schema_or_producer,
)
from posthog.temporal.batch_exports.temporary_file import (
    BatchExportTemporaryFile,
    WriterFormat,
)
from posthog.temporal.batch_exports.utils import (
    JsonType,
    set_status_to_running_task,
)
from posthog.temporal.common.clickhouse import get_client
from posthog.temporal.common.heartbeat import Heartbeater
from posthog.temporal.common.logger import configure_temporal_worker_logger

logger = structlog.get_logger()

NON_RETRYABLE_ERROR_TYPES = [
    # Raised on missing permissions.
    "Forbidden",
    # Invalid token.
    "RefreshError",
    # Usually means the dataset or project doesn't exist.
    "NotFound",
    # Raised when something about dataset is wrong (not alphanumeric, too long, etc).
    "BadRequest",
    # Raised when table_id isn't valid. Sadly, `ValueError` is rather generic, but we
    # don't anticipate a `ValueError` thrown from our own export code.
    "ValueError",
    # Raised when attempting to run a batch export without required BigQuery permissions.
    # Our own version of `Forbidden`.
    "MissingRequiredPermissionsError",
]


class MissingRequiredPermissionsError(Exception):
    """Raised when missing required permissions in BigQuery."""

    def __init__(self):
        super().__init__("Missing required permissions to run this batch export")


def get_bigquery_fields_from_record_schema(
    record_schema: pa.Schema, known_json_columns: collections.abc.Sequence[str]
) -> list[bigquery.SchemaField]:
    """Generate a list of supported BigQuery fields from PyArrow schema.

    This function is used to map custom schemas to BigQuery-supported types. Some loss
    of precision is expected.

    Arguments:
        record_schema: The schema of a PyArrow RecordBatch from which we'll attempt to
            derive BigQuery-supported types.
        known_json_columns: If a string type field is a known JSON column then use JSON
            as its BigQuery type.
    """
    bq_schema: list[bigquery.SchemaField] = []

    for name in record_schema.names:
        if name == "_inserted_at":
            continue

        pa_field = record_schema.field(name)

        if pa.types.is_string(pa_field.type) or isinstance(pa_field.type, JsonType):
            if pa_field.name in known_json_columns:
                bq_type = "JSON"
            else:
                bq_type = "STRING"

        elif pa.types.is_binary(pa_field.type):
            bq_type = "BYTES"

        elif pa.types.is_signed_integer(pa_field.type) or pa.types.is_unsigned_integer(pa_field.type):
            # The latter comparison is hoping we don't overflow, but BigQuery doesn't have an uint64 type.
            bq_type = "INT64"

        elif pa.types.is_floating(pa_field.type):
            bq_type = "FLOAT64"

        elif pa.types.is_boolean(pa_field.type):
            bq_type = "BOOL"

        elif pa.types.is_timestamp(pa_field.type):
            bq_type = "TIMESTAMP"

        else:
            raise TypeError(f"Unsupported type: {pa_field.type}")

        bq_schema.append(bigquery.SchemaField(name, bq_type))

    return bq_schema


@dataclasses.dataclass
class BigQueryHeartbeatDetails(BatchExportRangeHeartbeatDetails):
    """The BigQuery batch export details included in every heartbeat."""

    pass


@dataclasses.dataclass
class BigQueryInsertInputs:
    """Inputs for BigQuery."""

    team_id: int
    project_id: str
    dataset_id: str
    table_id: str
    private_key: str
    private_key_id: str
    token_uri: str
    client_email: str
    data_interval_start: str | None
    data_interval_end: str
    exclude_events: list[str] | None = None
    include_events: list[str] | None = None
    use_json_type: bool = False
    run_id: str | None = None
    is_backfill: bool = False
    batch_export_model: BatchExportModel | None = None
    # TODO: Remove after updating existing batch exports
    batch_export_schema: BatchExportSchema | None = None


class BigQueryQuotaExceededError(Exception):
    """Exception raised when a BigQuery quota is exceeded.

    This error indicates that we have been exporting too much data and need to
    slow down. This error is retryable.
    """

    def __init__(self, message: str):
        super().__init__(f"A BigQuery quota has been exceeded. Error: {message}")


class BigQueryClient(bigquery.Client):
    async def acreate_table(
        self,
        project_id: str,
        dataset_id: str,
        table_id: str,
        table_schema: list[bigquery.SchemaField],
        exists_ok: bool = True,
    ) -> bigquery.Table:
        """Create a table in BigQuery."""
        fully_qualified_name = f"{project_id}.{dataset_id}.{table_id}"
        table = bigquery.Table(fully_qualified_name, schema=table_schema)

        if "timestamp" in [field.name for field in table_schema]:
            # TODO: Maybe choosing which column to use as parititoning should be a configuration parameter.
            # 'timestamp' is used for backwards compatibility.
            table.time_partitioning = bigquery.TimePartitioning(
                type_=bigquery.TimePartitioningType.DAY, field="timestamp"
            )

        table = await asyncio.to_thread(self.create_table, table, exists_ok=exists_ok)

        return table

    async def adelete_table(
        self,
        project_id: str,
        dataset_id: str,
        table_id: str,
        not_found_ok: bool = True,
    ) -> None:
        """Delete a table in BigQuery."""
        fully_qualified_name = f"{project_id}.{dataset_id}.{table_id}"
        table = bigquery.Table(fully_qualified_name)

        await asyncio.to_thread(self.delete_table, table, not_found_ok=not_found_ok)

        return None

    async def aget_table(
        self,
        project_id: str,
        dataset_id: str,
        table_id: str,
    ) -> bigquery.Table:
        """Get a table in BigQuery."""
        fully_qualified_name = f"{project_id}.{dataset_id}.{table_id}"
        return await asyncio.to_thread(self.get_table, fully_qualified_name)

    @contextlib.asynccontextmanager
    async def managed_table(
        self,
        project_id: str,
        dataset_id: str,
        table_id: str,
        table_schema: list[bigquery.SchemaField],
        exists_ok: bool = True,
        not_found_ok: bool = True,
        delete: bool = True,
        create: bool = True,
    ) -> collections.abc.AsyncGenerator[bigquery.Table, None]:
        """Manage a table in BigQuery by ensuring it exists while in context."""
        if create is True:
            table = await self.acreate_table(project_id, dataset_id, table_id, table_schema, exists_ok)
        else:
            table = await self.aget_table(project_id, dataset_id, table_id)

        try:
            yield table
        finally:
            if delete is True:
                try:
                    await self.adelete_table(project_id, dataset_id, table_id, not_found_ok)
                except Forbidden:
                    await logger.awarning(
                        "Missing delete permissions to delete %s.%s.%s", project_id, dataset_id, table_id
                    )

    async def amerge_tables(
        self,
        final_table: bigquery.Table,
        stage_table: bigquery.Table,
        mutable: bool,
        stage_fields_cast_to_json: collections.abc.Sequence[str] | None = None,
        merge_key: collections.abc.Iterable[bigquery.SchemaField] | None = None,
    ):
        """Merge two tables in BigQuery.

        When `mutable` is `False`, we will do a simple `INSERT INTO final FROM stage`,
        whereas when `mutable` is `True` we will do the more complex `MERGE` query.
        This is because inmutable tables do not need to concern themselves with
        the conflict resolution options provided by `MERGE` as each row is unique.

        Arguments:
            final_table: The BigQuery table we are merging into.
            stage_table: The BigQuery table we are merging from.
            mutable: Whether the table is mutable and requires a merge, or not.
            stage_fields_cast_to_json: Fields that must be cast to `JSON` from
                `stage_table` when inserting them in `final_table`.
            merge_key: If table is mutable, the merge key columns.
        """
        if mutable is False:
            return await self.ainsert_into_from_stage_table(
                final_table, stage_table, stage_fields_cast_to_json=stage_fields_cast_to_json
            )
        else:
            if merge_key is None:
                raise ValueError("Merge key must be defined when merging a mutable model")

            return await self.amerge_person_tables(
                final_table, stage_table, merge_key=merge_key, stage_fields_cast_to_json=stage_fields_cast_to_json
            )

    async def acheck_for_query_permissions_on_table(
        self,
        table: bigquery.Table,
    ):
        """Attempt to SELECT from table to check for query permissions."""
        job_config = bigquery.QueryJobConfig()
        if "timestamp" in [field.name for field in table.schema]:
            query = f"""
            SELECT 1 FROM  `{table.full_table_id.replace(":", ".", 1)}` WHERE timestamp IS NOT NULL
            """
        else:
            query = f"""
            SELECT 1 FROM  `{table.full_table_id.replace(":", ".", 1)}`
            """

        try:
            query_job = self.query(query, job_config=job_config)
            await asyncio.to_thread(query_job.result)
        except Forbidden:
            return False
        return True

    async def ainsert_into_from_stage_table(
        self,
        into_table: bigquery.Table,
        stage_table: bigquery.Table,
        stage_fields_cast_to_json: collections.abc.Sequence[str] | None = None,
    ):
        """Insert data from `stage_table` into `into_table`."""
        job_config = bigquery.QueryJobConfig()
        into_table_fields = ",".join(f"`{field.name}`" for field in into_table.schema)

        if stage_fields_cast_to_json is not None:
            fields_to_cast = set(stage_fields_cast_to_json)
        else:
            fields_to_cast = set()
        stage_table_fields = ",".join(
            f"PARSE_JSON(`{field.name}`, wide_number_mode=>'round')"
            if field.name in fields_to_cast
            else f"`{field.name}`"
            for field in into_table.schema
        )

        query = f"""
        INSERT INTO `{into_table.full_table_id.replace(":", ".", 1)}`
          ({into_table_fields})
        SELECT
          {stage_table_fields}
        FROM `{stage_table.full_table_id.replace(":", ".", 1)}`
        """

        query_job = self.query(query, job_config=job_config)
        return await asyncio.to_thread(query_job.result)

    async def amerge_person_tables(
        self,
        final_table: bigquery.Table,
        stage_table: bigquery.Table,
        merge_key: collections.abc.Iterable[bigquery.SchemaField],
        person_version_key: str = "person_version",
        person_distinct_id_version_key: str = "person_distinct_id_version",
        stage_fields_cast_to_json: collections.abc.Sequence[str] | None = None,
    ):
        """Merge two identical person model tables in BigQuery."""
        job_config = bigquery.QueryJobConfig()

        if stage_fields_cast_to_json is not None:
            fields_to_cast = set(stage_fields_cast_to_json)
        else:
            fields_to_cast = set()

        merge_condition = "ON "

        for n, field in enumerate(merge_key):
            if n > 0:
                merge_condition += " AND "
            merge_condition += f"final.`{field.name}` = stage.`{field.name}`"

        update_clause = ""
        values = ""
        field_names = ""

        for n, field in enumerate(final_table.schema):
            if n > 0:
                update_clause += ", "
                values += ", "
                field_names += ", "

            stage_field = (
                f"PARSE_JSON(stage.`{field.name}`, wide_number_mode=>'round')"
                if field.name in fields_to_cast
                else f"stage.`{field.name}`"
            )
            update_clause += f"final.`{field.name}` = {stage_field}"
            field_names += f"`{field.name}`"
            values += stage_field

        if not update_clause:
            raise ValueError("Empty update clause")

        merge_query = f"""
        MERGE `{final_table.full_table_id.replace(":", ".", 1)}` final
        USING (
            SELECT * FROM
            (
              SELECT
              *,
              ROW_NUMBER() OVER (PARTITION BY {",".join(field.name for field in merge_key)}) row_num
            FROM
              `{stage_table.full_table_id.replace(":", ".", 1)}`
            )
            WHERE row_num = 1
        ) stage
        {merge_condition}

        WHEN MATCHED AND (stage.`{person_version_key}` > final.`{person_version_key}` OR stage.`{person_distinct_id_version_key}` > final.`{person_distinct_id_version_key}`) THEN
            UPDATE SET
                {update_clause}
        WHEN NOT MATCHED BY TARGET THEN
            INSERT ({field_names})
            VALUES ({values});
        """

        query_job = self.query(merge_query, job_config=job_config)
        return await asyncio.to_thread(query_job.result)

    async def load_parquet_file(self, parquet_file, table, table_schema):
        """Execute a COPY FROM query with given connection to copy contents of parquet_file."""
        job_config = bigquery.LoadJobConfig(
            source_format="PARQUET",
            schema=table_schema,
        )

        await logger.adebug("Creating BigQuery load job for Parquet file '%s'", parquet_file)
        load_job = await asyncio.to_thread(
            self.load_table_from_file, parquet_file, table, job_config=job_config, rewind=True
        )
        await logger.adebug("Waiting for BigQuery load job for Parquet file '%s'", parquet_file)

        try:
            result = await asyncio.to_thread(load_job.result)
        except Forbidden as err:
            if err.reason == "quotaExceeded":
                raise BigQueryQuotaExceededError(err.message) from err
            raise

        return result

    async def load_jsonl_file(self, jsonl_file, table, table_schema):
        """Execute a COPY FROM query to copy contents of `jsonl_file`.

        Raises:
            BigQueryQuotaExceededError: If we receive a 'quotaExceeded' error from
                BigQuery when loading a file.
        """
        job_config = bigquery.LoadJobConfig(
            source_format="NEWLINE_DELIMITED_JSON",
            schema=table_schema,
        )

        await logger.adebug("Creating BigQuery load job for JSONL file '%s'", jsonl_file)
        load_job = await asyncio.to_thread(
            self.load_table_from_file, jsonl_file, table, job_config=job_config, rewind=True
        )
        await logger.adebug("Waiting for BigQuery load job for JSONL file '%s'", jsonl_file)

        try:
            result = await asyncio.to_thread(load_job.result)
        except Forbidden as err:
            if err.reason == "quotaExceeded":
                raise BigQueryQuotaExceededError(err.message) from err
            raise

        return result


@contextlib.contextmanager
def bigquery_client(inputs: BigQueryInsertInputs):
    """Manage a BigQuery client."""
    credentials = service_account.Credentials.from_service_account_info(
        {
            "private_key": inputs.private_key,
            "private_key_id": inputs.private_key_id,
            "token_uri": inputs.token_uri,
            "client_email": inputs.client_email,
            "project_id": inputs.project_id,
        },
        scopes=["https://www.googleapis.com/auth/cloud-platform"],
    )
    client = BigQueryClient(
        project=inputs.project_id,
        credentials=credentials,
    )

    try:
        yield client
    finally:
        client.close()


def bigquery_default_fields() -> list[BatchExportField]:
    """Default fields for a BigQuery batch export.

    Starting from the common default fields, we add and tweak some fields for
    backwards compatibility.
    """
    batch_export_fields = default_fields()
    batch_export_fields.append(
        {
            "expression": "nullIf(JSONExtractString(properties, '$ip'), '')",
            "alias": "ip",
        }
    )
    # Fields kept or removed for backwards compatibility with legacy apps schema.
    batch_export_fields.append({"expression": "toJSONString(elements_chain)", "alias": "elements"})
    batch_export_fields.append({"expression": "''", "alias": "site_url"})
    batch_export_fields.append({"expression": "NOW64()", "alias": "bq_ingested_timestamp"})
    batch_export_fields.pop(batch_export_fields.index({"expression": "created_at", "alias": "created_at"}))

    return batch_export_fields


class BigQueryConsumer(Consumer):
    """Implementation of a SPMC pipeline Consumer for BigQuery batch exports."""

    def __init__(
        self,
        heartbeater: Heartbeater,
        heartbeat_details: BigQueryHeartbeatDetails,
        data_interval_start: dt.datetime | str | None,
        data_interval_end: dt.datetime | str,
        writer_format: WriterFormat,
        bigquery_client: BigQueryClient,
        bigquery_table: bigquery.Table,
        table_schema: list[bigquery.SchemaField],
    ):
        super().__init__(
            heartbeater=heartbeater,
            heartbeat_details=heartbeat_details,
            data_interval_start=data_interval_start,
            data_interval_end=data_interval_end,
            writer_format=writer_format,
        )
        self.bigquery_client = bigquery_client
        self.bigquery_table = bigquery_table
        self.table_schema = table_schema

    async def flush(
        self,
        batch_export_file: BatchExportTemporaryFile,
        records_since_last_flush: int,
        bytes_since_last_flush: int,
        flush_counter: int,
        last_date_range: DateRange,
        is_last: bool,
        error: Exception | None,
    ):
        """Implement flushing by loading batch export files to BigQuery"""
        await self.logger.adebug(
            "Loading %s records of size %s bytes to BigQuery table '%s'",
            records_since_last_flush,
            bytes_since_last_flush,
            self.bigquery_table,
        )

        if self.writer_format == WriterFormat.PARQUET:
            await self.bigquery_client.load_parquet_file(batch_export_file, self.bigquery_table, self.table_schema)
        else:
            await self.bigquery_client.load_jsonl_file(batch_export_file, self.bigquery_table, self.table_schema)

        await self.logger.adebug("Loaded %s to BigQuery table '%s'", records_since_last_flush, self.bigquery_table)
        self.rows_exported_counter.add(records_since_last_flush)
        self.bytes_exported_counter.add(bytes_since_last_flush)

        self.heartbeat_details.records_completed += records_since_last_flush
        self.heartbeat_details.track_done_range(last_date_range, self.data_interval_start)


@activity.defn
async def insert_into_bigquery_activity(inputs: BigQueryInsertInputs) -> RecordsCompleted:
    """Activity streams data from ClickHouse to BigQuery."""
    logger = await configure_temporal_worker_logger(
        logger=structlog.get_logger(), team_id=inputs.team_id, destination="BigQuery"
    )
    await logger.ainfo(
        "Batch exporting range %s - %s to BigQuery: %s.%s.%s",
        inputs.data_interval_start or "START",
        inputs.data_interval_end or "END",
        inputs.project_id,
        inputs.dataset_id,
        inputs.table_id,
    )

    async with (
        Heartbeater() as heartbeater,
        set_status_to_running_task(run_id=inputs.run_id, logger=logger),
        get_client(team_id=inputs.team_id) as client,
    ):
        if not await client.is_alive():
            raise ConnectionError("Cannot establish connection to ClickHouse")

        _, details = await should_resume_from_activity_heartbeat(activity, BigQueryHeartbeatDetails)
        if details is None:
            details = BigQueryHeartbeatDetails()

        done_ranges: list[DateRange] = details.done_ranges

        model: BatchExportModel | BatchExportSchema | None = None
        if inputs.batch_export_schema is None and "batch_export_model" in {
            field.name for field in dataclasses.fields(inputs)
        }:
            model = inputs.batch_export_model
            if model is not None:
                model_name = model.name
                extra_query_parameters = model.schema["values"] if model.schema is not None else None
                fields = model.schema["fields"] if model.schema is not None else None
            else:
                model_name = "events"
                extra_query_parameters = None
                fields = None
        else:
            model = inputs.batch_export_schema
            model_name = "custom"
            extra_query_parameters = model["values"] if model is not None else {}
            fields = model["fields"] if model is not None else None

        data_interval_start = (
            dt.datetime.fromisoformat(inputs.data_interval_start) if inputs.data_interval_start else None
        )
        data_interval_end = dt.datetime.fromisoformat(inputs.data_interval_end)
        full_range = (data_interval_start, data_interval_end)

        queue = RecordBatchQueue(max_size_bytes=settings.BATCH_EXPORT_BIGQUERY_RECORD_BATCH_QUEUE_MAX_SIZE_BYTES)
        producer = Producer(clickhouse_client=client)
        producer_task = producer.start(
            queue=queue,
            model_name=model_name,
            is_backfill=inputs.is_backfill,
            team_id=inputs.team_id,
            full_range=full_range,
            done_ranges=done_ranges,
            fields=fields,
            destination_default_fields=bigquery_default_fields(),
            use_latest_schema=True,
            exclude_events=inputs.exclude_events,
            include_events=inputs.include_events,
            extra_query_parameters=extra_query_parameters,
        )

        record_batch_schema = await wait_for_schema_or_producer(queue, producer_task)
        if record_batch_schema is None:
            return 0

        record_batch_schema = pa.schema(
            # NOTE: For some reason, some batches set non-nullable fields as non-nullable, whereas other
            # record batches have them as nullable.
            # Until we figure it out, we set all fields to nullable. There are some fields we know
            # are not nullable, but I'm opting for the more flexible option until we out why schemas differ
            # between batches.
            [field.with_nullable(True) for field in record_batch_schema if field.name != "_inserted_at"]
        )
        if inputs.use_json_type is True:
            json_type = "JSON"
            json_columns = ["properties", "set", "set_once", "person_properties"]
        else:
            json_type = "STRING"
            json_columns = []

        if model is None or (isinstance(model, BatchExportModel) and model.name == "events"):
            schema = [
                bigquery.SchemaField("uuid", "STRING"),
                bigquery.SchemaField("event", "STRING"),
                bigquery.SchemaField("properties", json_type),
                bigquery.SchemaField("elements", "STRING"),
                bigquery.SchemaField("set", json_type),
                bigquery.SchemaField("set_once", json_type),
                bigquery.SchemaField("distinct_id", "STRING"),
                bigquery.SchemaField("team_id", "INT64"),
                bigquery.SchemaField("ip", "STRING"),
                bigquery.SchemaField("site_url", "STRING"),
                bigquery.SchemaField("timestamp", "TIMESTAMP"),
                bigquery.SchemaField("bq_ingested_timestamp", "TIMESTAMP"),
            ]
        else:
            schema = get_bigquery_fields_from_record_schema(record_batch_schema, known_json_columns=json_columns)

        stage_schema = [
            bigquery.SchemaField(field.name, "STRING") if field.name in json_columns else field for field in schema
        ]
        data_interval_end_str = dt.datetime.fromisoformat(inputs.data_interval_end).strftime("%Y-%m-%d_%H-%M-%S")
        stage_table_name = f"stage_{inputs.table_id}_{data_interval_end_str}"

        with bigquery_client(inputs) as bq_client:
            async with bq_client.managed_table(
                project_id=inputs.project_id,
                dataset_id=inputs.dataset_id,
                table_id=inputs.table_id,
                table_schema=schema,
                delete=False,
            ) as bigquery_table:
                can_perform_merge = await bq_client.acheck_for_query_permissions_on_table(bigquery_table)

                if not can_perform_merge:
                    if model_name == "persons":
                        raise MissingRequiredPermissionsError()

                    await logger.awarning(
                        "Missing query permissions on BigQuery table required for merging, will attempt direct load into final table"
                    )

                async with bq_client.managed_table(
                    project_id=inputs.project_id,
                    dataset_id=inputs.dataset_id,
                    table_id=stage_table_name if can_perform_merge else inputs.table_id,
                    table_schema=stage_schema,
                    create=can_perform_merge,
                    delete=can_perform_merge,
                ) as bigquery_stage_table:
<<<<<<< HEAD
                    await run_consumer_loop(
                        queue=queue,
                        consumer_cls=BigQueryConsumer,
                        producer_task=producer_task,
=======
                    consumer = BigQueryConsumer(
>>>>>>> ecd9495d
                        heartbeater=heartbeater,
                        heartbeat_details=details,
                        data_interval_end=data_interval_end,
                        data_interval_start=data_interval_start,
                        writer_format=WriterFormat.PARQUET if can_perform_merge else WriterFormat.JSONL,
                        bigquery_client=bq_client,
                        bigquery_table=bigquery_stage_table if can_perform_merge else bigquery_table,
                        table_schema=stage_schema if can_perform_merge else schema,
                    )
                    records_completed = await run_consumer(
                        consumer=consumer,
                        queue=queue,
                        producer_task=producer_task,
                        schema=record_batch_schema,
                        max_bytes=settings.BATCH_EXPORT_BIGQUERY_UPLOAD_CHUNK_SIZE_BYTES,
                        json_columns=() if can_perform_merge else json_columns,
                        writer_file_kwargs={"compression": "zstd"} if can_perform_merge else {},
                        multiple_files=True,
                    )

                    if can_perform_merge:
                        merge_key = (
                            bigquery.SchemaField("team_id", "INT64"),
                            bigquery.SchemaField("distinct_id", "STRING"),
                        )
                        await bq_client.amerge_tables(
                            final_table=bigquery_table,
                            stage_table=bigquery_stage_table,
                            mutable=True if model_name == "persons" else False,
                            merge_key=merge_key,
                            stage_fields_cast_to_json=json_columns,
                        )

        return details.records_completed


@workflow.defn(name="bigquery-export", failure_exception_types=[workflow.NondeterminismError])
class BigQueryBatchExportWorkflow(PostHogWorkflow):
    """A Temporal Workflow to export ClickHouse data into BigQuery.

    This Workflow is intended to be executed both manually and by a Temporal
    Schedule. When ran by a schedule, `data_interval_end` should be set to
    `None` so that we will fetch the end of the interval from the Temporal
    search attribute `TemporalScheduledStartTime`.
    """

    @staticmethod
    def parse_inputs(inputs: list[str]) -> BigQueryBatchExportInputs:
        """Parse inputs from the management command CLI."""
        loaded = json.loads(inputs[0])
        return BigQueryBatchExportInputs(**loaded)

    @workflow.run
    async def run(self, inputs: BigQueryBatchExportInputs):
        """Workflow implementation to export data to BigQuery."""
        data_interval_start, data_interval_end = get_data_interval(inputs.interval, inputs.data_interval_end)
        should_backfill_from_beginning = inputs.is_backfill and inputs.is_earliest_backfill

        start_batch_export_run_inputs = StartBatchExportRunInputs(
            team_id=inputs.team_id,
            batch_export_id=inputs.batch_export_id,
            data_interval_start=data_interval_start.isoformat() if not should_backfill_from_beginning else None,
            data_interval_end=data_interval_end.isoformat(),
            exclude_events=inputs.exclude_events,
            include_events=inputs.include_events,
            is_backfill=inputs.is_backfill,
        )
        run_id = await workflow.execute_activity(
            start_batch_export_run,
            start_batch_export_run_inputs,
            start_to_close_timeout=dt.timedelta(minutes=5),
            retry_policy=RetryPolicy(
                initial_interval=dt.timedelta(seconds=10),
                maximum_interval=dt.timedelta(seconds=60),
                maximum_attempts=0,
                non_retryable_error_types=["NotNullViolation", "IntegrityError"],
            ),
        )

        finish_inputs = FinishBatchExportRunInputs(
            id=run_id,
            batch_export_id=inputs.batch_export_id,
            status=BatchExportRun.Status.COMPLETED,
            team_id=inputs.team_id,
        )

        insert_inputs = BigQueryInsertInputs(
            team_id=inputs.team_id,
            table_id=inputs.table_id,
            dataset_id=inputs.dataset_id,
            project_id=inputs.project_id,
            private_key=inputs.private_key,
            private_key_id=inputs.private_key_id,
            token_uri=inputs.token_uri,
            client_email=inputs.client_email,
            data_interval_start=data_interval_start.isoformat() if not should_backfill_from_beginning else None,
            data_interval_end=data_interval_end.isoformat(),
            exclude_events=inputs.exclude_events,
            include_events=inputs.include_events,
            use_json_type=inputs.use_json_type,
            run_id=run_id,
            is_backfill=inputs.is_backfill,
            batch_export_model=inputs.batch_export_model,
            # TODO: Remove after updating existing batch exports.
            batch_export_schema=inputs.batch_export_schema,
        )

        await execute_batch_export_insert_activity(
            insert_into_bigquery_activity,
            insert_inputs,
            interval=inputs.interval,
            non_retryable_error_types=NON_RETRYABLE_ERROR_TYPES,
            finish_inputs=finish_inputs,
            maximum_retry_interval_seconds=240,
        )<|MERGE_RESOLUTION|>--- conflicted
+++ resolved
@@ -707,14 +707,7 @@
                     create=can_perform_merge,
                     delete=can_perform_merge,
                 ) as bigquery_stage_table:
-<<<<<<< HEAD
-                    await run_consumer_loop(
-                        queue=queue,
-                        consumer_cls=BigQueryConsumer,
-                        producer_task=producer_task,
-=======
                     consumer = BigQueryConsumer(
->>>>>>> ecd9495d
                         heartbeater=heartbeater,
                         heartbeat_details=details,
                         data_interval_end=data_interval_end,
