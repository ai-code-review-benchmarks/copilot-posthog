--- conflicted
+++ resolved
@@ -448,11 +448,7 @@
 
         self.default = default
 
-<<<<<<< HEAD
-    def write_dict(self, d: dict) -> int:
-=======
-    def write_dict(self, content: dict[str, typing.Any]) -> int:
->>>>>>> 7ff654c4
+    def write_dict(self, d: dict[str, typing.Any]) -> int:
         """Write a single row of JSONL."""
         try:
             n = self.batch_export_file.write(orjson.dumps(d, default=str) + b"\n")
@@ -465,16 +461,11 @@
 
     def _write_record_batch(self, record_batch: pa.RecordBatch) -> None:
         """Write records to a temporary file as JSONL."""
-<<<<<<< HEAD
         for record_dict in record_batch.to_pylist():
+            if not record_dict:
+                continue
+
             self.write_dict(record_dict)
-=======
-        for record in record_batch.to_pylist():
-            if not record:
-                continue
-
-            self.write_dict(record)
->>>>>>> 7ff654c4
 
 
 class CSVBatchExportWriter(BatchExportWriter):
