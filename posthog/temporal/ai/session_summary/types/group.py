--- conflicted
+++ resolved
@@ -35,9 +35,7 @@
     single_session_summaries_inputs: list[SingleSessionSummaryInputs]
     user_id: int
     redis_key_base: str
-<<<<<<< HEAD
     model_to_use: str
-=======
     extra_summary_context: ExtraSummaryContext | None = None
 
 
@@ -49,5 +47,4 @@
     session_ids: list[str]
     user_id: int
     redis_key_base: str
->>>>>>> e1350344
     extra_summary_context: ExtraSummaryContext | None = None