from collections.abc import Sequence
import json
from conditional_cache import lru_cache
from typing import Any
import deltalake.exceptions
import pyarrow as pa
from dlt.common.libs.deltalake import ensure_delta_compatible_arrow_schema
from dlt.common.normalizers.naming.snake_case import NamingConvention
import deltalake as deltalake
from django.conf import settings
from posthog.exceptions_capture import capture_exception
from posthog.settings.base_variables import TEST
from posthog.temporal.common.logger import FilteringBoundLogger
from posthog.temporal.data_imports.pipelines.pipeline.utils import normalize_column_name
from posthog.temporal.data_imports.pipelines.pipeline.consts import PARTITION_KEY
from posthog.warehouse.models import ExternalDataJob
from posthog.warehouse.s3 import get_s3_client


class DeltaTableHelper:
    _resource_name: str
    _job: ExternalDataJob
    _logger: FilteringBoundLogger
    _is_first_sync: bool = False

    def __init__(self, resource_name: str, job: ExternalDataJob, logger: FilteringBoundLogger) -> None:
        self._resource_name = resource_name
        self._job = job
        self._logger = logger

    def _get_credentials(self):
        if TEST:
            return {
                "aws_access_key_id": settings.AIRBYTE_BUCKET_KEY,
                "aws_secret_access_key": settings.AIRBYTE_BUCKET_SECRET,
                "endpoint_url": settings.OBJECT_STORAGE_ENDPOINT,
                "region_name": settings.AIRBYTE_BUCKET_REGION,
                "AWS_DEFAULT_REGION": settings.AIRBYTE_BUCKET_REGION,
                "AWS_ALLOW_HTTP": "true",
                "AWS_S3_ALLOW_UNSAFE_RENAME": "true",
            }

        return {
            "aws_access_key_id": settings.AIRBYTE_BUCKET_KEY,
            "aws_secret_access_key": settings.AIRBYTE_BUCKET_SECRET,
            "region_name": settings.AIRBYTE_BUCKET_REGION,
            "AWS_DEFAULT_REGION": settings.AIRBYTE_BUCKET_REGION,
            "AWS_S3_ALLOW_UNSAFE_RENAME": "true",
        }

    def _get_delta_table_uri(self) -> str:
        normalized_resource_name = NamingConvention().normalize_identifier(self._resource_name)
        return f"{settings.BUCKET_URL}/{self._job.folder_path()}/{normalized_resource_name}"

    def _evolve_delta_schema(self, schema: pa.Schema) -> deltalake.DeltaTable:
        delta_table = self.get_delta_table()
        if delta_table is None:
            raise Exception("Deltalake table not found")

        delta_table_schema = delta_table.schema().to_pyarrow()

        new_fields = [
            deltalake.Field.from_pyarrow(field)
            for field in ensure_delta_compatible_arrow_schema(schema)
            if field.name not in delta_table_schema.names
        ]
        if new_fields:
            delta_table.alter.add_columns(new_fields)

        return delta_table

    @lru_cache(maxsize=1, condition=lambda result: result is not None)
    def get_delta_table(self) -> deltalake.DeltaTable | None:
        delta_uri = self._get_delta_table_uri()
        storage_options = self._get_credentials()

        if deltalake.DeltaTable.is_deltatable(table_uri=delta_uri, storage_options=storage_options):
            try:
                return deltalake.DeltaTable(table_uri=delta_uri, storage_options=storage_options)
            except Exception as e:
                # Temp fix for bugged tables
                capture_exception(e)
                if "parse decimal overflow" in "".join(e.args):
                    s3 = get_s3_client()
                    s3.delete(delta_uri, recursive=True)

        self._is_first_sync = True

        return None

    def reset_table(self):
        table = self.get_delta_table()
        if table is None:
            return

        delta_uri = self._get_delta_table_uri()

        table.delete()

        s3 = get_s3_client()
        s3.delete(delta_uri, recursive=True)

        self.get_delta_table.cache_clear()

        self._is_first_sync = True

    def write_to_deltalake(
        self, data: pa.Table, is_incremental: bool, chunk_index: int, primary_keys: Sequence[Any] | None
    ) -> deltalake.DeltaTable:
        delta_table = self.get_delta_table()

        if delta_table:
            delta_table = self._evolve_delta_schema(data.schema)

        self._logger.debug(f"write_to_deltalake: _is_first_sync = {self._is_first_sync}")

        use_partitioning = False
        if PARTITION_KEY in data.column_names:
            use_partitioning = True
            self._logger.debug(f"Using partitioning on {PARTITION_KEY}")

        if is_incremental and delta_table is not None and not self._is_first_sync:
            if not primary_keys or len(primary_keys) == 0:
                raise Exception("Primary key required for incremental syncs")

            self._logger.debug(f"write_to_deltalake: merging...")

            # Normalize keys and check the keys actually exist in the dataset
            py_table_column_names = data.column_names
            normalized_primary_keys = [
                normalize_column_name(x) for x in primary_keys if normalize_column_name(x) in py_table_column_names
            ]

<<<<<<< HEAD
            predicate_ops = [f"source.{c} = target.{c}" for c in normalized_primary_keys]
            if use_partitioning:
                predicate_ops.append(f"source.{PARTITION_KEY} = target.{PARTITION_KEY}")

=======
>>>>>>> d944cd79
            merge_stats = (
                delta_table.merge(
                    source=data,
                    source_alias="source",
                    target_alias="target",
<<<<<<< HEAD
                    predicate=" AND ".join(predicate_ops),
=======
                    predicate=" AND ".join([f"source.{c} = target.{c}" for c in normalized_primary_keys]),
>>>>>>> d944cd79
                )
                .when_matched_update_all()
                .when_not_matched_insert_all()
                .execute()
            )

            self._logger.debug(f"Delta Merge Stats: {json.dumps(merge_stats)}")
        else:
            mode = "append"
            schema_mode = "merge"
            if chunk_index == 0 or delta_table is None:
                mode = "overwrite"
                schema_mode = "overwrite"

            self._logger.debug(f"write_to_deltalake: mode = {mode}")

            if delta_table is None:
                storage_options = self._get_credentials()
                delta_table = deltalake.DeltaTable.create(
                    table_uri=self._get_delta_table_uri(),
                    schema=data.schema,
                    storage_options=storage_options,
                    partition_by=PARTITION_KEY if use_partitioning else None,
                )

            try:
                deltalake.write_deltalake(
                    table_or_uri=delta_table,
                    data=data,
                    partition_by=PARTITION_KEY if use_partitioning else None,
                    mode=mode,
                    schema_mode=schema_mode,
                    engine="rust",
                )  # type: ignore
            except deltalake.exceptions.SchemaMismatchError as e:
                self._logger.debug("SchemaMismatchError: attempting to overwrite schema instead", exc_info=e)
                capture_exception(e)

                deltalake.write_deltalake(
                    table_or_uri=delta_table,
                    data=data,
                    partition_by=None,
                    mode=mode,
                    schema_mode="overwrite",
                    engine="rust",
                )  # type: ignore

        delta_table = self.get_delta_table()
        assert delta_table is not None

        return delta_table

    def compact_table(self) -> None:
        table = self.get_delta_table()
        if table is None:
            raise Exception("Deltatable not found")

        self._logger.debug("Compacting table...")
        compact_stats = table.optimize.compact()
        self._logger.debug(json.dumps(compact_stats))

        self._logger.debug("Vacuuming table...")
        vacuum_stats = table.vacuum(retention_hours=24, enforce_retention_duration=False, dry_run=False)
        self._logger.debug(json.dumps(vacuum_stats))

        self._logger.debug("Compacting and vacuuming complete")<|MERGE_RESOLUTION|>--- conflicted
+++ resolved
@@ -131,23 +131,16 @@
                 normalize_column_name(x) for x in primary_keys if normalize_column_name(x) in py_table_column_names
             ]
 
-<<<<<<< HEAD
             predicate_ops = [f"source.{c} = target.{c}" for c in normalized_primary_keys]
             if use_partitioning:
                 predicate_ops.append(f"source.{PARTITION_KEY} = target.{PARTITION_KEY}")
 
-=======
->>>>>>> d944cd79
             merge_stats = (
                 delta_table.merge(
                     source=data,
                     source_alias="source",
                     target_alias="target",
-<<<<<<< HEAD
                     predicate=" AND ".join(predicate_ops),
-=======
-                    predicate=" AND ".join([f"source.{c} = target.{c}" for c in normalized_primary_keys]),
->>>>>>> d944cd79
                 )
                 .when_matched_update_all()
                 .when_not_matched_insert_all()
