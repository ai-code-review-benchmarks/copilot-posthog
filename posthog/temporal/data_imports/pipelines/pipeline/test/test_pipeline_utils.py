--- conflicted
+++ resolved
@@ -1,10 +1,6 @@
-<<<<<<< HEAD
-=======
-from ipaddress import IPv4Address, IPv6Address
-from dateutil import parser
->>>>>>> 8ae0db93
 import decimal
 import uuid
+from ipaddress import IPv4Address, IPv6Address
 
 import pyarrow as pa
 import pytest
@@ -229,7 +225,6 @@
     assert table.schema.equals(expected_schema)
 
 
-<<<<<<< HEAD
 @pytest.mark.parametrize(
     "decimals,expected",
     [
@@ -248,7 +243,8 @@
     """Test whether expected PyArrow decimal type variant is returned."""
     result = _get_max_decimal_type(decimals)
     assert result == expected
-=======
+
+
 def test_table_from_py_list_with_ipv4_address():
     table = table_from_py_list([{"column": IPv4Address("127.0.0.1")}])
 
@@ -272,5 +268,4 @@
                 ("column", pa.string()),
             ]
         )
-    )
->>>>>>> 8ae0db93
+    )