"""Source that loads tables form any SQLAlchemy supported database, supports batching requests and incremental loads."""

from datetime import datetime, date
from typing import Any, Optional, Union, List  # noqa: UP035
from collections.abc import Iterable
from zoneinfo import ZoneInfo
from sqlalchemy import MetaData, Table
from sqlalchemy.engine import Engine

import dlt
from dlt.sources import DltResource, DltSource


from dlt.sources.credentials import ConnectionStringCredentials
from urllib.parse import quote

from posthog.warehouse.types import IncrementalFieldType

from .helpers import (
    table_rows,
    engine_from_credentials,
    get_primary_key,
    SqlDatabaseTableConfiguration,
)


def incremental_type_to_initial_value(field_type: IncrementalFieldType) -> Any:
    if field_type == IncrementalFieldType.Integer or field_type == IncrementalFieldType.Numeric:
        return 0
    if field_type == IncrementalFieldType.DateTime or field_type == IncrementalFieldType.Timestamp:
        return datetime(1970, 1, 1, 0, 0, 0, 0, tzinfo=ZoneInfo("UTC"))
    if field_type == IncrementalFieldType.Date:
        return date(1970, 1, 1)


def postgres_source(
    host: str,
    port: int,
    user: str,
    password: str,
    database: str,
    sslmode: str,
    schema: str,
    table_names: list[str],
    incremental_field: Optional[str] = None,
    incremental_field_type: Optional[IncrementalFieldType] = None,
) -> DltSource:
    host = quote(host)
    user = quote(user)
    password = quote(password)
    database = quote(database)
    sslmode = quote(sslmode)

    credentials = ConnectionStringCredentials(
        f"postgresql://{user}:{password}@{host}:{port}/{database}?sslmode={sslmode}"
    )

    if incremental_field is not None and incremental_field_type is not None:
        incremental: dlt.sources.incremental | None = dlt.sources.incremental(
            cursor_path=incremental_field, initial_value=incremental_type_to_initial_value(incremental_field_type)
        )
    else:
        incremental = None

    db_source = sql_database(credentials, schema=schema, table_names=table_names, incremental=incremental)

    return db_source


def snowflake_source(
    account_id: str,
    user: str,
    password: str,
    database: str,
    warehouse: str,
    schema: str,
    table_names: list[str],
    role: Optional[str] = None,
    incremental_field: Optional[str] = None,
    incremental_field_type: Optional[str] = None,
) -> DltSource:
    account_id = quote(account_id)
    user = quote(user)
    password = quote(password)
    database = quote(database)
    warehouse = quote(warehouse)
    role = quote(role) if role else None

    credentials = ConnectionStringCredentials(
        f"snowflake://{user}:{password}@{account_id}/{database}/{schema}?warehouse={warehouse}{f'&role={role}' if role else ''}"
    )
    db_source = sql_database(credentials, schema=schema, table_names=table_names)

    return db_source


@dlt.source(max_table_nesting=0)
def sql_database(
    credentials: Union[ConnectionStringCredentials, Engine, str] = dlt.secrets.value,
    schema: Optional[str] = dlt.config.value,
    metadata: Optional[MetaData] = None,
    table_names: Optional[List[str]] = dlt.config.value,  # noqa: UP006
    incremental: Optional[dlt.sources.incremental] = None,
) -> Iterable[DltResource]:
    """
    A DLT source which loads data from an SQL database using SQLAlchemy.
    Resources are automatically created for each table in the schema or from the given list of tables.

    Args:
        credentials (Union[ConnectionStringCredentials, Engine, str]): Database credentials or an `sqlalchemy.Engine` instance.
        schema (Optional[str]): Name of the database schema to load (if different from default).
        metadata (Optional[MetaData]): Optional `sqlalchemy.MetaData` instance. `schema` argument is ignored when this is used.
        table_names (Optional[List[str]]): A list of table names to load. By default, all tables in the schema are loaded.

    Returns:
        Iterable[DltResource]: A list of DLT resources for each table to be loaded.
    """

    # set up alchemy engine
    engine = engine_from_credentials(credentials)
    engine.execution_options(stream_results=True)
    metadata = metadata or MetaData(schema=schema)

    # use provided tables or all tables
    if table_names:
        tables = [Table(name, metadata, autoload_with=engine) for name in table_names]
    else:
        metadata.reflect(bind=engine)
        tables = list(metadata.tables.values())

    for table in tables:
        # TODO(@Gilbert09): Read column types, convert them to DLT types
        # and pass them in here to get empty table materialization
        yield dlt.resource(
            table_rows,
            name=table.name,
            primary_key=get_primary_key(table),
<<<<<<< HEAD
            write_disposition="replace",
=======
            merge_key=get_primary_key(table),
            write_disposition="merge" if incremental else "replace",
>>>>>>> 9b3942ae
            spec=SqlDatabaseTableConfiguration,
        )(
            engine=engine,
            table=table,
            incremental=incremental,
        )<|MERGE_RESOLUTION|>--- conflicted
+++ resolved
@@ -135,12 +135,8 @@
             table_rows,
             name=table.name,
             primary_key=get_primary_key(table),
-<<<<<<< HEAD
-            write_disposition="replace",
-=======
             merge_key=get_primary_key(table),
             write_disposition="merge" if incremental else "replace",
->>>>>>> 9b3942ae
             spec=SqlDatabaseTableConfiguration,
         )(
             engine=engine,
