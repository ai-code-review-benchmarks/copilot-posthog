--- conflicted
+++ resolved
@@ -37,13 +37,8 @@
 
 
 @activity.defn
-<<<<<<< HEAD
-async def create_external_data_job_model(inputs: CreateExternalDataJobInputs) -> str:
+async def create_external_data_job_model(inputs: CreateExternalDataJobInputs) -> Tuple[str, list[str]]:
     run = await sync_to_async(create_external_data_job)(
-=======
-async def create_external_data_job_model(inputs: CreateExternalDataJobInputs) -> Tuple[str, list[str]]:
-    run = await sync_to_async(create_external_data_job)(  # type: ignore
->>>>>>> d313f888
         team_id=inputs.team_id,
         external_data_source_id=inputs.external_data_source_id,
         workflow_id=activity.info().workflow_id,
