--- conflicted
+++ resolved
@@ -586,7 +586,6 @@
 
 @pytest.mark.django_db(transaction=True)
 @pytest.mark.asyncio
-<<<<<<< HEAD
 async def test_funnels_lazy_joins_ordering(team, stripe_customer):
     # Tests that funnels work in PERSON_ID_OVERRIDE_PROPERTIES_JOINED PoE mode when using extended person properties
     await _run(
@@ -624,7 +623,10 @@
             team, HogQLQueryModifiers(personsOnEventsMode=PersonsOnEventsMode.PERSON_ID_OVERRIDE_PROPERTIES_JOINED)
         ),
     )
-=======
+
+
+@pytest.mark.django_db(transaction=True)
+@pytest.mark.asyncio
 async def test_postgres_schema_evolution(team, postgres_config, postgres_connection):
     await postgres_connection.execute(
         "CREATE TABLE IF NOT EXISTS {schema}.test_table (id integer)".format(schema=postgres_config["schema"])
@@ -682,5 +684,4 @@
     assert any(x == "id" for x in columns)
     assert any(x == "new_col" for x in columns)
     assert any(x == "_dlt_id" for x in columns)
-    assert any(x == "_dlt_load_id" for x in columns)
->>>>>>> b2fd4b16
+    assert any(x == "_dlt_load_id" for x in columns)