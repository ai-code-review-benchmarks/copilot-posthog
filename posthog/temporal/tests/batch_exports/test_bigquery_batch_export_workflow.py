--- conflicted
+++ resolved
@@ -272,43 +272,8 @@
     * Are not duplicates of other events that are in the same batch.
     * Do not have an event name contained in the batch export's `exclude_events`.
     """
-<<<<<<< HEAD
-    data_interval_start = dt.datetime(2023, 4, 20, 14, 0, 0, tzinfo=dt.UTC)
-    data_interval_end = dt.datetime(2023, 4, 25, 15, 0, 0, tzinfo=dt.UTC)
-
-    # Generate a random team id integer. There's still a chance of a collision,
-    # but it's very small.
-    team_id = randint(1, 1000000)
-
-    await generate_test_events_in_clickhouse(
-        client=clickhouse_client,
-        team_id=team_id,
-        start_time=data_interval_start,
-        end_time=data_interval_end,
-        count=1000,
-        count_outside_range=10,
-        count_other_team=10,
-        duplicate=True,
-        properties={"$browser": "Chrome", "$os": "Mac OS X"},
-        person_properties={"utm_medium": "referral", "$initial_os": "Linux"},
-    )
-
-    await generate_test_events_in_clickhouse(
-        client=clickhouse_client,
-        team_id=team_id,
-        start_time=data_interval_start,
-        end_time=data_interval_end,
-        count=5,
-        count_outside_range=0,
-        count_other_team=0,
-        properties=None,
-        person_properties=None,
-        event_name="test-no-prop-{i}",
-    )
-=======
     if isinstance(model, BatchExportModel) and model.name == "person" and exclude_events is not None:
         pytest.skip("Unnecessary test case as person batch export is not affected by 'exclude_events'")
->>>>>>> 595bae00
 
     batch_export_schema: BatchExportSchema | None = None
     batch_export_model: BatchExportModel | None = None
@@ -387,7 +352,7 @@
     with freeze_time(TEST_TIME) as frozen_time:
         await activity_environment.run(insert_into_bigquery_activity, insert_inputs)
 
-        ingested_timestamp = frozen_time().replace(tzinfo=dt.timezone.utc)
+        ingested_timestamp = frozen_time().replace(tzinfo=dt.UTC)
 
         await assert_clickhouse_records_in_bigquery(
             bigquery_client=bigquery_client,
@@ -428,7 +393,7 @@
     with freeze_time(TEST_TIME) as frozen_time:
         await activity_environment.run(insert_into_bigquery_activity, insert_inputs)
 
-        ingested_timestamp = frozen_time().replace(tzinfo=dt.timezone.utc)
+        ingested_timestamp = frozen_time().replace(tzinfo=dt.UTC)
 
         await assert_clickhouse_records_in_bigquery(
             bigquery_client=bigquery_client,
@@ -558,13 +523,8 @@
             persons_to_export_created
         )
 
-<<<<<<< HEAD
         ingested_timestamp = frozen_time().replace(tzinfo=dt.UTC)
-        assert_clickhouse_records_in_bigquery(
-=======
-        ingested_timestamp = frozen_time().replace(tzinfo=dt.timezone.utc)
         await assert_clickhouse_records_in_bigquery(
->>>>>>> 595bae00
             bigquery_client=bigquery_client,
             clickhouse_client=clickhouse_client,
             table_id=table_id,
