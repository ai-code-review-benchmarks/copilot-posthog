--- conflicted
+++ resolved
@@ -137,13 +137,6 @@
     # via -r requirements.in
 monotonic==1.5
     # via posthoganalytics
-<<<<<<< HEAD
-numpy==1.21.4
-    # via
-    #   -r requirements.in
-    #   scipy
-=======
->>>>>>> 50bbafa3
 oauthlib==3.1.0
     # via
     #   requests-oauthlib
