--- conflicted
+++ resolved
@@ -1,11 +1,8 @@
 import re
 from typing import Any, Optional
 from collections.abc import Callable
-<<<<<<< HEAD
+from hogvm.python.stl import execute_stl_function
 import time
-=======
-from hogvm.python.stl import execute_stl_function
->>>>>>> f400c9eb
 
 from hogvm.python.operation import Operation, HOGQL_BYTECODE_IDENTIFIER
 from hogvm.python.utils import HogVMException
