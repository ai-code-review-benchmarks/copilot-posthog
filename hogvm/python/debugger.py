import os
from time import sleep
from typing import Any

from hogvm.python.objects import CallFrame
from hogvm.python.operation import Operation

debug_speed = -1


def debugger(
    symbol: Any, bytecode: list, colored_bytecode: list, ip: int, stack: list, call_stack: list, throw_stack: list
):
    print("\033[H\033[J", end="")  # noqa: T201

    next_symbol = symbol
    try:
        next_symbol = print_symbol(Operation(next_symbol), ip, bytecode, stack, call_stack)
    except ValueError:
        pass

    top: list = []
    top.append(f"throw_stack: {throw_stack}")  # noqa: T201
    top.append(f"call_stack: {call_stack}")  # noqa: T201
    top.append(f"stack: {stack}")  # noqa: T201
    top.append(f"next: {next_symbol}")  # noqa: T201
    top.append(f"ip: {ip}")  # noqa: T201
    top.append("")  # noqa: T201

    cols = os.get_terminal_size().columns

    # count how much top actually takes
    header_lines = 2
    for line in top:
        header_lines += 1 + len(line) // cols
        print(line)  # noqa: T201

    rows = os.get_terminal_size().lines - header_lines
    rows = 2 if rows < 2 else rows
    rows_from_top = 2 if rows > 2 else 0

    start_ip = max(ip - rows_from_top, 0)
    end_ip = min(start_ip + rows, len(bytecode))
    for i in range(start_ip, end_ip):
        prefix = "> " if i == ip else "  "
        postfix = "" if colored_bytecode[i].startswith("op.") else "    "
        print(f"{prefix}{i}: {postfix}{colored_bytecode[i]}")  # noqa: T201

    global debug_speed
    if debug_speed < 0:
        response = input()
        if response == "help" or response == "h" or response == "?":
            print("- Press <CTRL+C> to quit.")  # noqa: T201
            print("- Press <ENTER> to step to the next instruction.")  # noqa: T201
            print("- Enter a number like 1, 10, 100 or 1000 (ms) to speedwalk the code.")  # noqa: T201
            response = input()
        try:
            debug_speed = int(response)
        except ValueError:
            debug_speed = -1

    else:
        sleep(debug_speed / 1000)


def print_symbol(symbol: Operation, ip: int, bytecode: list, stack: list, call_stack: list[CallFrame]) -> str:
    try:
        match symbol:
            case Operation.STRING:
                return f"STRING({bytecode[ip+1]})"
            case Operation.INTEGER:
                return f"INTEGER({bytecode[ip+1]})"
            case Operation.FLOAT:
                return f"FLOAT({bytecode[ip+1]})"
            case Operation.TRUE:
                return "TRUE"
            case Operation.FALSE:
                return "FALSE"
            case Operation.NULL:
                return "NULL"
            case Operation.NOT:
                return f"NOT({stack[-1]})"
            case Operation.AND:
                return f"AND({', '.join(str(stack[-i]) for i in range(bytecode[ip+1]))})"
            case Operation.OR:
                return f"OR({', '.join(str(stack[-i]) for i in range(bytecode[ip+1]))})"
            case Operation.PLUS:
                return f"PLUS({stack[-2]}, {stack[-1]})"
            case Operation.MINUS:
                return f"MINUS({stack[-2]}, {stack[-1]})"
            case Operation.MULTIPLY:
                return f"MULTIPLY({stack[-2]}, {stack[-1]})"
            case Operation.DIVIDE:
                return f"DIVIDE({stack[-2]}, {stack[-1]})"
            case Operation.EQ:
                return f"EQ({stack[-2]}, {stack[-1]})"
            case Operation.NOT_EQ:
                return f"NOT_EQ({stack[-2]}, {stack[-1]})"
            case Operation.GT:
                return f"GT({stack[-2]}, {stack[-1]})"
            case Operation.GT_EQ:
                return f"GT_EQ({stack[-2]}, {stack[-1]})"
            case Operation.LT:
                return f"LT({stack[-2]}, {stack[-1]})"
            case Operation.LT_EQ:
                return f"LT_EQ({stack[-2]}, {stack[-1]})"
            case Operation.LIKE:
                return f"LIKE({stack[-2]}, {stack[-1]})"
            case Operation.ILIKE:
                return f"ILIKE({stack[-2]}, {stack[-1]})"
            case Operation.NOT_LIKE:
                return f"NOT_LIKE({stack[-2]}, {stack[-1]})"
            case Operation.NOT_ILIKE:
                return f"NOT_ILIKE({stack[-2]}, {stack[-1]})"
            case Operation.IN:
                return f"IN({stack[-2]}, {stack[-1]})"
            case Operation.NOT_IN:
                return f"NOT_IN({stack[-2]}, {stack[-1]})"
            case Operation.REGEX:
                return f"REGEX({stack[-2]}, {stack[-1]})"
            case Operation.NOT_REGEX:
                return f"NOT_REGEX({stack[-2]}, {stack[-1]})"
            case Operation.IREGEX:
                return f"IREGEX({stack[-2]}, {stack[-1]})"
            case Operation.NOT_IREGEX:
                return f"NOT_IREGEX({stack[-2]}, {stack[-1]})"
            case Operation.IN_COHORT:
                return f"IN_COHORT({stack[-2]}, {stack[-1]})"
            case Operation.NOT_IN_COHORT:
                return f"NOT_IN_COHORT({stack[-2]}, {stack[-1]})"
            case Operation.GET_GLOBAL:
                return f"GET_GLOBAL({', '.join(str(stack[-i]) for i in range(bytecode[ip+1]))})"
            case Operation.POP:
                return f"POP({stack[-1]})"
            case Operation.RETURN:
                if len(call_stack) > 1:
                    return f"RETURN({stack[-1]}) --> {call_stack[-2].ip}"
                else:
                    return "RETURN"
            case Operation.GET_LOCAL:
                return f"GET_LOCAL({bytecode[ip+1]})"
            case Operation.SET_LOCAL:
                return f"SET_LOCAL({bytecode[ip + 1]}, {stack[-1]})"
            case Operation.GET_UPVALUE:
                return f"GET_UPVALUE({bytecode[ip+1]})"
            case Operation.SET_UPVALUE:
                return f"SET_UPVALUE({bytecode[ip + 1]})"
            case Operation.CLOSE_UPVALUE:
                return "CLOSE_UPVALUE"
            case Operation.GET_PROPERTY:
                return f"GET_PROPERTY({stack[-2]}, {stack[-1]})"
            case Operation.GET_PROPERTY_NULLISH:
                return f"GET_PROPERTY_NULLISH({stack[-2]}, {stack[-1]})"
            case Operation.SET_PROPERTY:
                return f"SET_PROPERTY({stack[-3]}, {stack[-2]}, {stack[-1]})"
            case Operation.DICT:
                return f"DICT({bytecode[ip+1]})"
            case Operation.ARRAY:
                return f"ARRAY({bytecode[ip+1]})"
            case Operation.TUPLE:
                return f"TUPLE({bytecode[ip+1]})"
            case Operation.JUMP:
                return f"JUMP({'+' if bytecode[ip+1] >= 0 else ''}{bytecode[ip+1]})"
            case Operation.JUMP_IF_FALSE:
                return f"JUMP_IF_FALSE({'+' if bytecode[ip+1] >= 0 else ''}{bytecode[ip+1]}, {bool(stack[-1])})"
            case Operation.JUMP_IF_STACK_NOT_NULL:
                return (
                    f"JUMP_IF_STACK_NOT_NULL({'+' if bytecode[ip+1] >= 0 else ''}{bytecode[ip+1]}, {bool(stack[-1])})"
                )
            case Operation.DECLARE_FN:
                return f"DECLARE_FN({bytecode[ip+1]}, args={bytecode[ip+2]}, ops={bytecode[ip+3]})"
<<<<<<< HEAD
            case Operation.CALLABLE:
                return f"CALLABLE({bytecode[ip+1]}, args={bytecode[ip+2]}, upvalues={bytecode[ip+3]}, ops={bytecode[ip+4]})"
            case Operation.CLOSURE:
                return f"CLOSURE"
            case Operation.CALL_GLOBAL:
                return f"CALL_GLOBAL({bytecode[ip+1]}, {bytecode[ip+2]} {', '.join(str(stack[-i]) for i in range(bytecode[ip+2]))})"
            case Operation.CALL_LOCAL:
                return f"CALL_LOCAL({bytecode[ip+1]} {', '.join(str(stack[-i]) for i in range(bytecode[ip+1]))})"
=======
            case Operation.CALL_GLOBAL:
                return f"CALL_GLOBAL({bytecode[ip+1]} {', '.join(str(stack[-(bytecode[ip+2] - i)]) for i in range(bytecode[ip+2]))})"
>>>>>>> b7105b6a
            case Operation.TRY:
                return f"TRY(+{bytecode[ip+1]})"
            case Operation.POP_TRY:
                return "POP_TRY"
            case Operation.THROW:
                return f"THROW({stack[-1]})"
        return symbol.name
    except Exception as e:
        return f"{symbol.name}(ERROR: {e})"


def color_bytecode(bytecode: list) -> list:
    colored = ["op.START", f"version: {bytecode[1]}"] if bytecode[0] == "_H" else ["op.START"]
    ip = len(colored)
    while ip < len(bytecode):
        symbol = bytecode[ip]
        match symbol:
            case Operation.STRING:
                add = ["op.STRING", f"string: {bytecode[ip+1]}"]
            case Operation.INTEGER:
                add = ["op.INTEGER", f"integer: {bytecode[ip+1]}"]
            case Operation.FLOAT:
                add = ["op.FLOAT", f"float: {bytecode[ip+1]}"]
            case Operation.TRUE:
                add = ["op.TRUE"]
            case Operation.FALSE:
                add = ["op.FALSE"]
            case Operation.NULL:
                add = ["op.NULL"]
            case Operation.NOT:
                add = ["op.NOT"]
            case Operation.AND:
                add = ["op.AND", f"expr count: {bytecode[ip+1]}"]
            case Operation.OR:
                add = ["op.OR", f"expr count: {bytecode[ip+1]}"]
            case Operation.PLUS:
                add = ["op.PLUS"]
            case Operation.MINUS:
                add = ["op.MINUS"]
            case Operation.MULTIPLY:
                add = ["op.MULTIPLY"]
            case Operation.DIVIDE:
                add = ["op.DIVIDE"]
            case Operation.EQ:
                add = ["op.EQ"]
            case Operation.NOT_EQ:
                add = ["op.NOT_EQ"]
            case Operation.GT:
                add = ["op.GT"]
            case Operation.GT_EQ:
                add = ["op.GT_EQ"]
            case Operation.LT:
                add = ["op.LT"]
            case Operation.LT_EQ:
                add = ["op.LT_EQ"]
            case Operation.LIKE:
                add = ["op.LIKE"]
            case Operation.ILIKE:
                add = ["op.ILIKE"]
            case Operation.NOT_LIKE:
                add = ["op.NOT_LIKE"]
            case Operation.NOT_ILIKE:
                add = ["op.NOT_ILIKE"]
            case Operation.IN:
                add = ["op.IN"]
            case Operation.NOT_IN:
                add = ["op.NOT_IN"]
            case Operation.REGEX:
                add = ["op.REGEX"]
            case Operation.NOT_REGEX:
                add = ["op.NOT_REGEX"]
            case Operation.IREGEX:
                add = ["op.IREGEX"]
            case Operation.NOT_IREGEX:
                add = ["op.NOT_IREGEX"]
            case Operation.IN_COHORT:
                add = ["op.IN_COHORT"]
            case Operation.NOT_IN_COHORT:
                add = ["op.NOT_IN_COHORT"]
            case Operation.GET_GLOBAL:
                add = ["op.GET_GLOBAL", f"field count: {bytecode[ip+1]}"]
            case Operation.POP:
                add = ["op.POP"]
            case Operation.RETURN:
                add = ["op.RETURN"]
            case Operation.GET_LOCAL:
                add = ["op.GET_LOCAL", f"index: {bytecode[ip+1]}"]
            case Operation.SET_LOCAL:
                add = ["op.SET_LOCAL", f"index: {bytecode[ip+1]}"]
            case Operation.GET_UPVALUE:
                add = ["op.GET_UPVALUE", f"index: {bytecode[ip+1]}"]
            case Operation.SET_UPVALUE:
                add = ["op.SET_UPVALUE", f"index: {bytecode[ip+1]}"]
            case Operation.CLOSE_UPVALUE:
                add = ["op.CLOSE_UPVALUE"]
            case Operation.GET_PROPERTY:
                add = ["op.GET_PROPERTY"]
            case Operation.GET_PROPERTY_NULLISH:
                add = ["op.GET_PROPERTY_NULLISH"]
            case Operation.SET_PROPERTY:
                add = ["op.SET_PROPERTY"]
            case Operation.DICT:
                add = ["op.DICT", f"key count: {bytecode[ip+1]}"]
            case Operation.ARRAY:
                add = ["op.ARRAY", f"element count: {bytecode[ip+1]}"]
            case Operation.TUPLE:
                add = ["op.TUPLE", f"element count: {bytecode[ip+1]}"]
            case Operation.JUMP:
                add = ["op.JUMP", f"offset: {'+' if bytecode[ip+1] >= 0 else ''}{bytecode[ip+1]}"]
            case Operation.JUMP_IF_FALSE:
                add = ["op.JUMP_IF_FALSE", f"offset: {'+' if bytecode[ip+1] >= 0 else ''}{bytecode[ip+1]}"]
            case Operation.JUMP_IF_STACK_NOT_NULL:
                add = ["op.JUMP_IF_STACK_NOT_NULL", f"offset: {'+' if bytecode[ip+1] >= 0 else ''}{bytecode[ip+1]}"]
            case Operation.DECLARE_FN:
                add = ["op.DECLARE_FN", f"name: {bytecode[ip+1]}", f"args: {bytecode[ip+2]}", f"ops: {bytecode[ip+3]}"]
<<<<<<< HEAD
            case Operation.CALLABLE:
                add = [
                    "op.CALLABLE",
                    f"name: {bytecode[ip+1]}",
                    f"args: {bytecode[ip+2]}",
                    f"upvalues: {bytecode[ip+3]}",
                    f"ops: {bytecode[ip+4]}",
                ]
            case Operation.CLOSURE:
                upvalue_count = bytecode[ip + 1]
                add = ["op.CLOSURE", f"upvalues: {upvalue_count}"]
                for i in range(upvalue_count):
                    add.append(f"is_local({i}): {bytecode[ip + 2 + i * 2]}")
                    add.append(f"index({i}): {bytecode[ip + 2 + i * 2 + 1]}")
            case Operation.CALL_LOCAL:
                add = ["op.CALL_LOCAL", f"args: {bytecode[ip+1]}"]
=======
>>>>>>> b7105b6a
            case Operation.CALL_GLOBAL:
                add = ["op.CALL_GLOBAL", f"name: {bytecode[ip+1]}", f"args: {bytecode[ip+2]}"]
            case Operation.TRY:
                add = ["op.TRY", f"catch: +{bytecode[ip+1]}"]
            case Operation.POP_TRY:
                add = ["op.POP_TRY"]
            case Operation.THROW:
                add = ["op.THROW"]
            case _:
                add = [f"ERROR: Unknown bytecode {symbol}"]
        colored.extend(add)
        ip += len(add)
    return colored<|MERGE_RESOLUTION|>--- conflicted
+++ resolved
@@ -169,19 +169,14 @@
                 )
             case Operation.DECLARE_FN:
                 return f"DECLARE_FN({bytecode[ip+1]}, args={bytecode[ip+2]}, ops={bytecode[ip+3]})"
-<<<<<<< HEAD
             case Operation.CALLABLE:
                 return f"CALLABLE({bytecode[ip+1]}, args={bytecode[ip+2]}, upvalues={bytecode[ip+3]}, ops={bytecode[ip+4]})"
             case Operation.CLOSURE:
                 return f"CLOSURE"
             case Operation.CALL_GLOBAL:
-                return f"CALL_GLOBAL({bytecode[ip+1]}, {bytecode[ip+2]} {', '.join(str(stack[-i]) for i in range(bytecode[ip+2]))})"
+                return f"CALL_GLOBAL({bytecode[ip+1]}, {', '.join(str(stack[-(bytecode[ip+2] - i)]) for i in range(bytecode[ip+2]))})"
             case Operation.CALL_LOCAL:
-                return f"CALL_LOCAL({bytecode[ip+1]} {', '.join(str(stack[-i]) for i in range(bytecode[ip+1]))})"
-=======
-            case Operation.CALL_GLOBAL:
-                return f"CALL_GLOBAL({bytecode[ip+1]} {', '.join(str(stack[-(bytecode[ip+2] - i)]) for i in range(bytecode[ip+2]))})"
->>>>>>> b7105b6a
+                return f"CALL_LOCAL({bytecode[ip+1]} {', '.join(str(stack[-(bytecode[ip+1] - i)]) for i in range(bytecode[ip+1]))})"
             case Operation.TRY:
                 return f"TRY(+{bytecode[ip+1]})"
             case Operation.POP_TRY:
@@ -297,7 +292,6 @@
                 add = ["op.JUMP_IF_STACK_NOT_NULL", f"offset: {'+' if bytecode[ip+1] >= 0 else ''}{bytecode[ip+1]}"]
             case Operation.DECLARE_FN:
                 add = ["op.DECLARE_FN", f"name: {bytecode[ip+1]}", f"args: {bytecode[ip+2]}", f"ops: {bytecode[ip+3]}"]
-<<<<<<< HEAD
             case Operation.CALLABLE:
                 add = [
                     "op.CALLABLE",
@@ -314,8 +308,6 @@
                     add.append(f"index({i}): {bytecode[ip + 2 + i * 2 + 1]}")
             case Operation.CALL_LOCAL:
                 add = ["op.CALL_LOCAL", f"args: {bytecode[ip+1]}"]
-=======
->>>>>>> b7105b6a
             case Operation.CALL_GLOBAL:
                 add = ["op.CALL_GLOBAL", f"name: {bytecode[ip+1]}", f"args: {bytecode[ip+2]}"]
             case Operation.TRY:
