--- conflicted
+++ resolved
@@ -1,14 +1,14 @@
-function upper (value) { return value.toUpperCase() }
-function tuple (...args) { const tuple = args.slice(); tuple.__isHogTuple = true; return tuple; }
+function upper(value) { return value.toUpperCase() }
+function tuple(...args) { const tuple = args.slice(); tuple.__isHogTuple = true; return tuple; }
 function today() {
     const now = new Date();
-    return __toHogDate(now.getUTCFullYear(), now.getUTCMonth()+1, now.getUTCDate());
+    return __toHogDate(now.getUTCFullYear(), now.getUTCMonth() + 1, now.getUTCDate());
 }
 function toYear(value) { return extract('year', value) }
 function toYYYYMM(value) {
     const y = extract('year', value);
     const m = extract('month', value);
-    return y*100 + m;
+    return y * 100 + m;
 }
 function toStartOfWeek(value) {
     if (!__isHogDateTime(value) && !__isHogDate(value)) {
@@ -39,15 +39,15 @@
         throw new Error('Expected HogDate or HogDateTime for toStartOfDay');
     }
     if (__isHogDate(value)) {
-        value = __toHogDateTime(Date.UTC(value.year, value.month-1, value.day)/1000, 'UTC');
+        value = __toHogDateTime(Date.UTC(value.year, value.month - 1, value.day) / 1000, 'UTC');
     }
     return dateTrunc('day', value);
 }
 function toMonth(value) { return extract('month', value) }
 function toIntervalMonth(val) { return __toHogInterval(val, 'month') }
 function toIntervalDay(val) { return __toHogInterval(val, 'day') }
-function toDateTime (input, zone) { return __toDateTime(input, zone) }
-function toDate (input) { return __toDate(input) }
+function toDateTime(input, zone) { return __toDateTime(input, zone) }
+function toDate(input) { return __toDate(input) }
 function substring(s, start, length) {
     if (typeof s !== 'string') return '';
     const startIdx = start - 1;
@@ -59,33 +59,32 @@
     return typeof str === 'string' && typeof prefix === 'string' && str.startsWith(prefix);
 }
 function round(a) { return Math.round(a) }
-function reverse (value) { return value.split('').reverse().join('') }
-function replaceOne (str, searchValue, replaceValue) { return str.replace(searchValue, replaceValue) }
-function replaceAll (str, searchValue, replaceValue) { return str.replaceAll(searchValue, replaceValue) }
+function reverse(value) { return value.split('').reverse().join('') }
+function replaceOne(str, searchValue, replaceValue) { return str.replace(searchValue, replaceValue) }
+function replaceAll(str, searchValue, replaceValue) { return str.replaceAll(searchValue, replaceValue) }
 function range(...args) {
     if (args.length === 1) {
         const end = args[0];
-        return Array.from({length:end}, (_,i)=>i);
+        return Array.from({ length: end }, (_, i) => i);
     } else {
         const start = args[0];
         const end = args[1];
-        return Array.from({length:end - start}, (_,i)=>start+i);
-    }
-}
-function print (...args) { console.log(...args.map(__printHogStringOutput)) }
+        return Array.from({ length: end - start }, (_, i) => start + i);
+    }
+}
+function print(...args) { console.log(...args.map(__printHogStringOutput)) }
 function plus(a, b) { return a + b }
-function now () { return __now() }
+function now() { return __now() }
 function notEquals(a, b) { return a !== b }
-function notEmpty (value) { return !empty(value) }
+function notEmpty(value) { return !empty(value) }
 function minus(a, b) { return a - b }
 function min2(a, b) { return a < b ? a : b }
-function lower (value) { return value.toLowerCase() }
+function lower(value) { return value.toLowerCase() }
 function lessOrEquals(a, b) { return a <= b }
 function less(a, b) { return a < b }
-function length (value) { return value.length }
-function isNull (value) { return value === null || value === undefined }
-function isNotNull (value) { return value !== null && value !== undefined }
-<<<<<<< HEAD
+function length(value) { return value.length }
+function isNull(value) { return value === null || value === undefined }
+function isNotNull(value) { return value !== null && value !== undefined }
 function __x_in(val, arr) {
     if (Array.isArray(arr) || (arr && arr.__isHogTuple)) {
         return arr.includes(val);
@@ -94,9 +93,7 @@
 }
 function greaterOrEquals(a, b) { return a >= b }
 function greater(a, b) { return a > b }
-=======
->>>>>>> 6e7369cf
-function generateUUIDv4 () { return 'xxxxxxxx-xxxx-4xxx-yxxx-xxxxxxxxxxxx'.replace(/[xy]/g, function (c) { const r = (Math.random() * 16) | 0; const v = c === 'x' ? r : (r & 0x3) | 0x8; return v.toString(16) })}
+function generateUUIDv4() { return 'xxxxxxxx-xxxx-4xxx-yxxx-xxxxxxxxxxxx'.replace(/[xy]/g, function (c) { const r = (Math.random() * 16) | 0; const v = c === 'x' ? r : (r & 0x3) | 0x8; return v.toString(16) }) }
 function floor(a) { return Math.floor(a) }
 function extract(part, val) {
     function toDate(obj) {
@@ -118,14 +115,15 @@
     else throw new Error("Unknown extract part: " + part);
 }
 function equals(a, b) { return a === b }
-function encodeURLComponent (str) { return encodeURIComponent(str) }
-function empty (value) {
+function encodeURLComponent(str) { return encodeURIComponent(str) }
+function empty(value) {
     if (typeof value === 'object') {
         if (Array.isArray(value)) { return value.length === 0 } else if (value === null) { return true } else if (value instanceof Map) { return value.size === 0 }
         return Object.keys(value).length === 0
     } else if (typeof value === 'number' || typeof value === 'boolean') { return false }
-    return !value }
-function decodeURLComponent (str) { return decodeURIComponent(str) }
+    return !value
+}
+function decodeURLComponent(str) { return decodeURIComponent(str) }
 function dateTrunc(unit, val) {
     if (!__isHogDateTime(val)) {
         throw new Error('Expected a DateTime for dateTrunc');
@@ -155,7 +153,7 @@
     }
 
     const truncated = new Date(Date.UTC(year, month, day, hour, minute, second, ms));
-    return { __hogDateTime__: true, dt: truncated.getTime()/1000, zone: zone };
+    return { __hogDateTime__: true, dt: truncated.getTime() / 1000, zone: zone };
 }
 function dateDiff(unit, startVal, endVal) {
     function toDateTime(obj) {
@@ -187,7 +185,7 @@
         const sm = start.getUTCMonth() + 1;
         const ey = end.getUTCFullYear();
         const em = end.getUTCMonth() + 1;
-        return (ey - sy)*12 + (em - sm);
+        return (ey - sy) * 12 + (em - sm);
     } else if (unit === 'year') {
         return end.getUTCFullYear() - start.getUTCFullYear();
     } else {
@@ -212,8 +210,8 @@
     }
     return null;
 }
-function base64Encode (str) { return Buffer.from(str).toString('base64') }
-function base64Decode (str) { return Buffer.from(str, 'base64').toString() }
+function base64Encode(str) { return Buffer.from(str).toString('base64') }
+function base64Decode(str) { return Buffer.from(str, 'base64').toString() }
 function assumeNotNull(value) {
     if (value === null || value === undefined) {
         throw new Error("Value is null in assumeNotNull");
@@ -227,14 +225,18 @@
 function __toHogInterval(value, unit) {
     return { __hogInterval__: true, value: value, unit: unit };
 }
-function __toDateTime(input, zone) { let dt;
+function __toDateTime(input, zone) {
+    let dt;
     if (typeof input === 'number') { dt = input; }
     else { const date = new Date(input); if (isNaN(date.getTime())) { throw new Error('Invalid date input'); } dt = date.getTime() / 1000; }
-    return { __hogDateTime__: true, dt: dt, zone: zone || 'UTC' }; }
-function __toDate(input) { let date;
+    return { __hogDateTime__: true, dt: dt, zone: zone || 'UTC' };
+}
+function __toDate(input) {
+    let date;
     if (typeof input === 'number') { date = new Date(input * 1000); } else { date = new Date(input); }
     if (isNaN(date.getTime())) { throw new Error('Invalid date input'); }
-    return { __hogDate__: true, year: date.getUTCFullYear(), month: date.getUTCMonth() + 1, day: date.getUTCDate() }; }
+    return { __hogDate__: true, year: date.getUTCFullYear(), month: date.getUTCMonth() + 1, day: date.getUTCDate() };
+}
 function __printHogStringOutput(obj) { if (typeof obj === 'string') { return obj } return __printHogValue(obj) }
 function __printHogValue(obj, marked = new Set()) {
     if (typeof obj === 'object' && obj !== null && obj !== undefined) {
@@ -256,11 +258,11 @@
     } else if (typeof obj === 'boolean') return obj ? 'true' : 'false';
     else if (obj === null || obj === undefined) return 'null';
     else if (typeof obj === 'string') return __escapeString(obj);
-            if (typeof obj === 'function') return `fn<${__escapeIdentifier(obj.name || 'lambda')}(${obj.length})>`;
+    if (typeof obj === 'function') return `fn<${__escapeIdentifier(obj.name || 'lambda')}(${obj.length})>`;
     return obj.toString();
 }
 function __now(zone) { return __toHogDateTime(Date.now() / 1000, zone) }
-function __isHogError(obj) {return obj && obj.__hogError__ === true}
+function __isHogError(obj) { return obj && obj.__hogError__ === true }
 function __escapeString(value) {
     const singlequoteEscapeCharsMap = { '\b': '\\b', '\f': '\\f', '\r': '\\r', '\n': '\\n', '\t': '\\t', '\0': '\\0', '\v': '\\v', '\\': '\\\\', "'": "\\'" }
     return `'${value.split('').map((c) => singlequoteEscapeCharsMap[c] || c).join('')}'`;
@@ -340,7 +342,8 @@
         const dt = date.getTime() / 1000;
         return { __hogDateTime__: true, dt: dt, zone: zone || 'UTC' };
     }
-    return { __hogDateTime__: true, dt: timestamp, zone: zone || 'UTC' }; }
+    return { __hogDateTime__: true, dt: timestamp, zone: zone || 'UTC' };
+}
 function __toHogDate(year, month, day) { return { __hogDate__: true, year: year, month: month, day: day, } }
 function __isHogDateTime(obj) { return obj && obj.__hogDateTime__ === true }
 function __isHogDate(obj) { return obj && obj.__hogDate__ === true }
@@ -449,7 +452,6 @@
 print(isNull("banana"), isNotNull("banana"));
 print(isNull(false), isNotNull(false));
 print(isNull(0), isNotNull(0));
-<<<<<<< HEAD
 print(isNull(1), isNotNull(1));
 print(equals(1, 1), equals(1, 2));
 print(greater(2, 1), greaterOrEquals(2, 2));
@@ -473,7 +475,4 @@
 print(addDays(toDate("2024-12-18"), 3));
 print(toIntervalDay(5), toIntervalMonth(2));
 print(JSONExtractInt("{\"a\":123}", "a"), JSONExtractString("{\"a\":\"hello\"}", "a"));
-print(today());
-=======
-print(isNull(1), isNotNull(1));
->>>>>>> 6e7369cf
+print(today());