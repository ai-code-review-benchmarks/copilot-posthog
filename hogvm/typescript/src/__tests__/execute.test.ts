--- conflicted
+++ resolved
@@ -1901,7 +1901,42 @@
         )
     })
 
-<<<<<<< HEAD
+
+    test('returns serialized state', () => {
+        const bytecode = [
+            '_h',
+            op.STRING,
+            'key',
+            op.STRING,
+            'value',
+            op.DICT,
+            1,
+            op.GET_LOCAL,
+            0,
+            op.CALL_GLOBAL,
+            'fetch',
+            1,
+        ]
+        expect(exec(bytecode, { asyncFunctions: { fetch: async () => null } })).toEqual({
+            asyncFunctionArgs: [{ key: 'value' }], // not a Map
+            asyncFunctionName: 'fetch',
+            finished: false,
+            result: undefined,
+            state: {
+                asyncSteps: 1,
+                bytecode: bytecode,
+                callStack: [],
+                declaredFunctions: {},
+                ip: 12,
+                maxMemUsed: 64,
+                ops: 5,
+                stack: [{ key: 'value' }], // is not a Map
+                syncDuration: 0,
+                throwStack: [],
+            },
+        })
+    })
+
     test('can serialize/unserialize lambdas', () => {
         // let x := 2
         // let l := (a, b) -> a + b + x
@@ -1961,27 +1996,6 @@
         const result = exec(bytecode, options)
 
         expect(result).toEqual({
-=======
-    test('returns serialized state', () => {
-        const bytecode = [
-            '_h',
-            op.STRING,
-            'key',
-            op.STRING,
-            'value',
-            op.DICT,
-            1,
-            op.GET_LOCAL,
-            0,
-            op.CALL_GLOBAL,
-            'fetch',
-            1,
-        ]
-        expect(exec(bytecode, { asyncFunctions: { fetch: async () => null } })).toEqual({
-            asyncFunctionArgs: [{ key: 'value' }], // not a Map
-            asyncFunctionName: 'fetch',
-            finished: false,
->>>>>>> b7105b6a
             result: undefined,
             finished: false,
             asyncFunctionName: 'sleep',
