--- conflicted
+++ resolved
@@ -1,12 +1,8 @@
 <!doctype html>
 <html>
   <head>
-<<<<<<< HEAD
     <title>PostHog</title>
-=======
-    <title>Posthog</title>
     <meta name="viewport" content="width=device-width, initial-scale=1.0">
->>>>>>> b69411fa
     <link rel="icon" href="https://posthog.com/wp-content/uploads/2020/01/cropped-Frame-1-32x32.png" sizes="32x32"/>
     <link rel="icon" href="https://posthog.com/wp-content/uploads/2020/01/cropped-Frame-1-192x192.png" sizes="192x192"/>
     {% if not opt_out_capture %}
