import { actions, afterMount, connect, kea, listeners, path, reducers, selectors } from 'kea'
import { loaders } from 'kea-loaders'
import { router } from 'kea-router'
import api, { PaginatedResponse } from 'lib/api'
import { GENERATED_DASHBOARD_PREFIX } from 'lib/constants'
import { lemonToast } from 'lib/lemon-ui/LemonToast/LemonToast'
import { idToKey, isUserLoggedIn } from 'lib/utils'
import { DashboardEventSource, eventUsageLogic } from 'lib/utils/eventUsageLogic'
import { permanentlyMount } from 'lib/utils/kea-logic-builders'
import { teamLogic } from 'scenes/teamLogic'
import { urls } from 'scenes/urls'

import { tagsModel } from '~/models/tagsModel'
import { getQueryBasedDashboard } from '~/queries/nodes/InsightViz/utils'
import { DashboardBasicType, DashboardTile, DashboardType, InsightShortId, QueryBasedInsightModel } from '~/types'

import type { dashboardsModelType } from './dashboardsModelType'

export const dashboardsModel = kea<dashboardsModelType>([
    path(['models', 'dashboardsModel']),
    connect({
        actions: [tagsModel, ['loadTags']],
    }),
    actions(() => ({
        // we page through the dashboards and need to manually track when that is finished
        dashboardsFullyLoaded: true,
        delayedDeleteDashboard: (id: number) => ({ id }),
        setDiveSourceId: (id: InsightShortId | null) => ({ id }),
        addDashboardSuccess: (dashboard: DashboardType<QueryBasedInsightModel>) => ({ dashboard }),
        // this is moved out of dashboardLogic, so that you can click "undo" on an item move when already
        // on another dashboard - both dashboards can listen to and share this event, even if one is not yet mounted
        // can provide extra dashboard ids if not all listeners will choose to respond to this action
        // not providing a dashboard id is a signal that only listeners in the item.dashboards array should respond
        // specifying `number` not `Pick<DashboardType, 'id'> because kea typegen couldn't figure out the import in `savedInsightsLogic`
        // if an update is made against an insight it will hold color in dashboard context
        updateDashboardInsight: (insight: QueryBasedInsightModel, extraDashboardIds?: number[]) => ({
            insight,
            extraDashboardIds,
        }),
        pinDashboard: (id: number, source: DashboardEventSource) => ({ id, source }),
        unpinDashboard: (id: number, source: DashboardEventSource) => ({ id, source }),
        duplicateDashboard: ({
            id,
            name,
            show,
            duplicateTiles,
        }: {
            id: number
            name?: string
            show?: boolean
            duplicateTiles?: boolean
        }) => ({
            id: id,
            name: name || `#${id}`,
            show: show || false,
            duplicateTiles: duplicateTiles || false,
        }),
        tileMovedToDashboard: (tile: DashboardTile<QueryBasedInsightModel>, dashboardId: number) => ({
            tile,
            dashboardId,
        }),
        tileRemovedFromDashboard: ({
            tile,
            dashboardId,
        }: {
            tile?: DashboardTile<QueryBasedInsightModel>
            dashboardId?: number
        }) => ({
            tile,
            dashboardId,
        }),
        tileAddedToDashboard: (dashboardId: number) => ({ dashboardId }),
    })),
    loaders(({ values, actions }) => ({
        pagedDashboards: [
            null as PaginatedResponse<DashboardBasicType> | null,
            {
                loadDashboards: async (url?: string) => {
                    // looking at a fully exported dashboard, return its contents
                    const exportedDashboard = window.POSTHOG_EXPORTED_DATA?.dashboard
                    if (exportedDashboard?.id && exportedDashboard?.tiles) {
                        return {
                            count: 1,
                            next: null,
                            previous: null,
                            results: [getQueryBasedDashboard(exportedDashboard) as DashboardBasicType],
                        }
                    }

                    if (!isUserLoggedIn()) {
                        // If user is anonymous (i.e. viewing a shared dashboard logged out), don't load authenticated stuff
                        return { count: 0, next: null, previous: null, results: [] }
                    }
                    const dashboards: PaginatedResponse<DashboardType> = await api.get(
                        url || `api/projects/${teamLogic.values.currentTeamId}/dashboards/?limit=2000`
                    )

                    return {
                        ...dashboards,
                        results: dashboards.results?.map((dashboard) => getQueryBasedDashboard(dashboard)!),
                    }
                },
            },
        ],
        // We're not using this loader as a reducer per se, but just calling it `dashboard`
        // to have the right payload ({ dashboard }) in the Success actions
        dashboard: {
            __default: null as null | DashboardType,
            updateDashboard: async ({ id, allowUndo, ...payload }, breakpoint) => {
                if (!Object.entries(payload).length) {
                    return
                }
                breakpoint()

                const beforeChange = { ...values.rawDashboards[id] }

                const response = await api.update<DashboardType>(
                    `api/projects/${teamLogic.values.currentTeamId}/dashboards/${id}`,
                    payload
                )
                const updatedAttribute = Object.keys(payload)[0]
                if (updatedAttribute === 'name' || updatedAttribute === 'description' || updatedAttribute === 'tags') {
                    eventUsageLogic.actions.reportDashboardFrontEndUpdate(
                        updatedAttribute,
                        values.rawDashboards[id]?.[updatedAttribute]?.length || 0,
                        payload[updatedAttribute].length
                    )
                    if (updatedAttribute === 'tags') {
                        actions.loadTags()
                    }
                }
                if (allowUndo) {
                    lemonToast.success('Dashboard updated', {
                        button: {
                            label: 'Undo',
                            action: async () => {
                                const reverted = await api.update<DashboardType>(
                                    `api/projects/${teamLogic.values.currentTeamId}/dashboards/${id}`,
                                    beforeChange
<<<<<<< HEAD
                                )
                                actions.updateDashboardSuccess(reverted)
=======
                                )) as DashboardType
                                actions.updateDashboardSuccess(getQueryBasedDashboard(reverted))
>>>>>>> b8817c14
                                lemonToast.success('Dashboard change reverted')
                            },
                        },
                    })
                }
                return getQueryBasedDashboard(response)
            },
            deleteDashboard: async ({ id, deleteInsights }) =>
<<<<<<< HEAD
                await api.update<DashboardType>(`api/projects/${teamLogic.values.currentTeamId}/dashboards/${id}`, {
                    deleted: true,
                    delete_insights: deleteInsights,
                }),
            restoreDashboard: async ({ id }) =>
                await api.update<DashboardType>(`api/projects/${teamLogic.values.currentTeamId}/dashboards/${id}`, {
                    deleted: false,
                }),
=======
                getQueryBasedDashboard(
                    await api.update(`api/projects/${teamLogic.values.currentTeamId}/dashboards/${id}`, {
                        deleted: true,
                        delete_insights: deleteInsights,
                    })
                ) as DashboardType<QueryBasedInsightModel>,
            restoreDashboard: async ({ id }) =>
                getQueryBasedDashboard(
                    await api.update(`api/projects/${teamLogic.values.currentTeamId}/dashboards/${id}`, {
                        deleted: false,
                    })
                ) as DashboardType<QueryBasedInsightModel>,
>>>>>>> b8817c14
            pinDashboard: async ({ id, source }) => {
                const response = await api.update<DashboardType>(
                    `api/projects/${teamLogic.values.currentTeamId}/dashboards/${id}`,
                    {
                        pinned: true,
                    }
                )
                eventUsageLogic.actions.reportDashboardPinToggled(true, source)
                return getQueryBasedDashboard(response)!
            },
            unpinDashboard: async ({ id, source }) => {
                const response = await api.update<DashboardType>(
                    `api/projects/${teamLogic.values.currentTeamId}/dashboards/${id}`,
                    {
                        pinned: false,
                    }
                )
                eventUsageLogic.actions.reportDashboardPinToggled(false, source)
                return getQueryBasedDashboard(response)!
            },
            duplicateDashboard: async ({ id, name, show, duplicateTiles }) => {
                const result = await api.create<DashboardType>(
                    `api/projects/${teamLogic.values.currentTeamId}/dashboards/`,
                    {
                        use_dashboard: id,
                        name: `${name} (Copy)`,
                        duplicate_tiles: duplicateTiles,
                    }
                )
                if (show) {
                    router.actions.push(urls.dashboard(result.id))
                }
                return getQueryBasedDashboard(result)!
            },
        },
    })),
    reducers({
        pagingDashboardsCompleted: [
            false,
            {
                dashboardsFullyLoaded: () => true,
            },
        ],
        redirect: [
            true,
            {
                deleteDashboard: (state, { redirect }) => (typeof redirect !== 'undefined' ? redirect : state),
                restoreDashboard: (state, { redirect }) => (typeof redirect !== 'undefined' ? redirect : state),
            },
        ],
        rawDashboards: [
            {} as Record<string, DashboardBasicType | DashboardType<QueryBasedInsightModel>>,
            {
                loadDashboardsSuccess: (state, { pagedDashboards }) => {
                    if (!pagedDashboards) {
                        return state
                    }
                    return { ...state, ...idToKey(pagedDashboards.results) }
                },
                // NB! Kea-TypeGen assignes the type of the reducer to the abcSuccess actions.
                // This means we must get rid of the `| null` manually until it's fixed:
                // https://github.com/keajs/kea-typegen/issues/10
                addDashboardSuccess: (state, { dashboard }) => ({ ...state, [dashboard.id]: dashboard }),
                restoreDashboardSuccess: (state, { dashboard }) => ({ ...state, [dashboard.id]: dashboard }),
                updateDashboardSuccess: (state, { dashboard }) =>
                    dashboard ? { ...state, [dashboard.id]: dashboard } : state,
                deleteDashboardSuccess: (state, { dashboard }) => ({
                    ...state,
                    [dashboard.id]: { ...state[dashboard.id], deleted: true },
                }),
                delayedDeleteDashboard: (state, { id }) => {
                    // This gives us time to leave the /dashboard/:deleted_id page
                    const { [id]: _discard, ...rest } = state
                    return rest
                },
                pinDashboardSuccess: (state, { dashboard }) => ({ ...state, [dashboard.id]: dashboard }),
                unpinDashboardSuccess: (state, { dashboard }) => ({ ...state, [dashboard.id]: dashboard }),
                duplicateDashboardSuccess: (state, { dashboard }) => ({
                    ...state,
                    [dashboard.id]: { ...dashboard, _highlight: true },
                }),
            },
        ],
    }),
    selectors(({ selectors }) => ({
        nameSortedDashboards: [
            () => [selectors.rawDashboards],
            (rawDashboards) => {
                return [...Object.values(rawDashboards)]
                    .filter((dashboard) => !(dashboard.name ?? 'Untitled').startsWith(GENERATED_DASHBOARD_PREFIX))
                    .sort(nameCompareFunction)
            },
        ],
        /** Display dashboards are additionally sorted by pin status: pinned first. */
        pinSortedDashboards: [
            () => [selectors.nameSortedDashboards],
            (nameSortedDashboards) => {
                return [...nameSortedDashboards].sort(
                    (a, b) => (Number(b.pinned) - Number(a.pinned)) * 10 + nameCompareFunction(a, b)
                )
            },
        ],
        dashboardsLoading: [
            () => [selectors.pagedDashboardsLoading, selectors.pagingDashboardsCompleted],
            (pagedDashboardsLoading, pagingDashboardsCompleted) => pagedDashboardsLoading || !pagingDashboardsCompleted,
        ],
        pinnedDashboards: [
            () => [selectors.nameSortedDashboards],
            (nameSortedDashboards) => nameSortedDashboards.filter((d) => d.pinned),
        ],
    })),
    listeners(({ actions, values }) => ({
        loadDashboardsSuccess: ({ pagedDashboards }) => {
            if (pagedDashboards?.next) {
                actions.loadDashboards(pagedDashboards.next)
            } else {
                actions.dashboardsFullyLoaded()
            }
        },
        addDashboardSuccess: ({ dashboard }) => {
            if (router.values.location.pathname.includes('onboarding')) {
                // don't send a toast if we're in onboarding
                return
            }
            lemonToast.success(<>Dashboard created</>, {
                button: {
                    label: 'View',
                    action: () => router.actions.push(urls.dashboard(dashboard.id)),
                },
            })
        },

        restoreDashboardSuccess: ({ dashboard }) => {
            lemonToast.success(
                <>
                    Dashboard <b>{dashboard.name}</b> restored
                </>
            )
            if (values.redirect) {
                router.actions.push(urls.dashboard(dashboard.id))
            }
        },

        deleteDashboardSuccess: async ({ dashboard }) => {
            lemonToast.success(
                <>
                    Dashboard <b>{dashboard.name}</b> deleted
                </>,
                {
                    button: {
                        label: 'Undo',
                        action: () => {
                            actions.restoreDashboard({ id: dashboard.id, redirect: values.redirect })
                        },
                    },
                }
            )

            actions.delayedDeleteDashboard(dashboard.id)
        },

        duplicateDashboardSuccess: async ({ dashboard }) => {
            lemonToast.success(
                <>
                    Dashboard copied as <b>{dashboard.name}</b>
                </>
            )
        },
    })),
    afterMount(({ actions }) => {
        actions.loadDashboards()
    }),
    permanentlyMount(),
])

export function nameCompareFunction(a: DashboardBasicType, b: DashboardBasicType): number {
    if (a.pinned !== b.pinned) {
        return b.pinned ? 1 : -1
    }

    // No matter where we're comparing dashboards, we want to sort generated dashboards last
    const firstName = a.name ?? 'Untitled'
    const secondName = b.name ?? 'Untitled'

    return firstName.localeCompare(secondName)
}<|MERGE_RESOLUTION|>--- conflicted
+++ resolved
@@ -137,13 +137,8 @@
                                 const reverted = await api.update<DashboardType>(
                                     `api/projects/${teamLogic.values.currentTeamId}/dashboards/${id}`,
                                     beforeChange
-<<<<<<< HEAD
                                 )
-                                actions.updateDashboardSuccess(reverted)
-=======
-                                )) as DashboardType
                                 actions.updateDashboardSuccess(getQueryBasedDashboard(reverted))
->>>>>>> b8817c14
                                 lemonToast.success('Dashboard change reverted')
                             },
                         },
@@ -152,16 +147,6 @@
                 return getQueryBasedDashboard(response)
             },
             deleteDashboard: async ({ id, deleteInsights }) =>
-<<<<<<< HEAD
-                await api.update<DashboardType>(`api/projects/${teamLogic.values.currentTeamId}/dashboards/${id}`, {
-                    deleted: true,
-                    delete_insights: deleteInsights,
-                }),
-            restoreDashboard: async ({ id }) =>
-                await api.update<DashboardType>(`api/projects/${teamLogic.values.currentTeamId}/dashboards/${id}`, {
-                    deleted: false,
-                }),
-=======
                 getQueryBasedDashboard(
                     await api.update(`api/projects/${teamLogic.values.currentTeamId}/dashboards/${id}`, {
                         deleted: true,
@@ -174,7 +159,6 @@
                         deleted: false,
                     })
                 ) as DashboardType<QueryBasedInsightModel>,
->>>>>>> b8817c14
             pinDashboard: async ({ id, source }) => {
                 const response = await api.update<DashboardType>(
                     `api/projects/${teamLogic.values.currentTeamId}/dashboards/${id}`,
