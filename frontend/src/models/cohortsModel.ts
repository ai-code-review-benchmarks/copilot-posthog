import Fuse from 'fuse.js'
import { actions, afterMount, beforeUnmount, connect, kea, listeners, path, reducers, selectors } from 'kea'
import { loaders } from 'kea-loaders'
import api from 'lib/api'
<<<<<<< HEAD
=======
import type { cohortsModelType } from './cohortsModelType'
import {
    AnyCohortCriteriaType,
    BehavioralCohortType,
    BehavioralEventType,
    CohortCriteriaGroupFilter,
    CohortType,
    ExporterFormat,
} from '~/types'
import { personsLogic } from 'scenes/persons/personsLogic'
import { deleteWithUndo } from 'lib/utils/deleteWithUndo'
>>>>>>> 897a4584
import { triggerExport } from 'lib/components/ExportButton/exporter'
import { deleteWithUndo, processCohort } from 'lib/utils'
import { permanentlyMount } from 'lib/utils/kea-logic-builders'
<<<<<<< HEAD
import { personsLogic } from 'scenes/persons/personsLogic'
import { isAuthenticatedTeam, teamLogic } from 'scenes/teamLogic'

import { CohortType, ExporterFormat } from '~/types'

import type { cohortsModelType } from './cohortsModelType'
=======
import { BehavioralFilterKey } from 'scenes/cohorts/CohortFilters/types'
>>>>>>> 897a4584

const POLL_TIMEOUT = 5000

export function processCohort(cohort: CohortType): CohortType {
    return {
        ...cohort,
        ...{
            /* Populate value_property with value and overwrite value with corresponding behavioral filter type */
            filters: {
                properties: {
                    ...cohort.filters.properties,
                    values: (cohort.filters.properties?.values?.map((group) =>
                        'values' in group
                            ? {
                                  ...group,
                                  values: (group.values as AnyCohortCriteriaType[]).map((c) =>
                                      c.type &&
                                      [BehavioralFilterKey.Cohort, BehavioralFilterKey.Person].includes(c.type) &&
                                      !('value_property' in c)
                                          ? {
                                                ...c,
                                                value_property: c.value,
                                                value:
                                                    c.type === BehavioralFilterKey.Cohort
                                                        ? BehavioralCohortType.InCohort
                                                        : BehavioralEventType.HaveProperty,
                                            }
                                          : c
                                  ),
                              }
                            : group
                    ) ?? []) as CohortCriteriaGroupFilter[] | AnyCohortCriteriaType[],
                },
            },
        },
    }
}

export const cohortsModel = kea<cohortsModelType>([
    path(['models', 'cohortsModel']),
    connect({
        values: [teamLogic, ['currentTeam']],
    }),
    actions(() => ({
        setPollTimeout: (pollTimeout: number | null) => ({ pollTimeout }),
        updateCohort: (cohort: CohortType) => ({ cohort }),
        deleteCohort: (cohort: Partial<CohortType>) => ({ cohort }),
        cohortCreated: (cohort: CohortType) => ({ cohort }),
        exportCohortPersons: (id: CohortType['id'], columns?: string[]) => ({ id, columns }),
    })),
    loaders(() => ({
        cohorts: {
            __default: [] as CohortType[],
            loadCohorts: async () => {
                // TRICKY in tests this was returning undefined without calling list
                const response = await api.cohorts.list()
                personsLogic.findMounted({ syncWithUrl: true })?.actions.loadCohorts() // To ensure sync on person page
                return response?.results?.map((cohort) => processCohort(cohort)) || []
            },
        },
    })),
    reducers({
        pollTimeout: [
            null as number | null,
            {
                setPollTimeout: (_, { pollTimeout }) => pollTimeout,
            },
        ],
        cohorts: {
            updateCohort: (state, { cohort }) => {
                if (!cohort) {
                    return state
                }
                return [...state].map((existingCohort) => (existingCohort.id === cohort.id ? cohort : existingCohort))
            },
            cohortCreated: (state, { cohort }) => {
                if (!cohort) {
                    return state
                }
                return [cohort, ...state]
            },
            deleteCohort: (state, { cohort }) => {
                if (!cohort.id) {
                    return state
                }
                return [...state].filter((c) => c.id !== cohort.id)
            },
        },
    }),
    selectors({
        cohortsWithAllUsers: [(s) => [s.cohorts], (cohorts) => [{ id: 'all', name: 'All Users*' }, ...cohorts]],
        cohortsById: [
            (s) => [s.cohorts],
            (cohorts): Partial<Record<string | number, CohortType>> =>
                Object.fromEntries(cohorts.map((cohort) => [cohort.id, cohort])),
        ],

        cohortsSearch: [
            (s) => [s.cohorts],
            (cohorts): ((term: string) => CohortType[]) => {
                const fuse = new Fuse<CohortType>(cohorts ?? [], {
                    keys: ['name'],
                    threshold: 0.3,
                })

                return (term) => fuse.search(term).map((result) => result.item)
            },
        ],
    }),
    listeners(({ actions }) => ({
        loadCohortsSuccess: async ({ cohorts }: { cohorts: CohortType[] }) => {
            const is_calculating = cohorts.filter((cohort) => cohort.is_calculating).length > 0
            if (!is_calculating) {
                return
            }
            actions.setPollTimeout(window.setTimeout(actions.loadCohorts, POLL_TIMEOUT))
        },
        exportCohortPersons: async ({ id, columns }) => {
            const exportCommand = {
                export_format: ExporterFormat.CSV,
                export_context: {
                    path: `/api/cohort/${id}/persons`,
                },
            }
            if (columns && columns.length > 0) {
                exportCommand.export_context['columns'] = columns
            }
            await triggerExport(exportCommand)
        },
        deleteCohort: async ({ cohort }) => {
            await deleteWithUndo({
                endpoint: api.cohorts.determineDeleteEndpoint(),
                object: cohort,
                callback: actions.loadCohorts,
            })
        },
    })),
    beforeUnmount(({ values }) => {
        clearTimeout(values.pollTimeout || undefined)
    }),

    afterMount(({ actions, values }) => {
        if (isAuthenticatedTeam(values.currentTeam)) {
            // Don't load on shared insights/dashboards
            actions.loadCohorts()
        }
    }),
    permanentlyMount(),
])<|MERGE_RESOLUTION|>--- conflicted
+++ resolved
@@ -2,9 +2,13 @@
 import { actions, afterMount, beforeUnmount, connect, kea, listeners, path, reducers, selectors } from 'kea'
 import { loaders } from 'kea-loaders'
 import api from 'lib/api'
-<<<<<<< HEAD
-=======
-import type { cohortsModelType } from './cohortsModelType'
+import { triggerExport } from 'lib/components/ExportButton/exporter'
+import { deleteWithUndo } from 'lib/utils/deleteWithUndo'
+import { permanentlyMount } from 'lib/utils/kea-logic-builders'
+import { BehavioralFilterKey } from 'scenes/cohorts/CohortFilters/types'
+import { personsLogic } from 'scenes/persons/personsLogic'
+import { isAuthenticatedTeam, teamLogic } from 'scenes/teamLogic'
+
 import {
     AnyCohortCriteriaType,
     BehavioralCohortType,
@@ -13,22 +17,8 @@
     CohortType,
     ExporterFormat,
 } from '~/types'
-import { personsLogic } from 'scenes/persons/personsLogic'
-import { deleteWithUndo } from 'lib/utils/deleteWithUndo'
->>>>>>> 897a4584
-import { triggerExport } from 'lib/components/ExportButton/exporter'
-import { deleteWithUndo, processCohort } from 'lib/utils'
-import { permanentlyMount } from 'lib/utils/kea-logic-builders'
-<<<<<<< HEAD
-import { personsLogic } from 'scenes/persons/personsLogic'
-import { isAuthenticatedTeam, teamLogic } from 'scenes/teamLogic'
-
-import { CohortType, ExporterFormat } from '~/types'
 
 import type { cohortsModelType } from './cohortsModelType'
-=======
-import { BehavioralFilterKey } from 'scenes/cohorts/CohortFilters/types'
->>>>>>> 897a4584
 
 const POLL_TIMEOUT = 5000
 
