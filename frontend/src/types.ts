import { LemonInputProps, LemonTableColumns } from '@posthog/lemon-ui'
import { PluginConfigSchema } from '@posthog/plugin-scaffold'
import { eventWithTime } from '@rrweb/types'
import { ChartDataset, ChartType, InteractionItem } from 'chart.js'
import { LogicWrapper } from 'kea'
import { DashboardCompatibleScenes } from 'lib/components/SceneDashboardChoice/sceneDashboardChoiceModalLogic'
import { TaxonomicFilterGroupType } from 'lib/components/TaxonomicFilter/types'
import {
    BIN_COUNT_AUTO,
    DashboardPrivilegeLevel,
    DashboardRestrictionLevel,
    ENTITY_MATCH_TYPE,
    FunnelLayout,
    OrganizationMembershipLevel,
    PluginsAccessLevel,
    PROPERTY_MATCH_TYPE,
    RETENTION_FIRST_TIME,
    RETENTION_RECURRING,
    ShownAsValue,
    TeamMembershipLevel,
} from 'lib/constants'
import { Dayjs, dayjs } from 'lib/dayjs'
import { PopoverProps } from 'lib/lemon-ui/Popover/Popover'
import type { PostHog, SupportedWebVitalsMetrics } from 'posthog-js'
import { Layout } from 'react-grid-layout'
import { LogLevel } from 'rrweb'
import { BehavioralFilterKey, BehavioralFilterType } from 'scenes/cohorts/CohortFilters/types'
import { Holdout } from 'scenes/experiments/holdoutsLogic'
import { AggregationAxisFormat } from 'scenes/insights/aggregationAxisFormat'
import { JSONContent } from 'scenes/notebooks/Notebook/utils'
import { Scene } from 'scenes/sceneTypes'

import { QueryContext } from '~/queries/types'

import type {
    DashboardFilter,
    DatabaseSchemaField,
    ExperimentFunnelsQuery,
    ExperimentTrendsQuery,
    HogQLQuery,
    HogQLQueryModifiers,
    HogQLVariable,
    InsightVizNode,
    Node,
    QueryStatus,
    RecordingOrder,
    RecordingsQuery,
} from './queries/schema'
import { NodeKind } from './queries/schema'

// Type alias for number to be reflected as integer in json-schema.
/** @asType integer */
type integer = number

export type Optional<T, K extends string | number | symbol> = Omit<T, K> & { [K in keyof T]?: T[K] }

// Keep this in sync with backend constants/features/{product_name}.yml

export enum AvailableFeature {
    APPS = 'apps',
    SLACK_INTEGRATION = 'slack_integration',
    MICROSOFT_TEAMS_INTEGRATION = 'microsoft_teams_integration',
    DISCORD_INTEGRATION = 'discord_integration',
    ZAPIER = 'zapier',
    APP_METRICS = 'app_metrics',
    DATA_PIPELINES = 'data_pipelines',
    RECORDINGS_PLAYLISTS = 'recordings_playlists',
    SESSION_REPLAY_DATA_RETENTION = 'session_replay_data_retention',
    CONSOLE_LOGS = 'console_logs',
    RECORDINGS_PERFORMANCE = 'recordings_performance',
    SESSION_REPLAY_NETWORK_PAYLOADS = 'session_replay_network_payloads',
    RECORDINGS_FILE_EXPORT = 'recordings_file_export',
    SESSION_REPLAY_SAMPLING = 'session_replay_sampling',
    REPLAY_RECORDING_DURATION_MINIMUM = 'replay_recording_duration_minimum',
    REPLAY_FEATURE_FLAG_BASED_RECORDING = 'replay_feature_flag_based_recording',
    REPLAY_MASK_SENSITIVE_DATA = 'replay_mask_sensitive_data',
    REPLAY_SHARING_EMBEDDING = 'replay_sharing_embedding',
    REPLAY_PRODUCT_ANALYTICS_INTEGRATION = 'replay_product_analytics_integration',
    REPLAY_FILTER_PERSON_PROPERTIES = 'replay_filter_person_properties',
    REPLAY_FILTER_EVENTS = 'replay_filter_events',
    REPLAY_DOM_EXPLORER = 'replay_dom_explorer',
    WORKS_WITH_POSTHOG_JS = 'works_with_posthog_js',
    REPLAY_AUTOMATIC_PLAYLISTS = 'replay_automatic_playlists',
    GROUP_ANALYTICS = 'group_analytics',
    SURVEYS_UNLIMITED_SURVEYS = 'surveys_unlimited_surveys',
    SURVEYS_ALL_QUESTION_TYPES = 'surveys_all_question_types',
    SURVEYS_MULTIPLE_QUESTIONS = 'surveys_multiple_questions',
    SURVEYS_USER_TARGETING = 'surveys_user_targeting',
    SURVEYS_USER_SAMPLING = 'surveys_user_sampling',
    SURVEYS_STYLING = 'surveys_styling',
    SURVEYS_TEXT_HTML = 'surveys_text_html',
    SURVEYS_API_MODE = 'surveys_api_mode',
    SURVEYS_RESULTS_ANALYSIS = 'surveys_results_analysis',
    SURVEYS_TEMPLATES = 'surveys_templates',
    SURVEYS_DATA_RETENTION = 'surveys_data_retention',
    SURVEYS_LINK_QUESTION_TYPE = 'surveys_link_question_type',
    SURVEYS_SLACK_NOTIFICATIONS = 'surveys_slack_notifications',
    SURVEYS_WAIT_PERIODS = 'surveys_wait_periods',
    SURVEYS_RECURRING = 'surveys_recurring',
    SURVEYS_EVENTS = 'surveys_events',
    SURVEYS_ACTIONS = 'surveys_actions',
    TRACKED_USERS = 'tracked_users',
    TEAM_MEMBERS = 'team_members',
    API_ACCESS = 'api_access',
    ORGANIZATIONS_PROJECTS = 'organizations_projects',
    ROLE_BASED_ACCESS = 'role_based_access',
    SOCIAL_SSO = 'social_sso',
    PROJECT_BASED_PERMISSIONING = 'project_based_permissioning',
    SAML = 'saml',
    SSO_ENFORCEMENT = 'sso_enforcement',
    WHITE_LABELLING = 'white_labelling',
    COMMUNITY_SUPPORT = 'community_support',
    DEDICATED_SUPPORT = 'dedicated_support',
    EMAIL_SUPPORT = 'email_support',
    ACCOUNT_MANAGER = 'account_manager',
    TRAINING = 'training',
    CONFIGURATION_SUPPORT = 'configuration_support',
    TERMS_AND_CONDITIONS = 'terms_and_conditions',
    SECURITY_ASSESSMENT = 'security_assessment',
    BESPOKE_PRICING = 'bespoke_pricing',
    INVOICE_PAYMENTS = 'invoice_payments',
    BOOLEAN_FLAGS = 'boolean_flags',
    FEATURE_FLAGS_DATA_RETENTION = 'feature_flags_data_retention',
    MULTIVARIATE_FLAGS = 'multivariate_flags',
    PERSIST_FLAGS_CROSS_AUTHENTICATION = 'persist_flags_cross_authentication',
    FEATURE_FLAG_PAYLOADS = 'feature_flag_payloads',
    MULTIPLE_RELEASE_CONDITIONS = 'multiple_release_conditions',
    RELEASE_CONDITION_OVERRIDES = 'release_condition_overrides',
    TARGETING_BY_GROUP = 'targeting_by_group',
    LOCAL_EVALUATION_AND_BOOTSTRAPPING = 'local_evaluation_and_bootstrapping',
    FLAG_USAGE_STATS = 'flag_usage_stats',
    MULTIPLE_ENVIRONMENTS = 'multiple_environments',
    USER_OPT_IN = 'user_opt_in',
    INSTANT_ROLLBACKS = 'instant_rollbacks',
    EXPERIMENTATION = 'experimentation',
    GROUP_EXPERIMENTS = 'group_experiments',
    FUNNEL_EXPERIMENTS = 'funnel_experiments',
    SECONDARY_METRICS = 'secondary_metrics',
    STATISTICAL_ANALYSIS = 'statistical_analysis',
    PRODUCT_ANALYTICS_DATA_RETENTION = 'product_analytics_data_retention',
    DASHBOARDS = 'dashboards',
    FUNNELS = 'funnels',
    GRAPHS_TRENDS = 'graphs_trends',
    PATHS = 'paths',
    INSIGHTS = 'insights',
    SUBSCRIPTIONS = 'subscriptions',
    ADVANCED_PERMISSIONS = 'advanced_permissions',
    INGESTION_TAXONOMY = 'ingestion_taxonomy',
    PATHS_ADVANCED = 'paths_advanced',
    CORRELATION_ANALYSIS = 'correlation_analysis',
    TAGGING = 'tagging',
    BEHAVIORAL_COHORT_FILTERING = 'behavioral_cohort_filtering',
    PRODUCT_ANALYTICS_RETENTION = 'product_analytics_retention',
    PRODUCT_ANALYTICS_STICKINESS = 'product_analytics_stickiness',
    AUTOCAPTURE = 'autocapture',
    DATA_VISUALIZATION = 'data_visualization',
    PRODUCT_ANALYTICS_SQL_QUERIES = 'product_analytics_sql_queries',
    TWOFA_ENFORCEMENT = '2fa_enforcement',
    AUDIT_LOGS = 'audit_logs',
    HIPAA_BAA = 'hipaa_baa',
    CUSTOM_MSA = 'custom_msa',
    TWOFA = '2fa',
    PRIORITY_SUPPORT = 'priority_support',
    SUPPORT_RESPONSE_TIME = 'support_response_time',
    DATA_PIPELINES_TRANSFORMATIONS = 'data_pipelines_transformations',
    AUTOMATIC_PROVISIONING = 'automatic_provisioning',
    MANAGED_REVERSE_PROXY = 'managed_reverse_proxy',
    ALERTS = 'alerts',
}

type AvailableFeatureUnion = `${AvailableFeature}`

export enum ProductKey {
    COHORTS = 'cohorts',
    ACTIONS = 'actions',
    ALERTS = 'alerts',
    EXPERIMENTS = 'experiments',
    FEATURE_FLAGS = 'feature_flags',
    ANNOTATIONS = 'annotations',
    HISTORY = 'history',
    HEATMAPS = 'heatmaps',
    INGESTION_WARNINGS = 'ingestion_warnings',
    PERSONS = 'persons',
    SURVEYS = 'surveys',
    SESSION_REPLAY = 'session_replay',
    DATA_WAREHOUSE = 'data_warehouse',
    DATA_WAREHOUSE_SAVED_QUERY = 'data_warehouse_saved_queries',
    EARLY_ACCESS_FEATURES = 'early_access_features',
    PRODUCT_ANALYTICS = 'product_analytics',
    PIPELINE_TRANSFORMATIONS = 'pipeline_transformations',
    PIPELINE_DESTINATIONS = 'pipeline_destinations',
    SITE_APPS = 'site_apps',
    DATA_PIPELINES = 'data_pipelines',
    GROUP_ANALYTICS = 'group_analytics',
    INTEGRATIONS = 'integrations',
    PLATFORM_AND_SUPPORT = 'platform_and_support',
    TEAMS = 'teams',
    WEB_ANALYTICS = 'web_analytics',
    ERROR_TRACKING = 'error_tracking',
}

type ProductKeyUnion = `${ProductKey}`

export enum LicensePlan {
    Scale = 'scale',
    Enterprise = 'enterprise',
    Dev = 'dev',
    Cloud = 'cloud',
}

export enum Realm {
    Cloud = 'cloud',
    Demo = 'demo',
    SelfHostedPostgres = 'hosted',
    SelfHostedClickHouse = 'hosted-clickhouse',
}

export enum Region {
    US = 'US',
    EU = 'EU',
}

export type SSOProvider = 'google-oauth2' | 'github' | 'gitlab' | 'saml'

export interface AuthBackends {
    'google-oauth2'?: boolean
    gitlab?: boolean
    github?: boolean
}

export type ColumnChoice = string[] | 'DEFAULT'

export interface ColumnConfig {
    active: ColumnChoice
}

export type WithAccessControl = {
    user_access_level: 'none' | 'member' | 'admin' | 'viewer' | 'editor'
}

interface UserBaseType {
    uuid: string
    distinct_id: string
    first_name: string
    last_name?: string
    email: string
}

/* Type for User objects in nested serializers (e.g. created_by) */
export interface UserBasicType extends UserBaseType {
    is_email_verified?: any
    id: number
    hedgehog_config?: MinimalHedgehogConfig
}

/**
 * A user can have scene dashboard choices for multiple teams
 * TODO does this only have the current team's choices?
 */
export interface SceneDashboardChoice {
    scene: DashboardCompatibleScenes
    dashboard: number | DashboardBasicType
}

export type UserTheme = 'light' | 'dark' | 'system'

/** Full User model. */
export interface UserType extends UserBaseType {
    date_joined: string
    notification_settings: {
        plugin_disabled: boolean
        project_weekly_digest_disabled: Record<number, boolean>
        all_weekly_digest_disabled: boolean
    }
    events_column_config: ColumnConfig
    anonymize_data: boolean
    toolbar_mode: 'disabled' | 'toolbar'
    has_password: boolean
    is_staff: boolean
    is_impersonated: boolean
    is_impersonated_until?: string
    sensitive_session_expires_at: string
    organization: OrganizationType | null
    team: TeamBasicType | null
    organizations: OrganizationBasicType[]
    realm?: Realm
    is_email_verified?: boolean | null
    pending_email?: string | null
    is_2fa_enabled: boolean
    has_social_auth: boolean
    has_seen_product_intro_for?: Record<string, boolean>
    scene_personalisation?: SceneDashboardChoice[]
    theme_mode?: UserTheme | null
    hedgehog_config?: Partial<HedgehogConfig>
    role_at_organization?: string
}

export type HedgehogColorOptions =
    | 'green'
    | 'red'
    | 'blue'
    | 'purple'
    | 'dark'
    | 'light'
    | 'sepia'
    | 'invert'
    | 'invert-hue'
    | 'greyscale'

export interface MinimalHedgehogConfig {
    use_as_profile: boolean
    color: HedgehogColorOptions | null
    accessories: string[]
}

export type HedgehogSkin = 'default' | 'spiderhog'

export interface HedgehogConfig extends MinimalHedgehogConfig {
    enabled: boolean
    color: HedgehogColorOptions | null
    skin?: HedgehogSkin
    accessories: string[]
    walking_enabled: boolean
    interactions_enabled: boolean
    controls_enabled: boolean
    party_mode_enabled: boolean
}

export interface NotificationSettings {
    plugin_disabled: boolean
    project_weekly_digest_disabled: Record<string, boolean>
    all_weekly_digest_disabled: boolean
}

export interface PluginAccess {
    view: boolean
    install: boolean
    configure: boolean
}

export interface PersonalAPIKeyType {
    id: string
    label: string
    value?: string
    mask_value?: string | null
    created_at: string
    last_used_at: string
    team_id: number
    user_id: string
    scopes: string[]
    scoped_organizations?: OrganizationType['id'][] | null
    scoped_teams?: TeamType['id'][] | null
}

export interface OrganizationBasicType {
    id: string
    name: string
    slug: string
    logo_media_id: string | null
    membership_level: OrganizationMembershipLevel | null
}

interface OrganizationMetadata {
    instance_tag?: string
}

export interface OrganizationType extends OrganizationBasicType {
    created_at: string
    updated_at: string
    plugins_access_level: PluginsAccessLevel
    teams: TeamBasicType[]
    projects: ProjectBasicType[]
    available_product_features: BillingFeatureType[]
    is_member_join_email_enabled: boolean
    customer_id: string | null
    enforce_2fa: boolean | null
    metadata?: OrganizationMetadata
    member_count: number
}

export interface OrganizationDomainType {
    id: string
    domain: string
    is_verified: boolean
    verified_at: string // Datetime
    verification_challenge: string
    jit_provisioning_enabled: boolean
    sso_enforcement: SSOProvider | ''
    has_saml: boolean
    saml_entity_id: string
    saml_acs_url: string
    saml_x509_cert: string
}

/** Member properties relevant at both organization and project level. */
export interface BaseMemberType {
    id: string
    user: UserBasicType
    last_login: string | null
    joined_at: string
    updated_at: string
    is_2fa_enabled: boolean
    has_social_auth: boolean
}

export interface OrganizationMemberType extends BaseMemberType {
    /** Level at which the user is in the organization. */
    level: OrganizationMembershipLevel
    is_2fa_enabled: boolean
}

export interface ExplicitTeamMemberType extends BaseMemberType {
    /** Level at which the user explicitly is in the project. */
    level: TeamMembershipLevel
    /** Level at which the user is in the organization. */
    parent_level: OrganizationMembershipLevel
    /** Effective level of the user within the project, which may be higher than parent level, but not lower. */
    effective_level: OrganizationMembershipLevel
}

export type EitherMemberType = OrganizationMemberType | ExplicitTeamMemberType

/**
 * While OrganizationMemberType and ExplicitTeamMemberType refer to actual Django models,
 * this interface is only used in the frontend for fusing the data from these models together.
 */
export interface FusedTeamMemberType extends BaseMemberType {
    /**
     * Level at which the user explicitly is in the project.
     * Null means that membership is implicit (when showing permitted members)
     * or that there's no membership at all (when showing addable members).
     */
    explicit_team_level: TeamMembershipLevel | null
    /** Level at which the user is in the organization. */
    organization_level: OrganizationMembershipLevel
    /** Effective level of the user within the project. */
    level: OrganizationMembershipLevel
}

export interface ListOrganizationMembersParams {
    offset?: number
    limit?: number
    updated_after?: string
}

export interface APIErrorType {
    type: 'authentication_error' | 'invalid_request' | 'server_error' | 'throttled_error' | 'validation_error'
    code: string
    detail: string
    attr: string | null
}

export interface EventUsageType {
    event: string
    usage_count: number
    volume: number
}

export interface PropertyUsageType {
    key: string
    usage_count: number
    volume: number
}

export interface ProjectBasicType {
    id: number
    organization_id: string
    name: string
}

export interface TeamBasicType extends WithAccessControl {
    id: number
    uuid: string
    organization: string // Organization ID
    project_id: number
    api_token: string
    name: string
    completed_snippet_onboarding: boolean
    has_completed_onboarding_for?: Record<string, boolean>
    ingested_event: boolean
    is_demo: boolean
    timezone: string
    /** Whether the project is private. */
    access_control: boolean
}

export interface CorrelationConfigType {
    excluded_person_property_names?: string[]
    excluded_event_property_names?: string[]
    excluded_event_names?: string[]
}

export interface SessionRecordingAIConfig {
    opt_in: boolean
    preferred_events: string[]
    excluded_events: string[]
    included_event_properties: string[]
    important_user_properties: string[]
}

export interface ProjectType extends ProjectBasicType {
    product_description: string | null
    created_at: string
}

export interface TeamSurveyConfigType {
    appearance?: SurveyAppearance
}

export interface TeamType extends TeamBasicType {
    created_at: string
    updated_at: string
    anonymize_ips: boolean
    app_urls: string[]
    recording_domains: string[]
    slack_incoming_webhook: string
    autocapture_opt_out: boolean
    session_recording_opt_in: boolean
    // These fields in the database accept null values and were previously set to NULL by default
    capture_console_log_opt_in: boolean | null
    capture_performance_opt_in: boolean | null
    capture_dead_clicks: boolean | null
    // a string representation of the decimal value between 0 and 1
    session_recording_sample_rate: string
    session_recording_minimum_duration_milliseconds: number | null
    session_recording_linked_flag: ({ variant?: string | null } & Pick<FeatureFlagBasicType, 'id' | 'key'>) | null
    session_recording_network_payload_capture_config:
        | { recordHeaders?: boolean; recordBody?: boolean }
        | undefined
        | null
    session_replay_config: { record_canvas?: boolean; ai_config?: SessionRecordingAIConfig } | undefined | null
    survey_config?: TeamSurveyConfigType
    autocapture_exceptions_opt_in: boolean
    autocapture_web_vitals_opt_in?: boolean
    autocapture_web_vitals_allowed_metrics?: SupportedWebVitalsMetrics[]
    session_recording_url_trigger_config?: SessionReplayUrlTriggerConfig[]
    session_recording_url_blocklist_config?: SessionReplayUrlTriggerConfig[]
    session_recording_event_trigger_config?: string[]
    surveys_opt_in?: boolean
    heatmaps_opt_in?: boolean
    autocapture_exceptions_errors_to_ignore: string[]
    test_account_filters: AnyPropertyFilter[]
    test_account_filters_default_checked: boolean
    /** 0 or unset for Sunday, 1 for Monday. */
    week_start_day?: number
    path_cleaning_filters: PathCleaningFilter[]
    data_attributes: string[]
    person_display_name_properties: string[]
    has_group_types: boolean
    primary_dashboard: number // Dashboard shown on the project homepage
    live_events_columns: string[] | null // Custom columns shown on the Live Events page
    live_events_token: string
    cookieless_server_hash_mode?: CookielessServerHashMode
    human_friendly_comparison_periods: boolean

    /** Effective access level of the user in this specific team. Null if user has no access. */
    effective_membership_level: OrganizationMembershipLevel | null

    /** Used to exclude person properties from correlation analysis results.
     *
     * For example can be used to exclude properties that have trivial causation.
     * This field should have a default value of `{}`, but it IS nullable and can be `null` in some cases.
     */
    correlation_config: CorrelationConfigType | null
    person_on_events_querying_enabled: boolean
    extra_settings?: Record<string, string | number | boolean | undefined>
    modifiers?: HogQLQueryModifiers
    default_modifiers?: HogQLQueryModifiers
    product_intents?: ProductIntentType[]
    default_data_theme?: number
}

export interface ProductIntentType {
    product_type: string
    created_at: string
    onboarding_completed_at?: string
}

// This type would be more correct without `Partial<TeamType>`, but it's only used in the shared dashboard/insight
// scenes, so not worth the refactor to use the `isAuthenticatedTeam()` check
export type TeamPublicType = Partial<TeamType> & Pick<TeamType, 'id' | 'uuid' | 'name' | 'timezone'>

export interface ActionType {
    count?: number
    created_at: string
    deleted?: boolean
    id: number
    is_calculating?: boolean
    last_calculated_at?: string
    last_updated_at?: string // alias for last_calculated_at to achieve event and action parity
    name: string | null
    description?: string
    post_to_slack?: boolean
    slack_message_format?: string
    steps?: ActionStepType[]
    created_by: UserBasicType | null
    tags?: string[]
    verified?: boolean
    is_action?: true
    action_id?: number // alias of id to make it compatible with event definitions uuid
    bytecode?: any[]
    bytecode_error?: string
    pinned_at: string | null
}

/** Sync with plugin-server/src/types.ts */
export type ActionStepStringMatching = 'contains' | 'exact' | 'regex'

export interface ActionStepType {
    event?: string | null
    properties?: AnyPropertyFilter[]
    selector?: string | null
    /** @deprecated Only `selector` should be used now. */
    tag_name?: string
    text?: string | null
    /** @default StringMatching.Exact */
    text_matching?: ActionStepStringMatching | null
    href?: string | null
    /** @default ActionStepStringMatching.Exact */
    href_matching?: ActionStepStringMatching | null
    url?: string | null
    /** @default StringMatching.Contains */
    url_matching?: ActionStepStringMatching | null
    name?: string | null
}

export interface ElementType {
    attr_class?: string[]
    attr_id?: string
    attributes: Record<string, string>
    href?: string
    nth_child?: number
    nth_of_type?: number
    order?: number
    tag_name: string
    text?: string
}

export type ToolbarUserIntent = 'add-action' | 'edit-action' | 'heatmaps' | 'add-experiment' | 'edit-experiment'
export type ToolbarSource = 'url' | 'localstorage'
export type ToolbarVersion = 'toolbar'

export type ExperimentIdType = number | 'new' | 'web'
/* sync with posthog-js */
export interface ToolbarParams {
    apiURL?: string
    token?: string /** public posthog-js token */
    temporaryToken?: string /** private temporary user token */
    actionId?: number
    experimentId?: ExperimentIdType
    userIntent?: ToolbarUserIntent
    source?: ToolbarSource
    toolbarVersion?: ToolbarVersion
    instrument?: boolean
    distinctId?: string
    userEmail?: string
    dataAttributes?: string[]
    featureFlags?: Record<string, string | boolean>
}

export interface ToolbarProps extends ToolbarParams {
    posthog?: PostHog
    disableExternalStyles?: boolean
}

export type PathCleaningFilter = { alias?: string; regex?: string }

export type PropertyFilterValue = string | number | bigint | (string | number | bigint)[] | null

/** Sync with plugin-server/src/types.ts */
export enum PropertyOperator {
    Exact = 'exact',
    IsNot = 'is_not',
    IContains = 'icontains',
    NotIContains = 'not_icontains',
    Regex = 'regex',
    NotRegex = 'not_regex',
    GreaterThan = 'gt',
    GreaterThanOrEqual = 'gte',
    LessThan = 'lt',
    LessThanOrEqual = 'lte',
    IsSet = 'is_set',
    IsNotSet = 'is_not_set',
    IsDateExact = 'is_date_exact',
    IsDateBefore = 'is_date_before',
    IsDateAfter = 'is_date_after',
    Between = 'between',
    NotBetween = 'not_between',
    Minimum = 'min',
    Maximum = 'max',
    In = 'in',
    NotIn = 'not_in',
}

export enum SavedInsightsTabs {
    All = 'all',
    Yours = 'yours',
    Favorites = 'favorites',
    History = 'history',
    Alerts = 'alerts',
}

export enum ReplayTabs {
    Templates = 'templates',
    Home = 'home',
    Playlists = 'playlists',
}

export enum ExperimentsTabs {
    All = 'all',
    Yours = 'yours',
    Archived = 'archived',
    Holdouts = 'holdouts',
    SharedMetrics = 'shared-metrics',
}

export enum ActivityTab {
    ExploreEvents = 'explore',
    LiveEvents = 'live',
}

export enum PipelineTab {
    Overview = 'overview',
    Transformations = 'transformations',
    Destinations = 'destinations',
    SiteApps = 'site-apps',
    Sources = 'sources',
    ImportApps = 'legacy-sources',
    AppsManagement = 'apps-management',
    History = 'history',
}

export enum PipelineStage {
    Transformation = 'transformation',
    Destination = 'destination',
    Source = 'source',
    SiteApp = 'site-app',
    ImportApp = 'legacy-source',
}

export enum PipelineNodeTab {
    Configuration = 'configuration',
    Runs = 'runs',
    Logs = 'logs',
    Metrics = 'metrics',
    History = 'history',
    Schemas = 'schemas',
    Syncs = 'syncs',
    SourceConfiguration = 'source configuration',
}

export enum ProgressStatus {
    Draft = 'draft',
    Running = 'running',
    Complete = 'complete',
}

export enum PropertyFilterType {
    /** Event metadata and fields on the clickhouse events table */
    Meta = 'meta',
    /** Event properties */
    Event = 'event',
    /** Person properties */
    Person = 'person',
    Element = 'element',
    /** Event property with "$feature/" prepended */
    Feature = 'feature',
    Session = 'session',
    Cohort = 'cohort',
    Recording = 'recording',
    LogEntry = 'log_entry',
    Group = 'group',
    HogQL = 'hogql',
    DataWarehouse = 'data_warehouse',
    DataWarehousePersonProperty = 'data_warehouse_person_property',
}

/** Sync with plugin-server/src/types.ts */
interface BasePropertyFilter {
    key: string
    value?: PropertyFilterValue
    label?: string
    type?: PropertyFilterType
}

/** Sync with plugin-server/src/types.ts */
export interface EventPropertyFilter extends BasePropertyFilter {
    type: PropertyFilterType.Event
    /** @default 'exact' */
    operator: PropertyOperator
}

/** Sync with plugin-server/src/types.ts */
export interface PersonPropertyFilter extends BasePropertyFilter {
    type: PropertyFilterType.Person
    operator: PropertyOperator
}

export interface DataWarehousePropertyFilter extends BasePropertyFilter {
    type: PropertyFilterType.DataWarehouse
    operator: PropertyOperator
}

export interface DataWarehousePersonPropertyFilter extends BasePropertyFilter {
    type: PropertyFilterType.DataWarehousePersonProperty
    operator: PropertyOperator
}

/** Sync with plugin-server/src/types.ts */
export interface ElementPropertyFilter extends BasePropertyFilter {
    type: PropertyFilterType.Element
    key: 'tag_name' | 'text' | 'href' | 'selector'
    operator: PropertyOperator
}

export interface SessionPropertyFilter extends BasePropertyFilter {
    type: PropertyFilterType.Session
    operator: PropertyOperator
}

/** Sync with plugin-server/src/types.ts */
export interface CohortPropertyFilter extends BasePropertyFilter {
    type: PropertyFilterType.Cohort
    key: 'id'
    /**  @asType integer */
    value: number
    /** @default 'in' */
    operator: PropertyOperator
}

export interface GroupPropertyFilter extends BasePropertyFilter {
    type: PropertyFilterType.Group
    group_type_index?: integer | null
    operator: PropertyOperator
}

export interface FeaturePropertyFilter extends BasePropertyFilter {
    type: PropertyFilterType.Feature
    operator: PropertyOperator
    key: string
}

export interface HogQLPropertyFilter extends BasePropertyFilter {
    type: PropertyFilterType.HogQL
    key: string
}

export interface EmptyPropertyFilter {
    type?: never
    value?: never
    operator?: never
    key?: never
}

export type AnyPropertyFilter =
    | EventPropertyFilter
    | PersonPropertyFilter
    | ElementPropertyFilter
    | SessionPropertyFilter
    | CohortPropertyFilter
    | RecordingPropertyFilter
    | LogEntryPropertyFilter
    | GroupPropertyFilter
    | FeaturePropertyFilter
    | HogQLPropertyFilter
    | EmptyPropertyFilter
    | DataWarehousePropertyFilter
    | DataWarehousePersonPropertyFilter

/** Any filter type supported by `property_to_expr(scope="person", ...)`. */
export type AnyPersonScopeFilter =
    | PersonPropertyFilter
    | CohortPropertyFilter
    | HogQLPropertyFilter
    | EmptyPropertyFilter

export type AnyFilterLike = AnyPropertyFilter | PropertyGroupFilter | PropertyGroupFilterValue

export type SessionRecordingId = SessionRecordingType['id']

export interface RRWebRecordingConsoleLogPayload {
    level: LogLevel
    payload: (string | null)[]
    trace: string[]
}

export interface RRWebRecordingNetworkPayload {
    [key: number]: any
}

export interface RecordingConsoleLogBase {
    parsedPayload: string
    hash?: string // md5() on parsedPayload. Used for deduping console logs.
    count?: number // Number of duplicate console logs
    previewContent?: React.ReactNode // Content to show in first line
    fullContent?: React.ReactNode // Full content to show when item is expanded
    traceContent?: React.ReactNode // Url content to show on right side
    rawString: string // Raw text used for fuzzy search
    level: LogLevel
}

export type RecordingConsoleLog = RecordingConsoleLogBase & RecordingTimeMixinType

export type RecordingConsoleLogV2 = {
    timestamp: number
    windowId: string | undefined
    windowNumber?: number | '?' | undefined
    level: LogLevel
    content: string
    // JS code associated with the log - implicitly the empty array when not provided
    lines?: string[]
    // stack trace associated with the log - implicitly the empty array when not provided
    trace?: string[]
    // number of times this log message was seen - implicitly 1 when not provided
    count?: number
}

export interface RecordingSegment {
    kind: 'window' | 'buffer' | 'gap'
    startTimestamp: number // Epoch time that the segment starts
    endTimestamp: number // Epoch time that the segment ends
    durationMs: number
    windowId?: string
    isActive: boolean
}

export type EncodedRecordingSnapshot = {
    windowId: string
    data: eventWithTime[]
}

// we can duplicate the name SnapshotSourceType for the object and the type
// since one only exists to be used in the other
// this way if we want to reference one of the valid string values for SnapshotSourceType
// we have a strongly typed way to do it
export const SnapshotSourceType = {
    blob: 'blob',
    realtime: 'realtime',
    file: 'file',
} as const

export type SnapshotSourceType = (typeof SnapshotSourceType)[keyof typeof SnapshotSourceType]

export interface SessionRecordingSnapshotSource {
    source: SnapshotSourceType
    start_timestamp?: string
    end_timestamp?: string
    blob_key?: string
}

export type SessionRecordingSnapshotParams =
    | {
          source: 'blob'
          blob_key?: string
      }
    | {
          source: 'realtime'
          // originally realtime snapshots were returned in a different format than blob snapshots
          // since version 2024-04-30 they are returned in the same format
          version: '2024-04-30'
      }

export interface SessionRecordingSnapshotSourceResponse {
    source: Pick<SessionRecordingSnapshotSource, 'source' | 'blob_key'>
    snapshots?: RecordingSnapshot[]
    untransformed_snapshots?: RecordingSnapshot[]
}

export interface SessionRecordingSnapshotResponse {
    sources?: SessionRecordingSnapshotSource[]
    snapshots?: EncodedRecordingSnapshot[]
}

export type RecordingSnapshot = eventWithTime & {
    windowId: string
}

export interface SessionPlayerSnapshotData {
    snapshots?: RecordingSnapshot[]
    sources?: SessionRecordingSnapshotSource[]
    blob_keys?: string[]
    // used for a debug signal only for PostHog team, controlled by a feature flag
    // DO NOT RELY ON THIS FOR NON DEBUG PURPOSES
    untransformed_snapshots?: RecordingSnapshot[]
}

export interface SessionPlayerData {
    person: PersonType | null
    segments: RecordingSegment[]
    bufferedToTime: number | null
    snapshotsByWindowId: Record<string, eventWithTime[]>
    durationMs: number
    start: Dayjs | null
    end: Dayjs | null
    fullyLoaded: boolean
    sessionRecordingId: SessionRecordingId
}

export enum SessionRecordingUsageType {
    VIEWED = 'viewed',
    ANALYZED = 'analyzed',
    LOADED = 'loaded',
}

export enum SessionRecordingSidebarTab {
    OVERVIEW = 'overview',
    INSPECTOR = 'inspector',
    DEBUGGER = 'debugger',
}

export enum SessionRecordingSidebarStacking {
    Vertical = 'vertical',
    Horizontal = 'horizontal',
}

export enum FilterableInspectorListItemTypes {
    EVENTS = 'events',
    CONSOLE = 'console',
    NETWORK = 'network',
    DOCTOR = 'doctor',
}

export enum SessionPlayerState {
    READY = 'ready',
    BUFFER = 'buffer',
    PLAY = 'play',
    PAUSE = 'pause',
    SCRUB = 'scrub',
    SKIP = 'skip',
    ERROR = 'error',
}

export type AutoplayDirection = 'newer' | 'older' | null

/** Sync with plugin-server/src/types.ts */
export type ActionStepProperties =
    | EventPropertyFilter
    | PersonPropertyFilter
    | ElementPropertyFilter
    | CohortPropertyFilter

export interface RecordingPropertyFilter extends BasePropertyFilter {
    type: PropertyFilterType.Recording
    key: DurationType | 'snapshot_source' | 'visited_page'
    operator: PropertyOperator
}

export interface RecordingDurationFilter extends RecordingPropertyFilter {
    key: DurationType
    value: number
}

export interface LogEntryPropertyFilter extends BasePropertyFilter {
    type: PropertyFilterType.LogEntry
    operator: PropertyOperator
}

export interface LogEntryPropertyFilter extends BasePropertyFilter {
    type: PropertyFilterType.LogEntry
    operator: PropertyOperator
}

export interface LogEntryLevelFilter extends LogEntryPropertyFilter {
    key: 'level'
    value: FilterableLogLevel[]
}
export interface LogEntryMessageFilter extends LogEntryPropertyFilter {
    key: 'message'
    value: string
}

export type DurationType = 'duration' | 'active_seconds' | 'inactive_seconds'
export type FilterableLogLevel = 'info' | 'warn' | 'error'

export interface LegacyRecordingFilters {
    date_from?: string | null
    date_to?: string | null
    events?: FilterType['events']
    actions?: FilterType['actions']
    properties?: AnyPropertyFilter[]
    session_recording_duration?: RecordingDurationFilter
    duration_type_filter?: DurationType
    console_search_query?: LogEntryMessageFilter['value']
    console_logs?: LogEntryLevelFilter['value']
    snapshot_source?: AnyPropertyFilter | null
    filter_test_accounts?: boolean
    operand?: FilterLogicalOperator
}

export interface RecordingUniversalFilters {
    date_from?: string | null
    date_to?: string | null
    duration: RecordingDurationFilter[]
    filter_test_accounts?: boolean
    filter_group: UniversalFiltersGroup
    order?: RecordingsQuery['order']
}

export interface UniversalFiltersGroup {
    type: FilterLogicalOperator
    values: UniversalFiltersGroupValue[]
}

export type UniversalFiltersGroupValue = UniversalFiltersGroup | UniversalFilterValue
export type UniversalFilterValue = AnyPropertyFilter | ActionFilter

export type ErrorCluster = {
    cluster: number
    sample: string
    occurrences: number
    session_ids: string[]
    sparkline: Record<string, number>
    unique_sessions: number
    viewed: number
}
export type ErrorClusterResponse = ErrorCluster[] | null

export type EntityType = 'actions' | 'events' | 'data_warehouse' | 'new_entity'

export interface Entity {
    id: string | number
    name: string
    custom_name?: string
    order: number
    type: EntityType
}

export enum EntityTypes {
    ACTIONS = 'actions',
    EVENTS = 'events',
    DATA_WAREHOUSE = 'data_warehouse',
}

export type EntityFilter = {
    type?: EntityType
    id: Entity['id'] | null
    name?: string | null
    custom_name?: string | null
    index?: number
    order?: number
}

export interface ActionFilter extends EntityFilter {
    math?: string
    math_property?: string
    math_property_type?: TaxonomicFilterGroupType
    math_group_type_index?: integer | null
    math_hogql?: string
    properties?: AnyPropertyFilter[]
    type: EntityType
    days?: string[] // TODO: why was this added here?
}

export interface DataWarehouseFilter extends ActionFilter {
    id_field: string
    timestamp_field: string
    distinct_id_field: string
    table_name: string
}

export const isDataWarehouseFilter = (filter: EntityFilter): filter is DataWarehouseFilter =>
    filter.type === EntityTypes.DATA_WAREHOUSE

export interface FunnelExclusionLegacy extends Partial<EntityFilter> {
    funnel_from_step: number
    funnel_to_step: number
}

export type EntityFilterTypes = EntityFilter | ActionFilter | null

export interface PersonType {
    id?: string
    uuid?: string
    name?: string
    distinct_ids: string[]
    properties: Record<string, any>
    created_at?: string
    is_identified?: boolean
}

export interface PersonListParams {
    properties?: AnyPropertyFilter[]
    search?: string
    cohort?: number
    distinct_id?: string
    include_total?: boolean // PostHog 3000-only
}

export type SearchableEntity =
    | 'action'
    | 'cohort'
    | 'insight'
    | 'dashboard'
    | 'event_definition'
    | 'experiment'
    | 'feature_flag'
    | 'notebook'
    | 'survey'

export type SearchListParams = { q: string; entities?: SearchableEntity[] }

export type SearchResultType = {
    result_id: string
    type: SearchableEntity
    rank: number | null
    extra_fields: Record<string, unknown>
}

export type SearchResponse = {
    results: SearchResultType[]
    counts: Record<SearchableEntity, number | null>
}

export type GroupListParams = { group_type_index: GroupTypeIndex; search: string }

export interface MatchedRecordingEvent {
    uuid: string
}

export interface MatchedRecording {
    session_id?: string
    events: MatchedRecordingEvent[]
}

export interface CommonActorType {
    id: string | number
    properties: Record<string, any>
    /** @format date-time */
    created_at: string
    matched_recordings: MatchedRecording[]
    value_at_data_point: number | null
}

export interface PersonActorType extends CommonActorType {
    type: 'person'
    /** Serial ID (NOT UUID). */
    id: number
    uuid: string
    name?: string
    distinct_ids: string[]
    is_identified: boolean
}

export interface GroupActorType extends CommonActorType {
    type: 'group'
    /** Group key. */
    id: string
    group_key: string
    group_type_index: integer
}

export type ActorType = PersonActorType | GroupActorType

export interface CohortGroupType {
    id: string
    days?: string
    action_id?: number
    event_id?: string
    label?: string
    count?: number
    count_operator?: string
    properties?: AnyPropertyFilter[]
    matchType: MatchType
    name?: string
}

// Synced with `posthog/models/property.py`
export interface CohortCriteriaType {
    id: string // Criteria filter id
    key: string
    value: BehavioralFilterType
    type: BehavioralFilterKey
    operator?: PropertyOperator | null
    group_type_index?: integer | null
    event_type?: TaxonomicFilterGroupType | null
    operator_value?: PropertyFilterValue
    time_value?: number | string | null
    time_interval?: TimeUnitType | null
    explicit_datetime?: string | null
    total_periods?: number | null
    min_periods?: number | null
    seq_event_type?: TaxonomicFilterGroupType | null
    seq_event?: string | number | null
    seq_time_value?: number | string | null
    seq_time_interval?: TimeUnitType | null
    negation?: boolean
    value_property?: string | null // Transformed into 'value' for api calls
    event_filters?: AnyPropertyFilter[] | null
}

export type EmptyCohortGroupType = Partial<CohortGroupType>

export type EmptyCohortCriteriaType = Partial<CohortCriteriaType>

export type AnyCohortGroupType = CohortGroupType | EmptyCohortGroupType

export type AnyCohortCriteriaType = CohortCriteriaType | EmptyCohortCriteriaType

export type MatchType = typeof ENTITY_MATCH_TYPE | typeof PROPERTY_MATCH_TYPE

export interface CohortType {
    count?: number
    description?: string
    created_by?: UserBasicType | null
    created_at?: string
    deleted?: boolean
    id: number | 'new'
    is_calculating?: boolean
    errors_calculating?: number
    last_calculation?: string
    is_static?: boolean
    name?: string
    csv?: File
    groups: CohortGroupType[] // To be deprecated once `filter` takes over
    filters: {
        properties: CohortCriteriaGroupFilter
    }
    experiment_set?: number[]
}

export interface InsightHistory {
    id: number
    filters: Record<string, any>
    name?: string
    createdAt: string
    saved: boolean
    type: InsightType
}

export interface SavedFunnel extends InsightHistory {
    created_by: string
}

export type BinCountValue = number | typeof BIN_COUNT_AUTO

// https://github.com/PostHog/posthog/blob/master/posthog/constants.py#L106
export enum StepOrderValue {
    STRICT = 'strict',
    UNORDERED = 'unordered',
    ORDERED = 'ordered',
}

export enum PersonsTabType {
    FEED = 'feed',
    EVENTS = 'events',
    SESSION_RECORDINGS = 'sessionRecordings',
    PROPERTIES = 'properties',
    COHORTS = 'cohorts',
    RELATED = 'related',
    HISTORY = 'history',
    FEATURE_FLAGS = 'featureFlags',
    DASHBOARD = 'dashboard',
}

export enum LayoutView {
    Card = 'card',
    List = 'list',
}

export interface EventsTableAction {
    name: string
    id: string
}

export interface EventsTableRowItem {
    event?: EventType
    date_break?: string
    new_events?: boolean
}

export interface EventType {
    // fields from the API
    id: string
    distinct_id: string
    properties: Record<string, any>
    event: string
    timestamp: string
    person?: Pick<PersonType, 'is_identified' | 'distinct_ids' | 'properties'>
    elements: ElementType[]
    elements_chain?: string | null
    uuid?: string
}

export interface LiveEvent {
    uuid: string
    event: string
    properties: Record<string, any>
    timestamp: string
    team_id: number
    distinct_id: string
    created_at: string
}

export interface RecordingTimeMixinType {
    playerTime: number | null
}

export interface RecordingEventType
    extends Pick<EventType, 'id' | 'event' | 'properties' | 'timestamp' | 'elements'>,
        RecordingTimeMixinType {
    fullyLoaded: boolean
}

export interface SessionRecordingPlaylistType {
    /** The primary key in the database, used as well in API endpoints */
    id: number
    short_id: string
    name: string
    derived_name?: string | null
    description?: string
    pinned?: boolean
    deleted: boolean
    created_at: string
    created_by: UserBasicType | null
    last_modified_at: string
    last_modified_by: UserBasicType | null
    filters?: LegacyRecordingFilters
}

export interface SessionRecordingSegmentType {
    start_time: string
    end_time: string
    window_id: string
    is_active: boolean
}

export interface SessionRecordingType {
    id: string
    /** Whether this recording has been viewed already. */
    viewed: boolean
    /** Length of recording in seconds. */
    recording_duration: number
    active_seconds?: number
    inactive_seconds?: number
    /** When the recording starts in ISO format. */
    start_time: string
    /** When the recording ends in ISO format. */
    end_time: string
    /** List of matching events. **/
    matching_events?: MatchedRecording[]
    distinct_id?: string
    email?: string
    person?: PersonType
    click_count?: number
    keypress_count?: number
    /** count of all mouse activity in the recording, not just clicks */
    mouse_activity_count?: number
    start_url?: string
    console_log_count?: number
    console_warn_count?: number
    console_error_count?: number
    /** Where this recording information was loaded from  */
    storage?: 'object_storage_lts' | 'object_storage'
    summary?: string
    snapshot_source: 'web' | 'mobile' | 'unknown'
    /** whether we have received data for this recording in the last 5 minutes
     * (assumes the recording was loaded from ClickHouse)
     * **/
    ongoing?: boolean
    /**
     * calculated on the backend so that we can sort by it, definition may change over time
     */
    activity_score?: number
}

export interface SessionRecordingUpdateType {
    viewed?: boolean
    analyzed?: boolean
    player_metadata?: Record<string, any> | null
    durations?: Record<string, any> | null
}

export interface SessionRecordingPropertiesType {
    id: string
    properties?: Record<string, any>
}

export interface PerformancePageView {
    session_id: string
    pageview_id: string
    timestamp: string
}
export interface RecentPerformancePageView extends PerformancePageView {
    page_url: string
    duration: number
}

// copied from rrweb/network@1
export type Body =
    | string
    | Document
    | Blob
    | ArrayBufferView
    | ArrayBuffer
    | FormData
    | URLSearchParams
    | ReadableStream<Uint8Array>
    | null

/**
 * This is our base type for tracking network requests.
 * It sticks relatively closely to the spec for the web
 * see https://developer.mozilla.org/en-US/docs/Web/API/Performance_API
 * we have renamed/added a few fields for the benefit of ClickHouse
 * but don't yet clash with the spec
 */
export interface PerformanceEvent {
    uuid: string
    timestamp: string | number
    distinct_id: string
    session_id: string
    window_id: string
    pageview_id: string
    current_url: string

    // BASE_EVENT_COLUMNS
    time_origin?: string
    entry_type?: string
    name?: string

    // RESOURCE_EVENT_COLUMNS
    start_time?: number
    duration?: number
    redirect_start?: number
    redirect_end?: number
    worker_start?: number
    fetch_start?: number
    domain_lookup_start?: number
    domain_lookup_end?: number
    connect_start?: number
    secure_connection_start?: number
    connect_end?: number
    request_start?: number
    response_start?: number
    response_end?: number
    decoded_body_size?: number
    encoded_body_size?: number

    initiator_type?:
        | 'navigation'
        | 'css'
        | 'script'
        | 'xmlhttprequest'
        | 'fetch'
        | 'beacon'
        | 'video'
        | 'audio'
        | 'track'
        | 'img'
        | 'image'
        | 'input'
        | 'a'
        | 'iframe'
        | 'frame'
        | 'link'
        | 'other'
    next_hop_protocol?: string
    render_blocking_status?: string
    response_status?: number
    // see https://developer.mozilla.org/en-US/docs/Web/API/PerformanceResourceTiming/transferSize
    // zero has meaning for this field so should not be used unless the transfer size was known to be zero
    transfer_size?: number

    // LARGEST_CONTENTFUL_PAINT_EVENT_COLUMNS
    largest_contentful_paint_element?: string
    largest_contentful_paint_render_time?: number
    largest_contentful_paint_load_time?: number
    largest_contentful_paint_size?: number
    largest_contentful_paint_id?: string
    largest_contentful_paint_url?: string

    // NAVIGATION_EVENT_COLUMNS
    dom_complete?: number
    dom_content_loaded_event?: number
    dom_interactive?: number
    load_event_end?: number
    load_event_start?: number
    redirect_count?: number
    navigation_type?: string
    unload_event_end?: number
    unload_event_start?: number

    // Performance summary fields calculated on frontend
    first_contentful_paint?: number // https://web.dev/fcp/
    time_to_interactive?: number // https://web.dev/tti/
    total_blocking_time?: number // https://web.dev/tbt/
    web_vitals?: Set<RecordingEventType>

    // request/response capture - merged in from rrweb/network@1 payloads
    request_headers?: Record<string, string>
    response_headers?: Record<string, string>
    request_body?: Body
    response_body?: Body
    method?: string
    // normally, can rely on performance event values like duration,
    // but they may be absent in which case the SDK may have sent start and end time
    end_time?: number

    //rrweb/network@1 - i.e. not in ClickHouse table
    is_initial?: boolean
    raw?: Record<string, any>

    //server timings - reported as separate events but added back in here on the front end
    server_timings?: PerformanceEvent[]
}

export type AssetType = 'CSS' | 'JS' | 'Fetch' | 'Image' | 'Link' | 'XHR' | 'HTML'

export interface CurrentBillCycleType {
    current_period_start: number
    current_period_end: number
}

export type BillingFeatureType = {
    key: AvailableFeatureUnion
    name: string
    description?: string | null
    docsUrl?: string | null
    limit?: number | null
    note?: string | null
    unit?: string | null
    images?: {
        light: string
        dark: string
    } | null
    icon_key?: string | null
    entitlement_only?: boolean
    type?: 'primary' | 'secondary' | null
}

export interface BillingTierType {
    flat_amount_usd: string
    unit_amount_usd: string
    current_amount_usd: string | null
    current_usage: number
    projected_usage: number | null
    projected_amount_usd: string | null
    up_to: number | null
}

export interface BillingTrialType {
    length: number
}

export interface BillingProductV2Type {
    type: string
    usage_key: string | null
    name: string
    headline: string | null
    description: string
    price_description?: string | null
    icon_key?: string | null
    image_url?: string | null
    screenshot_url: string | null
    docs_url: string
    free_allocation?: number | null
    subscribed: boolean | null
    tiers?: BillingTierType[] | null
    tiered: boolean
    current_usage?: number
    projected_amount_usd?: string | null
    projected_usage?: number
    percentage_usage: number
    current_amount_usd_before_addons: string | null
    current_amount_usd: string | null
    usage_limit: number | null
    has_exceeded_limit: boolean
    unit: string | null
    unit_amount_usd: string | null
    plans: BillingPlanType[]
    contact_support: boolean | null
    inclusion_only: any
    features: BillingFeatureType[]
    addons: BillingProductV2AddonType[]
    // addons-only: if this addon is included with the base product and not subscribed individually. for backwards compatibility.
    included_with_main_product?: boolean
    trial?: BillingTrialType
}

export interface BillingProductV2AddonType {
    name: string
    description: string
    price_description: string | null
    image_url: string | null
    icon_key?: string
    docs_url: string | null
    type: string
    tiers: BillingTierType[] | null
    tiered: boolean
    subscribed: boolean
    // sometimes addons are included with the base product, but they aren't subscribed individually
    included_with_main_product?: boolean
    inclusion_only: boolean | null
    contact_support: boolean | null
    unit: string | null
    unit_amount_usd: string | null
    current_amount_usd: string | null
    current_usage: number
    projected_usage: number | null
    projected_amount_usd: string | null
    plans: BillingPlanType[]
    usage_key?: string
    free_allocation?: number | null
    percentage_usage?: number
    features: BillingFeatureType[]
    included_if?: 'no_active_subscription' | 'has_subscription' | null
    usage_limit?: number | null
    trial?: BillingTrialType
}
export interface BillingType {
    customer_id: string
    has_active_subscription: boolean
    subscription_level: 'free' | 'paid' | 'custom'
    free_trial_until?: Dayjs
    stripe_portal_url?: string
    deactivated?: boolean
    current_total_amount_usd?: string
    current_total_amount_usd_after_discount?: string
    products: BillingProductV2Type[]

    custom_limits_usd?: {
        [key: string]: number | null
    }
    billing_period?: {
        current_period_start: Dayjs
        current_period_end: Dayjs
        interval: 'month' | 'year'
    }
    license?: {
        plan: LicensePlan
    }
    available_plans?: BillingPlanType[]
    discount_percent?: number
    discount_amount_usd?: string
    amount_off_expires_at?: Dayjs
    trial?: {
        type: 'autosubscribe' | 'standard'
        status: 'active' | 'expired' | 'cancelled' | 'converted'
        target: 'paid' | 'teams' | 'enterprise'
        expires_at: string
    }
}

export interface BillingPlanType {
    free_allocation?: number | null
    features: BillingFeatureType[]
    name: string
    description: string
    is_free?: boolean
    plan_key?: string
    image_url: string | null
    docs_url: string | null
    note: string | null
    unit: string | null
    flat_rate: boolean
    product_key: ProductKeyUnion
    current_plan?: boolean | null
    tiers?: BillingTierType[] | null
    unit_amount_usd: string | null
    included_if?: 'no_active_subscription' | 'has_subscription' | null
    initial_billing_limit?: number | null
    contact_support: boolean | null
}

export interface PlanInterface {
    key: string
    name: string
    custom_setup_billing_message: string
    image_url: string
    self_serve: boolean
    is_metered_billing: boolean
    event_allowance: number
    price_string: string
}

// Creating a nominal type: https://github.com/microsoft/TypeScript/issues/202#issuecomment-961853101
export type InsightShortId = string & { readonly '': unique symbol }

export enum InsightColor {
    White = 'white',
    Black = 'black',
    Blue = 'blue',
    Green = 'green',
    Purple = 'purple',
}

export interface Cacheable {
    last_refresh: string | null
    next_allowed_client_refresh?: string | null
    cache_target_age?: string | null
}

export interface TileLayout extends Omit<Layout, 'i'> {
    i?: string // we use `i` in the front end but not in the API
}

export interface Tileable {
    layouts: Record<DashboardLayoutSize, TileLayout> | Record<string, never> // allow an empty object or one with DashboardLayoutSize keys
    color: InsightColor | null
}

export interface DashboardTile<T = InsightModel> extends Tileable {
    id: number
    insight?: T
    text?: TextModel
    deleted?: boolean
    is_cached?: boolean
}

export interface DashboardTileBasicType {
    id: number
    dashboard_id: number
    deleted?: boolean
}

export interface TextModel {
    body: string
    created_by?: UserBasicType
    last_modified_by?: UserBasicType
    last_modified_at: string
}

export interface InsightModel extends Cacheable {
    /** The unique key we use when communicating with the user, e.g. in URLs */
    short_id: InsightShortId
    /** The primary key in the database, used as well in API endpoints */
    id: number
    name: string
    derived_name?: string | null
    description?: string
    favorited?: boolean
    order: number | null
    result: any
    deleted: boolean
    saved: boolean
    created_at: string
    created_by: UserBasicType | null
    is_sample: boolean
    /** @deprecated Use `dashboard_tiles` instead */
    dashboards: number[] | null
    dashboard_tiles: DashboardTileBasicType[] | null
    updated_at: string
    tags?: string[]
    last_modified_at: string
    last_modified_by: UserBasicType | null
    effective_restriction_level: DashboardRestrictionLevel
    effective_privilege_level: DashboardPrivilegeLevel
    timezone?: string | null
    /** Only used in the frontend to store the next breakdown url */
    next?: string
    /** Only used in the frontend to toggle showing Baseline in funnels or not */
    disable_baseline?: boolean
    filters: Partial<FilterType>
    query?: Node | null
    query_status?: QueryStatus
}

export interface QueryBasedInsightModel extends Omit<InsightModel, 'filters'> {
    query: Node | null
}

export interface DashboardBasicType {
    id: number
    name: string
    description: string
    pinned: boolean
    created_at: string
    created_by: UserBasicType | null
    is_shared: boolean
    deleted: boolean
    creation_mode: 'default' | 'template' | 'duplicate'
    restriction_level: DashboardRestrictionLevel
    effective_restriction_level: DashboardRestrictionLevel
    effective_privilege_level: DashboardPrivilegeLevel
    tags?: string[]
    /** Purely local value to determine whether the dashboard should be highlighted, e.g. as a fresh duplicate. */
    _highlight?: boolean
}

export interface DashboardTemplateListParams {
    scope?: DashboardTemplateScope
    // matches on template name, description, and tags
    search?: string
}

export type DashboardTemplateScope = 'team' | 'global' | 'feature_flag'

export interface DashboardType<T = InsightModel> extends DashboardBasicType {
    tiles: DashboardTile<T>[]
    filters: DashboardFilter
    variables?: Record<string, HogQLVariable>
}

export enum TemplateAvailabilityContext {
    GENERAL = 'general',
    ONBOARDING = 'onboarding',
}

export interface DashboardTemplateType<T = InsightModel> {
    id: string
    team_id?: number
    created_at?: string
    template_name: string
    dashboard_description?: string
    dashboard_filters?: DashboardFilter
    tiles: DashboardTile<T>[]
    variables?: DashboardTemplateVariableType[]
    tags?: string[]
    image_url?: string
    scope?: DashboardTemplateScope
    availability_contexts?: TemplateAvailabilityContext[]
}

export interface MonacoMarker {
    message: string
}

// makes the DashboardTemplateType properties optional and the tiles properties optional
export type DashboardTemplateEditorType = Partial<Omit<DashboardTemplateType, 'tiles'>> & {
    tiles: Partial<DashboardTile>[]
}

export interface DashboardTemplateVariableType {
    id: string
    name: string
    description: string
    type: 'event'
    default: TemplateVariableStep
    required: boolean
    touched?: boolean
    selector?: string
    href?: string
    url?: string
}

export type DashboardLayoutSize = 'sm' | 'xs'

/** Explicit dashboard collaborator, based on DashboardPrivilege. */
export interface DashboardCollaboratorType {
    id: string
    dashboard_id: DashboardType['id']
    user: UserBasicType
    level: DashboardPrivilegeLevel
    added_at: string
    updated_at: string
}

/** Explicit (dashboard privilege) OR implicit (project admin) dashboard collaborator. */
export type FusedDashboardCollaboratorType = Pick<DashboardCollaboratorType, 'user' | 'level'>

export interface OrganizationInviteType {
    id: string
    target_email: string
    first_name: string
    level: OrganizationMembershipLevel
    is_expired: boolean
    emailing_attempt_made: boolean
    created_by: UserBasicType | null
    created_at: string
    updated_at: string
    message?: string
}

export enum PluginInstallationType {
    Local = 'local',
    Custom = 'custom',
    Repository = 'repository',
    Source = 'source',
    Inline = 'inline',
}

export interface PluginType {
    id: number
    plugin_type: PluginInstallationType
    name: string
    description?: string
    url?: string
    tag?: string
    icon?: string
    latest_tag?: string // apps management page: The latest git hash for the repo behind the url
    config_schema: Record<string, PluginConfigSchema> | PluginConfigSchema[]
    source?: string
    maintainer?: string
    is_global: boolean
    organization_id: string
    organization_name: string
    metrics?: Record<string, StoredMetricMathOperations>
    capabilities?: Record<'jobs' | 'methods' | 'scheduled_tasks', string[] | undefined>
    public_jobs?: Record<string, JobSpec>
    hog_function_migration_available?: boolean
}

export type AppType = PluginType

/** Config passed to app component and logic as props. Sent in Django's app context */
export interface FrontendAppConfig {
    pluginId: number
    pluginConfigId: number
    pluginType: PluginInstallationType | null
    name: string
    url: string
    config: Record<string, any>
}

/** Frontend app created after receiving a bundle via import('').getFrontendApp() */
export interface FrontendApp {
    id: number
    pluginId: number
    error?: any
    title?: string
    logic?: LogicWrapper
    component?: (props: FrontendAppConfig) => JSX.Element
    onInit?: (props: FrontendAppConfig) => void
}

export interface JobPayloadFieldOptions {
    type: 'string' | 'boolean' | 'json' | 'number' | 'date' | 'daterange'
    title?: string
    required?: boolean
    default?: any
    staff_only?: boolean
}

export interface JobSpec {
    payload?: Record<string, JobPayloadFieldOptions>
}

/** @deprecated in favor of PluginConfigTypeNew */
export interface PluginConfigType {
    id?: number
    plugin: number
    team_id: number
    enabled: boolean
    order: number

    config: Record<string, any>
    error?: PluginErrorType
    delivery_rate_24h?: number | null
    created_at?: string
}

/** @deprecated in favor of PluginConfigWithPluginInfoNew */
export interface PluginConfigWithPluginInfo extends PluginConfigType {
    id: number
    plugin_info: PluginType
}

// TODO: Rename to PluginConfigType once the legacy PluginConfigType are removed from the frontend
export interface PluginConfigTypeNew {
    id: number
    plugin: number
    team_id: number
    enabled: boolean
    order: number
    name: string
    description?: string
    updated_at: string
    delivery_rate_24h?: number | null
    config: Record<string, any>
}

// TODO: Rename to PluginConfigWithPluginInfo once the are removed from the frontend
export interface PluginConfigWithPluginInfoNew extends PluginConfigTypeNew {
    plugin_info: PluginType
}

export interface PluginErrorType {
    message: string
    time: string
    stack?: string
    name?: string
    event?: Record<string, any>
}

export type LogEntryLevel = 'DEBUG' | 'LOG' | 'INFO' | 'WARN' | 'WARNING' | 'ERROR'

// The general log entry format that eventually everything should match
export type LogEntry = {
    log_source_id: string
    instance_id: string
    timestamp: string
    level: LogEntryLevel
    message: string
}

export type LogEntryRequestParams = {
    limit?: number
    after?: string
    before?: string
    // Comma separated list of log levels
    level?: string
    search?: string
    instance_id?: string
}

export interface PluginLogEntry {
    id: string
    team_id: number
    plugin_id: number
    plugin_config_id: number
    timestamp: string
    source: string
    type: LogEntryLevel
    is_system: boolean
    message: string
    instance_id: string
}

export enum AnnotationScope {
    Insight = 'dashboard_item',
    Dashboard = 'dashboard',
    Project = 'project',
    Organization = 'organization',
}

export interface RawAnnotationType {
    id: number
    scope: AnnotationScope
    content: string | null
    date_marker: string | null
    created_by?: UserBasicType | null
    created_at: string
    updated_at: string
    dashboard_item?: number | null
    insight_short_id?: QueryBasedInsightModel['short_id'] | null
    insight_name?: QueryBasedInsightModel['name'] | null
    insight_derived_name?: QueryBasedInsightModel['derived_name'] | null
    dashboard_id?: DashboardBasicType['id'] | null
    dashboard_name?: DashboardBasicType['name'] | null
    deleted?: boolean
    creation_type?: 'USR' | 'GIT'
}

export interface AnnotationType extends Omit<RawAnnotationType, 'created_at' | 'date_marker'> {
    date_marker: dayjs.Dayjs | null
    created_at: dayjs.Dayjs
}

export interface DatedAnnotationType extends Omit<AnnotationType, 'date_marker'> {
    date_marker: dayjs.Dayjs
}

export enum ChartDisplayType {
    ActionsLineGraph = 'ActionsLineGraph',
    ActionsBar = 'ActionsBar',
    ActionsStackedBar = 'ActionsStackedBar',
    ActionsAreaGraph = 'ActionsAreaGraph',
    ActionsLineGraphCumulative = 'ActionsLineGraphCumulative',
    BoldNumber = 'BoldNumber',
    ActionsPie = 'ActionsPie',
    ActionsBarValue = 'ActionsBarValue',
    ActionsTable = 'ActionsTable',
    WorldMap = 'WorldMap',
}
export enum ChartDisplayCategory {
    TimeSeries = 'TimeSeries',
    CumulativeTimeSeries = 'CumulativeTimeSeries',
    TotalValue = 'TotalValue',
}

export type BreakdownType =
    | 'cohort'
    | 'person'
    | 'event'
    | 'group'
    | 'session'
    | 'hogql'
    | 'data_warehouse'
    | 'data_warehouse_person_property'
export type IntervalType = 'minute' | 'hour' | 'day' | 'week' | 'month'
export type SmoothingType = number

export enum InsightType {
    TRENDS = 'TRENDS',
    STICKINESS = 'STICKINESS',
    LIFECYCLE = 'LIFECYCLE',
    FUNNELS = 'FUNNELS',
    RETENTION = 'RETENTION',
    PATHS = 'PATHS',
    JSON = 'JSON',
    SQL = 'SQL',
    HOG = 'HOG',
}

export enum PathType {
    PageView = '$pageview',
    Screen = '$screen',
    CustomEvent = 'custom_event',
    HogQL = 'hogql',
}

export enum FunnelPathType {
    before = 'funnel_path_before_step',
    between = 'funnel_path_between_steps',
    after = 'funnel_path_after_step',
}

export enum FunnelVizType {
    Steps = 'steps',
    TimeToConvert = 'time_to_convert',
    Trends = 'trends',
}

export type RetentionType = typeof RETENTION_RECURRING | typeof RETENTION_FIRST_TIME

export enum RetentionPeriod {
    Hour = 'Hour',
    Day = 'Day',
    Week = 'Week',
    Month = 'Month',
}

// eslint-disable-next-line @typescript-eslint/no-duplicate-type-constituents
export type BreakdownKeyType = integer | string | number | (integer | string | number)[] | null

/**
 * Legacy breakdown.
 */
export interface Breakdown {
    property: string | number
    type: BreakdownType
    normalize_url?: boolean
    histogram_bin_count?: number
    group_type_index?: number
}

export interface FilterType {
    // used by all
    from_dashboard?: boolean | number
    insight?: InsightType
    filter_test_accounts?: boolean
    properties?: AnyPropertyFilter[] | PropertyGroupFilter
    sampling_factor?: number | null

    date_from?: string | null
    date_to?: string | null
    /**
     * Whether the `date_from` and `date_to` should be used verbatim. Disables rounding to the start and end of period.
     * Strings are cast to bools, e.g. "true" -> true.
     */
    explicit_date?: boolean | string | null

    events?: Record<string, any>[]
    actions?: Record<string, any>[]
    data_warehouse?: Record<string, any>[]
    new_entity?: Record<string, any>[]

    // persons modal
    entity_id?: string | number
    entity_type?: EntityType
    entity_math?: string

    // used by trends and stickiness
    interval?: IntervalType
    // TODO: extract into TrendsFunnelsCommonFilterType
    breakdown_type?: BreakdownType | null
    breakdown?: BreakdownKeyType
    breakdown_normalize_url?: boolean
    breakdowns?: Breakdown[]
    breakdown_group_type_index?: integer | null
    breakdown_hide_other_aggregation?: boolean | null
    breakdown_limit?: integer | null
    aggregation_group_type_index?: integer // Groups aggregation
}

export interface TemplateVariableStep {
    id?: string
    math?: BaseMathType
    name?: string | null
    order?: number
    type?: EntityTypes
    event?: string
    selector?: string | null
    href?: string | null
    url?: string | null
    properties?: Record<string, any>[]
    custom_name?: string
    custom_event?: boolean
}

export interface PropertiesTimelineFilterType {
    date_from?: string | null // DateMixin
    date_to?: string | null // DateMixin
    interval?: IntervalType // IntervalMixin
    properties?: AnyPropertyFilter[] | PropertyGroupFilter // PropertyMixin
    events?: Record<string, any>[] // EntitiesMixin
    actions?: Record<string, any>[] // EntitiesMixin
    aggregation_group_type_index?: number // GroupsAggregationMixin
    display?: ChartDisplayType // DisplayDerivedMixin
    breakdown_type?: BreakdownType | null
    breakdown?: BreakdownKeyType
}

export interface TrendsFilterType extends FilterType {
    // Specifies that we want to smooth the aggregation over the specified
    // number of intervals, e.g. for a day interval, we may want to smooth over
    // 7 days to remove weekly variation. Smoothing is performed as a moving average.
    smoothing_intervals?: number
    formula?: string
    compare_to?: string
    compare?: boolean
    /** @deprecated */
    shown_as?: ShownAsValue
    display?: ChartDisplayType
    breakdown_histogram_bin_count?: number // trends breakdown histogram bin count

    // frontend only
    show_alert_threshold_lines?: boolean // used to show/hide horizontal lines on insight representing alert thresholds set on the insight
    show_legend?: boolean // used to show/hide legend next to insights graph
    hidden_legend_keys?: Record<string, boolean | undefined> // used to toggle visibilities in table and legend
    aggregation_axis_format?: AggregationAxisFormat // a fixed format like duration that needs calculation
    aggregation_axis_prefix?: string // a prefix to add to the aggregation axis e.g. £
    aggregation_axis_postfix?: string // a postfix to add to the aggregation axis e.g. %
    decimal_places?: number
    show_values_on_series?: boolean
    show_labels_on_series?: boolean
    show_percent_stack_view?: boolean
    y_axis_scale_type?: 'log10' | 'linear'
}

export interface StickinessFilterType extends FilterType {
    compare_to?: string
    compare?: boolean
    /** @deprecated */
    shown_as?: ShownAsValue
    display?: ChartDisplayType

    // frontend only
    show_legend?: boolean // used to show/hide legend next to insights graph
    hidden_legend_keys?: Record<string, boolean | undefined> // used to toggle visibilities in table and legend
    show_values_on_series?: boolean

    // persons only
    stickiness_days?: number
}

export interface FunnelsFilterType extends FilterType {
    funnel_viz_type?: FunnelVizType // parameter sent to funnels API for time conversion code path
    funnel_from_step?: number // used in time to convert: initial step index to compute time to convert
    funnel_to_step?: number // used in time to convert: ending step index to compute time to convert
    breakdown_attribution_type?: BreakdownAttributionType // funnels breakdown attribution type
    breakdown_attribution_value?: number // funnels breakdown attribution specific step value
    bin_count?: BinCountValue // used in time to convert: number of bins to show in histogram
    funnel_window_interval_unit?: FunnelConversionWindowTimeUnit // minutes, days, weeks, etc. for conversion window
    funnel_window_interval?: number | undefined // length of conversion window
    funnel_order_type?: StepOrderValue
    exclusions?: FunnelExclusionLegacy[] // used in funnel exclusion filters
    funnel_aggregate_by_hogql?: string

    // frontend only
    layout?: FunnelLayout // used only for funnels
    funnel_step_reference?: FunnelStepReference // whether conversion shown in graph should be across all steps or just from the previous step
    hidden_legend_keys?: Record<string, boolean | undefined> // used to toggle visibilities in table and legend

    // persons only
    entrance_period_start?: string // this and drop_off is used for funnels time conversion date for the persons modal
    drop_off?: boolean
    funnel_step?: number
    funnel_step_breakdown?: string | number[] | number | null // used in steps breakdown: persons modal
    funnel_custom_steps?: number[] // used to provide custom steps for which to get people in a funnel - primarily for correlation use
    funnel_correlation_person_entity?: Record<string, any> // Funnel Correlation Persons Filter
    funnel_correlation_person_converted?: 'true' | 'false' // Funnel Correlation Persons Converted - success or failure counts
}
export interface PathsFilterType extends FilterType {
    path_type?: PathType
    paths_hogql_expression?: string
    include_event_types?: PathType[]
    start_point?: string
    end_point?: string
    path_groupings?: string[]
    funnel_paths?: FunnelPathType
    funnel_filter?: Record<string, any> // Funnel Filter used in Paths
    exclude_events?: string[] // Paths Exclusion type
    /** @asType integer */
    step_limit?: number // Paths Step Limit
    path_replacements?: boolean
    local_path_cleaning_filters?: PathCleaningFilter[] | null
    /** @asType integer */
    edge_limit?: number | undefined // Paths edge limit
    /** @asType integer */
    min_edge_weight?: number | undefined // Paths
    /** @asType integer */
    max_edge_weight?: number | undefined // Paths

    // persons only
    path_start_key?: string // Paths People Start Key
    path_end_key?: string // Paths People End Key
    path_dropoff_key?: string // Paths People Dropoff Key
}

export type RetentionEntityKind = NodeKind.ActionsNode | NodeKind.EventsNode

export interface RetentionEntity {
    id?: string | number // TODO: Fix weird typing issues
    kind?: RetentionEntityKind
    name?: string
    type?: EntityType
    /**  @asType integer */
    order?: number
    uuid?: string
    custom_name?: string
}

export interface RetentionFilterType extends FilterType {
    retention_type?: RetentionType
    /** Whether retention is with regard to initial cohort size, or that of the previous period. */
    retention_reference?: 'total' | 'previous'
    /**
     * @asType integer
     */
    total_intervals?: number
    returning_entity?: RetentionEntity
    target_entity?: RetentionEntity
    period?: RetentionPeriod
    cumulative?: boolean

    //frontend only
    show_mean?: boolean
}
export interface LifecycleFilterType extends FilterType {
    /** @deprecated */
    shown_as?: ShownAsValue

    // frontend only
    show_legend?: boolean
    show_values_on_series?: boolean
    toggledLifecycles?: LifecycleToggle[]
}

export type LifecycleToggle = 'new' | 'resurrecting' | 'returning' | 'dormant'
export type AnyFilterType =
    | TrendsFilterType
    | StickinessFilterType
    | FunnelsFilterType
    | PathsFilterType
    | RetentionFilterType
    | LifecycleFilterType
    | FilterType

export type AnyPartialFilterType =
    | Partial<TrendsFilterType>
    | Partial<StickinessFilterType>
    | Partial<FunnelsFilterType>
    | Partial<PathsFilterType>
    | Partial<RetentionFilterType>
    | Partial<LifecycleFilterType>
    | Partial<FilterType>

export interface EventsListQueryParams {
    event?: string
    properties?: AnyPropertyFilter[] | PropertyGroupFilter
    orderBy?: string[]
    action_id?: number
    after?: string
    before?: string
    limit?: number
    offset?: number
}

export interface RecordingEventsFilters {
    query: string
}

export interface RecordingConsoleLogsFilters {
    query: string
}

export enum RecordingWindowFilter {
    All = 'all',
}

export interface EditorFilterProps {
    insightProps: InsightLogicProps
}

export interface InsightEditorFilter {
    key: string
    label?: string | ((props: EditorFilterProps) => JSX.Element | null)
    tooltip?: JSX.Element
    showOptional?: boolean
    position?: 'left' | 'right'
    valueSelector?: (insight: Partial<QueryBasedInsightModel>) => any
    /** Editor filter component. Cannot be an anonymous function or the key would not work! */
    component?: (props: EditorFilterProps) => JSX.Element | null
}

export type InsightEditorFilterGroup = {
    title?: string
    count?: number
    editorFilters: InsightEditorFilter[]
    defaultExpanded?: boolean
}

export interface SystemStatusSubrows {
    columns: string[]
    rows: string[][]
}

export interface SystemStatusRow {
    metric: string
    value: boolean | string | number | null
    key: string
    description?: string
    subrows?: SystemStatusSubrows
}

export interface SystemStatus {
    overview: SystemStatusRow[]
}

export type QuerySummary = { duration: string } & Record<string, string>

export interface SystemStatusQueriesResult {
    postgres_running: QuerySummary[]
    clickhouse_running?: QuerySummary[]
    clickhouse_slow_log?: QuerySummary[]
}

export interface SystemStatusAnalyzeResult {
    query: string
    timing: {
        query_id: string
        event_time: string
        query_duration_ms: number
        read_rows: number
        read_size: string
        result_rows: number
        result_size: string
        memory_usage: string
    }
    flamegraphs: Record<string, string>
}

export interface TrendAPIResponse<ResultType = TrendResult[]> {
    type: 'Trends'
    is_cached: boolean
    last_refresh: string | null
    result: ResultType
    timezone: string
    next: string | null
}

export interface TrendResult {
    action: ActionFilter
    actions?: ActionFilter[]
    count: number
    data: number[]
    days: string[]
    dates?: string[]
    label: string
    labels: string[]
    breakdown_value?: string | number | string[]
    aggregated_value: number
    status?: string
    compare_label?: CompareLabelType
    compare?: boolean
    persons_urls?: { url: string }[]
    persons?: Person
    filter?: TrendsFilterType
}

interface Person {
    url: string
    filter: Partial<FilterType>
}

export interface FunnelStep {
    // The type returned from the API.
    action_id: string
    average_conversion_time: number | null
    median_conversion_time: number | null
    count: number
    name: string
    custom_name?: string | null
    order: number
    people?: string[]
    type: EntityType
    labels?: string[]
    breakdown?: BreakdownKeyType
    breakdowns?: BreakdownKeyType[]
    breakdown_value?: BreakdownKeyType
    data?: number[]
    days?: string[]

    /** Url that you can GET to retrieve the people that converted in this step */
    converted_people_url: string

    /** Url that you can GET to retrieve the people that dropped in this step  */
    dropped_people_url: string | null
}

export interface FunnelsTimeConversionBins {
    bins: [number, number][]
    average_conversion_time: number | null
}

export type FunnelResultType = FunnelStep[] | FunnelStep[][] | FunnelsTimeConversionBins

export interface FunnelAPIResponse<ResultType = FunnelResultType> {
    is_cached: boolean
    last_refresh: string | null
    result: ResultType
    timezone: string
}

export interface FunnelStepWithNestedBreakdown extends FunnelStep {
    nested_breakdown?: FunnelStep[]
}

export interface FunnelTimeConversionMetrics {
    averageTime: number
    stepRate: number
    totalRate: number
}

export interface FunnelConversionWindow {
    funnelWindowIntervalUnit: FunnelConversionWindowTimeUnit
    funnelWindowInterval: number
}

// https://github.com/PostHog/posthog/blob/master/posthog/models/filters/mixins/funnel.py#L100
export enum FunnelConversionWindowTimeUnit {
    Second = 'second',
    Minute = 'minute',
    Hour = 'hour',
    Day = 'day',
    Week = 'week',
    Month = 'month',
}

export enum FunnelStepReference {
    total = 'total',
    previous = 'previous',
}

export interface FunnelStepWithConversionMetrics extends FunnelStep {
    droppedOffFromPrevious: number
    conversionRates: {
        fromPrevious: number
        total: number
        fromBasisStep: number // either fromPrevious or total, depending on FunnelStepReference
    }
    nested_breakdown?: Omit<FunnelStepWithConversionMetrics, 'nested_breakdown'>[]
    rowKey?: number | string
    significant?: {
        fromPrevious: boolean
        total: boolean
        fromBasisStep: boolean // either fromPrevious or total, depending on FunnelStepReference
    }
}

export interface FlattenedFunnelStepByBreakdown {
    rowKey: number | string
    isBaseline?: boolean
    breakdown?: BreakdownKeyType
    // :KLUDGE: Data transforms done in `getBreakdownStepValues`
    breakdown_value?: Array<string | number>
    breakdownIndex?: number
    conversionRates?: {
        total: number
    }
    steps?: FunnelStepWithConversionMetrics[]
    significant?: boolean
}

export interface FunnelCorrelation {
    event: Pick<EventType, 'elements' | 'event' | 'properties'>
    odds_ratio: number
    success_count: number
    success_people_url: string
    failure_count: number
    failure_people_url: string
    correlation_type: FunnelCorrelationType.Failure | FunnelCorrelationType.Success
    result_type:
        | FunnelCorrelationResultsType.Events
        | FunnelCorrelationResultsType.Properties
        | FunnelCorrelationResultsType.EventWithProperties
}

export enum FunnelCorrelationType {
    Success = 'success',
    Failure = 'failure',
}

export enum FunnelCorrelationResultsType {
    Events = 'events',
    Properties = 'properties',
    EventWithProperties = 'event_with_properties',
}

export enum BreakdownAttributionType {
    FirstTouch = 'first_touch',
    LastTouch = 'last_touch',
    AllSteps = 'all_events',
    Step = 'step',
}

export interface ChartParams {
    inCardView?: boolean
    inSharedMode?: boolean
    showPersonsModal?: boolean
    /** allows overriding by queries, e.g. setting empty state text*/
    context?: QueryContext
}

export interface HistogramGraphDatum {
    id: number
    bin0: number
    bin1: number
    count: number
    label: string
}

// Shared between insightLogic, dashboardItemLogic, trendsLogic, funnelLogic, pathsLogic, retentionLogic
export interface InsightLogicProps<T = InsightVizNode> {
    /** currently persisted insight */
    dashboardItemId?: InsightShortId | 'new' | `new-${string}` | null
    /** id of the dashboard the insight is on (when the insight is being displayed on a dashboard) **/
    dashboardId?: DashboardType['id']
    /** cached insight */
    cachedInsight?: Partial<QueryBasedInsightModel> | null
    /** enable this to avoid API requests */
    doNotLoad?: boolean
    loadPriority?: number
    onData?: (data: Record<string, unknown> | null | undefined) => void
    /** query when used as ad-hoc insight */
    query?: T
    setQuery?: (node: T) => void

    /** Used to group DataNodes into a collection for group operations like refreshAll **/
    dataNodeCollectionId?: string

    /** Dashboard filters to override the ones in the query */
    filtersOverride?: DashboardFilter | null
    /** Dashboard variables to override the ones in the query */
    variablesOverride?: Record<string, HogQLVariable> | null
}

export interface SetInsightOptions {
    /** this overrides the in-flight filters on the page, which may not equal the last returned API response */
    overrideQuery?: boolean
    /** calling with this updates the "last saved" filters */
    fromPersistentApi?: boolean
}

export interface Survey {
    /** UUID */
    id: string
    name: string
    type: SurveyType
    description: string
    linked_flag_id: number | null
    linked_flag: FeatureFlagBasicType | null
    targeting_flag: FeatureFlagBasicType | null
    targeting_flag_filters?: FeatureFlagFilters
    conditions: {
        url: string
        selector: string
        seenSurveyWaitPeriodInDays?: number
        urlMatchType?: SurveyUrlMatchType
        actions: {
            values: {
                id: number
                name: string
            }[]
        } | null
        events: {
            repeatedActivation?: boolean
            values: {
                name: string
            }[]
        } | null
    } | null
    appearance: SurveyAppearance | null
    questions: (BasicSurveyQuestion | LinkSurveyQuestion | RatingSurveyQuestion | MultipleSurveyQuestion)[]
    created_at: string
    created_by: UserBasicType | null
    start_date: string | null
    end_date: string | null
    archived: boolean
    remove_targeting_flag?: boolean
    responses_limit: number | null
    iteration_count?: number | null
    iteration_frequency_days?: number | null
    iteration_start_dates?: string[]
    current_iteration?: number | null
    current_iteration_start_date?: string
    response_sampling_start_date?: string | null
    response_sampling_interval_type?: string | null
    response_sampling_interval?: number | null
    response_sampling_limit?: number | null
    response_sampling_daily_limits?: string[] | null
}

export enum SurveyUrlMatchType {
    Exact = PropertyOperator.Exact,
    IsNot = PropertyOperator.IsNot,
    Contains = PropertyOperator.IContains,
    NotIContains = PropertyOperator.NotIContains,
    Regex = PropertyOperator.Regex,
    NotRegex = PropertyOperator.NotRegex,
}

export enum SurveyType {
    Popover = 'popover',
    Widget = 'widget',
    FullScreen = 'full_screen',
    Email = 'email',
    API = 'api',
}

export type SurveyQuestionDescriptionContentType = 'html' | 'text'

export interface SurveyAppearance {
    backgroundColor?: string
    submitButtonColor?: string
    // TODO: remove submitButtonText in favor of buttonText once it's more deprecated
    submitButtonText?: string
    submitButtonTextColor?: string
    ratingButtonColor?: string
    ratingButtonActiveColor?: string
    borderColor?: string
    placeholder?: string
    whiteLabel?: boolean
    displayThankYouMessage?: boolean
    thankYouMessageHeader?: string
    thankYouMessageDescription?: string
    thankYouMessageDescriptionContentType?: SurveyQuestionDescriptionContentType
    thankYouMessageCloseButtonText?: string
    autoDisappear?: boolean
    position?: string
    zIndex?: string
    shuffleQuestions?: boolean
    surveyPopupDelaySeconds?: number
    // widget only
    widgetType?: 'button' | 'tab' | 'selector'
    widgetSelector?: string
    widgetLabel?: string
    widgetColor?: string
}

export interface SurveyQuestionBase {
    question: string
    description?: string | null
    descriptionContentType?: SurveyQuestionDescriptionContentType
    optional?: boolean
    buttonText?: string
    branching?:
        | NextQuestionBranching
        | ConfirmationMessageBranching
        | ResponseBasedBranching
        | SpecificQuestionBranching
}

export interface BasicSurveyQuestion extends SurveyQuestionBase {
    type: SurveyQuestionType.Open
}

export interface LinkSurveyQuestion extends SurveyQuestionBase {
    type: SurveyQuestionType.Link
    link: string | null
}

export interface RatingSurveyQuestion extends SurveyQuestionBase {
    type: SurveyQuestionType.Rating
    display: 'number' | 'emoji'
    scale: number
    lowerBoundLabel: string
    upperBoundLabel: string
    branching?:
        | NextQuestionBranching
        | ConfirmationMessageBranching
        | ResponseBasedBranching
        | SpecificQuestionBranching
}

export interface MultipleSurveyQuestion extends SurveyQuestionBase {
    type: SurveyQuestionType.SingleChoice | SurveyQuestionType.MultipleChoice
    choices: string[]
    shuffleOptions?: boolean
    hasOpenChoice?: boolean
    branching?:
        | NextQuestionBranching
        | ConfirmationMessageBranching
        | ResponseBasedBranching
        | SpecificQuestionBranching
}

export type SurveyQuestion = BasicSurveyQuestion | LinkSurveyQuestion | RatingSurveyQuestion | MultipleSurveyQuestion

export enum SurveyQuestionType {
    Open = 'open',
    MultipleChoice = 'multiple_choice',
    SingleChoice = 'single_choice',
    Rating = 'rating',
    Link = 'link',
}

export enum SurveyQuestionBranchingType {
    NextQuestion = 'next_question',
    End = 'end',
    ResponseBased = 'response_based',
    SpecificQuestion = 'specific_question',
}

interface NextQuestionBranching {
    type: SurveyQuestionBranchingType.NextQuestion
}

interface ConfirmationMessageBranching {
    type: SurveyQuestionBranchingType.End
}

interface ResponseBasedBranching {
    type: SurveyQuestionBranchingType.ResponseBased
    responseValues: Record<string, any>
}

interface SpecificQuestionBranching {
    type: SurveyQuestionBranchingType.SpecificQuestion
    index: number
}

export interface FeatureFlagGroupType {
    properties?: AnyPropertyFilter[]
    rollout_percentage?: number | null
    variant?: string | null
    users_affected?: number
}

export interface MultivariateFlagVariant {
    key: string
    name?: string | null
    rollout_percentage: number
}

export interface MultivariateFlagOptions {
    variants: MultivariateFlagVariant[]
}

export interface FeatureFlagFilters {
    groups: FeatureFlagGroupType[]
    multivariate: MultivariateFlagOptions | null
    aggregation_group_type_index?: integer | null
    payloads: Record<string, JsonType>
    super_groups?: FeatureFlagGroupType[]
}

export interface FeatureFlagBasicType {
    id: number
    team_id: TeamType['id']
    key: string
    /* The description field (the name is a misnomer because of its legacy). */
    name: string
    filters: FeatureFlagFilters
    deleted: boolean
    active: boolean
    ensure_experience_continuity: boolean | null
}

export interface FeatureFlagType extends Omit<FeatureFlagBasicType, 'id' | 'team_id'>, WithAccessControl {
    /** Null means that the flag has never been saved yet (it's new). */
    id: number | null
    created_by: UserBasicType | null
    created_at: string | null
    is_simple_flag: boolean
    rollout_percentage: number | null
    experiment_set: number[] | null
    features: EarlyAccessFeatureType[] | null
    surveys: Survey[] | null
    rollback_conditions: FeatureFlagRollbackConditions[]
    performed_rollback: boolean
    can_edit: boolean
    tags: string[]
    usage_dashboard?: number
    analytics_dashboards?: number[] | null
    has_enriched_analytics?: boolean
}

export interface OrganizationFeatureFlag {
    flag_id: number | null
    team_id: number | null
    created_by: UserBasicType | null
    created_at: string | null
    is_simple_flag: boolean
    rollout_percentage: number | null
    filters: FeatureFlagFilters
    active: boolean
}

export interface OrganizationFeatureFlagsCopyBody {
    feature_flag_key: FeatureFlagType['key']
    from_project: TeamType['id']
    target_project_ids: TeamType['id'][]
}

export type OrganizationFeatureFlags = {
    flag_id: FeatureFlagType['id']
    team_id: TeamType['id']
    active: FeatureFlagType['active']
}[]

export interface FeatureFlagRollbackConditions {
    threshold: number
    threshold_type: string
    threshold_metric?: FilterType
    operator?: string
}

export enum FeatureFlagStatus {
    ACTIVE = 'active',
    INACTIVE = 'inactive',
    STALE = 'stale',
    DELETED = 'deleted',
    UNKNOWN = 'unknown',
}

export interface FeatureFlagStatusResponse {
    status: FeatureFlagStatus
    reason: string
}

export interface CombinedFeatureFlagAndValueType {
    feature_flag: FeatureFlagType
    value: boolean | string
}

export interface Feature {
    id: number | null
    name: string
}

export enum EarlyAccessFeatureStage {
    Draft = 'draft',
    Concept = 'concept',
    Alpha = 'alpha',
    Beta = 'beta',
    GeneralAvailability = 'general-availability',
    Archived = 'archived',
}

export enum EarlyAccessFeatureTabs {
    OptedIn = 'opted-in',
    OptedOut = 'opted-out',
}

export interface EarlyAccessFeatureType {
    /** UUID */
    id: string
    feature_flag: FeatureFlagBasicType
    name: string
    description: string
    stage: EarlyAccessFeatureStage
    /** Documentation URL. Can be empty. */
    documentation_url: string
    created_at: string
}

export interface NewEarlyAccessFeatureType extends Omit<EarlyAccessFeatureType, 'id' | 'created_at' | 'feature_flag'> {
    feature_flag_id: number | undefined
}

export interface UserBlastRadiusType {
    users_affected: number
    total_users: number
}

export enum ScheduledChangeModels {
    FeatureFlag = 'FeatureFlag',
}

export enum ScheduledChangeOperationType {
    UpdateStatus = 'update_status',
    AddReleaseCondition = 'add_release_condition',
}

export type ScheduledChangePayload =
    | { operation: ScheduledChangeOperationType.UpdateStatus; value: boolean }
    | { operation: ScheduledChangeOperationType.AddReleaseCondition; value: FeatureFlagFilters }

export interface ScheduledChangeType {
    id: number
    team_id: number
    record_id: number | string
    model_name: ScheduledChangeModels
    payload: ScheduledChangePayload
    scheduled_at: string
    executed_at: string | null
    failure_reason: string | null
    created_at: string | null
    created_by: UserBasicType
}

export interface PrevalidatedInvite {
    id: string
    target_email: string
    first_name: string
    organization_name: string
}

interface InstancePreferencesInterface {
    /** Whether debug queries option should be shown on the command palette. */
    debug_queries: boolean
    /** Whether paid features showcasing / upsells are completely disabled throughout the app. */
    disable_paid_fs: boolean
}

export interface PreflightStatus {
    // Attributes that accept undefined values (i.e. `?`) are not received when unauthenticated
    django: boolean
    plugins: boolean
    redis: boolean
    db: boolean
    clickhouse: boolean
    kafka: boolean
    /** An initiated instance is one that already has any organization(s). */
    initiated: boolean
    /** Org creation is allowed on Cloud OR initiated self-hosted organizations with a license and MULTI_ORG_ENABLED. */
    can_create_org: boolean
    /** Whether this is PostHog Cloud. */
    cloud: boolean
    /** Whether this is a managed demo environment. */
    demo: boolean
    celery: boolean
    realm: Realm
    region: Region | null
    available_social_auth_providers: AuthBackends
    available_timezones?: Record<string, number>
    opt_out_capture?: boolean
    email_service_available: boolean
    slack_service: {
        available: boolean
        client_id?: string
    }
    data_warehouse_integrations: {
        hubspot: {
            client_id?: string
        }
        salesforce: {
            client_id?: string
        }
    }
    /** Whether PostHog is running in DEBUG mode. */
    is_debug?: boolean
    licensed_users_available?: number | null
    openai_available?: boolean
    site_url?: string
    instance_preferences?: InstancePreferencesInterface
    buffer_conversion_seconds?: number
    object_storage: boolean
    public_egress_ip_addresses?: string[]
    dev_disable_navigation_hooks?: boolean
}

export enum ItemMode { // todo: consolidate this and dashboardmode
    Edit = 'edit',
    View = 'view',
    Subscriptions = 'subscriptions',
    Sharing = 'sharing',
    Alerts = 'alerts',
}

export enum DashboardPlacement {
    Dashboard = 'dashboard', // When on the standard dashboard page
    ProjectHomepage = 'project-homepage', // When embedded on the project homepage
    FeatureFlag = 'feature-flag',
    Public = 'public', // When viewing the dashboard publicly
    Export = 'export', // When the dashboard is being exported (alike to being printed)
    Person = 'person', // When the dashboard is being viewed on a person page
    Group = 'group', // When the dashboard is being viewed on a group page
}

export enum DashboardMode { // Default mode is null
    Edit = 'edit', // When the dashboard is being edited
    Fullscreen = 'fullscreen', // When the dashboard is on full screen (presentation) mode
    Sharing = 'sharing', // When the sharing configuration is opened
}

// Hotkeys for local (component) actions
export type HotKey =
    | 'a'
    | 'b'
    | 'c'
    | 'd'
    | 'e'
    | 'f'
    | 'h'
    | 'i'
    | 'j'
    | 'k'
    | 'l'
    | 'm'
    | 'n'
    | 'o'
    | 'p'
    | 'q'
    | 'r'
    | 's'
    | 't'
    | 'u'
    | 'v'
    | 'w'
    | 'x'
    | 'y'
    | 'z'
    | 'escape'
    | 'enter'
    | 'space'
    | 'tab'
    | 'arrowleft'
    | 'arrowright'
    | 'arrowdown'
    | 'arrowup'
    | 'forwardslash'

export type HotKeyOrModifier = HotKey | 'shift' | 'option' | 'command'

export interface EventDefinition {
    id: string
    name: string
    description?: string
    tags?: string[]
    owner?: UserBasicType | null
    created_at?: string
    last_seen_at?: string
    last_updated_at?: string // alias for last_seen_at to achieve event and action parity
    updated_at?: string
    updated_by?: UserBasicType | null
    verified?: boolean
    verified_at?: string
    verified_by?: string
    is_action?: boolean
}

// TODO duplicated from plugin server. Follow-up to de-duplicate
export enum PropertyType {
    DateTime = 'DateTime',
    String = 'String',
    Numeric = 'Numeric',
    Boolean = 'Boolean',
    Duration = 'Duration',
    Selector = 'Selector',
    Cohort = 'Cohort',
}

export enum PropertyDefinitionType {
    Event = 'event',
    Person = 'person',
    Group = 'group',
    Session = 'session',
    LogEntry = 'log_entry',
    Meta = 'meta',
}

export interface PropertyDefinition {
    id: string
    name: string
    description?: string
    tags?: string[]
    updated_at?: string
    updated_by?: UserBasicType | null
    is_numerical?: boolean // Marked as optional to allow merge of EventDefinition & PropertyDefinition
    is_seen_on_filtered_events?: boolean // Indicates whether this property has been seen for a particular set of events (when `eventNames` query string is sent); calculated at query time, not stored in the db
    property_type?: PropertyType
    type?: PropertyDefinitionType
    created_at?: string // TODO: Implement
    last_seen_at?: string // TODO: Implement
    example?: string
    is_action?: boolean
    verified?: boolean
    verified_at?: string
    verified_by?: string
}

export enum PropertyDefinitionState {
    Pending = 'pending',
    Loading = 'loading',
    Missing = 'missing',
    Error = 'error',
}

export type Definition = EventDefinition | PropertyDefinition

export interface PersonProperty {
    id: number
    name: string
    count: number
}

export type GroupTypeIndex = 0 | 1 | 2 | 3 | 4

export interface GroupType {
    group_type: string
    group_type_index: GroupTypeIndex
    name_singular?: string | null
    name_plural?: string | null
}

export type GroupTypeProperties = Record<number, Array<PersonProperty>>

export interface Group {
    group_type_index: GroupTypeIndex
    group_key: string
    created_at: string
    group_properties: Record<string, any>
}

export interface ExperimentMetric {
    type: string
    query: ExperimentTrendsQuery | ExperimentFunnelsQuery
}

export interface Experiment {
    id: ExperimentIdType
    name: string
    type?: string
    description?: string
    feature_flag_key: string
    feature_flag?: FeatureFlagBasicType
    exposure_cohort?: number
    filters: TrendsFilterType | FunnelsFilterType
    metrics: (ExperimentTrendsQuery | ExperimentFunnelsQuery)[]
    metrics_secondary: (ExperimentTrendsQuery | ExperimentFunnelsQuery)[]
    saved_metrics_ids: { id: number; metadata: { type: 'primary' | 'secondary' } }[]
    saved_metrics: any[]
    parameters: {
        minimum_detectable_effect?: number
        recommended_running_time?: number
        recommended_sample_size?: number
        feature_flag_variants: MultivariateFlagVariant[]
        custom_exposure_filter?: FilterType
        aggregation_group_type_index?: integer
        variant_screenshot_media_ids?: Record<string, string[]>
    }
    start_date?: string | null
    end_date?: string | null
    archived?: boolean
    secondary_metrics: SecondaryExperimentMetric[]
    created_at: string | null
    created_by: UserBasicType | null
    updated_at: string | null
    holdout_id?: number | null
    holdout?: Holdout
    stats_config?: {
        version?: number
    }
}

export interface FunnelExperimentVariant {
    key: string
    success_count: number
    failure_count: number
}

export interface TrendExperimentVariant {
    key: string
    count: number
    exposure: number
    absolute_exposure: number
}

interface BaseExperimentResults {
    probability: Record<string, number>
    fakeInsightId: string
    significant: boolean
    noData?: boolean
    significance_code: SignificanceCode
    expected_loss?: number
    p_value?: number
}

export interface _TrendsExperimentResults extends BaseExperimentResults {
    insight: Record<string, any>[]
    filters: TrendsFilterType
    exposure_filters: TrendsFilterType
    variants: TrendExperimentVariant[]
    last_refresh?: string | null
    credible_intervals: { [key: string]: [number, number] }
}

export interface _FunnelExperimentResults extends BaseExperimentResults {
    insight: Record<string, any>[]
    filters: FunnelsFilterType
    variants: FunnelExperimentVariant[]
    last_refresh?: string | null
    credible_intervals: { [key: string]: [number, number] }
}

export interface TrendsExperimentResults {
    result: _TrendsExperimentResults
    is_cached?: boolean
    last_refresh?: string | null
}
export interface FunnelExperimentResults {
    result: _FunnelExperimentResults
    is_cached?: boolean
    last_refresh?: string | null
}

export type ExperimentResults = TrendsExperimentResults | FunnelExperimentResults

export type SecondaryMetricResults = ExperimentResults['result'] & {
    result?: Record<string, number>
}
export interface SecondaryExperimentMetric {
    name: string
    filters: Partial<FilterType>
}

export interface SelectOption {
    value: string
    label?: string
}

export enum FilterLogicalOperator {
    And = 'AND',
    Or = 'OR',
}

export interface PropertyGroupFilter {
    type: FilterLogicalOperator
    values: PropertyGroupFilterValue[]
}

export interface PropertyGroupFilterValue {
    type: FilterLogicalOperator
    values: (AnyPropertyFilter | PropertyGroupFilterValue)[]
}

export interface CohortCriteriaGroupFilter {
    id?: string
    type: FilterLogicalOperator
    values: AnyCohortCriteriaType[] | CohortCriteriaGroupFilter[]
}

export interface SelectOptionWithChildren extends SelectOption {
    children: React.ReactChildren
    ['data-attr']: string
    key: string
}

export interface CoreFilterDefinition {
    label: string
    description?: string | JSX.Element
    examples?: (string | number)[]
    /** System properties are hidden in properties table by default. */
    system?: boolean
}

export interface TileParams {
    title: string
    targetPath: string
    openInNewTab?: boolean
    hoverText?: string
    icon: JSX.Element
    class?: string
}

export interface TiledIconModuleProps {
    tiles: TileParams[]
    header?: string
    subHeader?: string
    analyticsModuleKey?: string
}

export type EventOrPropType = EventDefinition & PropertyDefinition

export interface AppContext {
    current_user: UserType | null
    current_project: ProjectType | null
    current_team: TeamType | TeamPublicType | null
    preflight: PreflightStatus
    default_event_name: string
    persisted_feature_flags?: string[]
    anonymous: boolean
    frontend_apps?: Record<number, FrontendAppConfig>
    commit_sha?: string
    /** Whether the user was autoswitched to the current item's team. */
    switched_team: TeamType['id'] | null
    year_in_hog_url?: string
    /** Support flow aid: a staff-only list of users who may be impersonated to access this resource. */
    suggested_users_with_access?: UserBasicType[]
}

export type StoredMetricMathOperations = 'max' | 'min' | 'sum'

export interface PathEdgeParameters {
    edgeLimit?: number | undefined
    minEdgeWeight?: number | undefined
    maxEdgeWeight?: number | undefined
}

export enum SignificanceCode {
    Significant = 'significant',
    NotEnoughExposure = 'not_enough_exposure',
    LowWinProbability = 'low_win_probability',
    HighLoss = 'high_loss',
    HighPValue = 'high_p_value',
}

export enum HelpType {
    Slack = 'slack',
    GitHub = 'github',
    Email = 'email',
    Docs = 'docs',
    Updates = 'updates',
    SupportForm = 'support_form',
}

export interface DateMappingOption {
    key: string
    inactive?: boolean // Options removed due to low usage (see relevant PR); will not show up for new insights but will be kept for existing
    values: string[]
    getFormattedDate?: (date: dayjs.Dayjs, format?: string) => string
    defaultInterval?: IntervalType
}

interface BreadcrumbBase {
    /** E.g. scene, tab, or scene with item ID. Particularly important for `onRename`. */
    key: string | number | [scene: Scene, key: string | number]
    /** Whether to show a custom popover */
    popover?: Pick<PopoverProps, 'overlay' | 'matchWidth'>
}
interface LinkBreadcrumb extends BreadcrumbBase {
    /** Name to display. */
    name: string | null | undefined
    symbol?: never
    /** Path to link to. */
    path?: string
    /** Extra tag shown next to name. */
    tag?: string | null
    onRename?: never
}
interface RenamableBreadcrumb extends BreadcrumbBase {
    /** Name to display. */
    name: string | null | undefined
    symbol?: never
    path?: never
    /** When this is set, an "Edit" button shows up next to the title */
    onRename?: (newName: string) => Promise<void>
    /** When this is true, the name is always in edit mode, and `onRename` runs on every input change. */
    forceEditMode?: boolean
}
interface SymbolBreadcrumb extends BreadcrumbBase {
    name?: never
    /** Symbol, e.g. a lettermark or a profile picture. */
    symbol: React.ReactElement
    path?: never
}
export type Breadcrumb = LinkBreadcrumb | RenamableBreadcrumb | SymbolBreadcrumb

export enum GraphType {
    Bar = 'bar',
    HorizontalBar = 'horizontalBar',
    Line = 'line',
    Histogram = 'histogram',
    Pie = 'doughnut',
}

export type GraphDataset = ChartDataset<ChartType> &
    Partial<
        Pick<
            TrendResult,
            | 'count'
            | 'label'
            | 'days'
            | 'labels'
            | 'data'
            | 'compare'
            | 'compare_label'
            | 'status'
            | 'action'
            | 'actions'
            | 'breakdown_value'
            | 'persons_urls'
            | 'persons'
            | 'filter'
        >
    > & {
        /** Used in filtering out visibility of datasets. Set internally by chart.js */
        id: number
        /** Toggled on to draw incompleteness lines in LineGraph.tsx */
        dotted?: boolean
        /** Array of breakdown values used only in ActionsHorizontalBar/ActionsPie.tsx data */
        breakdownValues?: (string | number | string[] | undefined)[]
        /** Array of breakdown labels used only in ActionsHorizontalBar/ActionsPie.tsx data */
        breakdownLabels?: (string | number | undefined)[]
        /** Array of compare labels used only in ActionsHorizontalBar/ActionsPie.tsx data */
        compareLabels?: (CompareLabelType | undefined)[]
        /** Array of persons used only in (ActionsHorizontalBar|ActionsPie).tsx */
        personsValues?: (Person | undefined)[]
        index?: number
        /** Value (count) for specific data point; only valid in the context of an xy intercept */
        pointValue?: number
        /** Value (count) for specific data point; only valid in the context of an xy intercept */
        personUrl?: string
        /** Action/event filter defition */
        action?: ActionFilter | null
    }

export type GraphPoint = InteractionItem & { dataset: GraphDataset }

interface PointsPayload {
    pointsIntersectingLine: GraphPoint[]
    pointsIntersectingClick: GraphPoint[]
    clickedPointNotLine: boolean
    referencePoint: GraphPoint
}

export interface GraphPointPayload {
    points: PointsPayload
    index: number
    value?: number
    /** Contains the dataset for all the points in the same x-axis point; allows switching between matching points in the x-axis */
    crossDataset?: GraphDataset[]
    /** ID for the currently selected series */
    seriesId?: number
}

export enum CompareLabelType {
    Current = 'current',
    Previous = 'previous',
}

export interface InstanceSetting {
    key: string
    value: boolean | string | number | null
    value_type: 'bool' | 'str' | 'int'
    description?: string
    editable: boolean
    is_secret: boolean
}

export enum FunnelMathType {
    AnyMatch = 'total',
    FirstTimeForUser = 'first_time_for_user',
    FirstTimeForUserWithFilters = 'first_time_for_user_with_filters',
}

export enum BaseMathType {
    TotalCount = 'total',
    UniqueUsers = 'dau',
    WeeklyActiveUsers = 'weekly_active',
    MonthlyActiveUsers = 'monthly_active',
    UniqueSessions = 'unique_session',
    FirstTimeForUser = 'first_time_for_user',
    FirstMatchingEventForUser = 'first_matching_event_for_user',
}

export enum PropertyMathType {
    Average = 'avg',
    Sum = 'sum',
    Minimum = 'min',
    Maximum = 'max',
    Median = 'median',
    P75 = 'p75',
    P90 = 'p90',
    P95 = 'p95',
    P99 = 'p99',
}

export enum CountPerActorMathType {
    Average = 'avg_count_per_actor',
    Minimum = 'min_count_per_actor',
    Maximum = 'max_count_per_actor',
    Median = 'median_count_per_actor',
    P75 = 'p75_count_per_actor',
    P90 = 'p90_count_per_actor',
    P95 = 'p95_count_per_actor',
    P99 = 'p99_count_per_actor',
}

export enum HogQLMathType {
    HogQL = 'hogql',
}
export enum GroupMathType {
    UniqueGroup = 'unique_group',
}

export enum ActorGroupType {
    Person = 'person',
    GroupPrefix = 'group',
}

export enum BehavioralEventType {
    PerformEvent = 'performed_event',
    PerformMultipleEvents = 'performed_event_multiple',
    PerformSequenceEvents = 'performed_event_sequence',
    NotPerformedEvent = 'not_performed_event',
    NotPerformSequenceEvents = 'not_performed_event_sequence',
    HaveProperty = 'have_property',
    NotHaveProperty = 'not_have_property',
}

export enum BehavioralCohortType {
    InCohort = 'in_cohort',
    NotInCohort = 'not_in_cohort',
}

export enum BehavioralLifecycleType {
    PerformEventFirstTime = 'performed_event_first_time',
    PerformEventRegularly = 'performed_event_regularly',
    StopPerformEvent = 'stopped_performing_event',
    StartPerformEventAgain = 'restarted_performing_event',
}

export enum TimeUnitType {
    Day = 'day',
    Week = 'week',
    Month = 'month',
    Year = 'year',
}

export enum DateOperatorType {
    BeforeTheLast = 'before_the_last',
    Between = 'between',
    NotBetween = 'not_between',
    OnTheDate = 'on_the_date',
    NotOnTheDate = 'not_on_the_date',
    Since = 'since',
    Before = 'before',
    IsSet = 'is_set',
    IsNotSet = 'is_not_set',
}

export enum SingleFieldDateType {
    IsDateExact = 'is_date_exact',
    IsDateBefore = 'is_date_before',
    IsDateAfter = 'is_date_after',
}

export enum ValueOptionType {
    MostRecent = 'most_recent',
    Previous = 'previous',
    OnDate = 'on_date',
}

export type WeekdayType = 'monday' | 'tuesday' | 'wednesday' | 'thursday' | 'friday' | 'saturday' | 'sunday'

export interface SubscriptionType {
    id: number
    insight?: number
    dashboard?: number
    target_type: string
    target_value: string
    frequency: 'daily' | 'weekly' | 'monthly' | 'yearly'
    interval: number
    byweekday: WeekdayType[] | null
    bysetpos: number | null
    start_date: string
    until_date?: string
    title: string
    summary: string
    created_by?: UserBasicType | null
    created_at: string
    updated_at: string
    deleted?: boolean
}

export type SmallTimeUnit = 'hours' | 'minutes' | 'seconds'

export type Duration = {
    timeValue: number
    unit: SmallTimeUnit
}

export enum EventDefinitionType {
    Event = 'event',
    EventCustom = 'event_custom',
    EventPostHog = 'event_posthog',
}

export type IntegrationKind =
    | 'slack'
    | 'salesforce'
    | 'hubspot'
    | 'google-pubsub'
    | 'google-cloud-storage'
    | 'google-ads'
    | 'snapchat'

export interface IntegrationType {
    id: number
    kind: IntegrationKind
    display_name: string
    icon_url: string
    config: any
    created_by?: UserBasicType | null
    created_at: string
    errors?: string
}

export interface SlackChannelType {
    id: string
    name: string
    is_private: boolean
    is_ext_shared: boolean
    is_member: boolean
}

export interface SharingConfigurationType {
    enabled: boolean
    access_token: string
    created_at: string
}

export enum ExporterFormat {
    PNG = 'image/png',
    CSV = 'text/csv',
    PDF = 'application/pdf',
    JSON = 'application/json',
    XLSX = 'application/vnd.openxmlformats-officedocument.spreadsheetml.sheet',
}

/** Exporting directly from the browser to a file */
export type LocalExportContext = {
    localData: string
    filename: string
    mediaType: ExporterFormat
}

export type OnlineExportContext = {
    method?: string
    path: string
    query?: any
    body?: any
    filename?: string
}

export type QueryExportContext = {
    source: Record<string, any>
    filename?: string
}

export type ExportContext = OnlineExportContext | LocalExportContext | QueryExportContext

export interface ExportedAssetType {
    id: number
    export_format: ExporterFormat
    dashboard?: number
    insight?: number
    export_context?: ExportContext
    has_content: boolean
    filename: string
    created_at: string
    expires_after?: string
}

export enum FeatureFlagReleaseType {
    ReleaseToggle = 'Release toggle',
    Variants = 'Multiple variants',
}

export interface MediaUploadResponse {
    id: string
    image_location: string
    name: string
}

export enum RolloutConditionType {
    Insight = 'insight',
    Sentry = 'sentry',
}

export enum Resource {
    FEATURE_FLAGS = 'feature flags',
}

export enum AccessLevel {
    READ = 21,
    WRITE = 37,
}

export interface RoleType {
    id: string
    name: string
    feature_flags_access_level: AccessLevel
    members: RoleMemberType[]
    created_at: string
    created_by: UserBasicType | null
}

export interface RolesListParams {
    feature_flags_access_level?: AccessLevel
}

export interface RoleMemberType {
    id: string
    user: UserBaseType
    role_id: string
    joined_at: string
    updated_at: string
    user_uuid: string
}

export type APIScopeObject =
    | 'action'
    | 'activity_log'
    | 'annotation'
    | 'batch_export'
    | 'cohort'
    | 'dashboard'
    | 'dashboard_template'
    | 'early_access_feature'
    | 'event_definition'
    | 'experiment'
    | 'export'
    | 'feature_flag'
    | 'group'
    | 'insight'
    | 'query'
    | 'notebook'
    | 'organization'
    | 'organization_member'
    | 'person'
    | 'plugin'
    | 'project'
    | 'property_definition'
    | 'session_recording'
    | 'session_recording_playlist'
    | 'sharing_configuration'
    | 'subscription'
    | 'survey'
    | 'user'
    | 'webhook'

export interface AccessControlTypeBase {
    created_by: UserBasicType | null
    created_at: string
    updated_at: string
    resource: APIScopeObject
    access_level: string | null // TODO: Change to enum
    organization_member?: OrganizationMemberType['id'] | null
    role?: RoleType['id'] | null
}

export interface AccessControlTypeProject extends AccessControlTypeBase {}

export interface AccessControlTypeMember extends AccessControlTypeBase {
    organization_member: OrganizationMemberType['id']
}

export interface AccessControlTypeRole extends AccessControlTypeBase {
    role: RoleType['id']
}

export type AccessControlType = AccessControlTypeProject | AccessControlTypeMember | AccessControlTypeRole

export type AccessControlUpdateType = Pick<AccessControlType, 'access_level' | 'organization_member' | 'role'> & {
    resource?: AccessControlType['resource']
}

export type AccessControlResponseType = {
    access_controls: AccessControlType[]
    available_access_levels: string[] // TODO: Change to enum
    user_access_level: string
    default_access_level: string
    user_can_edit_access_levels: boolean
}

// TODO: To be deprecated
export interface FeatureFlagAssociatedRoleType {
    id: string
    feature_flag: FeatureFlagType | null
    role: RoleType
    updated_at: string
    added_at: string
}
// TODO: To be deprecated

export interface OrganizationResourcePermissionType {
    id: string
    resource: Resource
    access_level: AccessLevel
    created_at: string
    updated_at: string
    created_by: UserBaseType | null
}

export interface RecordingReportLoadTimes {
    metadata: number
    snapshots: number
    events: number
    firstPaint: number
}

export type JsonType = string | number | boolean | null | { [key: string]: JsonType } | Array<JsonType>

export type PromptButtonType = 'primary' | 'secondary'
export type PromptType = 'modal' | 'popup'

export type PromptPayload = {
    title: string
    body: string
    type: PromptType
    image?: string
    url_match?: string
    primaryButtonText?: string
    secondaryButtonText?: string
    primaryButtonURL?: string
}

export type PromptFlag = {
    flag: string
    payload: PromptPayload
    showingPrompt: boolean
    locationCSS?: Partial<CSSStyleDeclaration>
    tooltipCSS?: Partial<CSSStyleDeclaration>
}

// Should be kept in sync with "posthog/models/activity_logging/activity_log.py"
export enum ActivityScope {
    ACTION = 'Action',
    FEATURE_FLAG = 'FeatureFlag',
    PERSON = 'Person',
    INSIGHT = 'Insight',
    PLUGIN = 'Plugin',
    PLUGIN_CONFIG = 'PluginConfig',
    HOG_FUNCTION = 'HogFunction',
    DATA_MANAGEMENT = 'DataManagement',
    EVENT_DEFINITION = 'EventDefinition',
    PROPERTY_DEFINITION = 'PropertyDefinition',
    NOTEBOOK = 'Notebook',
    DASHBOARD = 'Dashboard',
    REPLAY = 'Replay',
    EXPERIMENT = 'Experiment',
    SURVEY = 'Survey',
    EARLY_ACCESS_FEATURE = 'EarlyAccessFeature',
    COMMENT = 'Comment',
    COHORT = 'Cohort',
    TEAM = 'Team',
}

export type CommentType = {
    id: string
    content: string
    version: number
    created_at: string
    created_by: UserBasicType | null
    source_comment?: string | null
    scope: ActivityScope
    item_id?: string
    item_context: Record<string, any> | null
}

export type NotebookListItemType = {
    id: string
    short_id: string
    title?: string
    is_template?: boolean
    created_at: string
    created_by: UserBasicType | null
    last_modified_at?: string
    last_modified_by?: UserBasicType | null
}

export type NotebookType = NotebookListItemType &
    WithAccessControl & {
        content: JSONContent | null
        version: number
        // used to power text-based search
        text_content?: string | null
    }

export enum NotebookNodeType {
    Mention = 'ph-mention',
    Query = 'ph-query',
    Recording = 'ph-recording',
    RecordingPlaylist = 'ph-recording-playlist',
    FeatureFlag = 'ph-feature-flag',
    FeatureFlagCodeExample = 'ph-feature-flag-code-example',
    Experiment = 'ph-experiment',
    EarlyAccessFeature = 'ph-early-access-feature',
    Survey = 'ph-survey',
    Person = 'ph-person',
    Group = 'ph-group',
    Cohort = 'ph-cohort',
    Backlink = 'ph-backlink',
    ReplayTimestamp = 'ph-replay-timestamp',
    Image = 'ph-image',
    PersonFeed = 'ph-person-feed',
    Properties = 'ph-properties',
    Map = 'ph-map',
    Embed = 'ph-embed',
}

export type NotebookNodeResource = {
    attrs: Record<string, any>
    type: NotebookNodeType
}

export enum NotebookTarget {
    Popover = 'popover',
    Scene = 'scene',
}

export type NotebookSyncStatus = 'synced' | 'saving' | 'unsaved' | 'local'

export type NotebookPopoverVisibility = 'hidden' | 'visible' | 'peek'

export interface DataWarehouseCredential {
    access_key: string
    access_secret: string
}
export interface DataWarehouseTable {
    /** UUID */
    id: string
    name: string
    format: DataWarehouseTableTypes
    url_pattern: string
    credential: DataWarehouseCredential
    external_data_source?: ExternalDataSource
    external_schema?: SimpleExternalDataSourceSchema
}

export type DataWarehouseTableTypes = 'CSV' | 'Parquet' | 'JSON' | 'CSVWithNames'

export interface DataWarehouseSavedQuery {
    /** UUID */
    id: string
    name: string
    query: HogQLQuery
    columns: DatabaseSchemaField[]
    last_run_at?: string
    status?: string
}

export interface DataWarehouseViewLink {
    id: string
    source_table_name?: string
    source_table_key?: string
    joining_table_name?: string
    joining_table_key?: string
    field_name?: string
    created_by?: UserBasicType | null
    created_at?: string | null
    configuration?: {
        experiments_optimized?: boolean
        experiments_timestamp_key?: string | null
    }
}

export enum DataWarehouseSettingsTab {
    Managed = 'managed',
    SelfManaged = 'self-managed',
}

export const externalDataSources = [
    'Stripe',
    'Hubspot',
    'Postgres',
    'MySQL',
    'MSSQL',
    'Zendesk',
    'Snowflake',
    'Salesforce',
    'Vitally',
    'BigQuery',
    'Chargebee',
] as const

export type ExternalDataSourceType = (typeof externalDataSources)[number]

export const manualLinkSources = ['aws', 'google-cloud', 'cloudflare-r2', 'azure']

export type ManualLinkSourceType = (typeof manualLinkSources)[number]

export interface ExternalDataSourceCreatePayload {
    source_type: ExternalDataSourceType
    prefix: string
    payload: Record<string, any>
}
export interface ExternalDataSource {
    id: string
    source_id: string
    connection_id: string
    status: string
    source_type: ExternalDataSourceType
    prefix: string
    last_run_at?: Dayjs
    schemas: ExternalDataSourceSchema[]
    sync_frequency: DataWarehouseSyncInterval
    job_inputs: Record<string, any>
}
export interface SimpleExternalDataSourceSchema {
    id: string
    name: string
    should_sync: boolean
    last_synced_at?: Dayjs
}

export type SchemaIncrementalFieldsResponse = IncrementalField[]

export interface IncrementalField {
    label: string
    type: string
    field: string
    field_type: string
}

export interface ExternalDataSourceSyncSchema {
    table: string
    should_sync: boolean
    incremental_field: string | null
    incremental_field_type: string | null
    sync_type: 'full_refresh' | 'incremental' | null
    incremental_fields: IncrementalField[]
    incremental_available: boolean
}

export interface ExternalDataSourceSchema extends SimpleExternalDataSourceSchema {
    table?: SimpleDataWarehouseTable
    incremental: boolean
    sync_type: 'incremental' | 'full_refresh' | null
    status?: string
    incremental_field: string | null
    incremental_field_type: string | null
    sync_frequency: DataWarehouseSyncInterval
}

export interface ExternalDataJob {
    id: string
    created_at: string
    status: 'Running' | 'Failed' | 'Completed' | 'Billing limits'
    schema: SimpleExternalDataSourceSchema
    rows_synced: number
    latest_error: string
    workflow_run_id?: string
}

export interface SimpleDataWarehouseTable {
    id: string
    name: string
    columns: DatabaseSchemaField[]
    row_count: number
}

export type BatchExportServiceS3 = {
    type: 'S3'
    config: {
        bucket_name: string
        region: string
        prefix: string
        aws_access_key_id: string
        aws_secret_access_key: string
        exclude_events: string[]
        include_events: string[]
        compression: string | null
        encryption: string | null
        kms_key_id: string | null
        endpoint_url: string | null
        file_format: string
        max_file_size_mb: number | null
    }
}

export type BatchExportServicePostgres = {
    type: 'Postgres'
    config: {
        user: string
        password: string
        host: string
        port: number
        database: string
        schema: string
        table_name: string
        has_self_signed_cert: boolean
        exclude_events: string[]
        include_events: string[]
    }
}

export type BatchExportServiceSnowflake = {
    type: 'Snowflake'
    config: {
        account: string
        database: string
        warehouse: string
        user: string
        password: string
        schema: string
        table_name: string
        role: string | null
        exclude_events: string[]
        include_events: string[]
    }
}

export type BatchExportServiceBigQuery = {
    type: 'BigQuery'
    config: {
        project_id: string
        private_key: string
        private_key_id: string
        client_email: string
        token_uri: string
        dataset_id: string
        table_id: string
        exclude_events: string[]
        include_events: string[]
        use_json_type: boolean
    }
}

export type BatchExportServiceHTTP = {
    type: 'HTTP'
    config: {
        url: string
        token: string
        exclude_events: string[]
        include_events: string[]
    }
}

export type BatchExportServiceRedshift = {
    type: 'Redshift'
    config: {
        user: string
        password: string
        host: string
        port: number
        database: string
        schema: string
        table_name: string
        properties_data_type: boolean
        exclude_events: string[]
        include_events: string[]
    }
}

// When adding a new option here also add a icon for it to
// src/scenes/pipeline/icons/
// and update RenderBatchExportIcon
// and update batchExportServiceNames in pipelineNodeNewLogic
export const BATCH_EXPORT_SERVICE_NAMES: BatchExportService['type'][] = [
    'S3',
    'Snowflake',
    'Postgres',
    'BigQuery',
    'Redshift',
    'HTTP',
]
export type BatchExportService =
    | BatchExportServiceS3
    | BatchExportServiceSnowflake
    | BatchExportServicePostgres
    | BatchExportServiceBigQuery
    | BatchExportServiceRedshift
    | BatchExportServiceHTTP

export type PipelineInterval = 'hour' | 'day' | 'every 5 minutes'

export type DataWarehouseSyncInterval = '5min' | '30min' | '1hour' | '6hour' | '12hour' | '24hour' | '7day' | '30day'

export type BatchExportConfiguration = {
    // User provided data for the export. This is the data that the user
    // provides when creating the export.
    id: string
    team_id: number
    name: string
    destination: BatchExportService
    interval: PipelineInterval
    created_at: string
    start_at: string | null
    end_at: string | null
    paused: boolean
    model: string
    latest_runs?: BatchExportRun[]
}

export type RawBatchExportRun = {
    id: string
    status:
        | 'Cancelled'
        | 'Completed'
        | 'ContinuedAsNew'
        | 'Failed'
        | 'FailedRetryable'
        | 'Terminated'
        | 'TimedOut'
        | 'Running'
        | 'Starting'
    created_at: string
    data_interval_start?: string
    data_interval_end: string
    last_updated_at?: string
}

export type BatchExportRun = {
    id: string
    status:
        | 'Cancelled'
        | 'Completed'
        | 'ContinuedAsNew'
        | 'Failed'
        | 'FailedRetryable'
        | 'Terminated'
        | 'TimedOut'
        | 'Running'
        | 'Starting'
    created_at: Dayjs
    data_interval_start?: Dayjs
    data_interval_end: Dayjs
    last_updated_at?: Dayjs
}

export type GroupedBatchExportRuns = {
    last_run_at: Dayjs
    data_interval_start: Dayjs
    data_interval_end: Dayjs
    runs: BatchExportRun[]
}

export type SDK = {
    name: string
    key: string
    recommended?: boolean
    tags: string[]
    image:
        | string
        | JSX.Element
        // storybook handles require() differently, so we need to support both
        | {
              default: string
          }
    docsLink: string
}

export enum SDKKey {
    ANDROID = 'android',
    ANGULAR = 'angular',
    ASTRO = 'astro',
    API = 'api',
    BUBBLE = 'bubble',
    DJANGO = 'django',
    DOCUSAURUS = 'docusaurus',
    ELIXIR = 'elixir',
    FRAMER = 'framer',
    FLUTTER = 'flutter',
    GATSBY = 'gatsby',
    GO = 'go',
    GOOGLE_TAG_MANAGER = 'google_tag_manager',
    HELICONE = 'helicone',
    HTML_SNIPPET = 'html',
    IOS = 'ios',
    JAVA = 'java',
    JS_WEB = 'javascript_web',
    LARAVEL = 'laravel',
    LANGFUSE = 'langfuse',
    NEXT_JS = 'nextjs',
    NODE_JS = 'nodejs',
    NUXT_JS = 'nuxtjs',
    PHP = 'php',
    PYTHON = 'python',
    REACT = 'react',
    REACT_NATIVE = 'react_native',
    REMIX = 'remix',
    RETOOL = 'retool',
    RUBY = 'ruby',
    RUDDERSTACK = 'rudderstack',
    RUST = 'rust',
    SEGMENT = 'segment',
    SENTRY = 'sentry',
    SHOPIFY = 'shopify',
    SVELTE = 'svelte',
    TRACELOOP = 'traceloop',
    VUE_JS = 'vuejs',
    WEBFLOW = 'webflow',
    WORDPRESS = 'wordpress',
}

export enum SDKTag {
    WEB = 'Web',
    MOBILE = 'Mobile',
    SERVER = 'Server',
    INTEGRATION = 'Integration',
    RECOMMENDED = 'Recommended',
    LLM = 'LLM',
    OTHER = 'Other',
}

export type SDKInstructionsMap = Partial<Record<SDKKey, React.ReactNode>>

export interface AppMetricsUrlParams {
    tab?: AppMetricsTab
    from?: string
    error?: [string, string]
}

export enum AppMetricsTab {
    Logs = 'logs',
    ProcessEvent = 'processEvent',
    OnEvent = 'onEvent',
    ComposeWebhook = 'composeWebhook',
    ExportEvents = 'exportEvents',
    ScheduledTask = 'scheduledTask',
    HistoricalExports = 'historical_exports',
    History = 'history',
}

export enum SidePanelTab {
    Notebooks = 'notebook',
    Support = 'support',
    Docs = 'docs',
    Activation = 'activation',
    Settings = 'settings',
    FeaturePreviews = 'feature-previews',
    Activity = 'activity',
    Discussion = 'discussion',
    Status = 'status',
    Exports = 'exports',
    AccessControl = 'access-control',
}

export interface SourceFieldOauthConfig {
    type: 'oauth'
    name: string
    label: string
    required: boolean
}

export interface SourceFieldInputConfig {
    type: LemonInputProps['type'] | 'textarea'
    name: string
    label: string
    required: boolean
    placeholder: string
}

export interface SourceFieldSelectConfig {
    type: 'select'
    name: string
    label: string
    required: boolean
    defaultValue: string
    options: { label: string; value: string; fields?: SourceFieldConfig[] }[]
}

export interface SourceFieldSwitchGroupConfig {
    type: 'switch-group'
    name: string
    label: string
    default: string | number | boolean
    fields: SourceFieldConfig[]
    caption?: string
}

export interface SourceFieldFileUploadConfig {
    type: 'file-upload'
    name: string
    label: string
    fileFormat: string
    required: boolean
}

export type SourceFieldConfig =
    | SourceFieldInputConfig
    | SourceFieldSwitchGroupConfig
    | SourceFieldSelectConfig
    | SourceFieldOauthConfig
    | SourceFieldFileUploadConfig

export interface SourceConfig {
    name: ExternalDataSourceType
    label?: string
    caption: string | React.ReactNode
    fields: SourceFieldConfig[]
    disabledReason?: string | null
    oauthPayload?: string[]
}

export interface ProductPricingTierSubrows {
    columns: LemonTableColumns<BillingTableTierAddonRow>
    rows: BillingTableTierAddonRow[]
}

export type BillingTableTierAddonRow = {
    productName: string
    price: string
    usage: string
    total: string
    projectedTotal: string
    icon?: string
}

export type BillingTableTierRow = {
    volume: string
    basePrice: string
    usage: string
    total: string
    projectedTotal: string
    subrows: ProductPricingTierSubrows
}

export type AvailableOnboardingProducts = Pick<
    {
        [key in ProductKey]: OnboardingProduct
    },
    | ProductKey.PRODUCT_ANALYTICS
    | ProductKey.SESSION_REPLAY
    | ProductKey.FEATURE_FLAGS
    | ProductKey.EXPERIMENTS
    | ProductKey.SURVEYS
    | ProductKey.DATA_WAREHOUSE
    | ProductKey.WEB_ANALYTICS
>

export type OnboardingProduct = {
    name: string
    breadcrumbsName?: string
    icon: string
    iconColor: string
    url: string
    scene: Scene
}

export type HogFunctionInputSchemaType = {
    type: 'string' | 'boolean' | 'dictionary' | 'choice' | 'json' | 'integration' | 'integration_field' | 'email'
    key: string
    label: string
    choices?: { value: string; label: string }[]
    required?: boolean
    default?: any
    secret?: boolean
    description?: string
    integration?: string
    integration_key?: string
    integration_field?: 'slack_channel'
    requiredScopes?: string
}

export type HogFunctionInputType = {
    value: any
    secret?: boolean
    bytecode?: any
}

export type HogFunctionMasking = {
    ttl: number | null
    threshold?: number | null
    hash: string
    bytecode?: any
}

// subset of EntityFilter
export interface HogFunctionFilterBase {
    id: string
    name?: string | null
    order?: number
    properties?: (EventPropertyFilter | PersonPropertyFilter | ElementPropertyFilter)[]
}

export interface HogFunctionFilterEvents extends HogFunctionFilterBase {
    type: 'events'
}

export interface HogFunctionFilterActions extends HogFunctionFilterBase {
    type: 'actions'
}

export type HogFunctionFilterPropertyFilter = (
    | EventPropertyFilter
    | PersonPropertyFilter
    | ElementPropertyFilter
    | GroupPropertyFilter
    | FeaturePropertyFilter
    | HogQLPropertyFilter
)[]

export interface HogFunctionFiltersType {
    events?: HogFunctionFilterEvents[]
    actions?: HogFunctionFilterActions[]
    properties?: HogFunctionFilterPropertyFilter[]
    filter_test_accounts?: boolean
    bytecode?: any[]
    bytecode_error?: string
}

export interface HogFunctionMappingType {
    inputs_schema?: HogFunctionInputSchemaType[]
    inputs?: Record<string, HogFunctionInputType> | null
    filters?: HogFunctionFiltersType | null
}
export interface HogFunctionMappingTemplateType extends HogFunctionMappingType {
    name: string
    include_by_default?: boolean
}

export type HogFunctionTypeType =
    | 'destination'
    | 'internal_destination'
    | 'site_destination'
    | 'site_app'
    | 'transformation'
    | 'email'
    | 'sms'
    | 'push'
    | 'activity'
    | 'alert'
    | 'broadcast'

export type HogFunctionType = {
    id: string
    type: HogFunctionTypeType
    icon_url?: string
    name: string
    description: string
    created_by: UserBasicType | null
    created_at: string
    updated_at: string
    enabled: boolean
    hog: string

    inputs_schema?: HogFunctionInputSchemaType[]
    inputs?: Record<string, HogFunctionInputType> | null
    mappings?: HogFunctionMappingType[] | null
    masking?: HogFunctionMasking | null
    filters?: HogFunctionFiltersType | null
    template?: HogFunctionTemplateType
    status?: HogFunctionStatus
}

export type HogFunctionTemplateStatus = 'alpha' | 'beta' | 'stable' | 'free' | 'deprecated' | 'client-side'
export type HogFunctionSubTemplateIdType = 'early-access-feature-enrollment' | 'survey-response' | 'activity-log'

export type HogFunctionConfigurationType = Omit<
    HogFunctionType,
    'id' | 'created_at' | 'created_by' | 'updated_at' | 'status' | 'hog'
> & {
    hog?: HogFunctionType['hog'] // In the config it can be empty if using a template
    sub_template_id?: HogFunctionSubTemplateIdType
}

export type HogFunctionSubTemplateType = Pick<HogFunctionType, 'filters' | 'inputs' | 'masking' | 'mappings'> & {
    id: HogFunctionSubTemplateIdType
    name: string
    description: string | null
}

export type HogFunctionTemplateType = Pick<
    HogFunctionType,
    'id' | 'type' | 'name' | 'description' | 'hog' | 'inputs_schema' | 'filters' | 'icon_url' | 'masking' | 'mappings'
> & {
    status: HogFunctionTemplateStatus
    sub_templates?: HogFunctionSubTemplateType[]
    mapping_templates?: HogFunctionMappingTemplateType[]
}

export type HogFunctionIconResponse = {
    id: string
    name: string
    url: string
}

export enum HogWatcherState {
    healthy = 1,
    overflowed = 2,
    disabledForPeriod = 3,
    disabledIndefinitely = 4,
}

export type HogFunctionStatus = {
    state: HogWatcherState
    rating: number
    tokens: number
}

export type HogFunctionInvocationGlobals = {
    project: {
        id: number
        name: string
        url: string
    }
    source?: {
        name: string
        url: string
    }
    event: {
        uuid: string
        event: string
        elements_chain: string
        distinct_id: string
        properties: Record<string, any>
        timestamp: string
        url: string
    }
    person?: {
        id: string
        properties: Record<string, any>
        name: string
        url: string
    }
    groups?: Record<
        string,
        {
            id: string // the "key" of the group
            type: string
            index: number
            url: string
            properties: Record<string, any>
        }
    >
}

export type AppMetricsV2Response = {
    labels: string[]
    series: {
        name: string
        values: number[]
    }[]
}

export type AppMetricsTotalsV2Response = {
    totals: Record<string, number>
}

export type AppMetricsV2RequestParams = {
    after?: string
    before?: string
    // Comma separated list of log levels
    name?: string
    kind?: string
    interval?: 'hour' | 'day' | 'week'
    breakdown_by?: 'name' | 'kind'
}

export type SessionReplayUrlTriggerConfig = {
    url: string
    matching: 'regex'
}

export type ReplayTemplateType = {
    key: string
    name: string
    description: string
    variables?: ReplayTemplateVariableType[]
    categories: ReplayTemplateCategory[]
    icon?: React.ReactNode
    order?: RecordingOrder
}
export type ReplayTemplateCategory = 'B2B' | 'B2C' | 'More'

export type ReplayTemplateVariableType = {
    type: 'event' | 'flag' | 'pageview' | 'person-property' | 'snapshot_source'
    name: string
    key: string
    touched?: boolean
    value?: string
    description?: string
    filterGroup?: UniversalFiltersGroupValue
    noTouch?: boolean
}

export type DataColorThemeModel = {
    id: number
    name: string
    colors: string[]
    is_global: boolean
}

export type DataColorThemeModelPayload = Omit<DataColorThemeModel, 'id' | 'is_global'> & {
    id?: number
    is_global?: boolean
}

export enum CookielessServerHashMode {
    Disabled = 0,
    Stateless = 1,
    Stateful = 2,
}

/**
 * Assistant Conversation
 */
export interface Conversation {
    id: string
}

<<<<<<< HEAD
export type UserGroup = {
    id: string
    name: string
    members: UserBasicType[]
=======
export enum UserRole {
    Engineering = 'engineering',
    Data = 'data',
    Product = 'product',
    Founder = 'founder',
    Leadership = 'leadership',
    Marketing = 'marketing',
    Sales = 'sales',
    Other = 'other',
>>>>>>> 018e95fb
}<|MERGE_RESOLUTION|>--- conflicted
+++ resolved
@@ -4876,12 +4876,6 @@
     id: string
 }
 
-<<<<<<< HEAD
-export type UserGroup = {
-    id: string
-    name: string
-    members: UserBasicType[]
-=======
 export enum UserRole {
     Engineering = 'engineering',
     Data = 'data',
@@ -4891,5 +4885,10 @@
     Marketing = 'marketing',
     Sales = 'sales',
     Other = 'other',
->>>>>>> 018e95fb
+}
+
+export type UserGroup = {
+    id: string
+    name: string
+    members: UserBasicType[]
 }