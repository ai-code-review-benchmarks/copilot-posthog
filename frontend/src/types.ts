import {
    OrganizationMembershipLevel,
    PluginsAccessLevel,
    ShownAsValue,
    RETENTION_RECURRING,
    RETENTION_FIRST_TIME,
    ENTITY_MATCH_TYPE,
    FunnelLayout,
    BIN_COUNT_AUTO,
    TeamMembershipLevel,
} from 'lib/constants'
import { PluginConfigSchema } from '@posthog/plugin-scaffold'
import { PluginInstallationType } from 'scenes/plugins/types'
import { PROPERTY_MATCH_TYPE, DashboardRestrictionLevel, DashboardPrivilegeLevel } from 'lib/constants'
import { UploadFile } from 'antd/lib/upload/interface'
import { eventWithTime } from 'rrweb/typings/types'
import { PostHog } from 'posthog-js'
import React from 'react'
import { PopupProps } from 'lib/components/Popup/Popup'
import { dayjs } from 'lib/dayjs'
import { ChartDataset, ChartType, InteractionItem } from 'chart.js'
import { LogLevel } from 'rrweb'
import { TaxonomicFilterGroupType } from 'lib/components/TaxonomicFilter/types'
import { BehavioralFilterKey, BehavioralFilterType } from 'scenes/cohorts/CohortFilters/types'
import { LogicWrapper } from 'kea'

export type Optional<T, K extends string | number | symbol> = Omit<T, K> & { [K in keyof T]?: T[K] }

// Keep this in sync with backend constants (constants.py)
export enum AvailableFeature {
    ZAPIER = 'zapier',
    ORGANIZATIONS_PROJECTS = 'organizations_projects',
    PROJECT_BASED_PERMISSIONING = 'project_based_permissioning',
    GOOGLE_LOGIN = 'google_login',
    SAML = 'saml',
    SSO_ENFORCEMENT = 'sso_enforcement',
    DASHBOARD_COLLABORATION = 'dashboard_collaboration',
    DASHBOARD_PERMISSIONING = 'dashboard_permissioning',
    INGESTION_TAXONOMY = 'ingestion_taxonomy',
    PATHS_ADVANCED = 'paths_advanced',
    CORRELATION_ANALYSIS = 'correlation_analysis',
    GROUP_ANALYTICS = 'group_analytics',
    MULTIVARIATE_FLAGS = 'multivariate_flags',
    EXPERIMENTATION = 'experimentation',
    TAGGING = 'tagging',
    BEHAVIORAL_COHORT_FILTERING = 'behavioral_cohort_filtering',
    WHITE_LABELLING = 'white_labelling',
    SUBSCRIPTIONS = 'subscriptions',
}

export enum LicensePlan {
    Scale = 'scale',
    Enterprise = 'enterprise',
}

export enum Realm {
    Cloud = 'cloud',
    Demo = 'demo',
    SelfHostedPostgres = 'hosted',
    SelfHostedClickHouse = 'hosted-clickhouse',
}

export type SSOProviders = 'google-oauth2' | 'github' | 'gitlab' | 'saml'
export interface AuthBackends {
    'google-oauth2'?: boolean
    gitlab?: boolean
    github?: boolean
}

export type ColumnChoice = string[] | 'DEFAULT'

export interface ColumnConfig {
    active: ColumnChoice
}

interface UserBaseType {
    uuid: string
    distinct_id: string
    first_name: string
    email: string
}

/* Type for User objects in nested serializers (e.g. created_by) */
export interface UserBasicType extends UserBaseType {
    id: number
}

/** Full User model. */
export interface UserType extends UserBaseType {
    date_joined: string
    email_opt_in: boolean
    events_column_config: ColumnConfig
    anonymize_data: boolean
    toolbar_mode: 'disabled' | 'toolbar'
    has_password: boolean
    is_staff: boolean
    is_impersonated: boolean
    organization: OrganizationType | null
    team: TeamBasicType | null
    organizations: OrganizationBasicType[]
    realm?: Realm
    posthog_version?: string
}

export interface PluginAccess {
    view: boolean
    install: boolean
    configure: boolean
}

export interface PersonalAPIKeyType {
    id: string
    label: string
    value?: string
    created_at: string
    last_used_at: string
    team_id: number
    user_id: string
}

export interface OrganizationBasicType {
    id: string
    name: string
    slug: string
    membership_level: OrganizationMembershipLevel | null
}

interface OrganizationMetadata {
    taxonomy_set_events_count: number
    taxonomy_set_properties_count: number
}
export interface OrganizationType extends OrganizationBasicType {
    created_at: string
    updated_at: string
    plugins_access_level: PluginsAccessLevel
    teams: TeamBasicType[] | null
    available_features: AvailableFeature[]
    is_member_join_email_enabled: boolean
    metadata?: OrganizationMetadata
}

export interface OrganizationDomainType {
    id: string
    domain: string
    is_verified: boolean
    verified_at: string // Datetime
    verification_challenge: string
    jit_provisioning_enabled: boolean
    sso_enforcement: SSOProviders | ''
    has_saml: boolean
    saml_entity_id: string
    saml_acs_url: string
    saml_x509_cert: string
}

/** Member properties relevant at both organization and project level. */
export interface BaseMemberType {
    id: string
    user: UserBasicType
    joined_at: string
    updated_at: string
}

export interface OrganizationMemberType extends BaseMemberType {
    /** Level at which the user is in the organization. */
    level: OrganizationMembershipLevel
}

export interface ExplicitTeamMemberType extends BaseMemberType {
    /** Level at which the user explicitly is in the project. */
    level: TeamMembershipLevel
    /** Level at which the user is in the organization. */
    parent_level: OrganizationMembershipLevel
    /** Effective level of the user within the project, which may be higher than parent level, but not lower. */
    effective_level: OrganizationMembershipLevel
}

/**
 * While OrganizationMemberType and ExplicitTeamMemberType refer to actual Django models,
 * this interface is only used in the frontend for fusing the data from these models together.
 */
export interface FusedTeamMemberType extends BaseMemberType {
    /**
     * Level at which the user explicitly is in the project.
     * Null means that membership is implicit (when showing permitted members)
     * or that there's no membership at all (when showing addable members).
     */
    explicit_team_level: TeamMembershipLevel | null
    /** Level at which the user is in the organization. */
    organization_level: OrganizationMembershipLevel
    /** Effective level of the user within the project. */
    level: OrganizationMembershipLevel
}

export interface APIErrorType {
    type: 'authentication_error' | 'invalid_request' | 'server_error' | 'throttled_error' | 'validation_error'
    code: string
    detail: string
    attr: string | null
}

export interface EventUsageType {
    event: string
    usage_count: number
    volume: number
}

export interface PropertyUsageType {
    key: string
    usage_count: number
    volume: number
}

export interface TeamBasicType {
    id: number
    uuid: string
    organization: string // Organization ID
    api_token: string
    name: string
    completed_snippet_onboarding: boolean
    ingested_event: boolean
    is_demo: boolean
    timezone: string
    /** Whether the project is private. */
    access_control: boolean
    /** Effective access level of the user in this specific team. Null if user has no access. */
    effective_membership_level: OrganizationMembershipLevel | null
}

export interface TeamType extends TeamBasicType {
    created_at: string
    updated_at: string
    anonymize_ips: boolean
    app_urls: string[]
    slack_incoming_webhook: string
    session_recording_opt_in: boolean
    test_account_filters: AnyPropertyFilter[]
    path_cleaning_filters: Record<string, any>[]
    data_attributes: string[]
    person_display_name_properties: string[]
    has_group_types: boolean
    primary_dashboard: number // Dashboard shown on the project homepage
    live_events_columns: string[] | null // Custom columns shown on the Live Events page

    // Uses to exclude person properties from correlation analysis results, for
    // example can be used to exclude properties that have trivial causation
    correlation_config: {
        excluded_person_property_names?: string[]
        excluded_event_property_names?: string[]
        excluded_event_names?: string[]
    }
}

export interface ActionType {
    count?: number
    created_at: string
    deleted?: boolean
    id: number
    is_calculating?: boolean
    last_calculated_at?: string
    last_updated_at?: string // alias for last_calculated_at to achieve event and action parity
    name: string | null
    description?: string
    post_to_slack?: boolean
    slack_message_format?: string
    steps?: ActionStepType[]
    created_by: UserBasicType | null
    tags?: string[]
    verified?: boolean
    is_action?: true
    action_id?: number // alias of id to make it compatible with event definitions uuid
}

/** Sync with plugin-server/src/types.ts */
export enum ActionStepUrlMatching {
    Contains = 'contains',
    Regex = 'regex',
    Exact = 'exact',
}

export interface ActionStepType {
    event?: string
    href?: string | null
    id?: number
    name?: string
    properties?: AnyPropertyFilter[]
    selector?: string | null
    tag_name?: string
    text?: string | null
    url?: string | null
    url_matching?: ActionStepUrlMatching
    isNew?: string
}

export interface ElementType {
    attr_class?: string[]
    attr_id?: string
    attributes: Record<string, string>
    href: string
    nth_child: number
    nth_of_type: number
    order: number
    tag_name: string
    text?: string
}

export type ToolbarUserIntent = 'add-action' | 'edit-action'

export interface EditorProps {
    apiURL?: string
    jsURL?: string
    temporaryToken?: string
    actionId?: number
    userIntent?: ToolbarUserIntent
    instrument?: boolean
    distinctId?: string
    userEmail?: string
    dataAttributes?: string[]
    featureFlags?: Record<string, string | boolean>
}

export interface ToolbarProps extends EditorProps {
    posthog?: PostHog
    disableExternalStyles?: boolean
}

export type PropertyFilterValue = string | number | (string | number)[] | null

export interface PropertyFilter {
    key: string
    operator: PropertyOperator | null
    type: string
    value: PropertyFilterValue
    group_type_index?: number | null
}

export type EmptyPropertyFilter = Partial<PropertyFilter>

export type AnyPropertyFilter = PropertyFilter | EmptyPropertyFilter

/** Sync with plugin-server/src/types.ts */
export enum PropertyOperator {
    Exact = 'exact',
    IsNot = 'is_not',
    IContains = 'icontains',
    NotIContains = 'not_icontains',
    Regex = 'regex',
    NotRegex = 'not_regex',
    GreaterThan = 'gt',
    GreaterThanOrEqual = 'gte',
    LessThan = 'lt',
    LessThanOrEqual = 'lte',
    IsSet = 'is_set',
    IsNotSet = 'is_not_set',
    IsDateExact = 'is_date_exact',
    IsDateBefore = 'is_date_before',
    IsDateAfter = 'is_date_after',
    Between = 'between',
    NotBetween = 'not_between',
    Minimum = 'min',
    Maximum = 'max',
}

export enum SavedInsightsTabs {
    All = 'all',
    Yours = 'yours',
    Favorites = 'favorites',
    History = 'history',
}

export enum ExperimentsTabs {
    All = 'all',
    Yours = 'yours',
    Archived = 'archived',
}

/** Sync with plugin-server/src/types.ts */
interface BasePropertyFilter {
    key: string
    value: PropertyFilterValue
    label?: string
}

/** Sync with plugin-server/src/types.ts */
export interface EventPropertyFilter extends BasePropertyFilter {
    type: 'event'
    operator: PropertyOperator
}

/** Sync with plugin-server/src/types.ts */
export interface PersonPropertyFilter extends BasePropertyFilter {
    type: 'person'
    operator: PropertyOperator
}

/** Sync with plugin-server/src/types.ts */
export interface ElementPropertyFilter extends BasePropertyFilter {
    type: 'element'
    key: 'tag_name' | 'text' | 'href' | 'selector'
    operator: PropertyOperator
}

export interface SessionPropertyFilter extends BasePropertyFilter {
    type: 'session'
    key: '$session_duration'
    operator: PropertyOperator
}

/** Sync with plugin-server/src/types.ts */
export interface CohortPropertyFilter extends BasePropertyFilter {
    type: 'cohort'
    key: 'id'
    value: number
}

export type SessionRecordingId = string

export interface PlayerPosition {
    time: number
    windowId: string
}

export interface RRWebRecordingConsoleLogPayload {
    level: LogLevel
    payload: (string | null)[]
    trace: string[]
}

export interface RecordingConsoleLog {
    playerPosition: PlayerPosition | null
    parsedPayload: string
    parsedTraceURL?: string
    parsedTraceString?: string
    level: LogLevel
}

export interface RecordingSegment {
    startPlayerPosition: PlayerPosition // Player time (for the specific window_id's player) that the segment starts. If the segment starts 10 seconds into a recording, this would be 10000
    endPlayerPosition: PlayerPosition // Player time (for the specific window_id' player) that the segment ends
    startTimeEpochMs: number // Epoch time that the segment starts
    endTimeEpochMs: number // Epoch time that the segment ends
    durationMs: number
    windowId: string
    isActive: boolean
}

export interface RecordingStartAndEndTime {
    startTimeEpochMs: number
    endTimeEpochMs: number
}

export interface SessionRecordingMeta {
    segments: RecordingSegment[]
    startAndEndTimesByWindowId: Record<string, RecordingStartAndEndTime>
    recordingDurationMs: number
}
export interface SessionPlayerData {
    snapshotsByWindowId: Record<string, eventWithTime[]>
    person: PersonType | null
    metadata: SessionRecordingMeta
    bufferedTo: PlayerPosition | null
    next?: string
}

export enum SessionRecordingUsageType {
    VIEWED = 'viewed',
    ANALYZED = 'analyzed',
    LOADED = 'loaded',
}

export enum SessionPlayerState {
    BUFFER = 'buffer',
    PLAY = 'play',
    PAUSE = 'pause',
    SCRUB = 'scrub',
    SKIP = 'skip',
}

/** Sync with plugin-server/src/types.ts */
export type ActionStepProperties =
    | EventPropertyFilter
    | PersonPropertyFilter
    | ElementPropertyFilter
    | CohortPropertyFilter

export interface RecordingDurationFilter extends BasePropertyFilter {
    type: 'recording'
    key: 'duration'
    value: number
    operator: PropertyOperator
}

export interface RecordingFilters {
    date_from?: string | null
    date_to?: string | null
    events?: Record<string, any>[]
    actions?: Record<string, any>[]
    properties?: AnyPropertyFilter[]
    offset?: number
    session_recording_duration?: RecordingDurationFilter
}
export interface SessionRecordingsResponse {
    results: SessionRecordingType[]
    has_next: boolean
}

export type EntityType = 'actions' | 'events' | 'new_entity'

export interface Entity {
    id: string | number
    name: string
    custom_name?: string
    order: number
    type: EntityType
}

export enum EntityTypes {
    ACTIONS = 'actions',
    EVENTS = 'events',
    NEW_ENTITY = 'new_entity',
}

export type EntityFilter = {
    type?: EntityType
    id: Entity['id'] | null
    name: string | null
    custom_name?: string
    index?: number
    order?: number
}

export interface FunnelStepRangeEntityFilter {
    funnel_from_step?: number
    funnel_to_step?: number
}

export type EntityFilterTypes = EntityFilter | ActionFilter | null

export interface PersonType {
    id?: number
    uuid?: string
    name?: string
    distinct_ids: string[]
    properties: Record<string, any>
    created_at?: string
    is_identified?: boolean
}

interface MatchedRecordingEvents {
    uuid: string
    window_id: string
    timestamp: string
}
export interface MatchedRecording {
    session_id: string
    events: MatchedRecordingEvents[]
}

interface CommonActorType {
    id?: string | number
    properties: Record<string, any>
    created_at?: string
    matched_recordings?: MatchedRecording[]
}

export interface PersonActorType extends CommonActorType {
    type: 'person'
    uuid?: string
    name?: string
    distinct_ids: string[]
    is_identified: boolean
}

export interface GroupActorType extends CommonActorType {
    type: 'group'
    group_key: string
    group_type_index: number
}

export type ActorType = PersonActorType | GroupActorType

export interface CohortGroupType {
    id: string
    days?: string
    action_id?: number
    event_id?: string
    label?: string
    count?: number
    count_operator?: string
    properties?: AnyPropertyFilter[]
    matchType: MatchType
    name?: string
}

// Note this will eventually replace CohortGroupType once `cohort-filters` FF is released
// Synced with `posthog/models/property.py`
export interface CohortCriteriaType {
    id: string // Criteria filter id
    key: string
    value: BehavioralFilterType
    type: BehavioralFilterKey
    operator?: PropertyOperator | null
    group_type_index?: number | null
    event_type?: TaxonomicFilterGroupType | null
    operator_value?: PropertyFilterValue
    time_value?: number | string | null
    time_interval?: TimeUnitType | null
    total_periods?: number | null
    min_periods?: number | null
    seq_event_type?: TaxonomicFilterGroupType | null
    seq_event?: string | number | null
    seq_time_value?: number | string | null
    seq_time_interval?: TimeUnitType | null
    negation?: boolean
    value_property?: string | null // Transformed into 'value' for api calls
}

export type EmptyCohortGroupType = Partial<CohortGroupType>

export type EmptyCohortCriteriaType = Partial<CohortCriteriaType>

export type AnyCohortGroupType = CohortGroupType | EmptyCohortGroupType

export type AnyCohortCriteriaType = CohortCriteriaType | EmptyCohortCriteriaType

export type MatchType = typeof ENTITY_MATCH_TYPE | typeof PROPERTY_MATCH_TYPE

export interface CohortType {
    count?: number
    description?: string
    created_by?: UserBasicType | null
    created_at?: string
    deleted?: boolean
    id: number | 'new'
    is_calculating?: boolean
    errors_calculating?: number
    last_calculation?: string
    is_static?: boolean
    name?: string
    csv?: UploadFile
    groups: CohortGroupType[] // To be deprecated once `filter` takes over
    filters: {
        properties: CohortCriteriaGroupFilter
    }
}

export interface InsightHistory {
    id: number
    filters: Record<string, any>
    name?: string
    createdAt: string
    saved: boolean
    type: InsightType
}

export interface SavedFunnel extends InsightHistory {
    created_by: string
}

export type BinCountValue = number | typeof BIN_COUNT_AUTO

// https://github.com/PostHog/posthog/blob/master/posthog/constants.py#L106
export enum StepOrderValue {
    STRICT = 'strict',
    UNORDERED = 'unordered',
    ORDERED = 'ordered',
}

export enum PersonsTabType {
    EVENTS = 'events',
    SESSION_RECORDINGS = 'sessionRecordings',
    PROPERTIES = 'properties',
    COHORTS = 'cohorts',
    RELATED = 'related',
    HISTORY = 'history',
}

export enum LayoutView {
    Card = 'card',
    List = 'list',
}

export interface EventsTableAction {
    name: string
    id: string
}

export interface EventType {
    elements: ElementType[]
    elements_hash: string | null // Deprecated for elements_chain
    elements_chain?: string | null
    id: number | string
    properties: Record<string, any>
    timestamp: string
    colonTimestamp?: string // Used in session recording events list
    person?: Partial<PersonType> | null
    event: string
}

export interface RecordingEventType extends EventType {
    playerTime: number
    playerPosition: PlayerPosition
    percentageOfRecordingDuration: number // Used to place the event on the seekbar
    isOutOfBandEvent: boolean // Did the event not originate from the same client library as the recording
}

export interface EventsTableRowItem {
    event?: EventType
    date_break?: string
    new_events?: boolean
}

export interface SessionRecordingType {
    id: string
    /** Whether this recording has been viewed already. */
    viewed: boolean
    /** Length of recording in seconds. */
    recording_duration: number
    /** When the recording starts in ISO format. */
    start_time: string
    /** When the recording ends in ISO format. */
    end_time: string
    distinct_id?: string
    email?: string
    person?: PersonType
}

export interface SessionRecordingEvents {
    next?: string
    events: RecordingEventType[]
}

export interface CurrentBillCycleType {
    current_period_start: number
    current_period_end: number
}

export interface BillingType {
    should_setup_billing: boolean
    is_billing_active: boolean
    plan: PlanInterface | null
    billing_period_ends: string
    event_allocation: number | null
    current_usage: number | null
    subscription_url: string
    current_bill_amount: number | null
    current_bill_usage: number | null
    should_display_current_bill: boolean
    billing_limit: number | null
    billing_limit_exceeded: boolean | null
    current_bill_cycle: CurrentBillCycleType
    tiers: BillingTierType[] | null
}

export interface BillingTierType {
    name: string
    price_per_event: number
    number_of_events: number
    subtotal: number
    running_total: number
}

export interface PlanInterface {
    key: string
    name: string
    custom_setup_billing_message: string
    image_url: string
    self_serve: boolean
    is_metered_billing: boolean
    event_allowance: number
    price_string: string
}

// Creating a nominal type: https://github.com/microsoft/TypeScript/issues/202#issuecomment-961853101
export type InsightShortId = string & { readonly '': unique symbol }
export enum InsightColor {
    White = 'white',
    Black = 'black',
    Blue = 'blue',
    Green = 'green',
    Purple = 'purple',
}

export interface DashboardTile {
    result: any | null
    layouts: Record<string, any>
    color: InsightColor | null
    last_refresh: string | null
    filters: Partial<FilterType>
    filters_hash: string
}

export interface InsightModel extends DashboardTile {
    /** The unique key we use when communicating with the user, e.g. in URLs */
    short_id: InsightShortId
    /** The primary key in the database, used as well in API endpoints */
    id: number
    name: string
    derived_name?: string
    description?: string
    favorited?: boolean
    order: number | null
    deleted: boolean
    saved: boolean
    created_at: string
    created_by: UserBasicType | null
    refreshing: boolean
    is_sample: boolean
    dashboards: number[] | null
    updated_at: string
    tags?: string[]
    last_modified_at: string
    last_modified_by: UserBasicType | null
    effective_restriction_level: DashboardRestrictionLevel
    effective_privilege_level: DashboardPrivilegeLevel
    timezone?: string
    /** Only used in the frontend to store the next breakdown url */
    next?: string
}

export interface DashboardType {
    id: number
    name: string
    description: string
    pinned: boolean
    items: InsightModel[]
    created_at: string
    created_by: UserBasicType | null
    is_shared: boolean
    share_token: string
    deleted: boolean
    filters: Record<string, any>
    creation_mode: 'default' | 'template' | 'duplicate'
    restriction_level: DashboardRestrictionLevel
    effective_restriction_level: DashboardRestrictionLevel
    effective_privilege_level: DashboardPrivilegeLevel
    tags?: string[]
    /** Purely local value to determine whether the dashboard should be highlighted, e.g. as a fresh duplicate. */
    _highlight?: boolean
}

export type DashboardLayoutSize = 'sm' | 'xs'

/** Explicit dashboard collaborator, based on DashboardPrivilege. */
export interface DashboardCollaboratorType {
    id: string
    dashboard_id: DashboardType['id']
    user: UserBasicType
    level: DashboardPrivilegeLevel
    added_at: string
    updated_at: string
}

/** Explicit (dashboard privilege) OR implicit (project admin) dashboard collaborator. */
export type FusedDashboardCollaboratorType = Pick<DashboardCollaboratorType, 'user' | 'level'>
export interface OrganizationInviteType {
    id: string
    target_email: string
    first_name: string
    is_expired: boolean
    emailing_attempt_made: boolean
    created_by: UserBasicType | null
    created_at: string
    updated_at: string
    message?: string
}

export interface PluginType {
    id: number
    plugin_type: PluginInstallationType
    name: string
    description?: string
    url?: string
    tag?: string
    latest_tag?: string
    config_schema: Record<string, PluginConfigSchema> | PluginConfigSchema[]
    source?: string
    maintainer?: string
    is_global: boolean
    organization_id: string
    organization_name: string
    metrics?: Record<string, StoredMetricMathOperations>
    capabilities?: Record<'jobs' | 'methods' | 'scheduled_tasks', string[]>
    public_jobs?: Record<string, JobSpec>
}

/** Config passed to app component and logic as props. Sent in Django's app context */
export interface FrontendAppConfig {
    pluginId: number
    pluginConfigId: number
    pluginType: PluginInstallationType | null
    name: string
    url: string
    config: Record<string, any>
}

/** Frontend app created after receiving a bundle via import('').getFrontendApp() */
export interface FrontendApp {
    id: number
    pluginId: number
    error?: any
    title?: string
    logic?: LogicWrapper
    component?: (props: FrontendAppConfig) => JSX.Element
    onInit?: (props: FrontendAppConfig) => void
}

export interface JobPayloadFieldOptions {
    type: 'string' | 'boolean' | 'json' | 'number' | 'date'
    required?: boolean
}

export interface JobSpec {
    payload?: Record<string, JobPayloadFieldOptions>
}
export interface PluginConfigType {
    id?: number
    plugin: number
    team_id: number
    enabled: boolean
    order: number
    config: Record<string, any>
    error?: PluginErrorType
}

export interface PluginErrorType {
    message: string
    time: string
    stack?: string
    name?: string
    event?: Record<string, any>
}

export enum PluginLogEntryType {
    Debug = 'DEBUG',
    Log = 'LOG',
    Info = 'INFO',
    Warn = 'WARN',
    Error = 'ERROR',
}

export interface PluginLogEntry {
    id: string
    team_id: number
    plugin_id: number
    plugin_config_id: number
    timestamp: string
    type: PluginLogEntryType
    is_system: boolean
    message: string
    instance_id: string
}

export enum AnnotationScope {
    Insight = 'dashboard_item',
    Project = 'project',
    Organization = 'organization',
}

export interface AnnotationType {
    id: string
    scope: AnnotationScope
    content: string
    date_marker: string
    created_by?: UserBasicType | null
    created_at: string
    updated_at: string
    dashboard_item?: number
    deleted?: boolean
    creation_type?: string
}

export enum ChartDisplayType {
    ActionsLineGraph = 'ActionsLineGraph',
    ActionsLineGraphCumulative = 'ActionsLineGraphCumulative',
    ActionsTable = 'ActionsTable',
    ActionsPie = 'ActionsPie',
    ActionsBar = 'ActionsBar',
    ActionsBarValue = 'ActionsBarValue',
    PathsViz = 'PathsViz',
    FunnelViz = 'FunnelViz',
    WorldMap = 'WorldMap',
}

export type BreakdownType = 'cohort' | 'person' | 'event' | 'group'
export type IntervalType = 'hour' | 'day' | 'week' | 'month'
export type SmoothingType = number

export enum InsightType {
    TRENDS = 'TRENDS',
    STICKINESS = 'STICKINESS',
    LIFECYCLE = 'LIFECYCLE',
    FUNNELS = 'FUNNELS',
    RETENTION = 'RETENTION',
    PATHS = 'PATHS',
}

export enum PathType {
    PageView = '$pageview',
    Screen = '$screen',
    CustomEvent = 'custom_event',
}

export enum FunnelPathType {
    before = 'funnel_path_before_step',
    between = 'funnel_path_between_steps',
    after = 'funnel_path_after_step',
}

export enum FunnelVizType {
    Steps = 'steps',
    TimeToConvert = 'time_to_convert',
    Trends = 'trends',
}

export type RetentionType = typeof RETENTION_RECURRING | typeof RETENTION_FIRST_TIME

export type BreakdownKeyType = string | number | (string | number)[] | null

export interface Breakdown {
    property: string | number
    type: BreakdownType
}

export interface FilterType {
    insight?: InsightType
    display?: ChartDisplayType
    interval?: IntervalType

    // Specifies that we want to smooth the aggregation over the specified
    // number of intervals, e.g. for a day interval, we may want to smooth over
    // 7 days to remove weekly variation. Smoothing is performed as a moving average.
    smoothing_intervals?: number
    date_from?: string | null
    date_to?: string | null
    properties?: AnyPropertyFilter[] | PropertyGroupFilter
    events?: Record<string, any>[]
    event?: string // specify one event
    actions?: Record<string, any>[]
    breakdown_type?: BreakdownType | null
    breakdown?: BreakdownKeyType
    breakdowns?: Breakdown[]
    breakdown_value?: string | number
    breakdown_group_type_index?: number | null
    shown_as?: ShownAsValue
    session?: string
    period?: string

    retention_type?: RetentionType
    retention_reference?: 'total' | 'previous' // retention wrt cohort size or previous period
    total_intervals?: number // retention total intervals
    new_entity?: Record<string, any>[]
    returning_entity?: Record<string, any>
    target_entity?: Record<string, any>
    path_type?: PathType
    include_event_types?: PathType[]
    start_point?: string
    end_point?: string
    path_groupings?: string[]
    stickiness_days?: number
    type?: EntityType
    entity_id?: string | number
    entity_type?: EntityType
    entity_math?: string
    people_day?: any
    people_action?: any
    formula?: any
    filter_test_accounts?: boolean
    from_dashboard?: boolean | number
    layout?: FunnelLayout // used only for funnels
    funnel_step?: number
    entrance_period_start?: string // this and drop_off is used for funnels time conversion date for the persons modal
    drop_off?: boolean
    funnel_viz_type?: FunnelVizType // parameter sent to funnels API for time conversion code path
    funnel_from_step?: number // used in time to convert: initial step index to compute time to convert
    funnel_to_step?: number // used in time to convert: ending step index to compute time to convert
    funnel_step_breakdown?: string | number[] | number | null // used in steps breakdown: persons modal
    compare?: boolean
    bin_count?: BinCountValue // used in time to convert: number of bins to show in histogram
    funnel_window_interval_unit?: FunnelConversionWindowTimeUnit // minutes, days, weeks, etc. for conversion window
    funnel_window_interval?: number | undefined // length of conversion window
    funnel_order_type?: StepOrderValue
    exclusions?: FunnelStepRangeEntityFilter[] // used in funnel exclusion filters
    exclude_events?: string[] // Paths Exclusion type
    step_limit?: number // Paths Step Limit
    path_start_key?: string // Paths People Start Key
    path_end_key?: string // Paths People End Key
    path_dropoff_key?: string // Paths People Dropoff Key
    path_replacements?: boolean
    local_path_cleaning_filters?: Record<string, any>[]
    funnel_filter?: Record<string, any> // Funnel Filter used in Paths
    funnel_paths?: FunnelPathType
    edge_limit?: number | undefined // Paths edge limit
    min_edge_weight?: number | undefined // Paths
    max_edge_weight?: number | undefined // Paths
    funnel_correlation_person_entity?: Record<string, any> // Funnel Correlation Persons Filter
    funnel_correlation_person_converted?: 'true' | 'false' // Funnel Correlation Persons Converted - success or failure counts
    funnel_custom_steps?: number[] // used to provide custom steps for which to get people in a funnel - primarily for correlation use
    aggregation_group_type_index?: number | undefined // Groups aggregation
    funnel_advanced?: boolean // used to toggle advanced options on or off
    show_legend?: boolean // used to show/hide legend next to insights graph
    hidden_legend_keys?: Record<string, boolean | undefined> // used to toggle visibilities in table and legend
    breakdown_attribution_type?: BreakdownAttributionType // funnels breakdown attribution type
    breakdown_attribution_value?: number // funnels breakdown attribution specific step value
}

export interface RecordingEventsFilters {
    query: string
}

export type InsightEditorFilterGroup = {
    title?: string
    editorFilters: InsightEditorFilter[]
    defaultExpanded?: boolean
    count?: number
}

export interface EditorFilterProps {
    insight: Partial<InsightModel>
    insightProps: InsightLogicProps
    filters: Partial<FilterType>
    value: any
}

export interface InsightEditorFilter {
    key: string
    label?: string
    tooltip?: JSX.Element
    valueSelector?: (insight: Partial<InsightModel>) => any
    component?: (props: EditorFilterProps) => JSX.Element
}

export interface SystemStatusSubrows {
    columns: string[]
    rows: string[][]
}

export interface SystemStatusRow {
    metric: string
    value: string | number
    key?: string
    description?: string
    subrows?: SystemStatusSubrows
}

export interface SystemStatus {
    overview: SystemStatusRow[]
    internal_metrics: {
        clickhouse?: {
            id: number
            share_token: string
        }
    }
}

export type QuerySummary = { duration: string } & Record<string, string>

export interface SystemStatusQueriesResult {
    postgres_running: QuerySummary[]
    clickhouse_running?: QuerySummary[]
    clickhouse_slow_log?: QuerySummary[]
}

export interface SystemStatusAnalyzeResult {
    query: string
    timing: {
        query_id: string
        event_time: string
        query_duration_ms: number
        read_rows: number
        read_size: string
        result_rows: number
        result_size: string
        memory_usage: string
    }
    flamegraphs: Record<string, string>
}
export interface ActionFilter extends EntityFilter {
    math?: string
    math_property?: string
    math_group_type_index?: number | null
    properties?: PropertyFilter[]
    type: EntityType
}

export interface TrendResult {
    action: ActionFilter
    actions?: ActionFilter[]
    count: number
    data: number[]
    days: string[]
    dates?: string[]
    label: string
    labels: string[]
    breakdown_value?: string | number
    aggregated_value: number
    status?: string
    compare_label?: CompareLabelType
    compare?: boolean
    persons_urls?: { url: string }[]
    persons?: Person
    filter?: FilterType
}

interface Person {
    url: string
    filter: Partial<FilterType>
}

export interface FunnelStep {
    // The type returned from the API.
    action_id: string
    average_conversion_time: number | null
    median_conversion_time: number | null
    count: number
    name: string
    custom_name?: string
    order: number
    people?: string[]
    type: EntityType
    labels?: string[]
    breakdown?: BreakdownKeyType
    breakdowns?: Breakdown[]
    breakdown_value?: BreakdownKeyType
    data?: number[]
    days?: string[]

    // Url that you can GET to retrieve the people that converted in this step
    converted_people_url: string

    // Url that you can GET to retrieve the people that dropped in this step
    dropped_people_url: string
}

export interface FunnelStepWithNestedBreakdown extends FunnelStep {
    nested_breakdown?: FunnelStep[]
}

export interface FunnelResult<ResultType = FunnelStep[] | FunnelsTimeConversionBins> {
    is_cached: boolean
    last_refresh: string | null
    result: ResultType
    type: 'Funnel'
}

export interface FunnelsTimeConversionBins {
    bins: [number, number][]
    average_conversion_time: number
}

export interface FunnelTimeConversionMetrics {
    averageTime: number
    stepRate: number
    totalRate: number
}

export interface FunnelConversionWindow {
    funnel_window_interval_unit: FunnelConversionWindowTimeUnit
    funnel_window_interval: number
}

// https://github.com/PostHog/posthog/blob/master/posthog/models/filters/mixins/funnel.py#L100
export enum FunnelConversionWindowTimeUnit {
    Minute = 'minute',
    Hour = 'hour',
    Day = 'day',
    Week = 'week',
    Month = 'month',
}

export interface FunnelRequestParams extends FilterType {
    refresh?: boolean
    from_dashboard?: boolean | number
    funnel_window_days?: number
}

export type FunnelAPIResponse = FunnelStep[] | FunnelStep[][] | FunnelsTimeConversionBins

export interface LoadedRawFunnelResults {
    results: FunnelAPIResponse
    filters: Partial<FilterType>
}

export enum FunnelStepReference {
    total = 'total',
    previous = 'previous',
}

export interface FunnelStepWithConversionMetrics extends FunnelStep {
    droppedOffFromPrevious: number
    conversionRates: {
        fromPrevious: number
        total: number
        fromBasisStep: number // either fromPrevious or total, depending on FunnelStepReference
    }
    nested_breakdown?: Omit<FunnelStepWithConversionMetrics, 'nested_breakdown'>[]
    rowKey?: number | string
    significant?: {
        fromPrevious: boolean
        total: boolean
        fromBasisStep: boolean // either fromPrevious or total, depending on FunnelStepReference
    }
}

export interface FlattenedFunnelStep extends FunnelStepWithConversionMetrics {
    rowKey: number | string
    nestedRowKeys?: string[]
    isBreakdownParent?: boolean
    breakdownIndex?: number
}

export interface FlattenedFunnelStepByBreakdown {
    rowKey: number | string
    isBaseline?: boolean
    breakdown?: BreakdownKeyType
    breakdown_value?: BreakdownKeyType
    breakdownIndex?: number
    conversionRates?: {
        total: number
    }
    steps?: FunnelStepWithConversionMetrics[]
    significant?: boolean
}

export enum BreakdownAttributionType {
    FirstTouch = 'first_touch',
    LastTouch = 'last_touch',
    AllSteps = 'all_events',
    Step = 'step',
}

export interface ChartParams {
    inCardView?: boolean
    inSharedMode?: boolean
    showPersonsModal?: boolean
}

// Shared between insightLogic, dashboardItemLogic, trendsLogic, funnelLogic, pathsLogic, retentionTableLogic
export interface InsightLogicProps {
    /** currently persisted insight */
    dashboardItemId?: InsightShortId | 'new' | `new-${string}` | null
    /** id of the dashboard the insight is on (when the insight is being displayed on a dashboard) **/
    dashboardId?: DashboardType['id']
    /** cached insight */
    cachedInsight?: Partial<InsightModel> | null
    /** enable this to avoid API requests */
    doNotLoad?: boolean
}

export interface SetInsightOptions {
    /** this overrides the in-flight filters on the page, which may not equal the last returned API response */
    overrideFilter?: boolean
    /** calling with this updates the "last saved" filters */
    fromPersistentApi?: boolean
}

export interface FeatureFlagGroupType {
    properties: AnyPropertyFilter[]
    rollout_percentage: number | null
}

export interface MultivariateFlagVariant {
    key: string
    name?: string | null
    rollout_percentage: number
}

export interface MultivariateFlagOptions {
    variants: MultivariateFlagVariant[]
}

export interface FeatureFlagFilters {
    groups: FeatureFlagGroupType[]
    multivariate: MultivariateFlagOptions | null
    aggregation_group_type_index?: number | null
}

export interface FeatureFlagType {
    id: number | null
    key: string
    name: string // Used as description
    filters: FeatureFlagFilters
    deleted: boolean
    active: boolean
    created_by: UserBasicType | null
    created_at: string | null
    is_simple_flag: boolean
    rollout_percentage: number | null
}

export interface FeatureFlagOverrideType {
    id: number
    feature_flag: number
    user: number
    override_value: boolean | string
}

export interface CombinedFeatureFlagAndOverrideType {
    feature_flag: FeatureFlagType
    value_for_user_without_override: boolean | string
    override: FeatureFlagOverrideType | null
}

export interface PrevalidatedInvite {
    id: string
    target_email: string
    first_name: string
    organization_name: string
}

interface InstancePreferencesInterface {
    debug_queries: boolean /** Whether debug queries option should be shown on the command palette. */
    disable_paid_fs: boolean /** Whether paid features showcasing / upsells are completely disabled throughout the app. */
}

export interface PreflightStatus {
    // Attributes that accept undefined values (i.e. `?`) are not received when unauthenticated
    django: boolean
    plugins: boolean
    redis: boolean
    db: boolean
    clickhouse: boolean
    kafka: boolean
    /** An initiated instance is one that already has any organization(s). */
    initiated: boolean
    /** Org creation is allowed on Cloud OR initiated self-hosted organizations with a license and MULTI_ORG_ENABLED. */
    can_create_org: boolean
    /** Whether this is PostHog Cloud. */
    cloud: boolean
    /** Whether this is a managed demo environment. */
    demo: boolean
    celery: boolean
    realm: Realm
    available_social_auth_providers: AuthBackends
    available_timezones?: Record<string, number>
    opt_out_capture?: boolean
    posthog_version?: string
    email_service_available: boolean
    /** Whether PostHog is running in DEBUG mode. */
    is_debug?: boolean
    is_event_property_usage_enabled?: boolean
    licensed_users_available?: number | null
    site_url?: string
    instance_preferences?: InstancePreferencesInterface
    object_storage: boolean
}

export enum ItemMode { // todo: consolidate this and dashboardmode
    Edit = 'edit',
    View = 'view',
    Subscriptions = 'subscriptions',
}

export enum DashboardPlacement {
    Dashboard = 'dashboard', // When on the standard dashboard page
    InternalMetrics = 'internal-metrics', // When embedded in /instance/status
    ProjectHomepage = 'project-homepage', // When embedded on the project homepage
    Public = 'public', // When viewing the dashboard publicly via a shareToken
    Export = 'export', // When the dashboard is being exported (alike to being printed)
}

export enum DashboardMode { // Default mode is null
    Edit = 'edit', // When the dashboard is being edited
    Fullscreen = 'fullscreen', // When the dashboard is on full screen (presentation) mode
    Sharing = 'sharing', // When the sharing configuration is opened
}

// Hotkeys for local (component) actions
export type HotKeys =
    | 'a'
    | 'b'
    | 'c'
    | 'd'
    | 'e'
    | 'f'
    | 'h'
    | 'i'
    | 'j'
    | 'k'
    | 'l'
    | 'm'
    | 'n'
    | 'o'
    | 'p'
    | 'q'
    | 'r'
    | 's'
    | 't'
    | 'u'
    | 'v'
    | 'w'
    | 'x'
    | 'y'
    | 'z'
    | 'escape'
    | 'enter'

export interface LicenseType {
    id: number
    key: string
    plan: LicensePlan
    valid_until: string
    max_users: number | null
    created_at: string
}

export interface EventDefinition {
    id: string
    name: string
    description?: string
    tags?: string[]
    volume_30_day?: number | null
    query_usage_30_day?: number | null
    owner?: UserBasicType | null
    created_at?: string
    last_seen_at?: string
    last_updated_at?: string // alias for last_seen_at to achieve event and action parity
    updated_at?: string
    updated_by?: UserBasicType | null
    verified?: boolean
    verified_at?: string
    verified_by?: string
    is_action?: boolean
}

// TODO duplicated from plugin server. Follow-up to de-duplicate
export enum PropertyType {
    DateTime = 'DateTime',
    String = 'String',
    Numeric = 'Numeric',
    Boolean = 'Boolean',
    Duration = 'Duration',
}

export interface PropertyDefinition {
    id: string
    name: string
    description?: string
    tags?: string[]
    volume_30_day?: number | null
    query_usage_30_day?: number | null
    updated_at?: string
    updated_by?: UserBasicType | null
    is_numerical?: boolean // Marked as optional to allow merge of EventDefinition & PropertyDefinition
    is_event_property?: boolean // Indicates whether this property has been seen for a particular set of events (when `eventNames` query string is sent); calculated at query time, not stored in the db
    property_type?: PropertyType
    created_at?: string // TODO: Implement
    last_seen_at?: string // TODO: Implement
    example?: string
    is_action?: boolean
}

export type Definition = EventDefinition | PropertyDefinition

export interface PersonProperty {
    id: number
    name: string
    count: number
}

export interface GroupType {
    group_type: string
    group_type_index: number
    name_singular?: string | null
    name_plural?: string | null
}

export type GroupTypeProperties = Record<number, Array<PersonProperty>>

export interface Group {
    group_type_index: number
    group_key: string
    created_at: string
    group_properties: Record<string, any>
}

export interface Experiment {
    id: number | 'new'
    name: string
    description?: string
    feature_flag_key: string
    // ID of feature flag
    feature_flag: number
    filters: FilterType
    parameters: {
        minimum_detectable_effect?: number
        recommended_running_time?: number
        recommended_sample_size?: number
        feature_flag_variants?: MultivariateFlagVariant[]
    }
    start_date?: string
    end_date?: string
    archived?: boolean
    secondary_metrics: SecondaryExperimentMetric[]
    created_at: string
    created_by: UserBasicType | null
}
export interface ExperimentResults {
    insight: FunnelStep[][] | TrendResult[]
    probability: Record<string, number>
    filters: FilterType
    itemID: string
    significant: boolean
    noData?: boolean
    significance_code: SignificanceCode
    expected_loss?: number
    p_value?: number
    secondary_metric_results?: SecondaryMetricResult[]
}

export interface SecondaryMetricResult {
    name: string
    result: Record<string, number>
}

export interface SecondaryExperimentMetric {
    name: string
    filters: Partial<FilterType>
}

export interface SelectOption {
    value: string
    label?: string
}

export enum FilterLogicalOperator {
    And = 'AND',
    Or = 'OR',
}

export interface PropertyGroupFilter {
    type: FilterLogicalOperator
    values: PropertyGroupFilterValue[]
}

export interface PropertyGroupFilterValue {
    type: FilterLogicalOperator
    values: AnyPropertyFilter[]
}

export interface CohortCriteriaGroupFilter {
    id?: string
    type: FilterLogicalOperator
    values: AnyCohortCriteriaType[] | CohortCriteriaGroupFilter[]
}

export interface SelectOptionWithChildren extends SelectOption {
    children: React.ReactChildren
    ['data-attr']: string
    key: string
}

export interface KeyMapping {
    label: string
    description?: string | JSX.Element
    examples?: string[]
    hide?: boolean
}

export interface TileParams {
    title: string
    targetPath: string
    openInNewTab?: boolean
    hoverText?: string
    icon: JSX.Element
    class?: string
}

export interface TiledIconModuleProps {
    tiles: TileParams[]
    header?: string
    subHeader?: string
    analyticsModuleKey?: string
}

export type EventOrPropType = EventDefinition & PropertyDefinition

export interface AppContext {
    current_user: UserType | null
    current_team: TeamType | null
    preflight: PreflightStatus
    default_event_name: string
    persisted_feature_flags?: string[]
    anonymous: boolean
    frontend_apps?: Record<number, FrontendAppConfig>
    /** Whether the user was autoswitched to the current item's team. */
    switched_team: TeamType['id'] | null
}

export type StoredMetricMathOperations = 'max' | 'min' | 'sum'

export interface PathEdgeParameters {
    edge_limit?: number | undefined
    min_edge_weight?: number | undefined
    max_edge_weight?: number | undefined
}

export interface FunnelCorrelation {
    event: Pick<EventType, 'elements' | 'event' | 'properties'>
    odds_ratio: number
    success_count: number
    success_people_url: string
    failure_count: number
    failure_people_url: string
    correlation_type: FunnelCorrelationType.Failure | FunnelCorrelationType.Success
    result_type:
        | FunnelCorrelationResultsType.Events
        | FunnelCorrelationResultsType.Properties
        | FunnelCorrelationResultsType.EventWithProperties
}

export enum SignificanceCode {
    Significant = 'significant',
    NotEnoughExposure = 'not_enough_exposure',
    LowWinProbability = 'low_win_probability',
    HighLoss = 'high_loss',
    HighPValue = 'high_p_value',
}

export enum FunnelCorrelationType {
    Success = 'success',
    Failure = 'failure',
}

export enum FunnelCorrelationResultsType {
    Events = 'events',
    Properties = 'properties',
    EventWithProperties = 'event_with_properties',
}

export enum HelpType {
    Slack = 'slack',
    GitHub = 'github',
    Email = 'email',
    Docs = 'docs',
}

export interface VersionType {
    version: string
    release_date?: string
}

export interface dateMappingOption {
    inactive?: boolean // Options removed due to low usage (see relevant PR); will not show up for new insights but will be kept for existing
    values: string[]
    getFormattedDate?: (date: dayjs.Dayjs, format: string) => string
}

export interface Breadcrumb {
    /** Name to display. */
    name: string | null | undefined
    /** Symbol, e.g. a lettermark or a profile picture. */
    symbol?: React.ReactNode
    /** Path to link to. */
    path?: string
    /** Whether to show a custom popup */
    popup?: Pick<PopupProps, 'overlay' | 'sameWidth' | 'actionable'>
}

export enum GraphType {
    Bar = 'bar',
    HorizontalBar = 'horizontalBar',
    Line = 'line',
    Histogram = 'histogram',
    Pie = 'doughnut',
}

export type GraphDataset = ChartDataset<ChartType> &
    Partial<
        Pick<
            TrendResult,
            | 'count'
            | 'label'
            | 'days'
            | 'labels'
            | 'data'
            | 'compare'
            | 'compare_label'
            | 'status'
            | 'action'
            | 'actions'
            | 'breakdown_value'
            | 'persons_urls'
            | 'persons'
            | 'filter'
        >
    > & {
        /** Used in filtering out visibility of datasets. Set internally by chart.js */
        id: number
        /** Toggled on to draw incompleteness lines in LineGraph.tsx */
        dotted?: boolean
        /** Array of breakdown values used only in ActionsHorizontalBar.tsx data */
        breakdownValues?: (string | number | undefined)[]
        /** Array of compare labels used only in ActionsHorizontalBar.tsx data */
        compareLabels?: (CompareLabelType | undefined)[]
        /** Array of persons ussed only in (ActionsHorizontalBar|ActionsPie).tsx */
        personsValues?: (Person | undefined)[]
        index?: number
        /** Value (count) for specific data point; only valid in the context of an xy intercept */
        pointValue?: number
        /** Value (count) for specific data point; only valid in the context of an xy intercept */
        personUrl?: string
        /** Action/event filter defition */
        action?: ActionFilter
    }

export type GraphPoint = InteractionItem & { dataset: GraphDataset }
interface PointsPayload {
    pointsIntersectingLine: GraphPoint[]
    pointsIntersectingClick: GraphPoint[]
    clickedPointNotLine: boolean
    referencePoint: GraphPoint
}

export interface GraphPointPayload {
    points: PointsPayload
    index: number
    value?: number
    /** Contains the dataset for all the points in the same x-axis point; allows switching between matching points in the x-axis */
    crossDataset?: GraphDataset[]
    /** ID for the currently selected series */
    seriesId?: number
}

export enum CompareLabelType {
    Current = 'current',
    Previous = 'previous',
}

export interface InstanceSetting {
    key: string
    value: boolean | string | number | null
    value_type: 'bool' | 'str' | 'int'
    description?: string
    editable: boolean
    is_secret: boolean
}

export enum BaseMathType {
    Total = 'total',
    DailyActive = 'dau',
    WeeklyActive = 'weekly_active',
    MonthlyActive = 'monthly_active',
    UniqueSessions = 'unique_session',
}

export enum PropertyMathType {
    Average = 'avg',
    Sum = 'sum',
    Minimum = 'min',
    Maximum = 'max',
    Median = 'median',
    P90 = 'p90',
    P95 = 'p95',
    P99 = 'p99',
}

export enum ActorGroupType {
    Person = 'person',
    GroupPrefix = 'group',
}

export enum BehavioralEventType {
    PerformEvent = 'performed_event',
    PerformMultipleEvents = 'performed_event_multiple',
    PerformSequenceEvents = 'performed_event_sequence',
    NotPerformedEvent = 'not_performed_event',
    NotPerformSequenceEvents = 'not_performed_event_sequence',
    HaveProperty = 'have_property',
    NotHaveProperty = 'not_have_property',
}

export enum BehavioralCohortType {
    InCohort = 'in_cohort',
    NotInCohort = 'not_in_cohort',
}

export enum BehavioralLifecycleType {
    PerformEventFirstTime = 'performed_event_first_time',
    PerformEventRegularly = 'performed_event_regularly',
    StopPerformEvent = 'stopped_performing_event',
    StartPerformEventAgain = 'restarted_performing_event',
}

export enum TimeUnitType {
    Day = 'day',
    Week = 'week',
    Month = 'month',
    Year = 'year',
}

export enum DateOperatorType {
    BeforeTheLast = 'before_the_last',
    Between = 'between',
    NotBetween = 'not_between',
    OnTheDate = 'on_the_date',
    NotOnTheDate = 'not_on_the_date',
    Since = 'since',
    Before = 'before',
    IsSet = 'is_set',
    IsNotSet = 'is_not_set',
}

export enum ValueOptionType {
    MostRecent = 'most_recent',
    Previous = 'previous',
    OnDate = 'on_date',
}

export type WeekdayType = 'monday' | 'tuesday' | 'wednesday' | 'thursday' | 'friday' | 'saturday' | 'sunday'

export interface SubscriptionType {
    id: number
    insight?: number
    dashboard?: number
    target_type: string
    target_value: string
    frequency: 'daily' | 'weekly' | 'monthly' | 'yearly'
    interval: number
    byweekday: WeekdayType[] | null
    bysetpos: number | null
    start_date: string
    until_date?: string
    title: string
    summary: string
    created_by?: UserBasicType | null
    created_at: string
    updated_at: string
    deleted?: boolean
}

<<<<<<< HEAD
export type Description = string | JSX.Element | null
=======
export type Description = string | JSX.Element | null

export interface ChangeDescriptions {
    descriptions: Description[]
    // e.g. should description say "did deletion _to_ Y" or "deleted Y"
    bareName: boolean
}

export type CombinedEvent = EventDefinition | ActionType

export interface IntegrationType {
    id: number
    kind: 'slack'
    config: any
    created_by?: UserBasicType | null
    created_at: string
}

export interface SlackChannelType {
    id: string
    name: string
    is_private: boolean
}
>>>>>>> b70a84d1
<|MERGE_RESOLUTION|>--- conflicted
+++ resolved
@@ -1929,16 +1929,7 @@
     deleted?: boolean
 }
 
-<<<<<<< HEAD
 export type Description = string | JSX.Element | null
-=======
-export type Description = string | JSX.Element | null
-
-export interface ChangeDescriptions {
-    descriptions: Description[]
-    // e.g. should description say "did deletion _to_ Y" or "deleted Y"
-    bareName: boolean
-}
 
 export type CombinedEvent = EventDefinition | ActionType
 
@@ -1954,5 +1945,4 @@
     id: string
     name: string
     is_private: boolean
-}
->>>>>>> b70a84d1
+}