--- conflicted
+++ resolved
@@ -1926,14 +1926,6 @@
 
 export type Description = string | JSX.Element | null
 
-<<<<<<< HEAD
-=======
-export interface ChangeDescriptions {
-    descriptions: Description[]
-    // e.g. should description say "did deletion _to_ Y" or "deleted Y"
-    bareName: boolean
-}
-
 export type SmallTimeUnit = 'hours' | 'minutes' | 'seconds'
 
 export type Duration = {
@@ -1941,7 +1933,6 @@
     unit: SmallTimeUnit
 }
 
->>>>>>> b7461b14
 export type CombinedEvent = EventDefinition | ActionType
 
 export interface IntegrationType {
