--- conflicted
+++ resolved
@@ -68,16 +68,7 @@
 
 export interface OrganizationType extends OrganizationBasicType {
     created_at: string
-<<<<<<< HEAD
-    updated_at: boolean
-    available_features: string[]
-    billing_plan: string
-    billing: OrganizationBilling
-    users_left: number
-    teams?: TeamType[]
-=======
     updated_at: string
->>>>>>> 6bea74bb
     membership_level: OrganizationMembershipLevel | null
     personalization: PersonalizationData
     setup: SetupState
@@ -85,6 +76,7 @@
     plugins_access_level: PluginsAccessLevel
     teams: TeamBasicType[] | null
     available_features: AvailableFeatures[]
+    users_left: number
 }
 
 export interface OrganizationMemberType {
