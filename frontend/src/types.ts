--- conflicted
+++ resolved
@@ -1290,20 +1290,17 @@
     _highlight?: boolean
 }
 
-<<<<<<< HEAD
 export interface DashboardTemplateListParams {
     scope?: DashboardTemplateScope
 }
 
 export type DashboardTemplateScope = 'team' | 'global' | 'feature_flag'
 
-=======
 export interface DashboardType extends DashboardBasicType {
     tiles: DashboardTile[]
     filters: Record<string, any>
 }
 
->>>>>>> cb7b1082
 export interface DashboardTemplateType {
     id: string
     team_id?: number
