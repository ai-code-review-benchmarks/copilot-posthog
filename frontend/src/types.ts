--- conflicted
+++ resolved
@@ -456,17 +456,13 @@
     retentionType?: RetentionType
     returningEntity?: Record<string, any>
     startEntity?: Record<string, any>
-<<<<<<< HEAD
-    path_type?: '$pageview' | '$screen' | '$autocapture' | 'custom_event'
+    path_type?: PathType
     start_point?: string | number
-=======
-    path_type?: PathType
     stickiness_days?: number
     entityId?: string | number
     type?: EntityType
     people_day?: any
     people_action?: any
->>>>>>> 1f314512
 }
 
 export interface SystemStatus {
