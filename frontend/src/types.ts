--- conflicted
+++ resolved
@@ -173,30 +173,6 @@
     stripe_checkout_session: string
 }
 
-<<<<<<< HEAD
-export interface PluginConfigSchema {
-    name: string
-    type: string
-    default: any
-    required: boolean
-}
-
-export interface PluginType {
-    id: number
-    name: string
-    description: string
-    url: string
-    tag: string
-    configSchema: Record<string, PluginConfigSchema>
-}
-
-export interface PluginConfigType {
-    id?: number
-    plugin: number
-    enabled: boolean
-    order: number
-    config: Record<string, any>
-=======
 export interface DashboardType {
     id: number
     name: string
@@ -207,5 +183,28 @@
     is_shared: boolean
     share_token: string
     deleted: boolean
->>>>>>> f34a6b9d
+}
+
+export interface PluginConfigSchema {
+    name: string
+    type: string
+    default: any
+    required: boolean
+}
+
+export interface PluginType {
+    id: number
+    name: string
+    description: string
+    url: string
+    tag: string
+    configSchema: Record<string, PluginConfigSchema>
+}
+
+export interface PluginConfigType {
+    id?: number
+    plugin: number
+    enabled: boolean
+    order: number
+    config: Record<string, any>
 }