import { PluginConfigSchema } from '@posthog/plugin-scaffold'
import { eventWithTime } from '@rrweb/types'
import { ChartDataset, ChartType, InteractionItem } from 'chart.js'
import { LogicWrapper } from 'kea'
import { DashboardCompatibleScenes } from 'lib/components/SceneDashboardChoice/sceneDashboardChoiceModalLogic'
import { TaxonomicFilterGroupType } from 'lib/components/TaxonomicFilter/types'
import {
    BIN_COUNT_AUTO,
    DashboardPrivilegeLevel,
    DashboardRestrictionLevel,
    ENTITY_MATCH_TYPE,
    FunnelLayout,
    OrganizationMembershipLevel,
    PluginsAccessLevel,
    PROPERTY_MATCH_TYPE,
    RETENTION_FIRST_TIME,
    RETENTION_RECURRING,
    ShownAsValue,
    TeamMembershipLevel,
} from 'lib/constants'
import { Dayjs, dayjs } from 'lib/dayjs'
import { PopoverProps } from 'lib/lemon-ui/Popover/Popover'
import { PostHog } from 'posthog-js'
import { Layout } from 'react-grid-layout'
import { LogLevel } from 'rrweb'
import { BehavioralFilterKey, BehavioralFilterType } from 'scenes/cohorts/CohortFilters/types'
import { AggregationAxisFormat } from 'scenes/insights/aggregationAxisFormat'
import { JSONContent } from 'scenes/notebooks/Notebook/utils'
import { PipelineAppLogLevel } from 'scenes/pipeline/pipelineAppLogsLogic'
import { Scene } from 'scenes/sceneTypes'

import { QueryContext } from '~/queries/types'

import type {
    DashboardFilter,
    DatabaseSchemaQueryResponseField,
    HogQLQuery,
    InsightVizNode,
    Node,
} from './queries/schema'
import { NodeKind } from './queries/schema'

export type Optional<T, K extends string | number | symbol> = Omit<T, K> & { [K in keyof T]?: T[K] }

// Keep this in sync with backend constants/features/{product_name}.yml
export enum AvailableFeature {
    APPS = 'apps',
    SLACK_INTEGRATION = 'slack_integration',
    MICROSOFT_TEAMS_INTEGRATION = 'microsoft_teams_integration',
    DISCORD_INTEGRATION = 'discord_integration',
    ZAPIER = 'zapier',
    APP_METRICS = 'app_metrics',
    DATA_PIPELINES = 'data_pipelines',
    RECORDINGS_PLAYLISTS = 'recordings_playlists',
    SESSION_REPLAY_DATA_RETENTION = 'session_replay_data_retention',
    CONSOLE_LOGS = 'console_logs',
    RECORDINGS_PERFORMANCE = 'recordings_performance',
    SESSION_REPLAY_NETWORK_PAYLOADS = 'session_replay_network_payloads',
    RECORDINGS_FILE_EXPORT = 'recordings_file_export',
    SESSION_REPLAY_SAMPLING = 'session_replay_sampling',
    REPLAY_RECORDING_DURATION_MINIMUM = 'replay_recording_duration_minimum',
    REPLAY_FEATURE_FLAG_BASED_RECORDING = 'replay_feature_flag_based_recording',
    REPLAY_MASK_SENSITIVE_DATA = 'replay_mask_sensitive_data',
    REPLAY_SHARING_EMBEDDING = 'replay_sharing_embedding',
    REPLAY_PRODUCT_ANALYTICS_INTEGRATION = 'replay_product_analytics_integration',
    REPLAY_FILTER_PERSON_PROPERTIES = 'replay_filter_person_properties',
    REPLAY_FILTER_EVENTS = 'replay_filter_events',
    REPLAY_DOM_EXPLORER = 'replay_dom_explorer',
    WORKS_WITH_POSTHOG_JS = 'works_with_posthog_js',
    REPLAY_AUTOMATIC_PLAYLISTS = 'replay_automatic_playlists',
    GROUP_ANALYTICS = 'group_analytics',
    SURVEYS_UNLIMITED_SURVEYS = 'surveys_unlimited_surveys',
    SURVEYS_ALL_QUESTION_TYPES = 'surveys_all_question_types',
    SURVEYS_MULTIPLE_QUESTIONS = 'surveys_multiple_questions',
    SURVEYS_USER_TARGETING = 'surveys_user_targeting',
    SURVEYS_USER_SAMPLING = 'surveys_user_sampling',
    SURVEYS_STYLING = 'surveys_styling',
    SURVEYS_TEXT_HTML = 'surveys_text_html',
    SURVEYS_API_MODE = 'surveys_api_mode',
    SURVEYS_RESULTS_ANALYSIS = 'surveys_results_analysis',
    SURVEYS_TEMPLATES = 'surveys_templates',
    SURVEYS_DATA_RETENTION = 'surveys_data_retention',
    SURVEYS_LINK_QUESTION_TYPE = 'surveys_link_question_type',
    SURVEYS_SLACK_NOTIFICATIONS = 'surveys_slack_notifications',
    SURVEYS_WAIT_PERIODS = 'surveys_wait_periods',
    TRACKED_USERS = 'tracked_users',
    TEAM_MEMBERS = 'team_members',
    API_ACCESS = 'api_access',
    ORGANIZATIONS_PROJECTS = 'organizations_projects',
    ROLE_BASED_ACCESS = 'role_based_access',
    SOCIAL_SSO = 'social_sso',
    PROJECT_BASED_PERMISSIONING = 'project_based_permissioning',
    SAML = 'saml',
    SSO_ENFORCEMENT = 'sso_enforcement',
    WHITE_LABELLING = 'white_labelling',
    COMMUNITY_SUPPORT = 'community_support',
    DEDICATED_SUPPORT = 'dedicated_support',
    EMAIL_SUPPORT = 'email_support',
    ACCOUNT_MANAGER = 'account_manager',
    TRAINING = 'training',
    CONFIGURATION_SUPPORT = 'configuration_support',
    TERMS_AND_CONDITIONS = 'terms_and_conditions',
    SECURITY_ASSESSMENT = 'security_assessment',
    BESPOKE_PRICING = 'bespoke_pricing',
    INVOICE_PAYMENTS = 'invoice_payments',
    SUPPORT_SLAS = 'support_slas',
    BOOLEAN_FLAGS = 'boolean_flags',
    FEATURE_FLAGS_DATA_RETENTION = 'feature_flags_data_retention',
    MULTIVARIATE_FLAGS = 'multivariate_flags',
    PERSIST_FLAGS_CROSS_AUTHENTICATION = 'persist_flags_cross_authentication',
    FEATURE_FLAG_PAYLOADS = 'feature_flag_payloads',
    MULTIPLE_RELEASE_CONDITIONS = 'multiple_release_conditions',
    RELEASE_CONDITION_OVERRIDES = 'release_condition_overrides',
    TARGETING_BY_GROUP = 'targeting_by_group',
    LOCAL_EVALUATION_AND_BOOTSTRAPPING = 'local_evaluation_and_bootstrapping',
    FLAG_USAGE_STATS = 'flag_usage_stats',
    MULTIPLE_ENVIRONMENTS = 'multiple_environments',
    USER_OPT_IN = 'user_opt_in',
    INSTANT_ROLLBACKS = 'instant_rollbacks',
    EXPERIMENTATION = 'experimentation',
    GROUP_EXPERIMENTS = 'group_experiments',
    FUNNEL_EXPERIMENTS = 'funnel_experiments',
    SECONDARY_METRICS = 'secondary_metrics',
    STATISTICAL_ANALYSIS = 'statistical_analysis',
    PRODUCT_ANALYTICS_DATA_RETENTION = 'product_analytics_data_retention',
    DASHBOARDS = 'dashboards',
    FUNNELS = 'funnels',
    GRAPHS_TRENDS = 'graphs_trends',
    PATHS = 'paths',
    INSIGHTS = 'insights',
    SUBSCRIPTIONS = 'subscriptions',
    DASHBOARD_COLLABORATION = 'dashboard_collaboration',
    DASHBOARD_PERMISSIONING = 'dashboard_permissioning',
    INGESTION_TAXONOMY = 'ingestion_taxonomy',
    PATHS_ADVANCED = 'paths_advanced',
    CORRELATION_ANALYSIS = 'correlation_analysis',
    TAGGING = 'tagging',
    BEHAVIORAL_COHORT_FILTERING = 'behavioral_cohort_filtering',
    PRODUCT_ANALYTICS_RETENTION = 'product_analytics_retention',
    PRODUCT_ANALYTICS_STICKINESS = 'product_analytics_stickiness',
    AUTOCAPTURE = 'autocapture',
    DATA_VISUALIZATION = 'data_visualization',
    PRODUCT_ANALYTICS_SQL_QUERIES = 'product_analytics_sql_queries',
}

type AvailableFeatureUnion = `${AvailableFeature}`

export enum ProductKey {
    COHORTS = 'cohorts',
    ACTIONS = 'actions',
    EXPERIMENTS = 'experiments',
    FEATURE_FLAGS = 'feature_flags',
    ANNOTATIONS = 'annotations',
    HISTORY = 'history',
    INGESTION_WARNINGS = 'ingestion_warnings',
    PERSONS = 'persons',
    SURVEYS = 'surveys',
    SESSION_REPLAY = 'session_replay',
    DATA_WAREHOUSE = 'data_warehouse',
    DATA_WAREHOUSE_SAVED_QUERY = 'data_warehouse_saved_queries',
    EARLY_ACCESS_FEATURES = 'early_access_features',
    PRODUCT_ANALYTICS = 'product_analytics',
    PIPELINE_TRANSFORMATIONS = 'pipeline_transformations',
    PIPELINE_DESTINATIONS = 'pipeline_destinations',
    DATA_PIPELINES = 'data_pipelines',
    GROUP_ANALYTICS = 'group_analytics',
    INTEGRATIONS = 'integrations',
    PLATFORM_AND_SUPPORT = 'platform_and_support',
}

type ProductKeyUnion = `${ProductKey}`

export enum LicensePlan {
    Scale = 'scale',
    Enterprise = 'enterprise',
    Dev = 'dev',
    Cloud = 'cloud',
}

export enum Realm {
    Cloud = 'cloud',
    Demo = 'demo',
    SelfHostedPostgres = 'hosted',
    SelfHostedClickHouse = 'hosted-clickhouse',
}

export enum Region {
    US = 'US',
    EU = 'EU',
}

export type SSOProvider = 'google-oauth2' | 'github' | 'gitlab' | 'saml'

export interface AuthBackends {
    'google-oauth2'?: boolean
    gitlab?: boolean
    github?: boolean
}

export type ColumnChoice = string[] | 'DEFAULT'

export interface ColumnConfig {
    active: ColumnChoice
}

interface UserBaseType {
    uuid: string
    distinct_id: string
    first_name: string
    last_name?: string
    email: string
}

/* Type for User objects in nested serializers (e.g. created_by) */
export interface UserBasicType extends UserBaseType {
    is_email_verified?: any
    id: number
}

/**
 * A user can have scene dashboard choices for multiple teams
 * TODO does this only have the current team's choices?
 */
export interface SceneDashboardChoice {
    scene: DashboardCompatibleScenes
    dashboard: number | DashboardBasicType
}

export type UserTheme = 'light' | 'dark' | 'system'

/** Full User model. */
export interface UserType extends UserBaseType {
    date_joined: string
    email_opt_in: boolean
    notification_settings: NotificationSettings
    events_column_config: ColumnConfig
    anonymize_data: boolean
    toolbar_mode: 'disabled' | 'toolbar'
    has_password: boolean
    is_staff: boolean
    is_impersonated: boolean
    organization: OrganizationType | null
    team: TeamBasicType | null
    organizations: OrganizationBasicType[]
    realm?: Realm
    is_email_verified?: boolean | null
    pending_email?: string | null
    is_2fa_enabled: boolean
    has_social_auth: boolean
    has_seen_product_intro_for?: Record<string, boolean>
    scene_personalisation?: SceneDashboardChoice[]
    theme_mode?: UserTheme | null
}

export interface NotificationSettings {
    plugin_disabled: boolean
}

export interface PluginAccess {
    view: boolean
    install: boolean
    configure: boolean
}

export interface PersonalAPIKeyType {
    id: string
    label: string
    value?: string
    created_at: string
    last_used_at: string
    team_id: number
    user_id: string
}

export interface OrganizationBasicType {
    id: string
    name: string
    slug: string
    membership_level: OrganizationMembershipLevel | null
}

interface OrganizationMetadata {
    instance_tag?: string
}

export interface OrganizationType extends OrganizationBasicType {
    created_at: string
    updated_at: string
    plugins_access_level: PluginsAccessLevel
    teams: TeamBasicType[]
    available_features: AvailableFeatureUnion[]
    available_product_features: BillingV2FeatureType[]
    is_member_join_email_enabled: boolean
    customer_id: string | null
    enforce_2fa: boolean | null
    metadata?: OrganizationMetadata
}

export interface OrganizationDomainType {
    id: string
    domain: string
    is_verified: boolean
    verified_at: string // Datetime
    verification_challenge: string
    jit_provisioning_enabled: boolean
    sso_enforcement: SSOProvider | ''
    has_saml: boolean
    saml_entity_id: string
    saml_acs_url: string
    saml_x509_cert: string
}

/** Member properties relevant at both organization and project level. */
export interface BaseMemberType {
    id: string
    user: UserBasicType
    joined_at: string
    updated_at: string
    is_2fa_enabled: boolean
    has_social_auth: boolean
}

export interface OrganizationMemberType extends BaseMemberType {
    /** Level at which the user is in the organization. */
    level: OrganizationMembershipLevel
    is_2fa_enabled: boolean
    has_social_auth: boolean
}

export interface ExplicitTeamMemberType extends BaseMemberType {
    /** Level at which the user explicitly is in the project. */
    level: TeamMembershipLevel
    /** Level at which the user is in the organization. */
    parent_level: OrganizationMembershipLevel
    /** Effective level of the user within the project, which may be higher than parent level, but not lower. */
    effective_level: OrganizationMembershipLevel
}

export type EitherMemberType = OrganizationMemberType | ExplicitTeamMemberType

/**
 * While OrganizationMemberType and ExplicitTeamMemberType refer to actual Django models,
 * this interface is only used in the frontend for fusing the data from these models together.
 */
export interface FusedTeamMemberType extends BaseMemberType {
    /**
     * Level at which the user explicitly is in the project.
     * Null means that membership is implicit (when showing permitted members)
     * or that there's no membership at all (when showing addable members).
     */
    explicit_team_level: TeamMembershipLevel | null
    /** Level at which the user is in the organization. */
    organization_level: OrganizationMembershipLevel
    /** Effective level of the user within the project. */
    level: OrganizationMembershipLevel
}

export interface APIErrorType {
    type: 'authentication_error' | 'invalid_request' | 'server_error' | 'throttled_error' | 'validation_error'
    code: string
    detail: string
    attr: string | null
}

export interface EventUsageType {
    event: string
    usage_count: number
    volume: number
}

export interface PropertyUsageType {
    key: string
    usage_count: number
    volume: number
}

export interface TeamBasicType {
    id: number
    uuid: string
    organization: string // Organization ID
    api_token: string
    name: string
    completed_snippet_onboarding: boolean
    has_completed_onboarding_for?: Record<string, boolean>
    ingested_event: boolean
    is_demo: boolean
    timezone: string
    /** Whether the project is private. */
    access_control: boolean
}

export interface CorrelationConfigType {
    excluded_person_property_names?: string[]
    excluded_event_property_names?: string[]
    excluded_event_names?: string[]
}

export interface TeamType extends TeamBasicType {
    created_at: string
    updated_at: string
    anonymize_ips: boolean
    app_urls: string[]
    recording_domains: string[]
    slack_incoming_webhook: string
    autocapture_opt_out: boolean
    session_recording_opt_in: boolean
    capture_console_log_opt_in: boolean
    capture_performance_opt_in: boolean
    // a string representation of the decimal value between 0 and 1
    session_recording_sample_rate: string
    session_recording_minimum_duration_milliseconds: number | null
    session_recording_linked_flag: Pick<FeatureFlagBasicType, 'id' | 'key'> | null
    session_recording_network_payload_capture_config:
        | { recordHeaders?: boolean; recordBody?: boolean }
        | undefined
        | null
    session_replay_config: { record_canvas?: boolean } | undefined | null
    autocapture_exceptions_opt_in: boolean
    surveys_opt_in?: boolean
    autocapture_exceptions_errors_to_ignore: string[]
    test_account_filters: AnyPropertyFilter[]
    test_account_filters_default_checked: boolean
    /** 0 or unset for Sunday, 1 for Monday. */
    week_start_day?: number
    path_cleaning_filters: PathCleaningFilter[]
    data_attributes: string[]
    person_display_name_properties: string[]
    has_group_types: boolean
    primary_dashboard: number // Dashboard shown on the project homepage
    live_events_columns: string[] | null // Custom columns shown on the Live Events page

    /** Effective access level of the user in this specific team. Null if user has no access. */
    effective_membership_level: OrganizationMembershipLevel | null

    /** Used to exclude person properties from correlation analysis results.
     *
     * For example can be used to exclude properties that have trivial causation.
     * This field should have a default value of `{}`, but it IS nullable and can be `null` in some cases.
     */
    correlation_config: CorrelationConfigType | null
    person_on_events_querying_enabled: boolean
    groups_on_events_querying_enabled: boolean
    extra_settings?: Record<string, string | number | boolean | undefined>
}

// This type would be more correct without `Partial<TeamType>`, but it's only used in the shared dashboard/insight
// scenes, so not worth the refactor to use the `isAuthenticatedTeam()` check
export type TeamPublicType = Partial<TeamType> & Pick<TeamType, 'id' | 'uuid' | 'name' | 'timezone'>

export interface ActionType {
    count?: number
    created_at: string
    deleted?: boolean
    id: number
    is_calculating?: boolean
    last_calculated_at?: string
    last_updated_at?: string // alias for last_calculated_at to achieve event and action parity
    name: string | null
    description?: string
    post_to_slack?: boolean
    slack_message_format?: string
    steps?: ActionStepType[]
    created_by: UserBasicType | null
    tags?: string[]
    verified?: boolean
    is_action?: true
    action_id?: number // alias of id to make it compatible with event definitions uuid
    bytecode?: any[]
    bytecode_error?: string
}

/** Sync with plugin-server/src/types.ts */
export enum StringMatching {
    Contains = 'contains',
    Regex = 'regex',
    Exact = 'exact',
}

export interface ActionStepType {
    event?: string | null
    id?: number
    name?: string
    properties?: AnyPropertyFilter[]
    selector?: string | null
    /** @deprecated Only `selector` should be used now. */
    tag_name?: string
    text?: string | null
    /** @default StringMatching.Exact */
    text_matching?: StringMatching | null
    href?: string | null
    /** @default StringMatching.Exact */
    href_matching?: StringMatching | null
    url?: string | null
    /** @default StringMatching.Contains */
    url_matching?: StringMatching | null
    isNew?: string
}

export interface ElementType {
    attr_class?: string[]
    attr_id?: string
    attributes: Record<string, string>
    href?: string
    nth_child?: number
    nth_of_type?: number
    order?: number
    tag_name: string
    text?: string
}

export type ToolbarUserIntent = 'add-action' | 'edit-action'
export type ToolbarSource = 'url' | 'localstorage'
export type ToolbarVersion = 'toolbar'

/* sync with posthog-js */
export interface ToolbarParams {
    apiURL?: string
    jsURL?: string
    token?: string /** public posthog-js token */
    temporaryToken?: string /** private temporary user token */
    actionId?: number
    userIntent?: ToolbarUserIntent
    source?: ToolbarSource
    toolbarVersion?: ToolbarVersion
    instrument?: boolean
    distinctId?: string
    userEmail?: string
    dataAttributes?: string[]
    featureFlags?: Record<string, string | boolean>
}

export interface ToolbarProps extends ToolbarParams {
    posthog?: PostHog
    disableExternalStyles?: boolean
}

export type PathCleaningFilter = { alias?: string; regex?: string }

export type PropertyFilterValue = string | number | (string | number)[] | null

/** Sync with plugin-server/src/types.ts */
export enum PropertyOperator {
    Exact = 'exact',
    IsNot = 'is_not',
    IContains = 'icontains',
    NotIContains = 'not_icontains',
    Regex = 'regex',
    NotRegex = 'not_regex',
    GreaterThan = 'gt',
    GreaterThanOrEqual = 'gte',
    LessThan = 'lt',
    LessThanOrEqual = 'lte',
    IsSet = 'is_set',
    IsNotSet = 'is_not_set',
    IsDateExact = 'is_date_exact',
    IsDateBefore = 'is_date_before',
    IsDateAfter = 'is_date_after',
    Between = 'between',
    NotBetween = 'not_between',
    Minimum = 'min',
    Maximum = 'max',
}

export enum SavedInsightsTabs {
    All = 'all',
    Yours = 'yours',
    Favorites = 'favorites',
    History = 'history',
}

export enum ReplayTabs {
    Recent = 'recent',
    Playlists = 'playlists',
    FilePlayback = 'file-playback',
}

export enum ExperimentsTabs {
    All = 'all',
    Yours = 'yours',
    Archived = 'archived',
}

export enum PipelineTab {
    Overview = 'overview',
    Filters = 'filters',
    Transformations = 'transformations',
    Destinations = 'destinations',
    AppsManagement = 'apps-management',
}

export enum PipelineAppKind {
    Filter = 'filter',
    Transformation = 'transformation',
    Destination = 'destination',
}

export enum PipelineAppTab {
    Configuration = 'configuration',
    Logs = 'logs',
    Metrics = 'metrics',
    History = 'history',
}

export enum ProgressStatus {
    Draft = 'draft',
    Running = 'running',
    Complete = 'complete',
}

export enum PropertyFilterType {
    /** Event metadata and fields on the clickhouse events table */
    Meta = 'meta',
    /** Event properties */
    Event = 'event',
    /** Person properties */
    Person = 'person',
    Element = 'element',
    /** Event property with "$feature/" prepended */
    Feature = 'feature',
    Session = 'session',
    Cohort = 'cohort',
    Recording = 'recording',
    Group = 'group',
    HogQL = 'hogql',
}

/** Sync with plugin-server/src/types.ts */
interface BasePropertyFilter {
    key: string
    value?: PropertyFilterValue
    label?: string
    type?: PropertyFilterType
}

/** Sync with plugin-server/src/types.ts */
export interface EventPropertyFilter extends BasePropertyFilter {
    type: PropertyFilterType.Event
    operator: PropertyOperator
}

/** Sync with plugin-server/src/types.ts */
export interface PersonPropertyFilter extends BasePropertyFilter {
    type: PropertyFilterType.Person
    operator: PropertyOperator
}

/** Sync with plugin-server/src/types.ts */
export interface ElementPropertyFilter extends BasePropertyFilter {
    type: PropertyFilterType.Element
    key: 'tag_name' | 'text' | 'href' | 'selector'
    operator: PropertyOperator
}

export interface SessionPropertyFilter extends BasePropertyFilter {
    type: PropertyFilterType.Session
    key: '$session_duration'
    operator: PropertyOperator
}

/** Sync with plugin-server/src/types.ts */
export interface CohortPropertyFilter extends BasePropertyFilter {
    type: PropertyFilterType.Cohort
    key: 'id'
    /**  @asType integer */
    value: number
}

export interface GroupPropertyFilter extends BasePropertyFilter {
    type: PropertyFilterType.Group
    group_type_index?: number | null
    operator: PropertyOperator
}

export interface FeaturePropertyFilter extends BasePropertyFilter {
    type: PropertyFilterType.Feature
    operator: PropertyOperator
}

export interface HogQLPropertyFilter extends BasePropertyFilter {
    type: PropertyFilterType.HogQL
    key: string
}

export interface EmptyPropertyFilter {
    type?: never
    value?: never
    operator?: never
    key?: never
}

export type AnyPropertyFilter =
    | EventPropertyFilter
    | PersonPropertyFilter
    | ElementPropertyFilter
    | SessionPropertyFilter
    | CohortPropertyFilter
    | RecordingDurationFilter
    | GroupPropertyFilter
    | FeaturePropertyFilter
    | HogQLPropertyFilter
    | EmptyPropertyFilter

export type AnyFilterLike = AnyPropertyFilter | PropertyGroupFilter | PropertyGroupFilterValue

export type SessionRecordingId = SessionRecordingType['id']

export interface RRWebRecordingConsoleLogPayload {
    level: LogLevel
    payload: (string | null)[]
    trace: string[]
}

export interface RRWebRecordingNetworkPayload {
    [key: number]: any
}

export interface RecordingConsoleLogBase {
    parsedPayload: string
    hash?: string // md5() on parsedPayload. Used for deduping console logs.
    count?: number // Number of duplicate console logs
    previewContent?: React.ReactNode // Content to show in first line
    fullContent?: React.ReactNode // Full content to show when item is expanded
    traceContent?: React.ReactNode // Url content to show on right side
    rawString: string // Raw text used for fuzzy search
    level: LogLevel
}

export type RecordingConsoleLog = RecordingConsoleLogBase & RecordingTimeMixinType

export type RecordingConsoleLogV2 = {
    timestamp: number
    windowId: string | undefined
    level: LogLevel
    content: string
    // JS code associated with the log - implicitly the empty array when not provided
    lines?: string[]
    // stack trace associated with the log - implicitly the empty array when not provided
    trace?: string[]
    // number of times this log message was seen - implicitly 1 when not provided
    count?: number
}

export interface RecordingSegment {
    kind: 'window' | 'buffer' | 'gap'
    startTimestamp: number // Epoch time that the segment starts
    endTimestamp: number // Epoch time that the segment ends
    durationMs: number
    windowId?: string
    isActive: boolean
}

export type EncodedRecordingSnapshot = {
    windowId: string
    data: eventWithTime[]
}

// we can duplicate the name SnapshotSourceType for the object and the type
// since one only exists to be used in the other
// this way if we want to reference one of the valid string values for SnapshotSourceType
// we have a strongly typed way to do it
export const SnapshotSourceType = {
    blob: 'blob',
    realtime: 'realtime',
} as const

export type SnapshotSourceType = (typeof SnapshotSourceType)[keyof typeof SnapshotSourceType]

export interface SessionRecordingSnapshotSource {
    source: SnapshotSourceType
    start_timestamp?: string
    end_timestamp?: string
    blob_key?: string
    loaded: boolean
}

export interface SessionRecordingSnapshotResponse {
    sources?: SessionRecordingSnapshotSource[]
    snapshots?: EncodedRecordingSnapshot[]
}

export type RecordingSnapshot = eventWithTime & {
    windowId: string
}

export interface SessionPlayerSnapshotData {
    snapshots?: RecordingSnapshot[]
    sources?: SessionRecordingSnapshotSource[]
    blob_keys?: string[]
    // used for a debug signal only for PostHog team, controlled by a feature flag
    // DO NOT RELY ON THIS FOR NON DEBUG PURPOSES
    untransformed_snapshots?: RecordingSnapshot[]
}

export interface SessionPlayerData {
    person: PersonType | null
    segments: RecordingSegment[]
    bufferedToTime: number | null
    snapshotsByWindowId: Record<string, eventWithTime[]>
    durationMs: number
    start?: Dayjs
    end?: Dayjs
    fullyLoaded: boolean
}

export enum SessionRecordingUsageType {
    VIEWED = 'viewed',
    ANALYZED = 'analyzed',
    LOADED = 'loaded',
}

export enum SessionRecordingPlayerTab {
    ALL = 'all',
    EVENTS = 'events',
    CONSOLE = 'console',
    NETWORK = 'network',
}

export enum SessionPlayerState {
    READY = 'ready',
    BUFFER = 'buffer',
    PLAY = 'play',
    PAUSE = 'pause',
    SCRUB = 'scrub',
    SKIP = 'skip',
    ERROR = 'error',
}

export type AutoplayDirection = 'newer' | 'older' | null

/** Sync with plugin-server/src/types.ts */
export type ActionStepProperties =
    | EventPropertyFilter
    | PersonPropertyFilter
    | ElementPropertyFilter
    | CohortPropertyFilter

export interface RecordingDurationFilter extends BasePropertyFilter {
    type: PropertyFilterType.Recording
    key: 'duration'
    value: number
    operator: PropertyOperator
}

export type DurationType = 'duration' | 'active_seconds' | 'inactive_seconds'

export type FilterableLogLevel = 'log' | 'warn' | 'error'
export interface RecordingFilters {
    date_from?: string | null
    date_to?: string | null
    events?: FilterType['events']
    actions?: FilterType['actions']
    properties?: AnyPropertyFilter[]
    session_recording_duration?: RecordingDurationFilter
    duration_type_filter?: DurationType
    console_search_query?: string
    console_logs?: FilterableLogLevel[]
    filter_test_accounts?: boolean
}

export interface LocalRecordingFilters extends RecordingFilters {
    new_entity?: Record<string, any>[]
}

export interface SessionRecordingsResponse {
    results: SessionRecordingType[]
    has_next: boolean
}

export type EntityType = 'actions' | 'events' | 'new_entity'

export interface Entity {
    id: string | number
    name: string
    custom_name?: string
    order: number
    type: EntityType
}

export enum EntityTypes {
    ACTIONS = 'actions',
    EVENTS = 'events',
}

export type EntityFilter = {
    type?: EntityType
    id: Entity['id'] | null
    name?: string | null
    custom_name?: string | null
    index?: number
    order?: number
}

export interface ActionFilter extends EntityFilter {
    math?: string
    math_property?: string
    math_group_type_index?: number | null
    math_hogql?: string
    properties?: AnyPropertyFilter[]
    type: EntityType
    days?: string[] // TODO: why was this added here?
}

export interface FunnelExclusionLegacy extends Partial<EntityFilter> {
    funnel_from_step?: number
    funnel_to_step?: number
}

<<<<<<< HEAD
export interface FunnelExclusion extends Partial<EntityFilter> {
    /** @asType integer */
    funnelFromStep?: number
    /** @asType integer */
    funnelToStep?: number
}

=======
>>>>>>> 02bf353b
export type EntityFilterTypes = EntityFilter | ActionFilter | null

export interface PersonType {
    id?: string
    uuid?: string
    name?: string
    distinct_ids: string[]
    properties: Record<string, any>
    created_at?: string
    is_identified?: boolean
}

export interface PersonListParams {
    properties?: AnyPropertyFilter[]
    search?: string
    cohort?: number
    distinct_id?: string
    include_total?: boolean // PostHog 3000-only
}

export type SearchableEntity =
    | 'action'
    | 'cohort'
    | 'insight'
    | 'dashboard'
    | 'event_definition'
    | 'experiment'
    | 'feature_flag'
    | 'notebook'
    | 'survey'

export type SearchListParams = { q: string; entities?: SearchableEntity[] }

export type SearchResultType = {
    result_id: string
    type: SearchableEntity
    rank: number | null
    extra_fields: Record<string, unknown>
}

export type SearchResponse = {
    results: SearchResultType[]
    counts: Record<SearchableEntity, number | null>
}

export type GroupListParams = { group_type_index: GroupTypeIndex; search: string }

export interface MatchedRecordingEvent {
    uuid: string
}

export interface MatchedRecording {
    session_id?: string
    events: MatchedRecordingEvent[]
}

export interface CommonActorType {
    id: string | number
    properties: Record<string, any>
    /** @format date-time */
    created_at: string
    matched_recordings: MatchedRecording[]
    value_at_data_point: number | null
}

export interface PersonActorType extends CommonActorType {
    type: 'person'
    /** Serial ID (NOT UUID). */
    id: number
    uuid: string
    name?: string
    distinct_ids: string[]
    is_identified: boolean
}

export interface GroupActorType extends CommonActorType {
    type: 'group'
    /** Group key. */
    id: string
    group_key: string
    group_type_index: number
}

export type ActorType = PersonActorType | GroupActorType

export interface CohortGroupType {
    id: string
    days?: string
    action_id?: number
    event_id?: string
    label?: string
    count?: number
    count_operator?: string
    properties?: AnyPropertyFilter[]
    matchType: MatchType
    name?: string
}

// Synced with `posthog/models/property.py`
export interface CohortCriteriaType {
    id: string // Criteria filter id
    key: string
    value: BehavioralFilterType
    type: BehavioralFilterKey
    operator?: PropertyOperator | null
    group_type_index?: number | null
    event_type?: TaxonomicFilterGroupType | null
    operator_value?: PropertyFilterValue
    time_value?: number | string | null
    time_interval?: TimeUnitType | null
    total_periods?: number | null
    min_periods?: number | null
    seq_event_type?: TaxonomicFilterGroupType | null
    seq_event?: string | number | null
    seq_time_value?: number | string | null
    seq_time_interval?: TimeUnitType | null
    negation?: boolean
    value_property?: string | null // Transformed into 'value' for api calls
}

export type EmptyCohortGroupType = Partial<CohortGroupType>

export type EmptyCohortCriteriaType = Partial<CohortCriteriaType>

export type AnyCohortGroupType = CohortGroupType | EmptyCohortGroupType

export type AnyCohortCriteriaType = CohortCriteriaType | EmptyCohortCriteriaType

export type MatchType = typeof ENTITY_MATCH_TYPE | typeof PROPERTY_MATCH_TYPE

export interface CohortType {
    count?: number
    description?: string
    created_by?: UserBasicType | null
    created_at?: string
    deleted?: boolean
    id: number | 'new'
    is_calculating?: boolean
    errors_calculating?: number
    last_calculation?: string
    is_static?: boolean
    name?: string
    csv?: File
    groups: CohortGroupType[] // To be deprecated once `filter` takes over
    filters: {
        properties: CohortCriteriaGroupFilter
    }
}

export interface InsightHistory {
    id: number
    filters: Record<string, any>
    name?: string
    createdAt: string
    saved: boolean
    type: InsightType
}

export interface SavedFunnel extends InsightHistory {
    created_by: string
}

export type BinCountValue = number | typeof BIN_COUNT_AUTO

// https://github.com/PostHog/posthog/blob/master/posthog/constants.py#L106
export enum StepOrderValue {
    STRICT = 'strict',
    UNORDERED = 'unordered',
    ORDERED = 'ordered',
}

export enum PersonsTabType {
    FEED = 'feed',
    EVENTS = 'events',
    SESSION_RECORDINGS = 'sessionRecordings',
    PROPERTIES = 'properties',
    COHORTS = 'cohorts',
    RELATED = 'related',
    HISTORY = 'history',
    FEATURE_FLAGS = 'featureFlags',
    DASHBOARD = 'dashboard',
}

export enum LayoutView {
    Card = 'card',
    List = 'list',
}

export interface EventsTableAction {
    name: string
    id: string
}

export interface EventsTableRowItem {
    event?: EventType
    date_break?: string
    new_events?: boolean
}

export interface EventType {
    // fields from the API
    id: string
    distinct_id: string
    properties: Record<string, any>
    event: string
    timestamp: string
    person?: Pick<PersonType, 'is_identified' | 'distinct_ids' | 'properties'>
    elements: ElementType[]
    elements_chain?: string | null
    uuid?: string
}

export interface RecordingTimeMixinType {
    playerTime: number | null
}

export interface RecordingEventType
    extends Pick<EventType, 'id' | 'event' | 'properties' | 'timestamp' | 'elements'>,
        RecordingTimeMixinType {
    fullyLoaded: boolean
}

export interface SessionRecordingPlaylistType {
    /** The primary key in the database, used as well in API endpoints */
    id: number
    short_id: string
    name: string
    derived_name?: string | null
    description?: string
    pinned?: boolean
    deleted: boolean
    created_at: string
    created_by: UserBasicType | null
    last_modified_at: string
    last_modified_by: UserBasicType | null
    filters?: RecordingFilters
}

export interface SessionRecordingSegmentType {
    start_time: string
    end_time: string
    window_id: string
    is_active: boolean
}

export interface SessionRecordingType {
    id: string
    /** Whether this recording has been viewed already. */
    viewed: boolean
    /** Length of recording in seconds. */
    recording_duration: number
    active_seconds?: number
    inactive_seconds?: number
    /** When the recording starts in ISO format. */
    start_time: string
    /** When the recording ends in ISO format. */
    end_time: string
    /** List of matching events. **/
    matching_events?: MatchedRecording[]
    distinct_id?: string
    email?: string
    person?: PersonType
    click_count?: number
    keypress_count?: number
    /** count of all mouse activity in the recording, not just clicks */
    mouse_activity_count?: number
    start_url?: string
    console_log_count?: number
    console_warn_count?: number
    console_error_count?: number
    /** Where this recording information was loaded from  */
    storage?: 'object_storage_lts' | 'object_storage'
    summary?: string
}

export interface SessionRecordingPropertiesType {
    id: string
    properties?: Record<string, any>
}

export interface PerformancePageView {
    session_id: string
    pageview_id: string
    timestamp: string
}
export interface RecentPerformancePageView extends PerformancePageView {
    page_url: string
    duration: number
}

// copied from rrweb/network@1
export type Body =
    | string
    | Document
    | Blob
    | ArrayBufferView
    | ArrayBuffer
    | FormData
    | URLSearchParams
    | ReadableStream<Uint8Array>
    | null

/**
 * This is our base type for tracking network requests.
 * It sticks relatively closely to the spec for the web
 * see https://developer.mozilla.org/en-US/docs/Web/API/Performance_API
 * we have renamed/added a few fields for the benefit of ClickHouse
 * but don't yet clash with the spec
 */
export interface PerformanceEvent {
    uuid: string
    timestamp: string | number
    distinct_id: string
    session_id: string
    window_id: string
    pageview_id: string
    current_url: string

    // BASE_EVENT_COLUMNS
    time_origin?: string
    entry_type?: string
    name?: string

    // RESOURCE_EVENT_COLUMNS
    start_time?: number
    duration?: number
    redirect_start?: number
    redirect_end?: number
    worker_start?: number
    fetch_start?: number
    domain_lookup_start?: number
    domain_lookup_end?: number
    connect_start?: number
    secure_connection_start?: number
    connect_end?: number
    request_start?: number
    response_start?: number
    response_end?: number
    decoded_body_size?: number
    encoded_body_size?: number

    initiator_type?: string
    next_hop_protocol?: string
    render_blocking_status?: string
    response_status?: number
    // see https://developer.mozilla.org/en-US/docs/Web/API/PerformanceResourceTiming/transferSize
    // zero has meaning for this field so should not be used unless the transfer size was known to be zero
    transfer_size?: number

    // LARGEST_CONTENTFUL_PAINT_EVENT_COLUMNS
    largest_contentful_paint_element?: string
    largest_contentful_paint_render_time?: number
    largest_contentful_paint_load_time?: number
    largest_contentful_paint_size?: number
    largest_contentful_paint_id?: string
    largest_contentful_paint_url?: string

    // NAVIGATION_EVENT_COLUMNS
    dom_complete?: number
    dom_content_loaded_event?: number
    dom_interactive?: number
    load_event_end?: number
    load_event_start?: number
    redirect_count?: number
    navigation_type?: string
    unload_event_end?: number
    unload_event_start?: number

    // Performance summary fields calculated on frontend
    first_contentful_paint?: number // https://web.dev/fcp/
    time_to_interactive?: number // https://web.dev/tti/
    total_blocking_time?: number // https://web.dev/tbt/

    // request/response capture - merged in from rrweb/network@1 payloads
    request_headers?: Record<string, string>
    response_headers?: Record<string, string>
    request_body?: Body
    response_body?: Body
    method?: string

    //rrweb/network@1 - i.e. not in ClickHouse table
    is_initial?: boolean
    raw?: Record<string, any>

    //server timings - reported as separate events but added back in here on the front end
    server_timings?: PerformanceEvent[]
}

export interface CurrentBillCycleType {
    current_period_start: number
    current_period_end: number
}

export type BillingV2FeatureType = {
    key: AvailableFeatureUnion
    name: string
    description?: string | null
    limit?: number | null
    note?: string | null
    unit?: string | null
    images?: {
        light: string
        dark: string
    } | null
    icon_key?: string | null
    type?: 'primary' | 'secondary' | null
}

export interface BillingV2TierType {
    flat_amount_usd: string
    unit_amount_usd: string
    current_amount_usd: string | null
    current_usage: number
    projected_usage: number | null
    projected_amount_usd: string | null
    up_to: number | null
}

export interface BillingProductV2Type {
    type: string
    usage_key: string | null
    name: string
    headline: string | null
    description: string
    price_description?: string | null
    icon_key?: string | null
    image_url?: string | null
    screenshot_url: string | null
    docs_url: string
    free_allocation?: number | null
    subscribed: boolean | null
    tiers?: BillingV2TierType[] | null
    tiered: boolean
    current_usage?: number
    projected_amount_usd?: string | null
    projected_usage?: number
    percentage_usage: number
    current_amount_usd_before_addons: string | null
    current_amount_usd: string | null
    usage_limit: number | null
    has_exceeded_limit: boolean
    unit: string | null
    unit_amount_usd: string | null
    plans: BillingV2PlanType[]
    contact_support: boolean
    inclusion_only: any
    features: BillingV2FeatureType[]
    addons: BillingProductV2AddonType[]
    // addons-only: if this addon is included with the base product and not subscribed individually. for backwards compatibility.
    included_with_main_product?: boolean
}

export interface BillingProductV2AddonType {
    name: string
    description: string
    price_description: string | null
    image_url: string | null
    icon_key?: string
    docs_url: string | null
    type: string
    tiers: BillingV2TierType[] | null
    tiered: boolean
    subscribed: boolean
    // sometimes addons are included with the base product, but they aren't subscribed individually
    included_with_main_product?: boolean
    contact_support?: boolean
    unit: string | null
    unit_amount_usd: string | null
    current_amount_usd: string | null
    current_usage: number
    projected_usage: number | null
    projected_amount_usd: string | null
    plans: BillingV2PlanType[]
    usage_key?: string
    free_allocation?: number | null
    percentage_usage?: number
}
export interface BillingV2Type {
    customer_id: string
    has_active_subscription: boolean
    free_trial_until?: Dayjs
    stripe_portal_url?: string
    deactivated?: boolean
    current_total_amount_usd?: string
    current_total_amount_usd_after_discount?: string
    products: BillingProductV2Type[]

    custom_limits_usd?: {
        [key: string]: string | null | undefined
    }
    billing_period?: {
        current_period_start: Dayjs
        current_period_end: Dayjs
        interval: 'month' | 'year'
    }
    license?: {
        plan: LicensePlan
    }
    available_plans?: BillingV2PlanType[]
    discount_percent?: number
    discount_amount_usd?: string
    amount_off_expires_at?: Dayjs
}

export interface BillingV2PlanType {
    free_allocation?: number | null
    features: BillingV2FeatureType[]
    name: string
    description: string
    is_free?: boolean
    plan_key?: string
    image_url: string | null
    docs_url: string | null
    note: string | null
    unit: string | null
    product_key: ProductKeyUnion
    current_plan?: any
    tiers?: BillingV2TierType[] | null
    included_if?: 'no_active_subscription' | 'has_subscription' | null
    initial_billing_limit?: number
}

export interface PlanInterface {
    key: string
    name: string
    custom_setup_billing_message: string
    image_url: string
    self_serve: boolean
    is_metered_billing: boolean
    event_allowance: number
    price_string: string
}

// Creating a nominal type: https://github.com/microsoft/TypeScript/issues/202#issuecomment-961853101
export type InsightShortId = string & { readonly '': unique symbol }

export enum InsightColor {
    White = 'white',
    Black = 'black',
    Blue = 'blue',
    Green = 'green',
    Purple = 'purple',
}

export interface Cacheable {
    last_refresh: string | null
    next_allowed_client_refresh?: string | null
}

export interface TileLayout extends Omit<Layout, 'i'> {
    i?: string // we use `i` in the front end but not in the API
}

export interface Tileable {
    layouts: Record<DashboardLayoutSize, TileLayout> | Record<string, never> // allow an empty object or one with DashboardLayoutSize keys
    color: InsightColor | null
}

export interface DashboardTile extends Tileable, Cacheable {
    id: number
    insight?: InsightModel
    text?: TextModel
    deleted?: boolean
    is_cached?: boolean
}

export interface DashboardTileBasicType {
    id: number
    dashboard_id: number
    deleted?: boolean
}

export interface TextModel {
    body: string
    created_by?: UserBasicType
    last_modified_by?: UserBasicType
    last_modified_at: string
}

export interface InsightModel extends Cacheable {
    /** The unique key we use when communicating with the user, e.g. in URLs */
    short_id: InsightShortId
    /** The primary key in the database, used as well in API endpoints */
    id: number
    name: string
    derived_name?: string | null
    description?: string
    favorited?: boolean
    order: number | null
    result: any
    deleted: boolean
    saved: boolean
    created_at: string
    created_by: UserBasicType | null
    is_sample: boolean
    /** @deprecated Use `dashboard_tiles instead */
    dashboards: number[] | null
    dashboard_tiles: DashboardTileBasicType[] | null
    updated_at: string
    tags?: string[]
    last_modified_at: string
    last_modified_by: UserBasicType | null
    effective_restriction_level: DashboardRestrictionLevel
    effective_privilege_level: DashboardPrivilegeLevel
    timezone?: string | null
    /** Only used in the frontend to store the next breakdown url */
    next?: string
    /** Only used in the frontend to toggle showing Baseline in funnels or not */
    disable_baseline?: boolean
    filters: Partial<FilterType>
    query?: Node | null
}

export interface DashboardBasicType {
    id: number
    name: string
    description: string
    pinned: boolean
    created_at: string
    created_by: UserBasicType | null
    is_shared: boolean
    deleted: boolean
    creation_mode: 'default' | 'template' | 'duplicate'
    restriction_level: DashboardRestrictionLevel
    effective_restriction_level: DashboardRestrictionLevel
    effective_privilege_level: DashboardPrivilegeLevel
    tags?: string[]
    /** Purely local value to determine whether the dashboard should be highlighted, e.g. as a fresh duplicate. */
    _highlight?: boolean
}

export interface DashboardTemplateListParams {
    scope?: DashboardTemplateScope
    // matches on template name, description, and tags
    search?: string
}

export type DashboardTemplateScope = 'team' | 'global' | 'feature_flag'

export interface DashboardType extends DashboardBasicType {
    tiles: DashboardTile[]
    filters: DashboardFilter
}

export interface DashboardTemplateType {
    id: string
    team_id?: number
    created_at?: string
    template_name: string
    dashboard_description?: string
    dashboard_filters?: DashboardFilter
    tiles: DashboardTile[]
    variables?: DashboardTemplateVariableType[]
    tags?: string[]
    image_url?: string
    scope?: DashboardTemplateScope
}

export interface MonacoMarker {
    message: string
}

// makes the DashboardTemplateType properties optional and the tiles properties optional
export type DashboardTemplateEditorType = Partial<Omit<DashboardTemplateType, 'tiles'>> & {
    tiles: Partial<DashboardTile>[]
}

export interface DashboardTemplateVariableType {
    id: string
    name: string
    description: string
    type: 'event'
    default: Record<string, JsonType>
    required: boolean
}

export type DashboardLayoutSize = 'sm' | 'xs'

/** Explicit dashboard collaborator, based on DashboardPrivilege. */
export interface DashboardCollaboratorType {
    id: string
    dashboard_id: DashboardType['id']
    user: UserBasicType
    level: DashboardPrivilegeLevel
    added_at: string
    updated_at: string
}

/** Explicit (dashboard privilege) OR implicit (project admin) dashboard collaborator. */
export type FusedDashboardCollaboratorType = Pick<DashboardCollaboratorType, 'user' | 'level'>

export interface OrganizationInviteType {
    id: string
    target_email: string
    first_name: string
    is_expired: boolean
    emailing_attempt_made: boolean
    created_by: UserBasicType | null
    created_at: string
    updated_at: string
    message?: string
}

export enum PluginInstallationType {
    Local = 'local',
    Custom = 'custom',
    Repository = 'repository',
    Source = 'source',
}

export interface PluginType {
    id: number
    plugin_type: PluginInstallationType
    name: string
    description?: string
    url?: string
    tag?: string
    icon?: string
    latest_tag?: string // apps management page: The latest git hash for the repo behind the url
    config_schema: Record<string, PluginConfigSchema> | PluginConfigSchema[]
    source?: string
    maintainer?: string
    is_global: boolean
    organization_id: string
    organization_name: string
    metrics?: Record<string, StoredMetricMathOperations>
    capabilities?: Record<'jobs' | 'methods' | 'scheduled_tasks', string[] | undefined>
    public_jobs?: Record<string, JobSpec>
}

export type AppType = PluginType

/** Config passed to app component and logic as props. Sent in Django's app context */
export interface FrontendAppConfig {
    pluginId: number
    pluginConfigId: number
    pluginType: PluginInstallationType | null
    name: string
    url: string
    config: Record<string, any>
}

/** Frontend app created after receiving a bundle via import('').getFrontendApp() */
export interface FrontendApp {
    id: number
    pluginId: number
    error?: any
    title?: string
    logic?: LogicWrapper
    component?: (props: FrontendAppConfig) => JSX.Element
    onInit?: (props: FrontendAppConfig) => void
}

export interface JobPayloadFieldOptions {
    type: 'string' | 'boolean' | 'json' | 'number' | 'date' | 'daterange'
    title?: string
    required?: boolean
    default?: any
    staff_only?: boolean
}

export interface JobSpec {
    payload?: Record<string, JobPayloadFieldOptions>
}

/** @deprecated in favor of PluginConfigTypeNew */
export interface PluginConfigType {
    id?: number
    plugin: number
    team_id: number
    enabled: boolean
    order: number

    config: Record<string, any>
    error?: PluginErrorType
    delivery_rate_24h?: number | null
    created_at?: string
}

/** @deprecated in favor of PluginConfigWithPluginInfoNew */
export interface PluginConfigWithPluginInfo extends PluginConfigType {
    id: number
    plugin_info: PluginType
}

// TODO: Rename to PluginConfigType once the legacy PluginConfigType are removed from the frontend
export interface PluginConfigTypeNew {
    id: number
    plugin: number
    team_id: number
    enabled: boolean
    order: number
    name: string
    description?: string
    updated_at: string
    delivery_rate_24h?: number | null
    config: Record<string, any>
}

// TODO: Rename to PluginConfigWithPluginInfo once the are removed from the frontend
export interface PluginConfigWithPluginInfoNew extends PluginConfigTypeNew {
    plugin_info: PluginType | null
}

export interface PluginErrorType {
    message: string
    time: string
    stack?: string
    name?: string
    event?: Record<string, any>
}

export enum PluginLogEntryType {
    Debug = 'DEBUG',
    Log = 'LOG',
    Info = 'INFO',
    Warn = 'WARN',
    Error = 'ERROR',
}

export interface PluginLogEntry {
    id: string
    team_id: number
    plugin_id: number
    plugin_config_id: number
    timestamp: string
    type: PluginLogEntryType
    is_system: boolean
    message: string
    instance_id: string
}

export interface BatchExportLogEntry {
    team_id: number
    batch_export_id: number
    run_id: number
    timestamp: string
    level: PipelineAppLogLevel
    message: string
}

export enum AnnotationScope {
    Insight = 'dashboard_item',
    Project = 'project',
    Organization = 'organization',
}

export interface RawAnnotationType {
    id: number
    scope: AnnotationScope
    content: string | null
    date_marker: string | null
    created_by?: UserBasicType | null
    created_at: string
    updated_at: string
    dashboard_item?: number | null
    insight_short_id?: InsightModel['short_id'] | null
    insight_name?: InsightModel['name'] | null
    deleted?: boolean
    creation_type?: 'USR' | 'GIT'
}

export interface AnnotationType extends Omit<RawAnnotationType, 'created_at' | 'date_marker'> {
    date_marker: dayjs.Dayjs | null
    created_at: dayjs.Dayjs
}

export interface DatedAnnotationType extends Omit<AnnotationType, 'date_marker'> {
    date_marker: dayjs.Dayjs
}

export enum ChartDisplayType {
    ActionsLineGraph = 'ActionsLineGraph',
    ActionsLineGraphCumulative = 'ActionsLineGraphCumulative',
    ActionsAreaGraph = 'ActionsAreaGraph',
    ActionsTable = 'ActionsTable',
    ActionsPie = 'ActionsPie',
    ActionsBar = 'ActionsBar',
    ActionsBarValue = 'ActionsBarValue',
    WorldMap = 'WorldMap',
    BoldNumber = 'BoldNumber',
}

export type BreakdownType = 'cohort' | 'person' | 'event' | 'group' | 'session' | 'hogql'
export type IntervalType = 'hour' | 'day' | 'week' | 'month'
export type SmoothingType = number

export enum InsightType {
    TRENDS = 'TRENDS',
    STICKINESS = 'STICKINESS',
    LIFECYCLE = 'LIFECYCLE',
    FUNNELS = 'FUNNELS',
    RETENTION = 'RETENTION',
    PATHS = 'PATHS',
    JSON = 'JSON',
    SQL = 'SQL',
}

export enum PathType {
    PageView = '$pageview',
    Screen = '$screen',
    CustomEvent = 'custom_event',
    HogQL = 'hogql',
}

export enum FunnelPathType {
    before = 'funnel_path_before_step',
    between = 'funnel_path_between_steps',
    after = 'funnel_path_after_step',
}

export enum FunnelVizType {
    Steps = 'steps',
    TimeToConvert = 'time_to_convert',
    Trends = 'trends',
}

export type RetentionType = typeof RETENTION_RECURRING | typeof RETENTION_FIRST_TIME

export enum RetentionPeriod {
    Hour = 'Hour',
    Day = 'Day',
    Week = 'Week',
    Month = 'Month',
}

export type BreakdownKeyType = string | number | (string | number)[] | null

export interface Breakdown {
    property: string | number
    type: BreakdownType
    normalize_url?: boolean
}

export interface FilterType {
    // used by all
    from_dashboard?: boolean | number
    insight?: InsightType
    filter_test_accounts?: boolean
    properties?: AnyPropertyFilter[] | PropertyGroupFilter
    sampling_factor?: number | null

    date_from?: string | null
    date_to?: string | null
    /**
     * Whether the `date_from` and `date_to` should be used verbatim. Disables rounding to the start and end of period.
     * Strings are cast to bools, e.g. "true" -> true.
     */
    explicit_date?: boolean | string | null

    events?: Record<string, any>[]
    actions?: Record<string, any>[]
    new_entity?: Record<string, any>[]

    // persons modal
    entity_id?: string | number
    entity_type?: EntityType
    entity_math?: string

    // used by trends and stickiness
    interval?: IntervalType
    // TODO: extract into TrendsFunnelsCommonFilterType
    breakdown_type?: BreakdownType | null
    breakdown?: BreakdownKeyType
    breakdown_normalize_url?: boolean
    breakdowns?: Breakdown[]
    breakdown_group_type_index?: number | null
    breakdown_hide_other_aggregation?: boolean | null
    aggregation_group_type_index?: number // Groups aggregation
}

export interface PropertiesTimelineFilterType {
    date_from?: string | null // DateMixin
    date_to?: string | null // DateMixin
    interval?: IntervalType // IntervalMixin
    properties?: AnyPropertyFilter[] | PropertyGroupFilter // PropertyMixin
    events?: Record<string, any>[] // EntitiesMixin
    actions?: Record<string, any>[] // EntitiesMixin
    aggregation_group_type_index?: number // GroupsAggregationMixin
    display?: ChartDisplayType // DisplayDerivedMixin
    breakdown_type?: BreakdownType | null
    breakdown?: BreakdownKeyType
}

export interface TrendsFilterType extends FilterType {
    // Specifies that we want to smooth the aggregation over the specified
    // number of intervals, e.g. for a day interval, we may want to smooth over
    // 7 days to remove weekly variation. Smoothing is performed as a moving average.
    smoothing_intervals?: number
    compare?: boolean
    formula?: string
    /** @deprecated */
    shown_as?: ShownAsValue
    display?: ChartDisplayType
    breakdown_histogram_bin_count?: number // trends breakdown histogram bin count

    // frontend only
    show_legend?: boolean // used to show/hide legend next to insights graph
    hidden_legend_keys?: Record<string, boolean | undefined> // used to toggle visibilities in table and legend
    aggregation_axis_format?: AggregationAxisFormat // a fixed format like duration that needs calculation
    aggregation_axis_prefix?: string // a prefix to add to the aggregation axis e.g. £
    aggregation_axis_postfix?: string // a postfix to add to the aggregation axis e.g. %
    decimal_places?: number
    show_values_on_series?: boolean
    show_labels_on_series?: boolean
    show_percent_stack_view?: boolean
}

export interface StickinessFilterType extends FilterType {
    compare?: boolean
    /** @deprecated */
    shown_as?: ShownAsValue
    display?: ChartDisplayType

    // frontend only
    show_legend?: boolean // used to show/hide legend next to insights graph
    hidden_legend_keys?: Record<string, boolean | undefined> // used to toggle visibilities in table and legend
    show_values_on_series?: boolean

    // persons only
    stickiness_days?: number
}

export interface FunnelsFilterType extends FilterType {
    funnel_viz_type?: FunnelVizType // parameter sent to funnels API for time conversion code path
    funnel_from_step?: number // used in time to convert: initial step index to compute time to convert
    funnel_to_step?: number // used in time to convert: ending step index to compute time to convert
    breakdown_attribution_type?: BreakdownAttributionType // funnels breakdown attribution type
    breakdown_attribution_value?: number // funnels breakdown attribution specific step value
    bin_count?: BinCountValue // used in time to convert: number of bins to show in histogram
    funnel_window_interval_unit?: FunnelConversionWindowTimeUnit // minutes, days, weeks, etc. for conversion window
    funnel_window_interval?: number | undefined // length of conversion window
    funnel_order_type?: StepOrderValue
    exclusions?: FunnelExclusionLegacy[] // used in funnel exclusion filters
    funnel_aggregate_by_hogql?: string

    // frontend only
    layout?: FunnelLayout // used only for funnels
    funnel_step_reference?: FunnelStepReference // whether conversion shown in graph should be across all steps or just from the previous step
    hidden_legend_keys?: Record<string, boolean | undefined> // used to toggle visibilities in table and legend

    // persons only
    entrance_period_start?: string // this and drop_off is used for funnels time conversion date for the persons modal
    drop_off?: boolean
    funnel_step?: number
    funnel_step_breakdown?: string | number[] | number | null // used in steps breakdown: persons modal
    funnel_custom_steps?: number[] // used to provide custom steps for which to get people in a funnel - primarily for correlation use
    funnel_correlation_person_entity?: Record<string, any> // Funnel Correlation Persons Filter
    funnel_correlation_person_converted?: 'true' | 'false' // Funnel Correlation Persons Converted - success or failure counts
}
export interface PathsFilterType extends FilterType {
    path_type?: PathType
    paths_hogql_expression?: string
    include_event_types?: PathType[]
    start_point?: string
    end_point?: string
    path_groupings?: string[]
    funnel_paths?: FunnelPathType
    funnel_filter?: Record<string, any> // Funnel Filter used in Paths
    exclude_events?: string[] // Paths Exclusion type
    /** @asType integer */
    step_limit?: number // Paths Step Limit
    path_replacements?: boolean
    local_path_cleaning_filters?: PathCleaningFilter[]
    /** @asType integer */
    edge_limit?: number | undefined // Paths edge limit
    /** @asType integer */
    min_edge_weight?: number | undefined // Paths
    /** @asType integer */
    max_edge_weight?: number | undefined // Paths

    // persons only
    path_start_key?: string // Paths People Start Key
    path_end_key?: string // Paths People End Key
    path_dropoff_key?: string // Paths People Dropoff Key
}

export interface RetentionEntity {
    id?: string | number // TODO: Fix weird typing issues
    kind?: NodeKind.ActionsNode | NodeKind.EventsNode
    name?: string
    type?: EntityType
    /**  @asType integer */
    order?: number
    uuid?: string
    custom_name?: string
}

export interface RetentionFilterType extends FilterType {
    retention_type?: RetentionType
    retention_reference?: 'total' | 'previous' // retention wrt cohort size or previous period
    /**
     * @asType integer
     */
    total_intervals?: number
    returning_entity?: RetentionEntity
    target_entity?: RetentionEntity
    period?: RetentionPeriod
}
export interface LifecycleFilterType extends FilterType {
    /** @deprecated */
    shown_as?: ShownAsValue

    // frontend only
    show_values_on_series?: boolean
    toggledLifecycles?: LifecycleToggle[]
}

export type LifecycleToggle = 'new' | 'resurrecting' | 'returning' | 'dormant'
export type AnyFilterType =
    | TrendsFilterType
    | StickinessFilterType
    | FunnelsFilterType
    | PathsFilterType
    | RetentionFilterType
    | LifecycleFilterType
    | FilterType

export type AnyPartialFilterType =
    | Partial<TrendsFilterType>
    | Partial<StickinessFilterType>
    | Partial<FunnelsFilterType>
    | Partial<PathsFilterType>
    | Partial<RetentionFilterType>
    | Partial<LifecycleFilterType>
    | Partial<FilterType>

export interface EventsListQueryParams {
    event?: string
    properties?: AnyPropertyFilter[] | PropertyGroupFilter
    orderBy?: string[]
    action_id?: number
    after?: string
    before?: string
    limit?: number
    offset?: number
}

export interface RecordingEventsFilters {
    query: string
}

export interface RecordingConsoleLogsFilters {
    query: string
}

export enum RecordingWindowFilter {
    All = 'all',
}

export interface EditorFilterProps {
    insightProps: InsightLogicProps
}

export interface InsightEditorFilter {
    key: string
    label?: string | ((props: EditorFilterProps) => JSX.Element | null)
    tooltip?: JSX.Element
    showOptional?: boolean
    position?: 'left' | 'right'
    valueSelector?: (insight: Partial<InsightModel>) => any
    /** Editor filter component. Cannot be an anonymous function or the key would not work! */
    component?: (props: EditorFilterProps) => JSX.Element | null
}

export type InsightEditorFilterGroup = {
    title?: string
    count?: number
    editorFilters: InsightEditorFilter[]
    defaultExpanded?: boolean
}

export interface SystemStatusSubrows {
    columns: string[]
    rows: string[][]
}

export interface SystemStatusRow {
    metric: string
    value: boolean | string | number | null
    key: string
    description?: string
    subrows?: SystemStatusSubrows
}

export interface SystemStatus {
    overview: SystemStatusRow[]
}

export type QuerySummary = { duration: string } & Record<string, string>

export interface SystemStatusQueriesResult {
    postgres_running: QuerySummary[]
    clickhouse_running?: QuerySummary[]
    clickhouse_slow_log?: QuerySummary[]
}

export interface SystemStatusAnalyzeResult {
    query: string
    timing: {
        query_id: string
        event_time: string
        query_duration_ms: number
        read_rows: number
        read_size: string
        result_rows: number
        result_size: string
        memory_usage: string
    }
    flamegraphs: Record<string, string>
}

export interface TrendAPIResponse<ResultType = TrendResult[]> {
    type: 'Trends'
    is_cached: boolean
    last_refresh: string | null
    result: ResultType
    timezone: string
    next: string | null
}

export interface TrendResult {
    action: ActionFilter
    actions?: ActionFilter[]
    count: number
    data: number[]
    days: string[]
    dates?: string[]
    label: string
    labels: string[]
    breakdown_value?: string | number
    aggregated_value: number
    status?: string
    compare_label?: CompareLabelType
    compare?: boolean
    persons_urls?: { url: string }[]
    persons?: Person
    filter?: TrendsFilterType
}

interface Person {
    url: string
    filter: Partial<FilterType>
}

export interface FunnelStep {
    // The type returned from the API.
    action_id: string
    average_conversion_time: number | null
    median_conversion_time: number | null
    count: number
    name: string
    custom_name?: string | null
    order: number
    people?: string[]
    type: EntityType
    labels?: string[]
    breakdown?: BreakdownKeyType
    breakdowns?: BreakdownKeyType[]
    breakdown_value?: BreakdownKeyType
    data?: number[]
    days?: string[]

    /** Url that you can GET to retrieve the people that converted in this step */
    converted_people_url: string

    /** Url that you can GET to retrieve the people that dropped in this step  */
    dropped_people_url: string | null
}

export interface FunnelsTimeConversionBins {
    bins: [number, number][]
    average_conversion_time: number | null
}

export type FunnelResultType = FunnelStep[] | FunnelStep[][] | FunnelsTimeConversionBins

export interface FunnelAPIResponse<ResultType = FunnelResultType> {
    is_cached: boolean
    last_refresh: string | null
    result: ResultType
    timezone: string
}

export interface FunnelStepWithNestedBreakdown extends FunnelStep {
    nested_breakdown?: FunnelStep[]
}

export interface FunnelTimeConversionMetrics {
    averageTime: number
    stepRate: number
    totalRate: number
}

export interface FunnelConversionWindow {
    funnelWindowIntervalUnit: FunnelConversionWindowTimeUnit
    funnelWindowInterval: number
}

// https://github.com/PostHog/posthog/blob/master/posthog/models/filters/mixins/funnel.py#L100
export enum FunnelConversionWindowTimeUnit {
    Second = 'second',
    Minute = 'minute',
    Hour = 'hour',
    Day = 'day',
    Week = 'week',
    Month = 'month',
}

export enum FunnelStepReference {
    total = 'total',
    previous = 'previous',
}

export interface FunnelStepWithConversionMetrics extends FunnelStep {
    droppedOffFromPrevious: number
    conversionRates: {
        fromPrevious: number
        total: number
        fromBasisStep: number // either fromPrevious or total, depending on FunnelStepReference
    }
    nested_breakdown?: Omit<FunnelStepWithConversionMetrics, 'nested_breakdown'>[]
    rowKey?: number | string
    significant?: {
        fromPrevious: boolean
        total: boolean
        fromBasisStep: boolean // either fromPrevious or total, depending on FunnelStepReference
    }
}

export interface FlattenedFunnelStepByBreakdown {
    rowKey: number | string
    isBaseline?: boolean
    breakdown?: BreakdownKeyType
    // :KLUDGE: Data transforms done in `getBreakdownStepValues`
    breakdown_value?: Array<string | number>
    breakdownIndex?: number
    conversionRates?: {
        total: number
    }
    steps?: FunnelStepWithConversionMetrics[]
    significant?: boolean
}

export interface FunnelCorrelation {
    event: Pick<EventType, 'elements' | 'event' | 'properties'>
    odds_ratio: number
    success_count: number
    success_people_url: string
    failure_count: number
    failure_people_url: string
    correlation_type: FunnelCorrelationType.Failure | FunnelCorrelationType.Success
    result_type:
        | FunnelCorrelationResultsType.Events
        | FunnelCorrelationResultsType.Properties
        | FunnelCorrelationResultsType.EventWithProperties
}

export enum FunnelCorrelationType {
    Success = 'success',
    Failure = 'failure',
}

export enum FunnelCorrelationResultsType {
    Events = 'events',
    Properties = 'properties',
    EventWithProperties = 'event_with_properties',
}

export enum BreakdownAttributionType {
    FirstTouch = 'first_touch',
    LastTouch = 'last_touch',
    AllSteps = 'all_events',
    Step = 'step',
}

export interface ChartParams {
    inCardView?: boolean
    inSharedMode?: boolean
    showPersonsModal?: boolean
    /** allows overriding by queries, e.g. setting empty state text*/
    context?: QueryContext
}

export interface HistogramGraphDatum {
    id: number
    bin0: number
    bin1: number
    count: number
    label: string
}

// Shared between insightLogic, dashboardItemLogic, trendsLogic, funnelLogic, pathsLogic, retentionLogic
export interface InsightLogicProps {
    /** currently persisted insight */
    dashboardItemId?: InsightShortId | 'new' | `new-${string}` | null
    /** id of the dashboard the insight is on (when the insight is being displayed on a dashboard) **/
    dashboardId?: DashboardType['id']
    /** cached insight */
    cachedInsight?: Partial<InsightModel> | null
    /** enable this to avoid API requests */
    doNotLoad?: boolean
    loadPriority?: number
    onData?: (data: Record<string, unknown> | null | undefined) => void
    /** query when used as ad-hoc insight */
    query?: InsightVizNode
    setQuery?: (node: InsightVizNode) => void
}

export interface SetInsightOptions {
    /** this overrides the in-flight filters on the page, which may not equal the last returned API response */
    overrideFilter?: boolean
    /** calling with this updates the "last saved" filters */
    fromPersistentApi?: boolean
}

export interface Survey {
    /** UUID */
    id: string
    name: string
    type: SurveyType
    description: string
    linked_flag_id: number | null
    linked_flag: FeatureFlagBasicType | null
    targeting_flag: FeatureFlagBasicType | null
    targeting_flag_filters: Pick<FeatureFlagFilters, 'groups'> | undefined
    conditions: {
        url: string
        selector: string
        seenSurveyWaitPeriodInDays?: number
        urlMatchType?: SurveyUrlMatchType
    } | null
    appearance: SurveyAppearance
    questions: (BasicSurveyQuestion | LinkSurveyQuestion | RatingSurveyQuestion | MultipleSurveyQuestion)[]
    created_at: string
    created_by: UserBasicType | null
    start_date: string | null
    end_date: string | null
    archived: boolean
    remove_targeting_flag?: boolean
}

export enum SurveyUrlMatchType {
    Exact = 'exact',
    Contains = 'icontains',
    Regex = 'regex',
}

export enum SurveyType {
    Popover = 'popover',
    Widget = 'widget',
    FullScreen = 'full_screen',
    Email = 'email',
    API = 'api',
}

export interface SurveyAppearance {
    backgroundColor?: string
    submitButtonColor?: string
    // TODO: remove submitButtonText in favor of buttonText once it's more deprecated
    submitButtonText?: string
    ratingButtonColor?: string
    ratingButtonActiveColor?: string
    borderColor?: string
    placeholder?: string
    whiteLabel?: boolean
    displayThankYouMessage?: boolean
    thankYouMessageHeader?: string
    thankYouMessageDescription?: string
    autoDisappear?: boolean
    position?: string
    // widget only
    widgetType?: 'button' | 'tab' | 'selector'
    widgetSelector?: string
    widgetLabel?: string
    widgetColor?: string
}

export interface SurveyQuestionBase {
    question: string
    description?: string | null
    optional?: boolean
    buttonText?: string
}

export interface BasicSurveyQuestion extends SurveyQuestionBase {
    type: SurveyQuestionType.Open
}

export interface LinkSurveyQuestion extends SurveyQuestionBase {
    type: SurveyQuestionType.Link
    link: string | null
}

export interface RatingSurveyQuestion extends SurveyQuestionBase {
    type: SurveyQuestionType.Rating
    display: 'number' | 'emoji'
    scale: number
    lowerBoundLabel: string
    upperBoundLabel: string
}

export interface MultipleSurveyQuestion extends SurveyQuestionBase {
    type: SurveyQuestionType.SingleChoice | SurveyQuestionType.MultipleChoice
    choices: string[]
    hasOpenChoice?: boolean
}

export type SurveyQuestion = BasicSurveyQuestion | LinkSurveyQuestion | RatingSurveyQuestion | MultipleSurveyQuestion

export enum SurveyQuestionType {
    Open = 'open',
    MultipleChoice = 'multiple_choice',
    SingleChoice = 'single_choice',
    Rating = 'rating',
    Link = 'link',
}

export interface FeatureFlagGroupType {
    properties?: AnyPropertyFilter[]
    rollout_percentage?: number | null
    variant: string | null
    users_affected?: number
}

export interface MultivariateFlagVariant {
    key: string
    name?: string | null
    rollout_percentage: number
}

export interface MultivariateFlagOptions {
    variants: MultivariateFlagVariant[]
}

export interface FeatureFlagFilters {
    groups: FeatureFlagGroupType[]
    multivariate: MultivariateFlagOptions | null
    aggregation_group_type_index?: number | null
    payloads: Record<string, JsonType>
    super_groups?: FeatureFlagGroupType[]
}

export interface FeatureFlagBasicType {
    id: number
    team_id: TeamType['id']
    key: string
    /* The description field (the name is a misnomer because of its legacy). */
    name: string
    filters: FeatureFlagFilters
    deleted: boolean
    active: boolean
    ensure_experience_continuity: boolean | null
}

export interface FeatureFlagType extends Omit<FeatureFlagBasicType, 'id' | 'team_id'> {
    /** Null means that the flag has never been saved yet (it's new). */
    id: number | null
    created_by: UserBasicType | null
    created_at: string | null
    is_simple_flag: boolean
    rollout_percentage: number | null
    experiment_set: string[] | null
    features: EarlyAccessFeatureType[] | null
    surveys: Survey[] | null
    rollback_conditions: FeatureFlagRollbackConditions[]
    performed_rollback: boolean
    can_edit: boolean
    tags: string[]
    usage_dashboard?: number
    analytics_dashboards?: number[] | null
    has_enriched_analytics?: boolean
}

export interface OrganizationFeatureFlag {
    flag_id: number | null
    team_id: number | null
    created_by: UserBasicType | null
    created_at: string | null
    is_simple_flag: boolean
    rollout_percentage: number | null
    filters: FeatureFlagFilters
    active: boolean
}

export interface OrganizationFeatureFlagsCopyBody {
    feature_flag_key: FeatureFlagType['key']
    from_project: TeamType['id']
    target_project_ids: TeamType['id'][]
}

export type OrganizationFeatureFlags = {
    flag_id: FeatureFlagType['id']
    team_id: TeamType['id']
    active: FeatureFlagType['active']
}[]

export interface FeatureFlagRollbackConditions {
    threshold: number
    threshold_type: string
    threshold_metric?: FilterType
    operator?: string
}

export interface CombinedFeatureFlagAndValueType {
    feature_flag: FeatureFlagType
    value: boolean | string
}

export enum EarlyAccessFeatureStage {
    Draft = 'draft',
    Concept = 'concept',
    Alpha = 'alpha',
    Beta = 'beta',
    GeneralAvailability = 'general-availability',
    Archived = 'archived',
}

export enum EarlyAccessFeatureTabs {
    OptedIn = 'opted-in',
    OptedOut = 'opted-out',
}

export interface EarlyAccessFeatureType {
    /** UUID */
    id: string
    feature_flag: FeatureFlagBasicType
    name: string
    description: string
    stage: EarlyAccessFeatureStage
    /** Documentation URL. Can be empty. */
    documentation_url: string
    created_at: string
}

export interface NewEarlyAccessFeatureType extends Omit<EarlyAccessFeatureType, 'id' | 'created_at' | 'feature_flag'> {
    feature_flag_id: number | undefined
}

export interface UserBlastRadiusType {
    users_affected: number
    total_users: number
}

export enum ScheduledChangeModels {
    FeatureFlag = 'FeatureFlag',
}

export enum ScheduledChangeOperationType {
    UpdateStatus = 'update_status',
    AddReleaseCondition = 'add_release_condition',
}

export type ScheduledChangePayload =
    | { operation: ScheduledChangeOperationType.UpdateStatus; value: boolean }
    | { operation: ScheduledChangeOperationType.AddReleaseCondition; value: FeatureFlagFilters }

export interface ScheduledChangeType {
    id: number
    team_id: number
    record_id: number | string
    model_name: ScheduledChangeModels
    payload: ScheduledChangePayload
    scheduled_at: string
    executed_at: string | null
    failure_reason: string | null
    created_at: string | null
    created_by: UserBasicType
}

export interface PrevalidatedInvite {
    id: string
    target_email: string
    first_name: string
    organization_name: string
}

interface InstancePreferencesInterface {
    /** Whether debug queries option should be shown on the command palette. */
    debug_queries: boolean
    /** Whether paid features showcasing / upsells are completely disabled throughout the app. */
    disable_paid_fs: boolean
}

export interface PreflightStatus {
    // Attributes that accept undefined values (i.e. `?`) are not received when unauthenticated
    django: boolean
    plugins: boolean
    redis: boolean
    db: boolean
    clickhouse: boolean
    kafka: boolean
    /** An initiated instance is one that already has any organization(s). */
    initiated: boolean
    /** Org creation is allowed on Cloud OR initiated self-hosted organizations with a license and MULTI_ORG_ENABLED. */
    can_create_org: boolean
    /** Whether this is PostHog Cloud. */
    cloud: boolean
    /** Whether this is a managed demo environment. */
    demo: boolean
    celery: boolean
    realm: Realm
    region: Region | null
    available_social_auth_providers: AuthBackends
    available_timezones?: Record<string, number>
    opt_out_capture?: boolean
    email_service_available: boolean
    slack_service: {
        available: boolean
        client_id?: string
    }
    data_warehouse_integrations: {
        hubspot: {
            client_id?: string
        }
    }
    /** Whether PostHog is running in DEBUG mode. */
    is_debug?: boolean
    licensed_users_available?: number | null
    openai_available?: boolean
    site_url?: string
    instance_preferences?: InstancePreferencesInterface
    buffer_conversion_seconds?: number
    object_storage: boolean
}

export enum ItemMode { // todo: consolidate this and dashboardmode
    Edit = 'edit',
    View = 'view',
    Subscriptions = 'subscriptions',
    Sharing = 'sharing',
}

export enum DashboardPlacement {
    Dashboard = 'dashboard', // When on the standard dashboard page
    ProjectHomepage = 'project-homepage', // When embedded on the project homepage
    FeatureFlag = 'feature-flag',
    Public = 'public', // When viewing the dashboard publicly
    Export = 'export', // When the dashboard is being exported (alike to being printed)
    Person = 'person', // When the dashboard is being viewed on a person page
    Group = 'group', // When the dashboard is being viewed on a group page
}

export enum DashboardMode { // Default mode is null
    Edit = 'edit', // When the dashboard is being edited
    Fullscreen = 'fullscreen', // When the dashboard is on full screen (presentation) mode
    Sharing = 'sharing', // When the sharing configuration is opened
}

// Hotkeys for local (component) actions
export type HotKey =
    | 'a'
    | 'b'
    | 'c'
    | 'd'
    | 'e'
    | 'f'
    | 'h'
    | 'i'
    | 'j'
    | 'k'
    | 'l'
    | 'm'
    | 'n'
    | 'o'
    | 'p'
    | 'q'
    | 'r'
    | 's'
    | 't'
    | 'u'
    | 'v'
    | 'w'
    | 'x'
    | 'y'
    | 'z'
    | 'escape'
    | 'enter'
    | 'space'
    | 'tab'
    | 'arrowleft'
    | 'arrowright'
    | 'arrowdown'
    | 'arrowup'
    | 'forwardslash'

export type HotKeyOrModifier = HotKey | 'shift' | 'option' | 'command'

export interface EventDefinition {
    id: string
    name: string
    description?: string
    tags?: string[]
    owner?: UserBasicType | null
    created_at?: string
    last_seen_at?: string
    last_updated_at?: string // alias for last_seen_at to achieve event and action parity
    updated_at?: string
    updated_by?: UserBasicType | null
    verified?: boolean
    verified_at?: string
    verified_by?: string
    is_action?: boolean
}

// TODO duplicated from plugin server. Follow-up to de-duplicate
export enum PropertyType {
    DateTime = 'DateTime',
    String = 'String',
    Numeric = 'Numeric',
    Boolean = 'Boolean',
    Duration = 'Duration',
    Selector = 'Selector',
}

export enum PropertyDefinitionType {
    Event = 'event',
    Person = 'person',
    Group = 'group',
}

export interface PropertyDefinition {
    id: string
    name: string
    description?: string
    tags?: string[]
    updated_at?: string
    updated_by?: UserBasicType | null
    is_numerical?: boolean // Marked as optional to allow merge of EventDefinition & PropertyDefinition
    is_seen_on_filtered_events?: boolean // Indicates whether this property has been seen for a particular set of events (when `eventNames` query string is sent); calculated at query time, not stored in the db
    property_type?: PropertyType
    type?: PropertyDefinitionType
    created_at?: string // TODO: Implement
    last_seen_at?: string // TODO: Implement
    example?: string
    is_action?: boolean
    verified?: boolean
    verified_at?: string
    verified_by?: string
}

export enum PropertyDefinitionState {
    Pending = 'pending',
    Loading = 'loading',
    Missing = 'missing',
    Error = 'error',
}

export type Definition = EventDefinition | PropertyDefinition

export interface PersonProperty {
    id: number
    name: string
    count: number
}

export type GroupTypeIndex = 0 | 1 | 2 | 3 | 4

export interface GroupType {
    group_type: string
    group_type_index: GroupTypeIndex
    name_singular?: string | null
    name_plural?: string | null
}

export type GroupTypeProperties = Record<number, Array<PersonProperty>>

export interface Group {
    group_type_index: GroupTypeIndex
    group_key: string
    created_at: string
    group_properties: Record<string, any>
}

export interface Experiment {
    id: number | 'new'
    name: string
    description?: string
    feature_flag_key: string
    feature_flag?: FeatureFlagBasicType
    filters: FilterType
    parameters: {
        minimum_detectable_effect?: number
        recommended_running_time?: number
        recommended_sample_size?: number
        feature_flag_variants: MultivariateFlagVariant[]
        custom_exposure_filter?: FilterType
        aggregation_group_type_index?: number
    }
    start_date?: string | null
    end_date?: string | null
    archived?: boolean
    secondary_metrics: SecondaryExperimentMetric[]
    created_at: string | null
    created_by: UserBasicType | null
    updated_at: string | null
}

export interface FunnelExperimentVariant {
    key: string
    success_count: number
    failure_count: number
}

export interface TrendExperimentVariant {
    key: string
    count: number
    exposure: number
    absolute_exposure: number
}

interface BaseExperimentResults {
    probability: Record<string, number>
    fakeInsightId: string
    significant: boolean
    noData?: boolean
    significance_code: SignificanceCode
    expected_loss?: number
    p_value?: number
}

export interface _TrendsExperimentResults extends BaseExperimentResults {
    insight: TrendResult[]
    filters: TrendsFilterType
    variants: TrendExperimentVariant[]
    last_refresh?: string | null
}

export interface _FunnelExperimentResults extends BaseExperimentResults {
    insight: FunnelStep[][]
    filters: FunnelsFilterType
    variants: FunnelExperimentVariant[]
    last_refresh?: string | null
}

export interface TrendsExperimentResults {
    result: _TrendsExperimentResults
    is_cached?: boolean
    last_refresh?: string | null
}
export interface FunnelExperimentResults {
    result: _FunnelExperimentResults
    is_cached?: boolean
    last_refresh?: string | null
}

export type ExperimentResults = TrendsExperimentResults | FunnelExperimentResults

export interface SecondaryExperimentMetric {
    name: string
    filters: Partial<FilterType>
}

export interface SelectOption {
    value: string
    label?: string
}

export enum FilterLogicalOperator {
    And = 'AND',
    Or = 'OR',
}

export interface PropertyGroupFilter {
    type: FilterLogicalOperator
    values: PropertyGroupFilterValue[]
}

export interface PropertyGroupFilterValue {
    type: FilterLogicalOperator
    values: (AnyPropertyFilter | PropertyGroupFilterValue)[]
}

export interface CohortCriteriaGroupFilter {
    id?: string
    type: FilterLogicalOperator
    values: AnyCohortCriteriaType[] | CohortCriteriaGroupFilter[]
}

export interface SelectOptionWithChildren extends SelectOption {
    children: React.ReactChildren
    ['data-attr']: string
    key: string
}

export interface KeyMapping {
    label: string
    description?: string | JSX.Element
    examples?: (string | number)[]
    /** System properties are hidden in properties table by default. */
    system?: boolean
}

export interface KeyMappingInterface {
    event: Record<string, KeyMapping>
    element: Record<string, KeyMapping>
}

export interface TileParams {
    title: string
    targetPath: string
    openInNewTab?: boolean
    hoverText?: string
    icon: JSX.Element
    class?: string
}

export interface TiledIconModuleProps {
    tiles: TileParams[]
    header?: string
    subHeader?: string
    analyticsModuleKey?: string
}

export type EventOrPropType = EventDefinition & PropertyDefinition

export interface AppContext {
    current_user: UserType | null
    current_team: TeamType | TeamPublicType | null
    preflight: PreflightStatus
    default_event_name: string
    persisted_feature_flags?: string[]
    anonymous: boolean
    frontend_apps?: Record<number, FrontendAppConfig>
    /** Whether the user was autoswitched to the current item's team. */
    switched_team: TeamType['id'] | null
    year_in_hog_url?: string
}

export type StoredMetricMathOperations = 'max' | 'min' | 'sum'

export interface PathEdgeParameters {
    edgeLimit?: number | undefined
    minEdgeWeight?: number | undefined
    maxEdgeWeight?: number | undefined
}

export enum SignificanceCode {
    Significant = 'significant',
    NotEnoughExposure = 'not_enough_exposure',
    LowWinProbability = 'low_win_probability',
    HighLoss = 'high_loss',
    HighPValue = 'high_p_value',
}

export enum HelpType {
    Slack = 'slack',
    GitHub = 'github',
    Email = 'email',
    Docs = 'docs',
    Updates = 'updates',
    SupportForm = 'support_form',
}

export interface DateMappingOption {
    key: string
    inactive?: boolean // Options removed due to low usage (see relevant PR); will not show up for new insights but will be kept for existing
    values: string[]
    getFormattedDate?: (date: dayjs.Dayjs, format?: string) => string
    defaultInterval?: IntervalType
}

interface BreadcrumbBase {
    /** E.g. scene, tab, or scene with item ID. Particularly important for `onRename`. */
    key: string | number | [scene: Scene, key: string | number]
    /** Name to display. */
    name: string | null | undefined
    /** Symbol, e.g. a lettermark or a profile picture. */
    symbol?: React.ReactNode
    /** Whether to show a custom popover */
    popover?: Pick<PopoverProps, 'overlay' | 'sameWidth'>
}
interface LinkBreadcrumb extends BreadcrumbBase {
    /** Path to link to. */
    path?: string
    onRename?: never
}
interface RenamableBreadcrumb extends BreadcrumbBase {
    path?: never
    /** When this is set, an "Edit" button shows up next to the title */
    onRename?: (newName: string) => Promise<void>
    /** When this is true, the name is always in edit mode, and `onRename` runs on every input change. */
    forceEditMode?: boolean
}
export type Breadcrumb = LinkBreadcrumb | RenamableBreadcrumb

export enum GraphType {
    Bar = 'bar',
    HorizontalBar = 'horizontalBar',
    Line = 'line',
    Histogram = 'histogram',
    Pie = 'doughnut',
}

export type GraphDataset = ChartDataset<ChartType> &
    Partial<
        Pick<
            TrendResult,
            | 'count'
            | 'label'
            | 'days'
            | 'labels'
            | 'data'
            | 'compare'
            | 'compare_label'
            | 'status'
            | 'action'
            | 'actions'
            | 'breakdown_value'
            | 'persons_urls'
            | 'persons'
            | 'filter'
        >
    > & {
        /** Used in filtering out visibility of datasets. Set internally by chart.js */
        id: number
        /** Toggled on to draw incompleteness lines in LineGraph.tsx */
        dotted?: boolean
        /** Array of breakdown values used only in ActionsHorizontalBar.tsx data */
        breakdownValues?: (string | number | undefined)[]
        /** Array of compare labels used only in ActionsHorizontalBar.tsx data */
        compareLabels?: (CompareLabelType | undefined)[]
        /** Array of persons ussed only in (ActionsHorizontalBar|ActionsPie).tsx */
        personsValues?: (Person | undefined)[]
        index?: number
        /** Value (count) for specific data point; only valid in the context of an xy intercept */
        pointValue?: number
        /** Value (count) for specific data point; only valid in the context of an xy intercept */
        personUrl?: string
        /** Action/event filter defition */
        action?: ActionFilter
    }

export type GraphPoint = InteractionItem & { dataset: GraphDataset }

interface PointsPayload {
    pointsIntersectingLine: GraphPoint[]
    pointsIntersectingClick: GraphPoint[]
    clickedPointNotLine: boolean
    referencePoint: GraphPoint
}

export interface GraphPointPayload {
    points: PointsPayload
    index: number
    value?: number
    /** Contains the dataset for all the points in the same x-axis point; allows switching between matching points in the x-axis */
    crossDataset?: GraphDataset[]
    /** ID for the currently selected series */
    seriesId?: number
}

export enum CompareLabelType {
    Current = 'current',
    Previous = 'previous',
}

export interface InstanceSetting {
    key: string
    value: boolean | string | number | null
    value_type: 'bool' | 'str' | 'int'
    description?: string
    editable: boolean
    is_secret: boolean
}

export enum BaseMathType {
    TotalCount = 'total',
    UniqueUsers = 'dau',
    WeeklyActiveUsers = 'weekly_active',
    MonthlyActiveUsers = 'monthly_active',
    UniqueSessions = 'unique_session',
}

export enum PropertyMathType {
    Average = 'avg',
    Sum = 'sum',
    Minimum = 'min',
    Maximum = 'max',
    Median = 'median',
    P90 = 'p90',
    P95 = 'p95',
    P99 = 'p99',
}

export enum CountPerActorMathType {
    Average = 'avg_count_per_actor',
    Minimum = 'min_count_per_actor',
    Maximum = 'max_count_per_actor',
    Median = 'median_count_per_actor',
    P90 = 'p90_count_per_actor',
    P95 = 'p95_count_per_actor',
    P99 = 'p99_count_per_actor',
}

export enum HogQLMathType {
    HogQL = 'hogql',
}
export enum GroupMathType {
    UniqueGroup = 'unique_group',
}

export enum ActorGroupType {
    Person = 'person',
    GroupPrefix = 'group',
}

export enum BehavioralEventType {
    PerformEvent = 'performed_event',
    PerformMultipleEvents = 'performed_event_multiple',
    PerformSequenceEvents = 'performed_event_sequence',
    NotPerformedEvent = 'not_performed_event',
    NotPerformSequenceEvents = 'not_performed_event_sequence',
    HaveProperty = 'have_property',
    NotHaveProperty = 'not_have_property',
}

export enum BehavioralCohortType {
    InCohort = 'in_cohort',
    NotInCohort = 'not_in_cohort',
}

export enum BehavioralLifecycleType {
    PerformEventFirstTime = 'performed_event_first_time',
    PerformEventRegularly = 'performed_event_regularly',
    StopPerformEvent = 'stopped_performing_event',
    StartPerformEventAgain = 'restarted_performing_event',
}

export enum TimeUnitType {
    Day = 'day',
    Week = 'week',
    Month = 'month',
    Year = 'year',
}

export enum DateOperatorType {
    BeforeTheLast = 'before_the_last',
    Between = 'between',
    NotBetween = 'not_between',
    OnTheDate = 'on_the_date',
    NotOnTheDate = 'not_on_the_date',
    Since = 'since',
    Before = 'before',
    IsSet = 'is_set',
    IsNotSet = 'is_not_set',
}

export enum ValueOptionType {
    MostRecent = 'most_recent',
    Previous = 'previous',
    OnDate = 'on_date',
}

export type WeekdayType = 'monday' | 'tuesday' | 'wednesday' | 'thursday' | 'friday' | 'saturday' | 'sunday'

export interface SubscriptionType {
    id: number
    insight?: number
    dashboard?: number
    target_type: string
    target_value: string
    frequency: 'daily' | 'weekly' | 'monthly' | 'yearly'
    interval: number
    byweekday: WeekdayType[] | null
    bysetpos: number | null
    start_date: string
    until_date?: string
    title: string
    summary: string
    created_by?: UserBasicType | null
    created_at: string
    updated_at: string
    deleted?: boolean
}

export type SmallTimeUnit = 'hours' | 'minutes' | 'seconds'

export type Duration = {
    timeValue: number
    unit: SmallTimeUnit
}

export enum EventDefinitionType {
    Event = 'event',
    EventCustom = 'event_custom',
    EventPostHog = 'event_posthog',
}

export interface IntegrationType {
    id: number
    kind: 'slack'
    config: any
    created_by?: UserBasicType | null
    created_at: string
}

export interface SlackChannelType {
    id: string
    name: string
    is_private: boolean
    is_ext_shared: boolean
    is_member: boolean
}

export interface SharingConfigurationType {
    enabled: boolean
    access_token: string
    created_at: string
}

export enum ExporterFormat {
    PNG = 'image/png',
    CSV = 'text/csv',
    PDF = 'application/pdf',
    JSON = 'application/json',
}

/** Exporting directly from the browser to a file */
export type LocalExportContext = {
    localData: string
    filename: string
    mediaType: ExporterFormat
}

export type OnlineExportContext = {
    method?: string
    path: string
    query?: any
    body?: any
    filename?: string
}

export type QueryExportContext = {
    source: Record<string, any>
    filename?: string
}

export type ExportContext = OnlineExportContext | LocalExportContext | QueryExportContext

export interface ExportedAssetType {
    id: number
    export_format: ExporterFormat
    dashboard?: number
    insight?: number
    export_context?: ExportContext
    has_content: boolean
    filename: string
    expires_after?: Dayjs
}

export enum FeatureFlagReleaseType {
    ReleaseToggle = 'Release toggle',
    Variants = 'Multiple variants',
}

export interface MediaUploadResponse {
    id: string
    image_location: string
    name: string
}

export enum RolloutConditionType {
    Insight = 'insight',
    Sentry = 'sentry',
}

export enum Resource {
    FEATURE_FLAGS = 'feature flags',
}

export enum AccessLevel {
    READ = 21,
    WRITE = 37,
}

export interface RoleType {
    id: string
    name: string
    feature_flags_access_level: AccessLevel
    members: RoleMemberType[]
    associated_flags: { id: number; key: string }[]
    created_at: string
    created_by: UserBasicType | null
}

export interface RolesListParams {
    feature_flags_access_level?: AccessLevel
}

export interface FeatureFlagAssociatedRoleType {
    id: string
    feature_flag: FeatureFlagType | null
    role: RoleType
    updated_at: string
    added_at: string
}

export interface RoleMemberType {
    id: string
    user: UserBaseType
    role_id: string
    joined_at: string
    updated_at: string
    user_uuid: string
}

export interface OrganizationResourcePermissionType {
    id: string
    resource: Resource
    access_level: AccessLevel
    created_at: string
    updated_at: string
    created_by: UserBaseType | null
}

export interface RecordingReportLoadTimeRow {
    size?: number
    duration: number
}

export interface RecordingReportLoadTimes {
    metadata: RecordingReportLoadTimeRow
    snapshots: RecordingReportLoadTimeRow
    events: RecordingReportLoadTimeRow
    firstPaint: RecordingReportLoadTimeRow
}

export type JsonType = string | number | boolean | null | { [key: string]: JsonType } | Array<JsonType>

export type PromptButtonType = 'primary' | 'secondary'
export type PromptType = 'modal' | 'popup'

export type PromptPayload = {
    title: string
    body: string
    type: PromptType
    image?: string
    url_match?: string
    primaryButtonText?: string
    secondaryButtonText?: string
    primaryButtonURL?: string
}

export type PromptFlag = {
    flag: string
    payload: PromptPayload
    showingPrompt: boolean
    locationCSS?: Partial<CSSStyleDeclaration>
    tooltipCSS?: Partial<CSSStyleDeclaration>
}

// Should be kept in sync with "posthog/models/activity_logging/activity_log.py"
export enum ActivityScope {
    FEATURE_FLAG = 'FeatureFlag',
    PERSON = 'Person',
    INSIGHT = 'Insight',
    PLUGIN = 'Plugin',
    PLUGIN_CONFIG = 'PluginConfig',
    DATA_MANAGEMENT = 'DataManagement',
    EVENT_DEFINITION = 'EventDefinition',
    PROPERTY_DEFINITION = 'PropertyDefinition',
    NOTEBOOK = 'Notebook',
    DASHBOARD = 'Dashboard',
    REPLAY = 'Replay',
    EXPERIMENT = 'Experiment',
    SURVEY = 'Survey',
    EARLY_ACCESS_FEATURE = 'EarlyAccessFeature',
    COMMENT = 'Comment',
}

export type CommentType = {
    id: string
    content: string
    version: number
    created_at: string
    created_by: UserBasicType | null
    source_comment?: string | null
    scope: ActivityScope
    item_id?: string
    item_context: Record<string, any> | null
}

export type NotebookListItemType = {
    id: string
    short_id: string
    title?: string
    is_template?: boolean
    created_at: string
    created_by: UserBasicType | null
    last_modified_at?: string
    last_modified_by?: UserBasicType | null
}

export type NotebookType = NotebookListItemType & {
    content: JSONContent | null
    version: number
    // used to power text-based search
    text_content?: string | null
}

export enum NotebookNodeType {
    Mention = 'ph-mention',
    Query = 'ph-query',
    Recording = 'ph-recording',
    RecordingPlaylist = 'ph-recording-playlist',
    FeatureFlag = 'ph-feature-flag',
    FeatureFlagCodeExample = 'ph-feature-flag-code-example',
    Experiment = 'ph-experiment',
    EarlyAccessFeature = 'ph-early-access-feature',
    Survey = 'ph-survey',
    Person = 'ph-person',
    Group = 'ph-group',
    Cohort = 'ph-cohort',
    Backlink = 'ph-backlink',
    ReplayTimestamp = 'ph-replay-timestamp',
    Image = 'ph-image',
    PersonFeed = 'ph-person-feed',
    Properties = 'ph-properties',
    Map = 'ph-map',
    Embed = 'ph-embed',
}

export type NotebookNodeResource = {
    attrs: Record<string, any>
    type: NotebookNodeType
}

export enum NotebookTarget {
    Popover = 'popover',
    Scene = 'scene',
}

export type NotebookSyncStatus = 'synced' | 'saving' | 'unsaved' | 'local'

export type NotebookPopoverVisibility = 'hidden' | 'visible' | 'peek'

export interface DataWarehouseCredential {
    access_key: string
    access_secret: string
}
export interface DataWarehouseTable {
    /** UUID */
    id: string
    name: string
    format: string
    url_pattern: string
    credential: DataWarehouseCredential
    columns: DatabaseSchemaQueryResponseField[]
    external_data_source?: ExternalDataStripeSource
    external_schema?: SimpleExternalDataSourceSchema
}

export type DataWarehouseTableTypes = 'CSV' | 'Parquet'

export interface DataWarehouseSavedQuery {
    /** UUID */
    id: string
    name: string
    query: HogQLQuery
    columns: DatabaseSchemaQueryResponseField[]
}

export interface DataWarehouseViewLink {
    id: string
    saved_query_id?: string
    saved_query?: string
    table?: string
    to_join_key?: string
    from_join_key?: string
}

export type ExternalDataSourceType = 'Stripe' | 'Hubspot' | 'Postgres'

export interface ExternalDataSourceCreatePayload {
    source_type: ExternalDataSourceType
    prefix: string
    payload: Record<string, any>
}
export interface ExternalDataStripeSource {
    id: string
    source_id: string
    connection_id: string
    status: string
    source_type: string
    prefix: string
    last_run_at?: Dayjs
    schemas: ExternalDataSourceSchema[]
}
export interface SimpleExternalDataSourceSchema {
    id: string
    name: string
    should_sync: boolean
    last_synced_at?: Dayjs
}

export interface ExternalDataPostgresSchema {
    table: string
    should_sync: boolean
}

export interface ExternalDataSourceSchema extends SimpleExternalDataSourceSchema {
    table?: SimpleDataWarehouseTable
}

export interface SimpleDataWarehouseTable {
    id: string
    name: string
    columns: DatabaseSchemaQueryResponseField[]
}

export type BatchExportDestinationS3 = {
    type: 'S3'
    config: {
        bucket_name: string
        region: string
        prefix: string
        aws_access_key_id: string
        aws_secret_access_key: string
        exclude_events: string[]
        include_events: string[]
        compression: string | null
        encryption: string | null
        kms_key_id: string | null
    }
}

export type BatchExportDestinationPostgres = {
    type: 'Postgres'
    config: {
        user: string
        password: string
        host: string
        port: number
        database: string
        schema: string
        table_name: string
        has_self_signed_cert: boolean
        exclude_events: string[]
        include_events: string[]
    }
}

export type BatchExportDestinationSnowflake = {
    type: 'Snowflake'
    config: {
        account: string
        database: string
        warehouse: string
        user: string
        password: string
        schema: string
        table_name: string
        role: string | null
        exclude_events: string[]
        include_events: string[]
    }
}

export type BatchExportDestinationBigQuery = {
    type: 'BigQuery'
    config: {
        project_id: string
        private_key: string
        private_key_id: string
        client_email: string
        token_uri: string
        dataset_id: string
        table_id: string
        exclude_events: string[]
        include_events: string[]
        use_json_type: boolean
    }
}

export type BatchExportDestinationRedshift = {
    type: 'Redshift'
    config: {
        user: string
        password: string
        host: string
        port: number
        database: string
        schema: string
        table_name: string
        properties_data_type: boolean
        exclude_events: string[]
        include_events: string[]
    }
}

// When adding a new option here also add a icon for it to
// src/scenes/pipeline/icons/
// and update RenderBatchExportIcon
export type BatchExportDestination =
    | BatchExportDestinationS3
    | BatchExportDestinationSnowflake
    | BatchExportDestinationPostgres
    | BatchExportDestinationBigQuery
    | BatchExportDestinationRedshift

export type BatchExportConfiguration = {
    // User provided data for the export. This is the data that the user
    // provides when creating the export.
    id: string
    team_id: number
    name: string
    destination: BatchExportDestination
    interval: 'hour' | 'day' | 'every 5 minutes'
    created_at: string
    start_at: string | null
    end_at: string | null
    paused: boolean
    latest_runs?: BatchExportRun[]
}

export type BatchExportRun = {
    id: string
    status: 'Cancelled' | 'Completed' | 'ContinuedAsNew' | 'Failed' | 'Terminated' | 'TimedOut' | 'Running' | 'Starting'
    created_at: Dayjs
    data_interval_start: Dayjs
    data_interval_end: Dayjs
    last_updated_at?: Dayjs
}

export type GroupedBatchExportRuns = {
    last_run_at: Dayjs
    data_interval_start: Dayjs
    data_interval_end: Dayjs
    runs: BatchExportRun[]
}

export type SDK = {
    name: string
    key: string
    recommended?: boolean
    tags: string[]
    image:
        | string
        | JSX.Element
        // storybook handles require() differently, so we need to support both
        | {
              default: string
          }
    docsLink: string
}

export enum SDKKey {
    JS_WEB = 'javascript_web',
    REACT = 'react',
    NEXT_JS = 'nextjs',
    GATSBY = 'gatsby',
    IOS = 'ios',
    ANDROID = 'android',
    FLUTTER = 'flutter',
    REACT_NATIVE = 'react_native',
    NODE_JS = 'nodejs',
    RUBY = 'ruby',
    PYTHON = 'python',
    PHP = 'php',
    GO = 'go',
    ELIXIR = 'elixir',
    API = 'api',
    JAVA = 'java',
    RUST = 'rust',
    GOOGLE_TAG_MANAGER = 'google_tag_manager',
    NUXT_JS = 'nuxtjs',
    VUE_JS = 'vuejs',
    SEGMENT = 'segment',
    RUDDERSTACK = 'rudderstack',
    DOCUSAURUS = 'docusaurus',
    SHOPIFY = 'shopify',
    WORDPRESS = 'wordpress',
    SENTRY = 'sentry',
    RETOOL = 'retool',
    HTML_SNIPPET = 'html',
}

export enum SDKTag {
    WEB = 'Web',
    MOBILE = 'Mobile',
    SERVER = 'Server',
    INTEGRATION = 'Integration',
    RECOMMENDED = 'Recommended',
    OTHER = 'Other',
}

export type SDKInstructionsMap = Partial<Record<SDKKey, React.ReactNode>>

export interface AppMetricsUrlParams {
    tab?: AppMetricsTab
    from?: string
    error?: [string, string]
}

export enum AppMetricsTab {
    Logs = 'logs',
    ProcessEvent = 'processEvent',
    OnEvent = 'onEvent',
    ComposeWebhook = 'composeWebhook',
    ExportEvents = 'exportEvents',
    ScheduledTask = 'scheduledTask',
    HistoricalExports = 'historical_exports',
    History = 'history',
}

export enum SidePanelTab {
    Notebooks = 'notebook',
    Support = 'support',
    Docs = 'docs',
    Activation = 'activation',
    Settings = 'settings',
    FeaturePreviews = 'feature-previews',
    Activity = 'activity',
    Discussion = 'discussion',
    Status = 'status',
}<|MERGE_RESOLUTION|>--- conflicted
+++ resolved
@@ -905,16 +905,6 @@
     funnel_to_step?: number
 }
 
-<<<<<<< HEAD
-export interface FunnelExclusion extends Partial<EntityFilter> {
-    /** @asType integer */
-    funnelFromStep?: number
-    /** @asType integer */
-    funnelToStep?: number
-}
-
-=======
->>>>>>> 02bf353b
 export type EntityFilterTypes = EntityFilter | ActionFilter | null
 
 export interface PersonType {
