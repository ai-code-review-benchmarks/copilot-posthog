--- conflicted
+++ resolved
@@ -1909,33 +1909,7 @@
     updated_at: string
     delivery_rate_24h?: number | null
     config: Record<string, any>
-<<<<<<< HEAD
-    filters?: PluginConfigFilters | null
     hog_function_migration_available?: boolean
-}
-
-// subset of EntityFilter
-export interface PluginConfigFilterBase {
-    id: string
-    name: string | null
-    order: number
-    properties: (EventPropertyFilter | PersonPropertyFilter | ElementPropertyFilter)[]
-}
-
-export interface PluginConfigFilterEvents extends PluginConfigFilterBase {
-    type: 'events'
-}
-
-export interface PluginConfigFilterActions extends PluginConfigFilterBase {
-    type: 'actions'
-}
-
-export interface PluginConfigFilters {
-    events?: PluginConfigFilterEvents[]
-    actions?: PluginConfigFilterActions[]
-    filter_test_accounts?: boolean
-=======
->>>>>>> 8384edb1
 }
 
 // TODO: Rename to PluginConfigWithPluginInfo once the are removed from the frontend
