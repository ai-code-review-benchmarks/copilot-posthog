import { LemonInputProps, LemonTableColumns } from '@posthog/lemon-ui'
import { PluginConfigSchema } from '@posthog/plugin-scaffold'
import { LogLevel } from '@posthog/rrweb-plugin-console-record'
import { eventWithTime } from '@posthog/rrweb-types'
import { ChartDataset, ChartType, InteractionItem } from 'chart.js'
import { LogicWrapper } from 'kea'
import { DashboardCompatibleScenes } from 'lib/components/SceneDashboardChoice/sceneDashboardChoiceModalLogic'
import { TaxonomicFilterGroupType } from 'lib/components/TaxonomicFilter/types'
import {
    BIN_COUNT_AUTO,
    DashboardPrivilegeLevel,
    DashboardRestrictionLevel,
    ENTITY_MATCH_TYPE,
    FunnelLayout,
    OrganizationMembershipLevel,
    PluginsAccessLevel,
    PROPERTY_MATCH_TYPE,
    RETENTION_FIRST_TIME,
    RETENTION_RECURRING,
    ShownAsValue,
    TeamMembershipLevel,
} from 'lib/constants'
import { Dayjs, dayjs } from 'lib/dayjs'
import { PopoverProps } from 'lib/lemon-ui/Popover/Popover'
import type { PostHog, SupportedWebVitalsMetrics } from 'posthog-js'
import { Layout } from 'react-grid-layout'
import { BehavioralFilterKey, BehavioralFilterType } from 'scenes/cohorts/CohortFilters/types'
import { Holdout } from 'scenes/experiments/holdoutsLogic'
import { AggregationAxisFormat } from 'scenes/insights/aggregationAxisFormat'
import { JSONContent } from 'scenes/notebooks/Notebook/utils'
import { Scene } from 'scenes/sceneTypes'
import { WEB_SAFE_FONTS } from 'scenes/surveys/constants'

import { QueryContext } from '~/queries/types'

import type {
    DashboardFilter,
    DatabaseSchemaField,
    ExperimentFunnelsQuery,
    ExperimentTrendsQuery,
    HogQLQuery,
    HogQLQueryModifiers,
    HogQLVariable,
    InsightVizNode,
    Node,
    QueryStatus,
    RecordingOrder,
    RecordingsQuery,
} from './queries/schema'
import { NodeKind, RevenueTrackingConfig } from './queries/schema/schema-general'

// Type alias for number to be reflected as integer in json-schema.
/** @asType integer */
type integer = number

export type Optional<T, K extends string | number | symbol> = Omit<T, K> & { [K in keyof T]?: T[K] }

// Keep this in sync with backend constants/features/{product_name}.yml

export enum AvailableFeature {
    APPS = 'apps',
    SLACK_INTEGRATION = 'slack_integration',
    MICROSOFT_TEAMS_INTEGRATION = 'microsoft_teams_integration',
    DISCORD_INTEGRATION = 'discord_integration',
    ZAPIER = 'zapier',
    APP_METRICS = 'app_metrics',
    DATA_PIPELINES = 'data_pipelines',
    RECORDINGS_PLAYLISTS = 'recordings_playlists',
    SESSION_REPLAY_DATA_RETENTION = 'session_replay_data_retention',
    CONSOLE_LOGS = 'console_logs',
    RECORDINGS_PERFORMANCE = 'recordings_performance',
    SESSION_REPLAY_NETWORK_PAYLOADS = 'session_replay_network_payloads',
    RECORDINGS_FILE_EXPORT = 'recordings_file_export',
    SESSION_REPLAY_SAMPLING = 'session_replay_sampling',
    REPLAY_RECORDING_DURATION_MINIMUM = 'replay_recording_duration_minimum',
    REPLAY_FEATURE_FLAG_BASED_RECORDING = 'replay_feature_flag_based_recording',
    REPLAY_MASK_SENSITIVE_DATA = 'replay_mask_sensitive_data',
    REPLAY_SHARING_EMBEDDING = 'replay_sharing_embedding',
    REPLAY_PRODUCT_ANALYTICS_INTEGRATION = 'replay_product_analytics_integration',
    REPLAY_FILTER_PERSON_PROPERTIES = 'replay_filter_person_properties',
    REPLAY_FILTER_EVENTS = 'replay_filter_events',
    REPLAY_DOM_EXPLORER = 'replay_dom_explorer',
    WORKS_WITH_POSTHOG_JS = 'works_with_posthog_js',
    REPLAY_AUTOMATIC_PLAYLISTS = 'replay_automatic_playlists',
    GROUP_ANALYTICS = 'group_analytics',
    SURVEYS_UNLIMITED_SURVEYS = 'surveys_unlimited_surveys',
    SURVEYS_ALL_QUESTION_TYPES = 'surveys_all_question_types',
    SURVEYS_MULTIPLE_QUESTIONS = 'surveys_multiple_questions',
    SURVEYS_USER_TARGETING = 'surveys_user_targeting',
    SURVEYS_USER_SAMPLING = 'surveys_user_sampling',
    SURVEYS_STYLING = 'surveys_styling',
    SURVEYS_TEXT_HTML = 'surveys_text_html',
    SURVEYS_API_MODE = 'surveys_api_mode',
    SURVEYS_RESULTS_ANALYSIS = 'surveys_results_analysis',
    SURVEYS_TEMPLATES = 'surveys_templates',
    SURVEYS_DATA_RETENTION = 'surveys_data_retention',
    SURVEYS_LINK_QUESTION_TYPE = 'surveys_link_question_type',
    SURVEYS_SLACK_NOTIFICATIONS = 'surveys_slack_notifications',
    SURVEYS_WAIT_PERIODS = 'surveys_wait_periods',
    SURVEYS_RECURRING = 'surveys_recurring',
    SURVEYS_EVENTS = 'surveys_events',
    SURVEYS_ACTIONS = 'surveys_actions',
    TRACKED_USERS = 'tracked_users',
    TEAM_MEMBERS = 'team_members',
    API_ACCESS = 'api_access',
    ORGANIZATIONS_PROJECTS = 'organizations_projects',
    ROLE_BASED_ACCESS = 'role_based_access',
    SOCIAL_SSO = 'social_sso',
    SAML = 'saml',
    SSO_ENFORCEMENT = 'sso_enforcement',
    WHITE_LABELLING = 'white_labelling',
    COMMUNITY_SUPPORT = 'community_support',
    DEDICATED_SUPPORT = 'dedicated_support',
    EMAIL_SUPPORT = 'email_support',
    ACCOUNT_MANAGER = 'account_manager',
    TRAINING = 'training',
    CONFIGURATION_SUPPORT = 'configuration_support',
    TERMS_AND_CONDITIONS = 'terms_and_conditions',
    SECURITY_ASSESSMENT = 'security_assessment',
    BESPOKE_PRICING = 'bespoke_pricing',
    INVOICE_PAYMENTS = 'invoice_payments',
    BOOLEAN_FLAGS = 'boolean_flags',
    FEATURE_FLAGS_DATA_RETENTION = 'feature_flags_data_retention',
    MULTIVARIATE_FLAGS = 'multivariate_flags',
    PERSIST_FLAGS_CROSS_AUTHENTICATION = 'persist_flags_cross_authentication',
    FEATURE_FLAG_PAYLOADS = 'feature_flag_payloads',
    MULTIPLE_RELEASE_CONDITIONS = 'multiple_release_conditions',
    RELEASE_CONDITION_OVERRIDES = 'release_condition_overrides',
    TARGETING_BY_GROUP = 'targeting_by_group',
    LOCAL_EVALUATION_AND_BOOTSTRAPPING = 'local_evaluation_and_bootstrapping',
    FLAG_USAGE_STATS = 'flag_usage_stats',
    MULTIPLE_ENVIRONMENTS = 'multiple_environments',
    USER_OPT_IN = 'user_opt_in',
    INSTANT_ROLLBACKS = 'instant_rollbacks',
    EXPERIMENTATION = 'experimentation',
    GROUP_EXPERIMENTS = 'group_experiments',
    FUNNEL_EXPERIMENTS = 'funnel_experiments',
    SECONDARY_METRICS = 'secondary_metrics',
    STATISTICAL_ANALYSIS = 'statistical_analysis',
    PRODUCT_ANALYTICS_DATA_RETENTION = 'product_analytics_data_retention',
    DASHBOARDS = 'dashboards',
    FUNNELS = 'funnels',
    GRAPHS_TRENDS = 'graphs_trends',
    PATHS = 'paths',
    INSIGHTS = 'insights',
    SUBSCRIPTIONS = 'subscriptions',
    ADVANCED_PERMISSIONS = 'advanced_permissions',
    INGESTION_TAXONOMY = 'ingestion_taxonomy',
    PATHS_ADVANCED = 'paths_advanced',
    CORRELATION_ANALYSIS = 'correlation_analysis',
    TAGGING = 'tagging',
    BEHAVIORAL_COHORT_FILTERING = 'behavioral_cohort_filtering',
    PRODUCT_ANALYTICS_RETENTION = 'product_analytics_retention',
    PRODUCT_ANALYTICS_STICKINESS = 'product_analytics_stickiness',
    AUTOCAPTURE = 'autocapture',
    DATA_VISUALIZATION = 'data_visualization',
    PRODUCT_ANALYTICS_SQL_QUERIES = 'product_analytics_sql_queries',
    TWOFA_ENFORCEMENT = '2fa_enforcement',
    AUDIT_LOGS = 'audit_logs',
    HIPAA_BAA = 'hipaa_baa',
    CUSTOM_MSA = 'custom_msa',
    TWOFA = '2fa',
    PRIORITY_SUPPORT = 'priority_support',
    SUPPORT_RESPONSE_TIME = 'support_response_time',
    DATA_PIPELINES_TRANSFORMATIONS = 'data_pipelines_transformations',
    AUTOMATIC_PROVISIONING = 'automatic_provisioning',
    MANAGED_REVERSE_PROXY = 'managed_reverse_proxy',
    ALERTS = 'alerts',
    DATA_COLOR_THEMES = 'data_color_themes',
}

type AvailableFeatureUnion = `${AvailableFeature}`

export enum ProductKey {
    COHORTS = 'cohorts',
    ACTIONS = 'actions',
    ALERTS = 'alerts',
    EXPERIMENTS = 'experiments',
    FEATURE_FLAGS = 'feature_flags',
    ANNOTATIONS = 'annotations',
    HISTORY = 'history',
    HEATMAPS = 'heatmaps',
    INGESTION_WARNINGS = 'ingestion_warnings',
    PERSONS = 'persons',
    SURVEYS = 'surveys',
    SESSION_REPLAY = 'session_replay',
    DATA_WAREHOUSE = 'data_warehouse',
    DATA_WAREHOUSE_SAVED_QUERY = 'data_warehouse_saved_queries',
    EARLY_ACCESS_FEATURES = 'early_access_features',
    PRODUCT_ANALYTICS = 'product_analytics',
    PIPELINE_TRANSFORMATIONS = 'pipeline_transformations',
    PIPELINE_DESTINATIONS = 'pipeline_destinations',
    SITE_APPS = 'site_apps',
    DATA_PIPELINES = 'data_pipelines',
    GROUP_ANALYTICS = 'group_analytics',
    INTEGRATIONS = 'integrations',
    PLATFORM_AND_SUPPORT = 'platform_and_support',
    TEAMS = 'teams',
    WEB_ANALYTICS = 'web_analytics',
    ERROR_TRACKING = 'error_tracking',
}

type ProductKeyUnion = `${ProductKey}`

export enum LicensePlan {
    Scale = 'scale',
    Enterprise = 'enterprise',
    Dev = 'dev',
    Cloud = 'cloud',
}

export enum Realm {
    Cloud = 'cloud',
    Demo = 'demo',
    SelfHostedPostgres = 'hosted',
    SelfHostedClickHouse = 'hosted-clickhouse',
}

export enum Region {
    US = 'US',
    EU = 'EU',
}

export type SSOProvider = 'google-oauth2' | 'github' | 'gitlab' | 'saml'

export interface AuthBackends {
    'google-oauth2'?: boolean
    gitlab?: boolean
    github?: boolean
}

export type ColumnChoice = string[] | 'DEFAULT'

export interface ColumnConfig {
    active: ColumnChoice
}

export type WithAccessControl = {
    user_access_level: 'none' | 'member' | 'admin' | 'viewer' | 'editor'
}

export enum AccessControlResourceType {
    Project = 'project',
    Organization = 'organization',
    FeatureFlag = 'feature_flag',
    Insight = 'insight',
    Dashboard = 'dashboard',
    Notebook = 'notebook',
}

interface UserBaseType {
    uuid: string
    distinct_id: string
    first_name: string
    last_name?: string
    email: string
}

/* Type for User objects in nested serializers (e.g. created_by) */
export interface UserBasicType extends UserBaseType {
    is_email_verified?: any
    id: number
    hedgehog_config?: MinimalHedgehogConfig
}

/**
 * A user can have scene dashboard choices for multiple teams
 * TODO does this only have the current team's choices?
 */
export interface SceneDashboardChoice {
    scene: DashboardCompatibleScenes
    dashboard: number | DashboardBasicType
}

export type UserTheme = 'light' | 'dark' | 'system'

/** Full User model. */
export interface UserType extends UserBaseType {
    date_joined: string
    notification_settings: {
        plugin_disabled: boolean
        project_weekly_digest_disabled: Record<number, boolean>
        all_weekly_digest_disabled: boolean
    }
    events_column_config: ColumnConfig
    anonymize_data: boolean
    toolbar_mode: 'disabled' | 'toolbar'
    has_password: boolean
    is_staff: boolean
    is_impersonated: boolean
    is_impersonated_until?: string
    sensitive_session_expires_at: string
    organization: OrganizationType | null
    team: TeamBasicType | null
    organizations: OrganizationBasicType[]
    realm?: Realm
    is_email_verified?: boolean | null
    pending_email?: string | null
    is_2fa_enabled: boolean
    has_social_auth: boolean
    has_seen_product_intro_for?: Record<string, boolean>
    scene_personalisation?: SceneDashboardChoice[]
    theme_mode?: UserTheme | null
    hedgehog_config?: Partial<HedgehogConfig>
    role_at_organization?: string
}

export type HedgehogColorOptions =
    | 'green'
    | 'red'
    | 'blue'
    | 'purple'
    | 'dark'
    | 'light'
    | 'sepia'
    | 'invert'
    | 'invert-hue'
    | 'greyscale'

export interface MinimalHedgehogConfig {
    use_as_profile: boolean
    color: HedgehogColorOptions | null
    accessories: string[]
}

export type HedgehogSkin = 'default' | 'spiderhog'

export interface HedgehogConfig extends MinimalHedgehogConfig {
    enabled: boolean
    color: HedgehogColorOptions | null
    skin?: HedgehogSkin
    accessories: string[]
    walking_enabled: boolean
    interactions_enabled: boolean
    controls_enabled: boolean
    party_mode_enabled: boolean
}

export interface NotificationSettings {
    plugin_disabled: boolean
    project_weekly_digest_disabled: Record<string, boolean>
    all_weekly_digest_disabled: boolean
}

export interface PluginAccess {
    view: boolean
    install: boolean
    configure: boolean
}

export interface PersonalAPIKeyType {
    id: string
    label: string
    value?: string
    mask_value?: string | null
    created_at: string
    last_used_at: string
    team_id: number
    user_id: string
    scopes: string[]
    scoped_organizations?: OrganizationType['id'][] | null
    scoped_teams?: TeamType['id'][] | null
}

export interface OrganizationBasicType {
    id: string
    name: string
    slug: string
    logo_media_id: string | null
    membership_level: OrganizationMembershipLevel | null
}

interface OrganizationMetadata {
    instance_tag?: string
}

export interface OrganizationType extends OrganizationBasicType {
    created_at: string
    updated_at: string
    plugins_access_level: PluginsAccessLevel
    teams: TeamBasicType[]
    projects: ProjectBasicType[]
    available_product_features: BillingFeatureType[]
    is_member_join_email_enabled: boolean
    customer_id: string | null
    enforce_2fa: boolean | null
    is_ai_data_processing_approved?: boolean
    metadata?: OrganizationMetadata
    member_count: number
}

export interface OrganizationDomainType {
    id: string
    domain: string
    is_verified: boolean
    verified_at: string // Datetime
    verification_challenge: string
    jit_provisioning_enabled: boolean
    sso_enforcement: SSOProvider | ''
    has_saml: boolean
    saml_entity_id: string
    saml_acs_url: string
    saml_x509_cert: string
}

/** Member properties relevant at both organization and project level. */
export interface BaseMemberType {
    id: string
    user: UserBasicType
    last_login: string | null
    joined_at: string
    updated_at: string
    is_2fa_enabled: boolean
    has_social_auth: boolean
}

export interface OrganizationMemberType extends BaseMemberType {
    /** Level at which the user is in the organization. */
    level: OrganizationMembershipLevel
    is_2fa_enabled: boolean
}

export interface ExplicitTeamMemberType extends BaseMemberType {
    /** Level at which the user explicitly is in the project. */
    level: TeamMembershipLevel
    /** Level at which the user is in the organization. */
    parent_level: OrganizationMembershipLevel
    /** Effective level of the user within the project, which may be higher than parent level, but not lower. */
    effective_level: OrganizationMembershipLevel
}

export type EitherMemberType = OrganizationMemberType | ExplicitTeamMemberType

/**
 * While OrganizationMemberType and ExplicitTeamMemberType refer to actual Django models,
 * this interface is only used in the frontend for fusing the data from these models together.
 */
export interface FusedTeamMemberType extends BaseMemberType {
    /**
     * Level at which the user explicitly is in the project.
     * Null means that membership is implicit (when showing permitted members)
     * or that there's no membership at all (when showing addable members).
     */
    explicit_team_level: TeamMembershipLevel | null
    /** Level at which the user is in the organization. */
    organization_level: OrganizationMembershipLevel
    /** Effective level of the user within the project. */
    level: OrganizationMembershipLevel
}

export interface ListOrganizationMembersParams {
    offset?: number
    limit?: number
    updated_after?: string
}

export interface APIErrorType {
    type: 'authentication_error' | 'invalid_request' | 'server_error' | 'throttled_error' | 'validation_error'
    code: string
    detail: string
    attr: string | null
}

export interface EventUsageType {
    event: string
    usage_count: number
    volume: number
}

export interface PropertyUsageType {
    key: string
    usage_count: number
    volume: number
}

export interface ProjectBasicType {
    id: number
    organization_id: string
    name: string
}

export interface TeamBasicType extends WithAccessControl {
    id: number
    uuid: string
    organization: string // Organization ID
    project_id: number
    api_token: string
    name: string
    completed_snippet_onboarding: boolean
    has_completed_onboarding_for?: Record<string, boolean>
    ingested_event: boolean
    is_demo: boolean
    timezone: string
    /** Whether the project is private. */
    access_control: boolean
    access_control_version: 'v1' | 'v2'
}

export interface CorrelationConfigType {
    excluded_person_property_names?: string[]
    excluded_event_property_names?: string[]
    excluded_event_names?: string[]
}

export interface SessionRecordingAIConfig {
    opt_in: boolean
    preferred_events: string[]
    excluded_events: string[]
    included_event_properties: string[]
    important_user_properties: string[]
}

export interface ProjectType extends ProjectBasicType {
    product_description: string | null
    created_at: string
}

export interface TeamSurveyConfigType {
    appearance?: SurveyAppearance
}

export interface TeamType extends TeamBasicType {
    created_at: string
    updated_at: string
    anonymize_ips: boolean
    app_urls: string[]
    recording_domains: string[]
    slack_incoming_webhook: string
    autocapture_opt_out: boolean
    session_recording_opt_in: boolean
    // These fields in the database accept null values and were previously set to NULL by default
    capture_console_log_opt_in: boolean | null
    capture_performance_opt_in: boolean | null
    capture_dead_clicks: boolean | null
    // a string representation of the decimal value between 0 and 1
    session_recording_sample_rate: string
    session_recording_minimum_duration_milliseconds: number | null
    session_recording_linked_flag: ({ variant?: string | null } & Pick<FeatureFlagBasicType, 'id' | 'key'>) | null
    session_recording_network_payload_capture_config:
        | { recordHeaders?: boolean; recordBody?: boolean }
        | undefined
        | null
    session_replay_config: { record_canvas?: boolean; ai_config?: SessionRecordingAIConfig } | undefined | null
    survey_config?: TeamSurveyConfigType
    autocapture_exceptions_opt_in: boolean
    autocapture_web_vitals_opt_in?: boolean
    autocapture_web_vitals_allowed_metrics?: SupportedWebVitalsMetrics[]
    session_recording_url_trigger_config?: SessionReplayUrlTriggerConfig[]
    session_recording_url_blocklist_config?: SessionReplayUrlTriggerConfig[]
    session_recording_event_trigger_config?: string[]
    surveys_opt_in?: boolean
    heatmaps_opt_in?: boolean
    autocapture_exceptions_errors_to_ignore: string[]
    test_account_filters: AnyPropertyFilter[]
    test_account_filters_default_checked: boolean
    /** 0 or unset for Sunday, 1 for Monday. */
    week_start_day?: number
    path_cleaning_filters: PathCleaningFilter[]
    data_attributes: string[]
    person_display_name_properties: string[]
    has_group_types: boolean
    primary_dashboard: number // Dashboard shown on the project homepage
    live_events_columns: string[] | null // Custom columns shown on the Live Events page
    live_events_token: string
    cookieless_server_hash_mode?: CookielessServerHashMode
    human_friendly_comparison_periods: boolean
    revenue_tracking_config: RevenueTrackingConfig

    /** Effective access level of the user in this specific team. Null if user has no access. */
    effective_membership_level: OrganizationMembershipLevel | null

    /** Used to exclude person properties from correlation analysis results.
     *
     * For example can be used to exclude properties that have trivial causation.
     * This field should have a default value of `{}`, but it IS nullable and can be `null` in some cases.
     */
    correlation_config: CorrelationConfigType | null
    person_on_events_querying_enabled: boolean
    extra_settings?: Record<string, string | number | boolean | undefined>
    modifiers?: HogQLQueryModifiers
    default_modifiers?: HogQLQueryModifiers
    product_intents?: ProductIntentType[]
    default_data_theme?: number
    flags_persistence_default: boolean
}

export interface ProductIntentType {
    product_type: string
    created_at: string
    onboarding_completed_at?: string
}

// This type would be more correct without `Partial<TeamType>`, but it's only used in the shared dashboard/insight
// scenes, so not worth the refactor to use the `isAuthenticatedTeam()` check
export type TeamPublicType = Partial<TeamType> & Pick<TeamType, 'id' | 'uuid' | 'name' | 'timezone'>

export interface ActionType {
    count?: number
    created_at: string
    deleted?: boolean
    id: number
    is_calculating?: boolean
    last_calculated_at?: string
    last_updated_at?: string // alias for last_calculated_at to achieve event and action parity
    name: string | null
    description?: string
    post_to_slack?: boolean
    slack_message_format?: string
    steps?: ActionStepType[]
    created_by: UserBasicType | null
    tags?: string[]
    verified?: boolean
    is_action?: true
    action_id?: number // alias of id to make it compatible with event definitions uuid
    bytecode?: any[]
    bytecode_error?: string
    pinned_at: string | null
}

/** Sync with plugin-server/src/types.ts */
export type ActionStepStringMatching = 'contains' | 'exact' | 'regex'

export interface ActionStepType {
    event?: string | null
    properties?: AnyPropertyFilter[]
    selector?: string | null
    /** @deprecated Only `selector` should be used now. */
    tag_name?: string
    text?: string | null
    /** @default StringMatching.Exact */
    text_matching?: ActionStepStringMatching | null
    href?: string | null
    /** @default ActionStepStringMatching.Exact */
    href_matching?: ActionStepStringMatching | null
    url?: string | null
    /** @default StringMatching.Contains */
    url_matching?: ActionStepStringMatching | null
    name?: string | null
}

export interface ElementType {
    attr_class?: string[]
    attr_id?: string
    attributes: Record<string, string>
    href?: string
    nth_child?: number
    nth_of_type?: number
    order?: number
    tag_name: string
    text?: string
}

export type ToolbarUserIntent = 'add-action' | 'edit-action' | 'heatmaps' | 'add-experiment' | 'edit-experiment'
export type ToolbarSource = 'url' | 'localstorage'
export type ToolbarVersion = 'toolbar'

export type ExperimentIdType = number | 'new' | 'web'
/* sync with posthog-js */
export interface ToolbarParams {
    apiURL?: string
    token?: string /** public posthog-js token */
    temporaryToken?: string /** private temporary user token */
    actionId?: number
    experimentId?: ExperimentIdType
    userIntent?: ToolbarUserIntent
    source?: ToolbarSource
    toolbarVersion?: ToolbarVersion
    instrument?: boolean
    distinctId?: string
    userEmail?: string
    dataAttributes?: string[]
    featureFlags?: Record<string, string | boolean>
}

export interface ToolbarProps extends ToolbarParams {
    posthog?: PostHog
    disableExternalStyles?: boolean
}

export type PathCleaningFilter = { alias?: string; regex?: string }

export type PropertyFilterValue = string | number | bigint | (string | number | bigint)[] | null

/** Sync with plugin-server/src/types.ts */
export enum PropertyOperator {
    Exact = 'exact',
    IsNot = 'is_not',
    IContains = 'icontains',
    NotIContains = 'not_icontains',
    Regex = 'regex',
    NotRegex = 'not_regex',
    GreaterThan = 'gt',
    GreaterThanOrEqual = 'gte',
    LessThan = 'lt',
    LessThanOrEqual = 'lte',
    IsSet = 'is_set',
    IsNotSet = 'is_not_set',
    IsDateExact = 'is_date_exact',
    IsDateBefore = 'is_date_before',
    IsDateAfter = 'is_date_after',
    Between = 'between',
    NotBetween = 'not_between',
    Minimum = 'min',
    Maximum = 'max',
    In = 'in',
    NotIn = 'not_in',
    IsCleanedPathExact = 'is_cleaned_path_exact',
}

export enum SavedInsightsTabs {
    All = 'all',
    Yours = 'yours',
    Favorites = 'favorites',
    History = 'history',
    Alerts = 'alerts',
}

export enum ReplayTabs {
    Templates = 'templates',
    Home = 'home',
    Playlists = 'playlists',
}

export enum ExperimentsTabs {
    All = 'all',
    Yours = 'yours',
    Archived = 'archived',
    Holdouts = 'holdouts',
    SharedMetrics = 'shared-metrics',
}

export enum ActivityTab {
    ExploreEvents = 'explore',
    LiveEvents = 'live',
}

export enum PipelineTab {
    Overview = 'overview',
    Transformations = 'transformations',
    Destinations = 'destinations',
    SiteApps = 'site-apps',
    Sources = 'sources',
    ImportApps = 'legacy-sources',
    AppsManagement = 'apps-management',
    History = 'history',
}

export enum PipelineStage {
    Transformation = 'transformation',
    Destination = 'destination',
    Source = 'source',
    SiteApp = 'site-app',
    ImportApp = 'legacy-source',
}

export enum PipelineNodeTab {
    Backfills = 'backfills',
    Configuration = 'configuration',
    Runs = 'runs',
    Logs = 'logs',
    Metrics = 'metrics',
    History = 'history',
    Schemas = 'schemas',
    Syncs = 'syncs',
    SourceConfiguration = 'source configuration',
}

export enum ProgressStatus {
    Draft = 'draft',
    Running = 'running',
    Complete = 'complete',
}

export enum PropertyFilterType {
    /** Event metadata and fields on the clickhouse events table */
    Meta = 'meta',
    /** Event properties */
    Event = 'event',
    /** Person properties */
    Person = 'person',
    Element = 'element',
    /** Event property with "$feature/" prepended */
    Feature = 'feature',
    Session = 'session',
    Cohort = 'cohort',
    Recording = 'recording',
    LogEntry = 'log_entry',
    Group = 'group',
    HogQL = 'hogql',
    DataWarehouse = 'data_warehouse',
    DataWarehousePersonProperty = 'data_warehouse_person_property',
}

/** Sync with plugin-server/src/types.ts */
interface BasePropertyFilter {
    key: string
    value?: PropertyFilterValue
    label?: string
    type?: PropertyFilterType
}

/** Sync with plugin-server/src/types.ts */
export interface EventPropertyFilter extends BasePropertyFilter {
    type: PropertyFilterType.Event
    /** @default 'exact' */
    operator: PropertyOperator
}

/** Sync with plugin-server/src/types.ts */
export interface PersonPropertyFilter extends BasePropertyFilter {
    type: PropertyFilterType.Person
    operator: PropertyOperator
}

export interface DataWarehousePropertyFilter extends BasePropertyFilter {
    type: PropertyFilterType.DataWarehouse
    operator: PropertyOperator
}

export interface DataWarehousePersonPropertyFilter extends BasePropertyFilter {
    type: PropertyFilterType.DataWarehousePersonProperty
    operator: PropertyOperator
}

/** Sync with plugin-server/src/types.ts */
export interface ElementPropertyFilter extends BasePropertyFilter {
    type: PropertyFilterType.Element
    key: 'tag_name' | 'text' | 'href' | 'selector'
    operator: PropertyOperator
}

export interface SessionPropertyFilter extends BasePropertyFilter {
    type: PropertyFilterType.Session
    operator: PropertyOperator
}

/** Sync with plugin-server/src/types.ts */
export interface CohortPropertyFilter extends BasePropertyFilter {
    type: PropertyFilterType.Cohort
    key: 'id'
    /**  @asType integer */
    value: number
    /** @default 'in' */
    operator: PropertyOperator
}

export interface GroupPropertyFilter extends BasePropertyFilter {
    type: PropertyFilterType.Group
    group_type_index?: integer | null
    operator: PropertyOperator
}

export interface FeaturePropertyFilter extends BasePropertyFilter {
    type: PropertyFilterType.Feature
    operator: PropertyOperator
    key: string
}

export interface HogQLPropertyFilter extends BasePropertyFilter {
    type: PropertyFilterType.HogQL
    key: string
}

export interface EmptyPropertyFilter {
    type?: never
    value?: never
    operator?: never
    key?: never
}

export type AnyPropertyFilter =
    | EventPropertyFilter
    | PersonPropertyFilter
    | ElementPropertyFilter
    | SessionPropertyFilter
    | CohortPropertyFilter
    | RecordingPropertyFilter
    | LogEntryPropertyFilter
    | GroupPropertyFilter
    | FeaturePropertyFilter
    | HogQLPropertyFilter
    | EmptyPropertyFilter
    | DataWarehousePropertyFilter
    | DataWarehousePersonPropertyFilter

/** Any filter type supported by `property_to_expr(scope="person", ...)`. */
export type AnyPersonScopeFilter =
    | PersonPropertyFilter
    | CohortPropertyFilter
    | HogQLPropertyFilter
    | EmptyPropertyFilter

export type AnyFilterLike = AnyPropertyFilter | PropertyGroupFilter | PropertyGroupFilterValue

export type SessionRecordingId = SessionRecordingType['id']

export interface RRWebRecordingConsoleLogPayload {
    level: LogLevel
    payload: (string | null)[]
    trace: string[]
}

export interface RRWebRecordingNetworkPayload {
    [key: number]: any
}

export interface RecordingConsoleLogBase {
    parsedPayload: string
    hash?: string // md5() on parsedPayload. Used for deduping console logs.
    count?: number // Number of duplicate console logs
    previewContent?: React.ReactNode // Content to show in first line
    fullContent?: React.ReactNode // Full content to show when item is expanded
    traceContent?: React.ReactNode // Url content to show on right side
    rawString: string // Raw text used for fuzzy search
    level: LogLevel
}

export type RecordingConsoleLog = RecordingConsoleLogBase & RecordingTimeMixinType

export type RecordingConsoleLogV2 = {
    timestamp: number
    windowId: string | undefined
    windowNumber?: number | '?' | undefined
    level: LogLevel
    content: string
    // JS code associated with the log - implicitly the empty array when not provided
    lines?: string[]
    // stack trace associated with the log - implicitly the empty array when not provided
    trace?: string[]
    // number of times this log message was seen - implicitly 1 when not provided
    count?: number
}

export interface RecordingSegment {
    kind: 'window' | 'buffer' | 'gap'
    startTimestamp: number // Epoch time that the segment starts
    endTimestamp: number // Epoch time that the segment ends
    durationMs: number
    windowId?: string
    isActive: boolean
}

export type EncodedRecordingSnapshot = {
    windowId: string
    data: eventWithTime[]
}

// we can duplicate the name SnapshotSourceType for the object and the type
// since one only exists to be used in the other
// this way if we want to reference one of the valid string values for SnapshotSourceType
// we have a strongly typed way to do it
export const SnapshotSourceType = {
    blob: 'blob',
    realtime: 'realtime',
    file: 'file',
} as const

export type SnapshotSourceType = (typeof SnapshotSourceType)[keyof typeof SnapshotSourceType]

export interface SessionRecordingSnapshotSource {
    source: SnapshotSourceType
    start_timestamp?: string
    end_timestamp?: string
    blob_key?: string
}

export type SessionRecordingSnapshotParams =
    | {
          source: 'blob'
          blob_key?: string
      }
    | {
          source: 'realtime'
          // originally realtime snapshots were returned in a different format than blob snapshots
          // since version 2024-04-30 they are returned in the same format
          version: '2024-04-30'
      }

export interface SessionRecordingSnapshotSourceResponse {
    source: Pick<SessionRecordingSnapshotSource, 'source' | 'blob_key'>
    snapshots?: RecordingSnapshot[]
    untransformed_snapshots?: RecordingSnapshot[]
}

export interface SessionRecordingSnapshotResponse {
    sources?: SessionRecordingSnapshotSource[]
    snapshots?: EncodedRecordingSnapshot[]
}

export type RecordingSnapshot = eventWithTime & {
    windowId: string
}

export interface SessionPlayerSnapshotData {
    snapshots?: RecordingSnapshot[]
    sources?: SessionRecordingSnapshotSource[]
    blob_keys?: string[]
    // used for a debug signal only for PostHog team, controlled by a feature flag
    // DO NOT RELY ON THIS FOR NON DEBUG PURPOSES
    untransformed_snapshots?: RecordingSnapshot[]
}

export interface SessionPlayerData {
    person: PersonType | null
    segments: RecordingSegment[]
    bufferedToTime: number | null
    snapshotsByWindowId: Record<string, eventWithTime[]>
    durationMs: number
    start: Dayjs | null
    end: Dayjs | null
    fullyLoaded: boolean
    sessionRecordingId: SessionRecordingId
}

export enum SessionRecordingUsageType {
    VIEWED = 'viewed',
    ANALYZED = 'analyzed',
    LOADED = 'loaded',
}

export enum SessionRecordingSidebarTab {
    OVERVIEW = 'overview',
    INSPECTOR = 'inspector',
    DEBUGGER = 'debugger',
}

export enum SessionRecordingSidebarStacking {
    Vertical = 'vertical',
    Horizontal = 'horizontal',
}

export enum FilterableInspectorListItemTypes {
    EVENTS = 'events',
    CONSOLE = 'console',
    NETWORK = 'network',
    DOCTOR = 'doctor',
}

export enum SessionPlayerState {
    READY = 'ready',
    BUFFER = 'buffer',
    PLAY = 'play',
    PAUSE = 'pause',
    SCRUB = 'scrub',
    SKIP = 'skip',
    ERROR = 'error',
}

export type AutoplayDirection = 'newer' | 'older' | null

/** Sync with plugin-server/src/types.ts */
export type ActionStepProperties =
    | EventPropertyFilter
    | PersonPropertyFilter
    | ElementPropertyFilter
    | CohortPropertyFilter

export interface RecordingPropertyFilter extends BasePropertyFilter {
    type: PropertyFilterType.Recording
    key: DurationType | 'snapshot_source' | 'visited_page'
    operator: PropertyOperator
}

export interface RecordingDurationFilter extends RecordingPropertyFilter {
    key: DurationType
    value: number
}

export interface LogEntryPropertyFilter extends BasePropertyFilter {
    type: PropertyFilterType.LogEntry
    operator: PropertyOperator
}

export interface LogEntryPropertyFilter extends BasePropertyFilter {
    type: PropertyFilterType.LogEntry
    operator: PropertyOperator
}

export interface LogEntryLevelFilter extends LogEntryPropertyFilter {
    key: 'level'
    value: FilterableLogLevel[]
}
export interface LogEntryMessageFilter extends LogEntryPropertyFilter {
    key: 'message'
    value: string
}

export type DurationType = 'duration' | 'active_seconds' | 'inactive_seconds'
export type FilterableLogLevel = 'info' | 'warn' | 'error'

export interface LegacyRecordingFilters {
    date_from?: string | null
    date_to?: string | null
    events?: FilterType['events']
    actions?: FilterType['actions']
    properties?: AnyPropertyFilter[]
    session_recording_duration?: RecordingDurationFilter
    duration_type_filter?: DurationType
    console_search_query?: LogEntryMessageFilter['value']
    console_logs?: LogEntryLevelFilter['value']
    snapshot_source?: AnyPropertyFilter | null
    filter_test_accounts?: boolean
    operand?: FilterLogicalOperator
}

export interface RecordingUniversalFilters {
    date_from?: string | null
    date_to?: string | null
    duration: RecordingDurationFilter[]
    filter_test_accounts?: boolean
    filter_group: UniversalFiltersGroup
    order?: RecordingsQuery['order']
}

export interface UniversalFiltersGroup {
    type: FilterLogicalOperator
    values: UniversalFiltersGroupValue[]
}

export type UniversalFiltersGroupValue = UniversalFiltersGroup | UniversalFilterValue
export type UniversalFilterValue = AnyPropertyFilter | ActionFilter

export type ErrorCluster = {
    cluster: number
    sample: string
    occurrences: number
    session_ids: string[]
    sparkline: Record<string, number>
    unique_sessions: number
    viewed: number
}
export type ErrorClusterResponse = ErrorCluster[] | null

export type EntityType = 'actions' | 'events' | 'data_warehouse' | 'new_entity'

export interface Entity {
    id: string | number
    name: string
    custom_name?: string
    order: number
    type: EntityType
}

export enum EntityTypes {
    ACTIONS = 'actions',
    EVENTS = 'events',
    DATA_WAREHOUSE = 'data_warehouse',
}

export type EntityFilter = {
    type?: EntityType
    id: Entity['id'] | null
    name?: string | null
    custom_name?: string | null
    index?: number
    order?: number
}

export interface ActionFilter extends EntityFilter {
    math?: string
    math_property?: string
    math_property_type?: TaxonomicFilterGroupType
    math_group_type_index?: integer | null
    math_hogql?: string
    properties?: AnyPropertyFilter[]
    type: EntityType
    days?: string[] // TODO: why was this added here?
}

export interface DataWarehouseFilter extends ActionFilter {
    id_field: string
    timestamp_field: string
    distinct_id_field: string
    table_name: string
}

export const isDataWarehouseFilter = (filter: EntityFilter): filter is DataWarehouseFilter =>
    filter.type === EntityTypes.DATA_WAREHOUSE

export interface FunnelExclusionLegacy extends Partial<EntityFilter> {
    funnel_from_step: number
    funnel_to_step: number
}

export type EntityFilterTypes = EntityFilter | ActionFilter | null

export interface PersonType {
    id?: string
    uuid?: string
    name?: string
    distinct_ids: string[]
    properties: Record<string, any>
    created_at?: string
    is_identified?: boolean
}

export interface PersonListParams {
    properties?: AnyPropertyFilter[]
    search?: string
    cohort?: number
    distinct_id?: string
    include_total?: boolean // PostHog 3000-only
}

export type SearchableEntity =
    | 'action'
    | 'cohort'
    | 'insight'
    | 'dashboard'
    | 'event_definition'
    | 'experiment'
    | 'feature_flag'
    | 'notebook'
    | 'survey'

export type SearchListParams = { q: string; entities?: SearchableEntity[] }

export type SearchResultType = {
    result_id: string
    type: SearchableEntity
    rank: number | null
    extra_fields: Record<string, unknown>
}

export type SearchResponse = {
    results: SearchResultType[]
    counts: Record<SearchableEntity, number | null>
}

export type GroupListParams = { group_type_index: GroupTypeIndex; search: string }

export interface MatchedRecordingEvent {
    uuid: string
}

export interface MatchedRecording {
    session_id?: string
    events: MatchedRecordingEvent[]
}

export interface CommonActorType {
    id: string | number
    properties: Record<string, any>
    /** @format date-time */
    created_at: string
    matched_recordings: MatchedRecording[]
    value_at_data_point: number | null
}

export interface PersonActorType extends CommonActorType {
    type: 'person'
    /** Serial ID (NOT UUID). */
    id: number
    uuid: string
    name?: string
    distinct_ids: string[]
    is_identified: boolean
}

export interface GroupActorType extends CommonActorType {
    type: 'group'
    /** Group key. */
    id: string
    group_key: string
    group_type_index: integer
}

export type ActorType = PersonActorType | GroupActorType

export interface CohortGroupType {
    id: string
    days?: string
    action_id?: number
    event_id?: string
    label?: string
    count?: number
    count_operator?: string
    properties?: AnyPropertyFilter[]
    matchType: MatchType
    name?: string
}

// Synced with `posthog/models/property.py`
export interface CohortCriteriaType {
    id: string // Criteria filter id
    key: string
    value: BehavioralFilterType
    type: BehavioralFilterKey
    operator?: PropertyOperator | null
    group_type_index?: integer | null
    event_type?: TaxonomicFilterGroupType | null
    operator_value?: PropertyFilterValue
    time_value?: number | string | null
    time_interval?: TimeUnitType | null
    explicit_datetime?: string | null
    total_periods?: number | null
    min_periods?: number | null
    seq_event_type?: TaxonomicFilterGroupType | null
    seq_event?: string | number | null
    seq_time_value?: number | string | null
    seq_time_interval?: TimeUnitType | null
    negation?: boolean
    value_property?: string | null // Transformed into 'value' for api calls
    event_filters?: AnyPropertyFilter[] | null
}

export type EmptyCohortGroupType = Partial<CohortGroupType>

export type EmptyCohortCriteriaType = Partial<CohortCriteriaType>

export type AnyCohortGroupType = CohortGroupType | EmptyCohortGroupType

export type AnyCohortCriteriaType = CohortCriteriaType | EmptyCohortCriteriaType

export type MatchType = typeof ENTITY_MATCH_TYPE | typeof PROPERTY_MATCH_TYPE

export interface CohortType {
    count?: number
    description?: string
    created_by?: UserBasicType | null
    created_at?: string
    deleted?: boolean
    id: number | 'new'
    is_calculating?: boolean
    errors_calculating?: number
    last_calculation?: string
    is_static?: boolean
    name?: string
    csv?: File
    groups: CohortGroupType[] // To be deprecated once `filter` takes over
    filters: {
        properties: CohortCriteriaGroupFilter
    }
    experiment_set?: number[]
}

export interface InsightHistory {
    id: number
    filters: Record<string, any>
    name?: string
    createdAt: string
    saved: boolean
    type: InsightType
}

export interface SavedFunnel extends InsightHistory {
    created_by: string
}

export type BinCountValue = number | typeof BIN_COUNT_AUTO

// https://github.com/PostHog/posthog/blob/master/posthog/constants.py#L106
export enum StepOrderValue {
    STRICT = 'strict',
    UNORDERED = 'unordered',
    ORDERED = 'ordered',
}

export enum PersonsTabType {
    FEED = 'feed',
    EVENTS = 'events',
    SESSION_RECORDINGS = 'sessionRecordings',
    PROPERTIES = 'properties',
    COHORTS = 'cohorts',
    RELATED = 'related',
    HISTORY = 'history',
    FEATURE_FLAGS = 'featureFlags',
    DASHBOARD = 'dashboard',
}

export enum LayoutView {
    Card = 'card',
    List = 'list',
}

export interface EventsTableAction {
    name: string
    id: string
}

export interface EventsTableRowItem {
    event?: EventType
    date_break?: string
    new_events?: boolean
}

export interface EventType {
    // fields from the API
    id: string
    distinct_id: string
    properties: Record<string, any>
    event: string
    timestamp: string
    person?: Pick<PersonType, 'is_identified' | 'distinct_ids' | 'properties'>
    elements: ElementType[]
    elements_chain?: string | null
    uuid?: string
}

export interface LiveEvent {
    uuid: string
    event: string
    properties: Record<string, any>
    timestamp: string
    team_id: number
    distinct_id: string
    created_at: string
}

export interface RecordingTimeMixinType {
    playerTime: number | null
}

export interface RecordingEventType
    extends Pick<EventType, 'id' | 'event' | 'properties' | 'timestamp' | 'elements'>,
        RecordingTimeMixinType {
    fullyLoaded: boolean
}

export interface SessionRecordingPlaylistType {
    /** The primary key in the database, used as well in API endpoints */
    id: number
    short_id: string
    name: string
    derived_name?: string | null
    description?: string
    pinned?: boolean
    deleted: boolean
    created_at: string
    created_by: UserBasicType | null
    last_modified_at: string
    last_modified_by: UserBasicType | null
    filters?: LegacyRecordingFilters
}

export interface SessionRecordingSegmentType {
    start_time: string
    end_time: string
    window_id: string
    is_active: boolean
}

export interface SessionRecordingType {
    id: string
    /** Whether this recording has been viewed already. */
    viewed: boolean
    /** Length of recording in seconds. */
    recording_duration: number
    active_seconds?: number
    inactive_seconds?: number
    /** When the recording starts in ISO format. */
    start_time: string
    /** When the recording ends in ISO format. */
    end_time: string
    /** List of matching events. **/
    matching_events?: MatchedRecording[]
    distinct_id?: string
    email?: string
    person?: PersonType
    click_count?: number
    keypress_count?: number
    /** count of all mouse activity in the recording, not just clicks */
    mouse_activity_count?: number
    start_url?: string
    console_log_count?: number
    console_warn_count?: number
    console_error_count?: number
    /** Where this recording information was loaded from  */
    storage?: 'object_storage_lts' | 'object_storage'
    summary?: string
    snapshot_source: 'web' | 'mobile' | 'unknown'
    /** whether we have received data for this recording in the last 5 minutes
     * (assumes the recording was loaded from ClickHouse)
     * **/
    ongoing?: boolean
    /**
     * calculated on the backend so that we can sort by it, definition may change over time
     */
    activity_score?: number
}

export interface SessionRecordingUpdateType {
    viewed?: boolean
    analyzed?: boolean
    player_metadata?: Record<string, any> | null
    durations?: Record<string, any> | null
    $pathname: string
}

export interface SessionRecordingPropertiesType {
    id: string
    properties?: Record<string, any>
}

export interface PerformancePageView {
    session_id: string
    pageview_id: string
    timestamp: string
}
export interface RecentPerformancePageView extends PerformancePageView {
    page_url: string
    duration: number
}

// copied from rrweb/network@1
export type Body =
    | string
    | Document
    | Blob
    | ArrayBufferView
    | ArrayBuffer
    | FormData
    | URLSearchParams
    | ReadableStream<Uint8Array>
    | null

/**
 * This is our base type for tracking network requests.
 * It sticks relatively closely to the spec for the web
 * see https://developer.mozilla.org/en-US/docs/Web/API/Performance_API
 * we have renamed/added a few fields for the benefit of ClickHouse
 * but don't yet clash with the spec
 */
export interface PerformanceEvent {
    uuid: string
    timestamp: string | number
    distinct_id: string
    session_id: string
    window_id: string
    pageview_id: string
    current_url: string

    // BASE_EVENT_COLUMNS
    time_origin?: string
    entry_type?: string
    name?: string

    // RESOURCE_EVENT_COLUMNS
    start_time?: number
    duration?: number
    redirect_start?: number
    redirect_end?: number
    worker_start?: number
    fetch_start?: number
    domain_lookup_start?: number
    domain_lookup_end?: number
    connect_start?: number
    secure_connection_start?: number
    connect_end?: number
    request_start?: number
    response_start?: number
    response_end?: number
    decoded_body_size?: number
    encoded_body_size?: number

    initiator_type?:
        | 'navigation'
        | 'css'
        | 'script'
        | 'xmlhttprequest'
        | 'fetch'
        | 'beacon'
        | 'video'
        | 'audio'
        | 'track'
        | 'img'
        | 'image'
        | 'input'
        | 'a'
        | 'iframe'
        | 'frame'
        | 'link'
        | 'other'
    next_hop_protocol?: string
    render_blocking_status?: string
    response_status?: number
    // see https://developer.mozilla.org/en-US/docs/Web/API/PerformanceResourceTiming/transferSize
    // zero has meaning for this field so should not be used unless the transfer size was known to be zero
    transfer_size?: number

    // LARGEST_CONTENTFUL_PAINT_EVENT_COLUMNS
    largest_contentful_paint_element?: string
    largest_contentful_paint_render_time?: number
    largest_contentful_paint_load_time?: number
    largest_contentful_paint_size?: number
    largest_contentful_paint_id?: string
    largest_contentful_paint_url?: string

    // NAVIGATION_EVENT_COLUMNS
    dom_complete?: number
    dom_content_loaded_event?: number
    dom_interactive?: number
    load_event_end?: number
    load_event_start?: number
    redirect_count?: number
    navigation_type?: string
    unload_event_end?: number
    unload_event_start?: number

    // Performance summary fields calculated on frontend
    first_contentful_paint?: number // https://web.dev/fcp/
    time_to_interactive?: number // https://web.dev/tti/
    total_blocking_time?: number // https://web.dev/tbt/
    web_vitals?: Set<RecordingEventType>

    // request/response capture - merged in from rrweb/network@1 payloads
    request_headers?: Record<string, string>
    response_headers?: Record<string, string>
    request_body?: Body
    response_body?: Body
    method?: string
    // normally, can rely on performance event values like duration,
    // but they may be absent in which case the SDK may have sent start and end time
    end_time?: number

    //rrweb/network@1 - i.e. not in ClickHouse table
    is_initial?: boolean
    raw?: Record<string, any>

    //server timings - reported as separate events but added back in here on the front end
    server_timings?: PerformanceEvent[]
}

export type AssetType = 'CSS' | 'JS' | 'Fetch' | 'Image' | 'Link' | 'XHR' | 'HTML'

export interface CurrentBillCycleType {
    current_period_start: number
    current_period_end: number
}

export type BillingFeatureType = {
    key: AvailableFeatureUnion
    name: string
    description?: string | null
    docsUrl?: string | null
    limit?: number | null
    note?: string | null
    unit?: string | null
    images?: {
        light: string
        dark: string
    } | null
    icon_key?: string | null
    entitlement_only?: boolean
    type?: 'primary' | 'secondary' | null
}

export interface BillingTierType {
    flat_amount_usd: string
    unit_amount_usd: string
    current_amount_usd: string | null
    current_usage: number
    projected_usage: number | null
    projected_amount_usd: string | null
    up_to: number | null
}

export interface BillingTrialType {
    length: number
}

export interface BillingProductV2Type {
    type: string
    usage_key: string | null
    name: string
    headline: string | null
    description: string
    price_description?: string | null
    icon_key?: string | null
    image_url?: string | null
    screenshot_url: string | null
    docs_url: string
    free_allocation?: number | null
    subscribed: boolean | null
    tiers?: BillingTierType[] | null
    tiered: boolean
    current_usage?: number
    projected_amount_usd?: string | null
    projected_usage?: number
    percentage_usage: number
    current_amount_usd_before_addons: string | null
    current_amount_usd: string | null
    usage_limit: number | null
    has_exceeded_limit: boolean
    unit: string | null
    unit_amount_usd: string | null
    plans: BillingPlanType[]
    contact_support: boolean | null
    inclusion_only: any
    features: BillingFeatureType[]
    addons: BillingProductV2AddonType[]
    // addons-only: if this addon is included with the base product and not subscribed individually. for backwards compatibility.
    included_with_main_product?: boolean
    trial?: BillingTrialType
}

export interface BillingProductV2AddonType {
    name: string
    description: string
    price_description: string | null
    image_url: string | null
    icon_key?: string
    docs_url: string | null
    type: string
    tiers: BillingTierType[] | null
    tiered: boolean
    subscribed: boolean
    // sometimes addons are included with the base product, but they aren't subscribed individually
    included_with_main_product?: boolean
    inclusion_only: boolean | null
    contact_support: boolean | null
    unit: string | null
    unit_amount_usd: string | null
    current_amount_usd: string | null
    current_usage: number
    projected_usage: number | null
    projected_amount_usd: string | null
    plans: BillingPlanType[]
    usage_key?: string
    free_allocation?: number | null
    percentage_usage?: number
    features: BillingFeatureType[]
    included_if?: 'no_active_subscription' | 'has_subscription' | null
    usage_limit?: number | null
    trial?: BillingTrialType
}
export interface BillingType {
    customer_id: string
    has_active_subscription: boolean
    subscription_level: 'free' | 'paid' | 'custom'
    free_trial_until?: Dayjs
    stripe_portal_url?: string
    deactivated?: boolean
    current_total_amount_usd?: string
    current_total_amount_usd_after_discount?: string
    products: BillingProductV2Type[]

    custom_limits_usd?: {
        [key: string]: number | null
    }
    billing_period?: {
        current_period_start: Dayjs
        current_period_end: Dayjs
        interval: 'month' | 'year'
    }
    license?: {
        plan: LicensePlan
    }
    available_plans?: BillingPlanType[]
    discount_percent?: number
    discount_amount_usd?: string
    amount_off_expires_at?: Dayjs
    trial?: {
        type: 'autosubscribe' | 'standard'
        status: 'active' | 'expired' | 'cancelled' | 'converted'
        target: 'paid' | 'teams' | 'enterprise'
        expires_at: string
    }
}

export interface BillingPlanType {
    free_allocation?: number | null
    features: BillingFeatureType[]
    name: string
    description: string
    is_free?: boolean
    plan_key?: string
    image_url: string | null
    docs_url: string | null
    note: string | null
    unit: string | null
    flat_rate: boolean
    product_key: ProductKeyUnion
    current_plan?: boolean | null
    tiers?: BillingTierType[] | null
    unit_amount_usd: string | null
    included_if?: 'no_active_subscription' | 'has_subscription' | null
    initial_billing_limit?: number | null
    contact_support: boolean | null
}

export interface PlanInterface {
    key: string
    name: string
    custom_setup_billing_message: string
    image_url: string
    self_serve: boolean
    is_metered_billing: boolean
    event_allowance: number
    price_string: string
}

// Creating a nominal type: https://github.com/microsoft/TypeScript/issues/202#issuecomment-961853101
export type InsightShortId = string & { readonly '': unique symbol }

export enum InsightColor {
    White = 'white',
    Black = 'black',
    Blue = 'blue',
    Green = 'green',
    Purple = 'purple',
}

export interface Cacheable {
    last_refresh: string | null
    next_allowed_client_refresh?: string | null
    cache_target_age?: string | null
}

export interface TileLayout extends Omit<Layout, 'i'> {
    i?: string // we use `i` in the front end but not in the API
}

export interface Tileable {
    layouts: Record<DashboardLayoutSize, TileLayout> | Record<string, never> // allow an empty object or one with DashboardLayoutSize keys
    color: InsightColor | null
}

export interface DashboardTile<T = InsightModel> extends Tileable {
    id: number
    insight?: T
    text?: TextModel
    deleted?: boolean
    is_cached?: boolean
}

export interface DashboardTileBasicType {
    id: number
    dashboard_id: number
    deleted?: boolean
}

export interface TextModel {
    body: string
    created_by?: UserBasicType
    last_modified_by?: UserBasicType
    last_modified_at: string
}

export interface InsightModel extends Cacheable, WithAccessControl {
    /** The unique key we use when communicating with the user, e.g. in URLs */
    short_id: InsightShortId
    /** The primary key in the database, used as well in API endpoints */
    id: number
    name: string
    derived_name?: string | null
    description?: string
    favorited?: boolean
    order: number | null
    result: any
    deleted: boolean
    saved: boolean
    created_at: string
    created_by: UserBasicType | null
    is_sample: boolean
    /** @deprecated Use `dashboard_tiles` instead */
    dashboards: number[] | null
    dashboard_tiles: DashboardTileBasicType[] | null
    updated_at: string
    tags?: string[]
    last_modified_at: string
    last_modified_by: UserBasicType | null
    effective_restriction_level: DashboardRestrictionLevel
    effective_privilege_level: DashboardPrivilegeLevel
    timezone?: string | null
    /** Only used in the frontend to store the next breakdown url */
    next?: string
    /** Only used in the frontend to toggle showing Baseline in funnels or not */
    disable_baseline?: boolean
    filters: Partial<FilterType>
    query?: Node | null
    query_status?: QueryStatus
}

export interface QueryBasedInsightModel extends Omit<InsightModel, 'filters'> {
    query: Node | null
}

export interface DashboardBasicType extends WithAccessControl {
    id: number
    name: string
    description: string
    pinned: boolean
    created_at: string
    created_by: UserBasicType | null
    is_shared: boolean
    deleted: boolean
    creation_mode: 'default' | 'template' | 'duplicate'
    restriction_level: DashboardRestrictionLevel
    effective_restriction_level: DashboardRestrictionLevel
    effective_privilege_level: DashboardPrivilegeLevel
    access_control_version: 'v1' | 'v2'
    tags?: string[]
    /** Purely local value to determine whether the dashboard should be highlighted, e.g. as a fresh duplicate. */
    _highlight?: boolean
}

export interface DashboardTemplateListParams {
    scope?: DashboardTemplateScope
    // matches on template name, description, and tags
    search?: string
}

export type DashboardTemplateScope = 'team' | 'global' | 'feature_flag'

export interface DashboardType<T = InsightModel> extends DashboardBasicType {
    tiles: DashboardTile<T>[]
    filters: DashboardFilter
    variables?: Record<string, HogQLVariable>
}

export enum TemplateAvailabilityContext {
    GENERAL = 'general',
    ONBOARDING = 'onboarding',
}

export interface DashboardTemplateType<T = InsightModel> {
    id: string
    team_id?: number
    created_at?: string
    template_name: string
    dashboard_description?: string
    dashboard_filters?: DashboardFilter
    tiles: DashboardTile<T>[]
    variables?: DashboardTemplateVariableType[]
    tags?: string[]
    image_url?: string
    scope?: DashboardTemplateScope
    availability_contexts?: TemplateAvailabilityContext[]
}

export interface MonacoMarker {
    message: string
}

// makes the DashboardTemplateType properties optional and the tiles properties optional
export type DashboardTemplateEditorType = Partial<Omit<DashboardTemplateType, 'tiles'>> & {
    tiles: Partial<DashboardTile>[]
}

export interface DashboardTemplateVariableType {
    id: string
    name: string
    description: string
    type: 'event'
    default: TemplateVariableStep
    required: boolean
    touched?: boolean
    selector?: string
    href?: string
    url?: string
}

export type DashboardLayoutSize = 'sm' | 'xs'

/** Explicit dashboard collaborator, based on DashboardPrivilege. */
export interface DashboardCollaboratorType {
    id: string
    dashboard_id: DashboardType['id']
    user: UserBasicType
    level: DashboardPrivilegeLevel
    added_at: string
    updated_at: string
}

/** Explicit (dashboard privilege) OR implicit (project admin) dashboard collaborator. */
export type FusedDashboardCollaboratorType = Pick<DashboardCollaboratorType, 'user' | 'level'>

export interface OrganizationInviteType {
    id: string
    target_email: string
    first_name: string
    level: OrganizationMembershipLevel
    is_expired: boolean
    emailing_attempt_made: boolean
    created_by: UserBasicType | null
    created_at: string
    updated_at: string
    message?: string
}

export enum PluginInstallationType {
    Local = 'local',
    Custom = 'custom',
    Repository = 'repository',
    Source = 'source',
    Inline = 'inline',
}

export interface PluginType {
    id: number
    plugin_type: PluginInstallationType
    name: string
    description?: string
    url?: string
    tag?: string
    icon?: string
    latest_tag?: string // apps management page: The latest git hash for the repo behind the url
    config_schema: Record<string, PluginConfigSchema> | PluginConfigSchema[]
    source?: string
    maintainer?: string
    is_global: boolean
    organization_id: string
    organization_name: string
    metrics?: Record<string, StoredMetricMathOperations>
    capabilities?: Record<'jobs' | 'methods' | 'scheduled_tasks', string[] | undefined>
    public_jobs?: Record<string, JobSpec>
    hog_function_migration_available?: boolean
}

export type AppType = PluginType

/** Config passed to app component and logic as props. Sent in Django's app context */
export interface FrontendAppConfig {
    pluginId: number
    pluginConfigId: number
    pluginType: PluginInstallationType | null
    name: string
    url: string
    config: Record<string, any>
}

/** Frontend app created after receiving a bundle via import('').getFrontendApp() */
export interface FrontendApp {
    id: number
    pluginId: number
    error?: any
    title?: string
    logic?: LogicWrapper
    component?: (props: FrontendAppConfig) => JSX.Element
    onInit?: (props: FrontendAppConfig) => void
}

export interface JobPayloadFieldOptions {
    type: 'string' | 'boolean' | 'json' | 'number' | 'date' | 'daterange'
    title?: string
    required?: boolean
    default?: any
    staff_only?: boolean
}

export interface JobSpec {
    payload?: Record<string, JobPayloadFieldOptions>
}

/** @deprecated in favor of PluginConfigTypeNew */
export interface PluginConfigType {
    id?: number
    plugin: number
    team_id: number
    enabled: boolean
    order: number

    config: Record<string, any>
    error?: PluginErrorType
    delivery_rate_24h?: number | null
    created_at?: string
}

/** @deprecated in favor of PluginConfigWithPluginInfoNew */
export interface PluginConfigWithPluginInfo extends PluginConfigType {
    id: number
    plugin_info: PluginType
}

// TODO: Rename to PluginConfigType once the legacy PluginConfigType are removed from the frontend
export interface PluginConfigTypeNew {
    id: number
    plugin: number
    team_id: number
    enabled: boolean
    order: number
    name: string
    description?: string
    updated_at: string
    delivery_rate_24h?: number | null
    config: Record<string, any>
}

// TODO: Rename to PluginConfigWithPluginInfo once the are removed from the frontend
export interface PluginConfigWithPluginInfoNew extends PluginConfigTypeNew {
    plugin_info: PluginType
}

export interface PluginErrorType {
    message: string
    time: string
    stack?: string
    name?: string
    event?: Record<string, any>
}

export type LogEntryLevel = 'DEBUG' | 'LOG' | 'INFO' | 'WARN' | 'WARNING' | 'ERROR'

// The general log entry format that eventually everything should match
export type LogEntry = {
    log_source_id: string
    instance_id: string
    timestamp: string
    level: LogEntryLevel
    message: string
}

export type LogEntryRequestParams = {
    limit?: number
    after?: string
    before?: string
    // Comma separated list of log levels
    level?: string
    search?: string
    instance_id?: string
}

export interface PluginLogEntry {
    id: string
    team_id: number
    plugin_id: number
    plugin_config_id: number
    timestamp: string
    source: string
    type: LogEntryLevel
    is_system: boolean
    message: string
    instance_id: string
}

export enum AnnotationScope {
    Insight = 'dashboard_item',
    Dashboard = 'dashboard',
    Project = 'project',
    Organization = 'organization',
}

export interface RawAnnotationType {
    id: number
    scope: AnnotationScope
    content: string | null
    date_marker: string | null
    created_by?: UserBasicType | null
    created_at: string
    updated_at: string
    dashboard_item?: number | null
    insight_short_id?: QueryBasedInsightModel['short_id'] | null
    insight_name?: QueryBasedInsightModel['name'] | null
    insight_derived_name?: QueryBasedInsightModel['derived_name'] | null
    dashboard_id?: DashboardBasicType['id'] | null
    dashboard_name?: DashboardBasicType['name'] | null
    deleted?: boolean
    creation_type?: 'USR' | 'GIT'
}

export interface AnnotationType extends Omit<RawAnnotationType, 'created_at' | 'date_marker'> {
    date_marker: dayjs.Dayjs | null
    created_at: dayjs.Dayjs
}

export interface DatedAnnotationType extends Omit<AnnotationType, 'date_marker'> {
    date_marker: dayjs.Dayjs
}

export enum ChartDisplayType {
    ActionsLineGraph = 'ActionsLineGraph',
    ActionsBar = 'ActionsBar',
    ActionsStackedBar = 'ActionsStackedBar',
    ActionsAreaGraph = 'ActionsAreaGraph',
    ActionsLineGraphCumulative = 'ActionsLineGraphCumulative',
    BoldNumber = 'BoldNumber',
    ActionsPie = 'ActionsPie',
    ActionsBarValue = 'ActionsBarValue',
    ActionsTable = 'ActionsTable',
    WorldMap = 'WorldMap',
}
export enum ChartDisplayCategory {
    TimeSeries = 'TimeSeries',
    CumulativeTimeSeries = 'CumulativeTimeSeries',
    TotalValue = 'TotalValue',
}

export type BreakdownType =
    | 'cohort'
    | 'person'
    | 'event'
    | 'group'
    | 'session'
    | 'hogql'
    | 'data_warehouse'
    | 'data_warehouse_person_property'
export type IntervalType = 'minute' | 'hour' | 'day' | 'week' | 'month'
export type SmoothingType = number

export enum InsightType {
    TRENDS = 'TRENDS',
    STICKINESS = 'STICKINESS',
    LIFECYCLE = 'LIFECYCLE',
    FUNNELS = 'FUNNELS',
    RETENTION = 'RETENTION',
    PATHS = 'PATHS',
    JSON = 'JSON',
    SQL = 'SQL',
    HOG = 'HOG',
}

export enum PathType {
    PageView = '$pageview',
    Screen = '$screen',
    CustomEvent = 'custom_event',
    HogQL = 'hogql',
}

export enum FunnelPathType {
    before = 'funnel_path_before_step',
    between = 'funnel_path_between_steps',
    after = 'funnel_path_after_step',
}

export enum FunnelVizType {
    Steps = 'steps',
    TimeToConvert = 'time_to_convert',
    Trends = 'trends',
}

export type RetentionType = typeof RETENTION_RECURRING | typeof RETENTION_FIRST_TIME

export enum RetentionPeriod {
    Hour = 'Hour',
    Day = 'Day',
    Week = 'Week',
    Month = 'Month',
}

// eslint-disable-next-line @typescript-eslint/no-duplicate-type-constituents
export type BreakdownKeyType = integer | string | number | (integer | string | number)[] | null

/**
 * Legacy breakdown.
 */
export interface Breakdown {
    property: string | number
    type: BreakdownType
    normalize_url?: boolean
    histogram_bin_count?: number
    group_type_index?: number
}

export interface FilterType {
    // used by all
    from_dashboard?: boolean | number
    insight?: InsightType
    filter_test_accounts?: boolean
    properties?: AnyPropertyFilter[] | PropertyGroupFilter
    sampling_factor?: number | null

    date_from?: string | null
    date_to?: string | null
    /**
     * Whether the `date_from` and `date_to` should be used verbatim. Disables rounding to the start and end of period.
     * Strings are cast to bools, e.g. "true" -> true.
     */
    explicit_date?: boolean | string | null

    events?: Record<string, any>[]
    actions?: Record<string, any>[]
    data_warehouse?: Record<string, any>[]
    new_entity?: Record<string, any>[]

    // persons modal
    entity_id?: string | number
    entity_type?: EntityType
    entity_math?: string

    // used by trends and stickiness
    interval?: IntervalType
    // TODO: extract into TrendsFunnelsCommonFilterType
    breakdown_type?: BreakdownType | null
    breakdown?: BreakdownKeyType
    breakdown_normalize_url?: boolean
    breakdowns?: Breakdown[]
    breakdown_group_type_index?: integer | null
    breakdown_hide_other_aggregation?: boolean | null
    breakdown_limit?: integer | null
    aggregation_group_type_index?: integer // Groups aggregation
}

export interface TemplateVariableStep {
    id?: string
    math?: BaseMathType
    name?: string | null
    order?: number
    type?: EntityTypes
    event?: string
    selector?: string | null
    href?: string | null
    url?: string | null
    properties?: Record<string, any>[]
    custom_name?: string
    custom_event?: boolean
}

export interface PropertiesTimelineFilterType {
    date_from?: string | null // DateMixin
    date_to?: string | null // DateMixin
    interval?: IntervalType // IntervalMixin
    properties?: AnyPropertyFilter[] | PropertyGroupFilter // PropertyMixin
    events?: Record<string, any>[] // EntitiesMixin
    actions?: Record<string, any>[] // EntitiesMixin
    aggregation_group_type_index?: number // GroupsAggregationMixin
    display?: ChartDisplayType // DisplayDerivedMixin
    breakdown_type?: BreakdownType | null
    breakdown?: BreakdownKeyType
}

export interface TrendsFilterType extends FilterType {
    // Specifies that we want to smooth the aggregation over the specified
    // number of intervals, e.g. for a day interval, we may want to smooth over
    // 7 days to remove weekly variation. Smoothing is performed as a moving average.
    smoothing_intervals?: number
    formula?: string
    compare_to?: string
    compare?: boolean
    /** @deprecated */
    shown_as?: ShownAsValue
    display?: ChartDisplayType
    breakdown_histogram_bin_count?: number // trends breakdown histogram bin count

    // frontend only
    show_alert_threshold_lines?: boolean // used to show/hide horizontal lines on insight representing alert thresholds set on the insight
    show_legend?: boolean // used to show/hide legend next to insights graph
    hidden_legend_keys?: Record<string, boolean | undefined> // used to toggle visibilities in table and legend
    aggregation_axis_format?: AggregationAxisFormat // a fixed format like duration that needs calculation
    aggregation_axis_prefix?: string // a prefix to add to the aggregation axis e.g. £
    aggregation_axis_postfix?: string // a postfix to add to the aggregation axis e.g. %
    decimal_places?: number
    show_values_on_series?: boolean
    show_labels_on_series?: boolean
    show_percent_stack_view?: boolean
    y_axis_scale_type?: 'log10' | 'linear'
    show_multiple_y_axes?: boolean
}

export interface StickinessFilterType extends FilterType {
    compare_to?: string
    compare?: boolean
    /** @deprecated */
    shown_as?: ShownAsValue
    display?: ChartDisplayType

    // frontend only
    show_legend?: boolean // used to show/hide legend next to insights graph
    hidden_legend_keys?: Record<string, boolean | undefined> // used to toggle visibilities in table and legend
    show_values_on_series?: boolean

    // persons only
    stickiness_days?: number
}

export interface FunnelsFilterType extends FilterType {
    funnel_viz_type?: FunnelVizType // parameter sent to funnels API for time conversion code path
    funnel_from_step?: number // used in time to convert: initial step index to compute time to convert
    funnel_to_step?: number // used in time to convert: ending step index to compute time to convert
    breakdown_attribution_type?: BreakdownAttributionType // funnels breakdown attribution type
    breakdown_attribution_value?: number // funnels breakdown attribution specific step value
    bin_count?: BinCountValue // used in time to convert: number of bins to show in histogram
    funnel_window_interval_unit?: FunnelConversionWindowTimeUnit // minutes, days, weeks, etc. for conversion window
    funnel_window_interval?: number | undefined // length of conversion window
    funnel_order_type?: StepOrderValue
    exclusions?: FunnelExclusionLegacy[] // used in funnel exclusion filters
    funnel_aggregate_by_hogql?: string

    // frontend only
    layout?: FunnelLayout // used only for funnels
    funnel_step_reference?: FunnelStepReference // whether conversion shown in graph should be across all steps or just from the previous step
    hidden_legend_keys?: Record<string, boolean | undefined> // used to toggle visibilities in table and legend

    // persons only
    entrance_period_start?: string // this and drop_off is used for funnels time conversion date for the persons modal
    drop_off?: boolean
    funnel_step?: number
    funnel_step_breakdown?: string | number[] | number | null // used in steps breakdown: persons modal
    funnel_custom_steps?: number[] // used to provide custom steps for which to get people in a funnel - primarily for correlation use
    funnel_correlation_person_entity?: Record<string, any> // Funnel Correlation Persons Filter
    funnel_correlation_person_converted?: 'true' | 'false' // Funnel Correlation Persons Converted - success or failure counts
}
export interface PathsFilterType extends FilterType {
    path_type?: PathType
    paths_hogql_expression?: string
    include_event_types?: PathType[]
    start_point?: string
    end_point?: string
    path_groupings?: string[]
    funnel_paths?: FunnelPathType
    funnel_filter?: Record<string, any> // Funnel Filter used in Paths
    exclude_events?: string[] // Paths Exclusion type
    /** @asType integer */
    step_limit?: number // Paths Step Limit
    path_replacements?: boolean
    local_path_cleaning_filters?: PathCleaningFilter[] | null
    /** @asType integer */
    edge_limit?: number | undefined // Paths edge limit
    /** @asType integer */
    min_edge_weight?: number | undefined // Paths
    /** @asType integer */
    max_edge_weight?: number | undefined // Paths

    // persons only
    path_start_key?: string // Paths People Start Key
    path_end_key?: string // Paths People End Key
    path_dropoff_key?: string // Paths People Dropoff Key
}

export type RetentionEntityKind = NodeKind.ActionsNode | NodeKind.EventsNode

export interface RetentionEntity {
    id?: string | number // TODO: Fix weird typing issues
    kind?: RetentionEntityKind
    name?: string
    type?: EntityType
    /**  @asType integer */
    order?: number
    uuid?: string
    custom_name?: string
    /** filters on the event */
    properties?: AnyPropertyFilter[]
}

export interface RetentionFilterType extends FilterType {
    retention_type?: RetentionType
    /** Whether retention is with regard to initial cohort size, or that of the previous period. */
    retention_reference?: 'total' | 'previous'
    /**
     * @asType integer
     */
    total_intervals?: number
    returning_entity?: RetentionEntity
    target_entity?: RetentionEntity
    period?: RetentionPeriod
    cumulative?: boolean

    //frontend only
    show_mean?: boolean
}
export interface LifecycleFilterType extends FilterType {
    /** @deprecated */
    shown_as?: ShownAsValue

    // frontend only
    show_legend?: boolean
    show_values_on_series?: boolean
    toggledLifecycles?: LifecycleToggle[]
}

export type LifecycleToggle = 'new' | 'resurrecting' | 'returning' | 'dormant'
export type AnyFilterType =
    | TrendsFilterType
    | StickinessFilterType
    | FunnelsFilterType
    | PathsFilterType
    | RetentionFilterType
    | LifecycleFilterType
    | FilterType

export type AnyPartialFilterType =
    | Partial<TrendsFilterType>
    | Partial<StickinessFilterType>
    | Partial<FunnelsFilterType>
    | Partial<PathsFilterType>
    | Partial<RetentionFilterType>
    | Partial<LifecycleFilterType>
    | Partial<FilterType>

export interface EventsListQueryParams {
    event?: string
    properties?: AnyPropertyFilter[] | PropertyGroupFilter
    orderBy?: string[]
    action_id?: number
    after?: string
    before?: string
    limit?: number
    offset?: number
}

export interface RecordingEventsFilters {
    query: string
}

export interface RecordingConsoleLogsFilters {
    query: string
}

export enum RecordingWindowFilter {
    All = 'all',
}

export interface EditorFilterProps {
    insightProps: InsightLogicProps
}

export interface InsightEditorFilter {
    key: string
    label?: string | ((props: EditorFilterProps) => JSX.Element | null)
    tooltip?: JSX.Element
    showOptional?: boolean
    position?: 'left' | 'right'
    valueSelector?: (insight: Partial<QueryBasedInsightModel>) => any
    /** Editor filter component. Cannot be an anonymous function or the key would not work! */
    component?: (props: EditorFilterProps) => JSX.Element | null
}

export type InsightEditorFilterGroup = {
    title?: string
    count?: number
    editorFilters: InsightEditorFilter[]
    defaultExpanded?: boolean
}

export interface SystemStatusSubrows {
    columns: string[]
    rows: string[][]
}

export interface SystemStatusRow {
    metric: string
    value: boolean | string | number | null
    key: string
    description?: string
    subrows?: SystemStatusSubrows
}

export interface SystemStatus {
    overview: SystemStatusRow[]
}

export type QuerySummary = { duration: string } & Record<string, string>

export interface SystemStatusQueriesResult {
    postgres_running: QuerySummary[]
    clickhouse_running?: QuerySummary[]
    clickhouse_slow_log?: QuerySummary[]
}

export interface SystemStatusAnalyzeResult {
    query: string
    timing: {
        query_id: string
        event_time: string
        query_duration_ms: number
        read_rows: number
        read_size: string
        result_rows: number
        result_size: string
        memory_usage: string
    }
    flamegraphs: Record<string, string>
}

export interface TrendAPIResponse<ResultType = TrendResult[]> {
    type: 'Trends'
    is_cached: boolean
    last_refresh: string | null
    result: ResultType
    timezone: string
    next: string | null
}

export interface TrendResult {
    action: ActionFilter
    actions?: ActionFilter[]
    count: number
    data: number[]
    days: string[]
    dates?: string[]
    label: string
    labels: string[]
    breakdown_value?: string | number | string[]
    aggregated_value: number
    status?: string
    compare_label?: CompareLabelType
    compare?: boolean
    persons_urls?: { url: string }[]
    persons?: Person
    filter?: TrendsFilterType
}

interface Person {
    url: string
    filter: Partial<FilterType>
}

export interface FunnelStep {
    // The type returned from the API.
    action_id: string
    average_conversion_time: number | null
    median_conversion_time: number | null
    count: number
    name: string
    custom_name?: string | null
    order: number
    people?: string[]
    type: EntityType
    labels?: string[]
    breakdown?: BreakdownKeyType
    breakdowns?: BreakdownKeyType[]
    breakdown_value?: BreakdownKeyType
    data?: number[]
    days?: string[]

    /** Url that you can GET to retrieve the people that converted in this step */
    converted_people_url: string

    /** Url that you can GET to retrieve the people that dropped in this step  */
    dropped_people_url: string | null
}

export interface FunnelsTimeConversionBins {
    bins: [number, number][]
    average_conversion_time: number | null
}

export type FunnelResultType = FunnelStep[] | FunnelStep[][] | FunnelsTimeConversionBins

export interface FunnelAPIResponse<ResultType = FunnelResultType> {
    is_cached: boolean
    last_refresh: string | null
    result: ResultType
    timezone: string
}

export interface FunnelStepWithNestedBreakdown extends FunnelStep {
    nested_breakdown?: FunnelStep[]
}

export interface FunnelTimeConversionMetrics {
    averageTime: number
    stepRate: number
    totalRate: number
}

export interface FunnelConversionWindow {
    funnelWindowIntervalUnit: FunnelConversionWindowTimeUnit
    funnelWindowInterval: number
}

// https://github.com/PostHog/posthog/blob/master/posthog/models/filters/mixins/funnel.py#L100
export enum FunnelConversionWindowTimeUnit {
    Second = 'second',
    Minute = 'minute',
    Hour = 'hour',
    Day = 'day',
    Week = 'week',
    Month = 'month',
}

export enum FunnelStepReference {
    total = 'total',
    previous = 'previous',
}

export interface FunnelStepWithConversionMetrics extends FunnelStep {
    droppedOffFromPrevious: number
    conversionRates: {
        fromPrevious: number
        total: number
        fromBasisStep: number // either fromPrevious or total, depending on FunnelStepReference
    }
    nested_breakdown?: Omit<FunnelStepWithConversionMetrics, 'nested_breakdown'>[]
    rowKey?: number | string
    significant?: {
        fromPrevious: boolean
        total: boolean
        fromBasisStep: boolean // either fromPrevious or total, depending on FunnelStepReference
    }
}

export interface FlattenedFunnelStepByBreakdown {
    rowKey: number | string
    isBaseline?: boolean
    breakdown?: BreakdownKeyType
    // :KLUDGE: Data transforms done in `getBreakdownStepValues`
    breakdown_value?: Array<string | number>
    breakdownIndex?: number
    conversionRates?: {
        total: number
    }
    steps?: FunnelStepWithConversionMetrics[]
    significant?: boolean
}

export interface FunnelCorrelation {
    event: Pick<EventType, 'elements' | 'event' | 'properties'>
    odds_ratio: number
    success_count: number
    success_people_url: string
    failure_count: number
    failure_people_url: string
    correlation_type: FunnelCorrelationType.Failure | FunnelCorrelationType.Success
    result_type:
        | FunnelCorrelationResultsType.Events
        | FunnelCorrelationResultsType.Properties
        | FunnelCorrelationResultsType.EventWithProperties
}

export enum FunnelCorrelationType {
    Success = 'success',
    Failure = 'failure',
}

export enum FunnelCorrelationResultsType {
    Events = 'events',
    Properties = 'properties',
    EventWithProperties = 'event_with_properties',
}

export enum BreakdownAttributionType {
    FirstTouch = 'first_touch',
    LastTouch = 'last_touch',
    AllSteps = 'all_events',
    Step = 'step',
}

export interface ChartParams {
    inCardView?: boolean
    inSharedMode?: boolean
    showPersonsModal?: boolean
    /** allows overriding by queries, e.g. setting empty state text*/
    context?: QueryContext
}

export interface HistogramGraphDatum {
    id: number
    bin0: number
    bin1: number
    count: number
    label: string
}

// Shared between insightLogic, dashboardItemLogic, trendsLogic, funnelLogic, pathsLogic, retentionLogic
export interface InsightLogicProps<T = InsightVizNode> {
    /** currently persisted insight */
    dashboardItemId?: InsightShortId | 'new' | `new-${string}` | null
    /** id of the dashboard the insight is on (when the insight is being displayed on a dashboard) **/
    dashboardId?: DashboardType['id']
    /** cached insight */
    cachedInsight?: Partial<QueryBasedInsightModel> | null
    /** enable this to avoid API requests */
    doNotLoad?: boolean
    loadPriority?: number
    onData?: (data: Record<string, unknown> | null | undefined) => void
    /** query when used as ad-hoc insight */
    query?: T
    setQuery?: (node: T) => void

    /** Used to group DataNodes into a collection for group operations like refreshAll **/
    dataNodeCollectionId?: string

    /** Dashboard filters to override the ones in the query */
    filtersOverride?: DashboardFilter | null
    /** Dashboard variables to override the ones in the query */
    variablesOverride?: Record<string, HogQLVariable> | null
}

export interface SetInsightOptions {
    /** this overrides the in-flight filters on the page, which may not equal the last returned API response */
    overrideQuery?: boolean
    /** calling with this updates the "last saved" filters */
    fromPersistentApi?: boolean
}

export interface Survey {
    /** UUID */
    id: string
    name: string
    type: SurveyType
    description: string
    linked_flag_id: number | null
    linked_flag: FeatureFlagBasicType | null
    targeting_flag: FeatureFlagBasicType | null
    targeting_flag_filters?: FeatureFlagFilters
    conditions: {
        url: string
        selector: string
        seenSurveyWaitPeriodInDays?: number
        urlMatchType?: SurveyMatchType
        deviceTypes?: string[]
        deviceTypesMatchType?: SurveyMatchType
        actions: {
            values: {
                id: number
                name: string
            }[]
        } | null
        events: {
            repeatedActivation?: boolean
            values: {
                name: string
            }[]
        } | null
    } | null
    appearance: SurveyAppearance | null
    questions: (BasicSurveyQuestion | LinkSurveyQuestion | RatingSurveyQuestion | MultipleSurveyQuestion)[]
    created_at: string
    created_by: UserBasicType | null
    start_date: string | null
    end_date: string | null
    archived: boolean
    remove_targeting_flag?: boolean
    responses_limit: number | null
    iteration_count?: number | null
    iteration_frequency_days?: number | null
    iteration_start_dates?: string[]
    current_iteration?: number | null
    current_iteration_start_date?: string
    response_sampling_start_date?: string | null
    response_sampling_interval_type?: string | null
    response_sampling_interval?: number | null
    response_sampling_limit?: number | null
    response_sampling_daily_limits?: string[] | null
}

export enum SurveyMatchType {
    Exact = PropertyOperator.Exact,
    IsNot = PropertyOperator.IsNot,
    Contains = PropertyOperator.IContains,
    NotIContains = PropertyOperator.NotIContains,
    Regex = PropertyOperator.Regex,
    NotRegex = PropertyOperator.NotRegex,
}

export enum SurveyType {
    Popover = 'popover',
    Widget = 'widget',
    FullScreen = 'full_screen',
    Email = 'email',
    API = 'api',
}

export type SurveyQuestionDescriptionContentType = 'html' | 'text'

export interface SurveyAppearance {
    backgroundColor?: string
    submitButtonColor?: string
    // TODO: remove submitButtonText in favor of buttonText once it's more deprecated
    submitButtonText?: string
    submitButtonTextColor?: string
    ratingButtonColor?: string
    ratingButtonActiveColor?: string
    borderColor?: string
    placeholder?: string
    whiteLabel?: boolean
    displayThankYouMessage?: boolean
    thankYouMessageHeader?: string
    thankYouMessageDescription?: string
    thankYouMessageDescriptionContentType?: SurveyQuestionDescriptionContentType
    thankYouMessageCloseButtonText?: string
    autoDisappear?: boolean
    position?: string
    zIndex?: string
    shuffleQuestions?: boolean
    surveyPopupDelaySeconds?: number
    // widget only
    widgetType?: 'button' | 'tab' | 'selector'
    widgetSelector?: string
    widgetLabel?: string
    widgetColor?: string
    fontFamily?: (typeof WEB_SAFE_FONTS)[number]
}

export interface SurveyQuestionBase {
    question: string
    description?: string | null
    descriptionContentType?: SurveyQuestionDescriptionContentType
    optional?: boolean
    buttonText?: string
    branching?:
        | NextQuestionBranching
        | ConfirmationMessageBranching
        | ResponseBasedBranching
        | SpecificQuestionBranching
}

export interface BasicSurveyQuestion extends SurveyQuestionBase {
    type: SurveyQuestionType.Open
}

export interface LinkSurveyQuestion extends SurveyQuestionBase {
    type: SurveyQuestionType.Link
    link: string | null
}

export interface RatingSurveyQuestion extends SurveyQuestionBase {
    type: SurveyQuestionType.Rating
    display: 'number' | 'emoji'
    scale: number
    lowerBoundLabel: string
    upperBoundLabel: string
    branching?:
        | NextQuestionBranching
        | ConfirmationMessageBranching
        | ResponseBasedBranching
        | SpecificQuestionBranching
}

export interface MultipleSurveyQuestion extends SurveyQuestionBase {
    type: SurveyQuestionType.SingleChoice | SurveyQuestionType.MultipleChoice
    choices: string[]
    shuffleOptions?: boolean
    hasOpenChoice?: boolean
    branching?:
        | NextQuestionBranching
        | ConfirmationMessageBranching
        | ResponseBasedBranching
        | SpecificQuestionBranching
}

export type SurveyQuestion = BasicSurveyQuestion | LinkSurveyQuestion | RatingSurveyQuestion | MultipleSurveyQuestion

export enum SurveyQuestionType {
    Open = 'open',
    MultipleChoice = 'multiple_choice',
    SingleChoice = 'single_choice',
    Rating = 'rating',
    Link = 'link',
}

export enum SurveyQuestionBranchingType {
    NextQuestion = 'next_question',
    End = 'end',
    ResponseBased = 'response_based',
    SpecificQuestion = 'specific_question',
}

interface NextQuestionBranching {
    type: SurveyQuestionBranchingType.NextQuestion
}

interface ConfirmationMessageBranching {
    type: SurveyQuestionBranchingType.End
}

interface ResponseBasedBranching {
    type: SurveyQuestionBranchingType.ResponseBased
    responseValues: Record<string, any>
}

interface SpecificQuestionBranching {
    type: SurveyQuestionBranchingType.SpecificQuestion
    index: number
}

export interface FeatureFlagGroupType {
    properties?: AnyPropertyFilter[]
    rollout_percentage?: number | null
    variant?: string | null
    users_affected?: number
}

export interface MultivariateFlagVariant {
    key: string
    name?: string | null
    rollout_percentage: number
}

export interface MultivariateFlagOptions {
    variants: MultivariateFlagVariant[]
}

export interface FeatureFlagFilters {
    groups: FeatureFlagGroupType[]
    multivariate?: MultivariateFlagOptions | null
    aggregation_group_type_index?: integer | null
    payloads?: Record<string, JsonType>
    super_groups?: FeatureFlagGroupType[]
}

export interface FeatureFlagBasicType {
    id: number
    team_id: TeamType['id']
    key: string
    /* The description field (the name is a misnomer because of its legacy). */
    name: string
    filters: FeatureFlagFilters
    deleted: boolean
    active: boolean
    ensure_experience_continuity: boolean | null
}

export interface FeatureFlagType extends Omit<FeatureFlagBasicType, 'id' | 'team_id'>, WithAccessControl {
    /** Null means that the flag has never been saved yet (it's new). */
    id: number | null
    created_by: UserBasicType | null
    created_at: string | null
    is_simple_flag: boolean
    rollout_percentage: number | null
    experiment_set: number[] | null
    features: EarlyAccessFeatureType[] | null
    surveys: Survey[] | null
    rollback_conditions: FeatureFlagRollbackConditions[]
    performed_rollback: boolean
    can_edit: boolean
    tags: string[]
    usage_dashboard?: number
    analytics_dashboards?: number[] | null
    has_enriched_analytics?: boolean
    is_remote_configuration: boolean
<<<<<<< HEAD
    has_encrypted_payloads: boolean
=======
    status: 'ACTIVE' | 'INACTIVE' | 'STALE' | 'DELETED' | 'UNKNOWN'
>>>>>>> 2e1d28ef
}

export interface OrganizationFeatureFlag {
    flag_id: number | null
    team_id: number | null
    created_by: UserBasicType | null
    created_at: string | null
    is_simple_flag: boolean
    rollout_percentage: number | null
    filters: FeatureFlagFilters
    active: boolean
}

export interface OrganizationFeatureFlagsCopyBody {
    feature_flag_key: FeatureFlagType['key']
    from_project: TeamType['id']
    target_project_ids: TeamType['id'][]
}

export type OrganizationFeatureFlags = {
    flag_id: FeatureFlagType['id']
    team_id: TeamType['id']
    active: FeatureFlagType['active']
}[]

export interface FeatureFlagRollbackConditions {
    threshold: number
    threshold_type: string
    threshold_metric?: FilterType
    operator?: string
}

export enum FeatureFlagStatus {
    ACTIVE = 'active',
    INACTIVE = 'inactive',
    STALE = 'stale',
    DELETED = 'deleted',
    UNKNOWN = 'unknown',
}

export interface FeatureFlagStatusResponse {
    status: FeatureFlagStatus
    reason: string
}

export interface CombinedFeatureFlagAndValueType {
    feature_flag: FeatureFlagType
    value: boolean | string
}

export interface Feature {
    id: number | null
    name: string
}

export enum EarlyAccessFeatureStage {
    Draft = 'draft',
    Concept = 'concept',
    Alpha = 'alpha',
    Beta = 'beta',
    GeneralAvailability = 'general-availability',
    Archived = 'archived',
}

export enum EarlyAccessFeatureTabs {
    OptedIn = 'opted-in',
    OptedOut = 'opted-out',
}

export interface EarlyAccessFeatureType {
    /** UUID */
    id: string
    feature_flag: FeatureFlagBasicType
    name: string
    description: string
    stage: EarlyAccessFeatureStage
    /** Documentation URL. Can be empty. */
    documentation_url: string
    created_at: string
}

export interface NewEarlyAccessFeatureType extends Omit<EarlyAccessFeatureType, 'id' | 'created_at' | 'feature_flag'> {
    feature_flag_id: number | undefined
}

export interface UserBlastRadiusType {
    users_affected: number
    total_users: number
}

export enum ScheduledChangeModels {
    FeatureFlag = 'FeatureFlag',
}

export enum ScheduledChangeOperationType {
    UpdateStatus = 'update_status',
    AddReleaseCondition = 'add_release_condition',
}

export type ScheduledChangePayload =
    | { operation: ScheduledChangeOperationType.UpdateStatus; value: boolean }
    | { operation: ScheduledChangeOperationType.AddReleaseCondition; value: FeatureFlagFilters }

export interface ScheduledChangeType {
    id: number
    team_id: number
    record_id: number | string
    model_name: ScheduledChangeModels
    payload: ScheduledChangePayload
    scheduled_at: string
    executed_at: string | null
    failure_reason: string | null
    created_at: string | null
    created_by: UserBasicType
}

export interface PrevalidatedInvite {
    id: string
    target_email: string
    first_name: string
    organization_name: string
}

interface InstancePreferencesInterface {
    /** Whether debug queries option should be shown on the command palette. */
    debug_queries: boolean
    /** Whether paid features showcasing / upsells are completely disabled throughout the app. */
    disable_paid_fs: boolean
}

export interface PreflightStatus {
    // Attributes that accept undefined values (i.e. `?`) are not received when unauthenticated
    django: boolean
    plugins: boolean
    redis: boolean
    db: boolean
    clickhouse: boolean
    kafka: boolean
    /** An initiated instance is one that already has any organization(s). */
    initiated: boolean
    /** Org creation is allowed on Cloud OR initiated self-hosted organizations with a license and MULTI_ORG_ENABLED. */
    can_create_org: boolean
    /** Whether this is PostHog Cloud. */
    cloud: boolean
    /** Whether this is a managed demo environment. */
    demo: boolean
    celery: boolean
    realm: Realm
    region: Region | null
    available_social_auth_providers: AuthBackends
    available_timezones?: Record<string, number>
    opt_out_capture?: boolean
    email_service_available: boolean
    slack_service: {
        available: boolean
        client_id?: string
    }
    data_warehouse_integrations: {
        hubspot: {
            client_id?: string
        }
        salesforce: {
            client_id?: string
        }
    }
    /** Whether PostHog is running in DEBUG mode. */
    is_debug?: boolean
    licensed_users_available?: number | null
    openai_available?: boolean
    site_url?: string
    instance_preferences?: InstancePreferencesInterface
    buffer_conversion_seconds?: number
    object_storage: boolean
    public_egress_ip_addresses?: string[]
    dev_disable_navigation_hooks?: boolean
}

export enum ItemMode { // todo: consolidate this and dashboardmode
    Edit = 'edit',
    View = 'view',
    Subscriptions = 'subscriptions',
    Sharing = 'sharing',
    Alerts = 'alerts',
}

export enum DashboardPlacement {
    Dashboard = 'dashboard', // When on the standard dashboard page
    ProjectHomepage = 'project-homepage', // When embedded on the project homepage
    FeatureFlag = 'feature-flag',
    Public = 'public', // When viewing the dashboard publicly
    Export = 'export', // When the dashboard is being exported (alike to being printed)
    Person = 'person', // When the dashboard is being viewed on a person page
    Group = 'group', // When the dashboard is being viewed on a group page
}

export enum DashboardMode { // Default mode is null
    Edit = 'edit', // When the dashboard is being edited
    Fullscreen = 'fullscreen', // When the dashboard is on full screen (presentation) mode
    Sharing = 'sharing', // When the sharing configuration is opened
}

// Hotkeys for local (component) actions
export type HotKey =
    | 'a'
    | 'b'
    | 'c'
    | 'd'
    | 'e'
    | 'f'
    | 'h'
    | 'i'
    | 'j'
    | 'k'
    | 'l'
    | 'm'
    | 'n'
    | 'o'
    | 'p'
    | 'q'
    | 'r'
    | 's'
    | 't'
    | 'u'
    | 'v'
    | 'w'
    | 'x'
    | 'y'
    | 'z'
    | 'escape'
    | 'enter'
    | 'space'
    | 'tab'
    | 'arrowleft'
    | 'arrowright'
    | 'arrowdown'
    | 'arrowup'
    | 'forwardslash'

export type HotKeyOrModifier = HotKey | 'shift' | 'option' | 'command'

export interface EventDefinition {
    id: string
    name: string
    description?: string
    tags?: string[]
    owner?: UserBasicType | null
    created_at?: string
    last_seen_at?: string
    last_updated_at?: string // alias for last_seen_at to achieve event and action parity
    updated_at?: string
    updated_by?: UserBasicType | null
    verified?: boolean
    verified_at?: string
    verified_by?: string
    is_action?: boolean
}

// TODO duplicated from plugin server. Follow-up to de-duplicate
export enum PropertyType {
    DateTime = 'DateTime',
    String = 'String',
    Numeric = 'Numeric',
    Boolean = 'Boolean',
    Duration = 'Duration',
    Selector = 'Selector',
    Cohort = 'Cohort',
}

export enum PropertyDefinitionType {
    Event = 'event',
    Person = 'person',
    Group = 'group',
    Session = 'session',
    LogEntry = 'log_entry',
    Meta = 'meta',
}

export interface PropertyDefinition {
    id: string
    name: string
    description?: string
    tags?: string[]
    updated_at?: string
    updated_by?: UserBasicType | null
    is_numerical?: boolean // Marked as optional to allow merge of EventDefinition & PropertyDefinition
    is_seen_on_filtered_events?: boolean // Indicates whether this property has been seen for a particular set of events (when `eventNames` query string is sent); calculated at query time, not stored in the db
    property_type?: PropertyType
    type?: PropertyDefinitionType
    created_at?: string // TODO: Implement
    last_seen_at?: string // TODO: Implement
    example?: string
    is_action?: boolean
    verified?: boolean
    verified_at?: string
    verified_by?: string
}

export enum PropertyDefinitionState {
    Pending = 'pending',
    Loading = 'loading',
    Missing = 'missing',
    Error = 'error',
}

export type Definition = EventDefinition | PropertyDefinition

export interface PersonProperty {
    id: number
    name: string
    count: number
}

export type GroupTypeIndex = 0 | 1 | 2 | 3 | 4

export interface GroupType {
    group_type: string
    group_type_index: GroupTypeIndex
    name_singular?: string | null
    name_plural?: string | null
}

export type GroupTypeProperties = Record<number, Array<PersonProperty>>

export interface Group {
    group_type_index: GroupTypeIndex
    group_key: string
    created_at: string
    group_properties: Record<string, any>
}

export interface Experiment {
    id: ExperimentIdType
    name: string
    type?: string
    description?: string
    feature_flag_key: string
    feature_flag?: FeatureFlagBasicType
    exposure_cohort?: number
    filters: TrendsFilterType | FunnelsFilterType
    metrics: (ExperimentTrendsQuery | ExperimentFunnelsQuery)[]
    metrics_secondary: (ExperimentTrendsQuery | ExperimentFunnelsQuery)[]
    saved_metrics_ids: { id: number; metadata: { type: 'primary' | 'secondary' } }[]
    saved_metrics: any[]
    parameters: {
        minimum_detectable_effect?: number
        recommended_running_time?: number
        recommended_sample_size?: number
        feature_flag_variants: MultivariateFlagVariant[]
        custom_exposure_filter?: FilterType
        aggregation_group_type_index?: integer
        variant_screenshot_media_ids?: Record<string, string[]>
    }
    start_date?: string | null
    end_date?: string | null
    archived?: boolean
    secondary_metrics: SecondaryExperimentMetric[]
    created_at: string | null
    created_by: UserBasicType | null
    updated_at: string | null
    holdout_id?: number | null
    holdout?: Holdout
    stats_config?: {
        version?: number
    }
}

export interface FunnelExperimentVariant {
    key: string
    success_count: number
    failure_count: number
}

export interface TrendExperimentVariant {
    key: string
    count: number
    exposure: number
    absolute_exposure: number
}

export interface SecondaryExperimentMetric {
    name: string
    filters: Partial<FilterType>
}

export interface SelectOption {
    value: string
    label?: string
}

export enum FilterLogicalOperator {
    And = 'AND',
    Or = 'OR',
}

export interface PropertyGroupFilter {
    type: FilterLogicalOperator
    values: PropertyGroupFilterValue[]
}

export interface PropertyGroupFilterValue {
    type: FilterLogicalOperator
    values: (AnyPropertyFilter | PropertyGroupFilterValue)[]
}

export interface CohortCriteriaGroupFilter {
    id?: string
    type: FilterLogicalOperator
    values: AnyCohortCriteriaType[] | CohortCriteriaGroupFilter[]
}

export interface SelectOptionWithChildren extends SelectOption {
    children: React.ReactChildren
    ['data-attr']: string
    key: string
}

export interface CoreFilterDefinition {
    label: string
    description?: string | JSX.Element
    examples?: (string | number)[]
    /** System properties are hidden in properties table by default. */
    system?: boolean
}

export interface TileParams {
    title: string
    targetPath: string
    openInNewTab?: boolean
    hoverText?: string
    icon: JSX.Element
    class?: string
}

export interface TiledIconModuleProps {
    tiles: TileParams[]
    header?: string
    subHeader?: string
    analyticsModuleKey?: string
}

export type EventOrPropType = EventDefinition & PropertyDefinition

export interface AppContext {
    current_user: UserType | null
    current_project: ProjectType | null
    current_team: TeamType | TeamPublicType | null
    preflight: PreflightStatus
    default_event_name: string
    persisted_feature_flags?: string[]
    anonymous: boolean
    frontend_apps?: Record<number, FrontendAppConfig>
    commit_sha?: string
    /** Whether the user was autoswitched to the current item's team. */
    switched_team: TeamType['id'] | null
    year_in_hog_url?: string
    /** Support flow aid: a staff-only list of users who may be impersonated to access this resource. */
    suggested_users_with_access?: UserBasicType[]
}

export type StoredMetricMathOperations = 'max' | 'min' | 'sum'

export interface PathEdgeParameters {
    edgeLimit?: number | undefined
    minEdgeWeight?: number | undefined
    maxEdgeWeight?: number | undefined
}

export enum SignificanceCode {
    Significant = 'significant',
    NotEnoughExposure = 'not_enough_exposure',
    LowWinProbability = 'low_win_probability',
    HighLoss = 'high_loss',
    HighPValue = 'high_p_value',
}

export enum HelpType {
    Slack = 'slack',
    GitHub = 'github',
    Email = 'email',
    Docs = 'docs',
    Updates = 'updates',
    SupportForm = 'support_form',
}

export interface DateMappingOption {
    key: string
    inactive?: boolean // Options removed due to low usage (see relevant PR); will not show up for new insights but will be kept for existing
    values: string[]
    getFormattedDate?: (date: dayjs.Dayjs, format?: string) => string
    defaultInterval?: IntervalType
}

interface BreadcrumbBase {
    /** E.g. scene, tab, or scene with item ID. Particularly important for `onRename`. */
    key: string | number | [scene: Scene | string, key: string | number]
    /** Whether to show a custom popover */
    popover?: Pick<PopoverProps, 'overlay' | 'matchWidth'>
}
interface LinkBreadcrumb extends BreadcrumbBase {
    /** Name to display. */
    name: string | JSX.Element | null | undefined
    symbol?: never
    /** Path to link to. */
    path?: string
    /** Extra tag shown next to name. */
    tag?: string | null
    onRename?: never
}
interface RenamableBreadcrumb extends BreadcrumbBase {
    /** Name to display. */
    name: string | JSX.Element | null | undefined
    symbol?: never
    path?: never
    /** When this is set, an "Edit" button shows up next to the title */
    onRename?: (newName: string) => Promise<void>
    /** When this is true, the name is always in edit mode, and `onRename` runs on every input change. */
    forceEditMode?: boolean
}
interface SymbolBreadcrumb extends BreadcrumbBase {
    name?: never
    /** Symbol, e.g. a lettermark or a profile picture. */
    symbol: React.ReactElement
    path?: never
}
export type Breadcrumb = LinkBreadcrumb | RenamableBreadcrumb | SymbolBreadcrumb

export enum GraphType {
    Bar = 'bar',
    HorizontalBar = 'horizontalBar',
    Line = 'line',
    Histogram = 'histogram',
    Pie = 'doughnut',
}

export type GraphDataset = ChartDataset<ChartType> &
    Partial<
        Pick<
            TrendResult,
            | 'count'
            | 'label'
            | 'days'
            | 'labels'
            | 'data'
            | 'compare'
            | 'compare_label'
            | 'status'
            | 'action'
            | 'actions'
            | 'breakdown_value'
            | 'persons_urls'
            | 'persons'
            | 'filter'
        >
    > & {
        /** Used in filtering out visibility of datasets. Set internally by chart.js */
        id: number
        /** Toggled on to draw incompleteness lines in LineGraph.tsx */
        dotted?: boolean
        /** Array of breakdown values used only in ActionsHorizontalBar/ActionsPie.tsx data */
        breakdownValues?: (string | number | string[] | undefined)[]
        /** Array of breakdown labels used only in ActionsHorizontalBar/ActionsPie.tsx data */
        breakdownLabels?: (string | number | undefined)[]
        /** Array of compare labels used only in ActionsHorizontalBar/ActionsPie.tsx data */
        compareLabels?: (CompareLabelType | undefined)[]
        /** Array of persons used only in (ActionsHorizontalBar|ActionsPie).tsx */
        personsValues?: (Person | undefined)[]
        index?: number
        /** Value (count) for specific data point; only valid in the context of an xy intercept */
        pointValue?: number
        /** Value (count) for specific data point; only valid in the context of an xy intercept */
        personUrl?: string
        /** Action/event filter defition */
        action?: ActionFilter | null
    }

export type GraphPoint = InteractionItem & { dataset: GraphDataset }

interface PointsPayload {
    pointsIntersectingLine: GraphPoint[]
    pointsIntersectingClick: GraphPoint[]
    clickedPointNotLine: boolean
    referencePoint: GraphPoint
}

export interface GraphPointPayload {
    points: PointsPayload
    index: number
    value?: number
    /** Contains the dataset for all the points in the same x-axis point; allows switching between matching points in the x-axis */
    crossDataset?: GraphDataset[]
    /** ID for the currently selected series */
    seriesId?: number
}

export enum CompareLabelType {
    Current = 'current',
    Previous = 'previous',
}

export interface InstanceSetting {
    key: string
    value: boolean | string | number | null
    value_type: 'bool' | 'str' | 'int'
    description?: string
    editable: boolean
    is_secret: boolean
}

export enum FunnelMathType {
    AnyMatch = 'total',
    FirstTimeForUser = 'first_time_for_user',
    FirstTimeForUserWithFilters = 'first_time_for_user_with_filters',
}

export enum BaseMathType {
    TotalCount = 'total',
    UniqueUsers = 'dau',
    WeeklyActiveUsers = 'weekly_active',
    MonthlyActiveUsers = 'monthly_active',
    UniqueSessions = 'unique_session',
    FirstTimeForUser = 'first_time_for_user',
    FirstMatchingEventForUser = 'first_matching_event_for_user',
}

export enum PropertyMathType {
    Average = 'avg',
    Sum = 'sum',
    Minimum = 'min',
    Maximum = 'max',
    Median = 'median',
    P75 = 'p75',
    P90 = 'p90',
    P95 = 'p95',
    P99 = 'p99',
}

export enum CountPerActorMathType {
    Average = 'avg_count_per_actor',
    Minimum = 'min_count_per_actor',
    Maximum = 'max_count_per_actor',
    Median = 'median_count_per_actor',
    P75 = 'p75_count_per_actor',
    P90 = 'p90_count_per_actor',
    P95 = 'p95_count_per_actor',
    P99 = 'p99_count_per_actor',
}

export enum HogQLMathType {
    HogQL = 'hogql',
}
export enum GroupMathType {
    UniqueGroup = 'unique_group',
}

export enum ActorGroupType {
    Person = 'person',
    GroupPrefix = 'group',
}

export enum BehavioralEventType {
    PerformEvent = 'performed_event',
    PerformMultipleEvents = 'performed_event_multiple',
    PerformSequenceEvents = 'performed_event_sequence',
    NotPerformedEvent = 'not_performed_event',
    NotPerformSequenceEvents = 'not_performed_event_sequence',
    HaveProperty = 'have_property',
    NotHaveProperty = 'not_have_property',
}

export enum BehavioralCohortType {
    InCohort = 'in_cohort',
    NotInCohort = 'not_in_cohort',
}

export enum BehavioralLifecycleType {
    PerformEventFirstTime = 'performed_event_first_time',
    PerformEventRegularly = 'performed_event_regularly',
    StopPerformEvent = 'stopped_performing_event',
    StartPerformEventAgain = 'restarted_performing_event',
}

export enum TimeUnitType {
    Day = 'day',
    Week = 'week',
    Month = 'month',
    Year = 'year',
}

export enum DateOperatorType {
    BeforeTheLast = 'before_the_last',
    Between = 'between',
    NotBetween = 'not_between',
    OnTheDate = 'on_the_date',
    NotOnTheDate = 'not_on_the_date',
    Since = 'since',
    Before = 'before',
    IsSet = 'is_set',
    IsNotSet = 'is_not_set',
}

export enum SingleFieldDateType {
    IsDateExact = 'is_date_exact',
    IsDateBefore = 'is_date_before',
    IsDateAfter = 'is_date_after',
}

export enum ValueOptionType {
    MostRecent = 'most_recent',
    Previous = 'previous',
    OnDate = 'on_date',
}

export type WeekdayType = 'monday' | 'tuesday' | 'wednesday' | 'thursday' | 'friday' | 'saturday' | 'sunday'

export interface SubscriptionType {
    id: number
    insight?: number
    dashboard?: number
    target_type: string
    target_value: string
    frequency: 'daily' | 'weekly' | 'monthly' | 'yearly'
    interval: number
    byweekday: WeekdayType[] | null
    bysetpos: number | null
    start_date: string
    until_date?: string
    title: string
    summary: string
    created_by?: UserBasicType | null
    created_at: string
    updated_at: string
    deleted?: boolean
}

export type SmallTimeUnit = 'hours' | 'minutes' | 'seconds'

export type Duration = {
    timeValue: number
    unit: SmallTimeUnit
}

export enum EventDefinitionType {
    Event = 'event',
    EventCustom = 'event_custom',
    EventPostHog = 'event_posthog',
}

export type IntegrationKind =
    | 'slack'
    | 'salesforce'
    | 'hubspot'
    | 'google-pubsub'
    | 'google-cloud-storage'
    | 'google-ads'
    | 'linkedin-ads'
    | 'snapchat'

export interface IntegrationType {
    id: number
    kind: IntegrationKind
    display_name: string
    icon_url: string
    config: any
    created_by?: UserBasicType | null
    created_at: string
    errors?: string
}

export interface SlackChannelType {
    id: string
    name: string
    is_private: boolean
    is_ext_shared: boolean
    is_member: boolean
}

export interface SharingConfigurationType {
    enabled: boolean
    access_token: string
    created_at: string
}

export enum ExporterFormat {
    PNG = 'image/png',
    CSV = 'text/csv',
    PDF = 'application/pdf',
    JSON = 'application/json',
    XLSX = 'application/vnd.openxmlformats-officedocument.spreadsheetml.sheet',
}

/** Exporting directly from the browser to a file */
export type LocalExportContext = {
    localData: string
    filename: string
    mediaType: ExporterFormat
}

export type OnlineExportContext = {
    method?: string
    path: string
    query?: any
    body?: any
    filename?: string
}

export type QueryExportContext = {
    source: Record<string, any>
    filename?: string
}

export type ExportContext = OnlineExportContext | LocalExportContext | QueryExportContext

export interface ExportedAssetType {
    id: number
    export_format: ExporterFormat
    dashboard?: number
    insight?: number
    export_context?: ExportContext
    has_content: boolean
    filename: string
    created_at: string
    expires_after?: string
}

export enum FeatureFlagReleaseType {
    ReleaseToggle = 'Release toggle',
    Variants = 'Multiple variants',
}

export interface MediaUploadResponse {
    id: string
    image_location: string
    name: string
}

export enum RolloutConditionType {
    Insight = 'insight',
    Sentry = 'sentry',
}

export enum Resource {
    FEATURE_FLAGS = 'feature flags',
}

export enum AccessLevel {
    READ = 21,
    WRITE = 37,
}

export interface RoleType {
    id: string
    name: string
    feature_flags_access_level: AccessLevel
    members: RoleMemberType[]
    created_at: string
    created_by: UserBasicType | null
}

export interface RolesListParams {
    feature_flags_access_level?: AccessLevel
}

export interface RoleMemberType {
    id: string
    user: UserBaseType
    role_id: string
    joined_at: string
    updated_at: string
    user_uuid: string
}

export type APIScopeObject =
    | 'action'
    | 'activity_log'
    | 'annotation'
    | 'batch_export'
    | 'cohort'
    | 'dashboard'
    | 'dashboard_template'
    | 'early_access_feature'
    | 'event_definition'
    | 'experiment'
    | 'export'
    | 'feature_flag'
    | 'group'
    | 'insight'
    | 'query'
    | 'notebook'
    | 'organization'
    | 'organization_member'
    | 'person'
    | 'plugin'
    | 'project'
    | 'property_definition'
    | 'session_recording'
    | 'session_recording_playlist'
    | 'sharing_configuration'
    | 'subscription'
    | 'survey'
    | 'user'
    | 'webhook'

export interface AccessControlTypeBase {
    created_by: UserBasicType | null
    created_at: string
    updated_at: string
    resource: APIScopeObject
    access_level: string | null // TODO: Change to enum
    organization_member?: OrganizationMemberType['id'] | null
    role?: RoleType['id'] | null
}

export interface AccessControlTypeProject extends AccessControlTypeBase {}

export interface AccessControlTypeMember extends AccessControlTypeBase {
    organization_member: OrganizationMemberType['id']
}

export interface AccessControlTypeRole extends AccessControlTypeBase {
    role: RoleType['id']
}

export type AccessControlType = AccessControlTypeProject | AccessControlTypeMember | AccessControlTypeRole

export type AccessControlUpdateType = Pick<AccessControlType, 'access_level' | 'organization_member' | 'role'> & {
    resource?: AccessControlType['resource']
}

export type AccessControlResponseType = {
    access_controls: AccessControlType[]
    available_access_levels: string[] // TODO: Change to enum
    user_access_level: string
    default_access_level: string
    user_can_edit_access_levels: boolean
}

// TODO: To be deprecated
export interface FeatureFlagAssociatedRoleType {
    id: string
    feature_flag: FeatureFlagType | null
    role: RoleType
    updated_at: string
    added_at: string
}
// TODO: To be deprecated

export interface OrganizationResourcePermissionType {
    id: string
    resource: Resource
    access_level: AccessLevel
    created_at: string
    updated_at: string
    created_by: UserBaseType | null
}

export interface RecordingReportLoadTimes {
    metadata: number
    snapshots: number
    events: number
    firstPaint: number
}

export type JsonType = string | number | boolean | null | { [key: string]: JsonType } | Array<JsonType>

export type PromptButtonType = 'primary' | 'secondary'
export type PromptType = 'modal' | 'popup'

export type PromptPayload = {
    title: string
    body: string
    type: PromptType
    image?: string
    url_match?: string
    primaryButtonText?: string
    secondaryButtonText?: string
    primaryButtonURL?: string
}

export type PromptFlag = {
    flag: string
    payload: PromptPayload
    showingPrompt: boolean
    locationCSS?: Partial<CSSStyleDeclaration>
    tooltipCSS?: Partial<CSSStyleDeclaration>
}

// Should be kept in sync with "posthog/models/activity_logging/activity_log.py"
export enum ActivityScope {
    ACTION = 'Action',
    FEATURE_FLAG = 'FeatureFlag',
    PERSON = 'Person',
    INSIGHT = 'Insight',
    PLUGIN = 'Plugin',
    PLUGIN_CONFIG = 'PluginConfig',
    HOG_FUNCTION = 'HogFunction',
    DATA_MANAGEMENT = 'DataManagement',
    EVENT_DEFINITION = 'EventDefinition',
    PROPERTY_DEFINITION = 'PropertyDefinition',
    NOTEBOOK = 'Notebook',
    DASHBOARD = 'Dashboard',
    REPLAY = 'Replay',
    EXPERIMENT = 'Experiment',
    SURVEY = 'Survey',
    EARLY_ACCESS_FEATURE = 'EarlyAccessFeature',
    COMMENT = 'Comment',
    COHORT = 'Cohort',
    TEAM = 'Team',
}

export type CommentType = {
    id: string
    content: string
    version: number
    created_at: string
    created_by: UserBasicType | null
    source_comment?: string | null
    scope: ActivityScope
    item_id?: string
    item_context: Record<string, any> | null
}

export type NotebookListItemType = {
    id: string
    short_id: string
    title?: string
    is_template?: boolean
    created_at: string
    created_by: UserBasicType | null
    last_modified_at?: string
    last_modified_by?: UserBasicType | null
}

export type NotebookType = NotebookListItemType &
    WithAccessControl & {
        content: JSONContent | null
        version: number
        // used to power text-based search
        text_content?: string | null
    }

export enum NotebookNodeType {
    Mention = 'ph-mention',
    Query = 'ph-query',
    Recording = 'ph-recording',
    RecordingPlaylist = 'ph-recording-playlist',
    FeatureFlag = 'ph-feature-flag',
    FeatureFlagCodeExample = 'ph-feature-flag-code-example',
    Experiment = 'ph-experiment',
    EarlyAccessFeature = 'ph-early-access-feature',
    Survey = 'ph-survey',
    Person = 'ph-person',
    Group = 'ph-group',
    Cohort = 'ph-cohort',
    Backlink = 'ph-backlink',
    ReplayTimestamp = 'ph-replay-timestamp',
    Image = 'ph-image',
    PersonFeed = 'ph-person-feed',
    Properties = 'ph-properties',
    Map = 'ph-map',
    Embed = 'ph-embed',
}

export type NotebookNodeResource = {
    attrs: Record<string, any>
    type: NotebookNodeType
}

export enum NotebookTarget {
    Popover = 'popover',
    Scene = 'scene',
}

export type NotebookSyncStatus = 'synced' | 'saving' | 'unsaved' | 'local'

export type NotebookPopoverVisibility = 'hidden' | 'visible' | 'peek'

export interface DataWarehouseCredential {
    access_key: string
    access_secret: string
}
export interface DataWarehouseTable {
    /** UUID */
    id: string
    name: string
    format: DataWarehouseTableTypes
    url_pattern: string
    credential: DataWarehouseCredential
    external_data_source?: ExternalDataSource
    external_schema?: SimpleExternalDataSourceSchema
}

export type DataWarehouseTableTypes = 'CSV' | 'Parquet' | 'JSON' | 'CSVWithNames'

export interface DataWarehouseSavedQuery {
    /** UUID */
    id: string
    name: string
    query: HogQLQuery
    columns: DatabaseSchemaField[]
    last_run_at?: string
    status?: string
}

export interface DataWarehouseViewLink {
    id: string
    source_table_name?: string
    source_table_key?: string
    joining_table_name?: string
    joining_table_key?: string
    field_name?: string
    created_by?: UserBasicType | null
    created_at?: string | null
    configuration?: {
        experiments_optimized?: boolean
        experiments_timestamp_key?: string | null
    }
}

export enum DataWarehouseSettingsTab {
    Managed = 'managed',
    SelfManaged = 'self-managed',
}

export const externalDataSources = [
    'Stripe',
    'Hubspot',
    'Postgres',
    'MySQL',
    'MSSQL',
    'Zendesk',
    'Snowflake',
    'Salesforce',
    'Vitally',
    'BigQuery',
    'Chargebee',
] as const

export type ExternalDataSourceType = (typeof externalDataSources)[number]

export const manualLinkSources = ['aws', 'google-cloud', 'cloudflare-r2', 'azure']

export type ManualLinkSourceType = (typeof manualLinkSources)[number]

export interface ExternalDataSourceCreatePayload {
    source_type: ExternalDataSourceType
    prefix: string
    payload: Record<string, any>
}
export interface ExternalDataSource {
    id: string
    source_id: string
    connection_id: string
    status: string
    source_type: ExternalDataSourceType
    prefix: string
    last_run_at?: Dayjs
    schemas: ExternalDataSourceSchema[]
    sync_frequency: DataWarehouseSyncInterval
    job_inputs: Record<string, any>
}
export interface SimpleExternalDataSourceSchema {
    id: string
    name: string
    should_sync: boolean
    last_synced_at?: Dayjs
}

export type SchemaIncrementalFieldsResponse = IncrementalField[]

export interface IncrementalField {
    label: string
    type: string
    field: string
    field_type: string
}

export interface ExternalDataSourceSyncSchema {
    table: string
    rows?: number | null
    should_sync: boolean
    incremental_field: string | null
    incremental_field_type: string | null
    sync_type: 'full_refresh' | 'incremental' | null
    incremental_fields: IncrementalField[]
    incremental_available: boolean
}

export interface ExternalDataSourceSchema extends SimpleExternalDataSourceSchema {
    table?: SimpleDataWarehouseTable
    incremental: boolean
    sync_type: 'incremental' | 'full_refresh' | null
    status?: string
    incremental_field: string | null
    incremental_field_type: string | null
    sync_frequency: DataWarehouseSyncInterval
}

export interface ExternalDataJob {
    id: string
    created_at: string
    status: 'Running' | 'Failed' | 'Completed' | 'Billing limits'
    schema: SimpleExternalDataSourceSchema
    rows_synced: number
    latest_error: string
    workflow_run_id?: string
}

export interface SimpleDataWarehouseTable {
    id: string
    name: string
    columns: DatabaseSchemaField[]
    row_count: number
}

export type BatchExportServiceS3 = {
    type: 'S3'
    config: {
        bucket_name: string
        region: string
        prefix: string
        aws_access_key_id: string
        aws_secret_access_key: string
        exclude_events: string[]
        include_events: string[]
        compression: string | null
        encryption: string | null
        kms_key_id: string | null
        endpoint_url: string | null
        file_format: string
        max_file_size_mb: number | null
    }
}

export type BatchExportServicePostgres = {
    type: 'Postgres'
    config: {
        user: string
        password: string
        host: string
        port: number
        database: string
        schema: string
        table_name: string
        has_self_signed_cert: boolean
        exclude_events: string[]
        include_events: string[]
    }
}

export type BatchExportServiceSnowflake = {
    type: 'Snowflake'
    config: {
        account: string
        database: string
        warehouse: string
        user: string
        authentication_type: 'password' | 'keypair'
        password: string | null
        private_key: string | null
        private_key_passphrase: string | null
        schema: string
        table_name: string
        role: string | null
        exclude_events: string[]
        include_events: string[]
    }
}

export type BatchExportServiceBigQuery = {
    type: 'BigQuery'
    config: {
        project_id: string
        private_key: string
        private_key_id: string
        client_email: string
        token_uri: string
        dataset_id: string
        table_id: string
        exclude_events: string[]
        include_events: string[]
        use_json_type: boolean
    }
}

export type BatchExportServiceHTTP = {
    type: 'HTTP'
    config: {
        url: string
        token: string
        exclude_events: string[]
        include_events: string[]
    }
}

export type BatchExportServiceRedshift = {
    type: 'Redshift'
    config: {
        user: string
        password: string
        host: string
        port: number
        database: string
        schema: string
        table_name: string
        properties_data_type: boolean
        exclude_events: string[]
        include_events: string[]
    }
}

// When adding a new option here also add a icon for it to
// src/scenes/pipeline/icons/
// and update RenderBatchExportIcon
// and update batchExportServiceNames in pipelineNodeNewLogic
export const BATCH_EXPORT_SERVICE_NAMES: BatchExportService['type'][] = [
    'S3',
    'Snowflake',
    'Postgres',
    'BigQuery',
    'Redshift',
    'HTTP',
]
export type BatchExportService =
    | BatchExportServiceS3
    | BatchExportServiceSnowflake
    | BatchExportServicePostgres
    | BatchExportServiceBigQuery
    | BatchExportServiceRedshift
    | BatchExportServiceHTTP

export type PipelineInterval = 'hour' | 'day' | 'every 5 minutes'

export type DataWarehouseSyncInterval = '5min' | '30min' | '1hour' | '6hour' | '12hour' | '24hour' | '7day' | '30day'

export type BatchExportConfiguration = {
    // User provided data for the export. This is the data that the user
    // provides when creating the export.
    id: string
    team_id: number
    name: string
    destination: BatchExportService
    interval: PipelineInterval
    created_at: string
    start_at: string | null
    end_at: string | null
    paused: boolean
    model: string
    filters: AnyPropertyFilter[]
    latest_runs?: BatchExportRun[]
}

export type RawBatchExportRun = {
    id: string
    status:
        | 'Cancelled'
        | 'Completed'
        | 'ContinuedAsNew'
        | 'Failed'
        | 'FailedRetryable'
        | 'Terminated'
        | 'TimedOut'
        | 'Running'
        | 'Starting'
    created_at: string
    data_interval_start?: string
    data_interval_end: string
    last_updated_at?: string
}

export type BatchExportRun = {
    id: string
    status:
        | 'Cancelled'
        | 'Completed'
        | 'ContinuedAsNew'
        | 'Failed'
        | 'FailedRetryable'
        | 'Terminated'
        | 'TimedOut'
        | 'Running'
        | 'Starting'
    created_at: Dayjs
    data_interval_start?: Dayjs
    data_interval_end: Dayjs
    last_updated_at?: Dayjs
}

export type GroupedBatchExportRuns = {
    last_run_at: Dayjs
    data_interval_start: Dayjs
    data_interval_end: Dayjs
    runs: BatchExportRun[]
}

export type RawBatchExportBackfill = {
    id: string
    status:
        | 'Cancelled'
        | 'Completed'
        | 'ContinuedAsNew'
        | 'Failed'
        | 'FailedRetryable'
        | 'Terminated'
        | 'TimedOut'
        | 'Running'
        | 'Starting'
    created_at: string
    finished_at?: string
    start_at?: string
    end_at?: string
    last_updated_at?: string
    total_runs?: number
}

export type BatchExportBackfill = {
    id: string
    status:
        | 'Cancelled'
        | 'Completed'
        | 'ContinuedAsNew'
        | 'Failed'
        | 'FailedRetryable'
        | 'Terminated'
        | 'TimedOut'
        | 'Running'
        | 'Starting'
    created_at?: Dayjs
    finished_at?: Dayjs
    start_at?: Dayjs
    end_at?: Dayjs
    last_updated_at?: Dayjs
    total_runs?: number
}

export type SDK = {
    name: string
    key: string
    recommended?: boolean
    tags: string[]
    image:
        | string
        | JSX.Element
        // storybook handles require() differently, so we need to support both
        | {
              default: string
          }
    docsLink: string
}

export enum SDKKey {
    ANDROID = 'android',
    ANGULAR = 'angular',
    ASTRO = 'astro',
    API = 'api',
    BUBBLE = 'bubble',
    DJANGO = 'django',
    DOCUSAURUS = 'docusaurus',
    ELIXIR = 'elixir',
    FRAMER = 'framer',
    FLUTTER = 'flutter',
    GATSBY = 'gatsby',
    GO = 'go',
    GOOGLE_TAG_MANAGER = 'google_tag_manager',
    HELICONE = 'helicone',
    HTML_SNIPPET = 'html',
    IOS = 'ios',
    JAVA = 'java',
    JS_WEB = 'javascript_web',
    LARAVEL = 'laravel',
    LANGFUSE = 'langfuse',
    NEXT_JS = 'nextjs',
    NODE_JS = 'nodejs',
    NUXT_JS = 'nuxtjs',
    PHP = 'php',
    PYTHON = 'python',
    REACT = 'react',
    REACT_NATIVE = 'react_native',
    REMIX = 'remix',
    RETOOL = 'retool',
    RUBY = 'ruby',
    RUDDERSTACK = 'rudderstack',
    RUST = 'rust',
    SEGMENT = 'segment',
    SENTRY = 'sentry',
    SHOPIFY = 'shopify',
    SVELTE = 'svelte',
    TRACELOOP = 'traceloop',
    VUE_JS = 'vuejs',
    WEBFLOW = 'webflow',
    WORDPRESS = 'wordpress',
}

export enum SDKTag {
    WEB = 'Web',
    MOBILE = 'Mobile',
    SERVER = 'Server',
    INTEGRATION = 'Integration',
    RECOMMENDED = 'Recommended',
    LLM = 'LLM',
    OTHER = 'Other',
}

export type SDKInstructionsMap = Partial<Record<SDKKey, React.ReactNode>>

export interface AppMetricsUrlParams {
    tab?: AppMetricsTab
    from?: string
    error?: [string, string]
}

export enum AppMetricsTab {
    Logs = 'logs',
    ProcessEvent = 'processEvent',
    OnEvent = 'onEvent',
    ComposeWebhook = 'composeWebhook',
    ExportEvents = 'exportEvents',
    ScheduledTask = 'scheduledTask',
    HistoricalExports = 'historical_exports',
    History = 'history',
}

export enum SidePanelTab {
    Notebooks = 'notebook',
    Support = 'support',
    Docs = 'docs',
    Activation = 'activation',
    Settings = 'settings',
    FeaturePreviews = 'feature-previews',
    Activity = 'activity',
    Discussion = 'discussion',
    Status = 'status',
    Exports = 'exports',
    AccessControl = 'access-control',
}

export interface SourceFieldOauthConfig {
    type: 'oauth'
    name: string
    label: string
    required: boolean
}

export interface SourceFieldInputConfig {
    type: LemonInputProps['type'] | 'textarea'
    name: string
    label: string
    required: boolean
    placeholder: string
}

export interface SourceFieldSelectConfig {
    type: 'select'
    name: string
    label: string
    required: boolean
    defaultValue: string
    options: { label: string; value: string; fields?: SourceFieldConfig[] }[]
}

export interface SourceFieldSwitchGroupConfig {
    type: 'switch-group'
    name: string
    label: string
    default: string | number | boolean
    fields: SourceFieldConfig[]
    caption?: string
}

export interface SourceFieldFileUploadConfig {
    type: 'file-upload'
    name: string
    label: string
    fileFormat: string
    required: boolean
}

export type SourceFieldConfig =
    | SourceFieldInputConfig
    | SourceFieldSwitchGroupConfig
    | SourceFieldSelectConfig
    | SourceFieldOauthConfig
    | SourceFieldFileUploadConfig

export interface SourceConfig {
    name: ExternalDataSourceType
    label?: string
    caption: string | React.ReactNode
    fields: SourceFieldConfig[]
    disabledReason?: string | null
    oauthPayload?: string[]
}

export interface ProductPricingTierSubrows {
    columns: LemonTableColumns<BillingTableTierAddonRow>
    rows: BillingTableTierAddonRow[]
}

export type BillingTableTierAddonRow = {
    productName: string
    price: string
    usage: string
    total: string
    projectedTotal: string
    icon?: string
}

export type BillingTableTierRow = {
    volume: string
    basePrice: string
    usage: string
    total: string
    projectedTotal: string
    subrows: ProductPricingTierSubrows
}

export type AvailableOnboardingProducts = Pick<
    {
        [key in ProductKey]: OnboardingProduct
    },
    | ProductKey.PRODUCT_ANALYTICS
    | ProductKey.SESSION_REPLAY
    | ProductKey.FEATURE_FLAGS
    | ProductKey.EXPERIMENTS
    | ProductKey.SURVEYS
    | ProductKey.DATA_WAREHOUSE
    | ProductKey.WEB_ANALYTICS
>

export type OnboardingProduct = {
    name: string
    breadcrumbsName?: string
    icon: string
    iconColor: string
    url: string
    scene: Scene
}

export type HogFunctionInputSchemaType = {
    type: 'string' | 'boolean' | 'dictionary' | 'choice' | 'json' | 'integration' | 'integration_field' | 'email'
    key: string
    label: string
    choices?: { value: string; label: string }[]
    required?: boolean
    default?: any
    secret?: boolean
    templating?: boolean
    description?: string
    integration?: string
    integration_key?: string
    integration_field?: string
    requires_field?: string
    requiredScopes?: string
}

export type HogFunctionInputType = {
    value: any
    secret?: boolean
    bytecode?: any
}

export type HogFunctionMasking = {
    ttl: number | null
    threshold?: number | null
    hash: string
    bytecode?: any
}

// subset of EntityFilter
export interface HogFunctionFilterBase {
    id: string
    name?: string | null
    order?: number
    properties?: (EventPropertyFilter | PersonPropertyFilter | ElementPropertyFilter)[]
}

export interface HogFunctionFilterEvents extends HogFunctionFilterBase {
    type: 'events'
}

export interface HogFunctionFilterActions extends HogFunctionFilterBase {
    type: 'actions'
}

export type HogFunctionFilterPropertyFilter = (
    | EventPropertyFilter
    | PersonPropertyFilter
    | ElementPropertyFilter
    | GroupPropertyFilter
    | FeaturePropertyFilter
    | HogQLPropertyFilter
)[]

export interface HogFunctionFiltersType {
    events?: HogFunctionFilterEvents[]
    actions?: HogFunctionFilterActions[]
    properties?: HogFunctionFilterPropertyFilter[]
    filter_test_accounts?: boolean
    bytecode?: any[]
    bytecode_error?: string
}

export interface HogFunctionMappingType {
    name: string
    disabled?: boolean
    inputs_schema?: HogFunctionInputSchemaType[]
    inputs?: Record<string, HogFunctionInputType> | null
    filters?: HogFunctionFiltersType | null
}
export interface HogFunctionMappingTemplateType extends HogFunctionMappingType {
    name: string
    include_by_default?: boolean
}

export type HogFunctionTypeType =
    | 'destination'
    | 'internal_destination'
    | 'site_destination'
    | 'site_app'
    | 'transformation'
    | 'email'
    | 'sms'
    | 'push'
    | 'activity'
    | 'alert'
    | 'broadcast'

export type HogFunctionType = {
    id: string
    type: HogFunctionTypeType
    icon_url?: string
    name: string
    description: string
    created_by: UserBasicType | null
    created_at: string
    updated_at: string
    enabled: boolean
    hog: string
    execution_order?: number
    inputs_schema?: HogFunctionInputSchemaType[]
    inputs?: Record<string, HogFunctionInputType> | null
    mappings?: HogFunctionMappingType[] | null
    masking?: HogFunctionMasking | null
    filters?: HogFunctionFiltersType | null
    template?: HogFunctionTemplateType
    status?: HogFunctionStatus
}

export type HogFunctionTemplateStatus = 'stable' | 'alpha' | 'beta' | 'deprecated'
export type HogFunctionSubTemplateIdType = 'early-access-feature-enrollment' | 'survey-response' | 'activity-log'

export type HogFunctionConfigurationType = Omit<
    HogFunctionType,
    'id' | 'created_at' | 'created_by' | 'updated_at' | 'status' | 'hog'
> & {
    hog?: HogFunctionType['hog'] // In the config it can be empty if using a template
    sub_template_id?: HogFunctionSubTemplateIdType
}

export type HogFunctionSubTemplateType = Pick<HogFunctionType, 'filters' | 'inputs' | 'masking' | 'mappings'> & {
    id: HogFunctionSubTemplateIdType
    name: string
    description: string | null
}

export type HogFunctionTemplateType = Pick<
    HogFunctionType,
    'id' | 'type' | 'name' | 'description' | 'hog' | 'inputs_schema' | 'filters' | 'icon_url' | 'masking' | 'mappings'
> & {
    status: HogFunctionTemplateStatus
    free: boolean
    sub_templates?: HogFunctionSubTemplateType[]
    mapping_templates?: HogFunctionMappingTemplateType[]
}

export type HogFunctionIconResponse = {
    id: string
    name: string
    url: string
}

export enum HogWatcherState {
    healthy = 1,
    overflowed = 2,
    disabledForPeriod = 3,
    disabledIndefinitely = 4,
}

export type HogFunctionStatus = {
    state: HogWatcherState
    rating: number
    tokens: number
}

export type HogFunctionInvocationGlobals = {
    project: {
        id: number
        name: string
        url: string
    }
    source?: {
        name: string
        url: string
    }
    event: {
        uuid: string
        event: string
        elements_chain: string
        distinct_id: string
        properties: Record<string, any>
        timestamp: string
        url: string
    }
    person?: {
        id: string
        properties: Record<string, any>
        name: string
        url: string
    }
    groups?: Record<
        string,
        {
            id: string // the "key" of the group
            type: string
            index: number
            url: string
            properties: Record<string, any>
        }
    >
}

export type HogFunctionTestInvocationResult = {
    status: 'success' | 'error'
    logs: LogEntry[]
    result: any
    errors?: string[]
}

export type AppMetricsV2Response = {
    labels: string[]
    series: {
        name: string
        values: number[]
    }[]
}

export type AppMetricsTotalsV2Response = {
    totals: Record<string, number>
}

export type AppMetricsV2RequestParams = {
    after?: string
    before?: string
    // Comma separated list of log levels
    name?: string
    kind?: string
    interval?: 'hour' | 'day' | 'week'
    breakdown_by?: 'name' | 'kind'
}

export type SessionReplayUrlTriggerConfig = {
    url: string
    matching: 'regex'
}

export type ReplayTemplateType = {
    key: string
    name: string
    description: string
    variables?: ReplayTemplateVariableType[]
    categories: ReplayTemplateCategory[]
    icon?: React.ReactNode
    order?: RecordingOrder
}
export type ReplayTemplateCategory = 'B2B' | 'B2C' | 'More'

export type ReplayTemplateVariableType = {
    type: 'event' | 'flag' | 'pageview' | 'person-property' | 'snapshot_source'
    name: string
    key: string
    touched?: boolean
    value?: string
    description?: string
    filterGroup?: UniversalFiltersGroupValue
    noTouch?: boolean
}

export type GoogleAdsConversionActionType = {
    id: string
    name: string
    resourceName: string
}

export type LinkedInAdsConversionRuleType = {
    id: number
    name: string
}

export type LinkedInAdsAccountType = {
    id: number
    name: string
    campaigns: string
}

export type DataColorThemeModel = {
    id: number
    name: string
    colors: string[]
    is_global: boolean
}

export type DataColorThemeModelPayload = Omit<DataColorThemeModel, 'id' | 'is_global'> & {
    id?: number
    is_global?: boolean
}

export enum CookielessServerHashMode {
    Disabled = 0,
    Stateless = 1,
    Stateful = 2,
}

/**
 * Assistant Conversation
 */
export interface Conversation {
    id: string
}

export enum UserRole {
    Engineering = 'engineering',
    Data = 'data',
    Product = 'product',
    Founder = 'founder',
    Leadership = 'leadership',
    Marketing = 'marketing',
    Sales = 'sales',
    Other = 'other',
}

export type UserGroup = {
    id: string
    name: string
    members: UserBasicType[]
}

export interface CoreMemory {
    id: string
    text: string
}<|MERGE_RESOLUTION|>--- conflicted
+++ resolved
@@ -3000,11 +3000,8 @@
     analytics_dashboards?: number[] | null
     has_enriched_analytics?: boolean
     is_remote_configuration: boolean
-<<<<<<< HEAD
     has_encrypted_payloads: boolean
-=======
     status: 'ACTIVE' | 'INACTIVE' | 'STALE' | 'DELETED' | 'UNKNOWN'
->>>>>>> 2e1d28ef
 }
 
 export interface OrganizationFeatureFlag {
