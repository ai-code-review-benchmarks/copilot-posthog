import {
    ACTION_TYPE,
    EVENT_TYPE,
    OrganizationMembershipLevel,
    PluginsAccessLevel,
    ShownAsValue,
    RETENTION_RECURRING,
    RETENTION_FIRST_TIME,
    ENTITY_MATCH_TYPE,
    FunnelLayout,
} from 'lib/constants'
import { PluginConfigSchema } from '@posthog/plugin-scaffold'
import { PluginInstallationType } from 'scenes/plugins/types'
import { Dayjs } from 'dayjs'
import { PROPERTY_MATCH_TYPE } from 'lib/constants'
import { UploadFile } from 'antd/lib/upload/interface'

export type Optional<T, K extends string | number | symbol> = Omit<T, K> & { [K in keyof T]?: T[K] }

export type AvailableFeatures =
    | 'zapier'
    | 'organizations_projects'
    | 'google_login'
    | 'dashboard_collaboration'
    | 'clickhouse'
    | 'ingestion_taxonomy'

export interface ColumnConfig {
    active: string[] | 'DEFAULT'
}
export interface UserType {
    uuid: string
    date_joined: string
    first_name: string
    email: string
    email_opt_in: boolean
    events_column_config: ColumnConfig
    anonymize_data: boolean
    distinct_id: string
    toolbar_mode: 'disabled' | 'toolbar'
    has_password: boolean
    is_staff: boolean
    is_impersonated: boolean
    organization: OrganizationType | null
    team: TeamBasicType | null
    organizations: OrganizationBasicType[]
    realm: 'cloud' | 'hosted' | 'hosted-clickhouse'
    posthog_version?: string
}

/* Type for User objects in nested serializers (e.g. created_by) */
export interface UserBasicType {
    id: number
    uuid: string
    distinct_id: string
    first_name: string
    email: string
}

export interface PluginAccess {
    view: boolean
    install: boolean
    configure: boolean
}

export interface PersonalAPIKeyType {
    id: string
    label: string
    value?: string
    created_at: string
    last_used_at: string
    team_id: number
    user_id: string
}

export interface OrganizationBasicType {
    id: string
    name: string
}

export interface OrganizationType extends OrganizationBasicType {
    created_at: string
    updated_at: string
    membership_level: OrganizationMembershipLevel | null
    personalization: PersonalizationData
    setup: SetupState
    setup_section_2_completed: boolean
    plugins_access_level: PluginsAccessLevel
    teams: TeamBasicType[] | null
    available_features: AvailableFeatures[]
    domain_whitelist: string[]
}

export interface OrganizationMemberType {
    id: string
    user: UserBasicType
    level: OrganizationMembershipLevel
    joined_at: string
    updated_at: string
}

export interface APIErrorType {
    type: 'authentication_error' | 'invalid_request' | 'server_error' | 'throttled_error' | 'validation_error'
    code: string
    detail: string
    attr: string | null
}

export interface EventUsageType {
    event: string
    usage_count: number
    volume: number
}

export interface PropertyUsageType {
    key: string
    usage_count: number
    volume: number
}
export interface TeamBasicType {
    id: number
    uuid: string
    organization: string // Organization ID
    api_token: string
    name: string
    completed_snippet_onboarding: boolean
    ingested_event: boolean
    is_demo: boolean
    timezone: string
}

export interface TeamType extends TeamBasicType {
    anonymize_ips: boolean
    app_urls: string[]
    slack_incoming_webhook: string
    session_recording_opt_in: boolean
    session_recording_retention_period_days: number | null
    test_account_filters: AnyPropertyFilter[]
    data_attributes: string[]
}

export interface ActionType {
    count?: number
    created_at: string
    deleted?: boolean
    id: number
    is_calculating?: boolean
    last_calculated_at?: string
    name: string
    post_to_slack?: boolean
    steps?: ActionStepType[]
    created_by: UserBasicType | null
}

/** Sync with plugin-server/src/types.ts */
export enum ActionStepUrlMatching {
    Contains = 'contains',
    Regex = 'regex',
    Exact = 'exact',
}

export interface ActionStepType {
    event?: string
    href?: string
    id?: number
    name?: string
    properties?: []
    selector?: string
    tag_name?: string
    text?: string
    url?: string
    url_matching?: ActionStepUrlMatching
}

export interface ElementType {
    attr_class?: string[]
    attr_id?: string
    attributes: Record<string, string>
    href: string
    nth_child: number
    nth_of_type: number
    order: number
    tag_name: string
    text?: string
}

export type ToolbarUserIntent = 'add-action' | 'edit-action'

export type EditorProps = {
    apiURL?: string
    jsURL?: string
    temporaryToken?: string
    actionId?: number
    userIntent?: ToolbarUserIntent
    instrument?: boolean
    distinctId?: string
    userEmail?: boolean
    dataAttributes?: string[]
}

export type PropertyFilterValue = string | number | (string | number)[] | null

export interface PropertyFilter {
    key: string
    operator: PropertyOperator | null
    type: string
    value: PropertyFilterValue
}

export type EmptyPropertyFilter = Partial<PropertyFilter>

export type AnyPropertyFilter = PropertyFilter | EmptyPropertyFilter

/** Sync with plugin-server/src/types.ts */
export enum PropertyOperator {
    Exact = 'exact',
    IsNot = 'is_not',
    IContains = 'icontains',
    NotIContains = 'not_icontains',
    Regex = 'regex',
    NotRegex = 'not_regex',
    GreaterThan = 'gt',
    LessThan = 'lt',
    IsSet = 'is_set',
    IsNotSet = 'is_not_set',
}

/** Sync with plugin-server/src/types.ts */
interface BasePropertyFilter {
    key: string
    value: PropertyFilterValue
    label?: string
}

/** Sync with plugin-server/src/types.ts */
export interface EventPropertyFilter extends BasePropertyFilter {
    type: 'event'
    operator: PropertyOperator
}

/** Sync with plugin-server/src/types.ts */
export interface PersonPropertyFilter extends BasePropertyFilter {
    type: 'person'
    operator: PropertyOperator
}

/** Sync with plugin-server/src/types.ts */
export interface ElementPropertyFilter extends BasePropertyFilter {
    type: 'element'
    key: 'tag_name' | 'text' | 'href' | 'selector'
    operator: PropertyOperator
}

/** Sync with plugin-server/src/types.ts */
export interface CohortPropertyFilter extends BasePropertyFilter {
    type: 'cohort'
    key: 'id'
    value: number
}

/** Sync with plugin-server/src/types.ts */
export type ActionStepProperties =
    | EventPropertyFilter
    | PersonPropertyFilter
    | ElementPropertyFilter
    | CohortPropertyFilter

export interface RecordingDurationFilter extends BasePropertyFilter {
    type: 'recording'
    key: 'duration'
    value: number
    operator: PropertyOperator
}

interface RecordingNotViewedFilter extends BasePropertyFilter {
    type: 'recording'
    key: 'unseen'
}

export type RecordingPropertyFilter = RecordingDurationFilter | RecordingNotViewedFilter

export interface ActionTypePropertyFilter extends BasePropertyFilter {
    type: typeof ACTION_TYPE
    properties?: Array<EventPropertyFilter>
}

export interface EventTypePropertyFilter extends BasePropertyFilter {
    type: typeof EVENT_TYPE
    properties?: Array<EventPropertyFilter>
}

export type SessionsPropertyFilter =
    | PersonPropertyFilter
    | CohortPropertyFilter
    | RecordingPropertyFilter
    | ActionTypePropertyFilter
    | EventTypePropertyFilter

export type EntityType = 'actions' | 'events' | 'new_entity'
export interface Entity {
    id: string | number
    name: string
    order: number
    type: EntityType
}

export enum EntityTypes {
    ACTIONS = 'actions',
    EVENTS = 'events',
    NEW_ENTITY = 'new_entity',
}

export type EntityFilter = {
    type?: EntityType
    id: Entity['id'] | null
    name: string | null
    index?: number
    order?: number
}

export interface EntityWithProperties extends Entity {
    properties: Record<string, any>
}

export interface PersonType {
    id?: number
    uuid?: string
    name?: string
    distinct_ids: string[]
    properties: Record<string, any>
    is_identified: boolean
    created_at?: string
}

export interface CohortGroupType {
    id: string
    days?: string
    action_id?: number
    event_id?: string
    label?: string
    count?: number
    count_operator?: string
    properties?: AnyPropertyFilter[]
    matchType: MatchType
}

export type MatchType = typeof ENTITY_MATCH_TYPE | typeof PROPERTY_MATCH_TYPE

export interface CohortType {
    count?: number
    description?: string
    created_by?: UserBasicType | null
    created_at?: string
    deleted?: boolean
    id: number | 'new' | 'personsModalNew'
    is_calculating?: boolean
    last_calculation?: string
    is_static?: boolean
    name?: string
    csv?: UploadFile
    groups: CohortGroupType[]
}

export interface InsightHistory {
    id: number
    filters: Record<string, any>
    name?: string
    createdAt: string
    saved: boolean
    type: ViewType
}

export interface SavedFunnel extends InsightHistory {
    created_by: string
}

export enum PersonsTabType {
    EVENTS = 'events',
    SESSIONS = 'sessions',
}

export interface EventType {
    elements: ElementType[]
    elements_hash: string | null
    event: string
    id: number | string
    properties: Record<string, any>
    timestamp: string
    person?: Partial<PersonType> | null
}

export interface EventFormattedType {
    event: EventType
    date_break?: Dayjs
    new_events?: boolean
}

export interface SessionType {
    distinct_id: string
    global_session_id: string
    length: number
    start_time: string
    end_time: string
    session_recordings: SessionTypeSessionRecording[]
    start_url: string | null
    end_url: string | null
    email?: string | null
    matching_events: Array<number | string>
}

export interface SessionTypeSessionRecording {
    id: string
    viewed: boolean
    /** Length of recording in seconds */
    recording_duration: number
}

export interface BillingType {
    should_setup_billing: boolean
    is_billing_active: boolean
    plan: PlanInterface | null
    billing_period_ends: string
    event_allocation: number | null
    current_usage: number | null
    subscription_url: string
    current_bill_amount: number | null
    should_display_current_bill: boolean
}

export interface PlanInterface {
    key: string
    name: string
    custom_setup_billing_message: string
    image_url: string
    self_serve: boolean
    is_metered_billing: boolean
    event_allowance: number
    price_string: string
}

export interface DashboardItemType {
    id: number
    name: string
    short_id: string
    description?: string
    filters: Record<string, any>
    filters_hash: string
    order: number
    deleted: boolean
    saved: boolean
    created_at: string
    layouts: Record<string, any>
    color: string | null
    last_refresh: string
    refreshing: boolean
    created_by: UserBasicType | null
    is_sample: boolean
    dashboard: number
    result: any | null
}

export interface DashboardType {
    id: number
    name: string
    description: string
    pinned: boolean
    items: DashboardItemType[]
    created_at: string
    created_by: UserBasicType | null
    is_shared: boolean
    share_token: string
    deleted: boolean
    filters: Record<string, any>
    creation_mode: 'default' | 'template' | 'duplicate'
    tags: string[]
}

export interface OrganizationInviteType {
    id: string
    target_email: string
    first_name: string
    is_expired: boolean
    emailing_attempt_made: boolean
    created_by: UserBasicType | null
    created_at: string
    updated_at: string
}
export interface PluginType {
    id: number
    plugin_type: PluginInstallationType
    name: string
    description?: string
    url?: string
    tag?: string
    latest_tag?: string
    config_schema: Record<string, PluginConfigSchema> | PluginConfigSchema[]
    source?: string
    maintainer?: string
    is_global: boolean
    organization_id: string
    organization_name: string
    metrics?: Record<string, StoredMetricMathOperations>
    capabilities?: Record<'jobs' | 'methods' | 'scheduled_tasks', string[]>
}

export interface PluginConfigType {
    id?: number
    plugin: number
    team_id: number
    enabled: boolean
    order: number
    config: Record<string, any>
    error?: PluginErrorType
}

export interface PluginErrorType {
    message: string
    time: string
    stack?: string
    name?: string
    event?: Record<string, any>
}

export enum PluginLogEntryType {
    Debug = 'DEBUG',
    Log = 'LOG',
    Info = 'INFO',
    Warn = 'WARN',
    Error = 'ERROR',
}

export interface PluginLogEntry {
    id: string
    team_id: number
    plugin_id: number
    plugin_config_id: number
    timestamp: string
    type: PluginLogEntryType
    is_system: boolean
    message: string
    instance_id: string
}

export enum AnnotationScope {
    DashboardItem = 'dashboard_item',
    Project = 'project',
    Organization = 'organization',
}

export interface AnnotationType {
    id: string
    scope: AnnotationScope
    content: string
    date_marker: string
    created_by?: UserBasicType | 'local' | null
    created_at: string
    updated_at: string
    dashboard_item?: number
    deleted?: boolean
    creation_type?: string
}

export enum ChartDisplayType {
    ActionsLineGraphLinear = 'ActionsLineGraph',
    ActionsLineGraphCumulative = 'ActionsLineGraphCumulative',
    ActionsTable = 'ActionsTable',
    ActionsPieChart = 'ActionsPie',
    ActionsBarChart = 'ActionsBar',
    ActionsBarChartValue = 'ActionsBarValue',
    PathsViz = 'PathsViz',
    FunnelViz = 'FunnelViz',
}

export type ShownAsType = ShownAsValue // DEPRECATED: Remove when releasing `remove-shownas`
export type BreakdownType = 'cohort' | 'person' | 'event'
export type IntervalType = 'minute' | 'hour' | 'day' | 'week' | 'month'

// NB! Keep InsightType and ViewType in sync!
export type InsightType = 'TRENDS' | 'SESSIONS' | 'FUNNELS' | 'RETENTION' | 'PATHS' | 'LIFECYCLE' | 'STICKINESS'
export enum ViewType {
    TRENDS = 'TRENDS',
    STICKINESS = 'STICKINESS',
    LIFECYCLE = 'LIFECYCLE',
    SESSIONS = 'SESSIONS',
    FUNNELS = 'FUNNELS',
    RETENTION = 'RETENTION',
    PATHS = 'PATHS',
    // Views that are not insights:
    HISTORY = 'HISTORY',
}

export enum PathType {
    PageView = '$pageview',
    AutoCapture = '$autocapture',
    Screen = '$screen',
    CustomEvent = 'custom_event',
}

export enum FunnelVizType {
    Steps = 'steps',
    TimeToConvert = 'time_to_convert',
    Trends = 'trends',
}

export type RetentionType = typeof RETENTION_RECURRING | typeof RETENTION_FIRST_TIME

export interface FilterType {
    insight?: InsightType
    display?: ChartDisplayType
    interval?: IntervalType
    date_from?: string
    date_to?: string
    properties?: PropertyFilter[]
    events?: Record<string, any>[]
    actions?: Record<string, any>[]
    breakdown_type?: BreakdownType | null
    breakdown?: string | number | number[] | null
    breakdown_value?: string
    shown_as?: ShownAsType
    session?: string
    period?: string
    retentionType?: RetentionType
    new_entity?: Record<string, any>[]
    returning_entity?: Record<string, any>
    target_entity?: Record<string, any>
    path_type?: PathType
    start_point?: string | number
    stickiness_days?: number
    entity_id?: string | number
    entity_type?: EntityType
    entity_math?: string
    people_day?: any
    people_action?: any
    formula?: any
    filter_test_accounts?: boolean
    from_dashboard?: boolean
    layout?: FunnelLayout // used only for funnels
    funnel_step?: number
    entrance_period_start?: string // this and drop_off is used for funnels time conversion date for the persons modal
    drop_off?: boolean
    funnel_viz_type?: string // parameter sent to funnels API for time conversion code path
    funnel_from_step?: number // used in time to convert: initial step index to compute time to convert
    funnel_to_step?: number // used in time to convert: ending step index to compute time to convert
    compare?: boolean
}

export interface SystemStatusSubrows {
    columns: string[]
    rows: string[][]
}

export interface SystemStatusRow {
    metric: string
    value: string
    key?: string
    description?: string
    subrows?: SystemStatusSubrows
}

export interface SystemStatus {
    overview: SystemStatusRow[]
    internal_metrics: {
        clickhouse?: {
            id: number
            share_token: string
        }
    }
}

export type QuerySummary = { duration: string } & Record<string, string>

export interface SystemStatusQueriesResult {
    postgres_running: QuerySummary[]
    clickhouse_running?: QuerySummary[]
    clickhouse_slow_log?: QuerySummary[]
}

export type PersonalizationData = Record<string, string | string[] | null>

interface EnabledSetupState {
    is_active: true // Whether the onbarding setup is currently active
    current_section: number
    any_project_ingested_events: boolean
    any_project_completed_snippet_onboarding: boolean
    non_demo_team_id: number | null
    has_invited_team_members: boolean
}

interface DisabledSetupState {
    is_active: false
    current_section: null
}

export type SetupState = EnabledSetupState | DisabledSetupState

export interface ActionFilter extends EntityFilter {
    math?: string
    math_property?: string
    properties: PropertyFilter[]
    type: EntityType
}

export interface TrendResult {
    action: ActionFilter
    count: number
    data: number[]
    days: string[]
    dates?: string[]
    label: string
    labels: string[]
    breakdown_value?: string | number
    aggregated_value: number
    status?: string
}

export interface TrendResultWithAggregate extends TrendResult {
    aggregated_value: number
}

export interface FunnelStep {
    // The type returned from the API.
    action_id: string
    average_conversion_time: number | null
    count: number
    name: string
    order: number
    people?: string[]
    type: EntityType
    labels?: string[]
    breakdown?: string
    breakdown_value?: string
}

export interface FunnelStepWithNestedBreakdown extends FunnelStep {
    nested_breakdown?: FunnelStep[]
}

export interface FunnelResult<ResultType = FunnelStep[]> {
    is_cached: boolean
    last_refresh: string | null
    result: ResultType
    type: 'Funnel'
}

export interface FunnelsTimeConversionBins {
    bins: [number, number][] | []
    average_conversion_time: number
}

export interface FunnelsTimeConversionResult {
    result: FunnelsTimeConversionBins
    last_refresh: string | null
    is_cached: boolean
    type: 'Funnel'
}

// Indexing boundaries = [from_step, to_step)
export interface FunnelTimeConversionStep {
    from_step: number // set this to -1 if querying for all steps
    to_step: number
    label?: string
    average_conversion_time?: number
    count?: number
}

export interface FunnelTimeConversionMetrics {
    averageTime: number
    stepRate: number
    totalRate: number
}

export interface FunnelRequestParams extends FilterType {
    refresh?: boolean
    from_dashboard?: boolean
    funnel_window_days?: number
}

export interface LoadedRawFunnelResults {
    results: FunnelStep[] | FunnelStep[][]
    timeConversionResults: FunnelsTimeConversionBins
}

export interface ChartParams {
    dashboardItemId?: number
    color?: string
    filters: Partial<FilterType>
    inSharedMode?: boolean
    showPersonsModal?: boolean
    cachedResults?: TrendResult
    view: ViewType
}

export interface FeatureFlagGroupType {
    properties: AnyPropertyFilter[]
    rollout_percentage: number | null
}
interface FeatureFlagFilters {
    groups: FeatureFlagGroupType[]
}
export interface FeatureFlagType {
    id: number | null
    key: string
    name: string // Used as description
    filters: FeatureFlagFilters
    deleted: boolean
    active: boolean
    created_by: UserBasicType | null
    created_at: string
    is_simple_flag: boolean
    rollout_percentage: number | null
}

export interface PrevalidatedInvite {
    id: string
    target_email: string
    first_name: string
    organization_name: string
}

interface AuthBackends {
    'google-oauth2'?: boolean
    gitlab?: boolean
    github?: boolean
}

export interface PreflightStatus {
    // Attributes that accept undefined values (i.e. `?`) are not received when unauthenticated
    django: boolean
    plugins: boolean
    redis: boolean
    db: boolean
    /** An initiated instance is one that already has any organization(s). */
    initiated: boolean
    /** Org creation is allowed on Cloud OR initiated self-hosted organizations with a license and MULTI_ORG_ENABLED. */
    can_create_org: boolean
    /** Whether this is PostHog Cloud. */
    cloud: boolean
    celery: boolean
    /** Whether EE code is available (but not necessarily a license). */
    ee_available?: boolean
    /** Is ClickHouse used as the analytics database instead of Postgres. */
    is_clickhouse_enabled?: boolean
    realm: 'cloud' | 'hosted' | 'hosted-clickhouse'
    db_backend?: 'postgres' | 'clickhouse'
    available_social_auth_providers: AuthBackends
    available_timezones?: Record<string, number>
    opt_out_capture?: boolean
    posthog_version?: string
    email_service_available?: boolean
    /** Whether PostHog is running in DEBUG mode. */
    is_debug?: boolean
    is_event_property_usage_enabled?: boolean
    licensed_users_available?: number | null
    site_url?: string
}

export enum DashboardMode { // Default mode is null
    Edit = 'edit', // When the dashboard is being edited
    Fullscreen = 'fullscreen', // When the dashboard is on full screen (presentation) mode
    Sharing = 'sharing', // When the sharing configuration is opened
    Public = 'public', // When viewing the dashboard publicly via a shareToken
    Internal = 'internal', // When embedded into another page (e.g. /instance/status)
}

export enum DashboardItemMode {
    Edit = 'edit',
}

// Reserved hotkeys globally available
export type GlobalHotKeys = 'g'

// Hotkeys for local (component) actions
export type HotKeys =
    | 'a'
    | 'b'
    | 'c'
    | 'd'
    | 'e'
    | 'f'
    | 'h'
    | 'i'
    | 'j'
    | 'k'
    | 'l'
    | 'm'
    | 'n'
    | 'o'
    | 'p'
    | 'q'
    | 'r'
    | 's'
    | 't'
    | 'u'
    | 'v'
    | 'w'
    | 'x'
    | 'y'
    | 'z'
    | 'escape'

export interface LicenseType {
    id: number
    key: string
    plan: string
    valid_until: string
    max_users: string | null
    created_at: string
}

export interface EventDefinition {
    id: string
    name: string
    description: string
    tags?: string[]
    volume_30_day: number | null
    query_usage_30_day: number | null
    owner?: UserBasicType | null
    updated_at?: string
    updated_by?: UserBasicType | null
}

export interface PropertyDefinition {
    id: string
    name: string
    description: string
    tags?: string[]
    volume_30_day: number | null
    query_usage_30_day: number | null
    updated_at?: string
    updated_by?: UserBasicType | null
    is_numerical?: boolean // Marked as optional to allow merge of EventDefinition & PropertyDefinition
}

export interface PersonProperty {
    name: string
    count: number
}

export interface SelectOption {
    value: string
    label?: string
}

export interface SelectOptionWithChildren extends SelectOption {
    children: React.ReactChildren
    ['data-attr']: string
    key: string
}

export interface KeyMapping {
    label: string
    description: string | JSX.Element
    examples?: string[]
    hide?: boolean
}

export interface TileParams {
    title: string
    targetPath: string
    openInNewTab?: boolean
    hoverText?: string
    icon: JSX.Element
    class?: string
}

export interface TiledIconModuleProps {
    tiles: TileParams[]
    header?: string
    subHeader?: string
    analyticsModuleKey?: string
}

export type EventOrPropType = EventDefinition & PropertyDefinition
export interface AppContext {
    current_user: UserType | null
    preflight: PreflightStatus
<<<<<<< HEAD
    default_event_name: string
=======
    persisted_feature_flags?: string[]
>>>>>>> ca724e1f
}

export type StoredMetricMathOperations = 'max' | 'min' | 'sum'<|MERGE_RESOLUTION|>--- conflicted
+++ resolved
@@ -974,11 +974,8 @@
 export interface AppContext {
     current_user: UserType | null
     preflight: PreflightStatus
-<<<<<<< HEAD
     default_event_name: string
-=======
     persisted_feature_flags?: string[]
->>>>>>> ca724e1f
 }
 
 export type StoredMetricMathOperations = 'max' | 'min' | 'sum'