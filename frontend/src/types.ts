import { PluginConfigSchema } from '@posthog/plugin-scaffold'
import { eventWithTime } from '@rrweb/types'
import { ChartDataset, ChartType, InteractionItem } from 'chart.js'
import { LogicWrapper } from 'kea'
import { DashboardCompatibleScenes } from 'lib/components/SceneDashboardChoice/sceneDashboardChoiceModalLogic'
import { TaxonomicFilterGroupType } from 'lib/components/TaxonomicFilter/types'
import {
    BIN_COUNT_AUTO,
    DashboardPrivilegeLevel,
    DashboardRestrictionLevel,
    ENTITY_MATCH_TYPE,
    FunnelLayout,
    OrganizationMembershipLevel,
    PluginsAccessLevel,
    PROPERTY_MATCH_TYPE,
    RETENTION_FIRST_TIME,
    RETENTION_RECURRING,
    ShownAsValue,
    TeamMembershipLevel,
} from 'lib/constants'
import { Dayjs, dayjs } from 'lib/dayjs'
import { PopoverProps } from 'lib/lemon-ui/Popover/Popover'
import { PostHog } from 'posthog-js'
import { Layout } from 'react-grid-layout'
import { LogLevel } from 'rrweb'
import { BehavioralFilterKey, BehavioralFilterType } from 'scenes/cohorts/CohortFilters/types'
import { AggregationAxisFormat } from 'scenes/insights/aggregationAxisFormat'
import { JSONContent } from 'scenes/notebooks/Notebook/utils'
import { PipelineAppLogLevel } from 'scenes/pipeline/pipelineAppLogsLogic'
import { Scene } from 'scenes/sceneTypes'

import { QueryContext } from '~/queries/types'

import type {
    DashboardFilter,
    DatabaseSchemaQueryResponseField,
    HogQLQuery,
    InsightVizNode,
    Node,
} from './queries/schema'
import { NodeKind } from './queries/schema'

export type Optional<T, K extends string | number | symbol> = Omit<T, K> & { [K in keyof T]?: T[K] }

// Keep this in sync with backend constants/features/{product_name}.yml
export enum AvailableFeature {
    APPS = 'apps',
    SLACK_INTEGRATION = 'slack_integration',
    MICROSOFT_TEAMS_INTEGRATION = 'microsoft_teams_integration',
    DISCORD_INTEGRATION = 'discord_integration',
    ZAPIER = 'zapier',
    APP_METRICS = 'app_metrics',
    DATA_PIPELINES = 'data_pipelines',
    RECORDINGS_PLAYLISTS = 'recordings_playlists',
    SESSION_REPLAY_DATA_RETENTION = 'session_replay_data_retention',
    CONSOLE_LOGS = 'console_logs',
    RECORDINGS_PERFORMANCE = 'recordings_performance',
    SESSION_REPLAY_NETWORK_PAYLOADS = 'session_replay_network_payloads',
    RECORDINGS_FILE_EXPORT = 'recordings_file_export',
    SESSION_REPLAY_SAMPLING = 'session_replay_sampling',
    REPLAY_RECORDING_DURATION_MINIMUM = 'replay_recording_duration_minimum',
    REPLAY_FEATURE_FLAG_BASED_RECORDING = 'replay_feature_flag_based_recording',
    REPLAY_MASK_SENSITIVE_DATA = 'replay_mask_sensitive_data',
    REPLAY_SHARING_EMBEDDING = 'replay_sharing_embedding',
    REPLAY_PRODUCT_ANALYTICS_INTEGRATION = 'replay_product_analytics_integration',
    REPLAY_FILTER_PERSON_PROPERTIES = 'replay_filter_person_properties',
    REPLAY_FILTER_EVENTS = 'replay_filter_events',
    REPLAY_DOM_EXPLORER = 'replay_dom_explorer',
    WORKS_WITH_POSTHOG_JS = 'works_with_posthog_js',
    REPLAY_AUTOMATIC_PLAYLISTS = 'replay_automatic_playlists',
    GROUP_ANALYTICS = 'group_analytics',
    SURVEYS_UNLIMITED_SURVEYS = 'surveys_unlimited_surveys',
    SURVEYS_ALL_QUESTION_TYPES = 'surveys_all_question_types',
    SURVEYS_MULTIPLE_QUESTIONS = 'surveys_multiple_questions',
    SURVEYS_USER_TARGETING = 'surveys_user_targeting',
    SURVEYS_USER_SAMPLING = 'surveys_user_sampling',
    SURVEYS_STYLING = 'surveys_styling',
    SURVEYS_TEXT_HTML = 'surveys_text_html',
    SURVEYS_API_MODE = 'surveys_api_mode',
    SURVEYS_RESULTS_ANALYSIS = 'surveys_results_analysis',
    SURVEYS_TEMPLATES = 'surveys_templates',
    SURVEYS_DATA_RETENTION = 'surveys_data_retention',
    SURVEYS_LINK_QUESTION_TYPE = 'surveys_link_question_type',
    SURVEYS_SLACK_NOTIFICATIONS = 'surveys_slack_notifications',
    SURVEYS_WAIT_PERIODS = 'surveys_wait_periods',
    TRACKED_USERS = 'tracked_users',
    TEAM_MEMBERS = 'team_members',
    API_ACCESS = 'api_access',
    ORGANIZATIONS_PROJECTS = 'organizations_projects',
    ROLE_BASED_ACCESS = 'role_based_access',
    SOCIAL_SSO = 'social_sso',
    PROJECT_BASED_PERMISSIONING = 'project_based_permissioning',
    SAML = 'saml',
    SSO_ENFORCEMENT = 'sso_enforcement',
    WHITE_LABELLING = 'white_labelling',
    COMMUNITY_SUPPORT = 'community_support',
    DEDICATED_SUPPORT = 'dedicated_support',
    EMAIL_SUPPORT = 'email_support',
    ACCOUNT_MANAGER = 'account_manager',
    TRAINING = 'training',
    CONFIGURATION_SUPPORT = 'configuration_support',
    TERMS_AND_CONDITIONS = 'terms_and_conditions',
    SECURITY_ASSESSMENT = 'security_assessment',
    BESPOKE_PRICING = 'bespoke_pricing',
    INVOICE_PAYMENTS = 'invoice_payments',
    SUPPORT_SLAS = 'support_slas',
    BOOLEAN_FLAGS = 'boolean_flags',
    FEATURE_FLAGS_DATA_RETENTION = 'feature_flags_data_retention',
    MULTIVARIATE_FLAGS = 'multivariate_flags',
    PERSIST_FLAGS_CROSS_AUTHENTICATION = 'persist_flags_cross_authentication',
    FEATURE_FLAG_PAYLOADS = 'feature_flag_payloads',
    MULTIPLE_RELEASE_CONDITIONS = 'multiple_release_conditions',
    RELEASE_CONDITION_OVERRIDES = 'release_condition_overrides',
    TARGETING_BY_GROUP = 'targeting_by_group',
    LOCAL_EVALUATION_AND_BOOTSTRAPPING = 'local_evaluation_and_bootstrapping',
    FLAG_USAGE_STATS = 'flag_usage_stats',
    MULTIPLE_ENVIRONMENTS = 'multiple_environments',
    USER_OPT_IN = 'user_opt_in',
    INSTANT_ROLLBACKS = 'instant_rollbacks',
    EXPERIMENTATION = 'experimentation',
    GROUP_EXPERIMENTS = 'group_experiments',
    FUNNEL_EXPERIMENTS = 'funnel_experiments',
    SECONDARY_METRICS = 'secondary_metrics',
    STATISTICAL_ANALYSIS = 'statistical_analysis',
    PRODUCT_ANALYTICS_DATA_RETENTION = 'product_analytics_data_retention',
    DASHBOARDS = 'dashboards',
    FUNNELS = 'funnels',
    GRAPHS_TRENDS = 'graphs_trends',
    PATHS = 'paths',
    INSIGHTS = 'insights',
    SUBSCRIPTIONS = 'subscriptions',
    DASHBOARD_COLLABORATION = 'dashboard_collaboration',
    DASHBOARD_PERMISSIONING = 'dashboard_permissioning',
    INGESTION_TAXONOMY = 'ingestion_taxonomy',
    PATHS_ADVANCED = 'paths_advanced',
    CORRELATION_ANALYSIS = 'correlation_analysis',
    TAGGING = 'tagging',
    BEHAVIORAL_COHORT_FILTERING = 'behavioral_cohort_filtering',
    PRODUCT_ANALYTICS_RETENTION = 'product_analytics_retention',
    PRODUCT_ANALYTICS_STICKINESS = 'product_analytics_stickiness',
    AUTOCAPTURE = 'autocapture',
    DATA_VISUALIZATION = 'data_visualization',
    PRODUCT_ANALYTICS_SQL_QUERIES = 'product_analytics_sql_queries',
}

type AvailableFeatureUnion = `${AvailableFeature}`

export enum ProductKey {
    COHORTS = 'cohorts',
    ACTIONS = 'actions',
    EXPERIMENTS = 'experiments',
    FEATURE_FLAGS = 'feature_flags',
    ANNOTATIONS = 'annotations',
    HISTORY = 'history',
    INGESTION_WARNINGS = 'ingestion_warnings',
    PERSONS = 'persons',
    SURVEYS = 'surveys',
    SESSION_REPLAY = 'session_replay',
    DATA_WAREHOUSE = 'data_warehouse',
    DATA_WAREHOUSE_SAVED_QUERY = 'data_warehouse_saved_queries',
    EARLY_ACCESS_FEATURES = 'early_access_features',
    PRODUCT_ANALYTICS = 'product_analytics',
    PIPELINE_TRANSFORMATIONS = 'pipeline_transformations',
    PIPELINE_DESTINATIONS = 'pipeline_destinations',
    DATA_PIPELINES = 'data_pipelines',
    GROUP_ANALYTICS = 'group_analytics',
    INTEGRATIONS = 'integrations',
    PLATFORM_AND_SUPPORT = 'platform_and_support',
}

type ProductKeyUnion = `${ProductKey}`

export enum LicensePlan {
    Scale = 'scale',
    Enterprise = 'enterprise',
    Dev = 'dev',
    Cloud = 'cloud',
}

export enum Realm {
    Cloud = 'cloud',
    Demo = 'demo',
    SelfHostedPostgres = 'hosted',
    SelfHostedClickHouse = 'hosted-clickhouse',
}

export enum Region {
    US = 'US',
    EU = 'EU',
}

export type SSOProvider = 'google-oauth2' | 'github' | 'gitlab' | 'saml'

export interface AuthBackends {
    'google-oauth2'?: boolean
    gitlab?: boolean
    github?: boolean
}

export type ColumnChoice = string[] | 'DEFAULT'

export interface ColumnConfig {
    active: ColumnChoice
}

interface UserBaseType {
    uuid: string
    distinct_id: string
    first_name: string
    last_name?: string
    email: string
}

/* Type for User objects in nested serializers (e.g. created_by) */
export interface UserBasicType extends UserBaseType {
    is_email_verified?: any
    id: number
}

/**
 * A user can have scene dashboard choices for multiple teams
 * TODO does this only have the current team's choices?
 */
export interface SceneDashboardChoice {
    scene: DashboardCompatibleScenes
    dashboard: number | DashboardBasicType
}

export type UserTheme = 'light' | 'dark' | 'system'

/** Full User model. */
export interface UserType extends UserBaseType {
    date_joined: string
    email_opt_in: boolean
    notification_settings: NotificationSettings
    events_column_config: ColumnConfig
    anonymize_data: boolean
    toolbar_mode: 'disabled' | 'toolbar'
    has_password: boolean
    is_staff: boolean
    is_impersonated: boolean
    organization: OrganizationType | null
    team: TeamBasicType | null
    organizations: OrganizationBasicType[]
    realm?: Realm
    is_email_verified?: boolean | null
    pending_email?: string | null
    is_2fa_enabled: boolean
    has_social_auth: boolean
    has_seen_product_intro_for?: Record<string, boolean>
    scene_personalisation?: SceneDashboardChoice[]
    theme_mode?: UserTheme | null
}

export interface NotificationSettings {
    plugin_disabled: boolean
}

export interface PluginAccess {
    view: boolean
    install: boolean
    configure: boolean
}

export interface PersonalAPIKeyType {
    id: string
    label: string
    value?: string
    created_at: string
    last_used_at: string
    team_id: number
    user_id: string
}

export interface OrganizationBasicType {
    id: string
    name: string
    slug: string
    membership_level: OrganizationMembershipLevel | null
}

interface OrganizationMetadata {
    instance_tag?: string
}

export interface OrganizationType extends OrganizationBasicType {
    created_at: string
    updated_at: string
    plugins_access_level: PluginsAccessLevel
    teams: TeamBasicType[]
    available_features: AvailableFeatureUnion[]
    available_product_features: BillingV2FeatureType[]
    is_member_join_email_enabled: boolean
    customer_id: string | null
    enforce_2fa: boolean | null
    metadata?: OrganizationMetadata
}

export interface OrganizationDomainType {
    id: string
    domain: string
    is_verified: boolean
    verified_at: string // Datetime
    verification_challenge: string
    jit_provisioning_enabled: boolean
    sso_enforcement: SSOProvider | ''
    has_saml: boolean
    saml_entity_id: string
    saml_acs_url: string
    saml_x509_cert: string
}

/** Member properties relevant at both organization and project level. */
export interface BaseMemberType {
    id: string
    user: UserBasicType
    joined_at: string
    updated_at: string
    is_2fa_enabled: boolean
    has_social_auth: boolean
}

export interface OrganizationMemberType extends BaseMemberType {
    /** Level at which the user is in the organization. */
    level: OrganizationMembershipLevel
    is_2fa_enabled: boolean
    has_social_auth: boolean
}

export interface ExplicitTeamMemberType extends BaseMemberType {
    /** Level at which the user explicitly is in the project. */
    level: TeamMembershipLevel
    /** Level at which the user is in the organization. */
    parent_level: OrganizationMembershipLevel
    /** Effective level of the user within the project, which may be higher than parent level, but not lower. */
    effective_level: OrganizationMembershipLevel
}

export type EitherMemberType = OrganizationMemberType | ExplicitTeamMemberType

/**
 * While OrganizationMemberType and ExplicitTeamMemberType refer to actual Django models,
 * this interface is only used in the frontend for fusing the data from these models together.
 */
export interface FusedTeamMemberType extends BaseMemberType {
    /**
     * Level at which the user explicitly is in the project.
     * Null means that membership is implicit (when showing permitted members)
     * or that there's no membership at all (when showing addable members).
     */
    explicit_team_level: TeamMembershipLevel | null
    /** Level at which the user is in the organization. */
    organization_level: OrganizationMembershipLevel
    /** Effective level of the user within the project. */
    level: OrganizationMembershipLevel
}

export interface APIErrorType {
    type: 'authentication_error' | 'invalid_request' | 'server_error' | 'throttled_error' | 'validation_error'
    code: string
    detail: string
    attr: string | null
}

export interface EventUsageType {
    event: string
    usage_count: number
    volume: number
}

export interface PropertyUsageType {
    key: string
    usage_count: number
    volume: number
}

export interface TeamBasicType {
    id: number
    uuid: string
    organization: string // Organization ID
    api_token: string
    name: string
    completed_snippet_onboarding: boolean
    has_completed_onboarding_for?: Record<string, boolean>
    ingested_event: boolean
    is_demo: boolean
    timezone: string
    /** Whether the project is private. */
    access_control: boolean
}

export interface CorrelationConfigType {
    excluded_person_property_names?: string[]
    excluded_event_property_names?: string[]
    excluded_event_names?: string[]
}

export interface TeamType extends TeamBasicType {
    created_at: string
    updated_at: string
    anonymize_ips: boolean
    app_urls: string[]
    recording_domains: string[]
    slack_incoming_webhook: string
    autocapture_opt_out: boolean
    session_recording_opt_in: boolean
    capture_console_log_opt_in: boolean
    capture_performance_opt_in: boolean
    // a string representation of the decimal value between 0 and 1
    session_recording_sample_rate: string
    session_recording_minimum_duration_milliseconds: number | null
    session_recording_linked_flag: Pick<FeatureFlagBasicType, 'id' | 'key'> | null
    session_recording_network_payload_capture_config:
        | { recordHeaders?: boolean; recordBody?: boolean }
        | undefined
        | null
    session_replay_config: { record_canvas?: boolean } | undefined | null
    autocapture_exceptions_opt_in: boolean
    surveys_opt_in?: boolean
    autocapture_exceptions_errors_to_ignore: string[]
    test_account_filters: AnyPropertyFilter[]
    test_account_filters_default_checked: boolean
    /** 0 or unset for Sunday, 1 for Monday. */
    week_start_day?: number
    path_cleaning_filters: PathCleaningFilter[]
    data_attributes: string[]
    person_display_name_properties: string[]
    has_group_types: boolean
    primary_dashboard: number // Dashboard shown on the project homepage
    live_events_columns: string[] | null // Custom columns shown on the Live Events page

    /** Effective access level of the user in this specific team. Null if user has no access. */
    effective_membership_level: OrganizationMembershipLevel | null

    /** Used to exclude person properties from correlation analysis results.
     *
     * For example can be used to exclude properties that have trivial causation.
     * This field should have a default value of `{}`, but it IS nullable and can be `null` in some cases.
     */
    correlation_config: CorrelationConfigType | null
    person_on_events_querying_enabled: boolean
    groups_on_events_querying_enabled: boolean
    extra_settings?: Record<string, string | number | boolean | undefined>
}

// This type would be more correct without `Partial<TeamType>`, but it's only used in the shared dashboard/insight
// scenes, so not worth the refactor to use the `isAuthenticatedTeam()` check
export type TeamPublicType = Partial<TeamType> & Pick<TeamType, 'id' | 'uuid' | 'name' | 'timezone'>

export interface ActionType {
    count?: number
    created_at: string
    deleted?: boolean
    id: number
    is_calculating?: boolean
    last_calculated_at?: string
    last_updated_at?: string // alias for last_calculated_at to achieve event and action parity
    name: string | null
    description?: string
    post_to_slack?: boolean
    slack_message_format?: string
    steps?: ActionStepType[]
    created_by: UserBasicType | null
    tags?: string[]
    verified?: boolean
    is_action?: true
    action_id?: number // alias of id to make it compatible with event definitions uuid
    bytecode?: any[]
    bytecode_error?: string
}

/** Sync with plugin-server/src/types.ts */
export enum StringMatching {
    Contains = 'contains',
    Regex = 'regex',
    Exact = 'exact',
}

export interface ActionStepType {
    event?: string | null
    id?: number
    name?: string
    properties?: AnyPropertyFilter[]
    selector?: string | null
    /** @deprecated Only `selector` should be used now. */
    tag_name?: string
    text?: string | null
    /** @default StringMatching.Exact */
    text_matching?: StringMatching | null
    href?: string | null
    /** @default StringMatching.Exact */
    href_matching?: StringMatching | null
    url?: string | null
    /** @default StringMatching.Contains */
    url_matching?: StringMatching | null
    isNew?: string
}

export interface ElementType {
    attr_class?: string[]
    attr_id?: string
    attributes: Record<string, string>
    href?: string
    nth_child?: number
    nth_of_type?: number
    order?: number
    tag_name: string
    text?: string
}

export type ToolbarUserIntent = 'add-action' | 'edit-action'
export type ToolbarSource = 'url' | 'localstorage'
export type ToolbarVersion = 'toolbar'

/* sync with posthog-js */
export interface ToolbarParams {
    apiURL?: string
    jsURL?: string
    token?: string /** public posthog-js token */
    temporaryToken?: string /** private temporary user token */
    actionId?: number
    userIntent?: ToolbarUserIntent
    source?: ToolbarSource
    toolbarVersion?: ToolbarVersion
    instrument?: boolean
    distinctId?: string
    userEmail?: string
    dataAttributes?: string[]
    featureFlags?: Record<string, string | boolean>
}

export interface ToolbarProps extends ToolbarParams {
    posthog?: PostHog
    disableExternalStyles?: boolean
}

export type PathCleaningFilter = { alias?: string; regex?: string }

export type PropertyFilterValue = string | number | (string | number)[] | null

/** Sync with plugin-server/src/types.ts */
export enum PropertyOperator {
    Exact = 'exact',
    IsNot = 'is_not',
    IContains = 'icontains',
    NotIContains = 'not_icontains',
    Regex = 'regex',
    NotRegex = 'not_regex',
    GreaterThan = 'gt',
    GreaterThanOrEqual = 'gte',
    LessThan = 'lt',
    LessThanOrEqual = 'lte',
    IsSet = 'is_set',
    IsNotSet = 'is_not_set',
    IsDateExact = 'is_date_exact',
    IsDateBefore = 'is_date_before',
    IsDateAfter = 'is_date_after',
    Between = 'between',
    NotBetween = 'not_between',
    Minimum = 'min',
    Maximum = 'max',
}

export enum SavedInsightsTabs {
    All = 'all',
    Yours = 'yours',
    Favorites = 'favorites',
    History = 'history',
}

export enum ReplayTabs {
    Recent = 'recent',
    Playlists = 'playlists',
    FilePlayback = 'file-playback',
}

export enum ExperimentsTabs {
    All = 'all',
    Yours = 'yours',
    Archived = 'archived',
}

export enum PipelineTab {
    Overview = 'overview',
    Filters = 'filters',
    Transformations = 'transformations',
    Destinations = 'destinations',
    AppsManagement = 'apps-management',
}

export enum PipelineAppKind {
    Filter = 'filter',
    Transformation = 'transformation',
    Destination = 'destination',
}

export enum PipelineAppTab {
    Configuration = 'configuration',
    Logs = 'logs',
    Metrics = 'metrics',
    History = 'history',
}

export enum ProgressStatus {
    Draft = 'draft',
    Running = 'running',
    Complete = 'complete',
}

export enum PropertyFilterType {
    /** Event metadata and fields on the clickhouse events table */
    Meta = 'meta',
    /** Event properties */
    Event = 'event',
    /** Person properties */
    Person = 'person',
    Element = 'element',
    /** Event property with "$feature/" prepended */
    Feature = 'feature',
    Session = 'session',
    Cohort = 'cohort',
    Recording = 'recording',
    Group = 'group',
    HogQL = 'hogql',
}

/** Sync with plugin-server/src/types.ts */
interface BasePropertyFilter {
    key: string
    value?: PropertyFilterValue
    label?: string
    type?: PropertyFilterType
}

/** Sync with plugin-server/src/types.ts */
export interface EventPropertyFilter extends BasePropertyFilter {
    type: PropertyFilterType.Event
    operator: PropertyOperator
}

/** Sync with plugin-server/src/types.ts */
export interface PersonPropertyFilter extends BasePropertyFilter {
    type: PropertyFilterType.Person
    operator: PropertyOperator
}

/** Sync with plugin-server/src/types.ts */
export interface ElementPropertyFilter extends BasePropertyFilter {
    type: PropertyFilterType.Element
    key: 'tag_name' | 'text' | 'href' | 'selector'
    operator: PropertyOperator
}

export interface SessionPropertyFilter extends BasePropertyFilter {
    type: PropertyFilterType.Session
    key: '$session_duration'
    operator: PropertyOperator
}

/** Sync with plugin-server/src/types.ts */
export interface CohortPropertyFilter extends BasePropertyFilter {
    type: PropertyFilterType.Cohort
    key: 'id'
    /**  @asType integer */
    value: number
}

export interface GroupPropertyFilter extends BasePropertyFilter {
    type: PropertyFilterType.Group
    group_type_index?: number | null
    operator: PropertyOperator
}

export interface FeaturePropertyFilter extends BasePropertyFilter {
    type: PropertyFilterType.Feature
    operator: PropertyOperator
}

export interface HogQLPropertyFilter extends BasePropertyFilter {
    type: PropertyFilterType.HogQL
    key: string
}

export interface EmptyPropertyFilter {
    type?: never
    value?: never
    operator?: never
    key?: never
}

export type AnyPropertyFilter =
    | EventPropertyFilter
    | PersonPropertyFilter
    | ElementPropertyFilter
    | SessionPropertyFilter
    | CohortPropertyFilter
    | RecordingDurationFilter
    | GroupPropertyFilter
    | FeaturePropertyFilter
    | HogQLPropertyFilter
    | EmptyPropertyFilter

export type AnyFilterLike = AnyPropertyFilter | PropertyGroupFilter | PropertyGroupFilterValue

export type SessionRecordingId = SessionRecordingType['id']

export interface RRWebRecordingConsoleLogPayload {
    level: LogLevel
    payload: (string | null)[]
    trace: string[]
}

export interface RRWebRecordingNetworkPayload {
    [key: number]: any
}

export interface RecordingConsoleLogBase {
    parsedPayload: string
    hash?: string // md5() on parsedPayload. Used for deduping console logs.
    count?: number // Number of duplicate console logs
    previewContent?: React.ReactNode // Content to show in first line
    fullContent?: React.ReactNode // Full content to show when item is expanded
    traceContent?: React.ReactNode // Url content to show on right side
    rawString: string // Raw text used for fuzzy search
    level: LogLevel
}

export type RecordingConsoleLog = RecordingConsoleLogBase & RecordingTimeMixinType

export type RecordingConsoleLogV2 = {
    timestamp: number
    windowId: string | undefined
    level: LogLevel
    content: string
    // JS code associated with the log - implicitly the empty array when not provided
    lines?: string[]
    // stack trace associated with the log - implicitly the empty array when not provided
    trace?: string[]
    // number of times this log message was seen - implicitly 1 when not provided
    count?: number
}

export interface RecordingSegment {
    kind: 'window' | 'buffer' | 'gap'
    startTimestamp: number // Epoch time that the segment starts
    endTimestamp: number // Epoch time that the segment ends
    durationMs: number
    windowId?: string
    isActive: boolean
}

export type EncodedRecordingSnapshot = {
    windowId: string
    data: eventWithTime[]
}

// we can duplicate the name SnapshotSourceType for the object and the type
// since one only exists to be used in the other
// this way if we want to reference one of the valid string values for SnapshotSourceType
// we have a strongly typed way to do it
export const SnapshotSourceType = {
    blob: 'blob',
    realtime: 'realtime',
} as const

export type SnapshotSourceType = (typeof SnapshotSourceType)[keyof typeof SnapshotSourceType]

export interface SessionRecordingSnapshotSource {
    source: SnapshotSourceType
    start_timestamp?: string
    end_timestamp?: string
    blob_key?: string
    loaded: boolean
}

export interface SessionRecordingSnapshotResponse {
    sources?: SessionRecordingSnapshotSource[]
    snapshots?: EncodedRecordingSnapshot[]
}

export type RecordingSnapshot = eventWithTime & {
    windowId: string
}

export interface SessionPlayerSnapshotData {
    snapshots?: RecordingSnapshot[]
    sources?: SessionRecordingSnapshotSource[]
    blob_keys?: string[]
    // used for a debug signal only for PostHog team, controlled by a feature flag
    // DO NOT RELY ON THIS FOR NON DEBUG PURPOSES
    untransformed_snapshots?: RecordingSnapshot[]
}

export interface SessionPlayerData {
    person: PersonType | null
    segments: RecordingSegment[]
    bufferedToTime: number | null
    snapshotsByWindowId: Record<string, eventWithTime[]>
    durationMs: number
    start?: Dayjs
    end?: Dayjs
    fullyLoaded: boolean
}

export enum SessionRecordingUsageType {
    VIEWED = 'viewed',
    ANALYZED = 'analyzed',
    LOADED = 'loaded',
}

export enum SessionRecordingPlayerTab {
    ALL = 'all',
    EVENTS = 'events',
    CONSOLE = 'console',
    NETWORK = 'network',
}

export enum SessionPlayerState {
    READY = 'ready',
    BUFFER = 'buffer',
    PLAY = 'play',
    PAUSE = 'pause',
    SCRUB = 'scrub',
    SKIP = 'skip',
    ERROR = 'error',
}

export type AutoplayDirection = 'newer' | 'older' | null

/** Sync with plugin-server/src/types.ts */
export type ActionStepProperties =
    | EventPropertyFilter
    | PersonPropertyFilter
    | ElementPropertyFilter
    | CohortPropertyFilter

export interface RecordingDurationFilter extends BasePropertyFilter {
    type: PropertyFilterType.Recording
    key: 'duration'
    value: number
    operator: PropertyOperator
}

export type DurationType = 'duration' | 'active_seconds' | 'inactive_seconds'

export type FilterableLogLevel = 'log' | 'warn' | 'error'
export interface RecordingFilters {
    date_from?: string | null
    date_to?: string | null
    events?: FilterType['events']
    actions?: FilterType['actions']
    properties?: AnyPropertyFilter[]
    session_recording_duration?: RecordingDurationFilter
    duration_type_filter?: DurationType
    console_search_query?: string
    console_logs?: FilterableLogLevel[]
    filter_test_accounts?: boolean
}

export interface LocalRecordingFilters extends RecordingFilters {
    new_entity?: Record<string, any>[]
}

export interface SessionRecordingsResponse {
    results: SessionRecordingType[]
    has_next: boolean
}

export type EntityType = 'actions' | 'events' | 'new_entity'

export interface Entity {
    id: string | number
    name: string
    custom_name?: string
    order: number
    type: EntityType
}

export enum EntityTypes {
    ACTIONS = 'actions',
    EVENTS = 'events',
}

export type EntityFilter = {
    type?: EntityType
    id: Entity['id'] | null
    name?: string | null
    custom_name?: string | null
    index?: number
    order?: number
}

export interface ActionFilter extends EntityFilter {
    math?: string
    math_property?: string
    math_group_type_index?: number | null
    math_hogql?: string
    properties?: AnyPropertyFilter[]
    type: EntityType
}

export interface FunnelExclusionLegacy extends Partial<EntityFilter> {
    funnel_from_step?: number
    funnel_to_step?: number
}

export type EntityFilterTypes = EntityFilter | ActionFilter | null

export interface PersonType {
    id?: string
    uuid?: string
    name?: string
    distinct_ids: string[]
    properties: Record<string, any>
    created_at?: string
    is_identified?: boolean
}

export interface PersonListParams {
    properties?: AnyPropertyFilter[]
    search?: string
    cohort?: number
    distinct_id?: string
    include_total?: boolean // PostHog 3000-only
}

export type SearchableEntity =
    | 'action'
    | 'cohort'
    | 'insight'
    | 'dashboard'
    | 'event_definition'
    | 'experiment'
    | 'feature_flag'
    | 'notebook'
    | 'survey'

export type SearchListParams = { q: string; entities?: SearchableEntity[] }

export type SearchResultType = {
    result_id: string
    type: SearchableEntity
    rank: number | null
    extra_fields: Record<string, unknown>
}

export type SearchResponse = {
    results: SearchResultType[]
    counts: Record<SearchableEntity, number | null>
}

export type GroupListParams = { group_type_index: GroupTypeIndex; search: string }

export interface MatchedRecordingEvent {
    uuid: string
}

export interface MatchedRecording {
    session_id?: string
    events: MatchedRecordingEvent[]
}

export interface CommonActorType {
    id: string | number
    properties: Record<string, any>
    /** @format date-time */
    created_at: string
    matched_recordings: MatchedRecording[]
    value_at_data_point: number | null
}

export interface PersonActorType extends CommonActorType {
    type: 'person'
    /** Serial ID (NOT UUID). */
    id: number
    uuid: string
    name?: string
    distinct_ids: string[]
    is_identified: boolean
}

export interface GroupActorType extends CommonActorType {
    type: 'group'
    /** Group key. */
    id: string
    group_key: string
    group_type_index: number
}

export type ActorType = PersonActorType | GroupActorType

export interface CohortGroupType {
    id: string
    days?: string
    action_id?: number
    event_id?: string
    label?: string
    count?: number
    count_operator?: string
    properties?: AnyPropertyFilter[]
    matchType: MatchType
    name?: string
}

// Synced with `posthog/models/property.py`
export interface CohortCriteriaType {
    id: string // Criteria filter id
    key: string
    value: BehavioralFilterType
    type: BehavioralFilterKey
    operator?: PropertyOperator | null
    group_type_index?: number | null
    event_type?: TaxonomicFilterGroupType | null
    operator_value?: PropertyFilterValue
    time_value?: number | string | null
    time_interval?: TimeUnitType | null
    total_periods?: number | null
    min_periods?: number | null
    seq_event_type?: TaxonomicFilterGroupType | null
    seq_event?: string | number | null
    seq_time_value?: number | string | null
    seq_time_interval?: TimeUnitType | null
    negation?: boolean
    value_property?: string | null // Transformed into 'value' for api calls
}

export type EmptyCohortGroupType = Partial<CohortGroupType>

export type EmptyCohortCriteriaType = Partial<CohortCriteriaType>

export type AnyCohortGroupType = CohortGroupType | EmptyCohortGroupType

export type AnyCohortCriteriaType = CohortCriteriaType | EmptyCohortCriteriaType

export type MatchType = typeof ENTITY_MATCH_TYPE | typeof PROPERTY_MATCH_TYPE

export interface CohortType {
    count?: number
    description?: string
    created_by?: UserBasicType | null
    created_at?: string
    deleted?: boolean
    id: number | 'new'
    is_calculating?: boolean
    errors_calculating?: number
    last_calculation?: string
    is_static?: boolean
    name?: string
    csv?: File
    groups: CohortGroupType[] // To be deprecated once `filter` takes over
    filters: {
        properties: CohortCriteriaGroupFilter
    }
}

export interface InsightHistory {
    id: number
    filters: Record<string, any>
    name?: string
    createdAt: string
    saved: boolean
    type: InsightType
}

export interface SavedFunnel extends InsightHistory {
    created_by: string
}

export type BinCountValue = number | typeof BIN_COUNT_AUTO

// https://github.com/PostHog/posthog/blob/master/posthog/constants.py#L106
export enum StepOrderValue {
    STRICT = 'strict',
    UNORDERED = 'unordered',
    ORDERED = 'ordered',
}

export enum PersonsTabType {
    FEED = 'feed',
    EVENTS = 'events',
    SESSION_RECORDINGS = 'sessionRecordings',
    PROPERTIES = 'properties',
    COHORTS = 'cohorts',
    RELATED = 'related',
    HISTORY = 'history',
    FEATURE_FLAGS = 'featureFlags',
    DASHBOARD = 'dashboard',
}

export enum LayoutView {
    Card = 'card',
    List = 'list',
}

export interface EventsTableAction {
    name: string
    id: string
}

export interface EventsTableRowItem {
    event?: EventType
    date_break?: string
    new_events?: boolean
}

export interface EventType {
    // fields from the API
    id: string
    distinct_id: string
    properties: Record<string, any>
    event: string
    timestamp: string
    person?: Pick<PersonType, 'is_identified' | 'distinct_ids' | 'properties'>
    elements: ElementType[]
    elements_chain?: string | null
    uuid?: string
}

export interface RecordingTimeMixinType {
    playerTime: number | null
}

export interface RecordingEventType
    extends Pick<EventType, 'id' | 'event' | 'properties' | 'timestamp' | 'elements'>,
        RecordingTimeMixinType {
    fullyLoaded: boolean
}

export interface SessionRecordingPlaylistType {
    /** The primary key in the database, used as well in API endpoints */
    id: number
    short_id: string
    name: string
    derived_name?: string | null
    description?: string
    pinned?: boolean
    deleted: boolean
    created_at: string
    created_by: UserBasicType | null
    last_modified_at: string
    last_modified_by: UserBasicType | null
    filters?: RecordingFilters
}

export interface SessionRecordingSegmentType {
    start_time: string
    end_time: string
    window_id: string
    is_active: boolean
}

export interface SessionRecordingType {
    id: string
    /** Whether this recording has been viewed already. */
    viewed: boolean
    /** Length of recording in seconds. */
    recording_duration: number
    active_seconds?: number
    inactive_seconds?: number
    /** When the recording starts in ISO format. */
    start_time: string
    /** When the recording ends in ISO format. */
    end_time: string
    /** List of matching events. **/
    matching_events?: MatchedRecording[]
    distinct_id?: string
    email?: string
    person?: PersonType
    click_count?: number
    keypress_count?: number
    /** count of all mouse activity in the recording, not just clicks */
    mouse_activity_count?: number
    start_url?: string
    console_log_count?: number
    console_warn_count?: number
    console_error_count?: number
    /** Where this recording information was loaded from  */
    storage?: 'object_storage_lts' | 'object_storage'
    summary?: string
}

export interface SessionRecordingPropertiesType {
    id: string
    properties?: Record<string, any>
}

export interface PerformancePageView {
    session_id: string
    pageview_id: string
    timestamp: string
}
export interface RecentPerformancePageView extends PerformancePageView {
    page_url: string
    duration: number
}

// copied from rrweb/network@1
export type Body =
    | string
    | Document
    | Blob
    | ArrayBufferView
    | ArrayBuffer
    | FormData
    | URLSearchParams
    | ReadableStream<Uint8Array>
    | null

/**
 * This is our base type for tracking network requests.
 * It sticks relatively closely to the spec for the web
 * see https://developer.mozilla.org/en-US/docs/Web/API/Performance_API
 * we have renamed/added a few fields for the benefit of ClickHouse
 * but don't yet clash with the spec
 */
export interface PerformanceEvent {
    uuid: string
    timestamp: string | number
    distinct_id: string
    session_id: string
    window_id: string
    pageview_id: string
    current_url: string

    // BASE_EVENT_COLUMNS
    time_origin?: string
    entry_type?: string
    name?: string

    // RESOURCE_EVENT_COLUMNS
    start_time?: number
    duration?: number
    redirect_start?: number
    redirect_end?: number
    worker_start?: number
    fetch_start?: number
    domain_lookup_start?: number
    domain_lookup_end?: number
    connect_start?: number
    secure_connection_start?: number
    connect_end?: number
    request_start?: number
    response_start?: number
    response_end?: number
    decoded_body_size?: number
    encoded_body_size?: number

    initiator_type?: string
    next_hop_protocol?: string
    render_blocking_status?: string
    response_status?: number
    // see https://developer.mozilla.org/en-US/docs/Web/API/PerformanceResourceTiming/transferSize
    // zero has meaning for this field so should not be used unless the transfer size was known to be zero
    transfer_size?: number

    // LARGEST_CONTENTFUL_PAINT_EVENT_COLUMNS
    largest_contentful_paint_element?: string
    largest_contentful_paint_render_time?: number
    largest_contentful_paint_load_time?: number
    largest_contentful_paint_size?: number
    largest_contentful_paint_id?: string
    largest_contentful_paint_url?: string

    // NAVIGATION_EVENT_COLUMNS
    dom_complete?: number
    dom_content_loaded_event?: number
    dom_interactive?: number
    load_event_end?: number
    load_event_start?: number
    redirect_count?: number
    navigation_type?: string
    unload_event_end?: number
    unload_event_start?: number

    // Performance summary fields calculated on frontend
    first_contentful_paint?: number // https://web.dev/fcp/
    time_to_interactive?: number // https://web.dev/tti/
    total_blocking_time?: number // https://web.dev/tbt/

    // request/response capture - merged in from rrweb/network@1 payloads
    request_headers?: Record<string, string>
    response_headers?: Record<string, string>
    request_body?: Body
    response_body?: Body
    method?: string

    //rrweb/network@1 - i.e. not in ClickHouse table
    is_initial?: boolean
    raw?: Record<string, any>

    //server timings - reported as separate events but added back in here on the front end
    server_timings?: PerformanceEvent[]
}

export interface CurrentBillCycleType {
    current_period_start: number
    current_period_end: number
}

export type BillingV2FeatureType = {
    key: AvailableFeatureUnion
    name: string
    description?: string | null
    limit?: number | null
    note?: string | null
    unit?: string | null
    images?: {
        light: string
        dark: string
    } | null
    icon_key?: string | null
    type?: 'primary' | 'secondary' | null
}

export interface BillingV2TierType {
    flat_amount_usd: string
    unit_amount_usd: string
    current_amount_usd: string | null
    current_usage: number
    projected_usage: number | null
    projected_amount_usd: string | null
    up_to: number | null
}

export interface BillingProductV2Type {
    type: string
    usage_key: string | null
    name: string
    headline: string | null
    description: string
    price_description?: string | null
    icon_key?: string | null
    image_url?: string | null
    screenshot_url: string | null
    docs_url: string
    free_allocation?: number | null
    subscribed: boolean | null
    tiers?: BillingV2TierType[] | null
    tiered: boolean
    current_usage?: number
    projected_amount_usd?: string | null
    projected_usage?: number
    percentage_usage: number
    current_amount_usd_before_addons: string | null
    current_amount_usd: string | null
    usage_limit: number | null
    has_exceeded_limit: boolean
    unit: string | null
    unit_amount_usd: string | null
    plans: BillingV2PlanType[]
    contact_support: boolean
    inclusion_only: any
    features: BillingV2FeatureType[]
    addons: BillingProductV2AddonType[]
    // addons-only: if this addon is included with the base product and not subscribed individually. for backwards compatibility.
    included_with_main_product?: boolean
}

export interface BillingProductV2AddonType {
    name: string
    description: string
    price_description: string | null
    image_url: string | null
    icon_key?: string
    docs_url: string | null
    type: string
    tiers: BillingV2TierType[] | null
    tiered: boolean
    subscribed: boolean
    // sometimes addons are included with the base product, but they aren't subscribed individually
    included_with_main_product?: boolean
    contact_support?: boolean
    unit: string | null
    unit_amount_usd: string | null
    current_amount_usd: string | null
    current_usage: number
    projected_usage: number | null
    projected_amount_usd: string | null
    plans: BillingV2PlanType[]
    usage_key?: string
    free_allocation?: number | null
    percentage_usage?: number
}
export interface BillingV2Type {
    customer_id: string
    has_active_subscription: boolean
    free_trial_until?: Dayjs
    stripe_portal_url?: string
    deactivated?: boolean
    current_total_amount_usd?: string
    current_total_amount_usd_after_discount?: string
    products: BillingProductV2Type[]

    custom_limits_usd?: {
        [key: string]: string | null | undefined
    }
    billing_period?: {
        current_period_start: Dayjs
        current_period_end: Dayjs
        interval: 'month' | 'year'
    }
    license?: {
        plan: LicensePlan
    }
    available_plans?: BillingV2PlanType[]
    discount_percent?: number
    discount_amount_usd?: string
    amount_off_expires_at?: Dayjs
}

export interface BillingV2PlanType {
    free_allocation?: number | null
    features: BillingV2FeatureType[]
    name: string
    description: string
    is_free?: boolean
    plan_key?: string
    image_url: string | null
    docs_url: string | null
    note: string | null
    unit: string | null
    product_key: ProductKeyUnion
    current_plan?: any
    tiers?: BillingV2TierType[] | null
    included_if?: 'no_active_subscription' | 'has_subscription' | null
    initial_billing_limit?: number
}

export interface PlanInterface {
    key: string
    name: string
    custom_setup_billing_message: string
    image_url: string
    self_serve: boolean
    is_metered_billing: boolean
    event_allowance: number
    price_string: string
}

// Creating a nominal type: https://github.com/microsoft/TypeScript/issues/202#issuecomment-961853101
export type InsightShortId = string & { readonly '': unique symbol }

export enum InsightColor {
    White = 'white',
    Black = 'black',
    Blue = 'blue',
    Green = 'green',
    Purple = 'purple',
}

export interface Cacheable {
    last_refresh: string | null
    next_allowed_client_refresh?: string | null
}

export interface TileLayout extends Omit<Layout, 'i'> {
    i?: string // we use `i` in the front end but not in the API
}

export interface Tileable {
    layouts: Record<DashboardLayoutSize, TileLayout> | Record<string, never> // allow an empty object or one with DashboardLayoutSize keys
    color: InsightColor | null
}

export interface DashboardTile extends Tileable, Cacheable {
    id: number
    insight?: InsightModel
    text?: TextModel
    deleted?: boolean
    is_cached?: boolean
}

export interface DashboardTileBasicType {
    id: number
    dashboard_id: number
    deleted?: boolean
}

export interface TextModel {
    body: string
    created_by?: UserBasicType
    last_modified_by?: UserBasicType
    last_modified_at: string
}

export interface InsightModel extends Cacheable {
    /** The unique key we use when communicating with the user, e.g. in URLs */
    short_id: InsightShortId
    /** The primary key in the database, used as well in API endpoints */
    id: number
    name: string
    derived_name?: string | null
    description?: string
    favorited?: boolean
    order: number | null
    result: any
    deleted: boolean
    saved: boolean
    created_at: string
    created_by: UserBasicType | null
    is_sample: boolean
    /** @deprecated Use `dashboard_tiles instead */
    dashboards: number[] | null
    dashboard_tiles: DashboardTileBasicType[] | null
    updated_at: string
    tags?: string[]
    last_modified_at: string
    last_modified_by: UserBasicType | null
    effective_restriction_level: DashboardRestrictionLevel
    effective_privilege_level: DashboardPrivilegeLevel
    timezone?: string | null
    /** Only used in the frontend to store the next breakdown url */
    next?: string
    /** Only used in the frontend to toggle showing Baseline in funnels or not */
    disable_baseline?: boolean
    filters: Partial<FilterType>
    query?: Node | null
}

export interface DashboardBasicType {
    id: number
    name: string
    description: string
    pinned: boolean
    created_at: string
    created_by: UserBasicType | null
    is_shared: boolean
    deleted: boolean
    creation_mode: 'default' | 'template' | 'duplicate'
    restriction_level: DashboardRestrictionLevel
    effective_restriction_level: DashboardRestrictionLevel
    effective_privilege_level: DashboardPrivilegeLevel
    tags?: string[]
    /** Purely local value to determine whether the dashboard should be highlighted, e.g. as a fresh duplicate. */
    _highlight?: boolean
}

export interface DashboardTemplateListParams {
    scope?: DashboardTemplateScope
    // matches on template name, description, and tags
    search?: string
}

export type DashboardTemplateScope = 'team' | 'global' | 'feature_flag'

export interface DashboardType extends DashboardBasicType {
    tiles: DashboardTile[]
    filters: DashboardFilter
}

export interface DashboardTemplateType {
    id: string
    team_id?: number
    created_at?: string
    template_name: string
    dashboard_description?: string
    dashboard_filters?: DashboardFilter
    tiles: DashboardTile[]
    variables?: DashboardTemplateVariableType[]
    tags?: string[]
    image_url?: string
    scope?: DashboardTemplateScope
}

export interface MonacoMarker {
    message: string
}

// makes the DashboardTemplateType properties optional and the tiles properties optional
export type DashboardTemplateEditorType = Partial<Omit<DashboardTemplateType, 'tiles'>> & {
    tiles: Partial<DashboardTile>[]
}

export interface DashboardTemplateVariableType {
    id: string
    name: string
    description: string
    type: 'event'
    default: Record<string, JsonType>
    required: boolean
}

export type DashboardLayoutSize = 'sm' | 'xs'

/** Explicit dashboard collaborator, based on DashboardPrivilege. */
export interface DashboardCollaboratorType {
    id: string
    dashboard_id: DashboardType['id']
    user: UserBasicType
    level: DashboardPrivilegeLevel
    added_at: string
    updated_at: string
}

/** Explicit (dashboard privilege) OR implicit (project admin) dashboard collaborator. */
export type FusedDashboardCollaboratorType = Pick<DashboardCollaboratorType, 'user' | 'level'>

export interface OrganizationInviteType {
    id: string
    target_email: string
    first_name: string
    is_expired: boolean
    emailing_attempt_made: boolean
    created_by: UserBasicType | null
    created_at: string
    updated_at: string
    message?: string
}

export enum PluginInstallationType {
    Local = 'local',
    Custom = 'custom',
    Repository = 'repository',
    Source = 'source',
}

export interface PluginType {
    id: number
    plugin_type: PluginInstallationType
    name: string
    description?: string
    url?: string
    tag?: string
    icon?: string
    latest_tag?: string // apps management page: The latest git hash for the repo behind the url
    config_schema: Record<string, PluginConfigSchema> | PluginConfigSchema[]
    source?: string
    maintainer?: string
    is_global: boolean
    organization_id: string
    organization_name: string
    metrics?: Record<string, StoredMetricMathOperations>
    capabilities?: Record<'jobs' | 'methods' | 'scheduled_tasks', string[] | undefined>
    public_jobs?: Record<string, JobSpec>
}

export type AppType = PluginType

/** Config passed to app component and logic as props. Sent in Django's app context */
export interface FrontendAppConfig {
    pluginId: number
    pluginConfigId: number
    pluginType: PluginInstallationType | null
    name: string
    url: string
    config: Record<string, any>
}

/** Frontend app created after receiving a bundle via import('').getFrontendApp() */
export interface FrontendApp {
    id: number
    pluginId: number
    error?: any
    title?: string
    logic?: LogicWrapper
    component?: (props: FrontendAppConfig) => JSX.Element
    onInit?: (props: FrontendAppConfig) => void
}

export interface JobPayloadFieldOptions {
    type: 'string' | 'boolean' | 'json' | 'number' | 'date' | 'daterange'
    title?: string
    required?: boolean
    default?: any
    staff_only?: boolean
}

export interface JobSpec {
    payload?: Record<string, JobPayloadFieldOptions>
}

/** @deprecated in favor of PluginConfigTypeNew */
export interface PluginConfigType {
    id?: number
    plugin: number
    team_id: number
    enabled: boolean
    order: number

    config: Record<string, any>
    error?: PluginErrorType
    delivery_rate_24h?: number | null
    created_at?: string
}

/** @deprecated in favor of PluginConfigWithPluginInfoNew */
export interface PluginConfigWithPluginInfo extends PluginConfigType {
    id: number
    plugin_info: PluginType
}

// TODO: Rename to PluginConfigType once the legacy PluginConfigType are removed from the frontend
export interface PluginConfigTypeNew {
    id: number
    plugin: number
    team_id: number
    enabled: boolean
    order: number
    name: string
    description?: string
    updated_at: string
    delivery_rate_24h?: number | null
    config: Record<string, any>
}

// TODO: Rename to PluginConfigWithPluginInfo once the are removed from the frontend
export interface PluginConfigWithPluginInfoNew extends PluginConfigTypeNew {
    plugin_info: PluginType | null
}

export interface PluginErrorType {
    message: string
    time: string
    stack?: string
    name?: string
    event?: Record<string, any>
}

export enum PluginLogEntryType {
    Debug = 'DEBUG',
    Log = 'LOG',
    Info = 'INFO',
    Warn = 'WARN',
    Error = 'ERROR',
}

export interface PluginLogEntry {
    id: string
    team_id: number
    plugin_id: number
    plugin_config_id: number
    timestamp: string
    type: PluginLogEntryType
    is_system: boolean
    message: string
    instance_id: string
}

export interface BatchExportLogEntry {
    team_id: number
    batch_export_id: number
    run_id: number
    timestamp: string
    level: PipelineAppLogLevel
    message: string
}

export enum AnnotationScope {
    Insight = 'dashboard_item',
    Project = 'project',
    Organization = 'organization',
}

export interface RawAnnotationType {
    id: number
    scope: AnnotationScope
    content: string | null
    date_marker: string | null
    created_by?: UserBasicType | null
    created_at: string
    updated_at: string
    dashboard_item?: number | null
    insight_short_id?: InsightModel['short_id'] | null
    insight_name?: InsightModel['name'] | null
    deleted?: boolean
    creation_type?: 'USR' | 'GIT'
}

export interface AnnotationType extends Omit<RawAnnotationType, 'created_at' | 'date_marker'> {
    date_marker: dayjs.Dayjs | null
    created_at: dayjs.Dayjs
}

export interface DatedAnnotationType extends Omit<AnnotationType, 'date_marker'> {
    date_marker: dayjs.Dayjs
}

export enum ChartDisplayType {
    ActionsLineGraph = 'ActionsLineGraph',
    ActionsLineGraphCumulative = 'ActionsLineGraphCumulative',
    ActionsAreaGraph = 'ActionsAreaGraph',
    ActionsTable = 'ActionsTable',
    ActionsPie = 'ActionsPie',
    ActionsBar = 'ActionsBar',
    ActionsBarValue = 'ActionsBarValue',
    WorldMap = 'WorldMap',
    BoldNumber = 'BoldNumber',
}

export type BreakdownType = 'cohort' | 'person' | 'event' | 'group' | 'session' | 'hogql'
export type IntervalType = 'hour' | 'day' | 'week' | 'month'
export type SmoothingType = number

export enum InsightType {
    TRENDS = 'TRENDS',
    STICKINESS = 'STICKINESS',
    LIFECYCLE = 'LIFECYCLE',
    FUNNELS = 'FUNNELS',
    RETENTION = 'RETENTION',
    PATHS = 'PATHS',
    JSON = 'JSON',
    SQL = 'SQL',
}

export enum PathType {
    PageView = '$pageview',
    Screen = '$screen',
    CustomEvent = 'custom_event',
    HogQL = 'hogql',
}

export enum FunnelPathType {
    before = 'funnel_path_before_step',
    between = 'funnel_path_between_steps',
    after = 'funnel_path_after_step',
}

export enum FunnelVizType {
    Steps = 'steps',
    TimeToConvert = 'time_to_convert',
    Trends = 'trends',
}

export type RetentionType = typeof RETENTION_RECURRING | typeof RETENTION_FIRST_TIME

export enum RetentionPeriod {
    Hour = 'Hour',
    Day = 'Day',
    Week = 'Week',
    Month = 'Month',
}

export type BreakdownKeyType = string | number | (string | number)[] | null

export interface Breakdown {
    property: string | number
    type: BreakdownType
    normalize_url?: boolean
}

export interface FilterType {
    // used by all
    from_dashboard?: boolean | number
    insight?: InsightType
    filter_test_accounts?: boolean
    properties?: AnyPropertyFilter[] | PropertyGroupFilter
    sampling_factor?: number | null

    date_from?: string | null
    date_to?: string | null
    /**
     * Whether the `date_from` and `date_to` should be used verbatim. Disables rounding to the start and end of period.
     * Strings are cast to bools, e.g. "true" -> true.
     */
    explicit_date?: boolean | string | null

    events?: Record<string, any>[]
    actions?: Record<string, any>[]
    new_entity?: Record<string, any>[]

    // persons modal
    entity_id?: string | number
    entity_type?: EntityType
    entity_math?: string

    // used by trends and stickiness
    interval?: IntervalType
    // TODO: extract into TrendsFunnelsCommonFilterType
    breakdown_type?: BreakdownType | null
    breakdown?: BreakdownKeyType
    breakdown_normalize_url?: boolean
    breakdowns?: Breakdown[]
    breakdown_group_type_index?: number | null
    breakdown_hide_other_aggregation?: boolean | null
    aggregation_group_type_index?: number // Groups aggregation
}

export interface PropertiesTimelineFilterType {
    date_from?: string | null // DateMixin
    date_to?: string | null // DateMixin
    interval?: IntervalType // IntervalMixin
    properties?: AnyPropertyFilter[] | PropertyGroupFilter // PropertyMixin
    events?: Record<string, any>[] // EntitiesMixin
    actions?: Record<string, any>[] // EntitiesMixin
    aggregation_group_type_index?: number // GroupsAggregationMixin
    display?: ChartDisplayType // DisplayDerivedMixin
    breakdown_type?: BreakdownType | null
    breakdown?: BreakdownKeyType
}

export interface TrendsFilterType extends FilterType {
    // Specifies that we want to smooth the aggregation over the specified
    // number of intervals, e.g. for a day interval, we may want to smooth over
    // 7 days to remove weekly variation. Smoothing is performed as a moving average.
    smoothing_intervals?: number
    compare?: boolean
    formula?: string
    /** @deprecated */
    shown_as?: ShownAsValue
    display?: ChartDisplayType
    breakdown_histogram_bin_count?: number // trends breakdown histogram bin count

    // frontend only
    show_legend?: boolean // used to show/hide legend next to insights graph
    hidden_legend_keys?: Record<string, boolean | undefined> // used to toggle visibilities in table and legend
    aggregation_axis_format?: AggregationAxisFormat // a fixed format like duration that needs calculation
    aggregation_axis_prefix?: string // a prefix to add to the aggregation axis e.g. £
    aggregation_axis_postfix?: string // a postfix to add to the aggregation axis e.g. %
    decimal_places?: number
    show_values_on_series?: boolean
    show_labels_on_series?: boolean
    show_percent_stack_view?: boolean
}

export interface StickinessFilterType extends FilterType {
    compare?: boolean
    /** @deprecated */
    shown_as?: ShownAsValue
    display?: ChartDisplayType

    // frontend only
    show_legend?: boolean // used to show/hide legend next to insights graph
    hidden_legend_keys?: Record<string, boolean | undefined> // used to toggle visibilities in table and legend
    show_values_on_series?: boolean

    // persons only
    stickiness_days?: number
}

export interface FunnelsFilterType extends FilterType {
    funnel_viz_type?: FunnelVizType // parameter sent to funnels API for time conversion code path
    funnel_from_step?: number // used in time to convert: initial step index to compute time to convert
    funnel_to_step?: number // used in time to convert: ending step index to compute time to convert
    breakdown_attribution_type?: BreakdownAttributionType // funnels breakdown attribution type
    breakdown_attribution_value?: number // funnels breakdown attribution specific step value
    bin_count?: BinCountValue // used in time to convert: number of bins to show in histogram
    funnel_window_interval_unit?: FunnelConversionWindowTimeUnit // minutes, days, weeks, etc. for conversion window
    funnel_window_interval?: number | undefined // length of conversion window
    funnel_order_type?: StepOrderValue
    exclusions?: FunnelExclusionLegacy[] // used in funnel exclusion filters
    funnel_aggregate_by_hogql?: string

    // frontend only
    layout?: FunnelLayout // used only for funnels
    funnel_step_reference?: FunnelStepReference // whether conversion shown in graph should be across all steps or just from the previous step
    hidden_legend_keys?: Record<string, boolean | undefined> // used to toggle visibilities in table and legend

    // persons only
    entrance_period_start?: string // this and drop_off is used for funnels time conversion date for the persons modal
    drop_off?: boolean
    funnel_step?: number
    funnel_step_breakdown?: string | number[] | number | null // used in steps breakdown: persons modal
    funnel_custom_steps?: number[] // used to provide custom steps for which to get people in a funnel - primarily for correlation use
    funnel_correlation_person_entity?: Record<string, any> // Funnel Correlation Persons Filter
    funnel_correlation_person_converted?: 'true' | 'false' // Funnel Correlation Persons Converted - success or failure counts
}
export interface PathsFilterType extends FilterType {
    path_type?: PathType
    paths_hogql_expression?: string
    include_event_types?: PathType[]
    start_point?: string
    end_point?: string
    path_groupings?: string[]
    funnel_paths?: FunnelPathType
    funnel_filter?: Record<string, any> // Funnel Filter used in Paths
    exclude_events?: string[] // Paths Exclusion type
    /** @asType integer */
    step_limit?: number // Paths Step Limit
    path_replacements?: boolean
    local_path_cleaning_filters?: PathCleaningFilter[]
    /** @asType integer */
    edge_limit?: number | undefined // Paths edge limit
    /** @asType integer */
    min_edge_weight?: number | undefined // Paths
    /** @asType integer */
    max_edge_weight?: number | undefined // Paths

    // persons only
    path_start_key?: string // Paths People Start Key
    path_end_key?: string // Paths People End Key
    path_dropoff_key?: string // Paths People Dropoff Key
}

export interface RetentionEntity {
    id?: string | number // TODO: Fix weird typing issues
    kind?: NodeKind.ActionsNode | NodeKind.EventsNode
    name?: string
    type?: EntityType
    /**  @asType integer */
    order?: number
    uuid?: string
    custom_name?: string
}

export interface RetentionFilterType extends FilterType {
    retention_type?: RetentionType
    retention_reference?: 'total' | 'previous' // retention wrt cohort size or previous period
    /**
     * @asType integer
     */
    total_intervals?: number
    returning_entity?: RetentionEntity
    target_entity?: RetentionEntity
    period?: RetentionPeriod
}
export interface LifecycleFilterType extends FilterType {
    /** @deprecated */
    shown_as?: ShownAsValue

    // frontend only
    show_values_on_series?: boolean
    toggledLifecycles?: LifecycleToggle[]
}

export type LifecycleToggle = 'new' | 'resurrecting' | 'returning' | 'dormant'
export type AnyFilterType =
    | TrendsFilterType
    | StickinessFilterType
    | FunnelsFilterType
    | PathsFilterType
    | RetentionFilterType
    | LifecycleFilterType
    | FilterType

export type AnyPartialFilterType =
    | Partial<TrendsFilterType>
    | Partial<StickinessFilterType>
    | Partial<FunnelsFilterType>
    | Partial<PathsFilterType>
    | Partial<RetentionFilterType>
    | Partial<LifecycleFilterType>
    | Partial<FilterType>

export interface EventsListQueryParams {
    event?: string
    properties?: AnyPropertyFilter[] | PropertyGroupFilter
    orderBy?: string[]
    action_id?: number
    after?: string
    before?: string
    limit?: number
    offset?: number
}

export interface RecordingEventsFilters {
    query: string
}

export interface RecordingConsoleLogsFilters {
    query: string
}

export enum RecordingWindowFilter {
    All = 'all',
}

export interface EditorFilterProps {
    insightProps: InsightLogicProps
}

export interface InsightEditorFilter {
    key: string
    label?: string | ((props: EditorFilterProps) => JSX.Element | null)
    tooltip?: JSX.Element
    showOptional?: boolean
    position?: 'left' | 'right'
    valueSelector?: (insight: Partial<InsightModel>) => any
    /** Editor filter component. Cannot be an anonymous function or the key would not work! */
    component?: (props: EditorFilterProps) => JSX.Element | null
}

export type InsightEditorFilterGroup = {
    title?: string
    count?: number
    editorFilters: InsightEditorFilter[]
    defaultExpanded?: boolean
}

export interface SystemStatusSubrows {
    columns: string[]
    rows: string[][]
}

export interface SystemStatusRow {
    metric: string
    value: boolean | string | number | null
    key: string
    description?: string
    subrows?: SystemStatusSubrows
}

export interface SystemStatus {
    overview: SystemStatusRow[]
}

export type QuerySummary = { duration: string } & Record<string, string>

export interface SystemStatusQueriesResult {
    postgres_running: QuerySummary[]
    clickhouse_running?: QuerySummary[]
    clickhouse_slow_log?: QuerySummary[]
}

export interface SystemStatusAnalyzeResult {
    query: string
    timing: {
        query_id: string
        event_time: string
        query_duration_ms: number
        read_rows: number
        read_size: string
        result_rows: number
        result_size: string
        memory_usage: string
    }
    flamegraphs: Record<string, string>
}

<<<<<<< HEAD
=======
export interface ActionFilter extends EntityFilter {
    days?: string[]
    math?: string
    math_property?: string
    math_group_type_index?: number | null
    math_hogql?: string
    properties?: AnyPropertyFilter[]
    type: EntityType
}
>>>>>>> cb12ce03
export interface TrendAPIResponse<ResultType = TrendResult[]> {
    type: 'Trends'
    is_cached: boolean
    last_refresh: string | null
    result: ResultType
    timezone: string
    next: string | null
}

export interface TrendResult {
    action: ActionFilter
    actions?: ActionFilter[]
    count: number
    data: number[]
    days: string[]
    dates?: string[]
    label: string
    labels: string[]
    breakdown_value?: string | number
    aggregated_value: number
    status?: string
    compare_label?: CompareLabelType
    compare?: boolean
    persons_urls?: { url: string }[]
    persons?: Person
    filter?: TrendsFilterType
}

interface Person {
    url: string
    filter: Partial<FilterType>
}

export interface FunnelStep {
    // The type returned from the API.
    action_id: string
    average_conversion_time: number | null
    median_conversion_time: number | null
    count: number
    name: string
    custom_name?: string | null
    order: number
    people?: string[]
    type: EntityType
    labels?: string[]
    breakdown?: BreakdownKeyType
    breakdowns?: BreakdownKeyType[]
    breakdown_value?: BreakdownKeyType
    data?: number[]
    days?: string[]

    /** Url that you can GET to retrieve the people that converted in this step */
    converted_people_url: string

    /** Url that you can GET to retrieve the people that dropped in this step  */
    dropped_people_url: string | null
}

export interface FunnelsTimeConversionBins {
    bins: [number, number][]
    average_conversion_time: number | null
}

export type FunnelResultType = FunnelStep[] | FunnelStep[][] | FunnelsTimeConversionBins

export interface FunnelAPIResponse<ResultType = FunnelResultType> {
    is_cached: boolean
    last_refresh: string | null
    result: ResultType
    timezone: string
}

export interface FunnelStepWithNestedBreakdown extends FunnelStep {
    nested_breakdown?: FunnelStep[]
}

export interface FunnelTimeConversionMetrics {
    averageTime: number
    stepRate: number
    totalRate: number
}

export interface FunnelConversionWindow {
    funnelWindowIntervalUnit: FunnelConversionWindowTimeUnit
    funnelWindowInterval: number
}

// https://github.com/PostHog/posthog/blob/master/posthog/models/filters/mixins/funnel.py#L100
export enum FunnelConversionWindowTimeUnit {
    Second = 'second',
    Minute = 'minute',
    Hour = 'hour',
    Day = 'day',
    Week = 'week',
    Month = 'month',
}

export enum FunnelStepReference {
    total = 'total',
    previous = 'previous',
}

export interface FunnelStepWithConversionMetrics extends FunnelStep {
    droppedOffFromPrevious: number
    conversionRates: {
        fromPrevious: number
        total: number
        fromBasisStep: number // either fromPrevious or total, depending on FunnelStepReference
    }
    nested_breakdown?: Omit<FunnelStepWithConversionMetrics, 'nested_breakdown'>[]
    rowKey?: number | string
    significant?: {
        fromPrevious: boolean
        total: boolean
        fromBasisStep: boolean // either fromPrevious or total, depending on FunnelStepReference
    }
}

export interface FlattenedFunnelStepByBreakdown {
    rowKey: number | string
    isBaseline?: boolean
    breakdown?: BreakdownKeyType
    // :KLUDGE: Data transforms done in `getBreakdownStepValues`
    breakdown_value?: Array<string | number>
    breakdownIndex?: number
    conversionRates?: {
        total: number
    }
    steps?: FunnelStepWithConversionMetrics[]
    significant?: boolean
}

export interface FunnelCorrelation {
    event: Pick<EventType, 'elements' | 'event' | 'properties'>
    odds_ratio: number
    success_count: number
    success_people_url: string
    failure_count: number
    failure_people_url: string
    correlation_type: FunnelCorrelationType.Failure | FunnelCorrelationType.Success
    result_type:
        | FunnelCorrelationResultsType.Events
        | FunnelCorrelationResultsType.Properties
        | FunnelCorrelationResultsType.EventWithProperties
}

export enum FunnelCorrelationType {
    Success = 'success',
    Failure = 'failure',
}

export enum FunnelCorrelationResultsType {
    Events = 'events',
    Properties = 'properties',
    EventWithProperties = 'event_with_properties',
}

export enum BreakdownAttributionType {
    FirstTouch = 'first_touch',
    LastTouch = 'last_touch',
    AllSteps = 'all_events',
    Step = 'step',
}

export interface ChartParams {
    inCardView?: boolean
    inSharedMode?: boolean
    showPersonsModal?: boolean
    /** allows overriding by queries, e.g. setting empty state text*/
    context?: QueryContext
}

export interface HistogramGraphDatum {
    id: number
    bin0: number
    bin1: number
    count: number
    label: string
}

// Shared between insightLogic, dashboardItemLogic, trendsLogic, funnelLogic, pathsLogic, retentionLogic
export interface InsightLogicProps {
    /** currently persisted insight */
    dashboardItemId?: InsightShortId | 'new' | `new-${string}` | null
    /** id of the dashboard the insight is on (when the insight is being displayed on a dashboard) **/
    dashboardId?: DashboardType['id']
    /** cached insight */
    cachedInsight?: Partial<InsightModel> | null
    /** enable this to avoid API requests */
    doNotLoad?: boolean
    loadPriority?: number
    onData?: (data: Record<string, unknown> | null | undefined) => void
    /** query when used as ad-hoc insight */
    query?: InsightVizNode
    setQuery?: (node: InsightVizNode) => void
}

export interface SetInsightOptions {
    /** this overrides the in-flight filters on the page, which may not equal the last returned API response */
    overrideFilter?: boolean
    /** calling with this updates the "last saved" filters */
    fromPersistentApi?: boolean
}

export interface Survey {
    /** UUID */
    id: string
    name: string
    type: SurveyType
    description: string
    linked_flag_id: number | null
    linked_flag: FeatureFlagBasicType | null
    targeting_flag: FeatureFlagBasicType | null
    targeting_flag_filters: Pick<FeatureFlagFilters, 'groups'> | undefined
    conditions: {
        url: string
        selector: string
        seenSurveyWaitPeriodInDays?: number
        urlMatchType?: SurveyUrlMatchType
    } | null
    appearance: SurveyAppearance
    questions: (BasicSurveyQuestion | LinkSurveyQuestion | RatingSurveyQuestion | MultipleSurveyQuestion)[]
    created_at: string
    created_by: UserBasicType | null
    start_date: string | null
    end_date: string | null
    archived: boolean
    remove_targeting_flag?: boolean
}

export enum SurveyUrlMatchType {
    Exact = 'exact',
    Contains = 'icontains',
    Regex = 'regex',
}

export enum SurveyType {
    Popover = 'popover',
    Widget = 'widget',
    FullScreen = 'full_screen',
    Email = 'email',
    API = 'api',
}

export interface SurveyAppearance {
    backgroundColor?: string
    submitButtonColor?: string
    // TODO: remove submitButtonText in favor of buttonText once it's more deprecated
    submitButtonText?: string
    ratingButtonColor?: string
    ratingButtonActiveColor?: string
    borderColor?: string
    placeholder?: string
    whiteLabel?: boolean
    displayThankYouMessage?: boolean
    thankYouMessageHeader?: string
    thankYouMessageDescription?: string
    autoDisappear?: boolean
    position?: string
    // widget only
    widgetType?: 'button' | 'tab' | 'selector'
    widgetSelector?: string
    widgetLabel?: string
    widgetColor?: string
}

export interface SurveyQuestionBase {
    question: string
    description?: string | null
    optional?: boolean
    buttonText?: string
}

export interface BasicSurveyQuestion extends SurveyQuestionBase {
    type: SurveyQuestionType.Open
}

export interface LinkSurveyQuestion extends SurveyQuestionBase {
    type: SurveyQuestionType.Link
    link: string | null
}

export interface RatingSurveyQuestion extends SurveyQuestionBase {
    type: SurveyQuestionType.Rating
    display: 'number' | 'emoji'
    scale: number
    lowerBoundLabel: string
    upperBoundLabel: string
}

export interface MultipleSurveyQuestion extends SurveyQuestionBase {
    type: SurveyQuestionType.SingleChoice | SurveyQuestionType.MultipleChoice
    choices: string[]
    hasOpenChoice?: boolean
}

export type SurveyQuestion = BasicSurveyQuestion | LinkSurveyQuestion | RatingSurveyQuestion | MultipleSurveyQuestion

export enum SurveyQuestionType {
    Open = 'open',
    MultipleChoice = 'multiple_choice',
    SingleChoice = 'single_choice',
    Rating = 'rating',
    Link = 'link',
}

export interface FeatureFlagGroupType {
    properties?: AnyPropertyFilter[]
    rollout_percentage?: number | null
    variant: string | null
    users_affected?: number
}

export interface MultivariateFlagVariant {
    key: string
    name?: string | null
    rollout_percentage: number
}

export interface MultivariateFlagOptions {
    variants: MultivariateFlagVariant[]
}

export interface FeatureFlagFilters {
    groups: FeatureFlagGroupType[]
    multivariate: MultivariateFlagOptions | null
    aggregation_group_type_index?: number | null
    payloads: Record<string, JsonType>
    super_groups?: FeatureFlagGroupType[]
}

export interface FeatureFlagBasicType {
    id: number
    team_id: TeamType['id']
    key: string
    /* The description field (the name is a misnomer because of its legacy). */
    name: string
    filters: FeatureFlagFilters
    deleted: boolean
    active: boolean
    ensure_experience_continuity: boolean | null
}

export interface FeatureFlagType extends Omit<FeatureFlagBasicType, 'id' | 'team_id'> {
    /** Null means that the flag has never been saved yet (it's new). */
    id: number | null
    created_by: UserBasicType | null
    created_at: string | null
    is_simple_flag: boolean
    rollout_percentage: number | null
    experiment_set: string[] | null
    features: EarlyAccessFeatureType[] | null
    surveys: Survey[] | null
    rollback_conditions: FeatureFlagRollbackConditions[]
    performed_rollback: boolean
    can_edit: boolean
    tags: string[]
    usage_dashboard?: number
    analytics_dashboards?: number[] | null
    has_enriched_analytics?: boolean
}

export interface OrganizationFeatureFlag {
    flag_id: number | null
    team_id: number | null
    created_by: UserBasicType | null
    created_at: string | null
    is_simple_flag: boolean
    rollout_percentage: number | null
    filters: FeatureFlagFilters
    active: boolean
}

export interface OrganizationFeatureFlagsCopyBody {
    feature_flag_key: FeatureFlagType['key']
    from_project: TeamType['id']
    target_project_ids: TeamType['id'][]
}

export type OrganizationFeatureFlags = {
    flag_id: FeatureFlagType['id']
    team_id: TeamType['id']
    active: FeatureFlagType['active']
}[]

export interface FeatureFlagRollbackConditions {
    threshold: number
    threshold_type: string
    threshold_metric?: FilterType
    operator?: string
}

export interface CombinedFeatureFlagAndValueType {
    feature_flag: FeatureFlagType
    value: boolean | string
}

export enum EarlyAccessFeatureStage {
    Draft = 'draft',
    Concept = 'concept',
    Alpha = 'alpha',
    Beta = 'beta',
    GeneralAvailability = 'general-availability',
    Archived = 'archived',
}

export enum EarlyAccessFeatureTabs {
    OptedIn = 'opted-in',
    OptedOut = 'opted-out',
}

export interface EarlyAccessFeatureType {
    /** UUID */
    id: string
    feature_flag: FeatureFlagBasicType
    name: string
    description: string
    stage: EarlyAccessFeatureStage
    /** Documentation URL. Can be empty. */
    documentation_url: string
    created_at: string
}

export interface NewEarlyAccessFeatureType extends Omit<EarlyAccessFeatureType, 'id' | 'created_at' | 'feature_flag'> {
    feature_flag_id: number | undefined
}

export interface UserBlastRadiusType {
    users_affected: number
    total_users: number
}

export enum ScheduledChangeModels {
    FeatureFlag = 'FeatureFlag',
}

export enum ScheduledChangeOperationType {
    UpdateStatus = 'update_status',
    AddReleaseCondition = 'add_release_condition',
}

export type ScheduledChangePayload =
    | { operation: ScheduledChangeOperationType.UpdateStatus; value: boolean }
    | { operation: ScheduledChangeOperationType.AddReleaseCondition; value: FeatureFlagFilters }

export interface ScheduledChangeType {
    id: number
    team_id: number
    record_id: number | string
    model_name: ScheduledChangeModels
    payload: ScheduledChangePayload
    scheduled_at: string
    executed_at: string | null
    failure_reason: string | null
    created_at: string | null
    created_by: UserBasicType
}

export interface PrevalidatedInvite {
    id: string
    target_email: string
    first_name: string
    organization_name: string
}

interface InstancePreferencesInterface {
    /** Whether debug queries option should be shown on the command palette. */
    debug_queries: boolean
    /** Whether paid features showcasing / upsells are completely disabled throughout the app. */
    disable_paid_fs: boolean
}

export interface PreflightStatus {
    // Attributes that accept undefined values (i.e. `?`) are not received when unauthenticated
    django: boolean
    plugins: boolean
    redis: boolean
    db: boolean
    clickhouse: boolean
    kafka: boolean
    /** An initiated instance is one that already has any organization(s). */
    initiated: boolean
    /** Org creation is allowed on Cloud OR initiated self-hosted organizations with a license and MULTI_ORG_ENABLED. */
    can_create_org: boolean
    /** Whether this is PostHog Cloud. */
    cloud: boolean
    /** Whether this is a managed demo environment. */
    demo: boolean
    celery: boolean
    realm: Realm
    region: Region | null
    available_social_auth_providers: AuthBackends
    available_timezones?: Record<string, number>
    opt_out_capture?: boolean
    email_service_available: boolean
    slack_service: {
        available: boolean
        client_id?: string
    }
    data_warehouse_integrations: {
        hubspot: {
            client_id?: string
        }
    }
    /** Whether PostHog is running in DEBUG mode. */
    is_debug?: boolean
    licensed_users_available?: number | null
    openai_available?: boolean
    site_url?: string
    instance_preferences?: InstancePreferencesInterface
    buffer_conversion_seconds?: number
    object_storage: boolean
}

export enum ItemMode { // todo: consolidate this and dashboardmode
    Edit = 'edit',
    View = 'view',
    Subscriptions = 'subscriptions',
    Sharing = 'sharing',
}

export enum DashboardPlacement {
    Dashboard = 'dashboard', // When on the standard dashboard page
    ProjectHomepage = 'project-homepage', // When embedded on the project homepage
    FeatureFlag = 'feature-flag',
    Public = 'public', // When viewing the dashboard publicly
    Export = 'export', // When the dashboard is being exported (alike to being printed)
    Person = 'person', // When the dashboard is being viewed on a person page
    Group = 'group', // When the dashboard is being viewed on a group page
}

export enum DashboardMode { // Default mode is null
    Edit = 'edit', // When the dashboard is being edited
    Fullscreen = 'fullscreen', // When the dashboard is on full screen (presentation) mode
    Sharing = 'sharing', // When the sharing configuration is opened
}

// Hotkeys for local (component) actions
export type HotKey =
    | 'a'
    | 'b'
    | 'c'
    | 'd'
    | 'e'
    | 'f'
    | 'h'
    | 'i'
    | 'j'
    | 'k'
    | 'l'
    | 'm'
    | 'n'
    | 'o'
    | 'p'
    | 'q'
    | 'r'
    | 's'
    | 't'
    | 'u'
    | 'v'
    | 'w'
    | 'x'
    | 'y'
    | 'z'
    | 'escape'
    | 'enter'
    | 'space'
    | 'tab'
    | 'arrowleft'
    | 'arrowright'
    | 'arrowdown'
    | 'arrowup'
    | 'forwardslash'

export type HotKeyOrModifier = HotKey | 'shift' | 'option' | 'command'

export interface EventDefinition {
    id: string
    name: string
    description?: string
    tags?: string[]
    owner?: UserBasicType | null
    created_at?: string
    last_seen_at?: string
    last_updated_at?: string // alias for last_seen_at to achieve event and action parity
    updated_at?: string
    updated_by?: UserBasicType | null
    verified?: boolean
    verified_at?: string
    verified_by?: string
    is_action?: boolean
}

// TODO duplicated from plugin server. Follow-up to de-duplicate
export enum PropertyType {
    DateTime = 'DateTime',
    String = 'String',
    Numeric = 'Numeric',
    Boolean = 'Boolean',
    Duration = 'Duration',
    Selector = 'Selector',
}

export enum PropertyDefinitionType {
    Event = 'event',
    Person = 'person',
    Group = 'group',
}

export interface PropertyDefinition {
    id: string
    name: string
    description?: string
    tags?: string[]
    updated_at?: string
    updated_by?: UserBasicType | null
    is_numerical?: boolean // Marked as optional to allow merge of EventDefinition & PropertyDefinition
    is_seen_on_filtered_events?: boolean // Indicates whether this property has been seen for a particular set of events (when `eventNames` query string is sent); calculated at query time, not stored in the db
    property_type?: PropertyType
    type?: PropertyDefinitionType
    created_at?: string // TODO: Implement
    last_seen_at?: string // TODO: Implement
    example?: string
    is_action?: boolean
    verified?: boolean
    verified_at?: string
    verified_by?: string
}

export enum PropertyDefinitionState {
    Pending = 'pending',
    Loading = 'loading',
    Missing = 'missing',
    Error = 'error',
}

export type Definition = EventDefinition | PropertyDefinition

export interface PersonProperty {
    id: number
    name: string
    count: number
}

export type GroupTypeIndex = 0 | 1 | 2 | 3 | 4

export interface GroupType {
    group_type: string
    group_type_index: GroupTypeIndex
    name_singular?: string | null
    name_plural?: string | null
}

export type GroupTypeProperties = Record<number, Array<PersonProperty>>

export interface Group {
    group_type_index: GroupTypeIndex
    group_key: string
    created_at: string
    group_properties: Record<string, any>
}

export interface Experiment {
    id: number | 'new'
    name: string
    description?: string
    feature_flag_key: string
    feature_flag?: FeatureFlagBasicType
    filters: FilterType
    parameters: {
        minimum_detectable_effect?: number
        recommended_running_time?: number
        recommended_sample_size?: number
        feature_flag_variants: MultivariateFlagVariant[]
        custom_exposure_filter?: FilterType
        aggregation_group_type_index?: number
    }
    start_date?: string | null
    end_date?: string | null
    archived?: boolean
    secondary_metrics: SecondaryExperimentMetric[]
    created_at: string | null
    created_by: UserBasicType | null
    updated_at: string | null
}

export interface FunnelExperimentVariant {
    key: string
    success_count: number
    failure_count: number
}

export interface TrendExperimentVariant {
    key: string
    count: number
    exposure: number
    absolute_exposure: number
}

interface BaseExperimentResults {
    probability: Record<string, number>
    fakeInsightId: string
    significant: boolean
    noData?: boolean
    significance_code: SignificanceCode
    expected_loss?: number
    p_value?: number
}

export interface _TrendsExperimentResults extends BaseExperimentResults {
    insight: TrendResult[]
    filters: TrendsFilterType
    variants: TrendExperimentVariant[]
    last_refresh?: string | null
}

export interface _FunnelExperimentResults extends BaseExperimentResults {
    insight: FunnelStep[][]
    filters: FunnelsFilterType
    variants: FunnelExperimentVariant[]
    last_refresh?: string | null
}

export interface TrendsExperimentResults {
    result: _TrendsExperimentResults
    is_cached?: boolean
    last_refresh?: string | null
}
export interface FunnelExperimentResults {
    result: _FunnelExperimentResults
    is_cached?: boolean
    last_refresh?: string | null
}

export type ExperimentResults = TrendsExperimentResults | FunnelExperimentResults

export interface SecondaryExperimentMetric {
    name: string
    filters: Partial<FilterType>
}

export interface SelectOption {
    value: string
    label?: string
}

export enum FilterLogicalOperator {
    And = 'AND',
    Or = 'OR',
}

export interface PropertyGroupFilter {
    type: FilterLogicalOperator
    values: PropertyGroupFilterValue[]
}

export interface PropertyGroupFilterValue {
    type: FilterLogicalOperator
    values: (AnyPropertyFilter | PropertyGroupFilterValue)[]
}

export interface CohortCriteriaGroupFilter {
    id?: string
    type: FilterLogicalOperator
    values: AnyCohortCriteriaType[] | CohortCriteriaGroupFilter[]
}

export interface SelectOptionWithChildren extends SelectOption {
    children: React.ReactChildren
    ['data-attr']: string
    key: string
}

export interface KeyMapping {
    label: string
    description?: string | JSX.Element
    examples?: (string | number)[]
    /** System properties are hidden in properties table by default. */
    system?: boolean
}

export interface KeyMappingInterface {
    event: Record<string, KeyMapping>
    element: Record<string, KeyMapping>
}

export interface TileParams {
    title: string
    targetPath: string
    openInNewTab?: boolean
    hoverText?: string
    icon: JSX.Element
    class?: string
}

export interface TiledIconModuleProps {
    tiles: TileParams[]
    header?: string
    subHeader?: string
    analyticsModuleKey?: string
}

export type EventOrPropType = EventDefinition & PropertyDefinition

export interface AppContext {
    current_user: UserType | null
    current_team: TeamType | TeamPublicType | null
    preflight: PreflightStatus
    default_event_name: string
    persisted_feature_flags?: string[]
    anonymous: boolean
    frontend_apps?: Record<number, FrontendAppConfig>
    /** Whether the user was autoswitched to the current item's team. */
    switched_team: TeamType['id'] | null
    year_in_hog_url?: string
}

export type StoredMetricMathOperations = 'max' | 'min' | 'sum'

export interface PathEdgeParameters {
    edgeLimit?: number | undefined
    minEdgeWeight?: number | undefined
    maxEdgeWeight?: number | undefined
}

export enum SignificanceCode {
    Significant = 'significant',
    NotEnoughExposure = 'not_enough_exposure',
    LowWinProbability = 'low_win_probability',
    HighLoss = 'high_loss',
    HighPValue = 'high_p_value',
}

export enum HelpType {
    Slack = 'slack',
    GitHub = 'github',
    Email = 'email',
    Docs = 'docs',
    Updates = 'updates',
    SupportForm = 'support_form',
}

export interface DateMappingOption {
    key: string
    inactive?: boolean // Options removed due to low usage (see relevant PR); will not show up for new insights but will be kept for existing
    values: string[]
    getFormattedDate?: (date: dayjs.Dayjs, format?: string) => string
    defaultInterval?: IntervalType
}

interface BreadcrumbBase {
    /** E.g. scene, tab, or scene with item ID. Particularly important for `onRename`. */
    key: string | number | [scene: Scene, key: string | number]
    /** Name to display. */
    name: string | null | undefined
    /** Symbol, e.g. a lettermark or a profile picture. */
    symbol?: React.ReactNode
    /** Whether to show a custom popover */
    popover?: Pick<PopoverProps, 'overlay' | 'sameWidth'>
}
interface LinkBreadcrumb extends BreadcrumbBase {
    /** Path to link to. */
    path?: string
    onRename?: never
}
interface RenamableBreadcrumb extends BreadcrumbBase {
    path?: never
    /** When this is set, an "Edit" button shows up next to the title */
    onRename?: (newName: string) => Promise<void>
    /** When this is true, the name is always in edit mode, and `onRename` runs on every input change. */
    forceEditMode?: boolean
}
export type Breadcrumb = LinkBreadcrumb | RenamableBreadcrumb

export enum GraphType {
    Bar = 'bar',
    HorizontalBar = 'horizontalBar',
    Line = 'line',
    Histogram = 'histogram',
    Pie = 'doughnut',
}

export type GraphDataset = ChartDataset<ChartType> &
    Partial<
        Pick<
            TrendResult,
            | 'count'
            | 'label'
            | 'days'
            | 'labels'
            | 'data'
            | 'compare'
            | 'compare_label'
            | 'status'
            | 'action'
            | 'actions'
            | 'breakdown_value'
            | 'persons_urls'
            | 'persons'
            | 'filter'
        >
    > & {
        /** Used in filtering out visibility of datasets. Set internally by chart.js */
        id: number
        /** Toggled on to draw incompleteness lines in LineGraph.tsx */
        dotted?: boolean
        /** Array of breakdown values used only in ActionsHorizontalBar.tsx data */
        breakdownValues?: (string | number | undefined)[]
        /** Array of compare labels used only in ActionsHorizontalBar.tsx data */
        compareLabels?: (CompareLabelType | undefined)[]
        /** Array of persons ussed only in (ActionsHorizontalBar|ActionsPie).tsx */
        personsValues?: (Person | undefined)[]
        index?: number
        /** Value (count) for specific data point; only valid in the context of an xy intercept */
        pointValue?: number
        /** Value (count) for specific data point; only valid in the context of an xy intercept */
        personUrl?: string
        /** Action/event filter defition */
        action?: ActionFilter
    }

export type GraphPoint = InteractionItem & { dataset: GraphDataset }

interface PointsPayload {
    pointsIntersectingLine: GraphPoint[]
    pointsIntersectingClick: GraphPoint[]
    clickedPointNotLine: boolean
    referencePoint: GraphPoint
}

export interface GraphPointPayload {
    points: PointsPayload
    index: number
    value?: number
    /** Contains the dataset for all the points in the same x-axis point; allows switching between matching points in the x-axis */
    crossDataset?: GraphDataset[]
    /** ID for the currently selected series */
    seriesId?: number
}

export enum CompareLabelType {
    Current = 'current',
    Previous = 'previous',
}

export interface InstanceSetting {
    key: string
    value: boolean | string | number | null
    value_type: 'bool' | 'str' | 'int'
    description?: string
    editable: boolean
    is_secret: boolean
}

export enum BaseMathType {
    TotalCount = 'total',
    UniqueUsers = 'dau',
    WeeklyActiveUsers = 'weekly_active',
    MonthlyActiveUsers = 'monthly_active',
    UniqueSessions = 'unique_session',
}

export enum PropertyMathType {
    Average = 'avg',
    Sum = 'sum',
    Minimum = 'min',
    Maximum = 'max',
    Median = 'median',
    P90 = 'p90',
    P95 = 'p95',
    P99 = 'p99',
}

export enum CountPerActorMathType {
    Average = 'avg_count_per_actor',
    Minimum = 'min_count_per_actor',
    Maximum = 'max_count_per_actor',
    Median = 'median_count_per_actor',
    P90 = 'p90_count_per_actor',
    P95 = 'p95_count_per_actor',
    P99 = 'p99_count_per_actor',
}

export enum HogQLMathType {
    HogQL = 'hogql',
}
export enum GroupMathType {
    UniqueGroup = 'unique_group',
}

export enum ActorGroupType {
    Person = 'person',
    GroupPrefix = 'group',
}

export enum BehavioralEventType {
    PerformEvent = 'performed_event',
    PerformMultipleEvents = 'performed_event_multiple',
    PerformSequenceEvents = 'performed_event_sequence',
    NotPerformedEvent = 'not_performed_event',
    NotPerformSequenceEvents = 'not_performed_event_sequence',
    HaveProperty = 'have_property',
    NotHaveProperty = 'not_have_property',
}

export enum BehavioralCohortType {
    InCohort = 'in_cohort',
    NotInCohort = 'not_in_cohort',
}

export enum BehavioralLifecycleType {
    PerformEventFirstTime = 'performed_event_first_time',
    PerformEventRegularly = 'performed_event_regularly',
    StopPerformEvent = 'stopped_performing_event',
    StartPerformEventAgain = 'restarted_performing_event',
}

export enum TimeUnitType {
    Day = 'day',
    Week = 'week',
    Month = 'month',
    Year = 'year',
}

export enum DateOperatorType {
    BeforeTheLast = 'before_the_last',
    Between = 'between',
    NotBetween = 'not_between',
    OnTheDate = 'on_the_date',
    NotOnTheDate = 'not_on_the_date',
    Since = 'since',
    Before = 'before',
    IsSet = 'is_set',
    IsNotSet = 'is_not_set',
}

export enum ValueOptionType {
    MostRecent = 'most_recent',
    Previous = 'previous',
    OnDate = 'on_date',
}

export type WeekdayType = 'monday' | 'tuesday' | 'wednesday' | 'thursday' | 'friday' | 'saturday' | 'sunday'

export interface SubscriptionType {
    id: number
    insight?: number
    dashboard?: number
    target_type: string
    target_value: string
    frequency: 'daily' | 'weekly' | 'monthly' | 'yearly'
    interval: number
    byweekday: WeekdayType[] | null
    bysetpos: number | null
    start_date: string
    until_date?: string
    title: string
    summary: string
    created_by?: UserBasicType | null
    created_at: string
    updated_at: string
    deleted?: boolean
}

export type SmallTimeUnit = 'hours' | 'minutes' | 'seconds'

export type Duration = {
    timeValue: number
    unit: SmallTimeUnit
}

export enum EventDefinitionType {
    Event = 'event',
    EventCustom = 'event_custom',
    EventPostHog = 'event_posthog',
}

export interface IntegrationType {
    id: number
    kind: 'slack'
    config: any
    created_by?: UserBasicType | null
    created_at: string
}

export interface SlackChannelType {
    id: string
    name: string
    is_private: boolean
    is_ext_shared: boolean
    is_member: boolean
}

export interface SharingConfigurationType {
    enabled: boolean
    access_token: string
    created_at: string
}

export enum ExporterFormat {
    PNG = 'image/png',
    CSV = 'text/csv',
    PDF = 'application/pdf',
    JSON = 'application/json',
}

/** Exporting directly from the browser to a file */
export type LocalExportContext = {
    localData: string
    filename: string
    mediaType: ExporterFormat
}

export type OnlineExportContext = {
    method?: string
    path: string
    query?: any
    body?: any
    filename?: string
}

export type QueryExportContext = {
    source: Record<string, any>
    filename?: string
}

export type ExportContext = OnlineExportContext | LocalExportContext | QueryExportContext

export interface ExportedAssetType {
    id: number
    export_format: ExporterFormat
    dashboard?: number
    insight?: number
    export_context?: ExportContext
    has_content: boolean
    filename: string
    expires_after?: Dayjs
}

export enum FeatureFlagReleaseType {
    ReleaseToggle = 'Release toggle',
    Variants = 'Multiple variants',
}

export interface MediaUploadResponse {
    id: string
    image_location: string
    name: string
}

export enum RolloutConditionType {
    Insight = 'insight',
    Sentry = 'sentry',
}

export enum Resource {
    FEATURE_FLAGS = 'feature flags',
}

export enum AccessLevel {
    READ = 21,
    WRITE = 37,
}

export interface RoleType {
    id: string
    name: string
    feature_flags_access_level: AccessLevel
    members: RoleMemberType[]
    associated_flags: { id: number; key: string }[]
    created_at: string
    created_by: UserBasicType | null
}

export interface RolesListParams {
    feature_flags_access_level?: AccessLevel
}

export interface FeatureFlagAssociatedRoleType {
    id: string
    feature_flag: FeatureFlagType | null
    role: RoleType
    updated_at: string
    added_at: string
}

export interface RoleMemberType {
    id: string
    user: UserBaseType
    role_id: string
    joined_at: string
    updated_at: string
    user_uuid: string
}

export interface OrganizationResourcePermissionType {
    id: string
    resource: Resource
    access_level: AccessLevel
    created_at: string
    updated_at: string
    created_by: UserBaseType | null
}

export interface RecordingReportLoadTimeRow {
    size?: number
    duration: number
}

export interface RecordingReportLoadTimes {
    metadata: RecordingReportLoadTimeRow
    snapshots: RecordingReportLoadTimeRow
    events: RecordingReportLoadTimeRow
    firstPaint: RecordingReportLoadTimeRow
}

export type JsonType = string | number | boolean | null | { [key: string]: JsonType } | Array<JsonType>

export type PromptButtonType = 'primary' | 'secondary'
export type PromptType = 'modal' | 'popup'

export type PromptPayload = {
    title: string
    body: string
    type: PromptType
    image?: string
    url_match?: string
    primaryButtonText?: string
    secondaryButtonText?: string
    primaryButtonURL?: string
}

export type PromptFlag = {
    flag: string
    payload: PromptPayload
    showingPrompt: boolean
    locationCSS?: Partial<CSSStyleDeclaration>
    tooltipCSS?: Partial<CSSStyleDeclaration>
}

// Should be kept in sync with "posthog/models/activity_logging/activity_log.py"
export enum ActivityScope {
    FEATURE_FLAG = 'FeatureFlag',
    PERSON = 'Person',
    INSIGHT = 'Insight',
    PLUGIN = 'Plugin',
    PLUGIN_CONFIG = 'PluginConfig',
    DATA_MANAGEMENT = 'DataManagement',
    EVENT_DEFINITION = 'EventDefinition',
    PROPERTY_DEFINITION = 'PropertyDefinition',
    NOTEBOOK = 'Notebook',
    DASHBOARD = 'Dashboard',
    REPLAY = 'Replay',
    EXPERIMENT = 'Experiment',
    SURVEY = 'Survey',
    EARLY_ACCESS_FEATURE = 'EarlyAccessFeature',
    COMMENT = 'Comment',
}

export type CommentType = {
    id: string
    content: string
    version: number
    created_at: string
    created_by: UserBasicType | null
    source_comment?: string | null
    scope: ActivityScope
    item_id?: string
    item_context: Record<string, any> | null
}

export type NotebookListItemType = {
    id: string
    short_id: string
    title?: string
    is_template?: boolean
    created_at: string
    created_by: UserBasicType | null
    last_modified_at?: string
    last_modified_by?: UserBasicType | null
}

export type NotebookType = NotebookListItemType & {
    content: JSONContent | null
    version: number
    // used to power text-based search
    text_content?: string | null
}

export enum NotebookNodeType {
    Mention = 'ph-mention',
    Query = 'ph-query',
    Recording = 'ph-recording',
    RecordingPlaylist = 'ph-recording-playlist',
    FeatureFlag = 'ph-feature-flag',
    FeatureFlagCodeExample = 'ph-feature-flag-code-example',
    Experiment = 'ph-experiment',
    EarlyAccessFeature = 'ph-early-access-feature',
    Survey = 'ph-survey',
    Person = 'ph-person',
    Group = 'ph-group',
    Cohort = 'ph-cohort',
    Backlink = 'ph-backlink',
    ReplayTimestamp = 'ph-replay-timestamp',
    Image = 'ph-image',
    PersonFeed = 'ph-person-feed',
    Properties = 'ph-properties',
    Map = 'ph-map',
    Embed = 'ph-embed',
}

export type NotebookNodeResource = {
    attrs: Record<string, any>
    type: NotebookNodeType
}

export enum NotebookTarget {
    Popover = 'popover',
    Scene = 'scene',
}

export type NotebookSyncStatus = 'synced' | 'saving' | 'unsaved' | 'local'

export type NotebookPopoverVisibility = 'hidden' | 'visible' | 'peek'

export interface DataWarehouseCredential {
    access_key: string
    access_secret: string
}
export interface DataWarehouseTable {
    /** UUID */
    id: string
    name: string
    format: string
    url_pattern: string
    credential: DataWarehouseCredential
    columns: DatabaseSchemaQueryResponseField[]
    external_data_source?: ExternalDataStripeSource
    external_schema?: SimpleExternalDataSourceSchema
}

export type DataWarehouseTableTypes = 'CSV' | 'Parquet'

export interface DataWarehouseSavedQuery {
    /** UUID */
    id: string
    name: string
    query: HogQLQuery
    columns: DatabaseSchemaQueryResponseField[]
}

export interface DataWarehouseViewLink {
    id: string
    saved_query_id?: string
    saved_query?: string
    table?: string
    to_join_key?: string
    from_join_key?: string
}

export type ExternalDataSourceType = 'Stripe' | 'Hubspot' | 'Postgres'

export interface ExternalDataSourceCreatePayload {
    source_type: ExternalDataSourceType
    prefix: string
    payload: Record<string, any>
}
export interface ExternalDataStripeSource {
    id: string
    source_id: string
    connection_id: string
    status: string
    source_type: string
    prefix: string
    last_run_at?: Dayjs
    schemas: ExternalDataSourceSchema[]
}
export interface SimpleExternalDataSourceSchema {
    id: string
    name: string
    should_sync: boolean
    last_synced_at?: Dayjs
}

export interface ExternalDataPostgresSchema {
    table: string
    should_sync: boolean
}

export interface ExternalDataSourceSchema extends SimpleExternalDataSourceSchema {
    table?: SimpleDataWarehouseTable
}

export interface SimpleDataWarehouseTable {
    id: string
    name: string
    columns: DatabaseSchemaQueryResponseField[]
}

export type BatchExportDestinationS3 = {
    type: 'S3'
    config: {
        bucket_name: string
        region: string
        prefix: string
        aws_access_key_id: string
        aws_secret_access_key: string
        exclude_events: string[]
        include_events: string[]
        compression: string | null
        encryption: string | null
        kms_key_id: string | null
    }
}

export type BatchExportDestinationPostgres = {
    type: 'Postgres'
    config: {
        user: string
        password: string
        host: string
        port: number
        database: string
        schema: string
        table_name: string
        has_self_signed_cert: boolean
        exclude_events: string[]
        include_events: string[]
    }
}

export type BatchExportDestinationSnowflake = {
    type: 'Snowflake'
    config: {
        account: string
        database: string
        warehouse: string
        user: string
        password: string
        schema: string
        table_name: string
        role: string | null
        exclude_events: string[]
        include_events: string[]
    }
}

export type BatchExportDestinationBigQuery = {
    type: 'BigQuery'
    config: {
        project_id: string
        private_key: string
        private_key_id: string
        client_email: string
        token_uri: string
        dataset_id: string
        table_id: string
        exclude_events: string[]
        include_events: string[]
        use_json_type: boolean
    }
}

export type BatchExportDestinationRedshift = {
    type: 'Redshift'
    config: {
        user: string
        password: string
        host: string
        port: number
        database: string
        schema: string
        table_name: string
        properties_data_type: boolean
        exclude_events: string[]
        include_events: string[]
    }
}

// When adding a new option here also add a icon for it to
// src/scenes/pipeline/icons/
// and update RenderBatchExportIcon
export type BatchExportDestination =
    | BatchExportDestinationS3
    | BatchExportDestinationSnowflake
    | BatchExportDestinationPostgres
    | BatchExportDestinationBigQuery
    | BatchExportDestinationRedshift

export type BatchExportConfiguration = {
    // User provided data for the export. This is the data that the user
    // provides when creating the export.
    id: string
    team_id: number
    name: string
    destination: BatchExportDestination
    interval: 'hour' | 'day' | 'every 5 minutes'
    created_at: string
    start_at: string | null
    end_at: string | null
    paused: boolean
    latest_runs?: BatchExportRun[]
}

export type BatchExportRun = {
    id: string
    status: 'Cancelled' | 'Completed' | 'ContinuedAsNew' | 'Failed' | 'Terminated' | 'TimedOut' | 'Running' | 'Starting'
    created_at: Dayjs
    data_interval_start: Dayjs
    data_interval_end: Dayjs
    last_updated_at?: Dayjs
}

export type GroupedBatchExportRuns = {
    last_run_at: Dayjs
    data_interval_start: Dayjs
    data_interval_end: Dayjs
    runs: BatchExportRun[]
}

export type SDK = {
    name: string
    key: string
    recommended?: boolean
    tags: string[]
    image:
        | string
        | JSX.Element
        // storybook handles require() differently, so we need to support both
        | {
              default: string
          }
    docsLink: string
}

export enum SDKKey {
    JS_WEB = 'javascript_web',
    REACT = 'react',
    NEXT_JS = 'nextjs',
    GATSBY = 'gatsby',
    IOS = 'ios',
    ANDROID = 'android',
    FLUTTER = 'flutter',
    REACT_NATIVE = 'react_native',
    NODE_JS = 'nodejs',
    RUBY = 'ruby',
    PYTHON = 'python',
    PHP = 'php',
    GO = 'go',
    ELIXIR = 'elixir',
    API = 'api',
    JAVA = 'java',
    RUST = 'rust',
    GOOGLE_TAG_MANAGER = 'google_tag_manager',
    NUXT_JS = 'nuxtjs',
    VUE_JS = 'vuejs',
    SEGMENT = 'segment',
    RUDDERSTACK = 'rudderstack',
    DOCUSAURUS = 'docusaurus',
    SHOPIFY = 'shopify',
    WORDPRESS = 'wordpress',
    SENTRY = 'sentry',
    RETOOL = 'retool',
    HTML_SNIPPET = 'html',
}

export enum SDKTag {
    WEB = 'Web',
    MOBILE = 'Mobile',
    SERVER = 'Server',
    INTEGRATION = 'Integration',
    RECOMMENDED = 'Recommended',
    OTHER = 'Other',
}

export type SDKInstructionsMap = Partial<Record<SDKKey, React.ReactNode>>

export interface AppMetricsUrlParams {
    tab?: AppMetricsTab
    from?: string
    error?: [string, string]
}

export enum AppMetricsTab {
    Logs = 'logs',
    ProcessEvent = 'processEvent',
    OnEvent = 'onEvent',
    ComposeWebhook = 'composeWebhook',
    ExportEvents = 'exportEvents',
    ScheduledTask = 'scheduledTask',
    HistoricalExports = 'historical_exports',
    History = 'history',
}

export enum SidePanelTab {
    Notebooks = 'notebook',
    Support = 'support',
    Docs = 'docs',
    Activation = 'activation',
    Settings = 'settings',
    FeaturePreviews = 'feature-previews',
    Activity = 'activity',
    Discussion = 'discussion',
    Status = 'status',
}<|MERGE_RESOLUTION|>--- conflicted
+++ resolved
@@ -897,6 +897,7 @@
     math_hogql?: string
     properties?: AnyPropertyFilter[]
     type: EntityType
+    days?: string[] // TODO: why was this added here?
 }
 
 export interface FunnelExclusionLegacy extends Partial<EntityFilter> {
@@ -2116,18 +2117,6 @@
     flamegraphs: Record<string, string>
 }
 
-<<<<<<< HEAD
-=======
-export interface ActionFilter extends EntityFilter {
-    days?: string[]
-    math?: string
-    math_property?: string
-    math_group_type_index?: number | null
-    math_hogql?: string
-    properties?: AnyPropertyFilter[]
-    type: EntityType
-}
->>>>>>> cb12ce03
 export interface TrendAPIResponse<ResultType = TrendResult[]> {
     type: 'Trends'
     is_cached: boolean
