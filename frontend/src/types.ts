import { LemonTableColumns } from '@posthog/lemon-ui'
import { PluginConfigSchema } from '@posthog/plugin-scaffold'
import { LogLevel } from '@posthog/rrweb-plugin-console-record'
import { eventWithTime } from '@posthog/rrweb-types'
import { LogicWrapper } from 'kea'
import { ChartDataset, ChartType, InteractionItem } from 'lib/Chart'
import { DashboardCompatibleScenes } from 'lib/components/SceneDashboardChoice/sceneDashboardChoiceModalLogic'
import { TaxonomicFilterGroupType } from 'lib/components/TaxonomicFilter/types'
import { ReactNode } from 'react'
import {
    BIN_COUNT_AUTO,
    DashboardPrivilegeLevel,
    DashboardRestrictionLevel,
    ENTITY_MATCH_TYPE,
    FunnelLayout,
    OrganizationMembershipLevel,
    PluginsAccessLevel,
    PROPERTY_MATCH_TYPE,
    RETENTION_FIRST_TIME,
    RETENTION_MEAN_NONE,
    RETENTION_RECURRING,
    ShownAsValue,
    TeamMembershipLevel,
} from 'lib/constants'
import { Dayjs, dayjs } from 'lib/dayjs'
import { PopoverProps } from 'lib/lemon-ui/Popover/Popover'
import type { PostHog, SupportedWebVitalsMetrics } from 'posthog-js'
import { HogFlow } from 'products/messaging/frontend/Campaigns/hogflows/types'
import { Layout } from 'react-grid-layout'
import { BehavioralFilterKey, BehavioralFilterType } from 'scenes/cohorts/CohortFilters/types'
import { BreakdownColorConfig } from 'scenes/dashboard/DashboardInsightColorsModal'
import {
    ConversionRateInputType,
    EventConfig,
} from 'scenes/experiments/RunningTimeCalculator/runningTimeCalculatorLogic'
import { AggregationAxisFormat } from 'scenes/insights/aggregationAxisFormat'
import { Params, Scene, SceneConfig } from 'scenes/sceneTypes'
import { SurveyRatingScaleValue, WEB_SAFE_FONTS } from 'scenes/surveys/constants'

import { RootAssistantMessage } from '~/queries/schema/schema-assistant-messages'
import type {
    CurrencyCode,
    DashboardFilter,
    DatabaseSchemaField,
    ExperimentExposureCriteria,
    ExperimentFunnelsQuery,
    ExperimentMetric,
    ExperimentTrendsQuery,
    ExternalDataSourceType,
    FileSystemImport,
    HogQLQuery,
    HogQLQueryModifiers,
    HogQLVariable,
    MarketingAnalyticsConfig,
    Node,
    NodeKind,
    QuerySchema,
    QueryStatus,
    RecordingOrder,
    RecordingsQuery,
    RevenueAnalyticsConfig,
    SharingConfigurationSettings,
} from '~/queries/schema/schema-general'
import { QueryContext } from '~/queries/types'

// Type alias for number to be reflected as integer in json-schema.
/** @asType integer */
type integer = number

export type Optional<T, K extends string | number | symbol> = Omit<T, K> & { [K in keyof T]?: T[K] }

/** Make all keys of T required except those in K */
export type RequiredExcept<T, K extends keyof T> = {
    [P in Exclude<keyof T, K>]-?: T[P]
} & {
    [P in K]?: T[P]
}

// Keep this in sync with backend constants/features/{product_name}.yml

export enum AvailableFeature {
    APPS = 'apps',
    SLACK_INTEGRATION = 'slack_integration',
    MICROSOFT_TEAMS_INTEGRATION = 'microsoft_teams_integration',
    DISCORD_INTEGRATION = 'discord_integration',
    ZAPIER = 'zapier',
    APP_METRICS = 'app_metrics',
    DATA_PIPELINES = 'data_pipelines',
    RECORDINGS_PLAYLISTS = 'recordings_playlists',
    SESSION_REPLAY_DATA_RETENTION = 'session_replay_data_retention',
    CONSOLE_LOGS = 'console_logs',
    RECORDINGS_PERFORMANCE = 'recordings_performance',
    SESSION_REPLAY_NETWORK_PAYLOADS = 'session_replay_network_payloads',
    RECORDINGS_FILE_EXPORT = 'recordings_file_export',
    SESSION_REPLAY_SAMPLING = 'session_replay_sampling',
    REPLAY_RECORDING_DURATION_MINIMUM = 'replay_recording_duration_minimum',
    REPLAY_FEATURE_FLAG_BASED_RECORDING = 'replay_feature_flag_based_recording',
    REPLAY_MASK_SENSITIVE_DATA = 'replay_mask_sensitive_data',
    REPLAY_SHARING_EMBEDDING = 'replay_sharing_embedding',
    REPLAY_PRODUCT_ANALYTICS_INTEGRATION = 'replay_product_analytics_integration',
    REPLAY_FILTER_PERSON_PROPERTIES = 'replay_filter_person_properties',
    REPLAY_FILTER_EVENTS = 'replay_filter_events',
    REPLAY_DOM_EXPLORER = 'replay_dom_explorer',
    WORKS_WITH_POSTHOG_JS = 'works_with_posthog_js',
    REPLAY_AUTOMATIC_PLAYLISTS = 'replay_automatic_playlists',
    GROUP_ANALYTICS = 'group_analytics',
    SURVEYS_UNLIMITED_SURVEYS = 'surveys_unlimited_surveys',
    SURVEYS_ALL_QUESTION_TYPES = 'surveys_all_question_types',
    SURVEYS_MULTIPLE_QUESTIONS = 'surveys_multiple_questions',
    SURVEYS_USER_TARGETING = 'surveys_user_targeting',
    SURVEYS_USER_SAMPLING = 'surveys_user_sampling',
    SURVEYS_STYLING = 'surveys_styling',
    SURVEYS_TEXT_HTML = 'surveys_text_html',
    SURVEYS_API_MODE = 'surveys_api_mode',
    SURVEYS_RESULTS_ANALYSIS = 'surveys_results_analysis',
    SURVEYS_TEMPLATES = 'surveys_templates',
    SURVEYS_DATA_RETENTION = 'surveys_data_retention',
    SURVEYS_LINK_QUESTION_TYPE = 'surveys_link_question_type',
    SURVEYS_SLACK_NOTIFICATIONS = 'surveys_slack_notifications',
    SURVEYS_WAIT_PERIODS = 'surveys_wait_periods',
    SURVEYS_RECURRING = 'surveys_recurring',
    SURVEYS_EVENTS = 'surveys_events',
    SURVEYS_ACTIONS = 'surveys_actions',
    TRACKED_USERS = 'tracked_users',
    TEAM_MEMBERS = 'team_members',
    API_ACCESS = 'api_access',
    ORGANIZATIONS_PROJECTS = 'organizations_projects',
    ENVIRONMENTS = 'environments',
    ROLE_BASED_ACCESS = 'role_based_access',
    SOCIAL_SSO = 'social_sso',
    SAML = 'saml',
    SSO_ENFORCEMENT = 'sso_enforcement',
    WHITE_LABELLING = 'white_labelling',
    COMMUNITY_SUPPORT = 'community_support',
    DEDICATED_SUPPORT = 'dedicated_support',
    EMAIL_SUPPORT = 'email_support',
    ACCOUNT_MANAGER = 'account_manager',
    TRAINING = 'training',
    CONFIGURATION_SUPPORT = 'configuration_support',
    TERMS_AND_CONDITIONS = 'terms_and_conditions',
    SECURITY_ASSESSMENT = 'security_assessment',
    BESPOKE_PRICING = 'bespoke_pricing',
    INVOICE_PAYMENTS = 'invoice_payments',
    BOOLEAN_FLAGS = 'boolean_flags',
    FEATURE_FLAGS_DATA_RETENTION = 'feature_flags_data_retention',
    MULTIVARIATE_FLAGS = 'multivariate_flags',
    PERSIST_FLAGS_CROSS_AUTHENTICATION = 'persist_flags_cross_authentication',
    FEATURE_FLAG_PAYLOADS = 'feature_flag_payloads',
    MULTIPLE_RELEASE_CONDITIONS = 'multiple_release_conditions',
    RELEASE_CONDITION_OVERRIDES = 'release_condition_overrides',
    TARGETING_BY_GROUP = 'targeting_by_group',
    LOCAL_EVALUATION_AND_BOOTSTRAPPING = 'local_evaluation_and_bootstrapping',
    FLAG_USAGE_STATS = 'flag_usage_stats',
    USER_OPT_IN = 'user_opt_in',
    INSTANT_ROLLBACKS = 'instant_rollbacks',
    EXPERIMENTATION = 'experimentation',
    GROUP_EXPERIMENTS = 'group_experiments',
    FUNNEL_EXPERIMENTS = 'funnel_experiments',
    SECONDARY_METRICS = 'secondary_metrics',
    STATISTICAL_ANALYSIS = 'statistical_analysis',
    PRODUCT_ANALYTICS_DATA_RETENTION = 'product_analytics_data_retention',
    DASHBOARDS = 'dashboards',
    FUNNELS = 'funnels',
    GRAPHS_TRENDS = 'graphs_trends',
    PATHS = 'paths',
    INSIGHTS = 'insights',
    SUBSCRIPTIONS = 'subscriptions',
    ADVANCED_PERMISSIONS = 'advanced_permissions', // TODO: Remove this once access_control is propagated
    ACCESS_CONTROL = 'access_control',
    INGESTION_TAXONOMY = 'ingestion_taxonomy',
    PATHS_ADVANCED = 'paths_advanced',
    CORRELATION_ANALYSIS = 'correlation_analysis',
    TAGGING = 'tagging',
    BEHAVIORAL_COHORT_FILTERING = 'behavioral_cohort_filtering',
    PRODUCT_ANALYTICS_RETENTION = 'product_analytics_retention',
    PRODUCT_ANALYTICS_STICKINESS = 'product_analytics_stickiness',
    AUTOCAPTURE = 'autocapture',
    DATA_VISUALIZATION = 'data_visualization',
    PRODUCT_ANALYTICS_SQL_QUERIES = 'product_analytics_sql_queries',
    TWOFA_ENFORCEMENT = '2fa_enforcement',
    AUDIT_LOGS = 'audit_logs',
    HIPAA_BAA = 'hipaa_baa',
    CUSTOM_MSA = 'custom_msa',
    TWOFA = '2fa',
    PRIORITY_SUPPORT = 'priority_support',
    SUPPORT_RESPONSE_TIME = 'support_response_time',
    DATA_PIPELINES_TRANSFORMATIONS = 'data_pipelines_transformations',
    AUTOMATIC_PROVISIONING = 'automatic_provisioning',
    MANAGED_REVERSE_PROXY = 'managed_reverse_proxy',
    ALERTS = 'alerts',
    DATA_COLOR_THEMES = 'data_color_themes',
    ORGANIZATION_INVITE_SETTINGS = 'organization_invite_settings',
    ORGANIZATION_SECURITY_SETTINGS = 'organization_security_settings',
}

type AvailableFeatureUnion = `${AvailableFeature}`

export enum ProductKey {
    COHORTS = 'cohorts',
    ACTIONS = 'actions',
    ALERTS = 'alerts',
    EXPERIMENTS = 'experiments',
    FEATURE_FLAGS = 'feature_flags',
    ANNOTATIONS = 'annotations',
    COMMENTS = 'comments',
    HISTORY = 'history',
    HEATMAPS = 'heatmaps',
    INGESTION_WARNINGS = 'ingestion_warnings',
    PERSONS = 'persons',
    SURVEYS = 'surveys',
    SESSION_REPLAY = 'session_replay',
    DATA_WAREHOUSE = 'data_warehouse',
    DATA_WAREHOUSE_SAVED_QUERY = 'data_warehouse_saved_queries',
    EARLY_ACCESS_FEATURES = 'early_access_features',
    USER_INTERVIEWS = 'user_interviews',
    PRODUCT_ANALYTICS = 'product_analytics',
    PIPELINE_TRANSFORMATIONS = 'pipeline_transformations',
    PIPELINE_DESTINATIONS = 'pipeline_destinations',
    SITE_APPS = 'site_apps',
    DATA_PIPELINES = 'data_pipelines',
    GROUP_ANALYTICS = 'group_analytics',
    INTEGRATIONS = 'integrations',
    PLATFORM_AND_SUPPORT = 'platform_and_support',
    TEAMS = 'teams',
    WEB_ANALYTICS = 'web_analytics',
    ERROR_TRACKING = 'error_tracking',
    REVENUE_ANALYTICS = 'revenue_analytics',
    MARKETING_ANALYTICS = 'marketing_analytics',
    MAX = 'max',
    LINKS = 'links',
}

type ProductKeyUnion = `${ProductKey}`

export enum LicensePlan {
    Scale = 'scale',
    Enterprise = 'enterprise',
    Dev = 'dev',
    Cloud = 'cloud',
}

export enum BillingPlan {
    Free = 'free',
    Paid = 'paid',
    Teams = 'teams', // Legacy
    Boost = 'boost',
    Scale = 'scale',
    Enterprise = 'enterprise',
}

export enum StartupProgramLabel {
    YC = 'YC',
    Startup = 'Startup',
}

export enum Realm {
    Cloud = 'cloud',
    Demo = 'demo',
    SelfHostedPostgres = 'hosted',
    SelfHostedClickHouse = 'hosted-clickhouse',
}

export enum Region {
    US = 'US',
    EU = 'EU',
}

export type SSOProvider = 'google-oauth2' | 'github' | 'gitlab' | 'saml'

export interface AuthBackends {
    'google-oauth2'?: boolean
    gitlab?: boolean
    github?: boolean
}

export type ColumnChoice = string[] | 'DEFAULT'

export interface ColumnConfig {
    active: ColumnChoice
}

export type WithAccessControl = {
    user_access_level: AccessControlLevel
}

export enum AccessControlResourceType {
    Project = 'project',
    Organization = 'organization',
    FeatureFlag = 'feature_flag',
    Insight = 'insight',
    Dashboard = 'dashboard',
    Notebook = 'notebook',
}

interface UserBaseType {
    uuid: string
    distinct_id: string
    first_name: string
    last_name?: string
    email: string
}

/* Type for User objects in nested serializers (e.g. created_by) */
export interface UserBasicType extends UserBaseType {
    is_email_verified?: any
    id: number
    hedgehog_config?: MinimalHedgehogConfig
}

/**
 * A user can have scene dashboard choices for multiple teams
 * TODO does this only have the current team's choices?
 */
export interface SceneDashboardChoice {
    scene: DashboardCompatibleScenes
    dashboard: number | DashboardBasicType
}

export type UserTheme = 'light' | 'dark' | 'system'

/** Full User model. */
export interface UserType extends UserBaseType {
    date_joined: string
    notification_settings: {
        plugin_disabled: boolean
        project_weekly_digest_disabled: Record<number, boolean>
        all_weekly_digest_disabled: boolean
    }
    events_column_config: ColumnConfig
    anonymize_data: boolean
    toolbar_mode: 'disabled' | 'toolbar'
    has_password: boolean
    is_staff: boolean
    is_impersonated: boolean
    is_impersonated_until?: string
    sensitive_session_expires_at: string
    organization: OrganizationType | null
    team: TeamBasicType | null
    organizations: OrganizationBasicType[]
    realm?: Realm
    is_email_verified?: boolean | null
    pending_email?: string | null
    is_2fa_enabled: boolean
    has_social_auth: boolean
    has_seen_product_intro_for?: Record<string, boolean>
    scene_personalisation?: SceneDashboardChoice[]
    theme_mode?: UserTheme | null
    hedgehog_config?: Partial<HedgehogConfig>
    role_at_organization?: string
}

export type HedgehogColorOptions =
    | 'green'
    | 'red'
    | 'blue'
    | 'purple'
    | 'dark'
    | 'light'
    | 'sepia'
    | 'invert'
    | 'invert-hue'
    | 'greyscale'

export interface MinimalHedgehogConfig {
    use_as_profile: boolean
    color: HedgehogColorOptions | null
    accessories: string[]
}

export type HedgehogSkin = 'default' | 'spiderhog' | 'robohog'

export interface HedgehogConfig extends MinimalHedgehogConfig {
    enabled: boolean
    color: HedgehogColorOptions | null
    skin?: HedgehogSkin
    accessories: string[]
    walking_enabled: boolean
    interactions_enabled: boolean
    controls_enabled: boolean
    party_mode_enabled: boolean
    fixed_direction?: 'left' | 'right'
}

export interface NotificationSettings {
    plugin_disabled: boolean
    project_weekly_digest_disabled: Record<string, boolean>
    all_weekly_digest_disabled: boolean
}

export interface PluginAccess {
    view: boolean
    install: boolean
    configure: boolean
}

export interface PersonalAPIKeyType {
    id: string
    label: string
    value?: string
    mask_value?: string | null
    created_at: string
    last_used_at: string | null
    last_rolled_at: string | null
    team_id: number
    user_id: string
    scopes: string[]
    scoped_organizations?: OrganizationType['id'][] | null
    scoped_teams?: TeamType['id'][] | null
}

export interface OrganizationBasicType {
    id: string
    name: string
    slug: string
    logo_media_id: string | null
    membership_level: OrganizationMembershipLevel | null
    members_can_use_personal_api_keys: boolean
    allow_publicly_shared_resources: boolean
}

interface OrganizationMetadata {
    instance_tag?: string
}

export interface OrganizationType extends OrganizationBasicType {
    created_at: string
    updated_at: string
    plugins_access_level: PluginsAccessLevel
    teams: TeamBasicType[]
    projects: ProjectBasicType[]
    available_product_features: BillingFeatureType[]
    is_member_join_email_enabled: boolean
    customer_id: string | null
    enforce_2fa: boolean | null
    is_ai_data_processing_approved?: boolean
    members_can_invite?: boolean
    members_can_use_personal_api_keys: boolean
    allow_publicly_shared_resources: boolean
    metadata?: OrganizationMetadata
    member_count: number
    default_experiment_stats_method: ExperimentStatsMethod
}

export interface OrganizationDomainType {
    id: string
    domain: string
    is_verified: boolean
    verified_at: string // Datetime
    verification_challenge: string
    jit_provisioning_enabled: boolean
    sso_enforcement: SSOProvider | ''
    has_saml: boolean
    saml_entity_id: string
    saml_acs_url: string
    saml_x509_cert: string
}

/** Member properties relevant at both organization and project level. */
export interface BaseMemberType {
    id: string
    user: UserBasicType
    last_login: string | null
    joined_at: string
    updated_at: string
    is_2fa_enabled: boolean
    has_social_auth: boolean
}

export interface OrganizationMemberType extends BaseMemberType {
    /** Level at which the user is in the organization. */
    level: OrganizationMembershipLevel
    is_2fa_enabled: boolean
}

export interface OrganizationMemberScopedApiKeysResponse {
    has_keys: boolean
    has_keys_active_last_week: boolean
    keys: {
        name: string
        last_used_at: string | null
    }[]
}

export interface ExplicitTeamMemberType extends BaseMemberType {
    /** Level at which the user explicitly is in the project. */
    level: TeamMembershipLevel
    /** Level at which the user is in the organization. */
    parent_level: OrganizationMembershipLevel
    /** Effective level of the user within the project, which may be higher than parent level, but not lower. */
    effective_level: OrganizationMembershipLevel
}

export type EitherMemberType = OrganizationMemberType | ExplicitTeamMemberType

/**
 * While OrganizationMemberType and ExplicitTeamMemberType refer to actual Django models,
 * this interface is only used in the frontend for fusing the data from these models together.
 */
export interface FusedTeamMemberType extends BaseMemberType {
    /**
     * Level at which the user explicitly is in the project.
     * Null means that membership is implicit (when showing permitted members)
     * or that there's no membership at all (when showing addable members).
     */
    explicit_team_level: TeamMembershipLevel | null
    /** Level at which the user is in the organization. */
    organization_level: OrganizationMembershipLevel
    /** Effective level of the user within the project. */
    level: OrganizationMembershipLevel
}

export interface ListOrganizationMembersParams {
    offset?: number
    limit?: number
    updated_after?: string
}

export interface APIErrorType {
    type: 'authentication_error' | 'invalid_request' | 'server_error' | 'throttled_error' | 'validation_error'
    code: string
    detail: string
    attr: string | null
}

export interface EventUsageType {
    event: string
    usage_count: number
    volume: number
}

export interface PropertyUsageType {
    key: string
    usage_count: number
    volume: number
}

export interface ProjectBasicType {
    id: number
    organization_id: string
    name: string
}

export interface TeamBasicType extends WithAccessControl {
    id: number
    uuid: string
    organization: string // Organization ID
    project_id: number
    api_token: string
    secret_api_token: string
    secret_api_token_backup: string
    name: string
    completed_snippet_onboarding: boolean
    has_completed_onboarding_for?: Record<string, boolean>
    ingested_event: boolean
    is_demo: boolean
    timezone: string
    /** Whether the project is private. */
    access_control: boolean
}

export interface CorrelationConfigType {
    excluded_person_property_names?: string[]
    excluded_event_property_names?: string[]
    excluded_event_names?: string[]
}

export interface SessionRecordingAIConfig {
    opt_in: boolean
    preferred_events: string[]
    excluded_events: string[]
    included_event_properties: string[]
    important_user_properties: string[]
}

export interface ProjectType extends ProjectBasicType {
    created_at: string
}

export interface TeamSurveyConfigType {
    appearance?: SurveyAppearance
}

export type SessionRecordingMaskingLevel = 'normal' | 'total-privacy' | 'free-love'

export interface SessionRecordingMaskingConfig {
    maskAllInputs?: boolean
    maskTextSelector?: string
    blockSelector?: string
}

export enum ActivationTaskStatus {
    COMPLETED = 'completed',
    SKIPPED = 'skipped',
}

export interface TeamType extends TeamBasicType {
    created_at: string
    updated_at: string
    anonymize_ips: boolean
    app_urls: string[]
    recording_domains: string[]
    slack_incoming_webhook: string
    autocapture_opt_out: boolean
    session_recording_opt_in: boolean
    // These fields in the database accept null values and were previously set to NULL by default
    capture_console_log_opt_in: boolean | null
    capture_performance_opt_in: boolean | null
    capture_dead_clicks: boolean | null
    // a string representation of the decimal value between 0 and 1
    session_recording_sample_rate: string
    session_recording_minimum_duration_milliseconds: number | null
    session_recording_linked_flag: ({ variant?: string | null } & Pick<FeatureFlagBasicType, 'id' | 'key'>) | null
    session_recording_network_payload_capture_config:
        | { recordHeaders?: boolean; recordBody?: boolean }
        | undefined
        | null
    session_recording_masking_config: SessionRecordingMaskingConfig | undefined | null
    session_replay_config: { record_canvas?: boolean; ai_config?: SessionRecordingAIConfig } | undefined | null
    survey_config?: TeamSurveyConfigType
    autocapture_exceptions_opt_in: boolean
    autocapture_web_vitals_opt_in?: boolean
    autocapture_web_vitals_allowed_metrics?: SupportedWebVitalsMetrics[]
    session_recording_url_trigger_config?: SessionReplayUrlTriggerConfig[]
    session_recording_url_blocklist_config?: SessionReplayUrlTriggerConfig[]
    session_recording_event_trigger_config?: string[]
    session_recording_trigger_match_type_config?: 'all' | 'any' | null
    surveys_opt_in?: boolean
    heatmaps_opt_in?: boolean
    autocapture_exceptions_errors_to_ignore: string[]
    test_account_filters: AnyPropertyFilter[]
    test_account_filters_default_checked: boolean
    /** 0 or unset for Sunday, 1 for Monday. */
    week_start_day?: number
    path_cleaning_filters: PathCleaningFilter[]
    data_attributes: string[]
    person_display_name_properties: string[]
    has_group_types: boolean
    group_types: GroupType[]
    primary_dashboard: number // Dashboard shown on the project homepage
    live_events_columns: string[] | null // Custom columns shown on the Live Events page
    live_events_token: string
    cookieless_server_hash_mode?: CookielessServerHashMode
    human_friendly_comparison_periods: boolean
    revenue_analytics_config: RevenueAnalyticsConfig
    onboarding_tasks?: {
        [key: string]: ActivationTaskStatus
    }

    /** Effective access level of the user in this specific team. Null if user has no access. */
    effective_membership_level: OrganizationMembershipLevel | null

    /** Used to exclude person properties from correlation analysis results.
     *
     * For example can be used to exclude properties that have trivial causation.
     * This field should have a default value of `{}`, but it IS nullable and can be `null` in some cases.
     */
    correlation_config: CorrelationConfigType | null
    person_on_events_querying_enabled: boolean
    extra_settings?: Record<string, string | number | boolean | undefined>
    modifiers?: HogQLQueryModifiers
    default_modifiers?: HogQLQueryModifiers
    product_intents?: ProductIntentType[]
    default_data_theme?: number
    flags_persistence_default: boolean
    feature_flag_confirmation_enabled: boolean
    feature_flag_confirmation_message: string
    marketing_analytics_config: MarketingAnalyticsConfig
    base_currency: CurrencyCode
}

export interface ProductIntentType {
    product_type: string
    created_at: string
    onboarding_completed_at?: string
}

// This type would be more correct without `Partial<TeamType>`, but it's only used in the shared dashboard/insight
// scenes, so not worth the refactor to use the `isAuthenticatedTeam()` check
export type TeamPublicType = Partial<TeamType> & Pick<TeamType, 'id' | 'uuid' | 'name' | 'timezone'>

export interface ActionType {
    count?: number
    created_at: string
    deleted?: boolean
    id: number
    is_calculating?: boolean
    last_calculated_at?: string
    last_updated_at?: string // alias for last_calculated_at to achieve event and action parity
    name: string | null
    description?: string
    post_to_slack?: boolean
    slack_message_format?: string
    steps?: ActionStepType[]
    created_by: UserBasicType | null
    tags?: string[]
    verified?: boolean
    is_action?: true
    action_id?: number // alias of id to make it compatible with event definitions uuid
    bytecode?: any[]
    bytecode_error?: string
    pinned_at: string | null
    _create_in_folder?: string | null
}

/** Sync with plugin-server/src/types.ts */
export type ActionStepStringMatching = 'contains' | 'exact' | 'regex'

export interface ActionStepType {
    event?: string | null
    properties?: AnyPropertyFilter[]
    selector?: string | null
    /** @deprecated Only `selector` should be used now. */
    tag_name?: string
    text?: string | null
    /** @default StringMatching.Exact */
    text_matching?: ActionStepStringMatching | null
    href?: string | null
    /** @default ActionStepStringMatching.Exact */
    href_matching?: ActionStepStringMatching | null
    url?: string | null
    /** @default StringMatching.Contains */
    url_matching?: ActionStepStringMatching | null
    name?: string | null
}

export interface ElementType {
    attr_class?: string[]
    attr_id?: string
    attributes: Record<string, string>
    href?: string
    nth_child?: number
    nth_of_type?: number
    order?: number
    tag_name: string
    text?: string
}

export type ToolbarUserIntent = 'add-action' | 'edit-action' | 'heatmaps' | 'add-experiment' | 'edit-experiment'
export type ToolbarSource = 'url' | 'localstorage'
export type ToolbarVersion = 'toolbar'

export type ExperimentIdType = number | 'new' | 'web'
/* sync with posthog-js */
export interface ToolbarParams {
    apiURL?: string
    token?: string /** public posthog-js token */
    temporaryToken?: string /** private temporary user token */
    actionId?: number
    experimentId?: ExperimentIdType
    userIntent?: ToolbarUserIntent
    source?: ToolbarSource
    toolbarVersion?: ToolbarVersion
    instrument?: boolean
    distinctId?: string
    userEmail?: string
    dataAttributes?: string[]
    featureFlags?: Record<string, string | boolean>
}

export interface ToolbarProps extends ToolbarParams {
    posthog?: PostHog
    disableExternalStyles?: boolean
}

export type PathCleaningFilter = { alias?: string; regex?: string; order?: number }

export type PropertyFilterBaseValue = string | number | bigint | boolean
export type PropertyFilterValue = PropertyFilterBaseValue | PropertyFilterBaseValue[] | null

/** Sync with plugin-server/src/types.ts */
export enum PropertyOperator {
    Exact = 'exact',
    IsNot = 'is_not',
    IContains = 'icontains',
    NotIContains = 'not_icontains',
    Regex = 'regex',
    NotRegex = 'not_regex',
    GreaterThan = 'gt',
    GreaterThanOrEqual = 'gte',
    LessThan = 'lt',
    LessThanOrEqual = 'lte',
    IsSet = 'is_set',
    IsNotSet = 'is_not_set',
    IsDateExact = 'is_date_exact',
    IsDateBefore = 'is_date_before',
    IsDateAfter = 'is_date_after',
    Between = 'between',
    NotBetween = 'not_between',
    Minimum = 'min',
    Maximum = 'max',
    In = 'in',
    NotIn = 'not_in',
    IsCleanedPathExact = 'is_cleaned_path_exact',
    FlagEvaluatesTo = 'flag_evaluates_to',
}

export enum SavedInsightsTabs {
    All = 'all',
    Yours = 'yours',
    Favorites = 'favorites',
    History = 'history',
    Alerts = 'alerts',
}

export enum ReplayTabs {
    Home = 'home',
    Playlists = 'playlists',
    Templates = 'templates',
    Settings = 'settings',
}

export type ReplayTab = {
    label: string
    key: ReplayTabs
    tooltip?: string
    tooltipDocLink?: string
    'data-attr'?: string
}

export enum ExperimentsTabs {
    All = 'all',
    Yours = 'yours',
    Archived = 'archived',
    Holdouts = 'holdouts',
    SharedMetrics = 'shared-metrics',
    History = 'history',
    Settings = 'settings',
}

export enum ActivityTab {
    ExploreEvents = 'explore',
    LiveEvents = 'live',
}

export enum PipelineTab {
    Overview = 'overview',
    Transformations = 'transformations',
    Destinations = 'destinations',
    SiteApps = 'site-apps',
    Sources = 'sources',
    ImportApps = 'legacy-sources',
    AppsManagement = 'apps-management',
    History = 'history',
}

export enum PipelineStage {
    Transformation = 'transformation',
    Destination = 'destination',
    Source = 'source',
    SiteApp = 'site-app',
    ImportApp = 'legacy-source',
}

export enum PipelineNodeTab {
    Backfills = 'backfills',
    Configuration = 'configuration',
    Testing = 'testing',
    Runs = 'runs',
    Logs = 'logs',
    Metrics = 'metrics',
    History = 'history',
    Schemas = 'schemas',
    Syncs = 'syncs',
    SourceConfiguration = 'source configuration',
}

export enum ProgressStatus {
    Draft = 'draft',
    Running = 'running',
    Complete = 'complete',
}

export enum PropertyFilterType {
    /** Event metadata and fields on the clickhouse events table */
    Meta = 'meta',
    /** Event properties */
    Event = 'event',
    EventMetadata = 'event_metadata',
    /** Person properties */
    Person = 'person',
    Element = 'element',
    /** Event property with "$feature/" prepended */
    Feature = 'feature',
    Session = 'session',
    Cohort = 'cohort',
    Recording = 'recording',
    LogEntry = 'log_entry',
    Group = 'group',
    HogQL = 'hogql',
    DataWarehouse = 'data_warehouse',
    DataWarehousePersonProperty = 'data_warehouse_person_property',
    ErrorTrackingIssue = 'error_tracking_issue',
    RevenueAnalytics = 'revenue_analytics',
    /** Feature flag dependency */
    Flag = 'flag',
    Log = 'log',
}

/** Sync with plugin-server/src/types.ts */
interface BasePropertyFilter {
    key: string
    value?: PropertyFilterValue
    label?: string
    type?: PropertyFilterType
}

/** Sync with plugin-server/src/types.ts */
export interface EventPropertyFilter extends BasePropertyFilter {
    type: PropertyFilterType.Event
    /** @default 'exact' */
    operator: PropertyOperator
}

export interface EventMetadataPropertyFilter extends BasePropertyFilter {
    type: PropertyFilterType.EventMetadata
    operator: PropertyOperator
}

export interface RevenueAnalyticsPropertyFilter extends BasePropertyFilter {
    type: PropertyFilterType.RevenueAnalytics
    operator: PropertyOperator
}

/** Sync with plugin-server/src/types.ts */
export interface PersonPropertyFilter extends BasePropertyFilter {
    type: PropertyFilterType.Person
    operator: PropertyOperator
}

export interface DataWarehousePropertyFilter extends BasePropertyFilter {
    type: PropertyFilterType.DataWarehouse
    operator: PropertyOperator
}

export interface DataWarehousePersonPropertyFilter extends BasePropertyFilter {
    type: PropertyFilterType.DataWarehousePersonProperty
    operator: PropertyOperator
}

export interface ErrorTrackingIssueFilter extends BasePropertyFilter {
    type: PropertyFilterType.ErrorTrackingIssue
    operator: PropertyOperator
}

/** Sync with plugin-server/src/types.ts */
export interface ElementPropertyFilter extends BasePropertyFilter {
    type: PropertyFilterType.Element
    key: 'tag_name' | 'text' | 'href' | 'selector'
    operator: PropertyOperator
}

export interface SessionPropertyFilter extends BasePropertyFilter {
    type: PropertyFilterType.Session
    operator: PropertyOperator
}

/** Sync with plugin-server/src/types.ts */
export interface CohortPropertyFilter extends BasePropertyFilter {
    type: PropertyFilterType.Cohort
    key: 'id'
    /**  @asType integer */
    value: number
    /** @default 'in' */
    operator: PropertyOperator
    cohort_name?: string
}

export interface GroupPropertyFilter extends BasePropertyFilter {
    type: PropertyFilterType.Group
    group_type_index?: integer | null
    operator: PropertyOperator
}

export interface LogPropertyFilter extends BasePropertyFilter {
    type: PropertyFilterType.Log
    operator: PropertyOperator
}

export interface FeaturePropertyFilter extends BasePropertyFilter {
    type: PropertyFilterType.Feature
    operator: PropertyOperator
}

export interface FlagPropertyFilter extends BasePropertyFilter {
    type: PropertyFilterType.Flag
    /** Only flag_evaluates_to operator is allowed for flag dependencies */
    operator: PropertyOperator.FlagEvaluatesTo
    /** The key should be the flag ID */
    key: string
    /** The value can be true, false, or a variant name */
    value: boolean | string
}

export interface HogQLPropertyFilter extends BasePropertyFilter {
    type: PropertyFilterType.HogQL
    key: string
}

export interface EmptyPropertyFilter {
    type?: never
    value?: never
    operator?: never
    key?: never
}

export type AnyPropertyFilter =
    | EventPropertyFilter
    | PersonPropertyFilter
    | ElementPropertyFilter
    | EventMetadataPropertyFilter
    | SessionPropertyFilter
    | CohortPropertyFilter
    | RecordingPropertyFilter
    | LogEntryPropertyFilter
    | GroupPropertyFilter
    | FeaturePropertyFilter
    | FlagPropertyFilter
    | HogQLPropertyFilter
    | EmptyPropertyFilter
    | DataWarehousePropertyFilter
    | DataWarehousePersonPropertyFilter
    | ErrorTrackingIssueFilter
    | LogPropertyFilter
    | RevenueAnalyticsPropertyFilter

/** Any filter type supported by `property_to_expr(scope="person", ...)`. */
export type AnyPersonScopeFilter =
    | PersonPropertyFilter
    | CohortPropertyFilter
    | HogQLPropertyFilter
    | EmptyPropertyFilter

export type AnyGroupScopeFilter = GroupPropertyFilter | HogQLPropertyFilter

export type AnyFilterLike = AnyPropertyFilter | PropertyGroupFilter | PropertyGroupFilterValue

export type SessionRecordingId = SessionRecordingType['id']

export interface RRWebRecordingConsoleLogPayload {
    level: LogLevel
    payload: (string | null)[]
    trace: string[]
}

export interface RRWebRecordingNetworkPayload {
    [key: number]: any
}

export interface RecordingConsoleLogBase {
    parsedPayload: string
    hash?: string // md5() on parsedPayload. Used for deduping console logs.
    count?: number // Number of duplicate console logs
    previewContent?: ReactNode // Content to show in first line
    fullContent?: ReactNode // Full content to show when item is expanded
    traceContent?: ReactNode // Url content to show on right side
    rawString: string // Raw text used for fuzzy search
    level: LogLevel
}

export type RecordingConsoleLog = RecordingConsoleLogBase & RecordingTimeMixinType

export type RecordingConsoleLogV2 = {
    timestamp: number
    windowId: string | undefined
    windowNumber?: number | '?' | undefined
    level: LogLevel
    content: string
    // JS code associated with the log - implicitly the empty array when not provided
    lines?: string[]
    // stack trace associated with the log - implicitly the empty array when not provided
    trace?: string[]
    // number of times this log message was seen - implicitly 1 when not provided
    count?: number
}

export interface RecordingSegment {
    kind: 'window' | 'buffer' | 'gap'
    startTimestamp: number // Epoch time that the segment starts
    endTimestamp: number // Epoch time that the segment ends
    durationMs: number
    windowId?: string
    isActive: boolean
}

export type EncodedRecordingSnapshot = {
    windowId: string
    data: eventWithTime[]
}

// we can duplicate the name SnapshotSourceType for the object and the type
// since one only exists to be used in the other
// this way if we want to reference one of the valid string values for SnapshotSourceType
// we have a strongly typed way to do it
export const SnapshotSourceType = {
    blob: 'blob',
    realtime: 'realtime',
    file: 'file',
    blob_v2: 'blob_v2',
} as const

export type SnapshotSourceType = (typeof SnapshotSourceType)[keyof typeof SnapshotSourceType]

export interface SessionRecordingSnapshotSource {
    source: SnapshotSourceType
    start_timestamp?: string
    end_timestamp?: string
    blob_key?: string
}

export type SessionRecordingSnapshotParams =
    | {
          source: 'blob'
          blob_key?: string
      }
    | {
          source: 'blob_v2'
          blob_key?: string
      }
    | {
          source: 'blob_v2'
          start_blob_key?: string
          end_blob_key?: string
      }
    | {
          source: 'realtime'
      }

export interface SessionRecordingSnapshotSourceResponse {
    // v1 loaded each source separately
    source?: Pick<SessionRecordingSnapshotSource, 'source' | 'blob_key'> | 'processed'
    // with v2 we can load multiple sources at once
    sources?: Pick<SessionRecordingSnapshotSource, 'source' | 'blob_key'>[]
    snapshots?: RecordingSnapshot[]
    // we process snapshots to make them rrweb vanilla playable
    // this flag lets us skip reprocessing a source
    // the processed source is implicitly processed
    processed?: boolean
    // we only want to load each source from the API once
    // this flag is set when the API has loaded the source
    sourceLoaded?: boolean
}

export interface SessionRecordingSnapshotResponse {
    sources?: SessionRecordingSnapshotSource[]
    snapshots?: EncodedRecordingSnapshot[]
}

export type RecordingSnapshot = eventWithTime & {
    windowId: string
}

export interface SessionPlayerSnapshotData {
    snapshots?: RecordingSnapshot[]
    sources?: SessionRecordingSnapshotSource[]
    blob_keys?: string[]
}

export interface SessionPlayerData {
    person: PersonType | null
    segments: RecordingSegment[]
    bufferedToTime: number | null
    snapshotsByWindowId: Record<string, eventWithTime[]>
    durationMs: number
    start: Dayjs | null
    end: Dayjs | null
    fullyLoaded: boolean
    sessionRecordingId: SessionRecordingId
}

export enum SessionRecordingUsageType {
    VIEWED = 'viewed',
    ANALYZED = 'analyzed',
    LOADED = 'loaded',
}

export enum SessionRecordingSidebarTab {
    OVERVIEW = 'overview',
    SESSION_SUMMARY = 'ai-summary',
    INSPECTOR = 'inspector',
    NETWORK_WATERFALL = 'network-waterfall',
}

export enum SessionRecordingSidebarStacking {
    Vertical = 'vertical',
    Horizontal = 'horizontal',
}

export enum SessionPlayerState {
    READY = 'ready',
    BUFFER = 'buffer',
    PLAY = 'play',
    PAUSE = 'pause',
    SCRUB = 'scrub',
    SKIP = 'skip',
    ERROR = 'error',
}

export type AutoplayDirection = 'newer' | 'older' | null

/** Sync with plugin-server/src/types.ts */
export type ActionStepProperties =
    | EventPropertyFilter
    | PersonPropertyFilter
    | ElementPropertyFilter
    | CohortPropertyFilter

export interface RecordingPropertyFilter extends BasePropertyFilter {
    type: PropertyFilterType.Recording
    key: DurationType | 'snapshot_source' | 'visited_page'
    operator: PropertyOperator
}

export interface RecordingDurationFilter extends RecordingPropertyFilter {
    key: DurationType
    value: number
}

export interface LogEntryPropertyFilter extends BasePropertyFilter {
    type: PropertyFilterType.LogEntry
    operator: PropertyOperator
}

export interface LogEntryPropertyFilter extends BasePropertyFilter {
    type: PropertyFilterType.LogEntry
    operator: PropertyOperator
}

export interface LogEntryLevelFilter extends LogEntryPropertyFilter {
    key: 'level'
    value: FilterableLogLevel[]
}
export interface LogEntryMessageFilter extends LogEntryPropertyFilter {
    key: 'message'
    value: string
}

export type DurationType = 'duration' | 'active_seconds' | 'inactive_seconds'
export type FilterableLogLevel = 'info' | 'warn' | 'error'

export interface LegacyRecordingFilters {
    date_from?: string | null
    date_to?: string | null
    events?: FilterType['events']
    actions?: FilterType['actions']
    properties?: AnyPropertyFilter[]
    session_recording_duration?: RecordingDurationFilter
    duration_type_filter?: DurationType
    console_search_query?: LogEntryMessageFilter['value']
    console_logs?: LogEntryLevelFilter['value']
    snapshot_source?: AnyPropertyFilter | null
    filter_test_accounts?: boolean
    operand?: FilterLogicalOperator
}

export interface RecordingUniversalFilters {
    date_from?: string | null
    date_to?: string | null
    duration: RecordingDurationFilter[]
    filter_test_accounts?: boolean
    filter_group: UniversalFiltersGroup
    order?: RecordingsQuery['order']
    order_direction?: RecordingsQuery['order_direction']
}

export interface UniversalFiltersGroup {
    type: FilterLogicalOperator
    values: UniversalFiltersGroupValue[]
}

export type UniversalFiltersGroupValue = UniversalFiltersGroup | UniversalFilterValue
export type UniversalFilterValue = AnyPropertyFilter | ActionFilter

export type ErrorCluster = {
    cluster: number
    sample: string
    occurrences: number
    session_ids: string[]
    sparkline: Record<string, number>
    unique_sessions: number
    viewed: number
}
export type ErrorClusterResponse = ErrorCluster[] | null

export type EntityType = 'actions' | 'events' | 'data_warehouse' | 'new_entity'

export interface Entity {
    id: string | number
    name: string
    custom_name?: string
    order: number
    type: EntityType
}

export enum EntityTypes {
    ACTIONS = 'actions',
    EVENTS = 'events',
    DATA_WAREHOUSE = 'data_warehouse',
}

export type EntityFilter = {
    type?: EntityType
    id: Entity['id'] | null
    name?: string | null
    custom_name?: string | null
    index?: number
    order?: number
}

export interface ActionFilter extends EntityFilter {
    math?: string
    math_property?: string | null
    math_property_type?: TaxonomicFilterGroupType | null
    math_group_type_index?: integer | null
    math_hogql?: string | null
    properties?: AnyPropertyFilter[]
    type: EntityType
    days?: string[] // TODO: why was this added here?
}

export interface DataWarehouseFilter extends ActionFilter {
    id_field: string
    timestamp_field: string
    distinct_id_field: string
    table_name: string
}

export const isDataWarehouseFilter = (filter: EntityFilter): filter is DataWarehouseFilter =>
    filter.type === EntityTypes.DATA_WAREHOUSE

export interface FunnelExclusionLegacy extends Partial<EntityFilter> {
    funnel_from_step: number
    funnel_to_step: number
}

export type EntityFilterTypes = EntityFilter | ActionFilter | null

export interface PersonType {
    id?: string
    uuid?: string
    name?: string
    distinct_ids: string[]
    properties: Record<string, any>
    created_at?: string
    is_identified?: boolean
}

export interface PersonListParams {
    properties?: AnyPropertyFilter[]
    search?: string
    cohort?: number
    distinct_id?: string
    include_total?: boolean // PostHog 3000-only
}

export type SearchableEntity =
    | 'action'
    | 'cohort'
    | 'insight'
    | 'dashboard'
    | 'event_definition'
    | 'experiment'
    | 'feature_flag'
    | 'notebook'
    | 'survey'

export type SearchListParams = { q: string; entities?: SearchableEntity[] }

export type SearchResultType = {
    result_id: string
    type: SearchableEntity
    rank: number | null
    extra_fields: Record<string, unknown>
}

export type SearchResponse = {
    results: SearchResultType[]
    counts: Record<SearchableEntity, number | null>
}

export type GroupListParams = { group_type_index: GroupTypeIndex; search: string }

export type CreateGroupParams = {
    group_type_index: GroupTypeIndex
    group_key: string
    group_properties?: Record<string, any>
}

export interface MatchedRecordingEvent {
    uuid: string
}

export interface MatchedRecording {
    session_id?: string
    events: MatchedRecordingEvent[]
}

export interface CommonActorType {
    id: string | number
    properties: Record<string, any>
    /** @format date-time */
    created_at: string
    matched_recordings: MatchedRecording[]
    value_at_data_point: number | null
}

export interface PersonActorType extends CommonActorType {
    type: 'person'
    id: string
    name?: string
    distinct_ids: string[]
    is_identified: boolean
}

export interface GroupActorType extends CommonActorType {
    type: 'group'
    /** Group key. */
    id: string
    group_key: string
    group_type_index: integer
}

export type ActorType = PersonActorType | GroupActorType

export interface CohortGroupType {
    id: string
    days?: string
    action_id?: number
    event_id?: string
    label?: string
    count?: number
    count_operator?: string
    properties?: AnyPropertyFilter[]
    matchType: MatchType
    name?: string
}

// Synced with `posthog/models/property.py`
export interface CohortCriteriaType {
    id: string // Criteria filter id
    key: string
    value: BehavioralFilterType
    type: BehavioralFilterKey
    operator?: PropertyOperator | null
    group_type_index?: integer | null
    event_type?: TaxonomicFilterGroupType | null
    operator_value?: PropertyFilterValue
    time_value?: number | string | null
    time_interval?: TimeUnitType | null
    explicit_datetime?: string | null
    total_periods?: number | null
    min_periods?: number | null
    seq_event_type?: TaxonomicFilterGroupType | null
    seq_event?: string | number | null
    seq_time_value?: number | string | null
    seq_time_interval?: TimeUnitType | null
    negation?: boolean
    value_property?: string | null // Transformed into 'value' for api calls
    event_filters?: AnyPropertyFilter[] | null
    sort_key?: string // Client-side only stable id for sorting.
}

export type EmptyCohortGroupType = Partial<CohortGroupType>

export type EmptyCohortCriteriaType = Partial<CohortCriteriaType>

export type AnyCohortGroupType = CohortGroupType | EmptyCohortGroupType

export type AnyCohortCriteriaType = CohortCriteriaType | EmptyCohortCriteriaType

export type MatchType = typeof ENTITY_MATCH_TYPE | typeof PROPERTY_MATCH_TYPE

export interface CohortType {
    count?: number
    description?: string
    created_by?: UserBasicType | null
    created_at?: string
    deleted?: boolean
    id: number | 'new'
    is_calculating?: boolean
    errors_calculating?: number
    last_calculation?: string
    is_static?: boolean
    name?: string
    csv?: File
    groups: CohortGroupType[] // To be deprecated once `filter` takes over
    filters: {
        properties: CohortCriteriaGroupFilter
    }
    experiment_set?: number[]
    _create_in_folder?: string | null
}

export interface InsightHistory {
    id: number
    filters: Record<string, any>
    name?: string
    createdAt: string
    saved: boolean
    type: InsightType
}

export interface SavedFunnel extends InsightHistory {
    created_by: string
}

export type BinCountValue = number | typeof BIN_COUNT_AUTO

// https://github.com/PostHog/posthog/blob/master/posthog/constants.py#L106
export enum StepOrderValue {
    STRICT = 'strict',
    UNORDERED = 'unordered',
    ORDERED = 'ordered',
}

export enum PersonsTabType {
    FEED = 'feed',
    EVENTS = 'events',
    EXCEPTIONS = 'exceptions',
    SESSION_RECORDINGS = 'sessionRecordings',
    PROPERTIES = 'properties',
    COHORTS = 'cohorts',
    RELATED = 'related',
    HISTORY = 'history',
    FEATURE_FLAGS = 'featureFlags',
}

export enum LayoutView {
    Card = 'card',
    List = 'list',
}

export interface EventsTableAction {
    name: string
    id: string
}

export interface EventsTableRowItem {
    event?: EventType
    date_break?: string
    new_events?: boolean
}

export interface EventType {
    // fields from the API
    id: string
    distinct_id: string
    properties: Record<string, any>
    event: string
    timestamp: string
    person?: Pick<PersonType, 'is_identified' | 'distinct_ids' | 'properties'>
    elements: ElementType[]
    elements_chain?: string | null
    uuid?: string
}

export interface LiveEvent {
    uuid: string
    event: string
    properties: Record<string, any>
    timestamp: string
    team_id: number
    distinct_id: string
    created_at: string
}

export interface RecordingTimeMixinType {
    playerTime: number | null
}

export interface RecordingEventType
    extends Pick<EventType, 'id' | 'event' | 'properties' | 'timestamp' | 'elements'>,
        RecordingTimeMixinType {
    fullyLoaded: boolean
    // allowing for absent distinct id which events don't
    distinct_id?: EventType['distinct_id']
}

export interface PlaylistCollectionCount {
    count: number
    watched_count: number
}

export interface PlaylistSavedFiltersCount {
    count: number
    watched_count: number
    has_more?: boolean
    increased?: boolean
    last_refreshed_at?: string
}

export interface PlaylistRecordingsCounts {
    saved_filters?: PlaylistSavedFiltersCount
    collection: PlaylistCollectionCount
}

export interface SessionRecordingPlaylistType {
    /** The primary key in the database, used as well in API endpoints */
    id: number
    short_id: string
    name: string
    derived_name?: string | null
    description?: string
    pinned?: boolean
    deleted: boolean
    created_at: string
    created_by: UserBasicType | null
    last_modified_at: string
    last_modified_by: UserBasicType | null
    filters?: LegacyRecordingFilters
    /**
     * the count of recordings matching filters, calculated periodically
     * and pinned recordings which is calculated in real-time
     * marked as has more if the filters count onoy matched one page and there are more available
     */
    recordings_counts?: PlaylistRecordingsCounts
    type: 'filters' | 'collection'
    _create_in_folder?: string | null
}

export interface SessionRecordingSegmentType {
    start_time: string
    end_time: string
    window_id: string
    is_active: boolean
}

export interface SessionRecordingType {
    id: string
    /** Whether this recording has been viewed by you already. */
    viewed: boolean
    /** user ids of other users who have viewed this recording */
    viewers: string[]
    /** Length of recording in seconds. */
    recording_duration: number
    active_seconds?: number
    inactive_seconds?: number
    /** When the recording starts in ISO format. */
    start_time: string
    /** When the recording ends in ISO format. */
    end_time: string
    /** List of matching events. **/
    matching_events?: MatchedRecording[]
    distinct_id?: string
    email?: string
    person?: PersonType
    click_count?: number
    keypress_count?: number
    /** count of all mouse activity in the recording, not just clicks */
    mouse_activity_count?: number
    start_url?: string
    console_log_count?: number
    console_warn_count?: number
    console_error_count?: number
    /** Where this recording information was loaded from  */
    storage?: 'object_storage_lts' | 'object_storage'
    summary?: string
    snapshot_source: 'web' | 'mobile' | 'unknown'
    /** whether we have received data for this recording in the last 5 minutes
     * (assumes the recording was loaded from ClickHouse)
     * **/
    ongoing?: boolean
    /**
     * calculated on the backend so that we can sort by it, definition may change over time
     */
    activity_score?: number
}

export interface SessionRecordingUpdateType {
    viewed?: boolean
    analyzed?: boolean
    player_metadata?: Record<string, any> | null
    durations?: Record<string, any> | null
    $pathname: string
}

export interface SessionRecordingPropertiesType {
    id: string
    properties?: Record<string, any>
}

export interface PerformancePageView {
    session_id: string
    pageview_id: string
    timestamp: string
}
export interface RecentPerformancePageView extends PerformancePageView {
    page_url: string
    duration: number
}

// copied from rrweb/network@1
export type Body =
    | string
    | Document
    | Blob
    | ArrayBufferView
    | ArrayBuffer
    | FormData
    | URLSearchParams
    | ReadableStream<Uint8Array>
    | null

/**
 * This is our base type for tracking network requests.
 * It sticks relatively closely to the spec for the web
 * see https://developer.mozilla.org/en-US/docs/Web/API/Performance_API
 * we have renamed/added a few fields for the benefit of ClickHouse
 * but don't yet clash with the spec
 */
export interface PerformanceEvent {
    uuid: string
    timestamp: string | number
    distinct_id: string
    session_id: string
    window_id: string
    pageview_id: string
    current_url: string

    // BASE_EVENT_COLUMNS
    time_origin?: string
    entry_type?: string
    name?: string

    // RESOURCE_EVENT_COLUMNS
    start_time?: number
    duration?: number
    redirect_start?: number
    redirect_end?: number
    worker_start?: number
    fetch_start?: number
    domain_lookup_start?: number
    domain_lookup_end?: number
    connect_start?: number
    secure_connection_start?: number
    connect_end?: number
    request_start?: number
    response_start?: number
    response_end?: number
    decoded_body_size?: number
    encoded_body_size?: number

    initiator_type?:
        | 'navigation'
        | 'css'
        | 'script'
        | 'xmlhttprequest'
        | 'fetch'
        | 'beacon'
        | 'video'
        | 'audio'
        | 'track'
        | 'img'
        | 'image'
        | 'input'
        | 'a'
        | 'iframe'
        | 'frame'
        | 'link'
        | 'other'
    next_hop_protocol?: string
    render_blocking_status?: string
    response_status?: number
    // see https://developer.mozilla.org/en-US/docs/Web/API/PerformanceResourceTiming/transferSize
    // zero has meaning for this field so should not be used unless the transfer size was known to be zero
    transfer_size?: number

    // LARGEST_CONTENTFUL_PAINT_EVENT_COLUMNS
    largest_contentful_paint_element?: string
    largest_contentful_paint_render_time?: number
    largest_contentful_paint_load_time?: number
    largest_contentful_paint_size?: number
    largest_contentful_paint_id?: string
    largest_contentful_paint_url?: string

    // NAVIGATION_EVENT_COLUMNS
    dom_complete?: number
    dom_content_loaded_event?: number
    dom_interactive?: number
    load_event_end?: number
    load_event_start?: number
    redirect_count?: number
    navigation_type?: string
    unload_event_end?: number
    unload_event_start?: number

    // Performance summary fields calculated on frontend
    first_contentful_paint?: number // https://web.dev/fcp/
    time_to_interactive?: number // https://web.dev/tti/
    total_blocking_time?: number // https://web.dev/tbt/
    web_vitals?: Set<RecordingEventType>

    // request/response capture - merged in from rrweb/network@1 payloads
    request_headers?: Record<string, string>
    response_headers?: Record<string, string>
    request_body?: Body
    response_body?: Body
    method?: string
    // normally, can rely on performance event values like duration,
    // but they may be absent in which case the SDK may have sent start and end time
    end_time?: number

    //rrweb/network@1 - i.e. not in ClickHouse table
    is_initial?: boolean
    raw?: Record<string, any>

    //server timings - reported as separate events but added back in here on the front end
    server_timings?: PerformanceEvent[]
}

export type AssetType = 'CSS' | 'JS' | 'Fetch' | 'Image' | 'Link' | 'XHR' | 'HTML'

export interface CurrentBillCycleType {
    current_period_start: number
    current_period_end: number
}

export type BillingFeatureType = {
    key: AvailableFeatureUnion
    name: string
    description?: string | null
    category?: string | null
    docsUrl?: string | null
    limit?: number | null
    note?: string | null
    unit?: string | null
    images?: {
        light: string
        dark: string
    } | null
    icon_key?: string | null
    entitlement_only?: boolean
    type?: 'primary' | 'secondary' | null
}

export interface BillingTierType {
    flat_amount_usd: string
    unit_amount_usd: string
    current_amount_usd: string | null
    current_usage: number
    projected_usage: number | null
    projected_amount_usd: string | null
    up_to: number | null
}

export interface BillingTrialType {
    length: number
}

export interface BillingProductV2Type {
    type: string
    usage_key: string | null
    name: string
    headline: string | null
    description: string
    price_description?: string | null
    icon_key?: string | null
    image_url?: string | null
    screenshot_url: string | null
    docs_url: string
    free_allocation?: number | null
    subscribed: boolean | null
    tiers?: BillingTierType[] | null
    tiered: boolean
    current_usage?: number
    projected_amount_usd?: string | null
    projected_amount_usd_with_limit?: string | null
    projected_usage?: number
    percentage_usage: number
    current_amount_usd_before_addons: string | null
    current_amount_usd: string | null
    usage_limit: number | null
    has_exceeded_limit: boolean
    unit: string | null
    unit_amount_usd: string | null
    plans: BillingPlanType[]
    contact_support: boolean | null
    inclusion_only: any
    features: BillingFeatureType[]
    addons: BillingProductV2AddonType[]
    // addons-only: if this addon is included with the base product and not subscribed individually. for backwards compatibility.
    included_with_main_product?: boolean
    trial?: BillingTrialType
    legacy_product?: boolean | null
}

export interface BillingProductV2AddonType {
    name: string
    description: string
    price_description: string | null
    image_url: string | null
    icon_key?: string
    docs_url: string | null
    type: string
    tiers: BillingTierType[] | null
    tiered: boolean
    subscribed: boolean
    // sometimes addons are included with the base product, but they aren't subscribed individually
    included_with_main_product?: boolean
    inclusion_only: boolean | null
    contact_support: boolean | null
    unit: string | null
    unit_amount_usd: string | null
    current_amount_usd: string | null
    current_usage: number
    projected_usage: number | null
    projected_amount_usd: string | null
    plans: BillingPlanType[]
    usage_key?: string
    free_allocation?: number | null
    percentage_usage?: number
    features: BillingFeatureType[]
    included_if?: 'no_active_subscription' | 'has_subscription' | null
    usage_limit?: number | null
    trial?: BillingTrialType
    legacy_product?: boolean | null
}
export interface BillingType {
    customer_id: string
    has_active_subscription: boolean
    subscription_level: 'free' | 'paid' | 'custom'
    free_trial_until?: Dayjs
    stripe_portal_url?: string
    deactivated?: boolean
    current_total_amount_usd?: string
    current_total_amount_usd_after_discount?: string
    projected_total_amount_usd?: string
    projected_total_amount_usd_after_discount?: string
    projected_total_amount_usd_with_limit?: string
    projected_total_amount_usd_with_limit_after_discount?: string
    products: BillingProductV2Type[]

    custom_limits_usd?: {
        [key: string]: number | null
    }
    next_period_custom_limits_usd?: {
        [key: string]: number | null
    }
    billing_period?: {
        current_period_start: Dayjs
        current_period_end: Dayjs
        interval: 'month' | 'year'
    }
    license?: {
        plan: LicensePlan
    }
    available_plans?: BillingPlanType[]
    discount_percent?: number
    discount_amount_usd?: string
    amount_off_expires_at?: Dayjs
    trial?: {
        type: 'autosubscribe' | 'standard'
        status: 'active' | 'expired' | 'cancelled' | 'converted'
        target: 'paid' | 'teams' | 'enterprise'
        expires_at: string
    }
    billing_plan: BillingPlan | null
    startup_program_label?: StartupProgramLabel | null
    startup_program_label_previous?: StartupProgramLabel | null
    is_annual_plan_customer?: boolean | null
    account_owner?: {
        email?: string
        name?: string
    }
}

export interface BillingPeriod {
    start: Dayjs | null
    end: Dayjs | null
    interval: 'month' | 'year' | null
}

export interface BillingPlanType {
    free_allocation?: number | null
    features: BillingFeatureType[]
    name: string
    description: string
    is_free?: boolean
    plan_key?: string
    image_url: string | null
    docs_url: string | null
    note: string | null
    unit: string | null
    flat_rate: boolean
    product_key: ProductKeyUnion
    current_plan?: boolean | null
    tiers?: BillingTierType[] | null
    unit_amount_usd: string | null
    included_if?: 'no_active_subscription' | 'has_subscription' | null
    initial_billing_limit?: number | null
    contact_support: boolean | null
}

export interface PlanInterface {
    key: string
    name: string
    custom_setup_billing_message: string
    image_url: string
    self_serve: boolean
    is_metered_billing: boolean
    event_allowance: number
    price_string: string
}

// Creating a nominal type: https://github.com/microsoft/TypeScript/issues/202#issuecomment-961853101
export type InsightShortId = string & { readonly '': unique symbol }

export enum InsightColor {
    White = 'white',
    Black = 'black',
    Blue = 'blue',
    Green = 'green',
    Purple = 'purple',
}

export interface Cacheable {
    last_refresh: string | null
    next_allowed_client_refresh?: string | null
    cache_target_age?: string | null
}

export interface TileLayout extends Omit<Layout, 'i'> {
    i?: string // we use `i` in the front end but not in the API
}

export interface Tileable {
    layouts?: Record<DashboardLayoutSize, TileLayout> | Record<string, never> // allow an empty object or one with DashboardLayoutSize keys
    color: InsightColor | null
}

export interface DashboardTile<T = InsightModel> extends Tileable {
    id: number
    insight?: T
    text?: TextModel
    deleted?: boolean
    is_cached?: boolean
    order?: number
    error?: {
        type: string
        message: string
    }
}

export interface DashboardTileBasicType {
    id: number
    dashboard_id: number
    deleted?: boolean
}

export interface TextModel {
    body: string
    created_by?: UserBasicType
    last_modified_by?: UserBasicType
    last_modified_at: string
}

export interface InsightModel extends Cacheable, WithAccessControl {
    /** The unique key we use when communicating with the user, e.g. in URLs */
    short_id: InsightShortId
    /** The primary key in the database, used as well in API endpoints */
    id: number
    name: string
    derived_name?: string | null
    description?: string
    favorited?: boolean
    order: number | null
    result: any
    deleted: boolean
    saved: boolean
    created_at: string
    created_by: UserBasicType | null
    is_sample: boolean
    /** @deprecated Use `dashboard_tiles` instead */
    dashboards: number[] | null
    dashboard_tiles: DashboardTileBasicType[] | null
    updated_at: string
    tags?: string[]
    last_modified_at: string
    last_modified_by: UserBasicType | null
    effective_restriction_level: DashboardRestrictionLevel
    effective_privilege_level: DashboardPrivilegeLevel
    timezone?: string | null
    /** Only used in the frontend to store the next breakdown url */
    next?: string
    /** Only used in the frontend to toggle showing Baseline in funnels or not */
    disable_baseline?: boolean
    filters: Partial<FilterType>
    query?: Node | null
    query_status?: QueryStatus
    /** Only used when creating objects */
    _create_in_folder?: string | null
}

export interface QueryBasedInsightModel extends Omit<InsightModel, 'filters'> {
    query: Node | null
}

export interface DashboardBasicType extends WithAccessControl {
    id: number
    name: string
    description: string
    pinned: boolean
    created_at: string
    created_by: UserBasicType | null
    last_accessed_at: string | null
    is_shared: boolean
    deleted: boolean
    creation_mode: 'default' | 'template' | 'duplicate'
    restriction_level: DashboardRestrictionLevel
    effective_restriction_level: DashboardRestrictionLevel
    effective_privilege_level: DashboardPrivilegeLevel
    access_control_version: 'v1' | 'v2'
    tags?: string[]
    /** Purely local value to determine whether the dashboard should be highlighted, e.g. as a fresh duplicate. */
    _highlight?: boolean
    /**
     * The last time the dashboard was refreshed.
     * Used to block the dashboard refresh button.
     */
    last_refresh?: string | null
}

export interface DashboardTemplateListParams {
    scope?: DashboardTemplateScope
    // matches on template name, description, and tags
    search?: string
}

export type DashboardTemplateScope = 'team' | 'global' | 'feature_flag'

export interface DashboardType<T = InsightModel> extends DashboardBasicType {
    tiles: DashboardTile<T>[]
    filters: DashboardFilter
    variables?: Record<string, HogQLVariable>
    breakdown_colors?: BreakdownColorConfig[]
    data_color_theme_id?: number | null
}

export enum TemplateAvailabilityContext {
    GENERAL = 'general',
    ONBOARDING = 'onboarding',
}

export interface DashboardTemplateType<T = InsightModel> {
    id: string
    team_id?: number
    created_at?: string
    template_name: string
    dashboard_description?: string
    dashboard_filters?: DashboardFilter
    tiles: DashboardTile<T>[]
    variables?: DashboardTemplateVariableType[]
    tags?: string[]
    image_url?: string
    scope?: DashboardTemplateScope
    availability_contexts?: TemplateAvailabilityContext[]
}

export interface MonacoMarker {
    message: string
}

// makes the DashboardTemplateType properties optional and the tiles properties optional
export type DashboardTemplateEditorType = Partial<Omit<DashboardTemplateType, 'tiles'>> & {
    tiles: Partial<DashboardTile>[]
}

export interface DashboardTemplateVariableType {
    id: string
    name: string
    description: string
    type: 'event'
    default: TemplateVariableStep
    required: boolean
    touched?: boolean
    selector?: string
    href?: string
    url?: string
}

export type DashboardLayoutSize = 'sm' | 'xs'

/** Explicit dashboard collaborator, based on DashboardPrivilege. */
export interface DashboardCollaboratorType {
    id: string
    dashboard_id: DashboardType['id']
    user: UserBasicType
    level: DashboardPrivilegeLevel
    added_at: string
    updated_at: string
}

/** Explicit (dashboard privilege) OR implicit (project admin) dashboard collaborator. */
export type FusedDashboardCollaboratorType = Pick<DashboardCollaboratorType, 'user' | 'level'>

export interface OrganizationInviteType {
    id: string
    target_email: string
    first_name: string
    level: OrganizationMembershipLevel
    is_expired: boolean
    emailing_attempt_made: boolean
    created_by: UserBasicType | null
    created_at: string
    updated_at: string
    message?: string
    private_project_access?: Array<{ id: number; level: AccessControlLevel.Member | AccessControlLevel.Admin }>
}

export enum PluginInstallationType {
    Local = 'local',
    Custom = 'custom',
    Repository = 'repository',
    Source = 'source',
    Inline = 'inline',
}

export interface PluginType {
    id: number
    plugin_type: PluginInstallationType
    name: string
    description?: string
    url?: string
    tag?: string
    icon?: string
    latest_tag?: string // apps management page: The latest git hash for the repo behind the url
    config_schema: Record<string, PluginConfigSchema> | PluginConfigSchema[]
    source?: string
    maintainer?: string
    is_global: boolean
    organization_id: string
    organization_name: string
    metrics?: Record<string, StoredMetricMathOperations>
    capabilities?: Record<'jobs' | 'methods' | 'scheduled_tasks', string[] | undefined>
    public_jobs?: Record<string, JobSpec>
    hog_function_migration_available?: boolean
}

export type AppType = PluginType

/** Config passed to app component and logic as props. Sent in Django's app context */
export interface FrontendAppConfig {
    pluginId: number
    pluginConfigId: number
    pluginType: PluginInstallationType | null
    name: string
    url: string
    config: Record<string, any>
}

/** Frontend app created after receiving a bundle via import('').getFrontendApp() */
export interface FrontendApp {
    id: number
    pluginId: number
    error?: any
    title?: string
    logic?: LogicWrapper
    component?: (props: FrontendAppConfig) => JSX.Element
    onInit?: (props: FrontendAppConfig) => void
}

export interface JobPayloadFieldOptions {
    type: 'string' | 'boolean' | 'json' | 'number' | 'date' | 'daterange'
    title?: string
    required?: boolean
    default?: any
    staff_only?: boolean
}

export interface JobSpec {
    payload?: Record<string, JobPayloadFieldOptions>
}

/** @deprecated in favor of PluginConfigTypeNew */
export interface PluginConfigType {
    id?: number
    plugin: number
    team_id: number
    enabled: boolean
    order: number

    config: Record<string, any>
    error?: PluginErrorType
    delivery_rate_24h?: number | null
    created_at?: string
}

/** @deprecated in favor of PluginConfigWithPluginInfoNew */
export interface PluginConfigWithPluginInfo extends PluginConfigType {
    id: number
    plugin_info: PluginType
}

// TODO: Rename to PluginConfigType once the legacy PluginConfigType are removed from the frontend
export interface PluginConfigTypeNew {
    id: number
    plugin: number
    team_id: number
    enabled: boolean
    order: number
    name: string
    description?: string
    updated_at: string
    delivery_rate_24h?: number | null
    config: Record<string, any>
}

// TODO: Rename to PluginConfigWithPluginInfo once the are removed from the frontend
export interface PluginConfigWithPluginInfoNew extends PluginConfigTypeNew {
    plugin_info: PluginType
}

export interface PluginErrorType {
    message: string
    time: string
    stack?: string
    name?: string
    event?: Record<string, any>
}

export type LogEntryLevel = 'DEBUG' | 'LOG' | 'INFO' | 'WARN' | 'WARNING' | 'ERROR'

// The general log entry format that eventually everything should match
export type LogEntry = {
    log_source_id: string
    instance_id: string
    timestamp: string
    level: LogEntryLevel
    message: string
}

export type LogEntryRequestParams = {
    limit?: number
    after?: string
    before?: string
    // Comma separated list of log levels
    level?: string
    search?: string
    instance_id?: string
}

export interface PluginLogEntry {
    id: string
    team_id: number
    plugin_id: number
    plugin_config_id: number
    timestamp: string
    source: string
    type: LogEntryLevel
    is_system: boolean
    message: string
    instance_id: string
}

export enum AnnotationScope {
    Insight = 'dashboard_item',
    Dashboard = 'dashboard',
    Project = 'project',
    Organization = 'organization',
}

export interface RawAnnotationType {
    id: number
    scope: AnnotationScope
    content: string | null
    date_marker: string | null
    created_by?: UserBasicType | null
    created_at: string
    updated_at: string
    dashboard_item?: number | null
    insight_short_id?: QueryBasedInsightModel['short_id'] | null
    insight_name?: QueryBasedInsightModel['name'] | null
    insight_derived_name?: QueryBasedInsightModel['derived_name'] | null
    dashboard_id?: DashboardBasicType['id'] | null
    dashboard_name?: DashboardBasicType['name'] | null
    deleted?: boolean
    creation_type?: 'USR' | 'GIT'
}

export interface AnnotationType extends Omit<RawAnnotationType, 'created_at' | 'date_marker'> {
    date_marker: dayjs.Dayjs | null
    created_at: dayjs.Dayjs
}

export interface DatedAnnotationType extends Omit<AnnotationType, 'date_marker'> {
    date_marker: dayjs.Dayjs
}

export enum ChartDisplayType {
    ActionsLineGraph = 'ActionsLineGraph',
    ActionsBar = 'ActionsBar',
    ActionsStackedBar = 'ActionsStackedBar',
    ActionsAreaGraph = 'ActionsAreaGraph',
    ActionsLineGraphCumulative = 'ActionsLineGraphCumulative',
    BoldNumber = 'BoldNumber',
    ActionsPie = 'ActionsPie',
    ActionsBarValue = 'ActionsBarValue',
    ActionsTable = 'ActionsTable',
    WorldMap = 'WorldMap',
}
export enum ChartDisplayCategory {
    TimeSeries = 'TimeSeries',
    CumulativeTimeSeries = 'CumulativeTimeSeries',
    TotalValue = 'TotalValue',
}

export type BreakdownType =
    | 'cohort'
    | 'person'
    | 'event'
    | 'event_metadata'
    | 'group'
    | 'session'
    | 'hogql'
    | 'data_warehouse'
    | 'data_warehouse_person_property'
export type IntervalType = 'minute' | 'hour' | 'day' | 'week' | 'month'
export type SmoothingType = number

export enum InsightType {
    TRENDS = 'TRENDS',
    STICKINESS = 'STICKINESS',
    LIFECYCLE = 'LIFECYCLE',
    FUNNELS = 'FUNNELS',
    RETENTION = 'RETENTION',
    PATHS = 'PATHS',
    JSON = 'JSON',
    SQL = 'SQL',
    HOG = 'HOG',
    CALENDAR_HEATMAP = 'CALENDAR_HEATMAP',
}

export enum PathType {
    PageView = '$pageview',
    Screen = '$screen',
    CustomEvent = 'custom_event',
    HogQL = 'hogql',
}

export enum FunnelPathType {
    before = 'funnel_path_before_step',
    between = 'funnel_path_between_steps',
    after = 'funnel_path_after_step',
}

export enum FunnelVizType {
    Steps = 'steps',
    TimeToConvert = 'time_to_convert',
    Trends = 'trends',
}

export type RetentionType = typeof RETENTION_RECURRING | typeof RETENTION_FIRST_TIME

export enum RetentionPeriod {
    Hour = 'Hour',
    Day = 'Day',
    Week = 'Week',
    Month = 'Month',
}

export type SlowQueryPossibilities = 'all_events' | 'large_date_range' | 'first_time_for_user' | 'strict_funnel'

export type BreakdownKeyType = integer | string | number | (integer | string | number)[] | null

/**
 * Legacy breakdown.
 */
export interface Breakdown {
    property: string | number
    type: BreakdownType
    normalize_url?: boolean
    histogram_bin_count?: number
    group_type_index?: number
}

export interface FilterType {
    // used by all
    from_dashboard?: boolean | number
    insight?: InsightType
    filter_test_accounts?: boolean
    properties?: AnyPropertyFilter[] | PropertyGroupFilter
    sampling_factor?: number | null

    date_from?: string | null
    date_to?: string | null
    /**
     * Whether the `date_from` and `date_to` should be used verbatim. Disables rounding to the start and end of period.
     * Strings are cast to bools, e.g. "true" -> true.
     */
    explicit_date?: boolean | string | null

    events?: Record<string, any>[]
    actions?: Record<string, any>[]
    data_warehouse?: Record<string, any>[]
    new_entity?: Record<string, any>[]

    // persons modal
    entity_id?: string | number
    entity_type?: EntityType
    entity_math?: string

    // used by trends and stickiness
    interval?: IntervalType
    // TODO: extract into TrendsFunnelsCommonFilterType
    breakdown_type?: BreakdownType | null
    breakdown?: BreakdownKeyType
    breakdown_normalize_url?: boolean
    breakdowns?: Breakdown[]
    breakdown_group_type_index?: integer | null
    breakdown_hide_other_aggregation?: boolean | null
    breakdown_limit?: integer | null
    aggregation_group_type_index?: integer // Groups aggregation
}

export interface TemplateVariableStep {
    id?: string
    math?: BaseMathType
    name?: string | null
    order?: number
    type?: EntityTypes
    event?: string
    selector?: string | null
    href?: string | null
    url?: string | null
    properties?: Record<string, any>[]
    custom_name?: string
    custom_event?: boolean
}

export interface PropertiesTimelineFilterType {
    date_from?: string | null // DateMixin
    date_to?: string | null // DateMixin
    interval?: IntervalType // IntervalMixin
    properties?: AnyPropertyFilter[] | PropertyGroupFilter // PropertyMixin
    events?: Record<string, any>[] // EntitiesMixin
    actions?: Record<string, any>[] // EntitiesMixin
    aggregation_group_type_index?: number // GroupsAggregationMixin
    display?: ChartDisplayType // DisplayDerivedMixin
    breakdown_type?: BreakdownType | null
    breakdown?: BreakdownKeyType
}

export interface TrendsFilterType extends FilterType {
    // Specifies that we want to smooth the aggregation over the specified
    // number of intervals, e.g. for a day interval, we may want to smooth over
    // 7 days to remove weekly variation. Smoothing is performed as a moving average.
    smoothing_intervals?: number
    formula?: string
    compare_to?: string
    compare?: boolean
    /** @deprecated */
    shown_as?: ShownAsValue
    display?: ChartDisplayType
    breakdown_histogram_bin_count?: number // trends breakdown histogram bin count

    // frontend only
    show_alert_threshold_lines?: boolean // used to show/hide horizontal lines on insight representing alert thresholds set on the insight
    show_legend?: boolean // used to show/hide legend next to insights graph
    hidden_legend_keys?: Record<string, boolean | undefined> // used to toggle visibilities in table and legend
    aggregation_axis_format?: AggregationAxisFormat // a fixed format like duration that needs calculation
    aggregation_axis_prefix?: string // a prefix to add to the aggregation axis e.g. £
    aggregation_axis_postfix?: string // a postfix to add to the aggregation axis e.g. %
    decimal_places?: number
    min_decimal_places?: number
    show_values_on_series?: boolean
    show_labels_on_series?: boolean
    show_percent_stack_view?: boolean
    y_axis_scale_type?: 'log10' | 'linear'
    show_multiple_y_axes?: boolean
}

export interface StickinessFilterType extends FilterType {
    compare_to?: string
    compare?: boolean
    /** @deprecated */
    shown_as?: ShownAsValue
    display?: ChartDisplayType

    // frontend only
    show_legend?: boolean // used to show/hide legend next to insights graph
    hidden_legend_keys?: Record<string, boolean | undefined> // used to toggle visibilities in table and legend
    show_values_on_series?: boolean
    show_multiple_y_axes?: boolean

    // persons only
    stickiness_days?: number
}

export interface FunnelsFilterType extends FilterType {
    funnel_viz_type?: FunnelVizType // parameter sent to funnels API for time conversion code path
    funnel_from_step?: number // used in time to convert: initial step index to compute time to convert
    funnel_to_step?: number // used in time to convert: ending step index to compute time to convert
    breakdown_attribution_type?: BreakdownAttributionType // funnels breakdown attribution type
    breakdown_attribution_value?: number // funnels breakdown attribution specific step value
    bin_count?: BinCountValue // used in time to convert: number of bins to show in histogram
    funnel_window_interval_unit?: FunnelConversionWindowTimeUnit // minutes, days, weeks, etc. for conversion window
    funnel_window_interval?: number | undefined // length of conversion window
    funnel_order_type?: StepOrderValue
    exclusions?: FunnelExclusionLegacy[] // used in funnel exclusion filters
    funnel_aggregate_by_hogql?: string | null

    // frontend only
    layout?: FunnelLayout // used only for funnels
    funnel_step_reference?: FunnelStepReference // whether conversion shown in graph should be across all steps or just from the previous step
    hidden_legend_keys?: Record<string, boolean | undefined> // used to toggle visibilities in table and legend

    // persons only
    entrance_period_start?: string // this and drop_off is used for funnels time conversion date for the persons modal
    drop_off?: boolean
    funnel_step?: number
    funnel_step_breakdown?: string | number[] | number | null // used in steps breakdown: persons modal
    funnel_custom_steps?: number[] // used to provide custom steps for which to get people in a funnel - primarily for correlation use
    funnel_correlation_person_entity?: Record<string, any> // Funnel Correlation Persons Filter
    funnel_correlation_person_converted?: 'true' | 'false' // Funnel Correlation Persons Converted - success or failure counts
}
export interface PathsFilterType extends FilterType {
    path_type?: PathType
    paths_hogql_expression?: string
    include_event_types?: PathType[]
    start_point?: string
    end_point?: string
    path_groupings?: string[]
    funnel_paths?: FunnelPathType
    funnel_filter?: Record<string, any> // Funnel Filter used in Paths
    exclude_events?: string[] // Paths Exclusion type
    /** @asType integer */
    step_limit?: number // Paths Step Limit
    path_replacements?: boolean
    local_path_cleaning_filters?: PathCleaningFilter[] | null
    /** @asType integer */
    edge_limit?: number | undefined // Paths edge limit
    /** @asType integer */
    min_edge_weight?: number | undefined // Paths
    /** @asType integer */
    max_edge_weight?: number | undefined // Paths

    // persons only
    path_start_key?: string // Paths People Start Key
    path_end_key?: string // Paths People End Key
    path_dropoff_key?: string // Paths People Dropoff Key
}

export interface CalendarHeatmapFilterType extends FilterType {
    // Reserved for future filter properties
    dummy?: string
}

export type RetentionEntityKind = NodeKind.ActionsNode | NodeKind.EventsNode

export interface RetentionEntity {
    id?: string | number // TODO: Fix weird typing issues
    kind?: RetentionEntityKind
    name?: string
    type?: EntityType
    /**  @asType integer */
    order?: number
    uuid?: string
    custom_name?: string
    /** filters on the event */
    properties?: AnyPropertyFilter[]
}

export enum RetentionDashboardDisplayType {
    TableOnly = 'table_only',
    GraphOnly = 'graph_only',
    All = 'all',
}

export interface RetentionFilterType extends FilterType {
    retention_type?: RetentionType
    /** Whether retention is with regard to initial cohort size, or that of the previous period. */
    retention_reference?: 'total' | 'previous'
    /**
     * @asType integer
     */
    total_intervals?: number
    returning_entity?: RetentionEntity
    target_entity?: RetentionEntity
    period?: RetentionPeriod
    cumulative?: boolean

    //frontend only
    show_mean?: boolean // deprecated
    mean_retention_calculation?: 'simple' | 'weighted' | typeof RETENTION_MEAN_NONE
}
export interface LifecycleFilterType extends FilterType {
    /** @deprecated */
    shown_as?: ShownAsValue

    // frontend only
    show_legend?: boolean
    show_values_on_series?: boolean
    toggledLifecycles?: LifecycleToggle[]
}

export type LifecycleToggle = 'new' | 'resurrecting' | 'returning' | 'dormant'
export type AnyFilterType =
    | TrendsFilterType
    | StickinessFilterType
    | FunnelsFilterType
    | PathsFilterType
    | CalendarHeatmapFilterType
    | RetentionFilterType
    | LifecycleFilterType
    | FilterType

export type AnyPartialFilterType =
    | Partial<TrendsFilterType>
    | Partial<StickinessFilterType>
    | Partial<FunnelsFilterType>
    | Partial<PathsFilterType>
    | Partial<RetentionFilterType>
    | Partial<LifecycleFilterType>
    | Partial<FilterType>
    | Partial<CalendarHeatmapFilterType>

export interface EventsListQueryParams {
    event?: string
    properties?: AnyPropertyFilter[] | PropertyGroupFilter
    orderBy?: string[]
    action_id?: number
    after?: string
    before?: string
    limit?: number
    offset?: number
}

export interface RecordingEventsFilters {
    query: string
}

export interface RecordingConsoleLogsFilters {
    query: string
}

export enum RecordingWindowFilter {
    All = 'all',
}

export interface EditorFilterProps {
    insightProps: InsightLogicProps
}

export interface InsightEditorFilter {
    key: string
    label?: string | ((props: EditorFilterProps) => JSX.Element | null)
    tooltip?: JSX.Element
    showOptional?: boolean
    /** Editor filter component. Cannot be an anonymous function or the key would not work! */
    component?: (props: EditorFilterProps) => JSX.Element | null
}

export type InsightEditorFilterGroup = {
    title: string
    editorFilters: InsightEditorFilter[]
    defaultExpanded?: boolean
}

export interface SystemStatusSubrows {
    columns: string[]
    rows: string[][]
}

export interface SystemStatusRow {
    metric: string
    value: boolean | string | number | null
    key: string
    description?: string
    subrows?: SystemStatusSubrows
}

export interface SystemStatus {
    overview: SystemStatusRow[]
}

export type QuerySummary = { duration: string } & Record<string, string>

export interface SystemStatusQueriesResult {
    postgres_running: QuerySummary[]
    clickhouse_running?: QuerySummary[]
    clickhouse_slow_log?: QuerySummary[]
}

export interface SystemStatusAnalyzeResult {
    query: string
    timing: {
        query_id: string
        event_time: string
        query_duration_ms: number
        read_rows: number
        read_size: string
        result_rows: number
        result_size: string
        memory_usage: string
    }
    flamegraphs: Record<string, string>
}

export interface TrendAPIResponse<ResultType = TrendResult[]> {
    type: 'Trends'
    is_cached: boolean
    last_refresh: string | null
    result: ResultType
    timezone: string
    next: string | null
}

export interface TrendResult {
    action: ActionFilter
    actions?: ActionFilter[]
    count: number
    data: number[]
    days: string[]
    dates?: string[]
    label: string
    labels: string[]
    breakdown_value?: string | number | string[]
    aggregated_value: number
    status?: string
    compare_label?: CompareLabelType
    compare?: boolean
    persons_urls?: { url: string }[]
    persons?: Person
    filter?: TrendsFilterType
}

interface Person {
    url: string
    filter: Partial<FilterType>
}

export interface FunnelStep {
    // The type returned from the API.
    action_id: string
    average_conversion_time: number | null
    median_conversion_time: number | null
    count: number
    name: string
    custom_name?: string | null
    order: number
    people?: string[]
    type: EntityType
    labels?: string[]
    breakdown?: BreakdownKeyType
    breakdowns?: BreakdownKeyType[]
    breakdown_value?: BreakdownKeyType
    data?: number[]
    days?: string[]

    /** Url that you can GET to retrieve the people that converted in this step */
    converted_people_url: string

    /** Url that you can GET to retrieve the people that dropped in this step  */
    dropped_people_url: string | null
}

export interface FunnelsTimeConversionBins {
    bins: [number, number][]
    average_conversion_time: number | null
}

export type FunnelResultType = FunnelStep[] | FunnelStep[][] | FunnelsTimeConversionBins

export interface FunnelAPIResponse<ResultType = FunnelResultType> {
    is_cached: boolean
    last_refresh: string | null
    result: ResultType
    timezone: string
}

export interface FunnelStepWithNestedBreakdown extends FunnelStep {
    nested_breakdown?: FunnelStep[]
}

export interface FunnelTimeConversionMetrics {
    averageTime: number
    stepRate: number
    totalRate: number
}

export interface FunnelConversionWindow {
    funnelWindowIntervalUnit: FunnelConversionWindowTimeUnit
    funnelWindowInterval: number
}

// https://github.com/PostHog/posthog/blob/master/posthog/models/filters/mixins/funnel.py#L100
export enum FunnelConversionWindowTimeUnit {
    Second = 'second',
    Minute = 'minute',
    Hour = 'hour',
    Day = 'day',
    Week = 'week',
    Month = 'month',
}

export enum FunnelStepReference {
    total = 'total',
    previous = 'previous',
}

export interface FunnelStepWithConversionMetrics extends FunnelStep {
    droppedOffFromPrevious: number
    conversionRates: {
        fromPrevious: number
        total: number
        fromBasisStep: number // either fromPrevious or total, depending on FunnelStepReference
    }
    nested_breakdown?: Omit<FunnelStepWithConversionMetrics, 'nested_breakdown'>[]
    rowKey?: number | string
    significant?: {
        fromPrevious: boolean
        total: boolean
        fromBasisStep: boolean // either fromPrevious or total, depending on FunnelStepReference
    }
}

export interface FlattenedFunnelStepByBreakdown {
    rowKey: number | string
    isBaseline?: boolean
    breakdown?: BreakdownKeyType
    // :KLUDGE: Data transforms done in `getBreakdownStepValues`
    breakdown_value?: Array<string | number>
    breakdownIndex?: number
    conversionRates?: {
        total: number
    }
    steps?: FunnelStepWithConversionMetrics[]
    significant?: boolean
}

export interface FunnelCorrelation {
    event: Pick<EventType, 'elements' | 'event' | 'properties'>
    odds_ratio: number
    success_count: number
    success_people_url: string
    failure_count: number
    failure_people_url: string
    correlation_type: FunnelCorrelationType.Failure | FunnelCorrelationType.Success
    result_type:
        | FunnelCorrelationResultsType.Events
        | FunnelCorrelationResultsType.Properties
        | FunnelCorrelationResultsType.EventWithProperties
}

export enum FunnelCorrelationType {
    Success = 'success',
    Failure = 'failure',
}

export enum FunnelCorrelationResultsType {
    Events = 'events',
    Properties = 'properties',
    EventWithProperties = 'event_with_properties',
}

export enum BreakdownAttributionType {
    FirstTouch = 'first_touch',
    LastTouch = 'last_touch',
    AllSteps = 'all_events',
    Step = 'step',
}

export interface ChartParams {
    inCardView?: boolean
    inSharedMode?: boolean
    showPersonsModal?: boolean
    /** allows overriding by queries, e.g. setting empty state text*/
    context?: QueryContext
}

export interface HistogramGraphDatum {
    id: number
    bin0: number
    bin1: number
    count: number
    label: string
}

// Shared between insightLogic, dashboardItemLogic, trendsLogic, funnelLogic, pathsLogic, retentionLogic
export interface InsightLogicProps<Q extends QuerySchema = QuerySchema> {
    /** currently persisted insight */
    dashboardItemId?: InsightShortId | 'new' | `new-${string}` | null
    /** id of the dashboard the insight is on (when the insight is being displayed on a dashboard) **/
    dashboardId?: DashboardType['id']
    /** cached insight */
    cachedInsight?: Partial<QueryBasedInsightModel> | null
    /** enable this to avoid API requests */
    doNotLoad?: boolean
    loadPriority?: number
    onData?: (data: Record<string, unknown> | null | undefined) => void
    /** query when used as ad-hoc insight */
    query?: Q
    setQuery?: (node: Q) => void

    /** Used to group DataNodes into a collection for group operations like refreshAll **/
    dataNodeCollectionId?: string

    /** Dashboard filters to override the ones in the query */
    filtersOverride?: DashboardFilter | null
    /** Dashboard variables to override the ones in the query */
    variablesOverride?: Record<string, HogQLVariable> | null
}

export interface SetInsightOptions {
    /** this overrides the in-flight filters on the page, which may not equal the last returned API response */
    overrideQuery?: boolean
    /** calling with this updates the "last saved" filters */
    fromPersistentApi?: boolean
}

export enum SurveySchedule {
    Once = 'once',
    Recurring = 'recurring',
    Always = 'always',
}

export enum SurveyPartialResponses {
    Yes = 'true',
    No = 'false',
}

export interface SurveyDisplayConditions {
    url?: string
    selector?: string
    seenSurveyWaitPeriodInDays?: number
    urlMatchType?: SurveyMatchType
    deviceTypes?: string[]
    deviceTypesMatchType?: SurveyMatchType
    linkedFlagVariant?: string
    actions: {
        values: {
            id: number
            name: string
        }[]
    } | null
    events: {
        repeatedActivation?: boolean
        values: {
            name: string
        }[]
    } | null
}

export enum SurveyEventName {
    SHOWN = 'survey shown',
    DISMISSED = 'survey dismissed',
    SENT = 'survey sent',
}

export enum SurveyEventProperties {
    SURVEY_ID = '$survey_id',
    SURVEY_RESPONSE = '$survey_response',
    SURVEY_ITERATION = '$survey_iteration',
    SURVEY_PARTIALLY_COMPLETED = '$survey_partially_completed',
    SURVEY_SUBMISSION_ID = '$survey_submission_id',
    SURVEY_COMPLETED = '$survey_completed',
}

export interface SurveyEventStats {
    total_count: number
    total_count_only_seen: number
    unique_persons: number
    unique_persons_only_seen: number
    first_seen: string | null
    last_seen: string | null
}

export interface SurveyRates {
    response_rate: number
    dismissal_rate: number
    unique_users_response_rate: number
    unique_users_dismissal_rate: number
}

export interface SurveyStats {
    [SurveyEventName.SHOWN]: SurveyEventStats
    [SurveyEventName.DISMISSED]: SurveyEventStats
    [SurveyEventName.SENT]: SurveyEventStats
}
export interface SurveyStatsResponse {
    stats: SurveyStats
    rates: SurveyRates
}

export interface Survey {
    /** UUID */
    id: string
    name: string
    type: SurveyType
    description: string
    schedule?: SurveySchedule | null
    linked_flag_id: number | null
    linked_flag: FeatureFlagBasicType | null
    targeting_flag: FeatureFlagBasicType | null
    targeting_flag_filters?: FeatureFlagFilters
    conditions: SurveyDisplayConditions | null
    appearance: SurveyAppearance | null
    questions: (BasicSurveyQuestion | LinkSurveyQuestion | RatingSurveyQuestion | MultipleSurveyQuestion)[]
    created_at: string
    created_by: UserBasicType | null
    start_date: string | null
    end_date: string | null
    archived: boolean
    remove_targeting_flag?: boolean
    responses_limit: number | null
    iteration_count?: number | null
    iteration_frequency_days?: number | null
    iteration_start_dates?: string[]
    current_iteration?: number | null
    current_iteration_start_date?: string
    response_sampling_start_date?: string | null
    response_sampling_interval_type?: string | null
    response_sampling_interval?: number | null
    response_sampling_limit?: number | null
    response_sampling_daily_limits?: string[] | null
    enable_partial_responses?: boolean | null
    _create_in_folder?: string | null
}

export enum SurveyMatchType {
    Exact = PropertyOperator.Exact,
    IsNot = PropertyOperator.IsNot,
    Contains = PropertyOperator.IContains,
    NotIContains = PropertyOperator.NotIContains,
    Regex = PropertyOperator.Regex,
    NotRegex = PropertyOperator.NotRegex,
}

export enum SurveyType {
    Popover = 'popover',
    Widget = 'widget', // feedback button survey
    FullScreen = 'full_screen',
    API = 'api',
    ExternalSurvey = 'external_survey',
}

export enum SurveyPosition {
    TopLeft = 'top_left',
    TopCenter = 'top_center',
    TopRight = 'top_right',
    MiddleLeft = 'middle_left',
    MiddleCenter = 'middle_center',
    MiddleRight = 'middle_right',
    Left = 'left',
    Center = 'center',
    Right = 'right',
    NextToTrigger = 'next_to_trigger',
}

export enum SurveyWidgetType {
    Button = 'button',
    Tab = 'tab',
    Selector = 'selector',
}

export type SurveyQuestionDescriptionContentType = 'html' | 'text'

export interface SurveyAppearance {
    backgroundColor?: string
    submitButtonColor?: string
    // TODO: remove submitButtonText in favor of buttonText once it's more deprecated
    submitButtonText?: string
    submitButtonTextColor?: string
    ratingButtonColor?: string
    ratingButtonActiveColor?: string
    borderColor?: string
    placeholder?: string
    whiteLabel?: boolean
    displayThankYouMessage?: boolean
    thankYouMessageHeader?: string
    thankYouMessageDescription?: string
    thankYouMessageDescriptionContentType?: SurveyQuestionDescriptionContentType
    thankYouMessageCloseButtonText?: string
    autoDisappear?: boolean
    position?: SurveyPosition
    zIndex?: string
    shuffleQuestions?: boolean
    surveyPopupDelaySeconds?: number
    // widget only
    widgetType?: SurveyWidgetType
    widgetSelector?: string
    widgetLabel?: string
    widgetColor?: string
    fontFamily?: (typeof WEB_SAFE_FONTS)[number]['value']
    disabledButtonOpacity?: string
    maxWidth?: string
    textSubtleColor?: string
    inputBackground?: string
    boxPadding?: string
    boxShadow?: string
    borderRadius?: string
}

export interface SurveyQuestionBase {
    question: string
    id?: string
    description?: string | null
    descriptionContentType?: SurveyQuestionDescriptionContentType
    optional?: boolean
    buttonText?: string
    branching?:
        | NextQuestionBranching
        | ConfirmationMessageBranching
        | ResponseBasedBranching
        | SpecificQuestionBranching
}

export interface BasicSurveyQuestion extends SurveyQuestionBase {
    type: SurveyQuestionType.Open
}

export interface LinkSurveyQuestion extends SurveyQuestionBase {
    type: SurveyQuestionType.Link
    link: string | null
}

export interface RatingSurveyQuestion extends SurveyQuestionBase {
    type: SurveyQuestionType.Rating
    display: 'number' | 'emoji'
    scale: SurveyRatingScaleValue
    lowerBoundLabel: string
    upperBoundLabel: string
    skipSubmitButton?: boolean
    branching?:
        | NextQuestionBranching
        | ConfirmationMessageBranching
        | ResponseBasedBranching
        | SpecificQuestionBranching
}

export interface MultipleSurveyQuestion extends SurveyQuestionBase {
    type: SurveyQuestionType.SingleChoice | SurveyQuestionType.MultipleChoice
    choices: string[]
    shuffleOptions?: boolean
    hasOpenChoice?: boolean
    skipSubmitButton?: boolean
    branching?:
        | NextQuestionBranching
        | ConfirmationMessageBranching
        | ResponseBasedBranching
        | SpecificQuestionBranching
}

export type SurveyQuestion = BasicSurveyQuestion | LinkSurveyQuestion | RatingSurveyQuestion | MultipleSurveyQuestion

export enum SurveyQuestionType {
    Open = 'open',
    MultipleChoice = 'multiple_choice',
    SingleChoice = 'single_choice',
    Rating = 'rating',
    Link = 'link',
}

export enum SurveyQuestionBranchingType {
    NextQuestion = 'next_question',
    End = 'end',
    ResponseBased = 'response_based',
    SpecificQuestion = 'specific_question',
}

interface NextQuestionBranching {
    type: SurveyQuestionBranchingType.NextQuestion
}

interface ConfirmationMessageBranching {
    type: SurveyQuestionBranchingType.End
}

interface ResponseBasedBranching {
    type: SurveyQuestionBranchingType.ResponseBased
    responseValues: Record<string, any>
}

interface SpecificQuestionBranching {
    type: SurveyQuestionBranchingType.SpecificQuestion
    index: number
}

export interface FeatureFlagGroupType {
    properties?: AnyPropertyFilter[]
    rollout_percentage?: number | null
    variant?: string | null
    users_affected?: number
    sort_key?: string | null // Client-side only stable id for sorting.
}

export interface MultivariateFlagVariant {
    key: string
    name?: string | null
    rollout_percentage: number
}

export interface MultivariateFlagOptions {
    variants: MultivariateFlagVariant[]
}

export enum FeatureFlagEvaluationRuntime {
    SERVER = 'server',
    CLIENT = 'client',
    ALL = 'all',
}

export interface FeatureFlagFilters {
    groups: FeatureFlagGroupType[]
    multivariate?: MultivariateFlagOptions | null
    aggregation_group_type_index?: integer | null
    payloads?: Record<string, JsonType>
    super_groups?: FeatureFlagGroupType[]
}

export interface FeatureFlagBasicType {
    id: number
    team_id: TeamType['id']
    key: string
    /* The description field (the name is a misnomer because of its legacy). */
    name: string
    filters: FeatureFlagFilters
    deleted: boolean
    active: boolean
    ensure_experience_continuity: boolean | null
}

export interface FeatureFlagType extends Omit<FeatureFlagBasicType, 'id' | 'team_id'>, WithAccessControl {
    /** Null means that the flag has never been saved yet (it's new). */
    id: number | null
    created_by: UserBasicType | null
    created_at: string | null
    version: number | null
    last_modified_by: UserBasicType | null
    is_simple_flag: boolean
    rollout_percentage: number | null
    experiment_set: number[] | null
    features: EarlyAccessFeatureType[] | null
    surveys: Survey[] | null
    rollback_conditions: FeatureFlagRollbackConditions[]
    performed_rollback: boolean
    can_edit: boolean
    tags: string[]
    usage_dashboard?: number
    analytics_dashboards?: number[] | null
    has_enriched_analytics?: boolean
    is_remote_configuration: boolean
    has_encrypted_payloads: boolean
    status: 'ACTIVE' | 'INACTIVE' | 'STALE' | 'DELETED' | 'UNKNOWN'
    _create_in_folder?: string | null
    evaluation_runtime: FeatureFlagEvaluationRuntime
}

export interface OrganizationFeatureFlag {
    flag_id: number | null
    team_id: number | null
    created_by: UserBasicType | null
    created_at: string | null
    is_simple_flag: boolean
    rollout_percentage: number | null
    filters: FeatureFlagFilters
    active: boolean
}

export interface OrganizationFeatureFlagsCopyBody {
    feature_flag_key: FeatureFlagType['key']
    from_project: TeamType['id']
    target_project_ids: TeamType['id'][]
}

export type OrganizationFeatureFlags = {
    flag_id: FeatureFlagType['id']
    team_id: TeamType['id']
    active: FeatureFlagType['active']
}[]

export interface FeatureFlagRollbackConditions {
    threshold: number
    threshold_type: string
    threshold_metric?: FilterType
    operator?: string
}

export enum FeatureFlagStatus {
    ACTIVE = 'active',
    INACTIVE = 'inactive',
    STALE = 'stale',
    DELETED = 'deleted',
    UNKNOWN = 'unknown',
}

export interface FeatureFlagStatusResponse {
    status: FeatureFlagStatus
    reason: string
}

export interface CombinedFeatureFlagAndValueType {
    feature_flag: FeatureFlagType
    value: boolean | string
}

export interface Feature {
    id: number | null
    name: string
}

export enum EarlyAccessFeatureStage {
    Draft = 'draft',
    Concept = 'concept',
    Alpha = 'alpha',
    Beta = 'beta',
    GeneralAvailability = 'general-availability',
    Archived = 'archived',
}

export enum EarlyAccessFeatureTabs {
    OptedIn = 'opted-in',
    OptedOut = 'opted-out',
}

export interface EarlyAccessFeatureType {
    /** UUID */
    id: string
    feature_flag: FeatureFlagBasicType
    name: string
    description: string
    stage: EarlyAccessFeatureStage
    /** Documentation URL. Can be empty. */
    documentation_url: string
    created_at: string
    _create_in_folder?: string | null
}

export interface NewEarlyAccessFeatureType extends Omit<EarlyAccessFeatureType, 'id' | 'created_at' | 'feature_flag'> {
    feature_flag_id: number | undefined
}

export interface UserBlastRadiusType {
    users_affected: number
    total_users: number
}

export enum ScheduledChangeModels {
    FeatureFlag = 'FeatureFlag',
}

export enum ScheduledChangeOperationType {
    UpdateStatus = 'update_status',
    AddReleaseCondition = 'add_release_condition',
}

export type ScheduledChangePayload =
    | { operation: ScheduledChangeOperationType.UpdateStatus; value: boolean }
    | { operation: ScheduledChangeOperationType.AddReleaseCondition; value: FeatureFlagFilters }

export interface ScheduledChangeType {
    id: number
    team_id: number
    record_id: number | string
    model_name: ScheduledChangeModels
    payload: ScheduledChangePayload
    scheduled_at: string
    executed_at: string | null
    failure_reason: string | null
    created_at: string | null
    created_by: UserBasicType
}

export interface PrevalidatedInvite {
    id: string
    target_email: string
    first_name: string
    organization_name: string
}

interface InstancePreferencesInterface {
    /** Whether debug queries option should be shown on the command palette. */
    debug_queries: boolean
    /** Whether paid features showcasing / upsells are completely disabled throughout the app. */
    disable_paid_fs: boolean
}

export interface PreflightStatus {
    // Attributes that accept undefined values (i.e. `?`) are not received when unauthenticated
    django: boolean
    plugins: boolean
    redis: boolean
    db: boolean
    clickhouse: boolean
    kafka: boolean
    /** An initiated instance is one that already has any organization(s). */
    initiated: boolean
    /** Org creation is allowed on Cloud OR initiated self-hosted organizations with a license and MULTI_ORG_ENABLED. */
    can_create_org: boolean
    /** Whether this is PostHog Cloud. */
    cloud: boolean
    /** Whether this is a managed demo environment. */
    demo: boolean
    celery: boolean
    realm: Realm
    region: Region | null
    available_social_auth_providers: AuthBackends
    available_timezones?: Record<string, number>
    opt_out_capture?: boolean
    email_service_available: boolean
    slack_service: {
        available: boolean
        client_id?: string
    }
    data_warehouse_integrations: {
        hubspot: {
            client_id?: string
        }
        salesforce: {
            client_id?: string
        }
    }
    /** Whether PostHog is running in DEBUG mode. */
    is_debug?: boolean
    licensed_users_available?: number | null
    openai_available?: boolean
    site_url?: string
    instance_preferences?: InstancePreferencesInterface
    buffer_conversion_seconds?: number
    object_storage: boolean
    public_egress_ip_addresses?: string[]
    dev_disable_navigation_hooks?: boolean
}

// TODO: Consolidate this and DashboardMode
export enum ItemMode {
    Edit = 'edit',
    View = 'view',
    Subscriptions = 'subscriptions',
    Sharing = 'sharing',
    Alerts = 'alerts',
}

export enum DashboardPlacement {
    Dashboard = 'dashboard', // When on the standard dashboard page
    ProjectHomepage = 'project-homepage', // When embedded on the project homepage
    FeatureFlag = 'feature-flag',
    Public = 'public', // When viewing the dashboard publicly
    Export = 'export', // When the dashboard is being exported (alike to being printed)
    Person = 'person', // When the dashboard is being viewed on a person page
    Group = 'group', // When the dashboard is being viewed on a group page
}

// Default mode is null
export enum DashboardMode {
    Edit = 'edit', // When the dashboard is being edited
    Fullscreen = 'fullscreen', // When the dashboard is on full screen (presentation) mode
    Sharing = 'sharing', // When the sharing configuration is opened
}

// Hotkeys for local (component) actions
export type HotKey =
    | 'a'
    | 'b'
    | 'c'
    | 'd'
    | 'e'
    | 'f'
    | 'h'
    | 'i'
    | 'j'
    | 'k'
    | 'l'
    | 'm'
    | 'n'
    | 'o'
    | 'p'
    | 'q'
    | 'r'
    | 's'
    | 't'
    | 'u'
    | 'v'
    | 'w'
    | 'x'
    | 'y'
    | 'z'
    | 'escape'
    | 'enter'
    | 'space'
    | 'tab'
    | 'arrowleft'
    | 'arrowright'
    | 'arrowdown'
    | 'arrowup'
    | 'forwardslash'

export type HotKeyOrModifier = HotKey | 'shift' | 'option' | 'command'

export interface EventDefinition {
    id: string
    name: string
    description?: string
    tags?: string[]
    owner?: UserBasicType | null
    created_at?: string
    last_seen_at?: string
    last_updated_at?: string // alias for last_seen_at to achieve event and action parity
    updated_at?: string
    updated_by?: UserBasicType | null
    verified?: boolean
    verified_at?: string
    verified_by?: string
    is_action?: boolean
    hidden?: boolean
    default_columns?: string[]
}

// TODO duplicated from plugin server. Follow-up to de-duplicate
export enum PropertyType {
    DateTime = 'DateTime',
    String = 'String',
    Numeric = 'Numeric',
    Boolean = 'Boolean',
    Duration = 'Duration',
    Selector = 'Selector',
    Cohort = 'Cohort',
    Assignee = 'Assignee',
    StringArray = 'StringArray',
    Flag = 'Flag',
}

export enum PropertyDefinitionType {
    Event = 'event',
    EventMetadata = 'event_metadata',
    RevenueAnalytics = 'revenue_analytics',
    Person = 'person',
    Group = 'group',
    Session = 'session',
    LogEntry = 'log_entry',
    Meta = 'meta',
    Resource = 'resource',
    Log = 'log',
    FlagValue = 'flag_value',
}

export interface PropertyDefinition {
    id: string
    name: string
    description?: string
    tags?: string[]
    updated_at?: string
    updated_by?: UserBasicType | null
    is_numerical?: boolean // Marked as optional to allow merge of EventDefinition & PropertyDefinition
    is_seen_on_filtered_events?: boolean // Indicates whether this property has been seen for a particular set of events (when `eventNames` query string is sent); calculated at query time, not stored in the db
    property_type?: PropertyType
    type?: PropertyDefinitionType
    created_at?: string // TODO: Implement
    last_seen_at?: string // TODO: Implement
    example?: string
    is_action?: boolean
    verified?: boolean
    verified_at?: string
    verified_by?: string
    hidden?: boolean
    virtual?: boolean
}

export enum PropertyDefinitionState {
    Pending = 'pending',
    Loading = 'loading',
    Missing = 'missing',
    Error = 'error',
}

export type PropertyDefinitionVerificationStatus = 'verified' | 'hidden' | 'visible'
export type Definition = EventDefinition | PropertyDefinition

export interface PersonProperty {
    id: number
    name: string
    count: number
}

export type GroupTypeIndex = 0 | 1 | 2 | 3 | 4

export interface GroupType {
    group_type: string
    group_type_index: GroupTypeIndex
    name_singular?: string | null
    name_plural?: string | null
    detail_dashboard?: number | null
    default_columns?: string[]
}

export type GroupTypeProperties = Record<number, Array<PersonProperty>>

export interface Group {
    created_at: string
    group_key: string
    group_type_index: GroupTypeIndex
    group_properties: Record<string, any>
    notebook: string | null
}

export interface UserInterviewType {
    id: string
    created_by: UserBasicType
    created_at: string
    transcript: string
    summary: string
    interviewee_emails: string[]
}

export enum ExperimentConclusion {
    Won = 'won',
    Lost = 'lost',
    Inconclusive = 'inconclusive',
    StoppedEarly = 'stopped_early',
    Invalid = 'invalid',
}

export interface ExperimentHoldoutType {
    id: number | null
    name: string
    description: string | null
    filters: Record<string, any>
    created_by: UserBasicType | null
    created_at: string | null
    updated_at: string | null
}

export enum ExperimentStatsMethod {
    Bayesian = 'bayesian',
    Frequentist = 'frequentist',
}

export interface Experiment {
    id: ExperimentIdType
    name: string
    type?: string
    description?: string
    feature_flag_key: string
    feature_flag?: FeatureFlagBasicType
    exposure_cohort?: number
    exposure_criteria?: ExperimentExposureCriteria
    filters: TrendsFilterType | FunnelsFilterType
    metrics: (ExperimentMetric | ExperimentTrendsQuery | ExperimentFunnelsQuery)[]
    metrics_secondary: (ExperimentMetric | ExperimentTrendsQuery | ExperimentFunnelsQuery)[]
    saved_metrics_ids: { id: number; metadata: { type: 'primary' | 'secondary' } }[]
    saved_metrics: any[]
    parameters: {
        /**
         * This is the state of the Running Time Calculator modal, while
         * minimum_detectable_effect, recommended_running_time, and recommended_sample_size
         * are the results of the Running Time Calculator.
         */
        exposure_estimate_config?: {
            eventFilter: EventConfig | null
            metric: ExperimentMetric | null
            conversionRateInputType: ConversionRateInputType
            manualConversionRate: number | null
            uniqueUsers: number | null
        } | null
        minimum_detectable_effect?: number
        recommended_running_time?: number
        recommended_sample_size?: number
        feature_flag_variants: MultivariateFlagVariant[]
        custom_exposure_filter?: FilterType
        aggregation_group_type_index?: integer
        variant_screenshot_media_ids?: Record<string, string[]>
    }
    start_date?: string | null
    end_date?: string | null
    archived?: boolean
    secondary_metrics: SecondaryExperimentMetric[]
    created_at: string | null
    created_by: UserBasicType | null
    updated_at: string | null
    holdout_id?: number | null
    holdout?: ExperimentHoldoutType
    stats_config?: {
        version?: number
        method?: ExperimentStatsMethod
    }
    _create_in_folder?: string | null
    conclusion?: ExperimentConclusion | null
    conclusion_comment?: string | null
}

export interface FunnelExperimentVariant {
    key: string
    success_count: number
    failure_count: number
}

export interface TrendExperimentVariant {
    key: string
    count: number
    exposure: number
    absolute_exposure: number
}

export interface SecondaryExperimentMetric {
    name: string
    filters: Partial<FilterType>
}

export interface SelectOption {
    value: string
    label?: string
}

export enum FilterLogicalOperator {
    And = 'AND',
    Or = 'OR',
}

export interface PropertyGroupFilter {
    type: FilterLogicalOperator
    values: PropertyGroupFilterValue[]
}

export interface PropertyGroupFilterValue {
    type: FilterLogicalOperator
    values: (AnyPropertyFilter | PropertyGroupFilterValue)[]
}

export interface CohortCriteriaGroupFilter {
    id?: string
    type: FilterLogicalOperator
    values: AnyCohortCriteriaType[] | CohortCriteriaGroupFilter[]
    sort_key?: string // Client-side only stable id for sorting.
}

export interface SelectOptionWithChildren extends SelectOption {
    children: React.ReactChildren
    ['data-attr']: string
    key: string
}

export interface CoreFilterDefinition {
    label: string
    description?: string | ReactNode
    examples?: (string | number)[]
    /** System properties are hidden in properties table by default. */
    system?: boolean
    type?: PropertyType
    /** Virtual properties are not "sent as", because they are calculated from other properties or SQL expressions **/
    virtual?: boolean
    /** whether this is a property PostHog adds to aid with debugging */
    used_for_debug?: boolean
}

export interface TileParams {
    title: string
    targetPath: string
    openInNewTab?: boolean
    hoverText?: string
    icon: JSX.Element
    class?: string
}

export interface TiledIconModuleProps {
    tiles: TileParams[]
    header?: string
    subHeader?: string
    analyticsModuleKey?: string
}

export type EventOrPropType = EventDefinition & PropertyDefinition

export interface AppContext {
    current_user: UserType | null
    current_project: ProjectType | null
    current_team: TeamType | TeamPublicType | null
    preflight: PreflightStatus
    default_event_name: string
    persisted_feature_flags?: string[]
    anonymous: boolean
    frontend_apps?: Record<number, FrontendAppConfig>
    effective_resource_access_control: Record<AccessControlResourceType, AccessControlLevel>
    resource_access_control: Record<AccessControlResourceType, AccessControlLevel>
    commit_sha?: string
    /** Whether the user was autoswitched to the current item's team. */
    switched_team: TeamType['id'] | null
    /** Support flow aid: a staff-only list of users who may be impersonated to access this resource. */
    suggested_users_with_access?: UserBasicType[]
    livestream_host?: string
}

export type StoredMetricMathOperations = 'max' | 'min' | 'sum'

export interface PathEdgeParameters {
    edgeLimit?: number | undefined
    minEdgeWeight?: number | undefined
    maxEdgeWeight?: number | undefined
}

export enum SignificanceCode {
    Significant = 'significant',
    NotEnoughExposure = 'not_enough_exposure',
    LowWinProbability = 'low_win_probability',
    HighLoss = 'high_loss',
    HighPValue = 'high_p_value',
}

export enum HelpType {
    Slack = 'slack',
    GitHub = 'github',
    Email = 'email',
    Docs = 'docs',
    Updates = 'updates',
    SupportForm = 'support_form',
}

export interface DateMappingOption {
    key: string
    inactive?: boolean // Options removed due to low usage (see relevant PR); will not show up for new insights but will be kept for existing
    values: string[]
    getFormattedDate?: (date: dayjs.Dayjs, format?: string) => string
    defaultInterval?: IntervalType
}

interface BreadcrumbBase {
    /** E.g. scene, tab, or scene with item ID. Particularly important for `onRename`. */
    key: string | number | [scene: Scene | string, key: string | number]
    /** Whether to show a custom popover */
    popover?: Pick<PopoverProps, 'overlay' | 'matchWidth'>
    /** Whether to show a custom popover for the project */
    isPopoverProject?: boolean
}
export interface LinkBreadcrumb extends BreadcrumbBase {
    /** Name to display. */
    name: string | JSX.Element | null | undefined
    symbol?: never
    /** Path to link to. */
    path?: string
    /** Extra tag shown next to name. */
    tag?: string | null
    onRename?: never
}
export interface RenamableBreadcrumb extends BreadcrumbBase {
    /** Name to display. */
    name: string | JSX.Element | null | undefined
    symbol?: never
    path?: never
    /** When this is set, an "Edit" button shows up next to the title */
    onRename?: (newName: string) => Promise<void>
    /** When this is true, the name is always in edit mode, and `onRename` runs on every input change. */
    forceEditMode?: boolean
}
export interface SymbolBreadcrumb extends BreadcrumbBase {
    name?: never
    /** Symbol, e.g. a lettermark or a profile picture. */
    symbol: React.ReactElement
    path?: never
}
export interface ProjectTreeBreadcrumb extends BreadcrumbBase {
    /** Last part of path */
    name: string
    /** Rest of the path. */
    path?: string
    type: string
    ref?: string
    symbol?: never
    onRename?: never
}
export type Breadcrumb = LinkBreadcrumb | RenamableBreadcrumb | SymbolBreadcrumb | ProjectTreeBreadcrumb

export enum GraphType {
    Bar = 'bar',
    HorizontalBar = 'horizontalBar',
    Line = 'line',
    Histogram = 'histogram',
    Pie = 'doughnut',
}

export type GraphDataset = ChartDataset<ChartType> &
    Partial<
        Pick<
            TrendResult,
            | 'count'
            | 'label'
            | 'days'
            | 'labels'
            | 'data'
            | 'compare'
            | 'compare_label'
            | 'status'
            | 'action'
            | 'actions'
            | 'breakdown_value'
            | 'persons_urls'
            | 'persons'
            | 'filter'
        >
    > & {
        /** Used in filtering out visibility of datasets. Set internally by chart.js */
        id: number
        /** Toggled on to draw incompleteness lines in LineGraph.tsx */
        dotted?: boolean
        /** Array of breakdown values used only in ActionsHorizontalBar/ActionsPie.tsx data */
        breakdownValues?: (string | number | string[] | undefined)[]
        /** Array of breakdown labels used only in ActionsHorizontalBar/ActionsPie.tsx data */
        breakdownLabels?: (string | number | undefined)[]
        /** Array of compare labels used only in ActionsHorizontalBar/ActionsPie.tsx data */
        compareLabels?: (CompareLabelType | undefined)[]
        /** Array of persons used only in (ActionsHorizontalBar|ActionsPie).tsx */
        personsValues?: (Person | undefined)[]
        index?: number
        /** Value (count) for specific data point; only valid in the context of an xy intercept */
        pointValue?: number
        /** Value (count) for specific data point; only valid in the context of an xy intercept */
        personUrl?: string
        /** Action/event filter defition */
        action?: ActionFilter | null
        yAxisID?: string
    }

export type GraphPoint = InteractionItem & { dataset: GraphDataset }

interface PointsPayload {
    pointsIntersectingLine: GraphPoint[]
    pointsIntersectingClick: GraphPoint[]
    clickedPointNotLine: boolean
    referencePoint: GraphPoint
}

export interface GraphPointPayload {
    points: PointsPayload
    index: number
    value?: number
    /** Contains the dataset for all the points in the same x-axis point; allows switching between matching points in the x-axis */
    crossDataset?: GraphDataset[]
    /** ID for the currently selected series */
    seriesId?: number
}

export enum CompareLabelType {
    Current = 'current',
    Previous = 'previous',
}

export interface InstanceSetting {
    key: string
    value: boolean | string | number | null
    value_type: 'bool' | 'str' | 'int'
    description?: string
    editable: boolean
    is_secret: boolean
}

export enum FunnelMathType {
    AnyMatch = 'total',
    FirstTimeForUser = 'first_time_for_user',
    FirstTimeForUserWithFilters = 'first_time_for_user_with_filters',
}

export enum BaseMathType {
    TotalCount = 'total',
    UniqueUsers = 'dau',
    WeeklyActiveUsers = 'weekly_active',
    MonthlyActiveUsers = 'monthly_active',
    UniqueSessions = 'unique_session',
    FirstTimeForUser = 'first_time_for_user',
    FirstMatchingEventForUser = 'first_matching_event_for_user',
}

export enum CalendarHeatmapMathType {
    TotalCount = 'total',
    UniqueUsers = 'dau',
}

export enum PropertyMathType {
    Average = 'avg',
    Sum = 'sum',
    Minimum = 'min',
    Maximum = 'max',
    Median = 'median',
    P75 = 'p75',
    P90 = 'p90',
    P95 = 'p95',
    P99 = 'p99',
}

export enum CountPerActorMathType {
    Average = 'avg_count_per_actor',
    Minimum = 'min_count_per_actor',
    Maximum = 'max_count_per_actor',
    Median = 'median_count_per_actor',
    P75 = 'p75_count_per_actor',
    P90 = 'p90_count_per_actor',
    P95 = 'p95_count_per_actor',
    P99 = 'p99_count_per_actor',
}

export enum HogQLMathType {
    HogQL = 'hogql',
}
export enum GroupMathType {
    UniqueGroup = 'unique_group',
}

export enum ExperimentMetricMathType {
    TotalCount = 'total',
    Sum = 'sum',
    UniqueSessions = 'unique_session',
    Min = 'min',
    Max = 'max',
    Avg = 'avg',
    HogQL = 'hogql',
}

export enum ActorGroupType {
    Person = 'person',
    GroupPrefix = 'group',
}

export enum BehavioralEventType {
    PerformEvent = 'performed_event',
    PerformMultipleEvents = 'performed_event_multiple',
    PerformSequenceEvents = 'performed_event_sequence',
    NotPerformedEvent = 'not_performed_event',
    NotPerformSequenceEvents = 'not_performed_event_sequence',
    HaveProperty = 'have_property',
    NotHaveProperty = 'not_have_property',
}

export enum BehavioralCohortType {
    InCohort = 'in_cohort',
    NotInCohort = 'not_in_cohort',
}

export enum BehavioralLifecycleType {
    PerformEventFirstTime = 'performed_event_first_time',
    PerformEventRegularly = 'performed_event_regularly',
    StopPerformEvent = 'stopped_performing_event',
    StartPerformEventAgain = 'restarted_performing_event',
}

export enum TimeUnitType {
    Day = 'day',
    Week = 'week',
    Month = 'month',
    Year = 'year',
}

export enum DateOperatorType {
    BeforeTheLast = 'before_the_last',
    Between = 'between',
    NotBetween = 'not_between',
    OnTheDate = 'on_the_date',
    NotOnTheDate = 'not_on_the_date',
    Since = 'since',
    Before = 'before',
    IsSet = 'is_set',
    IsNotSet = 'is_not_set',
}

export enum SingleFieldDateType {
    IsDateExact = 'is_date_exact',
    IsDateBefore = 'is_date_before',
    IsDateAfter = 'is_date_after',
}

export enum ValueOptionType {
    MostRecent = 'most_recent',
    Previous = 'previous',
    OnDate = 'on_date',
}

export type WeekdayType = 'monday' | 'tuesday' | 'wednesday' | 'thursday' | 'friday' | 'saturday' | 'sunday'

export interface SubscriptionType {
    id: number
    insight?: number
    dashboard?: number
    target_type: string
    target_value: string
    frequency: 'daily' | 'weekly' | 'monthly' | 'yearly'
    interval: number
    byweekday: WeekdayType[] | null
    bysetpos: number | null
    start_date: string
    until_date?: string
    title: string
    summary: string
    created_by?: UserBasicType | null
    created_at: string
    updated_at: string
    deleted?: boolean
}

export type SmallTimeUnit = 'hours' | 'minutes' | 'seconds'

export type Duration = {
    timeValue: number
    unit: SmallTimeUnit
}

export enum EventDefinitionType {
    Event = 'event',
    EventCustom = 'event_custom',
    EventPostHog = 'event_posthog',
}

export const INTEGRATION_KINDS = [
    'slack',
    'salesforce',
    'hubspot',
    'google-pubsub',
    'google-cloud-storage',
    'google-ads',
    'google-sheets',
    'linkedin-ads',
    'snapchat',
    'intercom',
    'email',
    'twilio',
    'linear',
    'github',
    'meta-ads',
    'clickup',
] as const

export type IntegrationKind = (typeof INTEGRATION_KINDS)[number]

export interface IntegrationType {
    id: number
    kind: IntegrationKind
    display_name: string
    icon_url: string
    config: any
    created_by?: UserBasicType | null
    created_at: string
    errors?: string
}

export interface SlackChannelType {
    id: string
    name: string
    is_private: boolean
    is_ext_shared: boolean
    is_member: boolean
    is_private_without_access?: boolean
}

export interface TwilioPhoneNumberType {
    sid: string
    phone_number: string
    friendly_name: string
}
export interface LinearTeamType {
    id: string
    name: string
}

export interface SharingConfigurationType {
    enabled: boolean
    access_token: string
    created_at: string
    settings?: SharingConfigurationSettings
}

export enum ExporterFormat {
    PNG = 'image/png',
    CSV = 'text/csv',
    PDF = 'application/pdf',
    JSON = 'application/json',
    XLSX = 'application/vnd.openxmlformats-officedocument.spreadsheetml.sheet',
}

/** Exporting directly from the browser to a file */
export type LocalExportContext = {
    localData: string
    filename: string
    mediaType?: ExporterFormat
}

export type OnlineExportContext = {
    method?: string
    path: string
    query?: any
    body?: any
    filename?: string
}

export type QueryExportContext = {
    source: Record<string, any>
    filename?: string
}

export interface ReplayExportContext {
    session_recording_id: string
    timestamp?: number
    css_selector?: string
    width?: number
    height?: number
    filename?: string
}

export type ExportContext = OnlineExportContext | LocalExportContext | QueryExportContext | ReplayExportContext

export interface ExportedAssetType {
    id: number
    export_format: ExporterFormat
    dashboard?: number
    insight?: number
    export_context?: ExportContext
    has_content: boolean
    filename: string
    created_at: string
    expires_after?: string
    exception?: string
}

export enum FeatureFlagReleaseType {
    ReleaseToggle = 'Release toggle',
    Variants = 'Multiple variants',
}

export interface MediaUploadResponse {
    id: string
    image_location: string
    name: string
}

export enum RolloutConditionType {
    Insight = 'insight',
    Sentry = 'sentry',
}

export enum Resource {
    FEATURE_FLAGS = 'feature flags',
}

export enum AccessLevel {
    READ = 21,
    WRITE = 37,
}

export interface RoleType {
    id: string
    name: string
    feature_flags_access_level: AccessLevel
    members: RoleMemberType[]
    created_at: string
    created_by: UserBasicType | null
}

export interface RolesListParams {
    feature_flags_access_level?: AccessLevel
}

export interface RoleMemberType {
    id: string
    user: UserBaseType
    role_id: string
    joined_at: string
    updated_at: string
    user_uuid: string
}

export type APIScopeObject =
    | 'action'
    | 'access_control'
    | 'activity_log'
    | 'annotation'
    | 'batch_export'
    | 'cohort'
    | 'dashboard'
    | 'dashboard_template'
    | 'early_access_feature'
    | 'error_tracking'
    | 'event_definition'
    | 'experiment'
    | 'export'
    | 'feature_flag'
    | 'group'
    | 'hog_function'
    | 'insight'
    | 'notebook'
    | 'organization'
    | 'organization_member'
    | 'person'
    | 'plugin'
    | 'project'
    | 'property_definition'
    | 'query'
    | 'session_recording'
    | 'session_recording_playlist'
    | 'sharing_configuration'
    | 'subscription'
    | 'survey'
    | 'user'
    | 'webhook'
    | 'warehouse_view'
    | 'warehouse_table'

export type APIScopeAction = 'read' | 'write'

export type APIScope = {
    key: APIScopeObject
    objectPlural: string
    info?: string | JSX.Element
    disabledActions?: APIScopeAction[]
    disabledWhenProjectScoped?: boolean
    description?: string
    warnings?: Partial<Record<APIScopeAction, string | JSX.Element>>
}

export type APIScopePreset = { value: string; label: string; scopes: string[]; isCloudOnly?: boolean }

export enum AccessControlLevel {
    None = 'none',
    Member = 'member',
    Admin = 'admin',
    Viewer = 'viewer',
    Editor = 'editor',
    Manager = 'manager',
}

export interface AccessControlTypeBase {
    created_by: UserBasicType | null
    created_at: string
    updated_at: string
    resource: APIScopeObject
    access_level: AccessControlLevel | null
    organization_member?: OrganizationMemberType['id'] | null
    role?: RoleType['id'] | null
}

export interface AccessControlTypeProject extends AccessControlTypeBase {}

export interface AccessControlTypeMember extends AccessControlTypeBase {
    organization_member: OrganizationMemberType['id']
}

export interface AccessControlTypeOrganizationAdmins extends AccessControlTypeBase {
    organization_admin_members: OrganizationMemberType['id'][]
}

export interface AccessControlTypeRole extends AccessControlTypeBase {
    role: RoleType['id']
}

export type AccessControlType = AccessControlTypeProject | AccessControlTypeMember | AccessControlTypeRole

export type AccessControlUpdateType = Pick<AccessControlType, 'access_level' | 'organization_member' | 'role'> & {
    resource?: AccessControlType['resource']
}

export type AccessControlResponseType = {
    access_controls: AccessControlType[]
    available_access_levels: AccessControlLevel[]
    user_access_level: AccessControlLevel
    default_access_level: AccessControlLevel
    user_can_edit_access_levels: boolean
}

// TODO: To be deprecated
export interface FeatureFlagAssociatedRoleType {
    id: string
    feature_flag: FeatureFlagType | null
    role: RoleType
    updated_at: string
    added_at: string
}
// TODO: To be deprecated

export interface OrganizationResourcePermissionType {
    id: string
    resource: Resource
    access_level: AccessLevel
    created_at: string
    updated_at: string
    created_by: UserBaseType | null
}

export type JsonType = string | number | boolean | null | { [key: string]: JsonType } | Array<JsonType>

export type PromptButtonType = 'primary' | 'secondary'
export type PromptType = 'modal' | 'popup'

export type PromptPayload = {
    title: string
    body: string
    type: PromptType
    image?: string
    url_match?: string
    primaryButtonText?: string
    secondaryButtonText?: string
    primaryButtonURL?: string
}

export type PromptFlag = {
    flag: string
    payload: PromptPayload
    showingPrompt: boolean
    locationCSS?: Partial<CSSStyleDeclaration>
    tooltipCSS?: Partial<CSSStyleDeclaration>
}

// Should be kept in sync with "posthog/models/activity_logging/activity_log.py"
export enum ActivityScope {
    ACTION = 'Action',
    FEATURE_FLAG = 'FeatureFlag',
    PERSON = 'Person',
    GROUP = 'Group',
    INSIGHT = 'Insight',
    PLUGIN = 'Plugin',
    PLUGIN_CONFIG = 'PluginConfig',
    HOG_FUNCTION = 'HogFunction',
    DATA_MANAGEMENT = 'DataManagement',
    EVENT_DEFINITION = 'EventDefinition',
    PROPERTY_DEFINITION = 'PropertyDefinition',
    NOTEBOOK = 'Notebook',
    DASHBOARD = 'Dashboard',
    REPLAY = 'Replay',
    // TODO: doh! we don't need replay and recording
    RECORDING = 'recording',
    EXPERIMENT = 'Experiment',
    SURVEY = 'Survey',
    EARLY_ACCESS_FEATURE = 'EarlyAccessFeature',
    COMMENT = 'Comment',
    COHORT = 'Cohort',
    TEAM = 'Team',
    ERROR_TRACKING_ISSUE = 'ErrorTrackingIssue',
    DATA_WAREHOUSE_SAVED_QUERY = 'DataWarehouseSavedQuery',
    USER_INTERVIEW = 'UserInterview',
}

export type CommentType = {
    id: string
    content: string
    version: number
    created_at: string
    created_by: UserBasicType | null
    source_comment?: string | null
    scope: ActivityScope | string
    item_id?: string
    item_context: Record<string, any> | null
    /** only on the type to support patching for soft delete */
    deleted?: boolean
}

export interface DataWarehouseCredential {
    access_key: string
    access_secret: string
}
export interface DataWarehouseTable {
    /** UUID */
    id: string
    name: string
    format: DataWarehouseTableTypes
    url_pattern: string
    credential: DataWarehouseCredential
    external_data_source?: ExternalDataSource
    external_schema?: SimpleExternalDataSourceSchema
}

export type DataWarehouseTableTypes = 'CSV' | 'Parquet' | 'JSON' | 'CSVWithNames'

export interface DataWarehouseSavedQuery {
    /** UUID */
    id: string
    name: string
    query: HogQLQuery
    columns: DatabaseSchemaField[]
    last_run_at?: string
    sync_frequency?: string
    status?: string
    latest_error: string | null
    latest_history_id?: string
}

<<<<<<< HEAD
=======
export interface DataWarehouseSavedQueryDraft {
    id: string
    query: HogQLQuery
    saved_query_id?: string
    created_at: string
    updated_at: string
    name: string
    edited_history_id?: string
}

>>>>>>> 1d98ec86
export interface DataWarehouseViewLinkConfiguration {
    experiments_optimized?: boolean
    experiments_timestamp_key?: string | null
}
<<<<<<< HEAD
=======

>>>>>>> 1d98ec86
export interface DataWarehouseViewLink {
    id: string
    source_table_name?: string
    source_table_key?: string
    joining_table_name?: string
    joining_table_key?: string
    field_name?: string
    created_by?: UserBasicType | null
    created_at?: string | null
    configuration?: DataWarehouseViewLinkConfiguration
}

export interface QueryTabState {
    id: string
    state: Record<string, any>
}

export enum DataWarehouseSettingsTab {
    Managed = 'managed',
    SelfManaged = 'self-managed',
}

export const manualLinkSources = ['aws', 'google-cloud', 'cloudflare-r2', 'azure'] as const

export type ManualLinkSourceType = (typeof manualLinkSources)[number]

export interface ExternalDataSourceCreatePayload {
    source_type: ExternalDataSourceType
    prefix: string
    payload: Record<string, any>
}
export interface ExternalDataSource {
    id: string
    source_id: string
    connection_id: string
    status: string
    source_type: ExternalDataSourceType
    prefix: string
    latest_error: string | null
    last_run_at?: Dayjs
    revenue_analytics_enabled: boolean
    schemas: ExternalDataSourceSchema[]
    sync_frequency: DataWarehouseSyncInterval
    job_inputs: Record<string, any>
}

export interface DataModelingJob {
    id: string
    saved_query_id: string
    status: 'Running' | 'Completed' | 'Failed' | 'Cancelled'
    rows_materialized: number
    rows_expected: number | null
    error: string | null
    created_at: string
    last_run_at: string
    workflow_id: string
    workflow_run_id: string
}

export interface SimpleExternalDataSourceSchema {
    id: string
    name: string
    should_sync: boolean
    last_synced_at?: Dayjs
}

export type SchemaIncrementalFieldsResponse = {
    incremental_fields: IncrementalField[]
    incremental_available: boolean
    append_available: boolean
    full_refresh_available: boolean
}

export interface IncrementalField {
    label: string
    type: string
    field: string
    field_type: string
}

export interface ExternalDataSourceSyncSchema {
    table: string
    rows?: number | null
    should_sync: boolean
    sync_time_of_day: string | null
    incremental_field: string | null
    incremental_field_type: string | null
    sync_type: 'full_refresh' | 'incremental' | 'append' | null
    incremental_fields: IncrementalField[]
    incremental_available: boolean
    append_available: boolean
}

export interface ExternalDataSourceSchema extends SimpleExternalDataSourceSchema {
    table?: SimpleDataWarehouseTable
    incremental: boolean
    sync_type: 'incremental' | 'full_refresh' | 'append' | null
    sync_time_of_day: string | null
    status?: ExternalDataSchemaStatus
    latest_error: string | null
    incremental_field: string | null
    incremental_field_type: string | null
    sync_frequency: DataWarehouseSyncInterval
}

export enum ExternalDataSchemaStatus {
    Running = 'Running',
    Completed = 'Completed',
    Failed = 'Failed',
    Paused = 'Paused',
    Cancelled = 'Cancelled',
}

export enum ExternalDataJobStatus {
    Running = 'Running',
    Completed = 'Completed',
    Failed = 'Failed',
    BillingLimits = 'Billing limits',
    BillingLimitTooLow = 'Billing limit too low',
}

export interface ExternalDataJob {
    id: string
    created_at: string
    status: ExternalDataJobStatus
    schema: SimpleExternalDataSourceSchema
    rows_synced: number
    latest_error: string
    workflow_run_id?: string
}

export interface SimpleDataWarehouseTable {
    id: string
    name: string
    columns: DatabaseSchemaField[]
    row_count: number
}

export type BatchExportServiceS3 = {
    type: 'S3'
    config: {
        bucket_name: string
        region: string
        prefix: string
        aws_access_key_id: string
        aws_secret_access_key: string
        exclude_events: string[]
        include_events: string[]
        compression: string | null
        encryption: string | null
        kms_key_id: string | null
        endpoint_url: string | null
        file_format: string
        max_file_size_mb: number | null
        use_virtual_style_addressing: boolean
    }
}

export type BatchExportServicePostgres = {
    type: 'Postgres'
    config: {
        user: string
        password: string
        host: string
        port: number
        database: string
        schema: string
        table_name: string
        has_self_signed_cert: boolean
        exclude_events: string[]
        include_events: string[]
    }
}

export type BatchExportServiceSnowflake = {
    type: 'Snowflake'
    config: {
        account: string
        database: string
        warehouse: string
        user: string
        authentication_type: 'password' | 'keypair'
        password: string | null
        private_key: string | null
        private_key_passphrase: string | null
        schema: string
        table_name: string
        role: string | null
        exclude_events: string[]
        include_events: string[]
    }
}

export type BatchExportServiceBigQuery = {
    type: 'BigQuery'
    config: {
        project_id: string
        private_key: string
        private_key_id: string
        client_email: string
        token_uri: string
        dataset_id: string
        table_id: string
        exclude_events: string[]
        include_events: string[]
        use_json_type: boolean
    }
}

export type BatchExportServiceHTTP = {
    type: 'HTTP'
    config: {
        url: string
        token: string
        exclude_events: string[]
        include_events: string[]
    }
}

export type BatchExportServiceRedshift = {
    type: 'Redshift'
    config: {
        user: string
        password: string
        host: string
        port: number
        database: string
        schema: string
        table_name: string
        properties_data_type: boolean
        exclude_events: string[]
        include_events: string[]
    }
}

// When adding a new option here also add a icon for it to
// src/scenes/pipeline/icons/
// and update RenderBatchExportIcon
// and update batchExportServiceNames in pipelineNodeNewLogic
export const BATCH_EXPORT_SERVICE_NAMES: BatchExportService['type'][] = [
    'S3',
    'Snowflake',
    'Postgres',
    'BigQuery',
    'Redshift',
    'HTTP',
]
export type BatchExportService =
    | BatchExportServiceS3
    | BatchExportServiceSnowflake
    | BatchExportServicePostgres
    | BatchExportServiceBigQuery
    | BatchExportServiceRedshift
    | BatchExportServiceHTTP

export type PipelineInterval = 'hour' | 'day' | 'every 5 minutes'

export type DataWarehouseSyncInterval = '5min' | '30min' | '1hour' | '6hour' | '12hour' | '24hour' | '7day' | '30day'
export type OrNever = 'never'

export type BatchExportConfiguration = {
    // User provided data for the export. This is the data that the user
    // provides when creating the export.
    id: string
    team_id: number
    name: string
    destination: BatchExportService
    interval: PipelineInterval
    created_at: string
    start_at: string | null
    end_at: string | null
    paused: boolean
    model: string
    filters: AnyPropertyFilter[]
    latest_runs?: BatchExportRun[]
}

export type BatchExportConfigurationTestStepStatus = 'Passed' | 'Failed'

export type BatchExportConfigurationTestStepResult = {
    status: BatchExportConfigurationTestStepStatus
    message: string
}

export type BatchExportConfigurationTestStep = {
    name: string
    description: string
    result: BatchExportConfigurationTestStepResult | null
}

export type BatchExportConfigurationTest = {
    steps: BatchExportConfigurationTestStep[]
}

export type RawBatchExportRun = {
    id: string
    status:
        | 'Cancelled'
        | 'Completed'
        | 'ContinuedAsNew'
        | 'Failed'
        | 'FailedRetryable'
        | 'Terminated'
        | 'TimedOut'
        | 'Running'
        | 'Starting'
    created_at: string
    data_interval_start?: string
    data_interval_end: string
    last_updated_at?: string
}

export type BatchExportRun = {
    id: string
    status:
        | 'Cancelled'
        | 'Completed'
        | 'ContinuedAsNew'
        | 'Failed'
        | 'FailedRetryable'
        | 'Terminated'
        | 'TimedOut'
        | 'Running'
        | 'Starting'
    created_at: Dayjs
    data_interval_start?: Dayjs
    data_interval_end: Dayjs
    last_updated_at?: Dayjs
}

export type GroupedBatchExportRuns = {
    last_run_at: Dayjs
    data_interval_start: Dayjs
    data_interval_end: Dayjs
    runs: BatchExportRun[]
}

export type BatchExportBackfillProgress = {
    total_runs?: number
    finished_runs?: number
    progress?: number
}

export type RawBatchExportBackfill = {
    id: string
    status:
        | 'Cancelled'
        | 'Completed'
        | 'ContinuedAsNew'
        | 'Failed'
        | 'FailedRetryable'
        | 'Terminated'
        | 'TimedOut'
        | 'Running'
        | 'Starting'
    created_at: string
    finished_at?: string
    start_at?: string
    end_at?: string
    last_updated_at?: string
    progress?: BatchExportBackfillProgress
}

export type BatchExportBackfill = {
    id: string
    status:
        | 'Cancelled'
        | 'Completed'
        | 'ContinuedAsNew'
        | 'Failed'
        | 'FailedRetryable'
        | 'Terminated'
        | 'TimedOut'
        | 'Running'
        | 'Starting'
    created_at?: Dayjs
    finished_at?: Dayjs
    start_at?: Dayjs
    end_at?: Dayjs
    last_updated_at?: Dayjs
    progress?: BatchExportBackfillProgress
}

export type SDK = {
    name: string
    key: string
    recommended?: boolean
    tags: SDKTag[]
    image:
        | string
        | JSX.Element
        // storybook handles require() differently, so we need to support both
        | {
              default: string
          }
    docsLink: string
}

export enum SDKKey {
    ANDROID = 'android',
    ANGULAR = 'angular',
    ASTRO = 'astro',
    API = 'api',
    BUBBLE = 'bubble',
    DJANGO = 'django',
    DOCUSAURUS = 'docusaurus',
    DOTNET = 'dotnet',
    ELIXIR = 'elixir',
    FRAMER = 'framer',
    FLUTTER = 'flutter',
    GATSBY = 'gatsby',
    GO = 'go',
    GOOGLE_TAG_MANAGER = 'google_tag_manager',
    HELICONE = 'helicone',
    HTML_SNIPPET = 'html',
    IOS = 'ios',
    JAVA = 'java',
    JS_WEB = 'javascript_web',
    LARAVEL = 'laravel',
    LANGFUSE = 'langfuse',
    NEXT_JS = 'nextjs',
    NODE_JS = 'nodejs',
    NUXT_JS = 'nuxtjs',
    PHP = 'php',
    PYTHON = 'python',
    REACT = 'react',
    REACT_NATIVE = 'react_native',
    REMIX = 'remix',
    RETOOL = 'retool',
    RUBY = 'ruby',
    RUDDERSTACK = 'rudderstack',
    RUST = 'rust',
    SEGMENT = 'segment',
    SENTRY = 'sentry',
    SHOPIFY = 'shopify',
    SVELTE = 'svelte',
    TRACELOOP = 'traceloop',
    VUE_JS = 'vuejs',
    WEBFLOW = 'webflow',
    WORDPRESS = 'wordpress',
}

export enum SDKTag {
    RECOMMENDED = 'Recommended',
    WEB = 'Web',
    MOBILE = 'Mobile',
    SERVER = 'Server',
    LLM = 'LLM',
    INTEGRATION = 'Integration',
    OTHER = 'Other',
}

export type SDKInstructionsMap = Partial<Record<SDKKey, ReactNode>>

export interface AppMetricsUrlParams {
    tab?: AppMetricsTab
    from?: string
    error?: [string, string]
}

export enum AppMetricsTab {
    Logs = 'logs',
    ProcessEvent = 'processEvent',
    OnEvent = 'onEvent',
    ComposeWebhook = 'composeWebhook',
    ExportEvents = 'exportEvents',
    ScheduledTask = 'scheduledTask',
    HistoricalExports = 'historical_exports',
    History = 'history',
}

export enum SidePanelTab {
    Max = 'max',
    Notebooks = 'notebook',
    Support = 'support',
    Docs = 'docs',
    Activation = 'activation',
    Settings = 'settings',
    Activity = 'activity',
    Discussion = 'discussion',
    Status = 'status',
    Exports = 'exports',
    AccessControl = 'access-control',
}

export interface ProductPricingTierSubrows {
    columns: LemonTableColumns<BillingTableTierAddonRow>
    rows: BillingTableTierAddonRow[]
}

export type BillingTableTierAddonRow = {
    productName: string
    price: string
    usage: string
    total: string
    projectedTotal: string
    icon?: string
}

export type BillingTableTierRow = {
    volume: string
    basePrice: string
    usage: string
    total: string
    projectedTotal: string | ReactNode
    subrows: ProductPricingTierSubrows
}

export type AvailableOnboardingProducts = Record<
    | ProductKey.PRODUCT_ANALYTICS
    | ProductKey.SESSION_REPLAY
    | ProductKey.FEATURE_FLAGS
    | ProductKey.EXPERIMENTS
    | ProductKey.SURVEYS
    | ProductKey.DATA_WAREHOUSE
    | ProductKey.WEB_ANALYTICS
    | ProductKey.ERROR_TRACKING,
    OnboardingProduct
>

export type OnboardingProduct = {
    name: string
    breadcrumbsName?: string
    icon: string
    iconColor: string
    url: string
    scene: Scene
}

export type CyclotronJobInputSchemaType = {
    type:
        | 'string'
        | 'number'
        | 'boolean'
        | 'dictionary'
        | 'choice'
        | 'json'
        | 'integration'
        | 'integration_field'
        | 'email'
        | 'native_email'
    key: string
    label: string
    choices?: { value: string; label: string }[]
    required?: boolean
    default?: any
    secret?: boolean
    hidden?: boolean
    templating?: boolean
    description?: string
    integration?: string
    integration_key?: string
    integration_field?: string
    requires_field?: string
    requiredScopes?: string
}

export type CyclotronJobInputType = {
    value: any
    templating?: 'hog' | 'liquid'
    secret?: boolean
    bytecode?: any
}

export type CyclotronJobMasking = {
    ttl: number | null
    threshold?: number | null
    hash: string
    bytecode?: any
}

// subset of EntityFilter
export interface CyclotronJobFilterBase {
    id: string
    name?: string | null
    order?: number
    properties?: (EventPropertyFilter | PersonPropertyFilter | ElementPropertyFilter)[]
}

export interface CyclotronJobFilterEvents extends CyclotronJobFilterBase {
    type: 'events'
}

export interface CyclotronJobFilterActions extends CyclotronJobFilterBase {
    type: 'actions'
}

export type CyclotronJobFilterPropertyFilter =
    | EventPropertyFilter
    | PersonPropertyFilter
    | ElementPropertyFilter
    | GroupPropertyFilter
    | FeaturePropertyFilter
    | HogQLPropertyFilter
    | FlagPropertyFilter

export interface CyclotronJobFiltersType {
    source?: 'events' | 'person-updates'
    events?: CyclotronJobFilterEvents[]
    actions?: CyclotronJobFilterActions[]
    properties?: CyclotronJobFilterPropertyFilter[]
    filter_test_accounts?: boolean
    bytecode?: any[]
    bytecode_error?: string
}

export interface HogFunctionMappingType {
    name: string
    disabled?: boolean
    inputs_schema?: CyclotronJobInputSchemaType[]
    inputs?: Record<string, CyclotronJobInputType> | null
    filters?: CyclotronJobFiltersType | null
}
export interface HogFunctionMappingTemplateType extends HogFunctionMappingType {
    name: string
    include_by_default?: boolean
}

export type HogFunctionTypeType =
    | 'destination'
    | 'internal_destination'
    | 'source'
    | 'source_webhook'
    | 'site_destination'
    | 'site_app'
    | 'transformation'

export type HogFunctionType = {
    id: string
    type: HogFunctionTypeType
    icon_url?: string
    name: string
    description: string
    created_by: UserBasicType | null
    created_at: string
    updated_at: string
    enabled: boolean
    hog: string
    execution_order?: number
    inputs_schema?: CyclotronJobInputSchemaType[]
    inputs?: Record<string, CyclotronJobInputType> | null
    mappings?: HogFunctionMappingType[] | null
    masking?: CyclotronJobMasking | null
    filters?: CyclotronJobFiltersType | null
    template?: HogFunctionTemplateType
    status?: HogFunctionStatus
}

export type HogFunctionTemplateStatus = 'stable' | 'alpha' | 'beta' | 'deprecated' | 'coming_soon' | 'hidden'

// Contexts change the way the UI is rendered allowing different teams to customize the UI for their use case
export type HogFunctionConfigurationContextId = 'standard' | 'error-tracking' | 'activity-log' | 'insight-alerts'

export type HogFunctionSubTemplateIdType =
    | 'early-access-feature-enrollment'
    | 'survey-response'
    | 'activity-log'
    | 'error-tracking-issue-created'
    | 'error-tracking-issue-reopened'
    | 'insight-alert-firing'

export type HogFunctionConfigurationType = Omit<
    HogFunctionType,
    'id' | 'created_at' | 'created_by' | 'updated_at' | 'status' | 'hog'
> & {
    hog?: HogFunctionType['hog'] // In the config it can be empty if using a template
    _create_in_folder?: string | null
}
export type HogFlowConfigurationType = Omit<HogFlow, 'id' | 'created_at' | 'created_by' | 'updated_at' | 'status'>
export type CyclotronJobConfigurationType = HogFunctionConfigurationType | HogFlowConfigurationType

export type HogFunctionSubTemplateType = Pick<
    HogFunctionType,
    'filters' | 'inputs' | 'masking' | 'mappings' | 'type'
> & {
    template_id: HogFunctionTemplateType['id']
    context_id: HogFunctionConfigurationContextId
    sub_template_id: HogFunctionSubTemplateIdType
    name?: string
    description?: string
}

export type HogFunctionTemplateType = Pick<
    HogFunctionType,
    'id' | 'type' | 'name' | 'inputs_schema' | 'filters' | 'icon_url' | 'masking' | 'mappings'
> & {
    status: HogFunctionTemplateStatus
    free: boolean
    mapping_templates?: HogFunctionMappingTemplateType[]
    description?: string | JSX.Element
    code: string
    code_language: 'javascript' | 'hog'
}

export type HogFunctionTemplateWithSubTemplateType = HogFunctionTemplateType & {
    sub_template_id?: HogFunctionSubTemplateIdType
}

export type HogFunctionIconResponse = {
    id: string
    name: string
    url: string
}

export enum HogWatcherState {
    healthy = 1,
    overflowed = 2,
    disabled = 3,
    forcefully_degraded = 11,
    forcefully_disabled = 12,
}

export type HogFunctionStatus = {
    state: HogWatcherState
    tokens: number
}

export type CyclotronJobInvocationGlobals = {
    project: {
        id: number
        name: string
        url: string
    }
    source?: {
        name: string
        url: string
    }
    event: {
        uuid: string
        event: string
        elements_chain: string
        distinct_id: string
        properties: Record<string, any>
        timestamp: string
        url: string
    }
    person?: {
        id: string
        properties: Record<string, any>
        name: string
        url: string
    }
    groups?: Record<
        string,
        {
            id: string // the "key" of the group
            type: string
            index: number
            url: string
            properties: Record<string, any>
        }
    >
    // Only applies to sources
    request?: {
        body: Record<string, any>
        headers: Record<string, string>
        ip?: string
    }
}

export type CyclotronJobInvocationGlobalsWithInputs = Partial<CyclotronJobInvocationGlobals> & {
    inputs?: Record<string, any>
}

export type CyclotronJobTestInvocationResult = {
    status: 'success' | 'error' | 'skipped'
    logs: LogEntry[]
    result: any
    errors?: string[]
}

export type AppMetricsV2Response = {
    labels: string[]
    series: {
        name: string
        values: number[]
    }[]
}

export type AppMetricsTotalsV2Response = {
    totals: Record<string, number>
}

export type AppMetricsV2RequestParams = {
    after?: string
    before?: string
    // Comma separated list of log levels
    name?: string
    kind?: string
    interval?: 'hour' | 'day' | 'week'
    breakdown_by?: 'name' | 'kind'
}

export type SessionReplayUrlTriggerConfig = {
    url: string
    matching: 'regex'
}

export type ReplayTemplateType = {
    key: string
    name: string
    description: string
    variables?: ReplayTemplateVariableType[]
    categories: ReplayTemplateCategory[]
    icon?: ReactNode
    order?: RecordingOrder
}
export type ReplayTemplateCategory = 'B2B' | 'B2C' | 'More'

export type ReplayTemplateVariableType = {
    type: 'event' | 'flag' | 'pageview' | 'person-property' | 'snapshot_source'
    name: string
    key: string
    touched?: boolean
    value?: string
    description?: string
    filterGroup?: UniversalFiltersGroupValue
    noTouch?: boolean
}

export type GoogleAdsConversionActionType = {
    id: string
    name: string
    resourceName: string
}

export type LinkedInAdsConversionRuleType = {
    id: number
    name: string
}

export type LinkedInAdsAccountType = {
    id: number
    name: string
    campaigns: string
}

export type DataColorThemeModel = {
    id: number
    name: string
    colors: string[]
    is_global: boolean
}

export type DataColorThemeModelPayload = Omit<DataColorThemeModel, 'id' | 'is_global'> & {
    id?: number
    is_global?: boolean
}

export enum CookielessServerHashMode {
    Disabled = 0,
    Stateless = 1,
    Stateful = 2,
}

/**
 * Assistant Conversation
 */
export enum ConversationStatus {
    Idle = 'idle',
    InProgress = 'in_progress',
    Canceling = 'canceling',
}

export interface Conversation {
    id: string
    status: ConversationStatus
    title: string | null
    created_at: string | null
    updated_at: string | null
}

export interface ConversationDetail extends Conversation {
    messages: RootAssistantMessage[]
}

export enum UserRole {
    Engineering = 'engineering',
    Data = 'data',
    Product = 'product',
    Founder = 'founder',
    Leadership = 'leadership',
    Marketing = 'marketing',
    Sales = 'sales',
    Other = 'other',
}

export interface CoreMemory {
    id: string
    text: string
}

export type FileSystemIconColor = [string] | [string, string]

export interface FileSystemType {
    icon?: JSX.Element
    href?: (ref: string) => string
    iconColor?: FileSystemIconColor
    // Visual name of the product
    name: string
    // Flag to determine if the product is enabled
    flag?: string
    // Used to filter the tree items by product
    filterKey?: string
}

export interface ProductManifest {
    name: string
    scenes?: Record<string, SceneConfig>
    routes?: Record<string, [string /** Scene */, string /** Scene Key (unique for layout tabs) */]>
    redirects?: Record<string, string | ((params: Params, searchParams: Params, hashParams: Params) => string)>
    urls?: Record<string, string | ((...args: any[]) => string)>
    fileSystemTypes?: Record<string, FileSystemType>
    treeItemsNew?: FileSystemImport[]
    treeItemsProducts?: FileSystemImport[]
    treeItemsGames?: FileSystemImport[]
    treeItemsMetadata?: FileSystemImport[]
}

export interface ProjectTreeRef {
    /**
     * Type of file system object.
     * Use "/" as a separator to add an internal type, e.g. "hog/site_destination".
     * Search with "hog/" to match all internal types.
     */
    type: string
    /**
     * The ref of the file system object.
     * Usually the "id" or "short_id" of the database object.
     * "null" opens the "new" page
     */
    ref: string | null
}

export type OAuthApplicationPublicMetadata = {
    name: string
    client_id: string
}
export interface EmailSenderDomainStatus {
    status: 'pending' | 'success'
    dnsRecords: (
        | {
              type: 'dkim'
              recordType: 'TXT'
              recordHostname: string
              recordValue: string
              status: 'pending' | 'success'
          }
        | {
              type: 'spf'
              recordType: 'TXT'
              recordHostname: '@'
              recordValue: string
              status: 'pending' | 'success'
          }
    )[]
}

// Representation of a `Link` model in our backend
export type LinkType = {
    id: string
    redirect_url: string
    short_link_domain: string
    short_code: string
    description?: string
    created_by: UserBasicType
    created_at: string
    updated_at: string
    _create_in_folder?: string | null
}

export interface LineageNode {
    id: string
    name: string
    type: 'view' | 'table'
    sync_frequency?: DataWarehouseSyncInterval
    last_run_at?: string
    status?: string
}

export interface LineageEdge {
    source: string
    target: string
}

export interface LineageGraph {
    nodes: LineageNode[]
    edges: LineageEdge[]
}

export enum OnboardingStepKey {
    INSTALL = 'install',
    LINK_DATA = 'link_data',
    PLANS = 'plans',
    VERIFY = 'verify',
    PRODUCT_CONFIGURATION = 'configure',
    REVERSE_PROXY = 'proxy',
    INVITE_TEAMMATES = 'invite_teammates',
    DASHBOARD_TEMPLATE = 'dashboard_template',
    DASHBOARD_TEMPLATE_CONFIGURE = 'dashboard_template_configure',
    SESSION_REPLAY = 'session_replay',
    AUTHORIZED_DOMAINS = 'authorized_domains',
    SOURCE_MAPS = 'source_maps',
    ALERTS = 'alerts',
}<|MERGE_RESOLUTION|>--- conflicted
+++ resolved
@@ -4564,8 +4564,6 @@
     latest_history_id?: string
 }
 
-<<<<<<< HEAD
-=======
 export interface DataWarehouseSavedQueryDraft {
     id: string
     query: HogQLQuery
@@ -4576,15 +4574,11 @@
     edited_history_id?: string
 }
 
->>>>>>> 1d98ec86
 export interface DataWarehouseViewLinkConfiguration {
     experiments_optimized?: boolean
     experiments_timestamp_key?: string | null
 }
-<<<<<<< HEAD
-=======
-
->>>>>>> 1d98ec86
+
 export interface DataWarehouseViewLink {
     id: string
     source_table_name?: string
