--- conflicted
+++ resolved
@@ -682,11 +682,8 @@
     bin_count?: BinCountValue // used in time to convert: number of bins to show in histogram
     funnel_window_interval_unit?: FunnelConversionWindowTimeUnit // minutes, days, weeks, etc. for conversion window
     funnel_window_interval?: number | undefined // length of conversion window
-<<<<<<< HEAD
+    funnel_order_type?: StepOrderValue
     exclusions?: FunnelExclusionEntityFilter[] // used in funnel exclusion filters
-=======
-    funnel_order_type?: StepOrderValue
->>>>>>> da305f80
 }
 
 export interface SystemStatusSubrows {
