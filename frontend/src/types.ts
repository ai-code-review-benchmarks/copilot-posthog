--- conflicted
+++ resolved
@@ -122,15 +122,11 @@
  * this interface is only used in the frontend for fusing the data from these models together.
  */
 export interface FusedTeamMemberType extends BaseMemberType {
-<<<<<<< HEAD
     /**
      * Level at which the user explicitly is in the project.
      * Null means that membership is implicit (when showing permitted members)
      * or that there's no membership at all (when showing addable members).
      */
-=======
-    /** Level at which the user explicitly is in the project (unset if membership is implicit). */
->>>>>>> bc3e2232
     explicit_team_level: TeamMembershipLevel | null
     /** Level at which the user is in the organization. */
     organization_level: OrganizationMembershipLevel
@@ -167,13 +163,8 @@
     ingested_event: boolean
     is_demo: boolean
     timezone: string
-<<<<<<< HEAD
-    /** Whether access to this project is restricted (AKA project-based permissioning enabled). */
-    project_based_permissioning: boolean
-=======
     /** Whether the project is private. */
     access_control: boolean
->>>>>>> bc3e2232
     /** Effective access level of the user in this specific team. Null if user has no access. */
     effective_membership_level: OrganizationMembershipLevel | null
 }
