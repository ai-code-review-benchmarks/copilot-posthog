import {
    BIN_COUNT_AUTO,
    DashboardPrivilegeLevel,
    DashboardRestrictionLevel,
    ENTITY_MATCH_TYPE,
    FunnelLayout,
    OrganizationMembershipLevel,
    PluginsAccessLevel,
    PROPERTY_MATCH_TYPE,
    RETENTION_FIRST_TIME,
    RETENTION_RECURRING,
    ShownAsValue,
    TeamMembershipLevel,
} from 'lib/constants'
import { PluginConfigSchema } from '@posthog/plugin-scaffold'
import { PluginInstallationType } from 'scenes/plugins/types'
import { UploadFile } from 'antd/lib/upload/interface'
import { eventWithTime } from '@rrweb/types'
import { PostHog } from 'posthog-js'
import { PopoverProps } from 'lib/lemon-ui/Popover/Popover'
import { Dayjs, dayjs } from 'lib/dayjs'
import { ChartDataset, ChartType, InteractionItem } from 'chart.js'
import { LogLevel } from 'rrweb'
import { TaxonomicFilterGroupType } from 'lib/components/TaxonomicFilter/types'
import { BehavioralFilterKey, BehavioralFilterType } from 'scenes/cohorts/CohortFilters/types'
import { LogicWrapper } from 'kea'
import { AggregationAxisFormat } from 'scenes/insights/aggregationAxisFormat'
import { Layout } from 'react-grid-layout'
import { DatabaseSchemaQueryResponseField, InsightQueryNode, Node, QueryContext } from './queries/schema'
import { JSONContent } from 'scenes/notebooks/Notebook/utils'

export type Optional<T, K extends string | number | symbol> = Omit<T, K> & { [K in keyof T]?: T[K] }

// Keep this in sync with backend constants (constants.py)
export enum AvailableFeature {
    EVENTS = 'events',
    TRACKED_USERS = 'tracked_users',
    DATA_RETENTION = 'data_retention',
    SUBSCRIPTIONS = 'subscriptions',
    DASHBOARD_COLLABORATION = 'dashboard_collaboration',
    DASHBOARD_PERMISSIONING = 'dashboard_permissioning',
    INGESTION_TAXONOMY = 'ingestion_taxonomy',
    PATHS_ADVANCED = 'paths_advanced',
    CORRELATION_ANALYSIS = 'correlation_analysis',
    GROUP_ANALYTICS = 'group_analytics',
    TAGGING = 'tagging',
    BEHAVIORAL_COHORT_FILTERING = 'behavioral_cohort_filtering',
    SESSION_RECORDINGS = 'session_recordings',
    RECORDINGS_PLAYLISTS = 'recordings_playlists',
    RECORDINGS_PERFORMANCE = 'recordings_performance',
    RECORDINGS_FILE_EXPORT = 'recordings_file_export',
    BOOLEAN_FLAGS = 'boolean_flags',
    MULTIVARIATE_FLAGS = 'multivariate_flags',
    EXPERIMENTATION = 'experimentation',
    APPS = 'apps',
    SLACK_INTEGRATION = 'slack_integration',
    MICROSOFT_TEAMS_INTEGRATION = 'microsoft_teams_integration',
    DISCORD_INTEGRATION = 'discord_integration',
    ZAPIER = 'zapier',
    APP_METRICS = 'app_metrics',
    TEAM_MEMBERS = 'team_members',
    API_ACCESS = 'api_access',
    ORGANIZATIONS_PROJECTS = 'organizations_projects',
    PROJECT_BASED_PERMISSIONING = 'project_based_permissioning',
    ROLE_BASED_ACCESS = 'role_based_access',
    GOOGLE_LOGIN = 'google_login',
    SAML = 'saml',
    SSO_ENFORCEMENT = 'sso_enforcement',
    WHITE_LABELLING = 'white_labelling',
    COMMUNITY_SUPPORT = 'community_support',
    DEDICATED_SUPPORT = 'dedicated_support',
    EMAIL_SUPPORT = 'email_support',
    ACCOUNT_MANAGER = 'account_manager',
    TRAINING = 'training',
    CONFIGURATION_SUPPORT = 'configuration_support',
    TERMS_AND_CONDITIONS = 'terms_and_conditions',
    SECURITY_ASSESSMENT = 'security_assessment',
    BESPOKE_PRICING = 'bespoke_pricing',
    INVOICE_PAYMENTS = 'invoice_payments',
    SUPPORT_SLAS = 'support_slas',
}

export type AvailableProductFeature = {
    key: AvailableFeature
    name: string
    description?: string | null
    limit?: number | null
    note?: string | null
    unit?: string | null
}

export enum ProductKey {
    COHORTS = 'cohorts',
    ACTIONS = 'actions',
    EXPERIMENTS = 'experiments',
    FEATURE_FLAGS = 'feature_flags',
    ANNOTATIONS = 'annotations',
    HISTORY = 'history',
    INGESTION_WARNINGS = 'ingestion_warnings',
    PERSONS = 'persons',
    SURVEYS = 'surveys',
    SESSION_REPLAY = 'session_replay',
    DATA_WAREHOUSE = 'data_warehouse',
    EARLY_ACCESS_FEATURES = 'early_access_features',
}

export enum LicensePlan {
    Scale = 'scale',
    Enterprise = 'enterprise',
}

export enum Realm {
    Cloud = 'cloud',
    Demo = 'demo',
    SelfHostedPostgres = 'hosted',
    SelfHostedClickHouse = 'hosted-clickhouse',
}

export enum Region {
    US = 'US',
    EU = 'EU',
}

export type SSOProvider = 'google-oauth2' | 'github' | 'gitlab' | 'saml'

export interface AuthBackends {
    'google-oauth2'?: boolean
    gitlab?: boolean
    github?: boolean
}

export type ColumnChoice = string[] | 'DEFAULT'

export interface ColumnConfig {
    active: ColumnChoice
}

interface UserBaseType {
    uuid: string
    distinct_id: string
    first_name: string
    email: string
}

/* Type for User objects in nested serializers (e.g. created_by) */
export interface UserBasicType extends UserBaseType {
    is_email_verified?: any
    id: number
}

/** Full User model. */
export interface UserType extends UserBaseType {
    date_joined: string
    email_opt_in: boolean
    notification_settings: NotificationSettings
    events_column_config: ColumnConfig
    anonymize_data: boolean
    toolbar_mode: 'disabled' | 'toolbar'
    has_password: boolean
    is_staff: boolean
    is_impersonated: boolean
    organization: OrganizationType | null
    team: TeamBasicType | null
    organizations: OrganizationBasicType[]
    realm?: Realm
    posthog_version?: string
    is_email_verified?: boolean | null
    pending_email?: string | null
    is_2fa_enabled: boolean
    has_social_auth: boolean
    has_seen_product_intro_for?: Record<string, boolean>
}

export interface NotificationSettings {
    plugin_disabled: boolean
}

export interface PluginAccess {
    view: boolean
    install: boolean
    configure: boolean
}

export interface PersonalAPIKeyType {
    id: string
    label: string
    value?: string
    created_at: string
    last_used_at: string
    team_id: number
    user_id: string
}

export interface OrganizationBasicType {
    id: string
    name: string
    slug: string
    membership_level: OrganizationMembershipLevel | null
}

interface OrganizationMetadata {
    taxonomy_set_events_count: number
    taxonomy_set_properties_count: number
    instance_tag?: string
}

export interface OrganizationType extends OrganizationBasicType {
    created_at: string
    updated_at: string
    plugins_access_level: PluginsAccessLevel
    teams: TeamBasicType[] | null
    available_features: AvailableFeature[]
    available_product_features: AvailableProductFeature[]
    is_member_join_email_enabled: boolean
    customer_id: string | null
    enforce_2fa: boolean | null
    metadata?: OrganizationMetadata
}

export interface OrganizationDomainType {
    id: string
    domain: string
    is_verified: boolean
    verified_at: string // Datetime
    verification_challenge: string
    jit_provisioning_enabled: boolean
    sso_enforcement: SSOProvider | ''
    has_saml: boolean
    saml_entity_id: string
    saml_acs_url: string
    saml_x509_cert: string
}

/** Member properties relevant at both organization and project level. */
export interface BaseMemberType {
    id: string
    user: UserBasicType
    joined_at: string
    updated_at: string
    is_2fa_enabled: boolean
    has_social_auth: boolean
}

export interface OrganizationMemberType extends BaseMemberType {
    /** Level at which the user is in the organization. */
    level: OrganizationMembershipLevel
    is_2fa_enabled: boolean
    has_social_auth: boolean
}

export interface ExplicitTeamMemberType extends BaseMemberType {
    /** Level at which the user explicitly is in the project. */
    level: TeamMembershipLevel
    /** Level at which the user is in the organization. */
    parent_level: OrganizationMembershipLevel
    /** Effective level of the user within the project, which may be higher than parent level, but not lower. */
    effective_level: OrganizationMembershipLevel
}

/**
 * While OrganizationMemberType and ExplicitTeamMemberType refer to actual Django models,
 * this interface is only used in the frontend for fusing the data from these models together.
 */
export interface FusedTeamMemberType extends BaseMemberType {
    /**
     * Level at which the user explicitly is in the project.
     * Null means that membership is implicit (when showing permitted members)
     * or that there's no membership at all (when showing addable members).
     */
    explicit_team_level: TeamMembershipLevel | null
    /** Level at which the user is in the organization. */
    organization_level: OrganizationMembershipLevel
    /** Effective level of the user within the project. */
    level: OrganizationMembershipLevel
}

export interface APIErrorType {
    type: 'authentication_error' | 'invalid_request' | 'server_error' | 'throttled_error' | 'validation_error'
    code: string
    detail: string
    attr: string | null
}

export interface EventUsageType {
    event: string
    usage_count: number
    volume: number
}

export interface PropertyUsageType {
    key: string
    usage_count: number
    volume: number
}

export interface TeamBasicType {
    id: number
    uuid: string
    organization: string // Organization ID
    api_token: string
    name: string
    completed_snippet_onboarding: boolean
    ingested_event: boolean
    is_demo: boolean
    timezone: string
    /** Whether the project is private. */
    access_control: boolean
}

export interface CorrelationConfigType {
    excluded_person_property_names?: string[]
    excluded_event_property_names?: string[]
    excluded_event_names?: string[]
}

export interface TeamType extends TeamBasicType {
    created_at: string
    updated_at: string
    anonymize_ips: boolean
    app_urls: string[]
    recording_domains: string[]
    slack_incoming_webhook: string
    autocapture_opt_out: boolean
    session_recording_opt_in: boolean
    capture_console_log_opt_in: boolean
    capture_performance_opt_in: boolean
    autocapture_exceptions_opt_in: boolean
    autocapture_exceptions_errors_to_ignore: string[]
    session_recording_version: string
    test_account_filters: AnyPropertyFilter[]
    test_account_filters_default_checked: boolean
    path_cleaning_filters: PathCleaningFilter[]
    data_attributes: string[]
    person_display_name_properties: string[]
    has_group_types: boolean
    primary_dashboard: number // Dashboard shown on the project homepage
    live_events_columns: string[] | null // Custom columns shown on the Live Events page

    /** Effective access level of the user in this specific team. Null if user has no access. */
    effective_membership_level: OrganizationMembershipLevel | null

    /** Used to exclude person properties from correlation analysis results.
     *
     * For example can be used to exclude properties that have trivial causation.
     * This field should have a default value of `{}`, but it IS nullable and can be `null` in some cases.
     */
    correlation_config: CorrelationConfigType | null
    person_on_events_querying_enabled: boolean
    groups_on_events_querying_enabled: boolean
    extra_settings?: Record<string, string | number | boolean | undefined>
}

// This type would be more correct without `Partial<TeamType>`, but it's only used in the shared dashboard/insight
// scenes, so not worth the refactor to use the `isAuthenticatedTeam()` check
export type TeamPublicType = Partial<TeamType> & Pick<TeamType, 'id' | 'uuid' | 'name' | 'timezone'>

export interface ActionType {
    count?: number
    created_at: string
    deleted?: boolean
    id: number
    is_calculating?: boolean
    last_calculated_at?: string
    last_updated_at?: string // alias for last_calculated_at to achieve event and action parity
    name: string | null
    description?: string
    post_to_slack?: boolean
    slack_message_format?: string
    steps?: ActionStepType[]
    created_by: UserBasicType | null
    tags?: string[]
    verified?: boolean
    is_action?: true
    action_id?: number // alias of id to make it compatible with event definitions uuid
}

/** Sync with plugin-server/src/types.ts */
export enum StringMatching {
    Contains = 'contains',
    Regex = 'regex',
    Exact = 'exact',
}

export interface ActionStepType {
    event?: string | null
    id?: number
    name?: string
    properties?: AnyPropertyFilter[]
    selector?: string | null
    /** @deprecated Only `selector` should be used now. */
    tag_name?: string
    text?: string | null
    /** @default StringMatching.Exact */
    text_matching?: StringMatching | null
    href?: string | null
    /** @default StringMatching.Exact */
    href_matching?: StringMatching | null
    url?: string | null
    /** @default StringMatching.Contains */
    url_matching?: StringMatching | null
    isNew?: string
}

export interface ElementType {
    attr_class?: string[]
    attr_id?: string
    attributes: Record<string, string>
    href?: string
    nth_child?: number
    nth_of_type?: number
    order?: number
    tag_name: string
    text?: string
}

export type ToolbarUserIntent = 'add-action' | 'edit-action'
export type ToolbarSource = 'url' | 'localstorage'
export type ToolbarVersion = 'toolbar'

/* sync with posthog-js */
export interface ToolbarParams {
    apiURL?: string
    jsURL?: string
    token?: string /** public posthog-js token */
    temporaryToken?: string /** private temporary user token */
    actionId?: number
    userIntent?: ToolbarUserIntent
    source?: ToolbarSource
    toolbarVersion?: ToolbarVersion
    instrument?: boolean
    distinctId?: string
    userEmail?: string
    dataAttributes?: string[]
    featureFlags?: Record<string, string | boolean>
}

export interface ToolbarProps extends ToolbarParams {
    posthog?: PostHog
    disableExternalStyles?: boolean
}

export type PathCleaningFilter = { alias?: string; regex?: string }

export type PropertyFilterValue = string | number | (string | number)[] | null

/** Sync with plugin-server/src/types.ts */
export enum PropertyOperator {
    Exact = 'exact',
    IsNot = 'is_not',
    IContains = 'icontains',
    NotIContains = 'not_icontains',
    Regex = 'regex',
    NotRegex = 'not_regex',
    GreaterThan = 'gt',
    GreaterThanOrEqual = 'gte',
    LessThan = 'lt',
    LessThanOrEqual = 'lte',
    IsSet = 'is_set',
    IsNotSet = 'is_not_set',
    IsDateExact = 'is_date_exact',
    IsDateBefore = 'is_date_before',
    IsDateAfter = 'is_date_after',
    Between = 'between',
    NotBetween = 'not_between',
    Minimum = 'min',
    Maximum = 'max',
}

export enum SavedInsightsTabs {
    All = 'all',
    Yours = 'yours',
    Favorites = 'favorites',
    History = 'history',
}

export enum ReplayTabs {
    Recent = 'recent',
    Playlists = 'playlists',
    FilePlayback = 'file-playback',
}

export enum ExperimentsTabs {
    All = 'all',
    Yours = 'yours',
    Archived = 'archived',
}

export enum ProgressStatus {
    Draft = 'draft',
    Running = 'running',
    Complete = 'complete',
}

export enum PropertyFilterType {
    /** Event metadata and fields on the clickhouse events table */
    Meta = 'meta',
    /** Event properties */
    Event = 'event',
    /** Person properties */
    Person = 'person',
    Element = 'element',
    /** Event property with "$feature/" prepended */
    Feature = 'feature',
    Session = 'session',
    Cohort = 'cohort',
    Recording = 'recording',
    Group = 'group',
    HogQL = 'hogql',
}

/** Sync with plugin-server/src/types.ts */
interface BasePropertyFilter {
    key: string
    value?: PropertyFilterValue
    label?: string
    type?: PropertyFilterType
}

/** Sync with plugin-server/src/types.ts */
export interface EventPropertyFilter extends BasePropertyFilter {
    type: PropertyFilterType.Event
    operator: PropertyOperator
}

/** Sync with plugin-server/src/types.ts */
export interface PersonPropertyFilter extends BasePropertyFilter {
    type: PropertyFilterType.Person
    operator: PropertyOperator
}

/** Sync with plugin-server/src/types.ts */
export interface ElementPropertyFilter extends BasePropertyFilter {
    type: PropertyFilterType.Element
    key: 'tag_name' | 'text' | 'href' | 'selector'
    operator: PropertyOperator
}

export interface SessionPropertyFilter extends BasePropertyFilter {
    type: PropertyFilterType.Session
    key: '$session_duration'
    operator: PropertyOperator
}

/** Sync with plugin-server/src/types.ts */
export interface CohortPropertyFilter extends BasePropertyFilter {
    type: PropertyFilterType.Cohort
    key: 'id'
    value: number
}

export interface GroupPropertyFilter extends BasePropertyFilter {
    type: PropertyFilterType.Group
    group_type_index?: number | null
    operator: PropertyOperator
}

export interface FeaturePropertyFilter extends BasePropertyFilter {
    type: PropertyFilterType.Feature
    operator: PropertyOperator
}

export interface HogQLPropertyFilter extends BasePropertyFilter {
    type: PropertyFilterType.HogQL
    key: string
}

export interface EmptyPropertyFilter {
    type?: undefined
    value?: undefined
    operator?: undefined
    key?: undefined
}

export type AnyPropertyFilter =
    | EventPropertyFilter
    | PersonPropertyFilter
    | ElementPropertyFilter
    | SessionPropertyFilter
    | CohortPropertyFilter
    | RecordingDurationFilter
    | GroupPropertyFilter
    | FeaturePropertyFilter
    | HogQLPropertyFilter
    | EmptyPropertyFilter

export type AnyFilterLike = AnyPropertyFilter | PropertyGroupFilter | PropertyGroupFilterValue

export type SessionRecordingId = SessionRecordingType['id']

export interface RRWebRecordingConsoleLogPayload {
    level: LogLevel
    payload: (string | null)[]
    trace: string[]
}

export interface RRWebRecordingNetworkPayload {
    [key: number]: any
}

export interface RecordingConsoleLogBase {
    parsedPayload: string
    hash?: string // md5() on parsedPayload. Used for deduping console logs.
    count?: number // Number of duplicate console logs
    previewContent?: React.ReactNode // Content to show in first line
    fullContent?: React.ReactNode // Full content to show when item is expanded
    traceContent?: React.ReactNode // Url content to show on right side
    rawString: string // Raw text used for fuzzy search
    level: LogLevel
}

export type RecordingConsoleLog = RecordingConsoleLogBase & RecordingTimeMixinType

export type RecordingConsoleLogV2 = {
    timestamp: number
    windowId: string | undefined
    level: LogLevel
    content: string
    lines: string[]
    trace: string[]
    count: number
}

export interface RecordingSegment {
    kind: 'window' | 'buffer' | 'gap'
    startTimestamp: number // Epoch time that the segment starts
    endTimestamp: number // Epoch time that the segment ends
    durationMs: number
    windowId?: string
    isActive: boolean
}

export type EncodedRecordingSnapshot = {
    windowId: string
    data: eventWithTime[]
}

export interface SessionRecordingSnapshotSource {
    source: 'blob' | 'realtime'
    start_timestamp?: string
    end_timestamp?: string
    blob_key?: string
    loaded: boolean
}

export interface SessionRecordingSnapshotResponse {
    // Future interface
    sources?: SessionRecordingSnapshotSource[]
    snapshots?: EncodedRecordingSnapshot[]

    // legacy interface
    next?: string
    // When loaded from S3
    blob_keys?: string[]
    // When loaded from Clickhouse (legacy)
    snapshot_data_by_window_id?: Record<string, eventWithTime[]>
}

export type RecordingSnapshot = eventWithTime & {
    windowId: string
}

export interface SessionPlayerSnapshotData {
    snapshots?: RecordingSnapshot[]
    sources?: SessionRecordingSnapshotSource[]
    next?: string
    blob_keys?: string[]
}

export interface SessionPlayerData {
    pinnedCount: number
    person: PersonType | null
    segments: RecordingSegment[]
    bufferedToTime: number | null
    snapshotsByWindowId: Record<string, eventWithTime[]>
    durationMs: number
    start?: Dayjs
    end?: Dayjs
    fullyLoaded: boolean
}

export enum SessionRecordingUsageType {
    VIEWED = 'viewed',
    ANALYZED = 'analyzed',
    LOADED = 'loaded',
}

export enum SessionRecordingPlayerTab {
    ALL = 'all',
    EVENTS = 'events',
    CONSOLE = 'console',
    NETWORK = 'network',
}

export enum SessionPlayerState {
    READY = 'ready',
    BUFFER = 'buffer',
    PLAY = 'play',
    PAUSE = 'pause',
    SCRUB = 'scrub',
    SKIP = 'skip',
    ERROR = 'error',
}

export type AutoplayDirection = 'newer' | 'older' | null

/** Sync with plugin-server/src/types.ts */
export type ActionStepProperties =
    | EventPropertyFilter
    | PersonPropertyFilter
    | ElementPropertyFilter
    | CohortPropertyFilter

export interface RecordingDurationFilter extends BasePropertyFilter {
    type: PropertyFilterType.Recording
    key: 'duration'
    value: number
    operator: PropertyOperator
}

export type DurationTypeFilter = 'duration' | 'active_seconds' | 'inactive_seconds'

export type FilterableLogLevel = 'log' | 'warn' | 'error'
export interface RecordingFilters {
    date_from?: string | null
    date_to?: string | null
    events?: FilterType['events']
    actions?: FilterType['actions']
    properties?: AnyPropertyFilter[]
    session_recording_duration?: RecordingDurationFilter
    duration_type_filter?: DurationTypeFilter
    console_logs?: FilterableLogLevel[]
}

export interface LocalRecordingFilters extends RecordingFilters {
    new_entity?: Record<string, any>[]
}

export interface SessionRecordingsResponse {
    results: SessionRecordingType[]
    has_next: boolean
}

export type EntityType = 'actions' | 'events' | 'new_entity'

export interface Entity {
    id: string | number
    name: string
    custom_name?: string
    order: number
    type: EntityType
}

export enum EntityTypes {
    ACTIONS = 'actions',
    EVENTS = 'events',
}

export type EntityFilter = {
    type?: EntityType
    id: Entity['id'] | null
    name?: string | null
    custom_name?: string | null
    index?: number
    order?: number
}

// TODO: Separate FunnelStepRange and FunnelStepRangeEntity filter types
export interface FunnelStepRangeEntityFilter extends Partial<EntityFilter> {
    funnel_from_step?: number
    funnel_to_step?: number
}

export type EntityFilterTypes = EntityFilter | ActionFilter | null

export interface PersonType {
    id?: string
    uuid?: string
    name?: string
    distinct_ids: string[]
    properties: Record<string, any>
    created_at?: string
    is_identified?: boolean
}

export interface PersonListParams {
    properties?: AnyPropertyFilter[]
    search?: string
    cohort?: number
    distinct_id?: string
    include_total?: boolean // PostHog 3000-only
}

export interface MatchedRecordingEvent {
    uuid: string
}

export interface MatchedRecording {
    session_id?: string
    events: MatchedRecordingEvent[]
}

interface CommonActorType {
    id: string | number
    properties: Record<string, any>
    created_at: string
    matched_recordings: MatchedRecording[]
    value_at_data_point: number | null
}

export interface PersonActorType extends CommonActorType {
    type: 'person'
    /** Serial ID (NOT UUID). */
    id: number
    uuid: string
    name?: string
    distinct_ids: string[]
    is_identified: boolean
}

export interface GroupActorType extends CommonActorType {
    type: 'group'
    /** Group key. */
    id: string
    group_key: string
    group_type_index: number
}

export type ActorType = PersonActorType | GroupActorType

export interface CohortGroupType {
    id: string
    days?: string
    action_id?: number
    event_id?: string
    label?: string
    count?: number
    count_operator?: string
    properties?: AnyPropertyFilter[]
    matchType: MatchType
    name?: string
}

// Synced with `posthog/models/property.py`
export interface CohortCriteriaType {
    id: string // Criteria filter id
    key: string
    value: BehavioralFilterType
    type: BehavioralFilterKey
    operator?: PropertyOperator | null
    group_type_index?: number | null
    event_type?: TaxonomicFilterGroupType | null
    operator_value?: PropertyFilterValue
    time_value?: number | string | null
    time_interval?: TimeUnitType | null
    total_periods?: number | null
    min_periods?: number | null
    seq_event_type?: TaxonomicFilterGroupType | null
    seq_event?: string | number | null
    seq_time_value?: number | string | null
    seq_time_interval?: TimeUnitType | null
    negation?: boolean
    value_property?: string | null // Transformed into 'value' for api calls
}

export type EmptyCohortGroupType = Partial<CohortGroupType>

export type EmptyCohortCriteriaType = Partial<CohortCriteriaType>

export type AnyCohortGroupType = CohortGroupType | EmptyCohortGroupType

export type AnyCohortCriteriaType = CohortCriteriaType | EmptyCohortCriteriaType

export type MatchType = typeof ENTITY_MATCH_TYPE | typeof PROPERTY_MATCH_TYPE

export interface CohortType {
    count?: number
    description?: string
    created_by?: UserBasicType | null
    created_at?: string
    deleted?: boolean
    id: number | 'new'
    is_calculating?: boolean
    errors_calculating?: number
    last_calculation?: string
    is_static?: boolean
    name?: string
    csv?: UploadFile
    groups: CohortGroupType[] // To be deprecated once `filter` takes over
    filters: {
        properties: CohortCriteriaGroupFilter
    }
}

export interface InsightHistory {
    id: number
    filters: Record<string, any>
    name?: string
    createdAt: string
    saved: boolean
    type: InsightType
}

export interface SavedFunnel extends InsightHistory {
    created_by: string
}

export type BinCountValue = number | typeof BIN_COUNT_AUTO

// https://github.com/PostHog/posthog/blob/master/posthog/constants.py#L106
export enum StepOrderValue {
    STRICT = 'strict',
    UNORDERED = 'unordered',
    ORDERED = 'ordered',
}

export enum PersonsTabType {
    EVENTS = 'events',
    SESSION_RECORDINGS = 'sessionRecordings',
    PROPERTIES = 'properties',
    COHORTS = 'cohorts',
    RELATED = 'related',
    HISTORY = 'history',
    FEATURE_FLAGS = 'featureFlags',
}

export enum LayoutView {
    Card = 'card',
    List = 'list',
}

export interface EventsTableAction {
    name: string
    id: string
}

export interface EventsTableRowItem {
    event?: EventType
    date_break?: string
    new_events?: boolean
}

export interface EventType {
    // fields from the API
    id: string
    distinct_id: string
    properties: Record<string, any>
    event: string
    timestamp: string
    person?: Pick<PersonType, 'is_identified' | 'distinct_ids' | 'properties'>
    elements: ElementType[]
    elements_chain?: string | null
    uuid?: string
}

export interface RecordingTimeMixinType {
    playerTime: number | null
}

export interface RecordingEventType
    extends Pick<EventType, 'id' | 'event' | 'properties' | 'timestamp' | 'elements'>,
        RecordingTimeMixinType {
    fullyLoaded: boolean
}

export interface SessionRecordingPlaylistType {
    /** The primary key in the database, used as well in API endpoints */
    id: number
    short_id: string
    name: string
    derived_name?: string | null
    description?: string
    pinned?: boolean
    deleted: boolean
    created_at: string
    created_by: UserBasicType | null
    last_modified_at: string
    last_modified_by: UserBasicType | null
    filters?: RecordingFilters
}

export interface SessionRecordingSegmentType {
    start_time: string
    end_time: string
    window_id: string
    is_active: boolean
}

export interface SessionRecordingType {
    id: string
    /** Whether this recording has been viewed already. */
    viewed: boolean
    /** Length of recording in seconds. */
    recording_duration: number
    /** When the recording starts in ISO format. */
    start_time: string
    /** When the recording ends in ISO format. */
    end_time: string
    /** List of matching events. **/
    matching_events?: MatchedRecording[]
    distinct_id?: string
    email?: string
    person?: PersonType
    click_count?: number
    keypress_count?: number
    start_url?: string
    /** Count of number of playlists this recording is pinned to. **/
    pinned_count?: number
    /** Where this recording information was loaded from  */
    storage?: 'object_storage_lts' | 'clickhouse' | 'object_storage'
}

export interface SessionRecordingPropertiesType {
    id: string
    properties?: Record<string, any>
}

export interface PerformancePageView {
    session_id: string
    pageview_id: string
    timestamp: string
}
export interface RecentPerformancePageView extends PerformancePageView {
    page_url: string
    duration: number
}

export interface PerformanceEvent {
    uuid: string
    timestamp: string | number
    distinct_id: string
    session_id: string
    window_id: string
    pageview_id: string
    current_url: string

    // BASE_EVENT_COLUMNS
    time_origin?: string
    entry_type?: string
    name?: string

    // RESOURCE_EVENT_COLUMNS
    start_time?: number
    duration?: number
    redirect_start?: number
    redirect_end?: number
    worker_start?: number
    fetch_start?: number
    domain_lookup_start?: number
    domain_lookup_end?: number
    connect_start?: number
    secure_connection_start?: number
    connect_end?: number
    request_start?: number
    response_start?: number
    response_end?: number
    decoded_body_size?: number
    encoded_body_size?: number

    initiator_type?: string
    next_hop_protocol?: string
    render_blocking_status?: string
    response_status?: number
    transfer_size?: number

    // LARGEST_CONTENTFUL_PAINT_EVENT_COLUMNS
    largest_contentful_paint_element?: string
    largest_contentful_paint_render_time?: number
    largest_contentful_paint_load_time?: number
    largest_contentful_paint_size?: number
    largest_contentful_paint_id?: string
    largest_contentful_paint_url?: string

    // NAVIGATION_EVENT_COLUMNS
    dom_complete?: number
    dom_content_loaded_event?: number
    dom_interactive?: number
    load_event_end?: number
    load_event_start?: number
    redirect_count?: number
    navigation_type?: string
    unload_event_end?: number
    unload_event_start?: number

    // Performance summary fields calculated on frontend
    first_contentful_paint?: number // https://web.dev/fcp/
    time_to_interactive?: number // https://web.dev/tti/
    total_blocking_time?: number // https://web.dev/tbt/
}

export interface CurrentBillCycleType {
    current_period_start: number
    current_period_end: number
}

export interface BillingV2FeatureType {
    key: string
    name: string
    description?: string
    unit?: string
    limit?: number
    note?: string
    group?: AvailableFeature
}

export interface BillingV2TierType {
    flat_amount_usd: string
    unit_amount_usd: string
    current_amount_usd: string | null
    current_usage: number
    projected_usage: number | null
    projected_amount_usd: string | null
    up_to: number | null
}

export interface BillingProductV2Type {
    type: string
    usage_key: string
    name: string
    description: string
    price_description?: string | null
    image_url?: string | null
    docs_url: string | null
    free_allocation?: number
    subscribed: boolean
    tiers?: BillingV2TierType[] | null
    tiered: boolean
    current_usage?: number
    projected_amount_usd?: string
    projected_usage?: number
    percentage_usage: number
    current_amount_usd_before_addons: string | null
    current_amount_usd: string | null
    usage_limit: number | null
    has_exceeded_limit: boolean
    unit: string
    unit_amount_usd: string | null
    plans: BillingV2PlanType[]
    contact_support: boolean
    inclusion_only: any
    feature_groups: {
        // deprecated, remove after removing the billing plans table
        group: string
        name: string
        features: BillingV2FeatureType[]
    }[]
    addons: BillingProductV2AddonType[]

    // addons-only: if this addon is included with the base product and not subscribed individually. for backwards compatibility.
    included_with_main_product?: boolean
}

export interface BillingProductV2AddonType {
    name: string
    description: string
    price_description: string | null
    image_url: string | null
    docs_url: string | null
    type: string
    tiers: BillingV2TierType[] | null
    tiered: boolean
    subscribed: boolean
    // sometimes addons are included with the base product, but they aren't subscribed individually
    included_with_main_product?: boolean
    contact_support?: boolean
    unit: string | null
    unit_amount_usd: string | null
    current_amount_usd: string | null
    current_usage: number
    projected_usage: number | null
    projected_amount_usd: string | null
    plans: BillingV2PlanType[]
    usage_key: string
    free_allocation?: number
    percentage_usage?: number
}
export interface BillingV2Type {
    customer_id: string
    has_active_subscription: boolean
    free_trial_until?: Dayjs
    stripe_portal_url?: string
    deactivated?: boolean
    current_total_amount_usd?: string
    current_total_amount_usd_after_discount?: string
    products: BillingProductV2Type[]

    custom_limits_usd?: {
        [key: string]: string | null | undefined
    }
    billing_period?: {
        current_period_start: Dayjs
        current_period_end: Dayjs
        interval: 'month' | 'year'
    }
    license?: {
        plan: LicensePlan
    }
    available_plans?: BillingV2PlanType[]
    discount_percent?: number
    discount_amount_usd?: string
    amount_off_expires_at?: Dayjs
}

export interface BillingV2PlanType {
    free_allocation?: number
    features: BillingV2FeatureType[]
    key: string
    name: string
    description: string
    is_free?: boolean
    products: BillingProductV2Type[]
    plan_key?: string
    current_plan?: any
    tiers?: BillingV2TierType[]
    included_if?: 'no_active_subscription' | 'has_subscription' | null
}

export interface PlanInterface {
    key: string
    name: string
    custom_setup_billing_message: string
    image_url: string
    self_serve: boolean
    is_metered_billing: boolean
    event_allowance: number
    price_string: string
}

// Creating a nominal type: https://github.com/microsoft/TypeScript/issues/202#issuecomment-961853101
export type InsightShortId = string & { readonly '': unique symbol }

export enum InsightColor {
    White = 'white',
    Black = 'black',
    Blue = 'blue',
    Green = 'green',
    Purple = 'purple',
}

export interface Cacheable {
    last_refresh: string | null
    next_allowed_client_refresh?: string | null
}

export interface TileLayout extends Omit<Layout, 'i'> {
    i?: string // we use `i` in the front end but not in the API
}

export interface Tileable {
    layouts: Record<DashboardLayoutSize, TileLayout> | Record<string, never> // allow an empty object or one with DashboardLayoutSize keys
    color: InsightColor | null
}

export interface DashboardTile extends Tileable, Cacheable {
    id: number
    insight?: InsightModel
    text?: TextModel
    deleted?: boolean
    is_cached?: boolean
}

export interface DashboardTileBasicType {
    id: number
    dashboard_id: number
    deleted?: boolean
}

export interface TextModel {
    body: string
    created_by?: UserBasicType
    last_modified_by?: UserBasicType
    last_modified_at: string
}

export interface InsightModel extends Cacheable {
    /** The unique key we use when communicating with the user, e.g. in URLs */
    short_id: InsightShortId
    /** The primary key in the database, used as well in API endpoints */
    id: number
    name: string
    derived_name?: string | null
    description?: string
    favorited?: boolean
    order: number | null
    result: any | null
    deleted: boolean
    saved: boolean
    created_at: string
    created_by: UserBasicType | null
    is_sample: boolean
    /** @deprecated Use `dashboard_tiles instead */
    dashboards: number[] | null
    dashboard_tiles: DashboardTileBasicType[] | null
    updated_at: string
    tags?: string[]
    last_modified_at: string
    last_modified_by: UserBasicType | null
    effective_restriction_level: DashboardRestrictionLevel
    effective_privilege_level: DashboardPrivilegeLevel
    timezone?: string | null
    /** Only used in the frontend to store the next breakdown url */
    next?: string
    /** Only used in the frontend to toggle showing Baseline in funnels or not */
    disable_baseline?: boolean
    filters: Partial<FilterType>
    query?: Node | null
}

export interface DashboardBasicType {
    id: number
    name: string
    description: string
    pinned: boolean
    created_at: string
    created_by: UserBasicType | null
    is_shared: boolean
    deleted: boolean
    creation_mode: 'default' | 'template' | 'duplicate'
    restriction_level: DashboardRestrictionLevel
    effective_restriction_level: DashboardRestrictionLevel
    effective_privilege_level: DashboardPrivilegeLevel
    tags?: string[]
    /** Purely local value to determine whether the dashboard should be highlighted, e.g. as a fresh duplicate. */
    _highlight?: boolean
}

export interface DashboardTemplateListParams {
    scope?: DashboardTemplateScope
}

export type DashboardTemplateScope = 'team' | 'global' | 'feature_flag'

export interface DashboardType extends DashboardBasicType {
    tiles: DashboardTile[]
    filters: Record<string, any>
}

export interface DashboardTemplateType {
    id: string
    team_id?: number
    created_at?: string
    template_name: string
    dashboard_description?: string
    dashboard_filters?: Record<string, JsonType>
    tiles: DashboardTile[]
    variables?: DashboardTemplateVariableType[]
    tags?: string[]
    image_url?: string
    scope?: DashboardTemplateScope
}

export interface MonacoMarker {
    message: string
}

// makes the DashboardTemplateType properties optional and the tiles properties optional
export type DashboardTemplateEditorType = Partial<Omit<DashboardTemplateType, 'tiles'>> & {
    tiles: Partial<DashboardTile>[]
}

export interface DashboardTemplateVariableType {
    id: string
    name: string
    description: string
    type: 'event'
    default: Record<string, JsonType> | null | undefined
    required: boolean
}

export type DashboardLayoutSize = 'sm' | 'xs'

/** Explicit dashboard collaborator, based on DashboardPrivilege. */
export interface DashboardCollaboratorType {
    id: string
    dashboard_id: DashboardType['id']
    user: UserBasicType
    level: DashboardPrivilegeLevel
    added_at: string
    updated_at: string
}

/** Explicit (dashboard privilege) OR implicit (project admin) dashboard collaborator. */
export type FusedDashboardCollaboratorType = Pick<DashboardCollaboratorType, 'user' | 'level'>

export interface OrganizationInviteType {
    id: string
    target_email: string
    first_name: string
    is_expired: boolean
    emailing_attempt_made: boolean
    created_by: UserBasicType | null
    created_at: string
    updated_at: string
    message?: string
}

export interface PluginType {
    id: number
    plugin_type: PluginInstallationType
    name: string
    description?: string
    url?: string
    tag?: string
    icon?: string
    latest_tag?: string
    config_schema: Record<string, PluginConfigSchema> | PluginConfigSchema[]
    source?: string
    maintainer?: string
    is_global: boolean
    organization_id: string
    organization_name: string
    metrics?: Record<string, StoredMetricMathOperations>
    capabilities?: Record<'jobs' | 'methods' | 'scheduled_tasks', string[] | undefined>
    public_jobs?: Record<string, JobSpec>
}

/** Config passed to app component and logic as props. Sent in Django's app context */
export interface FrontendAppConfig {
    pluginId: number
    pluginConfigId: number
    pluginType: PluginInstallationType | null
    name: string
    url: string
    config: Record<string, any>
}

/** Frontend app created after receiving a bundle via import('').getFrontendApp() */
export interface FrontendApp {
    id: number
    pluginId: number
    error?: any
    title?: string
    logic?: LogicWrapper
    component?: (props: FrontendAppConfig) => JSX.Element
    onInit?: (props: FrontendAppConfig) => void
}

export interface JobPayloadFieldOptions {
    type: 'string' | 'boolean' | 'json' | 'number' | 'date' | 'daterange'
    title?: string
    required?: boolean
    default?: any
    staff_only?: boolean
}

export interface JobSpec {
    payload?: Record<string, JobPayloadFieldOptions>
}

export interface PluginConfigType {
    id?: number
    plugin: number
    team_id: number
    enabled: boolean
    order: number
    config: Record<string, any>
    error?: PluginErrorType
    delivery_rate_24h?: number | null
    created_at?: string
}

export interface PluginConfigWithPluginInfo extends PluginConfigType {
    id: number
    plugin_info: PluginType
}

export interface PluginErrorType {
    message: string
    time: string
    stack?: string
    name?: string
    event?: Record<string, any>
}

export enum PluginLogEntryType {
    Debug = 'DEBUG',
    Log = 'LOG',
    Info = 'INFO',
    Warn = 'WARN',
    Error = 'ERROR',
}

export interface PluginLogEntry {
    id: string
    team_id: number
    plugin_id: number
    plugin_config_id: number
    timestamp: string
    type: PluginLogEntryType
    is_system: boolean
    message: string
    instance_id: string
}

export enum AnnotationScope {
    Insight = 'dashboard_item',
    Project = 'project',
    Organization = 'organization',
}

export interface RawAnnotationType {
    id: number
    scope: AnnotationScope
    content: string | null
    date_marker: string | null
    created_by?: UserBasicType | null
    created_at: string
    updated_at: string
    dashboard_item?: number | null
    insight_short_id?: InsightModel['short_id'] | null
    insight_name?: InsightModel['name'] | null
    deleted?: boolean
    creation_type?: 'USR' | 'GIT'
}

export interface AnnotationType extends Omit<RawAnnotationType, 'created_at' | 'date_marker'> {
    date_marker: dayjs.Dayjs | null
    created_at: dayjs.Dayjs
}

export interface DatedAnnotationType extends Omit<AnnotationType, 'date_marker'> {
    date_marker: dayjs.Dayjs
}

export enum ChartDisplayType {
    ActionsLineGraph = 'ActionsLineGraph',
    ActionsLineGraphCumulative = 'ActionsLineGraphCumulative',
    ActionsAreaGraph = 'ActionsAreaGraph',
    ActionsTable = 'ActionsTable',
    ActionsPie = 'ActionsPie',
    ActionsBar = 'ActionsBar',
    ActionsBarValue = 'ActionsBarValue',
    WorldMap = 'WorldMap',
    BoldNumber = 'BoldNumber',
}

export type BreakdownType = 'cohort' | 'person' | 'event' | 'group' | 'session'
export type IntervalType = 'hour' | 'day' | 'week' | 'month'
export type SmoothingType = number

export enum InsightType {
    TRENDS = 'TRENDS',
    STICKINESS = 'STICKINESS',
    LIFECYCLE = 'LIFECYCLE',
    FUNNELS = 'FUNNELS',
    RETENTION = 'RETENTION',
    PATHS = 'PATHS',
    JSON = 'JSON',
    SQL = 'SQL',
}

export enum PathType {
    PageView = '$pageview',
    Screen = '$screen',
    CustomEvent = 'custom_event',
    HogQL = 'hogql',
}

export enum FunnelPathType {
    before = 'funnel_path_before_step',
    between = 'funnel_path_between_steps',
    after = 'funnel_path_after_step',
}

export enum FunnelVizType {
    Steps = 'steps',
    TimeToConvert = 'time_to_convert',
    Trends = 'trends',
}

export type RetentionType = typeof RETENTION_RECURRING | typeof RETENTION_FIRST_TIME

export enum RetentionPeriod {
    Hour = 'Hour',
    Day = 'Day',
    Week = 'Week',
    Month = 'Month',
}

export type BreakdownKeyType = string | number | (string | number)[] | null

export interface Breakdown {
    property: string | number
    type: BreakdownType
    normalize_url?: boolean
}

export interface FilterType {
    // used by all
    from_dashboard?: boolean | number
    insight?: InsightType
    filter_test_accounts?: boolean
    properties?: AnyPropertyFilter[] | PropertyGroupFilter
    sampling_factor?: number | null

    date_from?: string | null
    date_to?: string | null
    /**
     * Whether the `date_from` and `date_to` should be used verbatim. Disables rounding to the start and end of period.
     * Strings are cast to bools, e.g. "true" -> true.
     */
    explicit_date?: boolean | string | null

    events?: Record<string, any>[]
    actions?: Record<string, any>[]
    new_entity?: Record<string, any>[]

    // persons modal
    entity_id?: string | number
    entity_type?: EntityType
    entity_math?: string

    // used by trends and stickiness
    interval?: IntervalType
    // TODO: extract into TrendsFunnelsCommonFilterType
    breakdown_type?: BreakdownType | null
    breakdown?: BreakdownKeyType
    breakdown_normalize_url?: boolean
    breakdowns?: Breakdown[]
    breakdown_group_type_index?: number | null
    aggregation_group_type_index?: number // Groups aggregation
}

export interface PropertiesTimelineFilterType {
    date_from?: string | null // DateMixin
    date_to?: string | null // DateMixin
    interval?: IntervalType // IntervalMixin
    properties?: AnyPropertyFilter[] | PropertyGroupFilter // PropertyMixin
    events?: Record<string, any>[] // EntitiesMixin
    actions?: Record<string, any>[] // EntitiesMixin
    aggregation_group_type_index?: number // GroupsAggregationMixin
    display?: ChartDisplayType // DisplayDerivedMixin
    breakdown_type?: BreakdownType | null
    breakdown?: BreakdownKeyType
}

export interface TrendsFilterType extends FilterType {
    // Specifies that we want to smooth the aggregation over the specified
    // number of intervals, e.g. for a day interval, we may want to smooth over
    // 7 days to remove weekly variation. Smoothing is performed as a moving average.
    smoothing_intervals?: number
    show_legend?: boolean // used to show/hide legend next to insights graph
    hidden_legend_keys?: Record<string, boolean | undefined> // used to toggle visibilities in table and legend
    compare?: boolean
    aggregation_axis_format?: AggregationAxisFormat // a fixed format like duration that needs calculation
    aggregation_axis_prefix?: string // a prefix to add to the aggregation axis e.g. £
    aggregation_axis_postfix?: string // a postfix to add to the aggregation axis e.g. %
    formula?: string
    shown_as?: ShownAsValue
    display?: ChartDisplayType
    show_values_on_series?: boolean
    breakdown_histogram_bin_count?: number // trends breakdown histogram bin count
}
export interface StickinessFilterType extends FilterType {
    compare?: boolean
    show_legend?: boolean // used to show/hide legend next to insights graph
    hidden_legend_keys?: Record<string, boolean | undefined> // used to toggle visibilities in table and legend
    stickiness_days?: number
    shown_as?: ShownAsValue
    display?: ChartDisplayType
    show_values_on_series?: boolean
}
export interface FunnelsFilterType extends FilterType {
    funnel_viz_type?: FunnelVizType // parameter sent to funnels API for time conversion code path
    funnel_from_step?: number // used in time to convert: initial step index to compute time to convert
    funnel_to_step?: number // used in time to convert: ending step index to compute time to convert
    funnel_step_reference?: FunnelStepReference // whether conversion shown in graph should be across all steps or just from the previous step
    funnel_step_breakdown?: string | number[] | number | null // used in steps breakdown: persons modal
    breakdown_attribution_type?: BreakdownAttributionType // funnels breakdown attribution type
    breakdown_attribution_value?: number // funnels breakdown attribution specific step value
    bin_count?: BinCountValue // used in time to convert: number of bins to show in histogram
    funnel_window_interval_unit?: FunnelConversionWindowTimeUnit // minutes, days, weeks, etc. for conversion window
    funnel_window_interval?: number | undefined // length of conversion window
    funnel_order_type?: StepOrderValue
    exclusions?: FunnelStepRangeEntityFilter[] // used in funnel exclusion filters
    funnel_correlation_person_entity?: Record<string, any> // Funnel Correlation Persons Filter
    funnel_correlation_person_converted?: 'true' | 'false' // Funnel Correlation Persons Converted - success or failure counts
    funnel_custom_steps?: number[] // used to provide custom steps for which to get people in a funnel - primarily for correlation use
    funnel_advanced?: boolean // used to toggle advanced options on or off
    layout?: FunnelLayout // used only for funnels
    funnel_step?: number
    entrance_period_start?: string // this and drop_off is used for funnels time conversion date for the persons modal
    drop_off?: boolean
    hidden_legend_keys?: Record<string, boolean | undefined> // used to toggle visibilities in table and legend
    funnel_aggregate_by_hogql?: string
}
export interface PathsFilterType extends FilterType {
    path_type?: PathType
    paths_hogql_expression?: string
    include_event_types?: PathType[]
    start_point?: string
    end_point?: string
    path_groupings?: string[]
    funnel_paths?: FunnelPathType
    funnel_filter?: Record<string, any> // Funnel Filter used in Paths
    exclude_events?: string[] // Paths Exclusion type
    step_limit?: number // Paths Step Limit
    path_start_key?: string // Paths People Start Key
    path_end_key?: string // Paths People End Key
    path_dropoff_key?: string // Paths People Dropoff Key
    path_replacements?: boolean
    local_path_cleaning_filters?: PathCleaningFilter[]
    edge_limit?: number | undefined // Paths edge limit
    min_edge_weight?: number | undefined // Paths
    max_edge_weight?: number | undefined // Paths
}
export interface RetentionFilterType extends FilterType {
    retention_type?: RetentionType
    retention_reference?: 'total' | 'previous' // retention wrt cohort size or previous period
    total_intervals?: number // retention total intervals
    returning_entity?: Record<string, any>
    target_entity?: Record<string, any>
    period?: RetentionPeriod
}
export interface LifecycleFilterType extends FilterType {
    shown_as?: ShownAsValue
    show_values_on_series?: boolean
    toggledLifecycles?: LifecycleToggle[]
}

export type LifecycleToggle = 'new' | 'resurrecting' | 'returning' | 'dormant'
export type AnyFilterType =
    | TrendsFilterType
    | StickinessFilterType
    | FunnelsFilterType
    | PathsFilterType
    | RetentionFilterType
    | LifecycleFilterType
    | FilterType

export type AnyPartialFilterType =
    | Partial<TrendsFilterType>
    | Partial<StickinessFilterType>
    | Partial<FunnelsFilterType>
    | Partial<PathsFilterType>
    | Partial<RetentionFilterType>
    | Partial<LifecycleFilterType>
    | Partial<FilterType>

export interface EventsListQueryParams {
    event?: string
    properties?: AnyPropertyFilter[] | PropertyGroupFilter
    orderBy?: string[]
    action_id?: number
    after?: string
    before?: string
    limit?: number
    offset?: number
}

export interface RecordingEventsFilters {
    query: string
}

export interface RecordingConsoleLogsFilters {
    query: string
}

export enum RecordingWindowFilter {
    All = 'all',
}

export interface EditorFilterProps {
    query: InsightQueryNode
    setQuery: (node: InsightQueryNode) => void
    insightProps: InsightLogicProps
}

export interface InsightEditorFilter {
    key: string
    label?: string | ((props: EditorFilterProps) => JSX.Element | null)
    tooltip?: JSX.Element
    showOptional?: boolean
    position?: 'left' | 'right'
    valueSelector?: (insight: Partial<InsightModel>) => any
    /** Editor filter component. Cannot be an anonymous function or the key would not work! */
    component?: (props: EditorFilterProps) => JSX.Element | null
}

export type InsightEditorFilterGroup = {
    title?: string
    count?: number
    editorFilters: InsightEditorFilter[]
    defaultExpanded?: boolean
}

export interface SystemStatusSubrows {
    columns: string[]
    rows: string[][]
}

export interface SystemStatusRow {
    metric: string
    value: boolean | string | number | null
    key: string
    description?: string
    subrows?: SystemStatusSubrows
}

export interface SystemStatus {
    overview: SystemStatusRow[]
}

export type QuerySummary = { duration: string } & Record<string, string>

export interface SystemStatusQueriesResult {
    postgres_running: QuerySummary[]
    clickhouse_running?: QuerySummary[]
    clickhouse_slow_log?: QuerySummary[]
}

export interface SystemStatusAnalyzeResult {
    query: string
    timing: {
        query_id: string
        event_time: string
        query_duration_ms: number
        read_rows: number
        read_size: string
        result_rows: number
        result_size: string
        memory_usage: string
    }
    flamegraphs: Record<string, string>
}

export interface ActionFilter extends EntityFilter {
    math?: string
    math_property?: string
    math_group_type_index?: number | null
    math_hogql?: string
    properties?: AnyPropertyFilter[]
    type: EntityType
}
export interface TrendAPIResponse<ResultType = TrendResult[]> {
    type: 'Trends'
    is_cached: boolean
    last_refresh: string | null
    result: ResultType
    timezone: string
    next: string | null
}

export interface TrendResult {
    action: ActionFilter
    actions?: ActionFilter[]
    count: number
    data: number[]
    days: string[]
    dates?: string[]
    label: string
    labels: string[]
    breakdown_value?: string | number
    aggregated_value: number
    status?: string
    compare_label?: CompareLabelType
    compare?: boolean
    persons_urls?: { url: string }[]
    persons?: Person
    filter?: TrendsFilterType
}

interface Person {
    url: string
    filter: Partial<FilterType>
}

export interface FunnelStep {
    // The type returned from the API.
    action_id: string
    average_conversion_time: number | null
    median_conversion_time: number | null
    count: number
    name: string
    custom_name?: string | null
    order: number
    people?: string[]
    type: EntityType
    labels?: string[]
    breakdown?: BreakdownKeyType
    breakdowns?: BreakdownKeyType[]
    breakdown_value?: BreakdownKeyType
    data?: number[]
    days?: string[]

    /** Url that you can GET to retrieve the people that converted in this step */
    converted_people_url: string

    /** Url that you can GET to retrieve the people that dropped in this step  */
    dropped_people_url: string | null
}

export interface FunnelsTimeConversionBins {
    bins: [number, number][]
    average_conversion_time: number | null
}

export type FunnelResultType = FunnelStep[] | FunnelStep[][] | FunnelsTimeConversionBins

export interface FunnelAPIResponse<ResultType = FunnelResultType> {
    is_cached: boolean
    last_refresh: string | null
    result: ResultType
    timezone: string
}

export interface FunnelStepWithNestedBreakdown extends FunnelStep {
    nested_breakdown?: FunnelStep[]
}

export interface FunnelTimeConversionMetrics {
    averageTime: number
    stepRate: number
    totalRate: number
}

export interface FunnelConversionWindow {
    funnel_window_interval_unit: FunnelConversionWindowTimeUnit
    funnel_window_interval: number
}

// https://github.com/PostHog/posthog/blob/master/posthog/models/filters/mixins/funnel.py#L100
export enum FunnelConversionWindowTimeUnit {
    Second = 'second',
    Minute = 'minute',
    Hour = 'hour',
    Day = 'day',
    Week = 'week',
    Month = 'month',
}

export enum FunnelStepReference {
    total = 'total',
    previous = 'previous',
}

export interface FunnelStepWithConversionMetrics extends FunnelStep {
    droppedOffFromPrevious: number
    conversionRates: {
        fromPrevious: number
        total: number
        fromBasisStep: number // either fromPrevious or total, depending on FunnelStepReference
    }
    nested_breakdown?: Omit<FunnelStepWithConversionMetrics, 'nested_breakdown'>[]
    rowKey?: number | string
    significant?: {
        fromPrevious: boolean
        total: boolean
        fromBasisStep: boolean // either fromPrevious or total, depending on FunnelStepReference
    }
}

export interface FlattenedFunnelStepByBreakdown {
    rowKey: number | string
    isBaseline?: boolean
    breakdown?: BreakdownKeyType
    // :KLUDGE: Data transforms done in `getBreakdownStepValues`
    breakdown_value?: Array<string | number>
    breakdownIndex?: number
    conversionRates?: {
        total: number
    }
    steps?: FunnelStepWithConversionMetrics[]
    significant?: boolean
}

export interface FunnelCorrelation {
    event: Pick<EventType, 'elements' | 'event' | 'properties'>
    odds_ratio: number
    success_count: number
    success_people_url: string
    failure_count: number
    failure_people_url: string
    correlation_type: FunnelCorrelationType.Failure | FunnelCorrelationType.Success
    result_type:
        | FunnelCorrelationResultsType.Events
        | FunnelCorrelationResultsType.Properties
        | FunnelCorrelationResultsType.EventWithProperties
}

export enum FunnelCorrelationType {
    Success = 'success',
    Failure = 'failure',
}

export enum FunnelCorrelationResultsType {
    Events = 'events',
    Properties = 'properties',
    EventWithProperties = 'event_with_properties',
}

export enum BreakdownAttributionType {
    FirstTouch = 'first_touch',
    LastTouch = 'last_touch',
    AllSteps = 'all_events',
    Step = 'step',
}

export interface ChartParams {
    inCardView?: boolean
    inSharedMode?: boolean
    showPersonsModal?: boolean
    /** allows overriding by queries, e.g. setting empty state text*/
    context?: QueryContext
}

export interface HistogramGraphDatum {
    id: number
    bin0: number
    bin1: number
    count: number
    label: string
}

// Shared between insightLogic, dashboardItemLogic, trendsLogic, funnelLogic, pathsLogic, retentionLogic
export interface InsightLogicProps {
    /** currently persisted insight */
    dashboardItemId?: InsightShortId | 'new' | `new-${string}` | null
    /** id of the dashboard the insight is on (when the insight is being displayed on a dashboard) **/
    dashboardId?: DashboardType['id']
    /** cached insight */
    cachedInsight?: Partial<InsightModel> | null
    /** enable this to avoid API requests */
    doNotLoad?: boolean
}

export interface SetInsightOptions {
    /** this overrides the in-flight filters on the page, which may not equal the last returned API response */
    overrideFilter?: boolean
    /** calling with this updates the "last saved" filters */
    fromPersistentApi?: boolean
}

export interface Survey {
    /** UUID */
    id: string
    name: string
    description: string
    type: SurveyType
    linked_flag_id: number | null
    linked_flag: FeatureFlagBasicType | null
    targeting_flag: FeatureFlagBasicType | null
    targeting_flag_filters: Pick<FeatureFlagFilters, 'groups'> | undefined
    conditions: { url: string; selector: string; is_headless?: boolean } | null
    appearance: SurveyAppearance
    questions: SurveyQuestion[]
    created_at: string
    created_by: UserBasicType | null
    start_date: string | null
    end_date: string | null
    archived: boolean
}

export enum SurveyType {
    Popover = 'popover',
    Button = 'button',
    FullScreen = 'full_screen',
    Email = 'email',
}

export interface SurveyAppearance {
    backgroundColor?: string
    submitButtonColor?: string
    textColor?: string
    submitButtonText?: string
    descriptionTextColor?: string
}

export interface SurveyQuestion {
    type: SurveyQuestionType
    question: string
    description?: string | null
    required?: boolean
    link: string | null
    choices?: string[] | null
}

export enum SurveyQuestionType {
    Open = 'open',
    MultipleChoiceSingle = 'multiple_single',
    MultipleChoiceMulti = 'multiple_multi',
    NPS = 'nps',
    Rating = 'rating',
    Link = 'link',
}

export interface FeatureFlagGroupType {
    properties: AnyPropertyFilter[]
    rollout_percentage: number | null
    variant: string | null
    users_affected?: number
}

export interface MultivariateFlagVariant {
    key: string
    name?: string | null
    rollout_percentage: number
}

export interface MultivariateFlagOptions {
    variants: MultivariateFlagVariant[]
}

export interface FeatureFlagFilters {
    groups: FeatureFlagGroupType[]
    multivariate: MultivariateFlagOptions | null
    aggregation_group_type_index?: number | null
    payloads: Record<string, JsonType>
    super_groups?: FeatureFlagGroupType[]
}

export interface FeatureFlagBasicType {
    id: number
    team_id: TeamType['id']
    key: string
    /* The description field (the name is a misnomer because of its legacy). */
    name: string
    filters: FeatureFlagFilters
    deleted: boolean
    active: boolean
    ensure_experience_continuity: boolean | null
}

export interface FeatureFlagType extends Omit<FeatureFlagBasicType, 'id' | 'team_id'> {
    /** Null means that the flag has never been saved yet (it's new). */
    id: number | null
    created_by: UserBasicType | null
    created_at: string | null
    is_simple_flag: boolean
    rollout_percentage: number | null
    experiment_set: string[] | null
    features: EarlyAccessFeatureType[] | null
    rollback_conditions: FeatureFlagRollbackConditions[]
    performed_rollback: boolean
    can_edit: boolean
    tags: string[]
    usage_dashboard?: number
    analytics_dashboards?: number[] | null
}

export interface FeatureFlagRollbackConditions {
    threshold: number
    threshold_type: string
    threshold_metric?: FilterType
    operator?: string
}

export interface CombinedFeatureFlagAndValueType {
    feature_flag: FeatureFlagType
    value: boolean | string
}

export enum EarlyAccessFeatureStage {
    Draft = 'draft',
    Concept = 'concept',
    Alpha = 'alpha',
    Beta = 'beta',
    GeneralAvailability = 'general-availability',
    Archived = 'archived',
}

export enum EarlyAccessFeatureTabs {
    OptedIn = 'opted-in',
    OptedOut = 'opted-out',
}

export interface EarlyAccessFeatureType {
    /** UUID */
    id: string
    feature_flag: FeatureFlagBasicType
    name: string
    description: string
    stage: EarlyAccessFeatureStage
    /** Documentation URL. Can be empty. */
    documentation_url: string
    created_at: string
}

export interface NewEarlyAccessFeatureType extends Omit<EarlyAccessFeatureType, 'id' | 'created_at' | 'feature_flag'> {
    feature_flag_id: number | undefined
}

export interface UserBlastRadiusType {
    users_affected: number
    total_users: number
}

export interface PrevalidatedInvite {
    id: string
    target_email: string
    first_name: string
    organization_name: string
}

interface InstancePreferencesInterface {
    /** Whether debug queries option should be shown on the command palette. */
    debug_queries: boolean
    /** Whether paid features showcasing / upsells are completely disabled throughout the app. */
    disable_paid_fs: boolean
}

export interface PreflightStatus {
    // Attributes that accept undefined values (i.e. `?`) are not received when unauthenticated
    django: boolean
    plugins: boolean
    redis: boolean
    db: boolean
    clickhouse: boolean
    kafka: boolean
    /** An initiated instance is one that already has any organization(s). */
    initiated: boolean
    /** Org creation is allowed on Cloud OR initiated self-hosted organizations with a license and MULTI_ORG_ENABLED. */
    can_create_org: boolean
    /** Whether this is PostHog Cloud. */
    cloud: boolean
    /** Whether this is a managed demo environment. */
    demo: boolean
    celery: boolean
    realm: Realm
    region: Region
    available_social_auth_providers: AuthBackends
    available_timezones?: Record<string, number>
    opt_out_capture?: boolean
    posthog_version?: string
    email_service_available: boolean
    slack_service: {
        available: boolean
        client_id?: string
    }
    /** Whether PostHog is running in DEBUG mode. */
    is_debug?: boolean
    is_event_property_usage_enabled?: boolean
    licensed_users_available?: number | null
    openai_available?: boolean
    site_url?: string
    instance_preferences?: InstancePreferencesInterface
    buffer_conversion_seconds?: number
    object_storage: boolean
}

export enum ItemMode { // todo: consolidate this and dashboardmode
    Edit = 'edit',
    View = 'view',
    Subscriptions = 'subscriptions',
    Sharing = 'sharing',
}

export enum DashboardPlacement {
    Dashboard = 'dashboard', // When on the standard dashboard page
    ProjectHomepage = 'project-homepage', // When embedded on the project homepage
    FeatureFlag = 'feature-flag',
    Public = 'public', // When viewing the dashboard publicly
    Export = 'export', // When the dashboard is being exported (alike to being printed)
}

export enum DashboardMode { // Default mode is null
    Edit = 'edit', // When the dashboard is being edited
    Fullscreen = 'fullscreen', // When the dashboard is on full screen (presentation) mode
    Sharing = 'sharing', // When the sharing configuration is opened
}

// Hotkeys for local (component) actions
export type HotKey =
    | 'a'
    | 'b'
    | 'c'
    | 'd'
    | 'e'
    | 'f'
    | 'h'
    | 'i'
    | 'j'
    | 'k'
    | 'l'
    | 'm'
    | 'n'
    | 'o'
    | 'p'
    | 'q'
    | 'r'
    | 's'
    | 't'
    | 'u'
    | 'v'
    | 'w'
    | 'x'
    | 'y'
    | 'z'
    | 'escape'
    | 'enter'
    | 'space'
    | 'tab'
    | 'arrowleft'
    | 'arrowright'
    | 'arrowdown'
    | 'arrowup'
    | 'forwardslash'

export type HotKeyOrModifier = HotKey | 'shift' | 'option' | 'command'

export interface EventDefinition {
    id: string
    name: string
    description?: string
    tags?: string[]
    owner?: UserBasicType | null
    created_at?: string
    last_seen_at?: string
    last_updated_at?: string // alias for last_seen_at to achieve event and action parity
    updated_at?: string
    updated_by?: UserBasicType | null
    verified?: boolean
    verified_at?: string
    verified_by?: string
    is_action?: boolean
}

// TODO duplicated from plugin server. Follow-up to de-duplicate
export enum PropertyType {
    DateTime = 'DateTime',
    String = 'String',
    Numeric = 'Numeric',
    Boolean = 'Boolean',
    Duration = 'Duration',
    Selector = 'Selector',
}

export enum PropertyDefinitionType {
    Event = 'event',
    Person = 'person',
    Group = 'group',
}

export interface PropertyDefinition {
    id: string
    name: string
    description?: string
    tags?: string[]
    updated_at?: string
    updated_by?: UserBasicType | null
    is_numerical?: boolean // Marked as optional to allow merge of EventDefinition & PropertyDefinition
    is_seen_on_filtered_events?: boolean // Indicates whether this property has been seen for a particular set of events (when `eventNames` query string is sent); calculated at query time, not stored in the db
    property_type?: PropertyType
    type?: PropertyDefinitionType
    created_at?: string // TODO: Implement
    last_seen_at?: string // TODO: Implement
    example?: string
    is_action?: boolean
    verified?: boolean
    verified_at?: string
    verified_by?: string
}

export enum PropertyDefinitionState {
    Pending = 'pending',
    Loading = 'loading',
    Missing = 'missing',
    Error = 'error',
}

export type Definition = EventDefinition | PropertyDefinition

export interface PersonProperty {
    id: number
    name: string
    count: number
}

export interface GroupType {
    group_type: string
    group_type_index: number
    name_singular?: string | null
    name_plural?: string | null
}

export type GroupTypeProperties = Record<number, Array<PersonProperty>>

export interface Group {
    group_type_index: number
    group_key: string
    created_at: string
    group_properties: Record<string, any>
}

export interface Experiment {
    id: number | 'new'
    name: string
    description?: string
    feature_flag_key: string
    feature_flag?: FeatureFlagBasicType
    filters: FilterType
    parameters: {
        minimum_detectable_effect?: number
        recommended_running_time?: number
        recommended_sample_size?: number
        feature_flag_variants: MultivariateFlagVariant[]
        custom_exposure_filter?: FilterType
<<<<<<< HEAD
        aggregation_group_type_index?: number
=======
>>>>>>> 5a636f6b
    }
    start_date?: string | null
    end_date?: string | null
    archived?: boolean
    secondary_metrics: SecondaryExperimentMetric[]
    created_at: string | null
    created_by: UserBasicType | null
    updated_at: string | null
}

export interface FunnelExperimentVariant {
    key: string
    success_count: number
    failure_count: number
}

export interface TrendExperimentVariant {
    key: string
    count: number
    exposure: number
    absolute_exposure: number
}

interface BaseExperimentResults {
    probability: Record<string, number>
    fakeInsightId: string
    significant: boolean
    noData?: boolean
    significance_code: SignificanceCode
    expected_loss?: number
    p_value?: number
}

export interface _TrendsExperimentResults extends BaseExperimentResults {
    insight: TrendResult[]
    filters: TrendsFilterType
    variants: TrendExperimentVariant[]
    last_refresh?: string | null
}

export interface _FunnelExperimentResults extends BaseExperimentResults {
    insight: FunnelStep[][]
    filters: FunnelsFilterType
    variants: FunnelExperimentVariant[]
    last_refresh?: string | null
}

export interface TrendsExperimentResults {
    result: _TrendsExperimentResults
    is_cached?: boolean
    last_refresh?: string | null
}
export interface FunnelExperimentResults {
    result: _FunnelExperimentResults
    is_cached?: boolean
    last_refresh?: string | null
}

export type ExperimentResults = TrendsExperimentResults | FunnelExperimentResults

export interface SecondaryExperimentMetric {
    name: string
    filters: Partial<FilterType>
}

export interface SelectOption {
    value: string
    label?: string
}

export enum FilterLogicalOperator {
    And = 'AND',
    Or = 'OR',
}

export interface PropertyGroupFilter {
    type: FilterLogicalOperator
    values: PropertyGroupFilterValue[]
}

export interface PropertyGroupFilterValue {
    type: FilterLogicalOperator
    values: (AnyPropertyFilter | PropertyGroupFilterValue)[]
}

export interface CohortCriteriaGroupFilter {
    id?: string
    type: FilterLogicalOperator
    values: AnyCohortCriteriaType[] | CohortCriteriaGroupFilter[]
}

export interface SelectOptionWithChildren extends SelectOption {
    children: React.ReactChildren
    ['data-attr']: string
    key: string
}

export interface KeyMapping {
    label: string
    description?: string | JSX.Element
    examples?: string[]
    /** System properties are hidden in properties table by default. */
    system?: boolean
}

export interface TileParams {
    title: string
    targetPath: string
    openInNewTab?: boolean
    hoverText?: string
    icon: JSX.Element
    class?: string
}

export interface TiledIconModuleProps {
    tiles: TileParams[]
    header?: string
    subHeader?: string
    analyticsModuleKey?: string
}

export type EventOrPropType = EventDefinition & PropertyDefinition

export interface AppContext {
    current_user: UserType | null
    current_team: TeamType | TeamPublicType | null
    preflight: PreflightStatus
    default_event_name: string
    persisted_feature_flags?: string[]
    anonymous: boolean
    frontend_apps?: Record<number, FrontendAppConfig>
    /** Whether the user was autoswitched to the current item's team. */
    switched_team: TeamType['id'] | null
    /** First day of the week (0 = Sun, 1 = Mon, ...) */
    week_start: number
}

export type StoredMetricMathOperations = 'max' | 'min' | 'sum'

export interface PathEdgeParameters {
    edge_limit?: number | undefined
    min_edge_weight?: number | undefined
    max_edge_weight?: number | undefined
}

export enum SignificanceCode {
    Significant = 'significant',
    NotEnoughExposure = 'not_enough_exposure',
    LowWinProbability = 'low_win_probability',
    HighLoss = 'high_loss',
    HighPValue = 'high_p_value',
}

export enum HelpType {
    Slack = 'slack',
    GitHub = 'github',
    Email = 'email',
    Docs = 'docs',
    Updates = 'updates',
    SupportForm = 'support_form',
}

export interface VersionType {
    version: string
    release_date?: string
}

export interface DateMappingOption {
    key: string
    inactive?: boolean // Options removed due to low usage (see relevant PR); will not show up for new insights but will be kept for existing
    values: string[]
    getFormattedDate?: (date: dayjs.Dayjs, format?: string) => string
    defaultInterval?: IntervalType
}

export interface Breadcrumb {
    /** Name to display. */
    name: string | null | undefined
    /** Symbol, e.g. a lettermark or a profile picture. */
    symbol?: React.ReactNode
    /** Path to link to. */
    path?: string
    /** Whether to show a custom popover */
    popover?: Pick<PopoverProps, 'overlay' | 'sameWidth' | 'actionable'>
}

export enum GraphType {
    Bar = 'bar',
    HorizontalBar = 'horizontalBar',
    Line = 'line',
    Histogram = 'histogram',
    Pie = 'doughnut',
}

export type GraphDataset = ChartDataset<ChartType> &
    Partial<
        Pick<
            TrendResult,
            | 'count'
            | 'label'
            | 'days'
            | 'labels'
            | 'data'
            | 'compare'
            | 'compare_label'
            | 'status'
            | 'action'
            | 'actions'
            | 'breakdown_value'
            | 'persons_urls'
            | 'persons'
            | 'filter'
        >
    > & {
        /** Used in filtering out visibility of datasets. Set internally by chart.js */
        id: number
        /** Toggled on to draw incompleteness lines in LineGraph.tsx */
        dotted?: boolean
        /** Array of breakdown values used only in ActionsHorizontalBar.tsx data */
        breakdownValues?: (string | number | undefined)[]
        /** Array of compare labels used only in ActionsHorizontalBar.tsx data */
        compareLabels?: (CompareLabelType | undefined)[]
        /** Array of persons ussed only in (ActionsHorizontalBar|ActionsPie).tsx */
        personsValues?: (Person | undefined)[]
        index?: number
        /** Value (count) for specific data point; only valid in the context of an xy intercept */
        pointValue?: number
        /** Value (count) for specific data point; only valid in the context of an xy intercept */
        personUrl?: string
        /** Action/event filter defition */
        action?: ActionFilter
    }

export type GraphPoint = InteractionItem & { dataset: GraphDataset }

interface PointsPayload {
    pointsIntersectingLine: GraphPoint[]
    pointsIntersectingClick: GraphPoint[]
    clickedPointNotLine: boolean
    referencePoint: GraphPoint
}

export interface GraphPointPayload {
    points: PointsPayload
    index: number
    value?: number
    /** Contains the dataset for all the points in the same x-axis point; allows switching between matching points in the x-axis */
    crossDataset?: GraphDataset[]
    /** ID for the currently selected series */
    seriesId?: number
}

export enum CompareLabelType {
    Current = 'current',
    Previous = 'previous',
}

export interface InstanceSetting {
    key: string
    value: boolean | string | number | null
    value_type: 'bool' | 'str' | 'int'
    description?: string
    editable: boolean
    is_secret: boolean
}

export enum BaseMathType {
    TotalCount = 'total',
    UniqueUsers = 'dau',
    WeeklyActiveUsers = 'weekly_active',
    MonthlyActiveUsers = 'monthly_active',
    UniqueSessions = 'unique_session',
}

export enum PropertyMathType {
    Average = 'avg',
    Sum = 'sum',
    Minimum = 'min',
    Maximum = 'max',
    Median = 'median',
    P90 = 'p90',
    P95 = 'p95',
    P99 = 'p99',
}

export enum CountPerActorMathType {
    Average = 'avg_count_per_actor',
    Minimum = 'min_count_per_actor',
    Maximum = 'max_count_per_actor',
    Median = 'median_count_per_actor',
    P90 = 'p90_count_per_actor',
    P95 = 'p95_count_per_actor',
    P99 = 'p99_count_per_actor',
}

export enum HogQLMathType {
    HogQL = 'hogql',
}
export enum GroupMathType {
    UniqueGroup = 'unique_group',
}

export enum ActorGroupType {
    Person = 'person',
    GroupPrefix = 'group',
}

export enum BehavioralEventType {
    PerformEvent = 'performed_event',
    PerformMultipleEvents = 'performed_event_multiple',
    PerformSequenceEvents = 'performed_event_sequence',
    NotPerformedEvent = 'not_performed_event',
    NotPerformSequenceEvents = 'not_performed_event_sequence',
    HaveProperty = 'have_property',
    NotHaveProperty = 'not_have_property',
}

export enum BehavioralCohortType {
    InCohort = 'in_cohort',
    NotInCohort = 'not_in_cohort',
}

export enum BehavioralLifecycleType {
    PerformEventFirstTime = 'performed_event_first_time',
    PerformEventRegularly = 'performed_event_regularly',
    StopPerformEvent = 'stopped_performing_event',
    StartPerformEventAgain = 'restarted_performing_event',
}

export enum TimeUnitType {
    Day = 'day',
    Week = 'week',
    Month = 'month',
    Year = 'year',
}

export enum DateOperatorType {
    BeforeTheLast = 'before_the_last',
    Between = 'between',
    NotBetween = 'not_between',
    OnTheDate = 'on_the_date',
    NotOnTheDate = 'not_on_the_date',
    Since = 'since',
    Before = 'before',
    IsSet = 'is_set',
    IsNotSet = 'is_not_set',
}

export enum ValueOptionType {
    MostRecent = 'most_recent',
    Previous = 'previous',
    OnDate = 'on_date',
}

export type WeekdayType = 'monday' | 'tuesday' | 'wednesday' | 'thursday' | 'friday' | 'saturday' | 'sunday'

export interface SubscriptionType {
    id: number
    insight?: number
    dashboard?: number
    target_type: string
    target_value: string
    frequency: 'daily' | 'weekly' | 'monthly' | 'yearly'
    interval: number
    byweekday: WeekdayType[] | null
    bysetpos: number | null
    start_date: string
    until_date?: string
    title: string
    summary: string
    created_by?: UserBasicType | null
    created_at: string
    updated_at: string
    deleted?: boolean
}

export type SmallTimeUnit = 'hours' | 'minutes' | 'seconds'

export type Duration = {
    timeValue: number
    unit: SmallTimeUnit
}

export enum EventDefinitionType {
    Event = 'event',
    EventCustom = 'event_custom',
    EventPostHog = 'event_posthog',
}

export interface IntegrationType {
    id: number
    kind: 'slack'
    config: any
    created_by?: UserBasicType | null
    created_at: string
}

export interface SlackChannelType {
    id: string
    name: string
    is_private: boolean
    is_ext_shared: boolean
    is_member: boolean
}

export interface SharingConfigurationType {
    enabled: boolean
    access_token: string
    created_at: string
}

export enum ExporterFormat {
    PNG = 'image/png',
    CSV = 'text/csv',
    PDF = 'application/pdf',
    JSON = 'application/json',
}

/** Exporting directly from the browser to a file */
export type LocalExportContext = {
    localData: string
    filename: string
    mediaType: ExporterFormat
}

export type OnlineExportContext = {
    method?: string
    path: string
    query?: any
    body?: any
    filename?: string
    max_limit?: number
}

export type QueryExportContext = {
    source: Record<string, any>
    filename?: string
    max_limit?: number
}

export type ExportContext = OnlineExportContext | LocalExportContext | QueryExportContext

export interface ExportedAssetType {
    id: number
    export_format: ExporterFormat
    dashboard?: number
    insight?: number
    export_context?: ExportContext
    has_content: boolean
    filename: string
    expires_after?: Dayjs
}

export enum FeatureFlagReleaseType {
    ReleaseToggle = 'Release toggle',
    Variants = 'Multiple variants',
}

export interface MediaUploadResponse {
    id: string
    image_location: string
    name: string
}

export enum RolloutConditionType {
    Insight = 'insight',
    Sentry = 'sentry',
}

export enum Resource {
    FEATURE_FLAGS = 'feature flags',
}

export enum AccessLevel {
    READ = 21,
    WRITE = 37,
}

export interface RoleType {
    id: string
    name: string
    feature_flags_access_level: AccessLevel
    members: RoleMemberType[]
    associated_flags: { id: number; key: string }[]
    created_at: string
    created_by: UserBasicType | null
}

export interface RolesListParams {
    feature_flags_access_level?: AccessLevel
}

export interface FeatureFlagAssociatedRoleType {
    id: string
    feature_flag: FeatureFlagType | null
    role: RoleType
    updated_at: string
    added_at: string
}

export interface RoleMemberType {
    id: string
    user: UserBaseType
    role_id: string
    joined_at: string
    updated_at: string
    user_uuid: string
}

export interface OrganizationResourcePermissionType {
    id: string
    resource: Resource
    access_level: AccessLevel
    created_at: string
    updated_at: string
    created_by: UserBaseType | null
}

export interface RecordingReportLoadTimeRow {
    size?: number
    duration: number
}

export interface RecordingReportLoadTimes {
    metadata: RecordingReportLoadTimeRow
    snapshots: RecordingReportLoadTimeRow
    events: RecordingReportLoadTimeRow
    performanceEvents: RecordingReportLoadTimeRow
    firstPaint: RecordingReportLoadTimeRow
}

export type JsonType = string | number | boolean | null | { [key: string]: JsonType } | Array<JsonType>

export type PromptButtonType = 'primary' | 'secondary'
export type PromptType = 'modal' | 'popup'

export type PromptPayload = {
    title: string
    body: string
    type: PromptType
    image?: string
    url_match?: string
    primaryButtonText?: string
    secondaryButtonText?: string
    primaryButtonURL?: string
}

export type PromptFlag = {
    flag: string
    payload: PromptPayload
    showingPrompt: boolean
    locationCSS?: Partial<CSSStyleDeclaration>
    tooltipCSS?: Partial<CSSStyleDeclaration>
}

export type NotebookListItemType = {
    // id: string
    short_id: string
    title?: string
    is_template?: boolean
    created_at: string
    created_by: UserBasicType | null
    last_modified_at?: string
    last_modified_by?: UserBasicType | null
}

export type NotebookType = NotebookListItemType & {
    content: JSONContent // TODO: Type this better
    version: number
}

export enum NotebookMode {
    View = 'view',
    Edit = 'edit',
}

export enum NotebookNodeType {
    Insight = 'ph-insight',
    Query = 'ph-query',
    Recording = 'ph-recording',
    RecordingPlaylist = 'ph-recording-playlist',
    FeatureFlag = 'ph-feature-flag',
    Person = 'ph-person',
    Link = 'ph-link',
}

export type NotebookSyncStatus = 'synced' | 'saving' | 'unsaved' | 'local'

export interface DataWarehouseCredential {
    access_key: string
    access_secret: string
}
export interface DataWarehouseTable {
    /** UUID */
    id: string
    name: string
    format: string
    url_pattern: string
    credential: DataWarehouseCredential
    columns: DatabaseSchemaQueryResponseField[]
}

export type DataWarehouseTableTypes = 'CSV' | 'Parquet'<|MERGE_RESOLUTION|>--- conflicted
+++ resolved
@@ -2394,10 +2394,7 @@
         recommended_sample_size?: number
         feature_flag_variants: MultivariateFlagVariant[]
         custom_exposure_filter?: FilterType
-<<<<<<< HEAD
         aggregation_group_type_index?: number
-=======
->>>>>>> 5a636f6b
     }
     start_date?: string | null
     end_date?: string | null
