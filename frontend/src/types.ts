--- conflicted
+++ resolved
@@ -2593,25 +2593,13 @@
     path_dropoff_key?: string // Paths People Dropoff Key
 }
 
-<<<<<<< HEAD
-export enum ConversionWindowIntervalUnit {
-    Second = 'second',
-    Minute = 'minute',
-    Hour = 'hour',
-    Day = 'day',
-    Week = 'week',
-    Month = 'month',
-}
-
 export interface PathsV2FilterType {}
 
-=======
 export interface CalendarHeatmapFilterType extends FilterType {
     // Reserved for future filter properties
     dummy?: string
 }
 
->>>>>>> 1a3e8603
 export type RetentionEntityKind = NodeKind.ActionsNode | NodeKind.EventsNode
 
 export interface RetentionEntity {
