--- conflicted
+++ resolved
@@ -96,12 +96,9 @@
     Wizard = 'Wizard',
     StartupProgram = 'StartupProgram',
     HogFunction = 'HogFunction',
-<<<<<<< HEAD
     UserInterviews = 'UserInterviews',
     UserInterview = 'UserInterview',
-=======
     Game368 = 'Game368',
->>>>>>> b97de64f
 }
 
 export type SceneProps = Record<string, any>
