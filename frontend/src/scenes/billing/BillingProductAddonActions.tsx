--- conflicted
+++ resolved
@@ -98,11 +98,7 @@
         return (
             <>
                 {showPricing ? (
-<<<<<<< HEAD
-                    <h4 className="leading-5 font-bold mb-0 deprecated-space-x-0.5">
-=======
                     <h4 className="leading-5 font-bold mb-0 deprecated-space-x-0_5">
->>>>>>> d247f6a3
                         {isTrialEligible ? (
                             <span>{addon.trial?.length} day free trial</span>
                         ) : (
