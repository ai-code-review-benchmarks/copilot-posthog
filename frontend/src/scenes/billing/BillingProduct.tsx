import { IconChevronDown, IconDocument, IconInfo } from '@posthog/icons'
import { LemonButton, LemonTag, Link } from '@posthog/lemon-ui'
import clsx from 'clsx'
import { useActions, useValues } from 'kea'
import { BillingUpgradeCTA } from 'lib/components/BillingUpgradeCTA'
import { FEATURE_FLAGS, UNSUBSCRIBE_SURVEY_ID } from 'lib/constants'
import { useResizeBreakpoints } from 'lib/hooks/useResizeObserver'
import { IconChevronRight } from 'lib/lemon-ui/icons'
import { LemonBanner } from 'lib/lemon-ui/LemonBanner'
import { More } from 'lib/lemon-ui/LemonButton/More'
import { Tooltip } from 'lib/lemon-ui/Tooltip'
import { featureFlagLogic } from 'lib/logic/featureFlagLogic'
import { capitalizeFirstLetter, humanFriendlyCurrency } from 'lib/utils'
import { useRef } from 'react'
import { getProductIcon } from 'scenes/products/Products'

import { BillingProductV2AddonType, BillingProductV2Type, BillingTierType, ProductKey } from '~/types'

import { getUpgradeProductLink, summarizeUsage } from './billing-utils'
import { BillingGauge } from './BillingGauge'
import { BillingLimit } from './BillingLimit'
import { billingLogic } from './billingLogic'
import { BillingProductAddon } from './BillingProductAddon'
import { billingProductLogic } from './billingProductLogic'
import { BillingProductPricingTable } from './BillingProductPricingTable'
import { paymentEntryLogic } from './paymentEntryLogic'
import { ProductPricingModal } from './ProductPricingModal'
import { UnsubscribeSurveyModal } from './UnsubscribeSurveyModal'

export const getTierDescription = (
    tiers: BillingTierType[],
    i: number,
    product: BillingProductV2Type | BillingProductV2AddonType,
    interval: string
): string => {
    return i === 0
        ? tiers[i].up_to
            ? `First ${summarizeUsage(tiers[i].up_to)} ${product.unit}s / ${interval}`
            : `All ${product.unit}s`
        : tiers[i].up_to
        ? `${summarizeUsage(tiers?.[i - 1].up_to || null)} - ${summarizeUsage(tiers[i].up_to)}`
        : `> ${summarizeUsage(tiers?.[i - 1].up_to || null)}`
}

export const BillingProduct = ({ product }: { product: BillingProductV2Type }): JSX.Element | null => {
    const productRef = useRef<HTMLDivElement | null>(null)
    const { billing, redirectPath, isUnlicensedDebug } = useValues(billingLogic)
    const {
        hasCustomLimitSet,
        showTierBreakdown,
        billingGaugeItems,
        isPricingModalOpen,
        currentAndUpgradePlans,
        surveyID,
        billingProductLoading,
        isSessionReplayWithAddons,
    } = useValues(billingProductLogic({ product }))
    const {
        setShowTierBreakdown,
        toggleIsPricingModalOpen,
        reportSurveyShown,
        setSurveyResponse,
        setBillingProductLoading,
    } = useActions(billingProductLogic({ product, productRef }))
    const { featureFlags } = useValues(featureFlagLogic)

    const { upgradePlan, currentPlan } = currentAndUpgradePlans

    const { showPaymentEntryModal } = useActions(paymentEntryLogic)

    const upgradeToPlanKey = upgradePlan?.plan_key
    const currentPlanKey = currentPlan?.plan_key

    const { ref, size } = useResizeBreakpoints({
        0: 'small',
        700: 'medium',
    })

    // Used when a product is offered for free to beta users, so we want to show usage but
    // there is no pricing (aka tiers) and no free_allotment
    const isTemporaryFreeProduct =
        (!product.tiered && !product.free_allocation && !product.inclusion_only) ||
        (product.tiered && product.tiers?.length === 1 && product.tiers[0].unit_amount_usd === '0')

    // If the feature flag `billing_hide_product_{product.type}` is true,
    // don't show the product in the billing page.
    const hideProductFlag = `billing_hide_product_${product.type}`
    if (featureFlags[hideProductFlag] === true) {
        return null
    }

    return (
        <div
            className={clsx('flex flex-wrap max-w-300 pb-8', {
                'flex-col pb-4': size === 'small',
            })}
            ref={ref}
            data-attr={`billing-product-${product.type}`}
        >
            <div className="border border-primary rounded w-full bg-surface-primary" ref={productRef}>
                <div className="border-b border-primary rounded-t p-4">
                    <div className="flex gap-4 items-center justify-between">
                        {/* Product icon */}
                        {getProductIcon(product.name, product.icon_key, 'text-2xl')}

                        {/* Product name and description */}
                        <div>
                            <h3 className="font-bold mb-0 flex items-center gap-x-2">
                                {product.name}{' '}
                                {isTemporaryFreeProduct && (
                                    <LemonTag type="highlight">included with your plan</LemonTag>
                                )}
                            </h3>
                            <div>{product.description}</div>
                        </div>

                        {/* Product actions */}
                        <div className="flex grow justify-end gap-x-2 items-center">
                            {product.docs_url && (
                                <LemonButton
                                    icon={<IconDocument />}
                                    size="small"
                                    to={product.docs_url}
                                    className="justify-end"
                                    tooltip="Read the docs"
                                />
                            )}
                            {product.contact_support ? (
                                <>
                                    {product.subscribed && <p className="m-0">Need to manage your plan?</p>}
                                    <LemonButton
                                        type="primary"
                                        to="mailto:sales@posthog.com?subject=Enterprise%20plan%20request"
                                    >
                                        Get in touch
                                    </LemonButton>
                                </>
                            ) : (
                                product.subscribed && (
                                    <More
                                        overlay={
                                            <>
                                                <LemonButton
                                                    fullWidth
                                                    to="https://posthog.com/docs/billing/estimating-usage-costs#how-to-reduce-your-posthog-costs"
                                                >
                                                    Learn how to reduce your bill
                                                </LemonButton>
                                                {billing?.subscription_level === 'custom' &&
                                                    (product.plans?.length > 0 ? (
                                                        <LemonButton
                                                            fullWidth
                                                            onClick={() => {
                                                                setSurveyResponse('$survey_response_1', product.type)
                                                                reportSurveyShown(UNSUBSCRIBE_SURVEY_ID, product.type)
                                                            }}
                                                        >
                                                            Unsubscribe
                                                        </LemonButton>
                                                    ) : (
                                                        <LemonButton
                                                            fullWidth
                                                            to="mailto:sales@posthog.com?subject=Custom%20plan%20unsubscribe%20request"
                                                        >
                                                            Contact support to unsubscribe
                                                        </LemonButton>
                                                    ))}
                                            </>
                                        }
                                    />
                                )
                            )}
                            {surveyID && <UnsubscribeSurveyModal product={product} />}
                        </div>
                    </div>
                </div>
                <div className="px-8 pb-8 sm:pb-0">
                    {/* Exceeded limit notice */}
                    {product.percentage_usage > 1 && (
                        <LemonBanner className="mt-6" type="error">
                            You have exceeded the {hasCustomLimitSet ? 'billing limit' : 'free tier limit'} for this
                            product.
                        </LemonBanner>
                    )}

                    {/* Usage and projected usage */}
                    <div className="sm:flex w-full items-center gap-x-8">
                        {product.contact_support && (!product.subscribed || isUnlicensedDebug) ? (
                            <div className="py-8">
                                {!billing?.has_active_subscription && (
                                    <p className="ml-0">
                                        Every product subsciption comes with free platform features such as{' '}
                                        <b>Multiple projects, Integrations, Apps, and more</b>. Subscribe to one of the
                                        products above to get instant access.
                                    </p>
                                )}
                                <p className="m-0">
                                    Need additional platform and support (aka enterprise) features like <b>SAML SSO</b>,{' '}
                                    <b>advanced permissioning</b>, and more?{' '}
                                    <Link to="mailto:sales@posthog.com?subject=Enterprise%20plan%20request">
                                        Get in touch
                                    </Link>{' '}
                                    for a quick chat.
                                </p>
                            </div>
                        ) : (
                            !isUnlicensedDebug && (
                                <>
                                    {isTemporaryFreeProduct ? (
                                        <div className="grow">
                                            <div className="grow">
                                                <BillingGauge items={billingGaugeItems} product={product} />
                                            </div>
                                            {/* TODO: rms: remove this notice after August 8 2024 */}
                                            {product.type == ProductKey.DATA_WAREHOUSE &&
                                                [
                                                    'free-20240530-beta-users-initial',
                                                    'free-20240813-beta-users-initial',
                                                ].includes(currentPlan?.plan_key || '') &&
                                                new Date() < new Date('2024-09-04') && (
                                                    <LemonBanner type="info" className="mb-6">
                                                        <p>
                                                            Free usage for beta users until September 2, 2024. Then, get
                                                            2 million rows free every month.
                                                        </p>
                                                    </LemonBanner>
                                                )}
                                        </div>
                                    ) : product.tiered ? (
                                        <>
                                            <div className="flex w-full items-center gap-x-8">
                                                {product.subscribed && (
                                                    <LemonButton
                                                        icon={
                                                            showTierBreakdown ? (
                                                                <IconChevronDown />
                                                            ) : (
                                                                <IconChevronRight />
                                                            )
                                                        }
                                                        onClick={() => setShowTierBreakdown(!showTierBreakdown)}
                                                    />
                                                )}
                                                <div className="grow">
                                                    <BillingGauge items={billingGaugeItems} product={product} />
                                                </div>
                                            </div>
                                            {product.subscribed ? (
                                                <div className="flex justify-end gap-8 flex-wrap items-end shrink-0">
                                                    <Tooltip
                                                        title={`The current ${
                                                            billing?.discount_percent ? 'discounted ' : ''
                                                        }amount you have been billed for this ${
                                                            billing?.billing_period?.interval
                                                        } so far. This number updates once daily.`}
                                                    >
                                                        <div className="flex flex-col items-center">
                                                            <div className="font-bold text-3xl leading-7">
                                                                {humanFriendlyCurrency(
                                                                    parseFloat(
                                                                        isSessionReplayWithAddons
                                                                            ? product.current_amount_usd_before_addons ||
                                                                                  '0'
                                                                            : product.current_amount_usd || '0'
                                                                    ) *
                                                                        (1 -
                                                                            (billing?.discount_percent
                                                                                ? billing.discount_percent / 100
                                                                                : 0))
                                                                )}
                                                            </div>
                                                            <span className="text-xs text-secondary">
                                                                {capitalizeFirstLetter(
                                                                    billing?.billing_period?.interval || ''
                                                                )}
                                                                -to-date <IconInfo className="text-muted text-sm" />
                                                            </span>
                                                        </div>
                                                    </Tooltip>
                                                    {product.tiers && (
                                                        <Tooltip
                                                            title={`This is roughly calculated based on your current bill${
                                                                billing?.discount_percent
                                                                    ? ', discounts on your account,'
                                                                    : ''
                                                            } and the remaining time left in this billing period. This number updates once daily.${
                                                                product.projected_amount_usd_with_limit !==
                                                                product.projected_amount_usd
                                                                    ? ` This value is capped at your current billing limit, we will never charge you more than your billing limit. If you did not have a billing limit set then your projected total would be ${humanFriendlyCurrency(
                                                                          parseFloat(
                                                                              product.projected_amount_usd || '0'
                                                                          )
                                                                      )}`
                                                                    : ''
                                                            }`}
                                                        >
                                                            <div className="flex flex-col items-center justify-end">
                                                                <div className="font-bold text-secondary text-lg leading-5">
                                                                    {humanFriendlyCurrency(
                                                                        parseFloat(
                                                                            product.projected_amount_usd_with_limit ||
                                                                                '0'
                                                                        ) *
                                                                            (1 -
                                                                                (billing?.discount_percent
                                                                                    ? billing.discount_percent / 100
                                                                                    : 0))
                                                                    )}
                                                                </div>
                                                                <span className="text-xs text-secondary">
                                                                    Projected{' '}
                                                                    <IconInfo className="text-muted text-sm" />
                                                                </span>
                                                            </div>
                                                        </Tooltip>
                                                    )}
                                                </div>
                                            ) : null}
                                        </>
                                    ) : product.current_amount_usd ? (
                                        <div className="mt-8 mb-4 flex justify-end w-full">
                                            <Tooltip
                                                title={`The current amount you will be billed for this ${billing?.billing_period?.interval}.`}
                                            >
                                                <div className="flex flex-col items-center">
                                                    <div className="font-bold text-3xl leading-7">
                                                        {humanFriendlyCurrency(product.current_amount_usd)}
                                                    </div>
                                                    <span className="text-xs text-secondary">
                                                        per {billing?.billing_period?.interval || 'period'}
                                                    </span>
                                                </div>
                                            </Tooltip>
                                        </div>
                                    ) : null}
                                </>
                            )
                        )}
                    </div>

                    {product.price_description ? (
                        <LemonBanner type="info">
                            <span dangerouslySetInnerHTML={{ __html: product.price_description }} />
                        </LemonBanner>
                    ) : null}

                    {/* Table with tiers */}
                    {showTierBreakdown && <BillingProductPricingTable product={product} />}

                    {/* Add-ons */}
                    {product.addons?.length > 0 && (
                        <div className="pb-8">
                            {/* Legacy teams addon */}
                            {product.type === 'platform_and_support' &&
                                product.addons.find((addon) => addon.legacy_product && addon.subscribed) && (
                                    <LemonBanner type="warning" className="my-4" hideIcon>
                                        <p>
                                            You're currently subscribed to our legacy{' '}
                                            {
                                                product.addons.find((addon) => addon.legacy_product && addon.subscribed)
                                                    ?.name
                                            }{' '}
                                            add-on. If you'd like to move to one of our new add-ons please subscribe
                                            below.
                                        </p>
                                    </LemonBanner>
                                )}

                            {/* Add-ons title */}
                            <h4 className="my-4">Add-ons</h4>
                            {billing?.subscription_level == 'free' && (
                                <LemonBanner type="warning" className="text-sm mb-4" hideIcon>
                                    <div className="flex justify-between items-center">
                                        <div>
                                            Add-ons are only available on paid plans. Upgrade to access these features.
                                        </div>
                                        {featureFlags[FEATURE_FLAGS.BILLING_PAYMENT_ENTRY_IN_APP] == 'test' ? (
                                            <BillingUpgradeCTA
                                                type="primary"
                                                status="alt"
                                                data-attr="billing-page-addon-cta-upgrade-cta"
                                                disableClientSideRouting
                                                loading={!!billingProductLoading}
                                                onClick={() => showPaymentEntryModal()}
                                            >
                                                Upgrade now
                                            </BillingUpgradeCTA>
                                        ) : (
                                            <BillingUpgradeCTA
                                                to={getUpgradeProductLink({
                                                    product,
                                                    redirectPath,
                                                })}
                                                type="primary"
                                                status="alt"
                                                data-attr="billing-page-addon-cta-upgrade-cta"
                                                disableClientSideRouting
                                                loading={!!billingProductLoading}
                                                onClick={() => setBillingProductLoading(product.type)}
                                            >
                                                Upgrade now
                                            </BillingUpgradeCTA>
                                        )}
                                    </div>
                                </LemonBanner>
                            )}
                            <div className="gap-y-4 flex flex-col">
                                {product.addons
                                    // TODO: enhanced_persons: remove this filter
                                    .filter((addon) => {
                                        if (addon.inclusion_only) {
                                            if (featureFlags[FEATURE_FLAGS.PERSONLESS_EVENTS_NOT_SUPPORTED]) {
                                                return false
                                            }
                                        }
                                        return true
                                    })
                                    .filter((addon) => {
<<<<<<< HEAD
                                        if (
                                            product.type === 'platform_and_support' &&
                                            addon.legacy_product &&
                                            !addon.subscribed
                                        ) {
                                            return false
                                        }
                                        return true
=======
                                        const hideAddonFlag = `billing_hide_addon_${addon.type}`
                                        return featureFlags[hideAddonFlag] !== true
>>>>>>> 4051e333
                                    })
                                    .map((addon, i) => {
                                        return <BillingProductAddon key={i} addon={addon} />
                                    })}
                            </div>
                        </div>
                    )}
                </div>

                {/* Billing limit */}
                {!isTemporaryFreeProduct && <BillingLimit product={product} />}

                {/* Feature flag usage notice */}
                <FeatureFlagUsageNotice product={product} />
            </div>
            <ProductPricingModal
                modalOpen={isPricingModalOpen}
                onClose={toggleIsPricingModalOpen}
                product={product}
                planKey={product.subscribed ? currentPlanKey : upgradeToPlanKey}
            />
        </div>
    )
}

export const FeatureFlagUsageNotice = ({ product }: { product: BillingProductV2Type }): JSX.Element | null => {
    return product.type === 'feature_flags' ? (
        <div className="p-4 px-8 pb-8 sm:pb-0 border-t border-border">
            <p className="mt-0 ml-0 text-sm text-secondary italic">
                <IconInfo className="mr-1" />
                Questions? Here's{' '}
                <Link to="https://posthog.com/docs/feature-flags/common-questions#billing--usage" className="italic">
                    how we calculate usage
                </Link>{' '}
                for feature flags.
            </p>
        </div>
    ) : null
}<|MERGE_RESOLUTION|>--- conflicted
+++ resolved
@@ -416,7 +416,6 @@
                                         return true
                                     })
                                     .filter((addon) => {
-<<<<<<< HEAD
                                         if (
                                             product.type === 'platform_and_support' &&
                                             addon.legacy_product &&
@@ -425,10 +424,10 @@
                                             return false
                                         }
                                         return true
-=======
+                                    })
+                                    .filter((addon) => {
                                         const hideAddonFlag = `billing_hide_addon_${addon.type}`
                                         return featureFlags[hideAddonFlag] !== true
->>>>>>> 4051e333
                                     })
                                     .map((addon, i) => {
                                         return <BillingProductAddon key={i} addon={addon} />
