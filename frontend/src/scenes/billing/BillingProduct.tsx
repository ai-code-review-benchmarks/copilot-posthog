--- conflicted
+++ resolved
@@ -215,11 +215,7 @@
     } = useActions(billingProductLogic({ product, productRef }))
     const { reportBillingUpgradeClicked } = useActions(eventUsageLogic)
 
-<<<<<<< HEAD
     const { featureFlags } = useValues(featureFlagLogic)
-    const showUpgradeCTA = !product.subscribed && !product.contact_support && product.plans?.length
-=======
->>>>>>> 7a616906
     const upgradePlan = currentAndUpgradePlans?.upgradePlan
     const currentPlan = currentAndUpgradePlans?.currentPlan
     const downgradePlan = currentAndUpgradePlans?.downgradePlan
@@ -617,7 +613,6 @@
                             {additionalFeaturesOnUpgradedPlan?.length > 0 ? (
                                 <>
                                     <p className="ml-0 max-w-200">
-<<<<<<< HEAD
                                         {product.subscribed
                                             ? 'You now'
                                             : featureFlags[FEATURE_FLAGS.BILLING_UPGRADE_LANGUAGE] === 'subscribe'
@@ -630,10 +625,6 @@
                                             ? 'Add paid plan'
                                             : 'Upgrade to'}{' '}
                                         get sweet features such as:
-=======
-                                        {!upgradePlan ? 'You now' : `Upgrade to the ${upgradePlan.name} plan to`} get
-                                        sweet features such as:
->>>>>>> 7a616906
                                     </p>
                                     <div>
                                         {additionalFeaturesOnUpgradedPlan?.map((feature, i) => {
@@ -695,35 +686,6 @@
                                     >
                                         Compare plans
                                     </LemonButton>
-<<<<<<< HEAD
-                                    <LemonButton
-                                        to={getUpgradeProductLink(
-                                            product,
-                                            upgradeToPlanKey || '',
-                                            redirectPath,
-                                            isOnboarding // if in onboarding, we want to include addons, otherwise don't
-                                        )}
-                                        type="primary"
-                                        icon={<IconPlus />}
-                                        disableClientSideRouting
-                                        onClick={() => {
-                                            reportBillingUpgradeClicked(product.type)
-                                        }}
-                                        className="grow"
-                                        center
-                                        data-attr={`upgrade-button-${product.type}`}
-                                    >
-                                        {featureFlags[FEATURE_FLAGS.BILLING_UPGRADE_LANGUAGE] === 'subscribe'
-                                            ? 'Subscribe'
-                                            : featureFlags[FEATURE_FLAGS.BILLING_UPGRADE_LANGUAGE] === 'credit_card' &&
-                                              !billing?.has_active_subscription
-                                            ? 'Add credit card'
-                                            : featureFlags[FEATURE_FLAGS.BILLING_UPGRADE_LANGUAGE] === 'credit_card' &&
-                                              billing?.has_active_subscription
-                                            ? 'Add paid plan'
-                                            : 'Upgrade'}
-                                    </LemonButton>
-=======
                                     {upgradePlan.contact_support ? (
                                         <LemonButton
                                             type="primary"
@@ -749,11 +711,18 @@
                                                 className="grow"
                                                 center
                                             >
-                                                Upgrade
+                                                {featureFlags[FEATURE_FLAGS.BILLING_UPGRADE_LANGUAGE] === 'subscribe'
+                                                    ? 'Subscribe'
+                                                    : featureFlags[FEATURE_FLAGS.BILLING_UPGRADE_LANGUAGE] ===
+                                                          'credit_card' && !billing?.has_active_subscription
+                                                    ? 'Add credit card'
+                                                    : featureFlags[FEATURE_FLAGS.BILLING_UPGRADE_LANGUAGE] ===
+                                                          'credit_card' && billing?.has_active_subscription
+                                                    ? 'Add paid plan'
+                                                    : 'Upgrade'}
                                             </LemonButton>
                                         )
                                     )}
->>>>>>> 7a616906
                                 </div>
                             </div>
                         )}
