import { IconCheckCircle, IconChevronDown, IconChevronRight } from '@posthog/icons'
import { LemonButton, LemonModal, LemonSelectOptions, LemonTag, Link, Tooltip } from '@posthog/lemon-ui'
import clsx from 'clsx'
import { useActions, useValues } from 'kea'
import { supportLogic } from 'lib/components/Support/supportLogic'
import { capitalizeFirstLetter, humanFriendlyCurrency } from 'lib/utils'
import { ReactNode, useRef } from 'react'
import { getProductIcon } from 'scenes/products/Products'

import { BillingProductV2AddonType } from '~/types'

import { BillingGauge } from './BillingGauge'
import { billingLogic } from './billingLogic'
import { BillingProductAddonActions } from './BillingProductAddonActions'
import { billingProductAddonLogic } from './billingProductAddonLogic'
import { billingProductLogic } from './billingProductLogic'
import { BillingProductPricingTable } from './BillingProductPricingTable'
import { ProductPricingModal } from './ProductPricingModal'
import { UnsubscribeSurveyModal } from './UnsubscribeSurveyModal'

export const formatFlatRate = (flatRate: number, unit: string | null): string | ReactNode => {
    if (!unit) {
        return `$${flatRate}`
    }
    return (
<<<<<<< HEAD
        <span className="deprecated-space-x-0.5">
=======
        <span className="deprecated-space-x-0_5">
>>>>>>> d247f6a3
            <span>{humanFriendlyCurrency(flatRate)}</span>
            <span>/</span>
            <span>{unit}</span>
        </span>
    )
}

export const BillingProductAddon = ({ addon }: { addon: BillingProductV2AddonType }): JSX.Element => {
    const productRef = useRef<HTMLDivElement | null>(null)
    const { billing } = useValues(billingLogic)
    const { isPricingModalOpen, currentAndUpgradePlans, surveyID, trialModalOpen, trialLoading, showTierBreakdown } =
        useValues(billingProductLogic({ product: addon, productRef }))
    const { toggleIsPricingModalOpen, setTrialModalOpen, activateTrial, setShowTierBreakdown } = useActions(
        billingProductLogic({ product: addon })
    )
    const { openSupportForm } = useActions(supportLogic)
    const logic = billingProductAddonLogic({ addon })
    const { gaugeItems } = useValues(logic)

    const upgradePlan = currentAndUpgradePlans?.upgradePlan

    const productType = { plural: `${addon.unit}s`, singular: addon.unit }
    const tierDisplayOptions: LemonSelectOptions<string> = [
        { label: `Per ${productType.singular}`, value: 'individual' },
    ]

    if (billing?.has_active_subscription) {
        tierDisplayOptions.push({ label: `Current bill`, value: 'total' })
    }

    // Filter out the addon itself from the features list
    const addonFeatures =
        currentAndUpgradePlans?.upgradePlan?.features ||
        currentAndUpgradePlans?.currentPlan?.features ||
        addon.features?.filter((feature) => feature.name !== addon.name)

    const is_enhanced_persons_og_customer =
        addon.type === 'enhanced_persons' &&
        addon.plans?.find((plan) => plan.plan_key === 'addon-20240404-og-customers')

    return (
        <div
            className="bg-surface-secondary rounded p-6 flex flex-col"
            ref={productRef}
            data-attr={`billing-product-addon-${addon.type}`}
        >
            <div className="sm:flex justify-between gap-x-4">
                {/* Header */}
                <div className="flex gap-x-4">
                    <div className="w-8">{getProductIcon(addon.name, addon.icon_key, 'text-2xl')}</div>
                    <div>
                        <div className="flex gap-x-2 items-center mt-0 mb-2 ">
                            <h4 className="leading-5 mb-1 font-bold">{addon.name}</h4>
                            {addon.inclusion_only ? (
                                <div className="flex gap-x-2">
                                    <Tooltip
                                        title={`Automatically included with your plan.${
                                            addon.type === 'enhanced_persons'
                                                ? ' Used based on whether you capture person profiles with your events.'
                                                : ''
                                        }`}
                                    >
                                        <LemonTag type="muted">Config option</LemonTag>
                                    </Tooltip>
                                </div>
                            ) : (
                                addon.subscribed && (
                                    <div>
                                        <LemonTag type="primary" icon={<IconCheckCircle />}>
                                            Subscribed
                                        </LemonTag>
                                    </div>
                                )
                            )}
                        </div>
                        <p className="ml-0 mb-0">
                            {addon.description}{' '}
                            {addon.docs_url && (
                                <>
                                    <Link to={addon.docs_url}>Read the docs</Link> for more information.
                                </>
                            )}
                        </p>
                        {is_enhanced_persons_og_customer && (
                            <p className="mt-2 mb-0">
                                <Link
                                    to="https://posthog.com/changelog/2024#person-profiles-launched-posthog-now-up-to-80percent-cheaper"
                                    className="italic"
                                    target="_blank"
                                    targetBlankIcon
                                >
                                    Why is this here?{' '}
                                </Link>
                            </p>
                        )}
                    </div>
                </div>

                {/* Actions */}
                <BillingProductAddonActions productRef={productRef} addon={addon} />
            </div>

            {/* Features */}
            <div className={clsx('mt-3', { 'ml-11': addon.type !== 'mobile_replay' })}>
                {addonFeatures?.length > 2 && (
                    <div>
                        <p className="ml-0 mb-2 max-w-200">Features included:</p>
                        <div className="grid grid-cols-1 sm:grid-cols-2 gap-x-4">
                            {addonFeatures
                                .filter((feature) => !feature.entitlement_only)
                                .map((feature, index) => (
                                    <div
                                        className="flex gap-x-2 items-center mb-2"
                                        key={'addon-features-' + addon.type + index}
                                    >
                                        <IconCheckCircle className="text-success" />
                                        <Tooltip key={feature.key} title={feature.description}>
                                            <b>
                                                {feature.name}
                                                {feature.note ? ': ' + feature.note : ''}
                                            </b>
                                        </Tooltip>
                                    </div>
                                ))}
                        </div>
                    </div>
                )}

                {addon.type === 'mobile_replay' && addon.subscribed && (
                    <>
                        <div className="flex w-full items-center gap-x-8">
                            <LemonButton
                                icon={showTierBreakdown ? <IconChevronDown /> : <IconChevronRight />}
                                onClick={() => setShowTierBreakdown(!showTierBreakdown)}
                            />
                            <div className="grow">
                                <BillingGauge items={gaugeItems} product={addon} />
                            </div>
                            <div className="flex justify-end gap-8 flex-wrap items-end shrink-0">
                                <Tooltip
                                    title={`The current amount you have been billed for mobile recordings this ${billing?.billing_period?.interval}.`}
                                >
                                    <div className="flex flex-col items-center">
                                        <div className="font-bold text-3xl leading-7">
                                            {humanFriendlyCurrency(
                                                parseFloat(addon.current_amount_usd || '0') *
                                                    (1 -
                                                        (billing?.discount_percent
                                                            ? billing.discount_percent / 100
                                                            : 0))
                                            )}
                                        </div>
                                        <span className="text-xs text-muted">
                                            {capitalizeFirstLetter(billing?.billing_period?.interval || '')}
                                            -to-date
                                        </span>
                                    </div>
                                </Tooltip>
                            </div>
                        </div>

                        {showTierBreakdown && <BillingProductPricingTable product={addon} />}
                    </>
                )}
            </div>

            {/* Pricing modal */}
            <ProductPricingModal
                modalOpen={isPricingModalOpen}
                onClose={toggleIsPricingModalOpen}
                product={addon}
                planKey={
                    addon.subscribed
                        ? currentAndUpgradePlans?.currentPlan?.plan_key
                        : currentAndUpgradePlans?.upgradePlan?.plan_key
                }
            />

            {/* Unsubscribe survey modal */}
            {surveyID && <UnsubscribeSurveyModal product={addon} />}

            {/* Trial modal */}
            {/* Not currently used but keeping around incase we need it again */}
            <LemonModal
                isOpen={trialModalOpen}
                onClose={() => setTrialModalOpen(false)}
                title={`Start your ${addon.name} trial`}
                description={`You'll have ${addon.trial?.length} days to try it out before being charged.`}
                footer={
                    <>
                        <LemonButton type="secondary" onClick={() => setTrialModalOpen(false)}>
                            Cancel
                        </LemonButton>
                        <LemonButton type="primary" onClick={activateTrial} loading={trialLoading}>
                            Start trial
                        </LemonButton>
                    </>
                }
            >
                <p className="mb-1.5">Here's some stuff about the trial:</p>
<<<<<<< HEAD
                <ul className="flex flex-col gap-0.5">
=======
                <ul className="deprecated-space-y-0_5">
>>>>>>> d247f6a3
                    <li className="ml-2">
                        🎉 It's <b>free!</b>
                    </li>
                    <li className="ml-2">
                        📅 The trial is for <b>{addon.trial?.length} days</b>
                    </li>
                    <li className="ml-2">
                        🚀 You'll get access to <b>all the features</b> of the plan immediately
                    </li>
                    <li className="ml-2">
                        📧 3 days before the trial ends, you'll be emailed a reminder that you'll be charged
                    </li>
                    <li className="ml-2">
                        🚫 If you don't want to be charged, you can cancel anytime before the trial ends
                    </li>
                    <li className="ml-2">
                        💵 At the end of the trial, you'll be be subscribed and charged{' '}
                        {formatFlatRate(Number(upgradePlan?.unit_amount_usd), upgradePlan?.unit)}
                    </li>
                    <li className="ml-2">
                        ☎️ If you have any questions, you can{' '}
                        <Link
                            onClick={() => {
                                setTrialModalOpen(false)
                                openSupportForm({ kind: 'support', target_area: 'billing' })
                            }}
                            className="cursor-pointer"
                        >
                            contact us
                        </Link>
                    </li>
                </ul>
            </LemonModal>
        </div>
    )
}<|MERGE_RESOLUTION|>--- conflicted
+++ resolved
@@ -23,11 +23,7 @@
         return `$${flatRate}`
     }
     return (
-<<<<<<< HEAD
-        <span className="deprecated-space-x-0.5">
-=======
         <span className="deprecated-space-x-0_5">
->>>>>>> d247f6a3
             <span>{humanFriendlyCurrency(flatRate)}</span>
             <span>/</span>
             <span>{unit}</span>
@@ -228,11 +224,7 @@
                 }
             >
                 <p className="mb-1.5">Here's some stuff about the trial:</p>
-<<<<<<< HEAD
                 <ul className="flex flex-col gap-0.5">
-=======
-                <ul className="deprecated-space-y-0_5">
->>>>>>> d247f6a3
                     <li className="ml-2">
                         🎉 It's <b>free!</b>
                     </li>
