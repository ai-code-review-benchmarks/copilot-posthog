import React, { useState, useEffect, HTMLAttributes } from 'react'
import { useValues, useActions } from 'kea'
<<<<<<< HEAD
import { Tag, Button, Modal, Row, Menu, Dropdown } from 'antd'
=======
>>>>>>> db022171
import { annotationsModel } from '~/models/annotationsModel'
import { annotationsTableLogic } from './logic'

import { PageHeader } from 'lib/components/PageHeader'
import { AnnotationType, AnnotationScope } from '~/types'
import { SceneExport } from 'scenes/sceneTypes'
import { dayjs } from 'lib/dayjs'
import { Spinner } from 'lib/components/Spinner/Spinner'
import { LemonTable, LemonTableColumns, LemonTableColumn } from 'lib/components/LemonTable'
import { createdByColumn } from 'lib/components/LemonTable/columnUtils'
import { TZLabel } from 'lib/components/TimezoneAware'
import { LemonButton } from 'lib/components/LemonButton'
import { DatePicker } from 'lib/components/DatePicker'
<<<<<<< HEAD
import { LemonTextArea } from '@posthog/lemon-ui'
=======
import { LemonModal } from 'lib/components/LemonModal'
import { LemonSelect } from 'lib/components/LemonSelect'
import { LemonTextArea } from 'lib/components/LemonTextArea/LemonTextArea'
import { LemonTag } from 'lib/components/LemonTag/LemonTag'
>>>>>>> db022171

export const scene: SceneExport = {
    component: Annotations,
    logic: annotationsTableLogic,
}

export function Annotations(): JSX.Element {
    const { annotations, annotationsLoading, next, loadingNext } = useValues(annotationsTableLogic)
    const { updateAnnotation, deleteAnnotation, loadAnnotationsNext, restoreAnnotation } =
        useActions(annotationsTableLogic)
    const { createGlobalAnnotation } = useActions(annotationsModel)
    const [open, setOpen] = useState(false)
    const [selectedAnnotation, setSelected] = useState(null as AnnotationType | null)

    const columns: LemonTableColumns<AnnotationType> = [
        {
            title: 'Annotation',
            key: 'annotation',
            width: '30%',
            render: function RenderAnnotation(_, annotation: AnnotationType): JSX.Element {
                return <div className="ph-no-capture">{annotation.content}</div>
            },
        },
        {
            title: 'For date',
            dataIndex: 'date_marker',
            render: function RenderDateMarker(_, annotation: AnnotationType): JSX.Element {
                return <span>{dayjs(annotation.date_marker).format('MMMM DD, YYYY')}</span>
            },
            sorter: (a, b) => dayjs(a.date_marker).diff(b.date_marker),
        },
        createdByColumn() as LemonTableColumn<AnnotationType, keyof AnnotationType | undefined>,
        {
            title: 'Last updated',
            dataIndex: 'updated_at',
            render: function RenderLastUpdated(_, annotation: AnnotationType): JSX.Element {
                return <TZLabel time={annotation.updated_at} />
            },
            sorter: (a, b) => dayjs(a.date_marker).diff(b.date_marker),
        },
        {
            title: 'Status',
            render: function RenderStatus(_, annotation: AnnotationType): JSX.Element {
                return annotation.deleted ? (
                    <LemonTag type="danger">Deleted</LemonTag>
                ) : (
                    <LemonTag type="success">Active</LemonTag>
                )
            },
        },
        {
            title: 'Scope',
            render: function RenderType(_, annotation: AnnotationType): JSX.Element {
                return annotation.scope === AnnotationScope.Insight ? (
                    <LemonTag
                        className="border"
                        style={{
                            // overriding tag color here to match antd for now
                            color: '#096dd9',
                            background: '#e6f7ff',
                            borderColor: '#91d5ff',
                        }}
                    >
                        Insight
                    </LemonTag>
                ) : annotation.scope === AnnotationScope.Project ? (
                    <LemonTag
                        className="border"
                        style={{
                            // overriding tag color here to match antd for now
                            color: '#531dab',
                            background: '#f9f0ff',
                            borderColor: '#d3adf7',
                        }}
                    >
                        Project
                    </LemonTag>
                ) : annotation.scope === AnnotationScope.Organization ? (
                    <LemonTag
                        className="border"
                        style={{
                            // overriding tag color here to match antd for now
                            color: '#c41d7f',
                            background: '#fff0f6',
                            borderColor: '#ffadd2',
                        }}
                    >
                        Organization
                    </LemonTag>
                ) : (
                    <LemonTag>Unknown ({annotation.scope})</LemonTag>
                )
            },
        },
    ]

    function closeModal(): void {
        setOpen(false)
        setTimeout(() => setSelected(null as AnnotationType | null), 500)
    }

    return (
        <div>
            <PageHeader
                title="Annotations"
                caption="Here you can add organization- and project-wide annotations. Dashboard-specific ones can be added directly in the dashboard."
                buttons={
                    <LemonButton
                        type="primary"
                        data-attr="create-annotation"
                        data-tooltip="annotations-new-button"
                        onClick={(): void => setOpen(true)}
                    >
                        New annotation
                    </LemonButton>
                }
            />
            <div>
                <LemonTable
                    data-attr="annotations-table"
                    data-tooltip="annotations-table"
                    rowKey="id"
                    rowClassName="cursor-pointer"
                    dataSource={annotations}
                    columns={columns}
                    loading={annotationsLoading}
                    onRow={(annotation): HTMLAttributes<HTMLElement> => ({
                        onClick: (): void => {
                            setSelected(annotation)
                            setOpen(true)
                        },
                    })}
                    emptyState="No annotations yet"
                />
                <div className="flex flex-row justify-center mt-8">
                    {next && (
                        <LemonButton
                            type="primary"
                            icon={loadingNext ? <Spinner size="sm" /> : null}
                            onClick={(): void => {
                                loadAnnotationsNext()
                            }}
                        >
                            Load more annotations
                        </LemonButton>
                    )}
                </div>
            </div>
            <CreateAnnotationModal
                visible={open}
                onCancel={(): void => {
                    closeModal()
                }}
                onSubmit={async (input, selectedDate, annotationScope: AnnotationScope): Promise<void> => {
                    if (selectedAnnotation && (await selectedAnnotation)) {
                        updateAnnotation(selectedAnnotation.id, input)
                    } else {
                        createGlobalAnnotation(input, selectedDate.format('YYYY-MM-DD'), undefined, annotationScope)
                    }
                    closeModal()
                }}
                onDelete={(): void => {
                    if (selectedAnnotation) {
                        deleteAnnotation(selectedAnnotation.id)
                    }
                    closeModal()
                }}
                onRestore={(): void => {
                    if (selectedAnnotation) {
                        restoreAnnotation(selectedAnnotation.id)
                    }
                    closeModal()
                }}
                annotation={selectedAnnotation}
            />
        </div>
    )
}

interface CreateAnnotationModalProps {
    visible: boolean
    onCancel: () => void
    onDelete: () => void
    onRestore: () => void
    onSubmit: (input: string, date: dayjs.Dayjs, annotationScope: AnnotationScope) => void
    annotation?: any
}

enum ModalMode {
    CREATE,
    EDIT,
}

function CreateAnnotationModal(props: CreateAnnotationModalProps): JSX.Element {
    const [scope, setScope] = useState<AnnotationScope.Project | AnnotationScope.Organization>(AnnotationScope.Project)
    const [textInput, setTextInput] = useState('')
    const [modalMode, setModalMode] = useState<ModalMode>(ModalMode.CREATE)
    const [selectedDate, setDate] = useState<dayjs.Dayjs>(dayjs())

    useEffect(() => {
        if (props.annotation) {
            setModalMode(ModalMode.EDIT)
            setTextInput(props.annotation.content)
        } else {
            setModalMode(ModalMode.CREATE)
            setTextInput('')
        }
    }, [props.annotation])

    const _onSubmit = (input: string, date: dayjs.Dayjs, annotationScope: AnnotationScope): void => {
        props.onSubmit(input, date, annotationScope)
        // Reset input
        setTextInput('')
        setDate(dayjs())
        setScope(AnnotationScope.Project)
    }

    return (
        <LemonModal
            isOpen={props.visible}
            footer={
                <>
                    {modalMode === ModalMode.EDIT ? (
                        <div className="flex-1">
                            {!props.annotation?.deleted ? (
                                <LemonButton
                                    type="secondary"
                                    status="danger"
                                    onClick={props.onDelete}
                                    data-attr="delete-annotation"
                                >
                                    Delete annotation
                                </LemonButton>
                            ) : (
                                <LemonButton
                                    type="secondary"
                                    status="primary-alt"
                                    onClick={props.onRestore}
                                    data-attr="restore-annotation"
                                >
                                    Restore annotation
                                </LemonButton>
                            )}
                        </div>
                    ) : null}
                    <LemonButton
                        key="create-annotation-cancel"
                        type={'secondary'}
                        onClick={(): void => props.onCancel()}
                    >
                        Cancel
                    </LemonButton>
                    <LemonButton
                        type="primary"
                        key="create-annotation-submit"
                        data-attr="create-annotation-submit"
                        onClick={(): void => {
                            _onSubmit(textInput, selectedDate, scope)
                        }}
                    >
                        {modalMode === ModalMode.CREATE ? 'Submit' : 'Update'}
                    </LemonButton>
                </>
            }
            onClose={props.onCancel}
            title={modalMode === ModalMode.CREATE ? 'Create annotation' : 'Edit annotation'}
        >
            {modalMode === ModalMode.CREATE ? (
                <span>
                    This annotation will appear on all{' '}
                    <div className="inline-flex">
                        <LemonSelect
                            size="small"
                            dropdownMaxContentWidth={true}
                            options={{
                                [AnnotationScope.Project]: { label: 'project' },
                                [AnnotationScope.Organization]: {
                                    label: 'organization',
                                },
                            }}
                            onChange={(scope) => {
                                if (scope) {
                                    setScope(scope)
                                }
                            }}
                            value={scope}
                        />
                    </div>{' '}
                    insights
                </span>
            ) : null}
            {modalMode === ModalMode.CREATE && (
                <div>
                    <div className="my-2 flex flex-row items-center">
                        Date:&nbsp;
                        <DatePicker
                            getPopupContainer={(trigger): HTMLElement => trigger.parentElement as HTMLElement}
                            value={selectedDate}
                            onChange={(date): void => setDate(date as dayjs.Dayjs)}
                            allowClear={false}
                        />
                    </div>
                </div>
            )}
<<<<<<< HEAD
            <LemonTextArea
                data-attr="create-annotation-input"
                maxLength={300}
=======
            <div>Annotation text:</div>
            <LemonTextArea
                data-attr="create-annotation-input"
                maxLength={300}
                className="mt-1"
>>>>>>> db022171
                rows={4}
                value={textInput}
                onChange={setTextInput}
            />
        </LemonModal>
    )
}<|MERGE_RESOLUTION|>--- conflicted
+++ resolved
@@ -1,9 +1,5 @@
 import React, { useState, useEffect, HTMLAttributes } from 'react'
 import { useValues, useActions } from 'kea'
-<<<<<<< HEAD
-import { Tag, Button, Modal, Row, Menu, Dropdown } from 'antd'
-=======
->>>>>>> db022171
 import { annotationsModel } from '~/models/annotationsModel'
 import { annotationsTableLogic } from './logic'
 
@@ -17,14 +13,10 @@
 import { TZLabel } from 'lib/components/TimezoneAware'
 import { LemonButton } from 'lib/components/LemonButton'
 import { DatePicker } from 'lib/components/DatePicker'
-<<<<<<< HEAD
-import { LemonTextArea } from '@posthog/lemon-ui'
-=======
 import { LemonModal } from 'lib/components/LemonModal'
 import { LemonSelect } from 'lib/components/LemonSelect'
 import { LemonTextArea } from 'lib/components/LemonTextArea/LemonTextArea'
 import { LemonTag } from 'lib/components/LemonTag/LemonTag'
->>>>>>> db022171
 
 export const scene: SceneExport = {
     component: Annotations,
@@ -329,17 +321,11 @@
                     </div>
                 </div>
             )}
-<<<<<<< HEAD
-            <LemonTextArea
-                data-attr="create-annotation-input"
-                maxLength={300}
-=======
             <div>Annotation text:</div>
             <LemonTextArea
                 data-attr="create-annotation-input"
                 maxLength={300}
                 className="mt-1"
->>>>>>> db022171
                 rows={4}
                 value={textInput}
                 onChange={setTextInput}
