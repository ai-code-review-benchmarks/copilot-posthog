import { kea, listeners, path } from 'kea'
import { loaders } from 'kea-loaders'
import api from 'lib/api'
import { lemonToast } from 'lib/lemon-ui/lemonToast'
import { copyToClipboard } from 'lib/utils'

import { PersonalAPIKeyType } from '~/types'

import type { personalAPIKeysLogicType } from './personalAPIKeysLogicType'
<<<<<<< HEAD
=======
import { copyToClipboard } from 'lib/utils/copyToClipboard'
import { lemonToast } from 'lib/lemon-ui/lemonToast'
>>>>>>> 897a4584

export const personalAPIKeysLogic = kea<personalAPIKeysLogicType>([
    path(['lib', 'components', 'PersonalAPIKeys', 'personalAPIKeysLogic']),
    loaders(({ values }) => ({
        keys: [
            [] as PersonalAPIKeyType[],
            {
                loadKeys: async () => {
                    const response: PersonalAPIKeyType[] = await api.get('api/personal_api_keys/')
                    return response
                },
                createKey: async (label: string) => {
                    const newKey: PersonalAPIKeyType = await api.create('api/personal_api_keys/', {
                        label,
                    })
                    return [newKey, ...values.keys]
                },
                deleteKey: async (key: PersonalAPIKeyType) => {
                    await api.delete(`api/personal_api_keys/${key.id}/`)
                    return values.keys.filter((filteredKey) => filteredKey.id != key.id)
                },
            },
        ],
    })),
    listeners(() => ({
        createKeySuccess: async ({ keys }: { keys: PersonalAPIKeyType[] }) => {
            keys[0]?.value && (await copyToClipboard(keys[0].value, 'personal API key value'))
        },
        deleteKeySuccess: () => {
            lemonToast.success(`Personal API key deleted`)
        },
    })),
])<|MERGE_RESOLUTION|>--- conflicted
+++ resolved
@@ -2,16 +2,11 @@
 import { loaders } from 'kea-loaders'
 import api from 'lib/api'
 import { lemonToast } from 'lib/lemon-ui/lemonToast'
-import { copyToClipboard } from 'lib/utils'
+import { copyToClipboard } from 'lib/utils/copyToClipboard'
 
 import { PersonalAPIKeyType } from '~/types'
 
 import type { personalAPIKeysLogicType } from './personalAPIKeysLogicType'
-<<<<<<< HEAD
-=======
-import { copyToClipboard } from 'lib/utils/copyToClipboard'
-import { lemonToast } from 'lib/lemon-ui/lemonToast'
->>>>>>> 897a4584
 
 export const personalAPIKeysLogic = kea<personalAPIKeysLogicType>([
     path(['lib', 'components', 'PersonalAPIKeys', 'personalAPIKeysLogic']),
