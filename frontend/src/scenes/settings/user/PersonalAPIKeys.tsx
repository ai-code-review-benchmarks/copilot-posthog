--- conflicted
+++ resolved
@@ -71,8 +71,7 @@
                         <LemonInput placeholder='for example "Zapier"' maxLength={40} />
                     </LemonField>
 
-<<<<<<< HEAD
-                    <Field
+                    <LemonField
                         name="scoped_organizations"
                         label="Organization access"
                         info="Limit this API key to only perform operations on certain organizations."
@@ -100,9 +99,9 @@
                             }
                             placeholder="All organizations"
                         />
-                    </Field>
-
-                    <Field
+                    </LemonField>
+
+                    <LemonField
                         name="scoped_teams"
                         label="Project access"
                         info="Limit this API key to only perform operations on certain projects."
@@ -136,14 +135,10 @@
                             loading={allTeamsLoading}
                             placeholder="All projects permitted"
                         />
-                    </Field>
+                    </LemonField>
 
                     <LemonLabel>Permissions</LemonLabel>
-                    <Field name="scopes">
-=======
-                    <LemonLabel>Scopes</LemonLabel>
                     <LemonField name="scopes">
->>>>>>> 0b410d79
                         {({ error }) => (
                             <>
                                 <p>
