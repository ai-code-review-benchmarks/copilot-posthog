--- conflicted
+++ resolved
@@ -13,109 +13,7 @@
 import { OrganizationBasicType, PersonalAPIKeyType, TeamBasicType } from '~/types'
 
 import type { personalAPIKeysLogicType } from './personalAPIKeysLogicType'
-<<<<<<< HEAD
-=======
-
-export const MAX_API_KEYS_PER_USER = 10 // Same as in posthog/api/personal_api_key.py
-
-export type APIScope = {
-    key: APIScopeObject
-    info?: string | JSX.Element
-    disabledActions?: ('read' | 'write')[]
-    disabledWhenProjectScoped?: boolean
-    description?: string
-    warnings?: Partial<Record<'read' | 'write', string | JSX.Element>>
-}
-
-export const APIScopes: APIScope[] = [
-    { key: 'action' },
-    { key: 'activity_log' },
-    { key: 'annotation' },
-    { key: 'batch_export' },
-    { key: 'cohort' },
-    { key: 'dashboard' },
-    { key: 'dashboard_template' },
-    { key: 'early_access_feature' },
-    { key: 'event_definition' },
-    { key: 'error_tracking' },
-    { key: 'experiment' },
-    { key: 'export' },
-    { key: 'feature_flag' },
-    { key: 'group' },
-    { key: 'hog_function' },
-    { key: 'insight' },
-    { key: 'notebook' },
-    { key: 'organization', disabledWhenProjectScoped: true },
-    {
-        key: 'organization_member',
-        disabledWhenProjectScoped: true,
-        warnings: {
-            write: (
-                <>
-                    This scope can be used to invite users to your organization,
-                    <br />
-                    effectively <strong>allowing access to other scopes via the added user</strong>.
-                </>
-            ),
-        },
-    },
-    { key: 'person' },
-    { key: 'plugin' },
-    {
-        key: 'project',
-        warnings: {
-            write: 'This scope can be used to create or modify projects, including settings about how data is ingested.',
-        },
-    },
-    { key: 'property_definition' },
-    { key: 'query', disabledActions: ['write'] },
-    { key: 'session_recording' },
-    { key: 'session_recording_playlist' },
-    { key: 'sharing_configuration' },
-    { key: 'subscription' },
-    { key: 'survey' },
-    {
-        key: 'user',
-        disabledActions: ['write'],
-        warnings: {
-            read: (
-                <>
-                    This scope allows you to retrieve your own user object.
-                    <br />
-                    Note that the user object <strong>lists all organizations and projects you're in</strong>.
-                </>
-            ),
-        },
-    },
-    { key: 'webhook', info: 'Webhook configuration is currently only enabled for the Zapier integration.' },
-    { key: 'warehouse_view' },
-    { key: 'warehouse_table' },
-]
-
-export const API_KEY_SCOPE_PRESETS: { value: string; label: string; scopes: string[]; isCloudOnly?: boolean }[] = [
-    { value: 'local_evaluation', label: 'Local feature flag evaluation', scopes: ['feature_flag:read'] },
-    {
-        value: 'zapier',
-        label: 'Zapier integration',
-        scopes: ['action:read', 'query:read', 'project:read', 'organization:read', 'user:read', 'webhook:write'],
-    },
-    { value: 'analytics', label: 'Performing analytics queries', scopes: ['query:read'] },
-    {
-        value: 'project_management',
-        label: 'Project & user management',
-        scopes: ['project:write', 'organization:read', 'organization_member:write'],
-    },
-    {
-        value: 'mcp_server',
-        label: 'MCP Server',
-        scopes: APIScopes.map(({ key }) =>
-            ['feature_flag', 'insight'].includes(key) ? `${key}:write` : `${key}:read`
-        ),
-    },
-    { value: 'all_access', label: 'All access', scopes: ['*'] },
-]
-
->>>>>>> 1856182c
+
 export type EditingKeyFormValues = Pick<
     PersonalAPIKeyType,
     'label' | 'scopes' | 'scoped_organizations' | 'scoped_teams'
