--- conflicted
+++ resolved
@@ -1,8 +1,5 @@
-<<<<<<< HEAD
 import { Billing } from 'scenes/billing/Billing'
-=======
 import { PersonsJoinMode } from 'scenes/settings/project/PersonsJoinMode'
->>>>>>> 392b8540
 import { PersonsOnEvents } from 'scenes/settings/project/PersonsOnEvents'
 
 import { Invites } from './organization/Invites'
