--- conflicted
+++ resolved
@@ -141,12 +141,8 @@
 
 export interface SettingSection extends Pick<Setting, 'flag'> {
     id: SettingSectionId
-<<<<<<< HEAD
-    title: string
     to?: string
-=======
     title: JSX.Element | string
->>>>>>> 9e305b59
     level: SettingLevelId
     settings: Setting[]
     minimumAccessLevel?: EitherMembershipLevel
