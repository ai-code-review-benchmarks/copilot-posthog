import { IconBadge } from '@posthog/icons'
import { LemonButton, LemonDialog, LemonLabel, LemonSelect, LemonTable, Link } from '@posthog/lemon-ui'
import { useActions, useValues } from 'kea'
import { PayGateMini } from 'lib/components/PayGateMini/PayGateMini'
import { LemonTableLink } from 'lib/lemon-ui/LemonTable/LemonTableLink'
import { teamLogic } from 'scenes/teamLogic'

import { AvailableFeature } from '~/types'

import { DataColorThemeModal } from './DataColorThemeModal'
import { dataColorThemesLogic } from './dataColorThemesLogic'

export function DataColorThemes(): JSX.Element {
    const { themes: _themes, themesLoading, defaultTheme } = useValues(dataColorThemesLogic)
    const { selectTheme } = useActions(dataColorThemesLogic)

    const { currentTeamLoading } = useValues(teamLogic)
    const { updateCurrentTeam } = useActions(teamLogic)

    const themes = _themes || []

    return (
<<<<<<< HEAD
        <div className="space-y-4">
            <p>
                These themes can be used in insights. You can also set a default theme for all insights below. For more
                details, check out our{' '}
                <Link
                    to="https://posthog.com/docs/product-analytics/color-themes?utm_campaign=settings&utm_medium=in-product"
                    target="_blank"
                >
                    docs
                </Link>
                .
            </p>
            <LemonTable
                loading={themesLoading}
                dataSource={themes}
                columns={[
                    {
                        title: 'Name',
                        dataIndex: 'name',
                        key: 'name',
                        render: (name, theme) => (
                            <LemonTableLink onClick={() => selectTheme(theme.id)} title={name as string} />
                        ),
                    },
                    {
                        title: 'Official',
                        dataIndex: 'is_global',
                        key: 'is_global',
                        render: (is_global) => (is_global ? <IconBadge className="text-success text-xl" /> : null),
                    },
                ]}
            />
            <LemonButton type="secondary" onClick={() => selectTheme('new')}>
                Add theme
            </LemonButton>

            <LemonLabel id="default_theme">Default theme</LemonLabel>
            <LemonSelect
                value={defaultTheme?.id || null}
                onChange={(value) => {
                    const theme = themes.find((theme) => theme.id === value)
                    LemonDialog.open({
                        title: `Change the default data theme to "${theme!.name}"?`,
                        description: 'This changes the default colors used when visualizing data in insights.',
                        primaryButton: {
                            children: 'Change default theme',
                            onClick: () => updateCurrentTeam({ default_data_theme: value! }),
=======
        <PayGateMini feature={AvailableFeature.DATA_COLOR_THEMES}>
            <div className="space-y-4">
                <LemonTable
                    loading={themesLoading}
                    dataSource={themes}
                    columns={[
                        {
                            title: 'Name',
                            dataIndex: 'name',
                            key: 'name',
                            render: (name, theme) => (
                                <LemonTableLink onClick={() => selectTheme(theme.id)} title={name as string} />
                            ),
>>>>>>> 9b976d69
                        },
                        {
                            title: 'Official',
                            dataIndex: 'is_global',
                            key: 'is_global',
                            render: (is_global) => (is_global ? <IconBadge className="text-success text-xl" /> : null),
                        },
                    ]}
                />
                <LemonButton type="secondary" onClick={() => selectTheme('new')}>
                    Add theme
                </LemonButton>

                <LemonLabel id="default_theme">Default theme</LemonLabel>
                <LemonSelect
                    value={defaultTheme?.id || null}
                    onChange={(value) => {
                        const theme = themes.find((theme) => theme.id === value)
                        LemonDialog.open({
                            title: `Change the default data theme to "${theme!.name}"?`,
                            description: 'This changes the default colors used when visualizing data in insights.',
                            primaryButton: {
                                children: 'Change default theme',
                                onClick: () => updateCurrentTeam({ default_data_theme: value! }),
                            },
                            secondaryButton: {
                                children: 'Cancel',
                            },
                        })
                    }}
                    loading={themesLoading || currentTeamLoading}
                    options={themes.map((theme) => ({ value: theme.id, label: theme.name }))}
                />

                <DataColorThemeModal />
            </div>
        </PayGateMini>
    )
}<|MERGE_RESOLUTION|>--- conflicted
+++ resolved
@@ -20,57 +20,19 @@
     const themes = _themes || []
 
     return (
-<<<<<<< HEAD
-        <div className="space-y-4">
-            <p>
-                These themes can be used in insights. You can also set a default theme for all insights below. For more
-                details, check out our{' '}
-                <Link
-                    to="https://posthog.com/docs/product-analytics/color-themes?utm_campaign=settings&utm_medium=in-product"
-                    target="_blank"
-                >
-                    docs
-                </Link>
-                .
-            </p>
-            <LemonTable
-                loading={themesLoading}
-                dataSource={themes}
-                columns={[
-                    {
-                        title: 'Name',
-                        dataIndex: 'name',
-                        key: 'name',
-                        render: (name, theme) => (
-                            <LemonTableLink onClick={() => selectTheme(theme.id)} title={name as string} />
-                        ),
-                    },
-                    {
-                        title: 'Official',
-                        dataIndex: 'is_global',
-                        key: 'is_global',
-                        render: (is_global) => (is_global ? <IconBadge className="text-success text-xl" /> : null),
-                    },
-                ]}
-            />
-            <LemonButton type="secondary" onClick={() => selectTheme('new')}>
-                Add theme
-            </LemonButton>
-
-            <LemonLabel id="default_theme">Default theme</LemonLabel>
-            <LemonSelect
-                value={defaultTheme?.id || null}
-                onChange={(value) => {
-                    const theme = themes.find((theme) => theme.id === value)
-                    LemonDialog.open({
-                        title: `Change the default data theme to "${theme!.name}"?`,
-                        description: 'This changes the default colors used when visualizing data in insights.',
-                        primaryButton: {
-                            children: 'Change default theme',
-                            onClick: () => updateCurrentTeam({ default_data_theme: value! }),
-=======
         <PayGateMini feature={AvailableFeature.DATA_COLOR_THEMES}>
             <div className="space-y-4">
+                <p>
+                    These themes can be used in insights. You can also set a default theme for all insights below. For
+                    more details, check out our{' '}
+                    <Link
+                        to="https://posthog.com/docs/product-analytics/color-themes?utm_campaign=settings&utm_medium=in-product"
+                        target="_blank"
+                    >
+                        docs
+                    </Link>
+                    .
+                </p>
                 <LemonTable
                     loading={themesLoading}
                     dataSource={themes}
@@ -82,7 +44,6 @@
                             render: (name, theme) => (
                                 <LemonTableLink onClick={() => selectTheme(theme.id)} title={name as string} />
                             ),
->>>>>>> 9b976d69
                         },
                         {
                             title: 'Official',
