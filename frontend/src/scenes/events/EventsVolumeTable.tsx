import React, { useEffect, useState } from 'react'
import { useActions, useValues } from 'kea'
import { Alert, Button, Input, Skeleton, Table, Tooltip } from 'antd'
import Fuse from 'fuse.js'
import { InfoCircleOutlined, WarningOutlined } from '@ant-design/icons'
import { capitalizeFirstLetter, humanizeNumber } from 'lib/utils'
import { preflightLogic } from 'scenes/PreflightCheck/logic'
import { ColumnsType } from 'antd/lib/table'
import { PropertyKeyInfo } from 'lib/components/PropertyKeyInfo'
import { eventDefinitionsLogic } from './eventDefinitionsLogic'
import { EventDefinition, PropertyDefinition } from '~/types'
import { PageHeader } from 'lib/components/PageHeader'
import { ObjectTags } from 'lib/components/ObjectTags'
import { userLogic } from 'scenes/userLogic'
import './VolumeTable.scss'
import { ProfilePicture } from '~/layout/navigation/TopNavigation'
type EventTableType = 'event' | 'property'

type EventOrPropType = EventDefinition & PropertyDefinition

interface VolumeTableRecord {
    eventOrProp: EventOrPropType
    warnings: string[]
}

const search = (sources: VolumeTableRecord[], searchQuery: string): VolumeTableRecord[] => {
    return new Fuse(sources, {
        keys: ['eventOrProp.name'],
        threshold: 0.3,
    })
        .search(searchQuery)
        .map((result) => result.item)
}

export function VolumeTable({
    type,
    data,
}: {
    type: EventTableType
    data: Array<EventDefinition | PropertyDefinition>
}): JSX.Element {
    const [searchTerm, setSearchTerm] = useState(false as string | false)
    const [dataWithWarnings, setDataWithWarnings] = useState([] as VolumeTableRecord[])
    const { user } = useValues(userLogic)
    // const isPremiumUser = user?.organization?.available_features?.includes('dashboard_collaboration')
    const isPremiumUser = true

    const columns: ColumnsType<VolumeTableRecord> = [
        {
            title: `${capitalizeFirstLetter(type)} name`,
            render: function Render(_, record): JSX.Element {
                return (
                    <span>
                        <span className="ph-no-capture">
                            <PropertyKeyInfo style={{ fontWeight: 'bold' }} value={record.eventOrProp.name} />
                        </span>
                        {isPremiumUser && type === 'event' && <VolumeTableRecordDescription record={record.eventOrProp}/>}
                        {record.warnings?.map((warning) => (
                            <Tooltip
                                key={warning}
                                color="orange"
                                title={
                                    <>
                                        <b>Warning!</b> {warning}
                                    </>
                                }
                            >
                                <WarningOutlined style={{ color: 'var(--warning)', marginLeft: 6 }} />
                            </Tooltip>
                        ))}
                    </span>
                )
            },
            sorter: (a, b) => ('' + a.eventOrProp.name).localeCompare(b.eventOrProp.name || ''),
            filters: [
                { text: 'Has warnings', value: 'warnings' },
                { text: 'No warnings', value: 'noWarnings' },
            ],
            onFilter: (value, record) => (value === 'warnings' ? !!record.warnings.length : !record.warnings.length),
        },
<<<<<<< HEAD
        {
            title: 'Owner',
            render: function Render(_, record): JSX.Element {
                const owner = record.eventOrProp.owner
                return (
                    <>
                        {owner ? (
                                <div style={{display: 'flex', alignItems: 'center', }}>
                                    <ProfilePicture name={owner.first_name} email={owner.email} small={true}/>
                                    <span style={{paddingLeft: 8}}>{owner.first_name}</span>
                                </div>
                            )
                            : (
                                <span className="text-muted" style={{fontStyle: 'italic'}}>No Owner</span>
                            )
                        }
                    </>
                )
            },
        },
        {
            title: function VolumeTitle() {
                return (
                    <Tooltip
                        placement="right"
                        title="Total number of events over the last 30 days. Can be delayed by up to an hour."
                    >
                        30 day volume (delayed by up to an hour)
                        <InfoCircleOutlined className="info-indicator" />
                    </Tooltip>
                )
            },
            render: function RenderVolume(_, record) {
                return <span className="ph-no-capture">{humanizeNumber(record.eventOrProp.volume_30_day)}</span>
            },
            sorter: (a, b) =>
                a.eventOrProp.volume_30_day == b.eventOrProp.volume_30_day
                    ? (a.eventOrProp.volume_30_day || -1) - (b.eventOrProp.volume_30_day || -1)
                    : (a.eventOrProp.volume_30_day || -1) - (b.eventOrProp.volume_30_day || -1),
        },
=======
        type === 'event'
            ? {
                  title: function VolumeTitle() {
                      return (
                          <Tooltip
                              placement="right"
                              title="Total number of events over the last 30 days. Can be delayed by up to an hour."
                          >
                              30 day volume (delayed by up to an hour)
                              <InfoCircleOutlined className="info-indicator" />
                          </Tooltip>
                      )
                  },
                  render: function RenderVolume(_, record) {
                      return <span className="ph-no-capture">{humanizeNumber(record.eventOrProp.volume_30_day)}</span>
                  },
                  sorter: (a, b) =>
                      a.eventOrProp.volume_30_day == b.eventOrProp.volume_30_day
                          ? (a.eventOrProp.volume_30_day || -1) - (b.eventOrProp.volume_30_day || -1)
                          : (a.eventOrProp.volume_30_day || -1) - (b.eventOrProp.volume_30_day || -1),
              }
            : {},
>>>>>>> b53b1398
        {
            title: function QueriesTitle() {
                return (
                    <Tooltip
                        placement="right"
                        title={`Number of queries in PostHog that included a filter on this ${type}`}
                    >
                        30 day queries (delayed by up to an hour)
                        <InfoCircleOutlined className="info-indicator" />
                    </Tooltip>
                )
            },
            render: function Render(_, item) {
                return <span className="ph-no-capture">{humanizeNumber(item.eventOrProp.query_usage_30_day)}</span>
            },
            sorter: (a, b) =>
                a.eventOrProp.query_usage_30_day == b.eventOrProp.query_usage_30_day
                    ? (a.eventOrProp.query_usage_30_day || -1) - (b.eventOrProp.query_usage_30_day || -1)
                    : (a.eventOrProp.query_usage_30_day || -1) - (b.eventOrProp.query_usage_30_day || -1),
        },
    ]

    useEffect(() => {
        setDataWithWarnings(
            data.map(
                (eventOrProp: EventOrPropType): VolumeTableRecord => {
                    const record = { eventOrProp } as VolumeTableRecord
                    record.warnings = []
                    if (eventOrProp.name?.endsWith(' ')) {
                        record.warnings.push(`This ${type} ends with a space.`)
                    }
                    if (eventOrProp.name?.startsWith(' ')) {
                        record.warnings.push(`This ${type} starts with a space.`)
                    }
                    return record
                }
            ) || []
        )
    }, [])

    return (
        <>
            <Input.Search
                allowClear
                enterButton
                style={{ marginTop: '1.5rem', maxWidth: 400, width: 'initial', flexGrow: 1 }}
                onChange={(e) => {
                    setSearchTerm(e.target.value)
                }}
                placeholder={`Filter ${type === 'property' ? 'properties' : 'events'}....`}
            />
            <br />
            <br />
            <Table
                dataSource={searchTerm ? search(dataWithWarnings, searchTerm) : dataWithWarnings}
                columns={type === 'event' ? columns : columns.filter((col) => col.title !== 'Owner')}
                rowKey={(item) => item.eventOrProp.name}
                size="small"
                style={{ marginBottom: '4rem' }}
                pagination={{ pageSize: 100, hideOnSinglePage: true }}
            />
        </>
    )
}

export function VolumeTableRecordDescription({ record }: { record: EventDefinition | PropertyDefinition }): JSX.Element {
    const [newDescription, setNewDescription] = useState(record.description)
    const [bordered, setBordered] = useState(false)
    const { updateEventDefinition } = useActions(eventDefinitionsLogic)

    return (
        <div style={{display: 'flex', minWidth: 300, marginRight: 32}}>
            <Input.TextArea
                className="definition-description"
                placeholder="Click to add description"
                onClick={() => setBordered(true)}
                bordered={bordered}
                maxLength={400}
                style={{padding: 0, marginRight: 16, minWidth: 300}}
                autoSize={true}
                value={newDescription || undefined}
                onChange={(e) => setNewDescription(e.target.value)}
            />
            {bordered && (
                <>
                    <Button
                        style={{marginRight: 8}}
                        size="small"
                        type="primary"
                        onClick={() => updateEventDefinition(record.id, newDescription)}
                    >
                        Save
                    </Button>
                    <Button
                        onClick={() => {
                            setNewDescription(record.description)
                            setBordered(false)
                        }}
                        size="small"
                    >
                        Cancel
                    </Button>
                </>
            )}
        </div>
    )
}

export function UsageDisabledWarning({ tab }: { tab: string }): JSX.Element {
    return (
        <Alert
            type="info"
            showIcon
            message={`${tab} is not enabled for your instance.`}
            description={
                <>
                    You will still see the list of events and properties, but usage information will be unavailable. If
                    you want to enable event usage please set the follow environment variable:{' '}
                    <pre style={{ display: 'inline' }}>ASYNC_EVENT_PROPERTY_USAGE=1</pre>. Please note, enabling this
                    environment variable <b>may increase load considerably in your infrastructure</b>, particularly if
                    you have a large volume of events.
                </>
            }
        />
    )
}

export function EventsVolumeTable(): JSX.Element | null {
    const { preflight } = useValues(preflightLogic)
    const { eventDefinitions, loaded } = useValues(eventDefinitionsLogic)

    return (
        <>
            <PageHeader
                title="Events Stats"
                caption="See all event names that have ever been sent to this team, including the volume and how often
        queries where made using this event."
                style={{ marginTop: 0 }}
            />
            {loaded ? (
                <>
                    {preflight && !preflight?.is_event_property_usage_enabled ? (
                        <UsageDisabledWarning tab="Events Stats" />
                    ) : (
                        eventDefinitions[0].volume_30_day === null && (
                            <>
                                <Alert
                                    type="warning"
                                    message="We haven't been able to get usage and volume data yet. Please check back later"
                                />
                            </>
                        )
                    )}
                    <VolumeTable data={eventDefinitions} type="event" />
                </>
            ) : (
                <Skeleton active paragraph={{ rows: 5 }} />
            )}
        </>
    )
}<|MERGE_RESOLUTION|>--- conflicted
+++ resolved
@@ -78,7 +78,6 @@
             ],
             onFilter: (value, record) => (value === 'warnings' ? !!record.warnings.length : !record.warnings.length),
         },
-<<<<<<< HEAD
         {
             title: 'Owner',
             render: function Render(_, record): JSX.Element {
@@ -99,27 +98,6 @@
                 )
             },
         },
-        {
-            title: function VolumeTitle() {
-                return (
-                    <Tooltip
-                        placement="right"
-                        title="Total number of events over the last 30 days. Can be delayed by up to an hour."
-                    >
-                        30 day volume (delayed by up to an hour)
-                        <InfoCircleOutlined className="info-indicator" />
-                    </Tooltip>
-                )
-            },
-            render: function RenderVolume(_, record) {
-                return <span className="ph-no-capture">{humanizeNumber(record.eventOrProp.volume_30_day)}</span>
-            },
-            sorter: (a, b) =>
-                a.eventOrProp.volume_30_day == b.eventOrProp.volume_30_day
-                    ? (a.eventOrProp.volume_30_day || -1) - (b.eventOrProp.volume_30_day || -1)
-                    : (a.eventOrProp.volume_30_day || -1) - (b.eventOrProp.volume_30_day || -1),
-        },
-=======
         type === 'event'
             ? {
                   title: function VolumeTitle() {
@@ -142,7 +120,6 @@
                           : (a.eventOrProp.volume_30_day || -1) - (b.eventOrProp.volume_30_day || -1),
               }
             : {},
->>>>>>> b53b1398
         {
             title: function QueriesTitle() {
                 return (
