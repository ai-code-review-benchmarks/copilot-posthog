--- conflicted
+++ resolved
@@ -43,13 +43,8 @@
 
 interface EventsTable {
     fixedFilters?: FixedFilters
-<<<<<<< HEAD
-    filtersEnabled?: boolean
+    disableActions?: boolean
     pageKey: string
-=======
-    disableActions?: boolean
-    pageKey?: string
->>>>>>> 6017a39d
     hidePersonColumn?: boolean
     hideTableConfig?: boolean
     sceneUrl?: string
@@ -58,15 +53,7 @@
 
 export function EventsTable({
     fixedFilters,
-<<<<<<< HEAD
-    filtersEnabled = true,
     pageKey,
-    hidePersonColumn,
-    hideTableConfig,
-    sceneUrl,
-}: EventsTable): JSX.Element {
-=======
-    pageKey = 'EventsTable',
     hidePersonColumn,
     hideTableConfig,
     sceneUrl,
@@ -74,8 +61,7 @@
     disableActions,
     // How many months of data to fetch?
     fetchMonths,
-}: EventsTable = {}): JSX.Element {
->>>>>>> 6017a39d
+}: EventsTable): JSX.Element {
     const { currentTeam } = useValues(teamLogic)
     const logic = eventsTableLogic({
         fixedFilters,
