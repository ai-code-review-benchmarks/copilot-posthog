--- conflicted
+++ resolved
@@ -15,15 +15,9 @@
 import { sdksLogic } from './sdksLogic'
 import { SDKSnippet } from './SDKSnippet'
 
-<<<<<<< HEAD
 export function InviteHelpCard(): JSX.Element {
     return (
         <LemonCard hoverEffect={false}>
-=======
-export function InviteHelpCard({ className = '' }: { className?: string }): JSX.Element {
-    return (
-        <LemonCard className={className} hoverEffect={false}>
->>>>>>> 4cec3b87
             <h3 className="font-bold">Need help?</h3>
             <p>Invite a team member to help you get set up.</p>
             <InviteMembersButton type="secondary" />
@@ -93,6 +87,7 @@
                         !showSideBySide && panel !== 'options' ? 'hidden' : 'flex'
                     }`}
                 >
+                    {isUserInNonTechnicalTest && <InviteHelpCard />}
                     {isUserInNonTechnicalTest && <InviteHelpCard />}
                     {showSourceOptionsSelect && (
                         <LemonSelect
@@ -126,6 +121,7 @@
                             </LemonButton>
                         </React.Fragment>
                     ))}
+                    {!isUserInNonTechnicalTest && <InviteHelpCard />}
                     {!isUserInNonTechnicalTest && <InviteHelpCard />}
                 </div>
                 {selectedSDK && productKey && !!sdkInstructionMap[selectedSDK.key] && (
