--- conflicted
+++ resolved
@@ -1,20 +1,17 @@
+import { IconArrowLeft } from '@posthog/icons'
 import { LemonButton, LemonCard, LemonDivider, LemonSelect } from '@posthog/lemon-ui'
 import { useActions, useValues } from 'kea'
+import { useWindowSize } from 'lib/hooks/useWindowSize'
 import { useEffect } from 'react'
 import React from 'react'
 
 import { InviteMembersButton } from '~/layout/navigation/TopBar/SitePopover'
-<<<<<<< HEAD
 import { SDKInstructionsMap } from '~/types'
 
 import { onboardingLogic, OnboardingStepKey } from '../onboardingLogic'
 import { OnboardingStep } from '../OnboardingStep'
 import { sdksLogic } from './sdksLogic'
 import { SDKSnippet } from './SDKSnippet'
-=======
-import { IconArrowLeft } from '@posthog/icons'
-import { useWindowSize } from 'lib/hooks/useWindowSize'
->>>>>>> 43d93286
 
 export function SDKs({
     usersAction,
