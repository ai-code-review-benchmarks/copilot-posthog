<<<<<<< HEAD
import { AdvertiseAndroidReplay } from 'scenes/onboarding/sdks/product-analytics'
=======
import { FlaggedFeature } from 'lib/components/FlaggedFeature'
import { FEATURE_FLAGS } from 'lib/constants'
>>>>>>> af23230b

import { SDKKey } from '~/types'

import { SDKInstallAndroidInstructions } from '../sdk-install-instructions'
import { AdvertiseMobileReplay } from '../session-replay/SessionReplaySDKInstructions'
import { FlagImplementationSnippet } from './flagImplementationSnippet'

export function FeatureFlagsAndroidInstructions(): JSX.Element {
    return (
        <>
            <SDKInstallAndroidInstructions />
            <FlagImplementationSnippet sdkKey={SDKKey.ANDROID} />
<<<<<<< HEAD
            <AdvertiseAndroidReplay context="flags-onboarding" />
=======
            <FlaggedFeature flag={FEATURE_FLAGS.SESSION_REPLAY_MOBILE_ONBOARDING} match={true}>
                <AdvertiseMobileReplay context="flags-onboarding" sdkKey={SDKKey.ANDROID} />
            </FlaggedFeature>
>>>>>>> af23230b
        </>
    )
}<|MERGE_RESOLUTION|>--- conflicted
+++ resolved
@@ -1,10 +1,3 @@
-<<<<<<< HEAD
-import { AdvertiseAndroidReplay } from 'scenes/onboarding/sdks/product-analytics'
-=======
-import { FlaggedFeature } from 'lib/components/FlaggedFeature'
-import { FEATURE_FLAGS } from 'lib/constants'
->>>>>>> af23230b
-
 import { SDKKey } from '~/types'
 
 import { SDKInstallAndroidInstructions } from '../sdk-install-instructions'
@@ -16,13 +9,7 @@
         <>
             <SDKInstallAndroidInstructions />
             <FlagImplementationSnippet sdkKey={SDKKey.ANDROID} />
-<<<<<<< HEAD
-            <AdvertiseAndroidReplay context="flags-onboarding" />
-=======
-            <FlaggedFeature flag={FEATURE_FLAGS.SESSION_REPLAY_MOBILE_ONBOARDING} match={true}>
-                <AdvertiseMobileReplay context="flags-onboarding" sdkKey={SDKKey.ANDROID} />
-            </FlaggedFeature>
->>>>>>> af23230b
+            <AdvertiseMobileReplay context="flags-onboarding" sdkKey={SDKKey.ANDROID} />
         </>
     )
 }