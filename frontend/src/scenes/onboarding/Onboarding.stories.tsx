import { Meta } from '@storybook/react'
import { useActions, useMountedLogic } from 'kea'
import { router } from 'kea-router'
import { useEffect } from 'react'
import { App } from 'scenes/App'
<<<<<<< HEAD
=======
import pluginConfigs from 'scenes/pipeline/__mocks__/pluginConfigs.json'
import plugins from 'scenes/pipeline/__mocks__/plugins.json'
import empty from 'scenes/pipeline/__mocks__/empty.json'
>>>>>>> c050b842
import { urls } from 'scenes/urls'

import { mswDecorator, useStorybookMocks } from '~/mocks/browser'
import { billingJson } from '~/mocks/fixtures/_billing'
import billingUnsubscribedJson from '~/mocks/fixtures/_billing_unsubscribed.json'
import preflightJson from '~/mocks/fixtures/_preflight.json'
import { OnboardingProduct, ProductKey, OnboardingStepKey } from '~/types'

import { onboardingLogic } from './onboardingLogic'
import { availableOnboardingProducts } from './utils'

const meta: Meta = {
    title: 'Scenes-Other/Onboarding',
    parameters: {
        layout: 'fullscreen',
        viewMode: 'story',
        mockDate: '2023-05-25',
    },
    decorators: [
        mswDecorator({
            get: {
                '/_preflight': {
                    ...preflightJson,
                    cloud: true,
                    realm: 'cloud',
                },
                '/stats': {},
                '/events': {},
                '/api/billing/': {
                    ...billingJson,
                },
<<<<<<< HEAD
=======
                '/api/projects/:team_id/pipeline_transformation_configs/': pluginConfigs,
                '/api/organizations/:organization_id/pipeline_transformations/': plugins,
                '/api/environments/:team_id/external_data_sources/wizard': empty,
>>>>>>> c050b842
            },
            patch: {
                '/api/environments/@current/add_product_intent/': {},
            },
        }),
    ],
}
export default meta

export const _OnboardingSDKs = (): JSX.Element => {
    useMountedLogic(onboardingLogic)
    const { setProduct } = useActions(onboardingLogic)

    useEffect(() => {
        const product: OnboardingProduct = availableOnboardingProducts[ProductKey.PRODUCT_ANALYTICS]
        setProduct(product)
        router.actions.push(urls.onboarding(ProductKey.PRODUCT_ANALYTICS, OnboardingStepKey.INSTALL))
    }, [])
    return <App />
}

export const _OnboardingProductConfiguration = (): JSX.Element => {
    useMountedLogic(onboardingLogic)

    const { setProduct } = useActions(onboardingLogic)

    useEffect(() => {
        setProduct(availableOnboardingProducts[ProductKey.SESSION_REPLAY])
        router.actions.push(urls.onboarding(ProductKey.SESSION_REPLAY, OnboardingStepKey.PRODUCT_CONFIGURATION))
    }, [])
    return <App />
}

export const _OnboardingBilling = (): JSX.Element => {
    useMountedLogic(onboardingLogic)

    useStorybookMocks({
        get: {
            '/api/billing/': {
                ...billingUnsubscribedJson,
            },
        },
    })

    const { setProduct } = useActions(onboardingLogic)

    useEffect(() => {
        setProduct(availableOnboardingProducts[ProductKey.PRODUCT_ANALYTICS])
        router.actions.push(urls.onboarding(ProductKey.PRODUCT_ANALYTICS, OnboardingStepKey.PLANS))
    }, [])
    return <App />
}

export const _OnboardingInvite = (): JSX.Element => {
    useMountedLogic(onboardingLogic)

    const { setProduct } = useActions(onboardingLogic)

    useEffect(() => {
        setProduct(availableOnboardingProducts[ProductKey.PRODUCT_ANALYTICS])
        router.actions.push(urls.onboarding(ProductKey.PRODUCT_ANALYTICS, OnboardingStepKey.INVITE_TEAMMATES))
    }, [])
    return <App />
}

export const _OnboardingReverseProxy = (): JSX.Element => {
    useMountedLogic(onboardingLogic)

    const { setProduct } = useActions(onboardingLogic)

    useEffect(() => {
        setProduct(availableOnboardingProducts[ProductKey.FEATURE_FLAGS])
        router.actions.push(urls.onboarding(ProductKey.FEATURE_FLAGS, OnboardingStepKey.REVERSE_PROXY))
    }, [])

    return <App />
}

export const _OnboardingLinkData = (): JSX.Element => {
    useMountedLogic(onboardingLogic)

    const { setProduct } = useActions(onboardingLogic)

    useEffect(() => {
        setProduct(availableOnboardingProducts[ProductKey.DATA_WAREHOUSE])
        router.actions.push(urls.onboarding(ProductKey.DATA_WAREHOUSE, OnboardingStepKey.LINK_DATA))
    }, [])
    return <App />
}<|MERGE_RESOLUTION|>--- conflicted
+++ resolved
@@ -3,12 +3,7 @@
 import { router } from 'kea-router'
 import { useEffect } from 'react'
 import { App } from 'scenes/App'
-<<<<<<< HEAD
-=======
-import pluginConfigs from 'scenes/pipeline/__mocks__/pluginConfigs.json'
-import plugins from 'scenes/pipeline/__mocks__/plugins.json'
 import empty from 'scenes/pipeline/__mocks__/empty.json'
->>>>>>> c050b842
 import { urls } from 'scenes/urls'
 
 import { mswDecorator, useStorybookMocks } from '~/mocks/browser'
@@ -40,12 +35,7 @@
                 '/api/billing/': {
                     ...billingJson,
                 },
-<<<<<<< HEAD
-=======
-                '/api/projects/:team_id/pipeline_transformation_configs/': pluginConfigs,
-                '/api/organizations/:organization_id/pipeline_transformations/': plugins,
                 '/api/environments/:team_id/external_data_sources/wizard': empty,
->>>>>>> c050b842
             },
             patch: {
                 '/api/environments/@current/add_product_intent/': {},
