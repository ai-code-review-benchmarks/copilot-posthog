--- conflicted
+++ resolved
@@ -32,16 +32,10 @@
 export const getProductUri = (productKey: ProductKey, featureFlags?: FeatureFlagsSet): string => {
     switch (productKey) {
         case ProductKey.PRODUCT_ANALYTICS:
-<<<<<<< HEAD
             return featureFlags &&
                 featureFlags[FEATURE_FLAGS.REDIRECT_INGESTION_PRODUCT_ANALYTICS_ONBOARDING] === 'test'
-                ? combineUrl(urls.insights(), { onboarding_completed: true }).url
+                ? combineUrl(urls.webAnalytics(), { onboarding_completed: true }).url
                 : combineUrl(urls.events(), { onboarding_completed: true }).url
-=======
-            return featureFlags[FEATURE_FLAGS.REDIRECT_WEB_PRODUCT_ANALYTICS_ONBOARDING] === 'test'
-                ? combineUrl(urls.webAnalytics(), { onboarding_completed: true }).url
-                : combineUrl(urls.insights(), { onboarding_completed: true }).url
->>>>>>> 0896f9f5
         case ProductKey.SESSION_REPLAY:
             return urls.replay()
         case ProductKey.FEATURE_FLAGS:
