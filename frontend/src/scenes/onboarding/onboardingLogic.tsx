import { actions, connect, kea, listeners, path, props, reducers, selectors } from 'kea'
import { actionToUrl, router, urlToAction } from 'kea-router'
import { FEATURE_FLAGS } from 'lib/constants'
import { featureFlagLogic } from 'lib/logic/featureFlagLogic'
import { eventUsageLogic } from 'lib/utils/eventUsageLogic'
import { liveEventsTableLogic } from 'scenes/activity/live/liveEventsTableLogic'
import { billingLogic } from 'scenes/billing/billingLogic'
import { preflightLogic } from 'scenes/PreflightCheck/preflightLogic'
import { Scene } from 'scenes/sceneTypes'
import { replayLandingPageLogic } from 'scenes/session-recordings/replayLandingPageLogic'
import { teamLogic } from 'scenes/teamLogic'
import { urls } from 'scenes/urls'
import { userLogic } from 'scenes/userLogic'

import { sidePanelStateLogic } from '~/layout/navigation-3000/sidepanel/sidePanelStateLogic'
import { Breadcrumb, OnboardingProduct, ProductKey, ReplayTabs, SidePanelTab } from '~/types'

import type { onboardingLogicType } from './onboardingLogicType'
import { availableOnboardingProducts } from './utils'

export interface OnboardingLogicProps {
    onCompleteOnboarding?: (key: ProductKey) => void
}

export enum OnboardingStepKey {
    PRODUCT_INTRO = 'product_intro',
    INSTALL = 'install',
    LINK_DATA = 'link_data',
    PLANS = 'plans',
    VERIFY = 'verify',
    PRODUCT_CONFIGURATION = 'configure',
    REVERSE_PROXY = 'proxy',
    INVITE_TEAMMATES = 'invite_teammates',
    DASHBOARD_TEMPLATE = 'dashboard_template',
    DASHBOARD_TEMPLATE_CONFIGURE = 'dashboard_template_configure',
    SESSION_REPLAY = 'session_replay',
    AUTHORIZED_DOMAINS = 'authorized_domains',
    SOURCE_MAPS = 'source_maps',
    ALERTS = 'alerts',
}

export const breadcrumbExcludeSteps = [OnboardingStepKey.DASHBOARD_TEMPLATE_CONFIGURE]

export const stepKeyToTitle = (stepKey?: OnboardingStepKey): undefined | string => {
    return (
        stepKey &&
        stepKey
            .split('_')
            .map((part, i) => (i == 0 ? part[0].toUpperCase() + part.substring(1) : part))
            .join(' ')
    )
}

// These types have to be set like this, so that kea typegen is happy
export type AllOnboardingSteps = OnboardingStep[]
export type OnboardingStep = JSX.Element

export const getProductUri = (productKey: ProductKey, replayLandingPage: ReplayTabs): string => {
    switch (productKey) {
        case ProductKey.PRODUCT_ANALYTICS:
            return urls.insightNew()
        case ProductKey.WEB_ANALYTICS:
            return urls.webAnalytics()
        case ProductKey.SESSION_REPLAY:
            return urls.replay(replayLandingPage)
        case ProductKey.FEATURE_FLAGS:
            return urls.featureFlag('new')
        case ProductKey.SURVEYS:
            return urls.surveyTemplates()
        case ProductKey.ERROR_TRACKING:
            return urls.errorTracking()
        default:
            return urls.default()
    }
}

export const onboardingLogic = kea<onboardingLogicType>([
    props({} as OnboardingLogicProps),
    path(['scenes', 'onboarding', 'onboardingLogic']),
    // connect this so we start collecting live events the whole time during onboarding
    connect(liveEventsTableLogic({ showLiveStreamErrorToast: false })),
    connect({
        values: [
            billingLogic,
            ['billing'],
            teamLogic,
            ['currentTeam'],
            userLogic,
            ['user'],
            preflightLogic,
            ['isCloudOrDev'],
            replayLandingPageLogic,
            ['replayLandingPage'],
            sidePanelStateLogic,
            ['modalMode'],
            featureFlagLogic,
            ['featureFlags'],
        ],
        actions: [
            billingLogic,
            ['loadBillingSuccess'],
            teamLogic,
            ['updateCurrentTeam', 'updateCurrentTeamSuccess', 'recordProductIntentOnboardingComplete'],
            sidePanelStateLogic,
            ['openSidePanel'],
        ],
    }),
    actions({
        setProduct: (product: OnboardingProduct | null) => ({ product }),
        setProductKey: (productKey: string | null) => ({ productKey }),
        completeOnboarding: (options?: { redirectUrlOverride?: string }) => ({
            redirectUrlOverride: options?.redirectUrlOverride,
        }),
        setAllOnboardingSteps: (allOnboardingSteps: AllOnboardingSteps) => ({ allOnboardingSteps }),
        setStepKey: (stepKey: OnboardingStepKey) => ({ stepKey }),
        setSubscribedDuringOnboarding: (subscribedDuringOnboarding: boolean) => ({ subscribedDuringOnboarding }),
        setTeamPropertiesForProduct: (productKey: ProductKey) => ({ productKey }),
        setWaitForBilling: (waitForBilling: boolean) => ({ waitForBilling }),
        goToNextStep: (numStepsToAdvance?: number) => ({ numStepsToAdvance }),
        goToPreviousStep: true,
        resetStepKey: true,
        setOnCompleteOnboardingRedirectUrl: (url: string | null) => ({ url }),
    }),
    reducers(() => ({
        productKey: [
            null as string | null,
            {
                setProductKey: (_, { productKey }) => productKey,
            },
        ],
        product: [
            null as OnboardingProduct | null,
            {
                setProduct: (_, { product }) => product,
            },
        ],
        allOnboardingSteps: [
            [] as AllOnboardingSteps,
            {
                setAllOnboardingSteps: (_, { allOnboardingSteps }) => allOnboardingSteps,
            },
        ],
        stepKey: [
            '' as OnboardingStepKey,
            {
                setStepKey: (_, { stepKey }) => stepKey,
            },
        ],
        subscribedDuringOnboarding: [
            false,
            {
                setSubscribedDuringOnboarding: (_, { subscribedDuringOnboarding }) => subscribedDuringOnboarding,
            },
        ],
        waitForBilling: [
            false,
            {
                setWaitForBilling: (_, { waitForBilling }) => waitForBilling,
            },
        ],
        onCompleteOnboardingRedirectUrlOverride: [
            null as string | null,
            {
                setOnCompleteOnboardingRedirectUrl: (_, { url }) => url,
            },
        ],
    })),
    selectors({
        breadcrumbs: [
            (s) => [s.productKey, s.stepKey],
            (productKey, stepKey): Breadcrumb[] => {
                return [
                    {
                        key: Scene.Onboarding,
                        name:
                            availableOnboardingProducts[productKey as keyof typeof availableOnboardingProducts]
                                ?.breadcrumbsName ??
                            availableOnboardingProducts[productKey as keyof typeof availableOnboardingProducts]?.name,
                        path: availableOnboardingProducts[productKey as keyof typeof availableOnboardingProducts]?.url,
                    },
                    {
                        key: availableOnboardingProducts[productKey as keyof typeof availableOnboardingProducts]?.scene,
                        name: stepKeyToTitle(stepKey),
                        path: urls.onboarding(productKey ?? '', stepKey),
                    },
                ]
            },
        ],
        onCompleteOnboardingRedirectUrl: [
            (s) => [s.productKey, s.onCompleteOnboardingRedirectUrlOverride, s.replayLandingPage],
            (productKey: string | null, onCompleteOnboardingRedirectUrlOverride, replayLandingPage) => {
                if (onCompleteOnboardingRedirectUrlOverride) {
                    return onCompleteOnboardingRedirectUrlOverride
                }
                return productKey ? getProductUri(productKey as ProductKey, replayLandingPage) : urls.default()
            },
        ],
        totalOnboardingSteps: [
            (s) => [s.allOnboardingSteps],
            (allOnboardingSteps: AllOnboardingSteps) => allOnboardingSteps.length,
        ],
        onboardingStepKeys: [
            (s) => [s.allOnboardingSteps],
            (allOnboardingSteps: AllOnboardingSteps) => {
                return allOnboardingSteps.map((step) => step.props.stepKey)
            },
        ],
        currentOnboardingStep: [
            (s) => [s.allOnboardingSteps, s.stepKey],
            (allOnboardingSteps: AllOnboardingSteps, stepKey: OnboardingStepKey): OnboardingStep | null =>
                allOnboardingSteps.find((step) => step.props.stepKey === stepKey) || null,
        ],
        hasNextStep: [
            (s) => [s.allOnboardingSteps, s.stepKey],
            (allOnboardingSteps: AllOnboardingSteps, stepKey: OnboardingStepKey) => {
                const currentStepIndex = allOnboardingSteps.findIndex((step) => step.props.stepKey === stepKey)
                return currentStepIndex < allOnboardingSteps.length - 1
            },
        ],
        hasPreviousStep: [
            (s) => [s.allOnboardingSteps, s.stepKey],
            (allOnboardingSteps: AllOnboardingSteps, stepKey: OnboardingStepKey) => {
                const currentStepIndex = allOnboardingSteps.findIndex((step) => step.props.stepKey === stepKey)
                return currentStepIndex > 0
            },
        ],
        shouldShowBillingStep: [
            (s) => [s.product, s.subscribedDuringOnboarding, s.isCloudOrDev, s.billing, s.billingProduct],
            (_product, subscribedDuringOnboarding: boolean, isCloudOrDev: boolean, billing, billingProduct) => {
                if (!isCloudOrDev || !billing?.products || !billingProduct) {
                    return false
                }

                return !billingProduct?.subscribed || subscribedDuringOnboarding
            },
        ],
        shouldShowReverseProxyStep: [
            (s) => [s.productKey],
            (productKey) => {
                return (
                    productKey && [ProductKey.FEATURE_FLAGS, ProductKey.EXPERIMENTS].includes(productKey as ProductKey)
                )
            },
        ],
        shouldShowDataWarehouseStep: [
            (s) => [s.productKey, s.featureFlags],
            (productKey, featureFlags) => {
                const dataWarehouseStepEnabled =
                    featureFlags[FEATURE_FLAGS.ONBOARDING_DATA_WAREHOUSE_FOR_PRODUCT_ANALYTICS] === 'test'

                if (!dataWarehouseStepEnabled) {
                    return false
                }

                return productKey === ProductKey.PRODUCT_ANALYTICS
            },
        ],
        isStepKeyInvalid: [
            (s) => [s.stepKey, s.allOnboardingSteps, s.currentOnboardingStep],
            (stepKey: string, allOnboardingSteps: AllOnboardingSteps, currentOnboardingStep: React.ReactNode | null) =>
                (stepKey && allOnboardingSteps.length > 0 && !currentOnboardingStep) ||
                (!stepKey && allOnboardingSteps.length > 0),
        ],
        isFirstProductOnboarding: [
            (s) => [s.currentTeam],
            (currentTeam) => {
                return !Object.keys(currentTeam?.has_completed_onboarding_for || {}).some(
                    (key) => currentTeam?.has_completed_onboarding_for?.[key] === true
                )
            },
        ],
        billingProduct: [
            (s) => [s.product, s.productKey, s.billing],
            (_product, productKey, billing) => {
                return billing?.products?.find((p) => p.type === productKey)
            },
        ],
    }),
    listeners(({ actions, values, props }) => ({
        setProduct: ({ product }) => {
            if (!product) {
                window.location.href = urls.default()
            } else {
                actions.resetStepKey()
            }
        },
        setTeamPropertiesForProduct: ({ productKey }) => {
            switch (productKey) {
                case ProductKey.PRODUCT_ANALYTICS:
                    return
                case ProductKey.SESSION_REPLAY:
                    actions.updateCurrentTeam({
                        session_recording_opt_in: true,
                        capture_console_log_opt_in: true,
                        capture_performance_opt_in: true,
                    })
                    return
                case ProductKey.FEATURE_FLAGS:
                    return
                default:
                    return
            }
        },
        setProductKey: ({ productKey }) => {
            if (!productKey) {
                window.location.href = urls.default()
                return
            }
            actions.setProduct(availableOnboardingProducts[productKey])
        },
        setSubscribedDuringOnboarding: ({ subscribedDuringOnboarding }) => {
            if (subscribedDuringOnboarding) {
                // we might not have the product key yet
                // if not we'll just use the current url to determine the product key
                const productKey = values.productKey || (window.location.pathname.split('/')[2] as ProductKey)
                eventUsageLogic.actions.reportSubscribedDuringOnboarding(productKey)
            }
        },

<<<<<<< HEAD
        completeOnboarding: ({ nextProductKey, redirectUrlOverride }) => {
            props.onCompleteOnboarding?.(values.productKey)
=======
        completeOnboarding: ({ redirectUrlOverride }) => {
>>>>>>> 3c19f7eb
            if (redirectUrlOverride) {
                actions.setOnCompleteOnboardingRedirectUrl(redirectUrlOverride)
            }
            if (values.productKey) {
                const productKey = values.productKey
                actions.recordProductIntentOnboardingComplete({ product_type: productKey as ProductKey })
                teamLogic.actions.updateCurrentTeam({
                    has_completed_onboarding_for: {
                        ...values.currentTeam?.has_completed_onboarding_for,
                        [productKey]: true,
                    },
                })
            }

            if (values.isFirstProductOnboarding && !values.modalMode) {
                actions.openSidePanel(SidePanelTab.Activation)
            }
        },
        setAllOnboardingSteps: () => {
            if (values.isStepKeyInvalid) {
                actions.resetStepKey()
            }
        },
        setStepKey: () => {
            if (values.isStepKeyInvalid) {
                actions.resetStepKey()
            }
        },
        resetStepKey: () => {
            values.allOnboardingSteps[0] && actions.setStepKey(values.allOnboardingSteps[0]?.props.stepKey)
        },
    })),
    actionToUrl(({ values }) => ({
        setStepKey: ({ stepKey }) => {
            if (stepKey) {
                return [`/onboarding/${values.productKey}`, { ...router.values.searchParams, step: stepKey }]
            }
            return [`/onboarding/${values.productKey}`, router.values.searchParams]
        },
        goToNextStep: ({ numStepsToAdvance }) => {
            const currentStepIndex = values.allOnboardingSteps.findIndex(
                (step) => step.props.stepKey === values.stepKey
            )
            const nextStep = values.allOnboardingSteps[currentStepIndex + (numStepsToAdvance || 1)]
            if (nextStep) {
                return [
                    `/onboarding/${values.productKey}`,
                    { ...router.values.searchParams, step: nextStep.props.stepKey },
                ]
            }
            return [`/onboarding/${values.productKey}`, router.values.searchParams]
        },
        goToPreviousStep: () => {
            const currentStepIndex = values.allOnboardingSteps.findIndex(
                (step) => step.props.stepKey === values.stepKey
            )
            const previousStep = values.allOnboardingSteps[currentStepIndex - 1]
            if (previousStep) {
                return [
                    `/onboarding/${values.productKey}`,
                    { ...router.values.searchParams, step: previousStep.props.stepKey },
                ]
            }
            return [`/onboarding/${values.productKey}`, router.values.searchParams]
        },
        updateCurrentTeamSuccess(val) {
            if (values.productKey && val.payload?.has_completed_onboarding_for?.[values.productKey]) {
                return [values.onCompleteOnboardingRedirectUrl]
            }
        },
    })),
    urlToAction(({ actions, values }) => ({
        '/onboarding/:productKey': ({ productKey }, { success, upgraded, step }) => {
            if (!productKey) {
                window.location.href = urls.default()
                return
            }

            if (success || upgraded) {
                actions.setSubscribedDuringOnboarding(true)
            }
            if (productKey !== values.productKey) {
                actions.setProductKey(productKey)
            }

            // Reset onboarding steps so they can be populated upon render in the component.
            actions.setAllOnboardingSteps([])

            if (step) {
                // when loading specific steps, like plans, we need to make sure we have a billing response before we can continue
                const stepsToWaitForBilling = [OnboardingStepKey.PLANS, OnboardingStepKey.PRODUCT_INTRO]
                if (stepsToWaitForBilling.includes(step as OnboardingStepKey)) {
                    actions.setWaitForBilling(true)
                }
                actions.setStepKey(step)
            } else {
                actions.resetStepKey()
            }
        },
    })),
])<|MERGE_RESOLUTION|>--- conflicted
+++ resolved
@@ -19,7 +19,7 @@
 import { availableOnboardingProducts } from './utils'
 
 export interface OnboardingLogicProps {
-    onCompleteOnboarding?: (key: ProductKey) => void
+    onCompleteOnboarding?: (key: ProductKey | null) => void
 }
 
 export enum OnboardingStepKey {
@@ -317,12 +317,8 @@
             }
         },
 
-<<<<<<< HEAD
-        completeOnboarding: ({ nextProductKey, redirectUrlOverride }) => {
+        completeOnboarding: ({ redirectUrlOverride }) => {
             props.onCompleteOnboarding?.(values.productKey)
-=======
-        completeOnboarding: ({ redirectUrlOverride }) => {
->>>>>>> 3c19f7eb
             if (redirectUrlOverride) {
                 actions.setOnCompleteOnboardingRedirectUrl(redirectUrlOverride)
             }
