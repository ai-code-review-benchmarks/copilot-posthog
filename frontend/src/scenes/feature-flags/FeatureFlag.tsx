<<<<<<< HEAD
import './FeatureFlag.scss'

import { Card, Col, Popconfirm, Radio, Row, Skeleton } from 'antd'
=======
import { useEffect, useState } from 'react'
import { Form, Group } from 'kea-forms'
import { Radio, Popconfirm, Skeleton, Card } from 'antd'
>>>>>>> 897a4584
import { useActions, useValues } from 'kea'
import { Form, Group } from 'kea-forms'
import { router } from 'kea-router'
import { ActivityLog } from 'lib/components/ActivityLog/ActivityLog'
import { ActivityScope } from 'lib/components/ActivityLog/humanizeActivity'
import { CopyToClipboardInline } from 'lib/components/CopyToClipboard'
import { NotFound } from 'lib/components/NotFound'
import { ObjectTags } from 'lib/components/ObjectTags/ObjectTags'
import { PageHeader } from 'lib/components/PageHeader'
import { PayGateMini } from 'lib/components/PayGateMini/PayGateMini'
import { FEATURE_FLAGS } from 'lib/constants'
import { Field } from 'lib/forms/Field'
import { IconDelete, IconLock, IconPlus, IconUnfoldLess, IconUnfoldMore } from 'lib/lemon-ui/icons'
import { LemonBanner } from 'lib/lemon-ui/LemonBanner'
import { LemonButton } from 'lib/lemon-ui/LemonButton'
import { LemonCheckbox } from 'lib/lemon-ui/LemonCheckbox'
import { LemonDivider } from 'lib/lemon-ui/LemonDivider'
import { LemonInput } from 'lib/lemon-ui/LemonInput/LemonInput'
import { LemonTab, LemonTabs } from 'lib/lemon-ui/LemonTabs'
import { LemonTag } from 'lib/lemon-ui/LemonTag/LemonTag'
import { LemonTextArea } from 'lib/lemon-ui/LemonTextArea/LemonTextArea'
import { Lettermark, LettermarkColor } from 'lib/lemon-ui/Lettermark'
import { Link } from 'lib/lemon-ui/Link'
import { SpinnerOverlay } from 'lib/lemon-ui/Spinner/Spinner'
import { Tooltip } from 'lib/lemon-ui/Tooltip'
import { featureFlagLogic as enabledFeaturesLogic } from 'lib/logic/featureFlagLogic'
import { alphabet, capitalizeFirstLetter } from 'lib/utils'
import { PostHogFeature } from 'posthog-js/react'
import { useEffect, useState } from 'react'
import { billingLogic } from 'scenes/billing/billingLogic'
import { Dashboard } from 'scenes/dashboard/Dashboard'
import { dashboardLogic } from 'scenes/dashboard/dashboardLogic'
import { EmptyDashboardComponent } from 'scenes/dashboard/EmptyDashboardComponent'
import { UTM_TAGS } from 'scenes/feature-flags/FeatureFlagSnippets'
import { JSONEditorInput } from 'scenes/feature-flags/JSONEditorInput'
import { concatWithPunctuation } from 'scenes/insights/utils'
import { NotebookSelectButton } from 'scenes/notebooks/NotebookSelectButton/NotebookSelectButton'
import { ResourcePermission } from 'scenes/ResourcePermissionModal'
import { SceneExport } from 'scenes/sceneTypes'
import { urls } from 'scenes/urls'
import { userLogic } from 'scenes/userLogic'

import { tagsModel } from '~/models/tagsModel'
import { defaultDataTableColumns } from '~/queries/nodes/DataTable/utils'
import { Query } from '~/queries/Query/Query'
import { NodeKind } from '~/queries/schema'
import {
    AnyPropertyFilter,
    AvailableFeature,
    DashboardPlacement,
    FeatureFlagGroupType,
    FeatureFlagType,
    NotebookNodeType,
    PropertyFilterType,
    PropertyOperator,
    ReplayTabs,
    Resource,
} from '~/types'

import { organizationLogic } from '../organizationLogic'
import { AnalysisTab } from './FeatureFlagAnalysisTab'
import { FeatureFlagAutoRollback } from './FeatureFlagAutoRollout'
import { FeatureFlagCodeExample } from './FeatureFlagCodeExample'
import { featureFlagLogic } from './featureFlagLogic'
import { featureFlagPermissionsLogic } from './featureFlagPermissionsLogic'
import FeatureFlagProjects from './FeatureFlagProjects'
import { FeatureFlagReleaseConditions } from './FeatureFlagReleaseConditions'
import { featureFlagsLogic, FeatureFlagsTab } from './featureFlagsLogic'
import { RecentFeatureFlagInsights } from './RecentFeatureFlagInsightsCard'

export const scene: SceneExport = {
    component: FeatureFlag,
    logic: featureFlagLogic,
    paramsToProps: ({ params: { id } }): (typeof featureFlagLogic)['props'] => ({
        id: id && id !== 'new' ? parseInt(id) : 'new',
    }),
}

function focusVariantKeyField(index: number): void {
    setTimeout(
        () => document.querySelector<HTMLElement>(`.VariantFormList input[data-key-index="${index}"]`)?.focus(),
        50
    )
}

export function FeatureFlag({ id }: { id?: string } = {}): JSX.Element {
    const { props, featureFlag, featureFlagLoading, featureFlagMissing, isEditingFlag, recordingFilterForFlag } =
        useValues(featureFlagLogic)
    const { featureFlags } = useValues(enabledFeaturesLogic)
    const { deleteFeatureFlag, editFeatureFlag, loadFeatureFlag, triggerFeatureFlagUpdate } =
        useActions(featureFlagLogic)

    const { addableRoles, unfilteredAddableRolesLoading, rolesToAdd, derivedRoles } = useValues(
        featureFlagPermissionsLogic({ flagId: featureFlag.id })
    )
    const { setRolesToAdd, addAssociatedRoles, deleteAssociatedRole } = useActions(
        featureFlagPermissionsLogic({ flagId: featureFlag.id })
    )

    const { currentOrganization } = useValues(organizationLogic)

    const { tags } = useValues(tagsModel)
    const { hasAvailableFeature } = useValues(userLogic)

    // whether the key for an existing flag is being changed
    const [hasKeyChanged, setHasKeyChanged] = useState(false)

    const [activeTab, setActiveTab] = useState(FeatureFlagsTab.OVERVIEW)
    const [advancedSettingsExpanded, setAdvancedSettingsExpanded] = useState(false)

    const isNewFeatureFlag = id === 'new' || id === undefined

    if (featureFlagMissing) {
        return <NotFound object={'feature flag'} />
    }
    if (featureFlagLoading) {
        return (
            // TODO: This should be skeleton loaders
            <SpinnerOverlay sceneLevel />
        )
    }

    const tabs = [
        {
            label: 'Overview',
            key: FeatureFlagsTab.OVERVIEW,
            content: (
                <>
                    <div className="flex space-x-4">
                        <div className="flex-7">
                            <FeatureFlagRollout readOnly />
                            {featureFlag.filters.super_groups && <FeatureFlagReleaseConditions readOnly isSuper />}
                            <FeatureFlagReleaseConditions readOnly />
                            {featureFlags[FEATURE_FLAGS.AUTO_ROLLBACK_FEATURE_FLAGS] && (
                                <FeatureFlagAutoRollback readOnly />
                            )}
                        </div>
                        <div className="flex-6">
                            <RecentFeatureFlagInsights />
                            <div className="my-4" />
                        </div>
                    </div>
                    <LemonDivider className="mb-4" />
                    <FeatureFlagCodeExample featureFlag={featureFlag} />
                </>
            ),
        },
    ] as LemonTab<FeatureFlagsTab>[]

    if (featureFlag.key && id) {
        tabs.push({
            label: 'Usage',
            key: FeatureFlagsTab.USAGE,
            content: <UsageTab id={id} featureFlag={featureFlag} />,
        })
    }

    const hasMultipleProjects = (currentOrganization?.teams?.length ?? 0) > 1
    if (featureFlags[FEATURE_FLAGS.MULTI_PROJECT_FEATURE_FLAGS] && hasMultipleProjects) {
        tabs.push({
            label: 'Projects',
            key: FeatureFlagsTab.PROJECTS,
            content: <FeatureFlagProjects />,
        })
    }

    if (featureFlags[FEATURE_FLAGS.FF_DASHBOARD_TEMPLATES] && featureFlag.key && id) {
        tabs.push({
            label: (
                <div className="flex flex-row">
                    <div>Analysis</div>
                    <LemonTag className="ml-1 float-right uppercase" type="warning">
                        {' '}
                        Beta
                    </LemonTag>
                </div>
            ),
            key: FeatureFlagsTab.Analysis,
            content: (
                <PostHogFeature flag={FEATURE_FLAGS.FF_DASHBOARD_TEMPLATES} match={true}>
                    <AnalysisTab id={id} featureFlag={featureFlag} />
                </PostHogFeature>
            ),
        })
    }

    if (featureFlag.id) {
        tabs.push({
            label: 'History',
            key: FeatureFlagsTab.HISTORY,
            content: <ActivityLog scope={ActivityScope.FEATURE_FLAG} id={featureFlag.id} />,
        })
    }

    if (featureFlags[FEATURE_FLAGS.ROLE_BASED_ACCESS] && featureFlag.can_edit) {
        tabs.push({
            label: 'Permissions',
            key: FeatureFlagsTab.PERMISSIONS,
            content: (
                <PayGateMini feature={AvailableFeature.ROLE_BASED_ACCESS}>
                    <ResourcePermission
                        resourceType={Resource.FEATURE_FLAGS}
                        onChange={(roleIds) => setRolesToAdd(roleIds)}
                        rolesToAdd={rolesToAdd}
                        addableRoles={addableRoles}
                        addableRolesLoading={unfilteredAddableRolesLoading}
                        onAdd={() => addAssociatedRoles()}
                        roles={derivedRoles}
                        deleteAssociatedRole={(id) => deleteAssociatedRole({ roleId: id })}
                        canEdit={featureFlag.can_edit}
                    />
                </PayGateMini>
            ),
        })
    }

    return (
        <>
            <div className="feature-flag">
                {isNewFeatureFlag || isEditingFlag ? (
                    <Form
                        id="feature-flag"
                        logic={featureFlagLogic}
                        props={props}
                        formKey="featureFlag"
                        enableFormOnSubmit
                        className="space-y-4"
                    >
                        <PageHeader
                            title={isNewFeatureFlag ? 'New feature flag' : featureFlag.key || 'Untitled'}
                            buttons={
                                <div className="flex items-center gap-2">
                                    <LemonButton
                                        data-attr="cancel-feature-flag"
                                        type="secondary"
                                        onClick={() => {
                                            if (isEditingFlag) {
                                                editFeatureFlag(false)
                                                loadFeatureFlag()
                                            } else {
                                                router.actions.push(urls.featureFlags())
                                            }
                                        }}
                                        disabled={featureFlagLoading}
                                    >
                                        Cancel
                                    </LemonButton>
                                    <LemonButton
                                        type="primary"
                                        data-attr="save-feature-flag"
                                        htmlType="submit"
                                        form="feature-flag"
                                        loading={featureFlagLoading}
                                    >
                                        Save
                                    </LemonButton>
                                </div>
                            }
                        />
                        <LemonDivider />
                        {featureFlag.experiment_set && featureFlag.experiment_set?.length > 0 && (
                            <LemonBanner type="warning">
                                This feature flag is linked to an experiment. Edit settings here only for advanced
                                functionality. If unsure, go back to{' '}
                                <Link to={urls.experiment(featureFlag.experiment_set[0])}>
                                    the experiment creation screen.
                                </Link>
                            </LemonBanner>
                        )}
                        <div className="mt-4 mb-8">
                            <div className="max-w-1/2 space-y-4">
                                <Field
                                    name="key"
                                    label="Key"
                                    help={
                                        hasKeyChanged && id !== 'new' ? (
                                            <span className="text-warning">
                                                <b>Warning! </b>Changing this key will
                                                <Link
                                                    to={`https://posthog.com/docs/features/feature-flags${UTM_TAGS}#feature-flag-persistence`}
                                                    target="_blank"
                                                    targetBlankIcon
                                                >
                                                    {' '}
                                                    affect the persistence of your flag
                                                </Link>
                                            </span>
                                        ) : undefined
                                    }
                                >
                                    {({ value, onChange }) => (
                                        <>
                                            <LemonInput
                                                value={value}
                                                onChange={(v) => {
                                                    if (v !== value) {
                                                        setHasKeyChanged(true)
                                                    }
                                                    onChange(v)
                                                }}
                                                data-attr="feature-flag-key"
                                                className="ph-ignore-input"
                                                autoFocus
                                                placeholder="examples: new-landing-page, betaFeature, ab_test_1"
                                                autoComplete="off"
                                                autoCapitalize="off"
                                                autoCorrect="off"
                                                spellCheck={false}
                                            />
                                            <span style={{ fontSize: 13 }} className="text-muted">
                                                Feature flag keys must be unique
                                            </span>
                                        </>
                                    )}
                                </Field>

                                <Field name="name" label="Description">
                                    <LemonTextArea
                                        className="ph-ignore-input"
                                        data-attr="feature-flag-description"
                                        defaultValue={featureFlag.name || ''}
                                    />
                                </Field>
                                {hasAvailableFeature(AvailableFeature.TAGGING) && (
                                    <Field name="tags" label="Tags">
                                        {({ value, onChange }) => {
                                            return (
                                                <ObjectTags
                                                    tags={value}
                                                    onChange={(_, tags) => onChange(tags)}
                                                    saving={featureFlagLoading}
                                                    tagsAvailable={tags.filter(
                                                        (tag) => !featureFlag.tags?.includes(tag)
                                                    )}
                                                    className="mt-2"
                                                />
                                            )
                                        }}
                                    </Field>
                                )}
                                <Field name="active">
                                    {({ value, onChange }) => (
                                        <div className="border rounded p-4">
                                            <LemonCheckbox
                                                id="flag-enabled-checkbox"
                                                label="Enable feature flag"
                                                onChange={() => onChange(!value)}
                                                checked={value}
                                            />
                                        </div>
                                    )}
                                </Field>
                                <Field name="ensure_experience_continuity">
                                    {({ value, onChange }) => (
                                        <div className="border rounded p-4">
                                            <LemonCheckbox
                                                id="continuity-checkbox"
                                                label="Persist flag across authentication steps"
                                                onChange={() => onChange(!value)}
                                                fullWidth
                                                checked={value}
                                            />
                                            <div className="text-muted text-sm pl-7">
                                                If your feature flag is applied prior to an identify or authentication
                                                event, use this to ensure that feature flags are not reset after a
                                                person is identified. This ensures the experience for the anonymous
                                                person is carried forward to the authenticated person.{' '}
                                                <Link
                                                    to="https://posthog.com/manual/feature-flags#persisting-feature-flags-across-authentication-steps"
                                                    target="_blank"
                                                >
                                                    Learn more
                                                </Link>
                                            </div>
                                        </div>
                                    )}
                                </Field>
                            </div>
                        </div>
                        <LemonDivider />
                        <FeatureFlagRollout />
                        <LemonDivider />
                        <FeatureFlagReleaseConditions />
                        <LemonDivider />
                        <FeatureFlagCodeExample featureFlag={featureFlag} />
                        <LemonDivider />
                        {isNewFeatureFlag && (
                            <>
                                <div>
                                    <LemonButton
                                        fullWidth
                                        status="stealth"
                                        onClick={() => setAdvancedSettingsExpanded(!advancedSettingsExpanded)}
                                        sideIcon={advancedSettingsExpanded ? <IconUnfoldLess /> : <IconUnfoldMore />}
                                    >
                                        <div>
                                            <h3 className="l4 mt-2">Advanced settings</h3>
                                            <div className="text-muted mb-2 font-medium">
                                                Define who can modify this flag.
                                            </div>
                                        </div>
                                    </LemonButton>
                                </div>
                                {advancedSettingsExpanded && (
                                    <>
                                        {featureFlags[FEATURE_FLAGS.AUTO_ROLLBACK_FEATURE_FLAGS] && (
                                            <FeatureFlagAutoRollback />
                                        )}
                                        {featureFlags[FEATURE_FLAGS.ROLE_BASED_ACCESS] && (
                                            <Card title="Permissions" className="mb-4">
                                                <PayGateMini feature={AvailableFeature.ROLE_BASED_ACCESS}>
                                                    <ResourcePermission
                                                        resourceType={Resource.FEATURE_FLAGS}
                                                        onChange={(roleIds) => setRolesToAdd(roleIds)}
                                                        rolesToAdd={rolesToAdd}
                                                        addableRoles={addableRoles}
                                                        addableRolesLoading={unfilteredAddableRolesLoading}
                                                        onAdd={() => addAssociatedRoles()}
                                                        roles={derivedRoles}
                                                        deleteAssociatedRole={(id) =>
                                                            deleteAssociatedRole({ roleId: id })
                                                        }
                                                        canEdit={featureFlag.can_edit}
                                                    />
                                                </PayGateMini>
                                            </Card>
                                        )}
                                    </>
                                )}
                                <LemonDivider />
                            </>
                        )}
                        <div className="flex items-center gap-2 justify-end">
                            <LemonButton
                                data-attr="cancel-feature-flag"
                                type="secondary"
                                onClick={() => {
                                    if (isEditingFlag) {
                                        editFeatureFlag(false)
                                        loadFeatureFlag()
                                    } else {
                                        router.actions.push(urls.featureFlags())
                                    }
                                }}
                                disabled={featureFlagLoading}
                            >
                                Cancel
                            </LemonButton>
                            <LemonButton
                                type="primary"
                                data-attr="save-feature-flag"
                                htmlType="submit"
                                form="feature-flag"
                                loading={featureFlagLoading}
                            >
                                Save
                            </LemonButton>
                        </div>
                    </Form>
                ) : (
                    <>
                        {featureFlagLoading ? (
                            <Skeleton active />
                        ) : (
                            <>
                                <PageHeader
                                    notebookProps={{
                                        href: urls.featureFlag(id),
                                    }}
                                    title={
                                        <div className="flex items-center gap-2 mb-2">
                                            {featureFlag.key || 'Untitled'}
                                            <CopyToClipboardInline
                                                explicitValue={featureFlag.key}
                                                iconStyle={{ color: 'var(--muted-alt)' }}
                                            />
                                            <div className="flex">
                                                {featureFlag.active ? (
                                                    <LemonTag type="success" className="uppercase">
                                                        Enabled
                                                    </LemonTag>
                                                ) : (
                                                    <LemonTag type="default" className="uppercase">
                                                        Disabled
                                                    </LemonTag>
                                                )}
                                            </div>
                                        </div>
                                    }
                                    description={
                                        <>
                                            {featureFlag.name ? (
                                                <span style={{ fontStyle: 'normal' }}>{featureFlag.name}</span>
                                            ) : (
                                                'There is no description for this feature flag.'
                                            )}
                                        </>
                                    }
                                    caption={
                                        <>
                                            {featureFlag?.tags && (
                                                <>
                                                    {featureFlag.can_edit ? (
                                                        <ObjectTags
                                                            tags={featureFlag.tags}
                                                            onChange={(_, tags) => {
                                                                triggerFeatureFlagUpdate({ tags })
                                                            }}
                                                            saving={featureFlagLoading}
                                                            tagsAvailable={tags.filter(
                                                                (tag) => !featureFlag.tags?.includes(tag)
                                                            )}
                                                            className="mt-2"
                                                        />
                                                    ) : featureFlag.tags.length ? (
                                                        <ObjectTags
                                                            tags={featureFlag.tags}
                                                            saving={featureFlagLoading}
                                                            staticOnly
                                                            className="mt-2"
                                                        />
                                                    ) : null}
                                                </>
                                            )}
                                        </>
                                    }
                                    buttons={
                                        <>
                                            <div className="flex items-center gap-2 mb-2">
                                                <NotebookSelectButton
                                                    resource={{
                                                        type: NotebookNodeType.FeatureFlag,
                                                        attrs: { id: featureFlag.id },
                                                    }}
                                                    type="secondary"
                                                />
                                                <LemonButton
                                                    to={urls.replay(ReplayTabs.Recent, recordingFilterForFlag)}
                                                    type="secondary"
                                                >
                                                    View Recordings
                                                </LemonButton>
                                                <LemonDivider vertical />
                                                <LemonButton
                                                    data-attr="delete-feature-flag"
                                                    status="danger"
                                                    type="secondary"
                                                    onClick={() => {
                                                        deleteFeatureFlag(featureFlag)
                                                    }}
                                                    disabledReason={
                                                        featureFlagLoading
                                                            ? 'Loading...'
                                                            : !featureFlag.can_edit
                                                            ? "You have only 'View' access for this feature flag. To make changes, please contact the flag's creator."
                                                            : (featureFlag.features?.length || 0) > 0
                                                            ? 'This feature flag is in use with an early access feature. Delete the early access feature to delete this flag'
                                                            : (featureFlag.experiment_set?.length || 0) > 0
                                                            ? 'This feature flag is linked to an experiment. Delete the experiment to delete this flag'
                                                            : null
                                                    }
                                                >
                                                    Delete feature flag
                                                </LemonButton>
                                                <LemonButton
                                                    data-attr="edit-feature-flag"
                                                    type="secondary"
                                                    tooltip={
                                                        featureFlags[FEATURE_FLAGS.ROLE_BASED_ACCESS] &&
                                                        !featureFlag.can_edit &&
                                                        "You have only 'View' access for this feature flag. To make changes, please contact the flag's creator."
                                                    }
                                                    onClick={() => {
                                                        editFeatureFlag(true)
                                                    }}
                                                    disabled={featureFlagLoading || !featureFlag.can_edit}
                                                >
                                                    Edit
                                                </LemonButton>
                                            </div>
                                        </>
                                    }
                                />
                                <LemonTabs activeKey={activeTab} onChange={setActiveTab} tabs={tabs} />
                            </>
                        )}
                    </>
                )}
            </div>
        </>
    )
}

function UsageTab({ featureFlag }: { id: string; featureFlag: FeatureFlagType }): JSX.Element {
    const {
        key: featureFlagKey,
        usage_dashboard: dashboardId,
        has_enriched_analytics: hasEnrichedAnalytics,
    } = featureFlag
    const { generateUsageDashboard, enrichUsageDashboard } = useActions(featureFlagLogic)
    const { featureFlagLoading } = useValues(featureFlagLogic)
    const { receivedErrorsFromAPI, dashboard } = useValues(
        dashboardLogic({ id: dashboardId, placement: DashboardPlacement.FeatureFlag })
    )
    const connectedDashboardExists = dashboardId && !receivedErrorsFromAPI

    const { closeEnrichAnalyticsNotice } = useActions(featureFlagsLogic)
    const { enrichAnalyticsNoticeAcknowledged } = useValues(featureFlagsLogic)

    useEffect(() => {
        if (
            connectedDashboardExists &&
            dashboard &&
            hasEnrichedAnalytics &&
            !(dashboard.tiles?.find((tile) => (tile.insight?.name?.indexOf('Feature Viewed') ?? -1) > -1) !== undefined)
        ) {
            enrichUsageDashboard()
        }
    }, [dashboard])

    const propertyFilter: AnyPropertyFilter[] = [
        {
            key: '$feature_flag',
            type: PropertyFilterType.Event,
            value: featureFlagKey,
            operator: PropertyOperator.Exact,
        },
    ]

    return (
        <div>
            {connectedDashboardExists ? (
                <>
                    {!hasEnrichedAnalytics && !enrichAnalyticsNoticeAcknowledged && (
                        <LemonBanner type="info" className="mb-3" onClose={() => closeEnrichAnalyticsNotice()}>
                            Get richer insights automatically by{' '}
                            <Link to="https://posthog.com/docs/libraries/js#enriched-analytics" target="_blank">
                                enabling enriched analytics for flags{' '}
                            </Link>
                        </LemonBanner>
                    )}
                    <Dashboard id={dashboardId.toString()} placement={DashboardPlacement.FeatureFlag} />
                </>
            ) : (
                <div>
                    <b>Dashboard</b>
                    <div className="text-muted mb-2">{`There is currently no connected dashboard to this feature flag. If there was previously a connected dashboard, it may have been deleted.`}</div>
                    {featureFlagLoading ? (
                        <EmptyDashboardComponent loading={true} canEdit={false} />
                    ) : (
                        <LemonButton type={'primary'} onClick={() => generateUsageDashboard()}>
                            Generate Usage Dashboard
                        </LemonButton>
                    )}
                </div>
            )}
            <div className="mt-4 mb-4">
                <b>Log</b>
                <div className="text-muted">{`Feature flag calls for "${featureFlagKey}" will appear here`}</div>
            </div>
            <Query
                query={{
                    kind: NodeKind.DataTableNode,
                    source: {
                        kind: NodeKind.EventsQuery,
                        select: [
                            ...defaultDataTableColumns(NodeKind.EventsQuery),
                            featureFlag.filters.multivariate
                                ? 'properties.$feature_flag_response'
                                : "if(toString(properties.$feature_flag_response) IN ['1', 'true'], 'true', 'false') -- Feature Flag Response",
                        ],
                        event: '$feature_flag_called',
                        properties: propertyFilter,
                        after: '-30d',
                    },
                    full: false,
                    showDateRange: true,
                }}
            />
        </div>
    )
}

function variantConcatWithPunctuation(phrases: string[]): string {
    if (phrases === null || phrases.length < 3) {
        return concatWithPunctuation(phrases)
    } else {
        return `${phrases[0]} and ${phrases.length - 1} more sets`
    }
}

function FeatureFlagRollout({ readOnly }: { readOnly?: boolean }): JSX.Element {
    const {
        multivariateEnabled,
        variants,
        areVariantRolloutsValid,
        featureFlagLoading,
        variantRolloutSum,
        nonEmptyVariants,
        aggregationTargetName,
        featureFlag,
    } = useValues(featureFlagLogic)
    const { distributeVariantsEqually, addVariant, removeVariant, setMultivariateEnabled } =
        useActions(featureFlagLogic)
    const [showVariantDiscardWarning, setShowVariantDiscardWarning] = useState(false)
    const { hasAvailableFeature } = useValues(userLogic)
    const { upgradeLink } = useValues(billingLogic)

    const filterGroups: FeatureFlagGroupType[] = featureFlag.filters.groups || []

    return (
        <>
            {readOnly ? (
                <>
                    <div className="flex flex-col mb-4">
                        <span className="card-secondary">Type</span>
                        <span>
                            {featureFlag.filters.multivariate
                                ? 'Multiple variants with rollout percentages (A/B/C test)'
                                : 'Release toggle (boolean)'}
                        </span>

                        <span className="card-secondary mt-4">Flag persistence</span>
                        <span>
                            This flag{' '}
                            <b>{featureFlag.ensure_experience_continuity ? 'persists' : 'does not persist'} </b>
                            across authentication events.
                        </span>
                    </div>
                    <LemonDivider className="my-3" />
                    {featureFlag.filters.multivariate && (
                        <>
                            <h3 className="l3">Variant keys</h3>
                            <div className="border rounded p-4 mb-4 bg-bg-light">
                                <div className="grid grid-cols-8 gap-4 font-semibold">
                                    <div className="col-span-2">Key</div>
                                    <div className="col-span-2">Description</div>
                                    <div className="col-span-3">Payload</div>
                                    <div>Rollout</div>
                                </div>
                                <LemonDivider className="my-3" />
                                {variants.map((variant, index) => (
                                    <div key={index}>
                                        <div className="grid grid-cols-8 gap-4">
                                            <div className="col-span-2">
                                                <Lettermark name={alphabet[index]} color={LettermarkColor.Gray} />
                                                <CopyToClipboardInline
                                                    tooltipMessage={null}
                                                    description="key"
                                                    style={{
                                                        marginLeft: '0.5rem',
                                                    }}
                                                    iconStyle={{ color: 'var(--muted-alt)' }}
                                                >
                                                    {variant.key}
                                                </CopyToClipboardInline>
                                            </div>
                                            <div className="col-span-2">
                                                <span className={variant.name ? '' : 'text-muted'}>
                                                    {variant.name || 'There is no description for this variant key'}
                                                </span>
                                            </div>
                                            <div className="col-span-3">
                                                {featureFlag.filters.payloads?.[index] ? (
                                                    <JSONEditorInput
                                                        readOnly={true}
                                                        value={featureFlag.filters.payloads[index]}
                                                    />
                                                ) : (
                                                    <span className="text-muted">
                                                        No payload associated with this variant
                                                    </span>
                                                )}
                                            </div>
                                            <div>{variant.rollout_percentage}%</div>
                                        </div>
                                        {index !== variants.length - 1 && <LemonDivider className="my-3" />}
                                    </div>
                                ))}
                            </div>
                        </>
                    )}
                </>
            ) : (
                <div className="mb-8">
                    <h3 className="l3">Served value</h3>
                    <div className="mb-2">
                        <Popconfirm
                            placement="top"
                            title="Change value type? The variants below will be lost."
                            disabled={featureFlagLoading}
                            visible={showVariantDiscardWarning}
                            onConfirm={() => {
                                setMultivariateEnabled(false)
                                setShowVariantDiscardWarning(false)
                            }}
                            onCancel={() => setShowVariantDiscardWarning(false)}
                            okText="OK"
                            cancelText="Cancel"
                        >
                            <Radio.Group
                                options={[
                                    {
                                        label: 'Release toggle (boolean)',
                                        value: false,
                                        disabled: !!(
                                            featureFlag.experiment_set && featureFlag.experiment_set?.length > 0
                                        ),
                                    },
                                    {
                                        label: (
                                            <Tooltip
                                                title={
                                                    hasAvailableFeature(AvailableFeature.MULTIVARIATE_FLAGS)
                                                        ? ''
                                                        : 'This feature is not available on your current plan.'
                                                }
                                            >
                                                <div>
                                                    {!hasAvailableFeature(AvailableFeature.MULTIVARIATE_FLAGS) && (
                                                        <Link to={upgradeLink} target="_blank">
                                                            <IconLock
                                                                style={{
                                                                    marginRight: 4,
                                                                    color: 'var(--warning)',
                                                                }}
                                                            />
                                                        </Link>
                                                    )}
                                                    Multiple variants with rollout percentages (A/B test)
                                                </div>
                                            </Tooltip>
                                        ),
                                        value: true,
                                        disabled: !hasAvailableFeature(AvailableFeature.MULTIVARIATE_FLAGS),
                                    },
                                ]}
                                onChange={(e) => {
                                    const { value } = e.target
                                    if (value === false && nonEmptyVariants.length) {
                                        setShowVariantDiscardWarning(true)
                                    } else {
                                        setMultivariateEnabled(value)
                                        focusVariantKeyField(0)
                                    }
                                }}
                                value={multivariateEnabled}
                                optionType="button"
                            />
                        </Popconfirm>
                    </div>
                    <div className="text-muted mb-4">
                        {capitalizeFirstLetter(aggregationTargetName)} will be served{' '}
                        {multivariateEnabled ? (
                            <>
                                <strong>a variant key</strong> according to the below distribution
                            </>
                        ) : (
                            <strong>
                                <code>true</code>
                            </strong>
                        )}{' '}
                        if they match one or more release condition groups.
                    </div>
                </div>
            )}
            {!multivariateEnabled && (
                <div className="mb-6">
                    <h3 className="l3">Payload</h3>
                    {readOnly ? (
                        featureFlag.filters.payloads?.['true'] ? (
                            <JSONEditorInput readOnly={readOnly} value={featureFlag.filters.payloads?.['true']} />
                        ) : (
                            <span>No payload associated with this flag</span>
                        )
                    ) : (
                        <div className="w-1/2">
                            <div className="text-muted mb-4">
                                Specify a payload to be returned when the served value is{' '}
                                <strong>
                                    <code>true</code>
                                </strong>
                            </div>
                            <Group name={['filters', 'payloads']}>
                                <Field name="true">
                                    <JSONEditorInput
                                        readOnly={readOnly}
                                        placeholder={'Examples: "A string", 2500, {"key": "value"}'}
                                    />
                                </Field>
                            </Group>
                        </div>
                    )}
                </div>
            )}
            {!readOnly && multivariateEnabled && (
                <div className="feature-flag-variants">
                    <h3 className="l4">Variant keys</h3>
                    <span>The rollout percentage of feature flag variants must add up to 100%</span>
                    <div className="VariantFormList space-y-2">
                        <div className="VariantFormList__row grid label-row gap-2 items-center">
                            <div />
                            <div className="col-span-4">Variant key</div>
                            <div className="col-span-6">Description</div>
                            <div className="col-span-8">
                                <div className="flex flex-col">
                                    <b>Payload</b>
                                    <span className="text-muted font-normal">
                                        Specify return payload when the variant key matches
                                    </span>
                                </div>
                            </div>
                            <div className="col-span-4 flex items-center gap-1">
                                <span>Rollout</span>
                                <LemonButton type="tertiary" onClick={distributeVariantsEqually}>
                                    (Redistribute)
                                </LemonButton>
                            </div>
                        </div>
                        {variants.map((variant, index) => (
                            <Group key={index} name="filters">
                                <div className="VariantFormList__row grid gap-2">
                                    <div className="flex items-center justify-center">
                                        <Lettermark name={alphabet[index]} color={LettermarkColor.Gray} />
                                    </div>
                                    <div className="col-span-4">
                                        <Field name={['multivariate', 'variants', index, 'key']}>
                                            <LemonInput
                                                data-attr="feature-flag-variant-key"
                                                data-key-index={index.toString()}
                                                className="ph-ignore-input"
                                                placeholder={`example-variant-${index + 1}`}
                                                autoComplete="off"
                                                autoCapitalize="off"
                                                autoCorrect="off"
                                                spellCheck={false}
                                                disabled={
                                                    !!(
                                                        featureFlag.experiment_set &&
                                                        featureFlag.experiment_set?.length > 0
                                                    )
                                                }
                                            />
                                        </Field>
                                    </div>
                                    <div className="col-span-6">
                                        <Field name={['multivariate', 'variants', index, 'name']}>
                                            <LemonInput
                                                data-attr="feature-flag-variant-name"
                                                className="ph-ignore-input"
                                                placeholder="Description"
                                            />
                                        </Field>
                                    </div>
                                    <div className="col-span-8">
                                        <Field name={['payloads', index]}>
                                            {({ value, onChange }) => {
                                                return (
                                                    <JSONEditorInput
                                                        onChange={onChange}
                                                        value={value}
                                                        placeholder={'{"key": "value"}'}
                                                    />
                                                )
                                            }}
                                        </Field>
                                    </div>
                                    <div className="col-span-3">
                                        <Field name={['multivariate', 'variants', index, 'rollout_percentage']}>
                                            {({ value, onChange }) => (
                                                <div>
                                                    <LemonInput
                                                        type="number"
                                                        min={0}
                                                        max={100}
                                                        value={value}
                                                        onChange={(changedValue) => {
                                                            if (changedValue !== null && changedValue !== undefined) {
                                                                const valueInt = parseInt(changedValue.toString())
                                                                if (!isNaN(valueInt)) {
                                                                    onChange(valueInt)
                                                                }
                                                            }
                                                        }}
                                                    />
                                                    {filterGroups.filter((group) => group.variant === variant.key)
                                                        .length > 0 && (
                                                        <span style={{ fontSize: 11 }} className="text-muted">
                                                            Overridden by{' '}
                                                            <strong>
                                                                {variantConcatWithPunctuation(
                                                                    filterGroups
                                                                        .filter(
                                                                            (group) =>
                                                                                group.variant != null &&
                                                                                group.variant === variant.key
                                                                        )
                                                                        .map(
                                                                            (variant) =>
                                                                                'Set ' +
                                                                                (filterGroups.findIndex(
                                                                                    (group) => group === variant
                                                                                ) +
                                                                                    1)
                                                                        )
                                                                )}
                                                            </strong>
                                                        </span>
                                                    )}
                                                </div>
                                            )}
                                        </Field>
                                    </div>
                                    <div className="flex items-center justify-center">
                                        {variants.length > 1 && (
                                            <LemonButton
                                                icon={<IconDelete />}
                                                status="primary-alt"
                                                data-attr={`delete-prop-filter-${index}`}
                                                noPadding
                                                onClick={() => removeVariant(index)}
                                                disabledReason={
                                                    featureFlag.experiment_set && featureFlag.experiment_set?.length > 0
                                                        ? 'Cannot delete variants from a feature flag that is part of an experiment'
                                                        : undefined
                                                }
                                                tooltipPlacement="topRight"
                                            />
                                        )}
                                    </div>
                                </div>
                            </Group>
                        ))}
                        {variants.length > 0 && !areVariantRolloutsValid && (
                            <p className="text-danger">
                                Percentage rollouts for variants must sum to 100 (currently {variantRolloutSum}
                                ).
                            </p>
                        )}
                        <LemonButton
                            type="secondary"
                            onClick={() => {
                                const newIndex = variants.length
                                addVariant()
                                focusVariantKeyField(newIndex)
                            }}
                            icon={<IconPlus />}
                            disabledReason={
                                featureFlag.experiment_set && featureFlag.experiment_set?.length > 0
                                    ? 'Cannot add variants to a feature flag that is part of an experiment. To update variants, create a new experiment.'
                                    : undefined
                            }
                            tooltipPlacement="topLeft"
                            center
                        >
                            Add variant
                        </LemonButton>
                    </div>
                </div>
            )}
        </>
    )
}<|MERGE_RESOLUTION|>--- conflicted
+++ resolved
@@ -1,12 +1,6 @@
-<<<<<<< HEAD
 import './FeatureFlag.scss'
 
-import { Card, Col, Popconfirm, Radio, Row, Skeleton } from 'antd'
-=======
-import { useEffect, useState } from 'react'
-import { Form, Group } from 'kea-forms'
-import { Radio, Popconfirm, Skeleton, Card } from 'antd'
->>>>>>> 897a4584
+import { Card, Popconfirm, Radio, Skeleton } from 'antd'
 import { useActions, useValues } from 'kea'
 import { Form, Group } from 'kea-forms'
 import { router } from 'kea-router'
