--- conflicted
+++ resolved
@@ -42,11 +42,8 @@
 import { RecentFeatureFlagInsights } from './RecentFeatureFlagInsightsCard'
 import { NotFound } from 'lib/components/NotFound'
 import { cohortsModel } from '~/models/cohortsModel'
-<<<<<<< HEAD
 import { FeatureFlagRecordings } from './FeatureFlagRecordingsCard'
-=======
 import { billingLogic } from 'scenes/billing/billingLogic'
->>>>>>> 4b7f04b0
 
 export const scene: SceneExport = {
     component: FeatureFlag,
