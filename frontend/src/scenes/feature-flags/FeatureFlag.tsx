import React, { useState } from 'react'
import { Form, Group } from 'kea-forms'
import { Button, Slider, Card, Row, Col, Radio, InputNumber, Popconfirm, Select, Divider, Tabs } from 'antd'
import { useActions, useValues } from 'kea'
import { alphabet, capitalizeFirstLetter } from 'lib/utils'
import { PropertyFilters } from 'lib/components/PropertyFilters/PropertyFilters'
import { DeleteOutlined, MergeCellsOutlined, LockOutlined } from '@ant-design/icons'
import { featureFlagLogic } from './featureFlagLogic'
import { FeatureFlagInstructions } from './FeatureFlagInstructions'
import { PageHeader } from 'lib/components/PageHeader'
import './FeatureFlag.scss'
import { IconOpenInNew, IconCopy, IconDelete, IconPlus, IconSubdirectoryArrowRight } from 'lib/components/icons'
import { Tooltip } from 'lib/components/Tooltip'
import { SceneExport } from 'scenes/sceneTypes'
import { UTM_TAGS } from 'scenes/feature-flags/FeatureFlagSnippets'
import { LemonDivider } from 'lib/components/LemonDivider'
import { groupsModel } from '~/models/groupsModel'
import { GroupsIntroductionOption } from 'lib/introductions/GroupsIntroductionOption'
import { userLogic } from 'scenes/userLogic'
import { AvailableFeature } from '~/types'
import { Link } from 'lib/components/Link'
import { LemonButton } from 'lib/components/LemonButton'
import { LemonSwitch } from 'lib/components/LemonSwitch/LemonSwitch'
import { Field } from 'lib/forms/Field'
import { LemonTextArea } from 'lib/components/LemonTextArea/LemonTextArea'
import { LemonInput } from 'lib/components/LemonInput/LemonInput'
import { LemonCheckbox } from 'lib/components/LemonCheckbox'
import { EventBufferNotice } from 'scenes/events/EventBufferNotice'
import { AlertMessage } from 'lib/components/AlertMessage'
import { urls } from 'scenes/urls'
import { SpinnerOverlay } from 'lib/components/Spinner/Spinner'
import { router } from 'kea-router'
import { CopyToClipboardInline } from 'lib/components/CopyToClipboard'
import { Lettermark, LettermarkColor } from 'lib/components/Lettermark/Lettermark'
import { FEATURE_FLAGS } from 'lib/constants'
import { featureFlagLogic as featureFlagLibLogic } from 'lib/logic/featureFlagLogic'
import { LemonTag } from 'lib/components/LemonTag/LemonTag'
import { ActivityLog } from 'lib/components/ActivityLog/ActivityLog'
import { ActivityScope } from 'lib/components/ActivityLog/humanizeActivity'
import { FeatureFlagsTabs } from './featureFlagsLogic'
import { flagActivityDescriber } from './activityDescriptions'
import { genericOperatorToHumanName, propertyValueToHumanName } from 'lib/components/DefinitionPopup/utils'

export const scene: SceneExport = {
    component: FeatureFlag,
    logic: featureFlagLogic,
    paramsToProps: ({ params: { id } }): typeof featureFlagLogic['props'] => ({
        id: id && id !== 'new' ? parseInt(id) : 'new',
    }),
}

function focusVariantKeyField(index: number): void {
    setTimeout(
        () => document.querySelector<HTMLElement>(`.variant-form-list input[data-key-index="${index}"]`)?.focus(),
        50
    )
}

export function FeatureFlag({ id }: { id?: string } = {}): JSX.Element {
    const { featureFlags } = useValues(featureFlagLibLogic)
    const {
        props,
        featureFlag,
        multivariateEnabled,
        variants,
        nonEmptyVariants,
        areVariantRolloutsValid,
        variantRolloutSum,
        groupTypes,
        aggregationTargetName,
        taxonomicGroupTypes,
        featureFlagLoading,
        isEditingFlag,
    } = useValues(featureFlagLogic)
    const {
        addConditionSet,
        updateConditionSet,
        removeConditionSet,
        duplicateConditionSet,
        deleteFeatureFlag,
        setMultivariateEnabled,
        addVariant,
        removeVariant,
        distributeVariantsEqually,
        setAggregationGroupTypeIndex,
        editFeatureFlag,
        loadFeatureFlag,
    } = useActions(featureFlagLogic)
    const { showGroupsOptions, aggregationLabel } = useValues(groupsModel)
    const { hasAvailableFeature, upgradeLink } = useValues(userLogic)

    // whether the key for an existing flag is being changed
    const [hasKeyChanged, setHasKeyChanged] = useState(false)
    // whether to warn the user that their variants will be lost
    const [showVariantDiscardWarning, setShowVariantDiscardWarning] = useState(false)
    const [activeTab, setActiveTab] = useState(FeatureFlagsTabs.OVERVIEW)

    // :KLUDGE: Match by select only allows Select.Option as children, so render groups option directly rather than as a child
    const matchByGroupsIntroductionOption = GroupsIntroductionOption({ value: -2 })
    const isNewFeatureFlag = id === 'new' || id === undefined

    return (
<<<<<<< HEAD
        <>
            {featureFlags[FEATURE_FLAGS.FEATURE_FLAGS_UX] ? (
                <div className="feature-flag">
                    {isNewFeatureFlag || isEditingFlag ? (
                        <Form
                            logic={featureFlagLogic}
                            props={props}
                            formKey="featureFlag"
                            enableFormOnSubmit
                            className="space-y-4"
                        >
                            <PageHeader
                                title={isNewFeatureFlag ? 'New feature flag' : featureFlag.key || 'Untitled'}
                                buttons={
                                    <div className="flex items-center gap-2">
                                        <LemonButton
                                            data-attr="cancel-feature-flag"
                                            type="secondary"
                                            onClick={() => {
                                                if (isEditingFlag) {
                                                    editFeatureFlag(false)
                                                    loadFeatureFlag()
                                                } else {
                                                    router.actions.push(urls.featureFlags())
                                                }
                                            }}
                                            disabled={featureFlagLoading}
                                        >
                                            Cancel
                                        </LemonButton>
                                        <LemonButton
                                            type="primary"
                                            data-attr="save-feature-flag"
                                            htmlType="submit"
                                            loading={featureFlagLoading}
                                            disabled={featureFlagLoading}
                                        >
                                            Save
                                        </LemonButton>
                                    </div>
                                }
                            />
                            <Divider />
                            <Row gutter={16} style={{ marginBottom: 32 }}>
                                <Col span={12} className="space-y-4">
                                    <Field
                                        name="key"
                                        label="Key"
                                        help={
                                            hasKeyChanged && id !== 'new' ? (
                                                <span className="text-warning">
                                                    <b>Warning! </b>Changing this key will
                                                    <a
                                                        href={`https://posthog.com/docs/features/feature-flags${UTM_TAGS}#feature-flag-persistence`}
                                                        target="_blank"
                                                        rel="noopener"
                                                    >
                                                        {' '}
                                                        affect the persistence of your flag <IconOpenInNew />
                                                    </a>
                                                </span>
                                            ) : undefined
                                        }
=======
        <div className="feature-flag">
            {featureFlag ? (
                <Form
                    logic={featureFlagLogic}
                    props={props}
                    formKey="featureFlag"
                    enableFormOnSubmit
                    className="space-y-4"
                >
                    <PageHeader
                        title="Feature Flag"
                        buttons={
                            <div className="flex items-center gap-2">
                                <Field name="active">
                                    {({ value, onChange }) => (
                                        <LemonSwitch
                                            data-attr="feature-flag-enabled-toggle"
                                            checked={value}
                                            onChange={onChange}
                                            label={
                                                value ? (
                                                    <span className="text-success">Enabled</span>
                                                ) : (
                                                    <span className="text-danger">Disabled</span>
                                                )
                                            }
                                        />
                                    )}
                                </Field>
                                {featureFlag?.id && (
                                    <LemonButton
                                        data-attr="delete-flag"
                                        status="danger"
                                        type="secondary"
                                        onClick={() => {
                                            deleteFeatureFlag(featureFlag)
                                        }}
>>>>>>> 419a9ba8
                                    >
                                        {({ value, onChange }) => (
                                            <>
                                                <LemonInput
                                                    value={value}
                                                    onChange={(v) => {
                                                        if (v !== value) {
                                                            setHasKeyChanged(true)
                                                        }
                                                        onChange(v)
                                                    }}
                                                    data-attr="feature-flag-key"
                                                    className="ph-ignore-input"
                                                    autoFocus
                                                    placeholder="examples: new-landing-page, betaFeature, ab_test_1"
                                                    autoComplete="off"
                                                    autoCapitalize="off"
                                                    autoCorrect="off"
                                                    spellCheck={false}
                                                />
                                                <span style={{ fontSize: 13 }} className="text-muted">
                                                    Feature flag keys must be unique
                                                </span>
                                            </>
                                        )}
                                    </Field>

                                    <Field name="name" label="Description">
                                        <LemonTextArea
                                            className="ph-ignore-input"
                                            data-attr="feature-flag-description"
                                            defaultValue={featureFlag.name || ''}
                                        />
                                    </Field>
                                    <Field name="ensure_experience_continuity">
                                        {({ value, onChange }) => (
                                            <div className="border rounded p-4">
                                                <LemonCheckbox
                                                    id="continuity-checkbox"
                                                    label="Persist flag across authentication steps"
                                                    onChange={() => onChange(!value)}
                                                    fullWidth
                                                    checked={value}
                                                />
                                                <div className="text-muted text-sm pl-7">
                                                    If your feature flag is applied prior to an identify or
                                                    authentication event, use this to ensure that feature flags are not
                                                    reset after a person is identified. This ensures the experience for
                                                    the anonymous person is carried forward to the authenticated person.
                                                    Currently supported for posthog-js only.
                                                </div>
                                            </div>
                                        )}
                                    </Field>
                                    <Field name="active">
                                        {({ value, onChange }) => (
                                            <div className="border rounded p-4">
                                                <LemonCheckbox
                                                    id="flag-enabled-checkbox"
                                                    label="Enable feature flag"
                                                    onChange={() => onChange(!value)}
                                                    checked={value}
                                                />
                                            </div>
                                        )}
                                    </Field>
                                </Col>
                                <Col span={12}>
                                    <FeatureFlagInstructions featureFlagKey={featureFlag.key || 'my-flag'} />
                                </Col>
                            </Row>
                            <Divider />
                            <FeatureFlagRollout />
                            <Divider />
                            <FeatureFlagReleaseConditions />
                            <LemonDivider className="mt-8" />
                            <div className="flex items-center gap-2 justify-end">
                                <LemonButton
                                    data-attr="cancel-feature-flag"
                                    type="secondary"
                                    onClick={() => {
                                        router.actions.push(urls.featureFlags())
                                    }}
                                    disabled={featureFlagLoading}
                                >
                                    Cancel
                                </LemonButton>
                                <LemonButton
                                    type="primary"
                                    data-attr="save-feature-flag"
                                    htmlType="submit"
                                    loading={featureFlagLoading}
                                    disabled={featureFlagLoading}
                                >
                                    Save
                                </LemonButton>
                            </div>
                        </Form>
                    ) : (
                        <>
                            <PageHeader
                                title={
                                    <div className="flex items-center gap-2 mb-2">
                                        {featureFlag.key || 'Untitled'}
                                        <CopyToClipboardInline
                                            explicitValue={featureFlag.key}
                                            iconStyle={{ color: 'var(--muted-alt)' }}
                                        />
                                        <div className="flex">
                                            {featureFlag.active ? (
                                                <LemonTag type="success">Enabled</LemonTag>
                                            ) : (
                                                <LemonTag type="default">Disabled</LemonTag>
                                            )}
                                        </div>
                                    </div>
                                }
                                description={
                                    <>
                                        {featureFlag.name ? (
                                            <span style={{ fontStyle: 'normal' }}>{featureFlag.name}</span>
                                        ) : (
                                            'There is no description for this feature flag.'
                                        )}
                                    </>
                                }
                                buttons={
                                    <div className="flex items-center gap-2 mb-2">
                                        <LemonButton
                                            data-attr="delete-feature-flag"
                                            status="danger"
                                            type="secondary"
                                            onClick={() => {
                                                deleteFeatureFlag(featureFlag)
                                            }}
                                            disabled={featureFlagLoading}
                                        >
                                            Delete feature flag
                                        </LemonButton>
                                        <LemonButton
                                            data-attr="edit-feature-flag"
                                            type="secondary"
                                            onClick={() => {
                                                editFeatureFlag(true)
                                            }}
                                            disabled={featureFlagLoading}
                                        >
                                            Edit
                                        </LemonButton>
                                    </div>
                                }
                            />
                            <Tabs
                                activeKey={activeTab}
                                destroyInactiveTabPane
                                onChange={(t) => setActiveTab(t as FeatureFlagsTabs)}
                            >
                                <Tabs.TabPane tab="Overview" key="overview">
                                    <Row>
                                        <Col span={13}>
                                            <FeatureFlagRollout readOnly />
                                            <FeatureFlagReleaseConditions readOnly />
                                        </Col>
                                        <Col span={11} className="pl-4">
                                            <div className="border rounded p-4 mb-4">
                                                Insights that use this feature
                                            </div>
                                            <FeatureFlagInstructions featureFlagKey={featureFlag.key || 'my-flag'} />
                                        </Col>
                                    </Row>
                                </Tabs.TabPane>
                                <Tabs.TabPane tab="History" key="history">
                                    <ActivityLog scope={ActivityScope.FEATURE_FLAG} describer={flagActivityDescriber} />
                                </Tabs.TabPane>
                            </Tabs>
                        </>
                    )}
                </div>
            ) : (
                <div className="feature-flag">
                    {featureFlag ? (
                        <Form
                            logic={featureFlagLogic}
                            props={props}
                            formKey="featureFlag"
                            enableFormOnSubmit
                            className="space-y-4"
                        >
                            <PageHeader
                                title="Feature Flag"
                                buttons={
                                    <div className="flex items-center gap-2">
                                        <Field name="active">
                                            {({ value, onChange }) => (
                                                <LemonSwitch
                                                    data-attr="feature-flag-enabled-toggle"
                                                    checked={value}
                                                    onChange={onChange}
                                                    label={
                                                        value ? (
                                                            <span className="text-success">Enabled</span>
                                                        ) : (
                                                            <span className="text-danger">Disabled</span>
                                                        )
                                                    }
                                                />
                                            )}
                                        </Field>
                                        {featureFlag?.id && (
                                            <LemonButton
                                                data-attr="delete-flag"
                                                status="danger"
                                                type="secondary"
                                                onClick={() => {
                                                    deleteFeatureFlag(featureFlag)
                                                }}
                                            >
                                                Delete
                                            </LemonButton>
                                        )}
                                        <LemonButton
                                            type="primary"
                                            data-attr="feature-flag-submit"
                                            loading={featureFlagLoading}
                                            htmlType="submit"
                                        >
                                            Save changes
                                        </LemonButton>
                                    </div>
                                }
                            />
                            {featureFlag.experiment_set && featureFlag.experiment_set?.length > 0 && (
                                <AlertMessage type="warning">
                                    This feature flag is linked to an experiment. It's recommended to only make changes
                                    to this flag{' '}
                                    <Link to={urls.experiment(featureFlag.experiment_set[0])}>
                                        using the experiment creation screen.
                                    </Link>
                                </AlertMessage>
                            )}
                            <EventBufferNotice additionalInfo=", meaning it can take around 60 seconds for some flags to update for recently-identified persons" />
                            <h3 className="l3 mt-4">General configuration</h3>
                            <div className="text-muted mb-4">
                                General settings for your feature flag and integration instructions.
                            </div>
                            <Row gutter={16} style={{ marginBottom: 32 }}>
                                <Col span={12} className="space-y-4">
                                    <Field
                                        name="key"
                                        label="Key (must be unique)"
                                        help={
                                            hasKeyChanged && id !== 'new' ? (
                                                <span className="text-warning">
                                                    <b>Warning! </b>Changing this key will
                                                    <a
                                                        href={`https://posthog.com/docs/features/feature-flags${UTM_TAGS}#feature-flag-persistence`}
                                                        target="_blank"
                                                        rel="noopener"
                                                    >
                                                        {' '}
                                                        affect the persistence of your flag <IconOpenInNew />
                                                    </a>
                                                </span>
                                            ) : undefined
                                        }
                                    >
                                        {({ value, onChange }) => (
                                            <LemonInput
                                                value={value}
                                                onChange={(v) => {
                                                    if (v !== value) {
                                                        setHasKeyChanged(true)
                                                    }
                                                    onChange(v)
                                                }}
                                                data-attr="feature-flag-key"
                                                className="ph-ignore-input"
                                                autoFocus
                                                placeholder="examples: new-landing-page, betaFeature, ab_test_1"
                                                autoComplete="off"
                                                autoCapitalize="off"
                                                autoCorrect="off"
                                                spellCheck={false}
                                            />
                                        )}
                                    </Field>

                                    <Field name="name" label="Description">
                                        <LemonTextArea
                                            className="ph-ignore-input"
                                            data-attr="feature-flag-description"
                                            placeholder="Adding a helpful description can ensure others know what this feature is for."
                                        />
                                    </Field>
                                    <Field name="ensure_experience_continuity">
                                        {({ value, onChange }) => (
                                            <div className="border rounded p-4">
                                                <LemonCheckbox
                                                    id="continuity-checkbox"
                                                    label="Persist flag across authentication steps"
                                                    onChange={() => onChange(!value)}
                                                    fullWidth
                                                    checked={value}
                                                />
                                                <div className="text-muted text-sm pl-7">
                                                    If your feature flag is applied prior to an identify or
                                                    authentication event, use this to ensure that feature flags are not
                                                    reset after a person is identified. This ensures the experience for
                                                    the anonymous person is carried forward to the authenticated person.
                                                    Currently supported for posthog-js only.
                                                </div>
                                            </div>
                                        )}
                                    </Field>
                                </Col>
                                <Col span={12}>
                                    <FeatureFlagInstructions featureFlagKey={featureFlag.key || 'my-flag'} />
                                </Col>
                            </Row>

                            <div className="mb-8">
                                <h3 className="l3">Served value</h3>
                                <div className="mb-2">
                                    <Popconfirm
                                        placement="top"
                                        title="Change value type? The variants below will be lost."
                                        visible={showVariantDiscardWarning}
                                        disabled={featureFlagLoading}
                                        onConfirm={() => {
                                            setMultivariateEnabled(false)
                                            setShowVariantDiscardWarning(false)
                                        }}
                                        onCancel={() => setShowVariantDiscardWarning(false)}
                                        okText="OK"
                                        cancelText="Cancel"
                                    >
                                        <Radio.Group
                                            options={[
                                                {
                                                    label: 'Boolean value (A/B test)',
                                                    value: false,
                                                },
                                                {
                                                    label: (
                                                        <Tooltip
                                                            title={
                                                                hasAvailableFeature(AvailableFeature.MULTIVARIATE_FLAGS)
                                                                    ? ''
                                                                    : 'This feature is not available on your current plan.'
                                                            }
                                                        >
                                                            <div>
                                                                {!hasAvailableFeature(
                                                                    AvailableFeature.MULTIVARIATE_FLAGS
                                                                ) && (
                                                                    <Link to={upgradeLink} target="_blank">
                                                                        <LockOutlined
                                                                            style={{
                                                                                marginRight: 4,
                                                                                color: 'var(--warning)',
                                                                            }}
                                                                        />
                                                                    </Link>
                                                                )}
                                                                String value (Multivariate test){' '}
                                                            </div>
                                                        </Tooltip>
                                                    ),
                                                    value: true,
                                                    disabled: !hasAvailableFeature(AvailableFeature.MULTIVARIATE_FLAGS),
                                                },
                                            ]}
                                            onChange={(e) => {
                                                const { value } = e.target
                                                if (value === false && nonEmptyVariants.length) {
                                                    setShowVariantDiscardWarning(true)
                                                } else {
                                                    setMultivariateEnabled(value)
                                                    focusVariantKeyField(0)
                                                }
                                            }}
                                            value={multivariateEnabled}
                                            optionType="button"
                                        />
                                    </Popconfirm>
                                </div>
                                <div className="text-muted mb-4">
                                    {capitalizeFirstLetter(aggregationTargetName)} will be served{' '}
                                    {multivariateEnabled ? (
                                        <>
                                            <strong>a variant key</strong> according to the below distribution
                                        </>
                                    ) : (
                                        <strong>
                                            <code>true</code>
                                        </strong>
                                    )}{' '}
                                    if they match one or more release condition groups.
                                </div>
                                {multivariateEnabled && (
                                    <div className="variant-form-list space-y-2">
                                        <Row gutter={8} className="label-row">
                                            <Col span={7}>Variant key</Col>
                                            <Col span={7}>Description</Col>
                                            <Col span={9}>
                                                <span>Rollout percentage</span>
                                                <Button
                                                    type="link"
                                                    onClick={distributeVariantsEqually}
                                                    icon={<MergeCellsOutlined />}
                                                    style={{ padding: '0 0 0 0.5em' }}
                                                    title="Distribute variants equally"
                                                >
                                                    Distribute
                                                </Button>
                                            </Col>
                                        </Row>
                                        {variants.map((_, index) => (
                                            <Group key={index} name={['filters', 'multivariate', 'variants', index]}>
                                                <Row gutter={8}>
                                                    <Col span={7}>
                                                        <Field name="key">
                                                            <LemonInput
                                                                data-attr="feature-flag-variant-key"
                                                                data-key-index={index.toString()}
                                                                className="ph-ignore-input"
                                                                placeholder={`example-variant-${index + 1}`}
                                                                autoComplete="off"
                                                                autoCapitalize="off"
                                                                autoCorrect="off"
                                                                spellCheck={false}
                                                            />
                                                        </Field>
                                                    </Col>
                                                    <Col span={7}>
                                                        <Field name="name">
                                                            <LemonInput
                                                                data-attr="feature-flag-variant-name"
                                                                className="ph-ignore-input"
                                                                placeholder="Description"
                                                            />
                                                        </Field>
                                                    </Col>
                                                    <Col span={7}>
                                                        <Field name="rollout_percentage">
                                                            <Slider tooltipPlacement="top" />
                                                        </Field>
                                                    </Col>
                                                    <Col span={2}>
                                                        <Field name="rollout_percentage">
                                                            {({ value, onChange }) => (
                                                                <InputNumber
                                                                    min={0}
                                                                    max={100}
                                                                    value={value}
                                                                    onChange={(changedValue) => {
                                                                        if (
                                                                            changedValue !== null &&
                                                                            changedValue !== undefined
                                                                        ) {
                                                                            const valueInt = parseInt(
                                                                                changedValue.toString()
                                                                            )
                                                                            if (!isNaN(valueInt)) {
                                                                                onChange(valueInt)
                                                                            }
                                                                        }
                                                                    }}
                                                                    style={{
                                                                        width: '100%',
                                                                        borderColor: areVariantRolloutsValid
                                                                            ? undefined
                                                                            : 'var(--danger)',
                                                                    }}
                                                                />
                                                            )}
                                                        </Field>
                                                    </Col>
                                                    {variants.length > 1 && (
                                                        <Col span={1}>
                                                            <Tooltip title="Delete this variant" placement="bottomLeft">
                                                                <Button
                                                                    type="link"
                                                                    icon={<DeleteOutlined />}
                                                                    onClick={() => removeVariant(index)}
                                                                    style={{ color: 'var(--danger)' }}
                                                                />
                                                            </Tooltip>
                                                        </Col>
                                                    )}
                                                </Row>
                                            </Group>
                                        ))}
                                        {variants.length > 0 && !areVariantRolloutsValid && (
                                            <p className="text-danger">
                                                Percentage rollouts for variants must sum to 100 (currently{' '}
                                                {variantRolloutSum}
                                                ).
                                            </p>
                                        )}
                                        <LemonButton
                                            type="secondary"
                                            onClick={() => {
                                                const newIndex = variants.length
                                                addVariant()
                                                focusVariantKeyField(newIndex)
                                            }}
                                            fullWidth
                                            center
                                        >
                                            Add variant
                                        </LemonButton>
                                    </div>
                                )}
                            </div>

                            <div className="feature-flag-form-row">
                                <div data-attr="feature-flag-release-conditions">
                                    <h3 className="l3">Release conditions</h3>
                                    <div className="text-muted mb-4">
                                        Specify the {aggregationTargetName} to which you want to release this flag. Note
                                        that condition sets are rolled out independently of each other.
                                    </div>
                                </div>
                                {showGroupsOptions && (
                                    <div className="centered">
                                        Match by
                                        <Select
                                            value={
                                                featureFlag.filters?.aggregation_group_type_index != null
                                                    ? featureFlag.filters?.aggregation_group_type_index
                                                    : -1
                                            }
                                            onChange={(value) => {
                                                const groupTypeIndex = value !== -1 ? value : null
                                                setAggregationGroupTypeIndex(groupTypeIndex)
                                            }}
                                            style={{ marginLeft: 8 }}
                                            data-attr="feature-flag-aggregation-filter"
                                            dropdownMatchSelectWidth={false}
                                            dropdownAlign={{
                                                // Align this dropdown by the right-hand-side of button
                                                points: ['tr', 'br'],
                                            }}
                                        >
                                            <Select.Option key={-1} value={-1}>
                                                Users
                                            </Select.Option>
                                            {groupTypes.map((groupType) => (
                                                <Select.Option
                                                    key={groupType.group_type_index}
                                                    value={groupType.group_type_index}
                                                >
                                                    {capitalizeFirstLetter(
                                                        aggregationLabel(groupType.group_type_index).plural
                                                    )}
                                                </Select.Option>
                                            ))}
                                            {matchByGroupsIntroductionOption}
                                        </Select>
                                    </div>
                                )}
                            </div>
                            <Row gutter={16}>
                                {featureFlag.filters.groups.map((group, index) => (
                                    <Col span={24} md={24} key={`${index}-${featureFlag.filters.groups.length}`}>
                                        {index > 0 && (
                                            <div style={{ display: 'flex', marginLeft: 16 }}>
                                                <div className="stateful-badge or-light-grey mb-4">OR</div>
                                            </div>
                                        )}
                                        <Card style={{ marginBottom: 16 }}>
                                            <div className="feature-flag-form-row" style={{ height: 24 }}>
                                                <div>
                                                    <span
                                                        className="simple-tag tag-light-blue"
                                                        style={{ marginRight: 8 }}
                                                    >
                                                        Set {index + 1}
                                                    </span>
                                                    {group.properties?.length ? (
                                                        <>
                                                            Matching <b>{aggregationTargetName}</b> with filters
                                                        </>
                                                    ) : (
                                                        <>
                                                            Condition set will match <b>all {aggregationTargetName}</b>
                                                        </>
                                                    )}
                                                </div>
                                                <Row align="middle">
                                                    <Tooltip
                                                        title="Duplicate this condition set"
                                                        placement="bottomLeft"
                                                    >
                                                        <LemonButton
                                                            icon={<IconCopy />}
                                                            size="small"
                                                            onClick={() => duplicateConditionSet(index)}
                                                        />
                                                    </Tooltip>
                                                    {featureFlag.filters.groups.length > 1 && (
                                                        <Tooltip
                                                            title="Delete this condition set"
                                                            placement="bottomLeft"
                                                        >
                                                            <LemonButton
                                                                icon={<IconDelete />}
                                                                size="small"
                                                                onClick={() => removeConditionSet(index)}
                                                            />
                                                        </Tooltip>
                                                    )}
                                                </Row>
                                            </div>

                                            <LemonDivider className="my-4" />
                                            <div className="ml-4">
                                                <PropertyFilters
                                                    pageKey={`feature-flag-${featureFlag.id}-${index}-${
                                                        featureFlag.filters.groups.length
                                                    }-${featureFlag.filters.aggregation_group_type_index ?? ''}`}
                                                    propertyFilters={group?.properties}
                                                    onChange={(properties) =>
                                                        updateConditionSet(index, undefined, properties)
                                                    }
                                                    taxonomicGroupTypes={taxonomicGroupTypes}
                                                    showConditionBadge
                                                />
                                            </div>

                                            <LemonDivider className="my-4" />

                                            <div className="feature-flag-form-row">
                                                <div className="centered">
                                                    Roll out to{' '}
                                                    <InputNumber
                                                        style={{ width: 100, marginLeft: 8, marginRight: 8 }}
                                                        onChange={(value): void => {
                                                            updateConditionSet(index, value as number)
                                                        }}
                                                        value={
                                                            group.rollout_percentage != null
                                                                ? group.rollout_percentage
                                                                : 100
                                                        }
                                                        min={0}
                                                        max={100}
                                                        addonAfter="%"
                                                    />{' '}
                                                    of <b>{aggregationTargetName}</b> in this set
                                                </div>
                                            </div>
                                        </Card>
                                    </Col>
                                ))}
                            </Row>
                            <Card size="small" style={{ marginBottom: 16 }}>
                                <LemonButton onClick={addConditionSet} fullWidth>
                                    Add condition set
                                </LemonButton>
                            </Card>
                            <div className="text-right">
                                <LemonButton
                                    htmlType="submit"
                                    loading={featureFlagLoading}
                                    type="primary"
                                    data-attr="feature-flag-submit-bottom"
                                >
                                    Save changes
                                </LemonButton>
                            </div>
                        </Form>
                    ) : (
                        // TODO: This should be skeleton loaders
                        <SpinnerOverlay />
                    )}
                </div>
            )}
        </>
    )
}

<<<<<<< HEAD
interface FeatureFlagReadOnlyProps {
    readOnly?: boolean
}

function FeatureFlagRollout({ readOnly }: FeatureFlagReadOnlyProps): JSX.Element {
    const {
        multivariateEnabled,
        variants,
        areVariantRolloutsValid,
        featureFlagLoading,
        variantRolloutSum,
        nonEmptyVariants,
        aggregationTargetName,
        featureFlag,
    } = useValues(featureFlagLogic)
    const { distributeVariantsEqually, addVariant, removeVariant, setMultivariateEnabled, duplicateVariant } =
        useActions(featureFlagLogic)
    const [showVariantDiscardWarning, setShowVariantDiscardWarning] = useState(false)
    const { hasAvailableFeature, upgradeLink } = useValues(userLogic)

    return (
        <>
            {readOnly ? (
                <>
                    <div className="font-medium border rounded p-2 pl-3 mb-4">
                        Served value:{' '}
                        <b>
                            {featureFlag.filters.multivariate
                                ? 'String value (Multivariate test)'
                                : 'Boolean value (A/B test)'}
                        </b>
                    </div>
                    {featureFlag.filters.multivariate && (
                        <>
                            <div className="mb-2">
                                <b>Variant keys</b>
=======
                    <div className="feature-flag-form-row">
                        <div data-attr="feature-flag-release-conditions">
                            <h3 className="l3">Release conditions</h3>
                            <div className="text-muted mb-4">
                                Specify the {aggregationTargetName} to which you want to release this flag. Note that
                                condition sets are rolled out independently of each other.
>>>>>>> 419a9ba8
                            </div>
                            <div className="border rounded p-4 mb-4">
                                <Row className="font-semibold">
                                    <Col span={10}>Key</Col>
                                    <Col span={11}>Description</Col>
                                    <Col span={3}>Rollout</Col>
                                </Row>
                                <LemonDivider className="my-3" />
                                {variants.map((variant, index) => (
                                    <>
                                        <Row>
                                            <Col span={10}>
                                                <Lettermark name={alphabet[index]} color={LettermarkColor.Gray} />
                                                <CopyToClipboardInline
                                                    tooltipMessage={null}
                                                    description="key"
                                                    style={{
                                                        marginLeft: '0.5rem',
                                                    }}
                                                    iconStyle={{ color: 'var(--muted-alt)' }}
                                                >
                                                    {variant.key}
                                                </CopyToClipboardInline>
                                            </Col>
                                            <Col span={12}>
                                                {variant.name || 'There is no description for this variant key'}
                                            </Col>
                                            <Col span={2}>{variant.rollout_percentage}%</Col>
                                        </Row>
                                        {index !== variants.length - 1 && <LemonDivider className="my-3" />}
                                    </>
                                ))}
                            </div>
                        </>
                    )}
                </>
            ) : (
                <div className="mb-8">
                    <h3 className="l4">Served value</h3>
                    <div className="mb-2">
                        <Popconfirm
                            placement="top"
                            title="Change value type? The variants below will be lost."
                            disabled={featureFlagLoading}
                            visible={showVariantDiscardWarning}
                            onConfirm={() => {
                                setMultivariateEnabled(false)
                                setShowVariantDiscardWarning(false)
                            }}
                            onCancel={() => setShowVariantDiscardWarning(false)}
                            okText="OK"
                            cancelText="Cancel"
                        >
                            <Radio.Group
                                options={[
                                    {
                                        label: 'Boolean value (A/B test)',
                                        value: false,
                                    },
                                    {
                                        label: (
                                            <Tooltip
                                                title={
                                                    hasAvailableFeature(AvailableFeature.MULTIVARIATE_FLAGS)
                                                        ? ''
                                                        : 'This feature is not available on your current plan.'
                                                }
                                            >
                                                <div>
                                                    {!hasAvailableFeature(AvailableFeature.MULTIVARIATE_FLAGS) && (
                                                        <Link to={upgradeLink} target="_blank">
                                                            <LockOutlined
                                                                style={{ marginRight: 4, color: 'var(--warning)' }}
                                                            />
                                                        </Link>
                                                    )}
                                                    String value (Multivariate test){' '}
                                                </div>
                                            </Tooltip>
                                        ),
                                        value: true,
                                        disabled: !hasAvailableFeature(AvailableFeature.MULTIVARIATE_FLAGS),
                                    },
                                ]}
                                onChange={(e) => {
                                    const { value } = e.target
                                    if (value === false && nonEmptyVariants.length) {
                                        setShowVariantDiscardWarning(true)
                                    } else {
                                        setMultivariateEnabled(value)
                                        focusVariantKeyField(0)
                                    }
                                }}
                                value={multivariateEnabled}
                                optionType="button"
                            />
                        </Popconfirm>
                    </div>
                    <div className="text-muted mb-4">
                        {capitalizeFirstLetter(aggregationTargetName)} will be served{' '}
                        {multivariateEnabled ? (
                            <>
                                <strong>a variant key</strong> according to the below distribution
                            </>
                        ) : (
                            <strong>
                                <code>true</code>
                            </strong>
                        )}{' '}
                        if they match one or more release condition groups.
                    </div>
                </div>
            )}
            {!readOnly && multivariateEnabled && (
                <div className="feature-flag-variants">
                    <h3 className="l4">Variant keys</h3>
                    <span>The rollout percentage of feature flag variants must add up to 100%</span>
                    <div className="variant-form-list space-y-2">
                        <Row gutter={8} className="label-row">
                            <Col span={1} />
                            <Col span={6}>Variant key</Col>
                            <Col span={12}>Description</Col>
                            <Col span={4}>
                                Rollout
                                <LemonButton type="tertiary" onClick={distributeVariantsEqually}>
                                    (Redistribute)
                                </LemonButton>
                            </Col>
                        </Row>
                        {variants.map((_, index) => (
                            <Group key={index} name={['filters', 'multivariate', 'variants', index]}>
                                <Row gutter={8} align="middle">
                                    <Col span={1}>
                                        <Lettermark name={alphabet[index]} color={LettermarkColor.Gray} />
                                    </Col>
                                    <Col span={6}>
                                        <Field name="key">
                                            <LemonInput
                                                data-attr="feature-flag-variant-key"
                                                data-key-index={index.toString()}
                                                className="ph-ignore-input"
                                                placeholder={`example-variant-${index + 1}`}
                                                autoComplete="off"
                                                autoCapitalize="off"
                                                autoCorrect="off"
                                                spellCheck={false}
                                            />
                                        </Field>
                                    </Col>
                                    <Col span={12}>
                                        <Field name="name">
                                            <LemonInput
                                                data-attr="feature-flag-variant-name"
                                                className="ph-ignore-input"
                                                placeholder="Description"
                                            />
                                        </Field>
                                    </Col>
                                    <Col span={3}>
                                        <Field name="rollout_percentage">
                                            {({ value, onChange }) => (
                                                <InputNumber
                                                    min={0}
                                                    max={100}
                                                    value={value}
                                                    onChange={(changedValue) => {
                                                        if (changedValue !== null && changedValue !== undefined) {
                                                            const valueInt = parseInt(changedValue.toString())
                                                            if (!isNaN(valueInt)) {
                                                                onChange(valueInt)
                                                            }
                                                        }
                                                    }}
                                                    style={{
                                                        width: '100%',
                                                        borderColor: areVariantRolloutsValid
                                                            ? undefined
                                                            : 'var(--danger)',
                                                    }}
                                                />
                                            )}
                                        </Field>
                                    </Col>
                                    <Col span={2}>
                                        <Row>
                                            <LemonButton
                                                icon={<IconCopy />}
                                                status="primary-alt"
                                                data-attr={`show-prop-duplicate-${index}`}
                                                noPadding
                                                onClick={() => {
                                                    duplicateVariant(index)
                                                }}
                                            />
                                            {variants.length > 1 && (
                                                <LemonButton
                                                    icon={<IconDelete />}
                                                    status="primary-alt"
                                                    data-attr={`delete-prop-filter-${index}`}
                                                    noPadding
                                                    onClick={() => removeVariant(index)}
                                                />
                                            )}
                                        </Row>
                                    </Col>
                                </Row>
                            </Group>
                        ))}
                        {variants.length > 0 && !areVariantRolloutsValid && (
                            <p className="text-danger">
                                Percentage rollouts for variants must sum to 100 (currently {variantRolloutSum}
                                ).
                            </p>
                        )}
                        <LemonButton
                            type="secondary"
                            onClick={() => {
                                const newIndex = variants.length
                                addVariant()
                                focusVariantKeyField(newIndex)
                            }}
                            icon={<IconPlus />}
                            center
                        >
                            Add variant
                        </LemonButton>
                    </div>
                </div>
            )}
        </>
    )
}

function FeatureFlagReleaseConditions({ readOnly }: FeatureFlagReadOnlyProps): JSX.Element {
    const { showGroupsOptions, aggregationLabel } = useValues(groupsModel)
    const { aggregationTargetName, featureFlag, groupTypes, taxonomicGroupTypes } = useValues(featureFlagLogic)
    const {
        setAggregationGroupTypeIndex,
        updateConditionSet,
        duplicateConditionSet,
        removeConditionSet,
        addConditionSet,
    } = useActions(featureFlagLogic)
    // :KLUDGE: Match by select only allows Select.Option as children, so render groups option directly rather than as a child
    const matchByGroupsIntroductionOption = GroupsIntroductionOption({ value: -2 })
    return (
        <>
            <div className="feature-flag-form-row">
                <div data-attr="feature-flag-release-conditions">
                    {readOnly ? (
                        <div className="mb-2">
                            <b>Release conditions</b>
                        </div>
                    ) : (
                        <>
                            <h3 className="l4">Release conditions</h3>
                            <div className="text-muted mb-4">
                                Specify the {aggregationTargetName} to which you want to release this flag. Note that
                                condition sets are rolled out independently of each other.
                            </div>
                        </>
                    )}
                </div>
                {!readOnly && showGroupsOptions && (
                    <div className="centered">
                        Match by
                        <Select
                            value={
                                featureFlag.filters?.aggregation_group_type_index != null
                                    ? featureFlag.filters?.aggregation_group_type_index
                                    : -1
                            }
                            onChange={(value) => {
                                const groupTypeIndex = value !== -1 ? value : null
                                setAggregationGroupTypeIndex(groupTypeIndex)
                            }}
                            style={{ marginLeft: 8 }}
                            data-attr="feature-flag-aggregation-filter"
                            dropdownMatchSelectWidth={false}
                            dropdownAlign={{
                                // Align this dropdown by the right-hand-side of button
                                points: ['tr', 'br'],
                            }}
                        >
                            <Select.Option key={-1} value={-1}>
                                Users
                            </Select.Option>
                            {groupTypes.map((groupType) => (
                                <Select.Option key={groupType.group_type_index} value={groupType.group_type_index}>
                                    {capitalizeFirstLetter(aggregationLabel(groupType.group_type_index).plural)}
                                </Select.Option>
                            ))}
                            {matchByGroupsIntroductionOption}
                        </Select>
                    </div>
                )}
            </div>
            <Row gutter={16}>
                {featureFlag.filters.groups.map((group, index) => (
                    <Col span={24} md={24} key={`${index}-${featureFlag.filters.groups.length}`}>
                        {index > 0 && <div className="condition-set-separator">OR</div>}
                        <div className="mb-4 border rounded p-4">
                            <Row align="middle" justify="space-between">
                                <Row align="middle">
                                    <span className="simple-tag tag-light-blue font-medium mr-2">Set {index + 1}</span>
                                    <div>
                                        {group.properties?.length ? (
                                            <>
                                                {readOnly ? (
                                                    <>
                                                        Match <b>{aggregationTargetName}</b> against <b>all</b> criteria
                                                    </>
                                                ) : (
                                                    <>
                                                        Matching <b>{aggregationTargetName}</b> against the criteria
                                                    </>
                                                )}
                                            </>
                                        ) : (
                                            <>
                                                Condition set will match <b>all {aggregationTargetName}</b>
                                            </>
                                        )}
                                    </div>
                                </Row>
                                {!readOnly && (
                                    <Row>
                                        <LemonButton
                                            icon={<IconCopy />}
                                            status="muted"
                                            noPadding
                                            onClick={() => duplicateConditionSet(index)}
                                        />
                                        {featureFlag.filters.groups.length > 1 && (
                                            <LemonButton
                                                icon={<IconDelete />}
                                                status="muted"
                                                noPadding
                                                onClick={() => removeConditionSet(index)}
                                            />
                                        )}
                                    </Row>
                                )}
                            </Row>
                            <LemonDivider className="my-3" />
                            {readOnly ? (
                                <>
                                    {group.properties.map((property, idx) => (
                                        <>
                                            <Row align="middle" className="gap-2 mt-1">
                                                {idx === 0 ? (
                                                    <IconSubdirectoryArrowRight />
                                                ) : (
                                                    <span style={{ width: 14 }}>&</span>
                                                )}
                                                <span className="simple-tag tag-light-blue">{property.key} </span>
                                                <span>{genericOperatorToHumanName(property.operator)} </span>
                                                <span>{propertyValueToHumanName(property.value)}</span>
                                            </Row>
                                        </>
                                    ))}
                                </>
                            ) : (
                                <div>
                                    <PropertyFilters
                                        orFiltering={true}
                                        pageKey={`feature-flag-${featureFlag.id}-${index}-${
                                            featureFlag.filters.groups.length
                                        }-${featureFlag.filters.aggregation_group_type_index ?? ''}`}
                                        propertyFilters={group?.properties}
                                        logicalRowDivider
                                        onChange={(properties) => updateConditionSet(index, undefined, properties)}
                                        taxonomicGroupTypes={taxonomicGroupTypes}
                                    />
                                </div>
                            )}
                            {(!readOnly || (readOnly && group.properties?.length > 0)) && (
                                <LemonDivider className="my-3" />
                            )}
                            {readOnly ? (
                                <div>
                                    Rolled out to{' '}
                                    <b>{group.rollout_percentage != null ? group.rollout_percentage : 100}%</b> of{' '}
                                    <b>{aggregationTargetName}</b> in this set
                                </div>
                            ) : (
                                <div className="feature-flag-form-row">
                                    <div className="centered">
                                        Roll out to{' '}
                                        <InputNumber
                                            style={{ width: 100, marginLeft: 8, marginRight: 8 }}
                                            onChange={(value): void => {
                                                updateConditionSet(index, value as number)
                                            }}
                                            value={group.rollout_percentage != null ? group.rollout_percentage : 100}
                                            min={0}
                                            max={100}
                                            addonAfter="%"
                                        />{' '}
                                        of <b>{aggregationTargetName}</b> in this set
                                    </div>
                                </div>
                            )}
                        </div>
                    </Col>
                ))}
            </Row>
            {!readOnly && (
                <LemonButton type="secondary" className="mt-0" onClick={addConditionSet} icon={<IconPlus />}>
                    Add condition set
                </LemonButton>
            )}
        </>
    )
}<|MERGE_RESOLUTION|>--- conflicted
+++ resolved
@@ -100,7 +100,6 @@
     const isNewFeatureFlag = id === 'new' || id === undefined
 
     return (
-<<<<<<< HEAD
         <>
             {featureFlags[FEATURE_FLAGS.FEATURE_FLAGS_UX] ? (
                 <div className="feature-flag">
@@ -164,45 +163,6 @@
                                                 </span>
                                             ) : undefined
                                         }
-=======
-        <div className="feature-flag">
-            {featureFlag ? (
-                <Form
-                    logic={featureFlagLogic}
-                    props={props}
-                    formKey="featureFlag"
-                    enableFormOnSubmit
-                    className="space-y-4"
-                >
-                    <PageHeader
-                        title="Feature Flag"
-                        buttons={
-                            <div className="flex items-center gap-2">
-                                <Field name="active">
-                                    {({ value, onChange }) => (
-                                        <LemonSwitch
-                                            data-attr="feature-flag-enabled-toggle"
-                                            checked={value}
-                                            onChange={onChange}
-                                            label={
-                                                value ? (
-                                                    <span className="text-success">Enabled</span>
-                                                ) : (
-                                                    <span className="text-danger">Disabled</span>
-                                                )
-                                            }
-                                        />
-                                    )}
-                                </Field>
-                                {featureFlag?.id && (
-                                    <LemonButton
-                                        data-attr="delete-flag"
-                                        status="danger"
-                                        type="secondary"
-                                        onClick={() => {
-                                            deleteFeatureFlag(featureFlag)
-                                        }}
->>>>>>> 419a9ba8
                                     >
                                         {({ value, onChange }) => (
                                             <>
@@ -558,15 +518,15 @@
                                                                 {!hasAvailableFeature(
                                                                     AvailableFeature.MULTIVARIATE_FLAGS
                                                                 ) && (
-                                                                    <Link to={upgradeLink} target="_blank">
-                                                                        <LockOutlined
-                                                                            style={{
-                                                                                marginRight: 4,
-                                                                                color: 'var(--warning)',
-                                                                            }}
-                                                                        />
-                                                                    </Link>
-                                                                )}
+                                                                        <Link to={upgradeLink} target="_blank">
+                                                                            <LockOutlined
+                                                                                style={{
+                                                                                    marginRight: 4,
+                                                                                    color: 'var(--warning)',
+                                                                                }}
+                                                                            />
+                                                                        </Link>
+                                                                    )}
                                                                 String value (Multivariate test){' '}
                                                             </div>
                                                         </Tooltip>
@@ -822,9 +782,8 @@
                                             <LemonDivider className="my-4" />
                                             <div className="ml-4">
                                                 <PropertyFilters
-                                                    pageKey={`feature-flag-${featureFlag.id}-${index}-${
-                                                        featureFlag.filters.groups.length
-                                                    }-${featureFlag.filters.aggregation_group_type_index ?? ''}`}
+                                                    pageKey={`feature-flag-${featureFlag.id}-${index}-${featureFlag.filters.groups.length
+                                                        }-${featureFlag.filters.aggregation_group_type_index ?? ''}`}
                                                     propertyFilters={group?.properties}
                                                     onChange={(properties) =>
                                                         updateConditionSet(index, undefined, properties)
@@ -886,7 +845,6 @@
     )
 }
 
-<<<<<<< HEAD
 interface FeatureFlagReadOnlyProps {
     readOnly?: boolean
 }
@@ -923,14 +881,6 @@
                         <>
                             <div className="mb-2">
                                 <b>Variant keys</b>
-=======
-                    <div className="feature-flag-form-row">
-                        <div data-attr="feature-flag-release-conditions">
-                            <h3 className="l3">Release conditions</h3>
-                            <div className="text-muted mb-4">
-                                Specify the {aggregationTargetName} to which you want to release this flag. Note that
-                                condition sets are rolled out independently of each other.
->>>>>>> 419a9ba8
                             </div>
                             <div className="border rounded p-4 mb-4">
                                 <Row className="font-semibold">
@@ -1297,9 +1247,8 @@
                                 <div>
                                     <PropertyFilters
                                         orFiltering={true}
-                                        pageKey={`feature-flag-${featureFlag.id}-${index}-${
-                                            featureFlag.filters.groups.length
-                                        }-${featureFlag.filters.aggregation_group_type_index ?? ''}`}
+                                        pageKey={`feature-flag-${featureFlag.id}-${index}-${featureFlag.filters.groups.length
+                                            }-${featureFlag.filters.aggregation_group_type_index ?? ''}`}
                                         propertyFilters={group?.properties}
                                         logicalRowDivider
                                         onChange={(properties) => updateConditionSet(index, undefined, properties)}
