import { useState } from 'react'
import { Form, Group } from 'kea-forms'
import { Row, Col, Radio, InputNumber, Popconfirm, Select, Divider, Tabs, Skeleton, Card } from 'antd'
import { useActions, useValues } from 'kea'
import { alphabet, capitalizeFirstLetter, humanFriendlyNumber } from 'lib/utils'
import { PropertyFilters } from 'lib/components/PropertyFilters/PropertyFilters'
import { LockOutlined } from '@ant-design/icons'
import { defaultPropertyOnFlag, featureFlagLogic } from './featureFlagLogic'
import { featureFlagLogic as enabledFeaturesLogic } from 'lib/logic/featureFlagLogic'
import { FeatureFlagInstructions } from './FeatureFlagInstructions'
import { PageHeader } from 'lib/components/PageHeader'
import './FeatureFlag.scss'
import {
    IconOpenInNew,
    IconCopy,
    IconDelete,
    IconPlus,
    IconPlusMini,
    IconSubArrowRight,
    IconErrorOutline,
} from 'lib/components/icons'
import { Tooltip } from 'lib/components/Tooltip'
import { SceneExport } from 'scenes/sceneTypes'
import { UTM_TAGS } from 'scenes/feature-flags/FeatureFlagSnippets'
import { LemonDivider } from 'lib/components/LemonDivider'
import { groupsModel } from '~/models/groupsModel'
import { GroupsIntroductionOption } from 'lib/introductions/GroupsIntroductionOption'
import { userLogic } from 'scenes/userLogic'
import { AnyPropertyFilter, AvailableFeature, Resource } from '~/types'
import { Link } from 'lib/components/Link'
import { LemonButton } from 'lib/components/LemonButton'
import { Field } from 'lib/forms/Field'
import { LemonTextArea } from 'lib/components/LemonTextArea/LemonTextArea'
import { LemonInput } from 'lib/components/LemonInput/LemonInput'
import { LemonCheckbox } from 'lib/components/LemonCheckbox'
import { EventBufferNotice } from 'scenes/events/EventBufferNotice'
import { AlertMessage } from 'lib/components/AlertMessage'
import { urls } from 'scenes/urls'
import { Spinner, SpinnerOverlay } from 'lib/components/Spinner/Spinner'
import { router } from 'kea-router'
import { CopyToClipboardInline } from 'lib/components/CopyToClipboard'
import { Lettermark, LettermarkColor } from 'lib/components/Lettermark/Lettermark'
import { FEATURE_FLAGS, INSTANTLY_AVAILABLE_PROPERTIES } from 'lib/constants'
import { LemonTag } from 'lib/components/LemonTag/LemonTag'
import { ActivityLog } from 'lib/components/ActivityLog/ActivityLog'
import { ActivityScope } from 'lib/components/ActivityLog/humanizeActivity'
import { FeatureFlagsTabs } from './featureFlagsLogic'
import { allOperatorsToHumanName } from 'lib/components/DefinitionPopup/utils'
import { RecentFeatureFlagInsights } from './RecentFeatureFlagInsightsCard'
import { NotFound } from 'lib/components/NotFound'
import { cohortsModel } from '~/models/cohortsModel'
import { FeatureFlagAutoRollback } from './FeatureFlagAutoRollout'
import { FeatureFlagRecordings } from './FeatureFlagRecordingsCard'
import { billingLogic } from 'scenes/billing/billingLogic'
import { LemonSelect } from '@posthog/lemon-ui'
import { EventsTable } from 'scenes/events'
import { isPropertyFilterWithOperator } from 'lib/components/PropertyFilters/utils'
import { featureFlagPermissionsLogic } from './featureFlagPermissionsLogic'
import { ResourcePermission } from 'scenes/ResourcePermissionModal'
import { PayGateMini } from 'lib/components/PayGateMini/PayGateMini'
import { NodeKind } from '~/queries/schema'
import { Query } from '~/queries/Query/Query'
import { defaultDataTableColumns } from '~/queries/nodes/DataTable/utils'
<<<<<<< HEAD
import { JSONEditorInput } from 'scenes/feature-flags/JSONEditorInput'
=======
import { ObjectTags } from 'lib/components/ObjectTags/ObjectTags'
import { tagsModel } from '~/models/tagsModel'
>>>>>>> 44cf882c

export const scene: SceneExport = {
    component: FeatureFlag,
    logic: featureFlagLogic,
    paramsToProps: ({ params: { id } }): typeof featureFlagLogic['props'] => ({
        id: id && id !== 'new' ? parseInt(id) : 'new',
    }),
}

function focusVariantKeyField(index: number): void {
    setTimeout(
        () => document.querySelector<HTMLElement>(`.variant-form-list input[data-key-index="${index}"]`)?.focus(),
        50
    )
}

export function FeatureFlag({ id }: { id?: string } = {}): JSX.Element {
    const { props, featureFlag, featureFlagLoading, featureFlagMissing, isEditingFlag } = useValues(featureFlagLogic)
    const { featureFlags } = useValues(enabledFeaturesLogic)
    const { deleteFeatureFlag, editFeatureFlag, loadFeatureFlag, triggerFeatureFlagUpdate } =
        useActions(featureFlagLogic)

    const { addableRoles, unfilteredAddableRolesLoading, rolesToAdd, derivedRoles } = useValues(
        featureFlagPermissionsLogic({ flagId: featureFlag.id })
    )
    const { setRolesToAdd, addAssociatedRoles, deleteAssociatedRole } = useActions(
        featureFlagPermissionsLogic({ flagId: featureFlag.id })
    )

    const { tags } = useValues(tagsModel)
    const { hasAvailableFeature } = useValues(userLogic)

    // whether the key for an existing flag is being changed
    const [hasKeyChanged, setHasKeyChanged] = useState(false)

    const [activeTab, setActiveTab] = useState(FeatureFlagsTabs.OVERVIEW)

    const isNewFeatureFlag = id === 'new' || id === undefined

    if (featureFlagMissing) {
        return <NotFound object={'feature flag'} />
    }
    if (featureFlagLoading) {
        return (
            // TODO: This should be skeleton loaders
            <SpinnerOverlay />
        )
    }

    return (
        <>
            <div className="feature-flag">
                {isNewFeatureFlag || isEditingFlag ? (
                    <Form
                        logic={featureFlagLogic}
                        props={props}
                        formKey="featureFlag"
                        enableFormOnSubmit
                        className="space-y-4"
                    >
                        <PageHeader
                            title={isNewFeatureFlag ? 'New feature flag' : featureFlag.key || 'Untitled'}
                            buttons={
                                <div className="flex items-center gap-2">
                                    <LemonButton
                                        data-attr="cancel-feature-flag"
                                        type="secondary"
                                        onClick={() => {
                                            if (isEditingFlag) {
                                                editFeatureFlag(false)
                                                loadFeatureFlag()
                                            } else {
                                                router.actions.push(urls.featureFlags())
                                            }
                                        }}
                                        disabled={featureFlagLoading}
                                    >
                                        Cancel
                                    </LemonButton>
                                    <LemonButton
                                        type="primary"
                                        data-attr="save-feature-flag"
                                        htmlType="submit"
                                        loading={featureFlagLoading}
                                        disabled={featureFlagLoading}
                                    >
                                        Save
                                    </LemonButton>
                                </div>
                            }
                        />
                        <Divider />
                        {featureFlag.experiment_set && featureFlag.experiment_set?.length > 0 && (
                            <AlertMessage type="warning">
                                This feature flag is linked to an experiment. It's recommended to only make changes to
                                this flag{' '}
                                <Link to={urls.experiment(featureFlag.experiment_set[0])}>
                                    using the experiment creation screen.
                                </Link>
                            </AlertMessage>
                        )}
                        <EventBufferNotice additionalInfo=", meaning it can take around 60 seconds for some flags to update for recently-identified persons. To sidestep this, you can choose to override server properties when requesting the feature flag" />
                        <Row gutter={16} style={{ marginBottom: 32 }}>
                            <Col span={12} className="space-y-4">
                                <Field
                                    name="key"
                                    label="Key"
                                    help={
                                        hasKeyChanged && id !== 'new' ? (
                                            <span className="text-warning">
                                                <b>Warning! </b>Changing this key will
                                                <a
                                                    href={`https://posthog.com/docs/features/feature-flags${UTM_TAGS}#feature-flag-persistence`}
                                                    target="_blank"
                                                    rel="noopener"
                                                >
                                                    {' '}
                                                    affect the persistence of your flag <IconOpenInNew />
                                                </a>
                                            </span>
                                        ) : undefined
                                    }
                                >
                                    {({ value, onChange }) => (
                                        <>
                                            <LemonInput
                                                value={value}
                                                onChange={(v) => {
                                                    if (v !== value) {
                                                        setHasKeyChanged(true)
                                                    }
                                                    onChange(v)
                                                }}
                                                data-attr="feature-flag-key"
                                                className="ph-ignore-input"
                                                autoFocus
                                                placeholder="examples: new-landing-page, betaFeature, ab_test_1"
                                                autoComplete="off"
                                                autoCapitalize="off"
                                                autoCorrect="off"
                                                spellCheck={false}
                                            />
                                            <span style={{ fontSize: 13 }} className="text-muted">
                                                Feature flag keys must be unique
                                            </span>
                                        </>
                                    )}
                                </Field>

                                <Field name="name" label="Description">
                                    <LemonTextArea
                                        className="ph-ignore-input"
                                        data-attr="feature-flag-description"
                                        defaultValue={featureFlag.name || ''}
                                    />
                                </Field>
                                {hasAvailableFeature(AvailableFeature.TAGGING) && (
                                    <Field name="tags" label="Tags">
                                        {({ value, onChange }) => {
                                            return (
                                                <ObjectTags
                                                    tags={value}
                                                    onChange={(_, tags) => onChange(tags)}
                                                    saving={featureFlagLoading}
                                                    tagsAvailable={tags.filter(
                                                        (tag) => !featureFlag.tags?.includes(tag)
                                                    )}
                                                    className="insight-metadata-tags"
                                                />
                                            )
                                        }}
                                    </Field>
                                )}
                                <Field name="ensure_experience_continuity">
                                    {({ value, onChange }) => (
                                        <div className="border rounded p-4">
                                            <LemonCheckbox
                                                id="continuity-checkbox"
                                                label="Persist flag across authentication steps"
                                                onChange={() => onChange(!value)}
                                                fullWidth
                                                checked={value}
                                            />
                                            <div className="text-muted text-sm pl-7">
                                                If your feature flag is applied prior to an identify or authentication
                                                event, use this to ensure that feature flags are not reset after a
                                                person is identified. This ensures the experience for the anonymous
                                                person is carried forward to the authenticated person.{' '}
                                                <Link
                                                    to="https://posthog.com/manual/feature-flags#persisting-feature-flags-across-authentication-steps"
                                                    target="_blank"
                                                >
                                                    Learn more <IconOpenInNew />
                                                </Link>
                                            </div>
                                        </div>
                                    )}
                                </Field>
                                <Field name="active">
                                    {({ value, onChange }) => (
                                        <div className="border rounded p-4">
                                            <LemonCheckbox
                                                id="flag-enabled-checkbox"
                                                label="Enable feature flag"
                                                onChange={() => onChange(!value)}
                                                checked={value}
                                            />
                                        </div>
                                    )}
                                </Field>
                            </Col>
                            <Col span={12}>
                                <FeatureFlagInstructions featureFlagKey={featureFlag.key || 'my-flag'} />
                            </Col>
                        </Row>
                        <Divider />
                        <FeatureFlagRollout />
                        <Divider />
                        <FeatureFlagReleaseConditions />
                        <Divider />
                        {featureFlags[FEATURE_FLAGS.AUTO_ROLLBACK_FEATURE_FLAGS] && <FeatureFlagAutoRollback />}
                        {isNewFeatureFlag && featureFlags[FEATURE_FLAGS.ROLE_BASED_ACCESS] && (
                            <Card title="Permissions" className="mb-4">
                                <PayGateMini feature={AvailableFeature.ROLE_BASED_ACCESS}>
                                    <ResourcePermission
                                        resourceType={Resource.FEATURE_FLAGS}
                                        onChange={(roleIds) => setRolesToAdd(roleIds)}
                                        rolesToAdd={rolesToAdd}
                                        addableRoles={addableRoles}
                                        addableRolesLoading={unfilteredAddableRolesLoading}
                                        onAdd={() => addAssociatedRoles()}
                                        roles={derivedRoles}
                                        deleteAssociatedRole={(id) => deleteAssociatedRole({ roleId: id })}
                                        canEdit={featureFlag.can_edit}
                                    />
                                </PayGateMini>
                            </Card>
                        )}

                        <LemonDivider className="mt-8" />
                        <div className="flex items-center gap-2 justify-end">
                            <LemonButton
                                data-attr="cancel-feature-flag"
                                type="secondary"
                                onClick={() => {
                                    if (isEditingFlag) {
                                        editFeatureFlag(false)
                                        loadFeatureFlag()
                                    } else {
                                        router.actions.push(urls.featureFlags())
                                    }
                                }}
                                disabled={featureFlagLoading}
                            >
                                Cancel
                            </LemonButton>
                            <LemonButton
                                type="primary"
                                data-attr="save-feature-flag"
                                htmlType="submit"
                                loading={featureFlagLoading}
                                disabled={featureFlagLoading}
                            >
                                Save
                            </LemonButton>
                        </div>
                    </Form>
                ) : (
                    <>
                        {featureFlagLoading ? (
                            <Skeleton active />
                        ) : (
                            <>
                                <PageHeader
                                    title={
                                        <div className="flex items-center gap-2 mb-2">
                                            {featureFlag.key || 'Untitled'}
                                            <CopyToClipboardInline
                                                explicitValue={featureFlag.key}
                                                iconStyle={{ color: 'var(--muted-alt)' }}
                                            />
                                            <div className="flex">
                                                {featureFlag.active ? (
                                                    <LemonTag type="success" className="uppercase">
                                                        Enabled
                                                    </LemonTag>
                                                ) : (
                                                    <LemonTag type="default" className="uppercase">
                                                        Disabled
                                                    </LemonTag>
                                                )}
                                            </div>
                                        </div>
                                    }
                                    description={
                                        <>
                                            {featureFlag.name ? (
                                                <span style={{ fontStyle: 'normal' }}>{featureFlag.name}</span>
                                            ) : (
                                                'There is no description for this feature flag.'
                                            )}
                                        </>
                                    }
                                    caption={
                                        <>
                                            {featureFlag?.tags && (
                                                <>
                                                    {featureFlag.can_edit ? (
                                                        <ObjectTags
                                                            tags={featureFlag.tags}
                                                            onChange={(_, tags) => {
                                                                triggerFeatureFlagUpdate({ tags })
                                                            }}
                                                            saving={featureFlagLoading}
                                                            tagsAvailable={tags.filter(
                                                                (tag) => !featureFlag.tags?.includes(tag)
                                                            )}
                                                            className="insight-metadata-tags"
                                                        />
                                                    ) : featureFlag.tags.length ? (
                                                        <ObjectTags
                                                            tags={featureFlag.tags}
                                                            saving={featureFlagLoading}
                                                            staticOnly
                                                            className="insight-metadata-tags"
                                                        />
                                                    ) : null}
                                                </>
                                            )}
                                        </>
                                    }
                                    buttons={
                                        <>
                                            <div className="flex items-center gap-2 mb-2">
                                                <LemonButton
                                                    data-attr="delete-feature-flag"
                                                    status="danger"
                                                    type="secondary"
                                                    onClick={() => {
                                                        deleteFeatureFlag(featureFlag)
                                                    }}
                                                    disabled={featureFlagLoading || !featureFlag.can_edit}
                                                >
                                                    Delete feature flag
                                                </LemonButton>
                                                <LemonButton
                                                    data-attr="edit-feature-flag"
                                                    type="secondary"
                                                    tooltip={
                                                        featureFlags[FEATURE_FLAGS.ROLE_BASED_ACCESS] &&
                                                        !featureFlag.can_edit &&
                                                        "You have only 'View' access for this feature flag. To make changes, please contact the flag's creator."
                                                    }
                                                    onClick={() => {
                                                        editFeatureFlag(true)
                                                    }}
                                                    disabled={featureFlagLoading || !featureFlag.can_edit}
                                                >
                                                    Edit
                                                </LemonButton>
                                            </div>
                                        </>
                                    }
                                />
                                <Tabs
                                    activeKey={activeTab}
                                    destroyInactiveTabPane
                                    onChange={(t) => setActiveTab(t as FeatureFlagsTabs)}
                                >
                                    <Tabs.TabPane tab="Overview" key="overview">
                                        <Row>
                                            <Col span={13}>
                                                <FeatureFlagRollout readOnly />
                                                <FeatureFlagReleaseConditions readOnly />
                                                {featureFlags[FEATURE_FLAGS.AUTO_ROLLBACK_FEATURE_FLAGS] && (
                                                    <FeatureFlagAutoRollback readOnly />
                                                )}
                                            </Col>
                                            <Col span={11} className="pl-4">
                                                <RecentFeatureFlagInsights />
                                                <div className="my-4" />
                                                {featureFlags[FEATURE_FLAGS.RECORDINGS_ON_FEATURE_FLAGS] ? (
                                                    <FeatureFlagRecordings flagKey={featureFlag.key || 'my-flag'} />
                                                ) : (
                                                    <FeatureFlagInstructions
                                                        featureFlagKey={featureFlag.key || 'my-flag'}
                                                    />
                                                )}
                                            </Col>
                                        </Row>
                                    </Tabs.TabPane>
                                    {featureFlags[FEATURE_FLAGS.EXPOSURES_ON_FEATURE_FLAGS] && featureFlag.key && id && (
                                        <Tabs.TabPane tab="Exposures" key="exposure">
                                            <ExposureTab id={id} featureFlagKey={featureFlag.key} />
                                        </Tabs.TabPane>
                                    )}
                                    {featureFlag.id && (
                                        <Tabs.TabPane tab="History" key="history">
                                            <ActivityLog scope={ActivityScope.FEATURE_FLAG} id={featureFlag.id} />
                                        </Tabs.TabPane>
                                    )}
                                    {featureFlags[FEATURE_FLAGS.ROLE_BASED_ACCESS] && featureFlag.can_edit && (
                                        <Tabs.TabPane tab="Permissions" key="permissions">
                                            <PayGateMini feature={AvailableFeature.ROLE_BASED_ACCESS}>
                                                <ResourcePermission
                                                    resourceType={Resource.FEATURE_FLAGS}
                                                    onChange={(roleIds) => setRolesToAdd(roleIds)}
                                                    rolesToAdd={rolesToAdd}
                                                    addableRoles={addableRoles}
                                                    addableRolesLoading={unfilteredAddableRolesLoading}
                                                    onAdd={() => addAssociatedRoles()}
                                                    roles={derivedRoles}
                                                    deleteAssociatedRole={(id) => deleteAssociatedRole({ roleId: id })}
                                                    canEdit={featureFlag.can_edit}
                                                />
                                            </PayGateMini>
                                        </Tabs.TabPane>
                                    )}
                                </Tabs>
                            </>
                        )}
                    </>
                )}
            </div>
        </>
    )
}

function ExposureTab({ id, featureFlagKey }: { id: string; featureFlagKey: string }): JSX.Element {
    const { featureFlags } = useValues(enabledFeaturesLogic)
    const featureDataExploration = featureFlags[FEATURE_FLAGS.DATA_EXPLORATION_LIVE_EVENTS]

    return featureDataExploration ? (
        <Query
            query={{
                kind: NodeKind.DataTableNode,
                source: {
                    kind: NodeKind.EventsQuery,
                    select: defaultDataTableColumns(NodeKind.EventsQuery),
                    event: '$feature_flag_called',
                    properties: defaultPropertyOnFlag(featureFlagKey),
                },
                full: true,
                showEventFilter: false,
                showPropertyFilter: false,
            }}
        />
    ) : (
        <EventsTable
            fixedFilters={{
                event_filter: '$feature_flag_called',
                properties: defaultPropertyOnFlag(featureFlagKey),
            }}
            sceneUrl={urls.featureFlag(id)}
            fetchMonths={3}
            pageKey={`feature-flag-${featureFlagKey}}`}
            showEventFilter={false}
            showPropertyFilter={false}
        />
    )
}

interface FeatureFlagReadOnlyProps {
    readOnly?: boolean
}

function FeatureFlagRollout({ readOnly }: FeatureFlagReadOnlyProps): JSX.Element {
    const {
        multivariateEnabled,
        variants,
        areVariantRolloutsValid,
        featureFlagLoading,
        variantRolloutSum,
        nonEmptyVariants,
        aggregationTargetName,
        featureFlag,
    } = useValues(featureFlagLogic)
    const { distributeVariantsEqually, addVariant, removeVariant, setMultivariateEnabled } =
        useActions(featureFlagLogic)
    const [showVariantDiscardWarning, setShowVariantDiscardWarning] = useState(false)
    const { hasAvailableFeature } = useValues(userLogic)
    const { upgradeLink } = useValues(billingLogic)
    const { featureFlags } = useValues(enabledFeaturesLogic)

    return (
        <>
            {readOnly ? (
                <>
                    <div className="flex flex-col mb-4">
                        <span className="card-secondary">Type</span>
                        <span>
                            {featureFlag.filters.multivariate
                                ? 'Multiple variants with rollout percentages (A/B/C test)'
                                : 'Release toggle (boolean)'}
                        </span>

                        <span className="card-secondary mt-4">Flag persistence</span>
                        <span>
                            This flag{' '}
                            <b>{featureFlag.ensure_experience_continuity ? 'persists' : 'does not persist'} </b>
                            across authentication events.
                        </span>
                    </div>
                    <LemonDivider className="my-3" />
                    {featureFlag.filters.multivariate && (
                        <>
                            <div className="mb-2">
                                <b>Variant keys</b>
                            </div>

                            {!!featureFlags[FEATURE_FLAGS.FF_JSON_PAYLOADS] ? (
                                <div className="border rounded p-4 mb-4">
                                    <Row gutter={16} className="font-semibold">
                                        <Col span={6}>Key</Col>
                                        <Col span={6}>Description</Col>
                                        <Col span={9}>Payload</Col>
                                        <Col span={3}>Rollout</Col>
                                    </Row>
                                    <LemonDivider className="my-3" />
                                    {variants.map((variant, index) => (
                                        <div key={index}>
                                            <Row gutter={16}>
                                                <Col span={6}>
                                                    <Lettermark name={alphabet[index]} color={LettermarkColor.Gray} />
                                                    <CopyToClipboardInline
                                                        tooltipMessage={null}
                                                        description="key"
                                                        style={{
                                                            marginLeft: '0.5rem',
                                                        }}
                                                        iconStyle={{ color: 'var(--muted-alt)' }}
                                                    >
                                                        {variant.key}
                                                    </CopyToClipboardInline>
                                                </Col>
                                                <Col span={6}>
                                                    <span className={variant.name ? '' : 'text-muted'}>
                                                        {variant.name || 'There is no description for this variant key'}
                                                    </span>
                                                </Col>
                                                <Col span={9}>
                                                    {featureFlag.filters.payloads[variant.key] ? (
                                                        <JSONEditorInput
                                                            readOnly={true}
                                                            value={featureFlag.filters.payloads[variant.key]}
                                                        />
                                                    ) : (
                                                        <span className="text-muted">
                                                            No payload associated with this variant
                                                        </span>
                                                    )}
                                                </Col>
                                                <Col span={3}>{variant.rollout_percentage}%</Col>
                                            </Row>
                                            {index !== variants.length - 1 && <LemonDivider className="my-3" />}
                                        </div>
                                    ))}
                                </div>
                            ) : (
                                <div className="border rounded p-4 mb-4">
                                    <Row className="font-semibold">
                                        <Col span={10}>Key</Col>
                                        <Col span={11}>Description</Col>
                                        <Col span={3}>Rollout</Col>
                                    </Row>
                                    <LemonDivider className="my-3" />
                                    {variants.map((variant, index) => (
                                        <div key={index}>
                                            <Row>
                                                <Col span={10}>
                                                    <Lettermark name={alphabet[index]} color={LettermarkColor.Gray} />
                                                    <CopyToClipboardInline
                                                        tooltipMessage={null}
                                                        description="key"
                                                        style={{
                                                            marginLeft: '0.5rem',
                                                        }}
                                                        iconStyle={{ color: 'var(--muted-alt)' }}
                                                    >
                                                        {variant.key}
                                                    </CopyToClipboardInline>
                                                </Col>
                                                <Col span={12}>
                                                    {variant.name || 'There is no description for this variant key'}
                                                </Col>
                                                <Col span={2}>{variant.rollout_percentage}%</Col>
                                            </Row>
                                            {index !== variants.length - 1 && <LemonDivider className="my-3" />}
                                        </div>
                                    ))}
                                </div>
                            )}
                        </>
                    )}
                </>
            ) : (
                <div className="mb-8">
                    <h3 className="l4">Served value</h3>
                    <div className="mb-2">
                        <Popconfirm
                            placement="top"
                            title="Change value type? The variants below will be lost."
                            disabled={featureFlagLoading}
                            visible={showVariantDiscardWarning}
                            onConfirm={() => {
                                setMultivariateEnabled(false)
                                setShowVariantDiscardWarning(false)
                            }}
                            onCancel={() => setShowVariantDiscardWarning(false)}
                            okText="OK"
                            cancelText="Cancel"
                        >
                            <Radio.Group
                                options={[
                                    {
                                        label: 'Release toggle (boolean)',
                                        value: false,
                                    },
                                    {
                                        label: (
                                            <Tooltip
                                                title={
                                                    hasAvailableFeature(AvailableFeature.MULTIVARIATE_FLAGS)
                                                        ? ''
                                                        : 'This feature is not available on your current plan.'
                                                }
                                            >
                                                <div>
                                                    {!hasAvailableFeature(AvailableFeature.MULTIVARIATE_FLAGS) && (
                                                        <Link to={upgradeLink} target="_blank">
                                                            <LockOutlined
                                                                style={{
                                                                    marginRight: 4,
                                                                    color: 'var(--warning)',
                                                                }}
                                                            />
                                                        </Link>
                                                    )}
                                                    Multiple variants with rollout percentages (A/B test)
                                                </div>
                                            </Tooltip>
                                        ),
                                        value: true,
                                        disabled: !hasAvailableFeature(AvailableFeature.MULTIVARIATE_FLAGS),
                                    },
                                ]}
                                onChange={(e) => {
                                    const { value } = e.target
                                    if (value === false && nonEmptyVariants.length) {
                                        setShowVariantDiscardWarning(true)
                                    } else {
                                        setMultivariateEnabled(value)
                                        focusVariantKeyField(0)
                                    }
                                }}
                                value={multivariateEnabled}
                                optionType="button"
                            />
                        </Popconfirm>
                    </div>
                    <div className="text-muted mb-4">
                        {capitalizeFirstLetter(aggregationTargetName)} will be served{' '}
                        {multivariateEnabled ? (
                            <>
                                <strong>a variant key</strong> according to the below distribution
                            </>
                        ) : (
                            <strong>
                                <code>true</code>
                            </strong>
                        )}{' '}
                        if they match one or more release condition groups.
                    </div>
                </div>
            )}
<<<<<<< HEAD
            {!!featureFlags[FEATURE_FLAGS.FF_JSON_PAYLOADS] && !multivariateEnabled && (
                <div className="mb-6">
                    <h3 className="l4">Payload</h3>
                    {!readOnly && (
                        <div className="text-muted mb-4">
                            Specify a json payload to be returned when the served value is{' '}
                            <strong>
                                <code>true</code>
                            </strong>
                            . Examples: <code>"A string"</code>
                            {', '}
                            <code>2500</code>
                            {', '}
                            <code>{'{"key": "value"}'}</code>
                        </div>
                    )}
                    {readOnly ? (
                        featureFlag.filters.payloads?.['true'] ? (
                            <JSONEditorInput readOnly={readOnly} value={featureFlag.filters.payloads?.['true']} />
                        ) : (
                            <span>No payload associated with this flag</span>
                        )
                    ) : (
                        <Group name={['filters', 'payloads']}>
                            <Field name="true">
                                <JSONEditorInput readOnly={readOnly} />
                            </Field>
                        </Group>
                    )}
                </div>
            )}
            {!readOnly &&
                multivariateEnabled &&
                (!!featureFlags[FEATURE_FLAGS.FF_JSON_PAYLOADS] ? (
                    <div className="feature-flag-variants">
                        <h3 className="l4">Variant keys</h3>
                        <span>The rollout percentage of feature flag variants must add up to 100%</span>
                        <div className="variant-form-list space-y-2">
                            <Row gutter={8} className="label-row">
                                <Col span={1} />
                                <Col span={4}>Variant key</Col>
                                <Col span={6}>Description</Col>
                                <Col span={8}>
                                    <div style={{ display: 'flex', flexDirection: 'column', fontWeight: 'normal' }}>
                                        <b>Payload</b>
                                        <span className="text-muted">Specify return JSON payload when key matches</span>
                                    </div>
                                </Col>
                                <Col span={4}>
                                    Rollout
                                    <LemonButton type="tertiary" onClick={distributeVariantsEqually}>
                                        (Redistribute)
                                    </LemonButton>
                                </Col>
                            </Row>
                            {variants.map((variant, index) => (
                                <Group key={index} name="filters">
                                    <Row gutter={8} align="middle">
                                        <Col span={1}>
                                            <Lettermark name={alphabet[index]} color={LettermarkColor.Gray} />
                                        </Col>
                                        <Col span={4}>
                                            <Field name={['multivariate', 'variants', index, 'key']}>
                                                <LemonInput
                                                    data-attr="feature-flag-variant-key"
                                                    data-key-index={index.toString()}
                                                    className="ph-ignore-input"
                                                    placeholder={`example-variant-${index + 1}`}
                                                    autoComplete="off"
                                                    autoCapitalize="off"
                                                    autoCorrect="off"
                                                    spellCheck={false}
                                                />
                                            </Field>
                                        </Col>
                                        <Col span={6}>
                                            <Field name={['multivariate', 'variants', index, 'name']}>
                                                <LemonInput
                                                    data-attr="feature-flag-variant-name"
                                                    className="ph-ignore-input"
                                                    placeholder="Description"
                                                />
                                            </Field>
                                        </Col>
                                        <Col span={8}>
                                            <Field name={['payloads', index]}>
                                                {({ value, onChange }) => {
                                                    const valToShow =
                                                        index in featureFlag.filters.payloads
                                                            ? value
                                                            : featureFlag.filters.payloads?.[variant.key]
                                                    return <JSONEditorInput onChange={onChange} value={valToShow} />
                                                }}
                                            </Field>
                                        </Col>
                                        <Col span={3}>
                                            <Field name={['multivariate', 'variants', index, 'rollout_percentage']}>
                                                {({ value, onChange }) => (
                                                    <InputNumber
                                                        min={0}
                                                        max={100}
                                                        value={value}
                                                        onChange={(changedValue) => {
                                                            if (changedValue !== null && changedValue !== undefined) {
                                                                const valueInt = parseInt(changedValue.toString())
                                                                if (!isNaN(valueInt)) {
                                                                    onChange(valueInt)
                                                                }
                                                            }
                                                        }}
                                                        style={{
                                                            width: '100%',
                                                            borderColor: areVariantRolloutsValid
                                                                ? undefined
                                                                : 'var(--danger)',
                                                        }}
                                                    />
                                                )}
                                            </Field>
                                        </Col>
                                        <Col span={2}>
                                            <Row>
                                                {variants.length > 1 && (
                                                    <LemonButton
                                                        icon={<IconDelete />}
                                                        status="primary-alt"
                                                        data-attr={`delete-prop-filter-${index}`}
                                                        noPadding
                                                        onClick={() => removeVariant(index)}
                                                    />
                                                )}
                                            </Row>
                                        </Col>
                                    </Row>
                                </Group>
                            ))}
                            {variants.length > 0 && !areVariantRolloutsValid && (
                                <p className="text-danger">
                                    Percentage rollouts for variants must sum to 100 (currently {variantRolloutSum}
                                    ).
                                </p>
                            )}
                            <LemonButton
                                type="secondary"
                                onClick={() => {
                                    const newIndex = variants.length
                                    addVariant()
                                    focusVariantKeyField(newIndex)
                                }}
                                icon={<IconPlus />}
                                center
                            >
                                Add variant
                            </LemonButton>
                        </div>
                    </div>
                ) : (
                    <div className="feature-flag-variants">
                        <h3 className="l4">Variant keys</h3>
                        <span>The rollout percentage of feature flag variants must add up to 100%</span>
                        <div className="variant-form-list space-y-2">
                            <Row gutter={8} className="label-row">
                                <Col span={1} />
                                <Col span={6}>Variant key</Col>
                                <Col span={12}>Description</Col>
                                <Col span={4}>
                                    Rollout
                                    <LemonButton type="tertiary" onClick={distributeVariantsEqually}>
                                        (Redistribute)
                                    </LemonButton>
                                </Col>
                            </Row>
                            {variants.map((_, index) => (
                                <Group key={index} name={['filters', 'multivariate', 'variants', index]}>
                                    <Row gutter={8} align="middle">
                                        <Col span={1}>
                                            <Lettermark name={alphabet[index]} color={LettermarkColor.Gray} />
                                        </Col>
                                        <Col span={6}>
                                            <Field name="key">
                                                <LemonInput
                                                    data-attr="feature-flag-variant-key"
                                                    data-key-index={index.toString()}
                                                    className="ph-ignore-input"
                                                    placeholder={`example-variant-${index + 1}`}
                                                    autoComplete="off"
                                                    autoCapitalize="off"
                                                    autoCorrect="off"
                                                    spellCheck={false}
=======
            {!readOnly && multivariateEnabled && (
                <div className="feature-flag-variants">
                    <h3 className="l4">Variant keys</h3>
                    <span>The rollout percentage of feature flag variants must add up to 100%</span>
                    <div className="variant-form-list space-y-2">
                        <Row gutter={8} className="label-row">
                            <Col span={1} />
                            <Col span={6}>Variant key</Col>
                            <Col span={12}>Description</Col>
                            <Col span={4}>
                                Rollout
                                <LemonButton type="tertiary" onClick={distributeVariantsEqually}>
                                    (Redistribute)
                                </LemonButton>
                            </Col>
                        </Row>
                        {variants.map((_, index) => (
                            <Group key={index} name={['filters', 'multivariate', 'variants', index]}>
                                <Row gutter={8} align="middle">
                                    <Col span={1}>
                                        <Lettermark name={alphabet[index]} color={LettermarkColor.Gray} />
                                    </Col>
                                    <Col span={6}>
                                        <Field name="key">
                                            <LemonInput
                                                data-attr="feature-flag-variant-key"
                                                data-key-index={index.toString()}
                                                className="ph-ignore-input"
                                                placeholder={`example-variant-${index + 1}`}
                                                autoComplete="off"
                                                autoCapitalize="off"
                                                autoCorrect="off"
                                                spellCheck={false}
                                            />
                                        </Field>
                                    </Col>
                                    <Col span={12}>
                                        <Field name="name">
                                            <LemonInput
                                                data-attr="feature-flag-variant-name"
                                                className="ph-ignore-input"
                                                placeholder="Description"
                                            />
                                        </Field>
                                    </Col>
                                    <Col span={3}>
                                        <Field name="rollout_percentage">
                                            {({ value, onChange }) => (
                                                <LemonInput
                                                    type="number"
                                                    min={0}
                                                    max={100}
                                                    value={value}
                                                    onChange={(changedValue) => {
                                                        if (changedValue !== null && changedValue !== undefined) {
                                                            const valueInt = parseInt(changedValue.toString())
                                                            if (!isNaN(valueInt)) {
                                                                onChange(valueInt)
                                                            }
                                                        }
                                                    }}
>>>>>>> 44cf882c
                                                />
                                            </Field>
                                        </Col>
                                        <Col span={12}>
                                            <Field name="name">
                                                <LemonInput
                                                    data-attr="feature-flag-variant-name"
                                                    className="ph-ignore-input"
                                                    placeholder="Description"
                                                />
                                            </Field>
                                        </Col>
                                        <Col span={3}>
                                            <Field name="rollout_percentage">
                                                {({ value, onChange }) => (
                                                    <InputNumber
                                                        min={0}
                                                        max={100}
                                                        value={value}
                                                        onChange={(changedValue) => {
                                                            if (changedValue !== null && changedValue !== undefined) {
                                                                const valueInt = parseInt(changedValue.toString())
                                                                if (!isNaN(valueInt)) {
                                                                    onChange(valueInt)
                                                                }
                                                            }
                                                        }}
                                                        style={{
                                                            width: '100%',
                                                            borderColor: areVariantRolloutsValid
                                                                ? undefined
                                                                : 'var(--danger)',
                                                        }}
                                                    />
                                                )}
                                            </Field>
                                        </Col>
                                        <Col span={2}>
                                            <Row>
                                                {variants.length > 1 && (
                                                    <LemonButton
                                                        icon={<IconDelete />}
                                                        status="primary-alt"
                                                        data-attr={`delete-prop-filter-${index}`}
                                                        noPadding
                                                        onClick={() => removeVariant(index)}
                                                    />
                                                )}
                                            </Row>
                                        </Col>
                                    </Row>
                                </Group>
                            ))}
                            {variants.length > 0 && !areVariantRolloutsValid && (
                                <p className="text-danger">
                                    Percentage rollouts for variants must sum to 100 (currently {variantRolloutSum}
                                    ).
                                </p>
                            )}
                            <LemonButton
                                type="secondary"
                                onClick={() => {
                                    const newIndex = variants.length
                                    addVariant()
                                    focusVariantKeyField(newIndex)
                                }}
                                icon={<IconPlus />}
                                center
                            >
                                Add variant
                            </LemonButton>
                        </div>
                    </div>
                ))}
        </>
    )
}

function FeatureFlagReleaseConditions({ readOnly }: FeatureFlagReadOnlyProps): JSX.Element {
    const { showGroupsOptions, aggregationLabel } = useValues(groupsModel)
    const {
        aggregationTargetName,
        featureFlag,
        groupTypes,
        taxonomicGroupTypes,
        nonEmptyVariants,
        propertySelectErrors,
        computeBlastRadiusPercentage,
        affectedUsers,
        totalUsers,
    } = useValues(featureFlagLogic)
    const {
        setAggregationGroupTypeIndex,
        updateConditionSet,
        duplicateConditionSet,
        removeConditionSet,
        addConditionSet,
    } = useActions(featureFlagLogic)
    const { cohortsById } = useValues(cohortsModel)
    const { featureFlags } = useValues(enabledFeaturesLogic)

    // :KLUDGE: Match by select only allows Select.Option as children, so render groups option directly rather than as a child
    const matchByGroupsIntroductionOption = GroupsIntroductionOption({ value: -2 })
    const hasNonInstantProperty = (properties: AnyPropertyFilter[]): boolean => {
        return !!properties.find(
            (property) => property.type === 'cohort' || !INSTANTLY_AVAILABLE_PROPERTIES.includes(property.key || '')
        )
    }
    return (
        <>
            <div className="feature-flag-form-row">
                <div data-attr="feature-flag-release-conditions">
                    {readOnly ? (
                        <div className="mb-2">
                            <b>Release conditions</b>
                        </div>
                    ) : (
                        <>
                            <h3 className="l4">Release conditions</h3>
                            <div className="text-muted mb-4">
                                Specify the {aggregationTargetName} to which you want to release this flag. Note that
                                condition sets are rolled out independently of each other.
                            </div>
                        </>
                    )}
                </div>
                {!readOnly && showGroupsOptions && (
                    <div className="centered">
                        Match by
                        <Select
                            value={
                                featureFlag.filters?.aggregation_group_type_index != null
                                    ? featureFlag.filters?.aggregation_group_type_index
                                    : -1
                            }
                            onChange={(value) => {
                                const groupTypeIndex = value !== -1 ? value : null
                                setAggregationGroupTypeIndex(groupTypeIndex)
                            }}
                            style={{ marginLeft: 8 }}
                            data-attr="feature-flag-aggregation-filter"
                            dropdownMatchSelectWidth={false}
                            dropdownAlign={{
                                // Align this dropdown by the right-hand-side of button
                                points: ['tr', 'br'],
                            }}
                        >
                            <Select.Option key={-1} value={-1}>
                                Users
                            </Select.Option>
                            {groupTypes.map((groupType) => (
                                <Select.Option key={groupType.group_type_index} value={groupType.group_type_index}>
                                    {capitalizeFirstLetter(aggregationLabel(groupType.group_type_index).plural)}
                                </Select.Option>
                            ))}
                            {matchByGroupsIntroductionOption}
                        </Select>
                    </div>
                )}
            </div>
            <Row gutter={16}>
                {featureFlag.filters.groups.map((group, index) => (
                    <Col span={24} md={24} key={`${index}-${featureFlag.filters.groups.length}`}>
                        {index > 0 && <div className="condition-set-separator">OR</div>}
                        <div className="mb-4 border rounded p-4">
                            <Row align="middle" justify="space-between">
                                <Row align="middle">
                                    <span className="simple-tag tag-light-blue font-medium mr-2">Set {index + 1}</span>
                                    <div>
                                        {group.properties?.length ? (
                                            <>
                                                {readOnly ? (
                                                    <>
                                                        Match <b>{aggregationTargetName}</b> against <b>all</b> criteria
                                                    </>
                                                ) : (
                                                    <>
                                                        Matching <b>{aggregationTargetName}</b> against the criteria
                                                    </>
                                                )}
                                            </>
                                        ) : (
                                            <>
                                                Condition set will match <b>all {aggregationTargetName}</b>
                                            </>
                                        )}
                                    </div>
                                </Row>
                                {!readOnly && (
                                    <Row>
                                        <LemonButton
                                            icon={<IconCopy />}
                                            status="muted"
                                            noPadding
                                            onClick={() => duplicateConditionSet(index)}
                                        />
                                        {featureFlag.filters.groups.length > 1 && (
                                            <LemonButton
                                                icon={<IconDelete />}
                                                status="muted"
                                                noPadding
                                                onClick={() => removeConditionSet(index)}
                                            />
                                        )}
                                    </Row>
                                )}
                            </Row>
                            <LemonDivider className="my-3" />
                            {!readOnly && hasNonInstantProperty(group.properties) && (
                                <AlertMessage type="info" className="mt-3 mb-3">
                                    These properties aren't immediately available on first page load for unidentified
                                    persons. This feature flag requires that at least one event is sent prior to
                                    becoming available to your product or website.{' '}
                                    <a
                                        href="https://posthog.com/docs/integrate/client/js#bootstrapping-flags"
                                        target="_blank"
                                    >
                                        {' '}
                                        Learn more about how to make feature flags available instantly.
                                    </a>
                                </AlertMessage>
                            )}

                            {readOnly ? (
                                <>
                                    {group.properties.map((property, idx) => (
                                        <>
                                            <div className="feature-flag-property-display" key={idx}>
                                                {idx === 0 ? (
                                                    <LemonButton
                                                        icon={<IconSubArrowRight className="arrow-right" />}
                                                        status="muted"
                                                        size="small"
                                                    />
                                                ) : (
                                                    <LemonButton
                                                        icon={<span className="text-sm">&</span>}
                                                        status="muted"
                                                        size="small"
                                                    />
                                                )}
                                                <span className="simple-tag tag-light-blue text-primary-alt">
                                                    {property.type === 'cohort' ? 'Cohort' : property.key}{' '}
                                                </span>
                                                {isPropertyFilterWithOperator(property) ? (
                                                    <span>{allOperatorsToHumanName(property.operator)} </span>
                                                ) : null}
                                                {[
                                                    ...(Array.isArray(property.value)
                                                        ? property.value
                                                        : [property.value]),
                                                ].map((val, idx) => (
                                                    <span
                                                        key={idx}
                                                        className="simple-tag tag-light-blue text-primary-alt display-value"
                                                    >
                                                        {property.type === 'cohort'
                                                            ? (val && cohortsById[val]?.name) || `ID ${val}`
                                                            : val}
                                                    </span>
                                                ))}
                                            </div>
                                        </>
                                    ))}
                                </>
                            ) : (
                                <div>
                                    <PropertyFilters
                                        orFiltering={true}
                                        pageKey={`feature-flag-${featureFlag.id}-${index}-${
                                            featureFlag.filters.groups.length
                                        }-${featureFlag.filters.aggregation_group_type_index ?? ''}`}
                                        propertyFilters={group?.properties}
                                        logicalRowDivider
                                        addButton={
                                            <LemonButton icon={<IconPlusMini />} noPadding>
                                                Add condition
                                            </LemonButton>
                                        }
                                        onChange={(properties) => updateConditionSet(index, undefined, properties)}
                                        taxonomicGroupTypes={taxonomicGroupTypes}
                                        hasRowOperator={false}
                                        sendAllKeyUpdates
                                        errorMessages={
                                            propertySelectErrors?.[index]?.properties?.some(
                                                (message) => !!message.value
                                            )
                                                ? propertySelectErrors[index].properties.map((message, index) => {
                                                      return message.value ? (
                                                          <div
                                                              key={index}
                                                              className="text-danger flex items-center gap-1 text-sm"
                                                          >
                                                              <IconErrorOutline className="text-xl" /> {message.value}
                                                          </div>
                                                      ) : (
                                                          <></>
                                                      )
                                                  })
                                                : null
                                        }
                                    />
                                </div>
                            )}
                            {(!readOnly || (readOnly && group.properties?.length > 0)) && (
                                <LemonDivider className="my-3" />
                            )}
                            {readOnly ? (
                                <div>
                                    Rolled out to{' '}
                                    <b>{group.rollout_percentage != null ? group.rollout_percentage : 100}%</b> of{' '}
                                    <b>{aggregationTargetName}</b> in this set.{' '}
                                </div>
                            ) : (
                                <div className="feature-flag-form-row">
                                    <div className="centered">
                                        Roll out to{' '}
                                        <InputNumber
                                            style={{ width: 100, marginLeft: 8, marginRight: 8 }}
                                            onChange={(value): void => {
                                                updateConditionSet(index, value as number)
                                            }}
                                            value={group.rollout_percentage != null ? group.rollout_percentage : 100}
                                            min={0}
                                            max={100}
                                            addonAfter="%"
                                        />{' '}
                                        of <b>{aggregationTargetName}</b> in this set.{' '}
                                        {featureFlags[FEATURE_FLAGS.FEATURE_FLAG_ROLLOUT_UX] && (
                                            <>
                                                Will match approximately{' '}
                                                {affectedUsers[index] !== undefined ? (
                                                    <b>
                                                        {`${
                                                            computeBlastRadiusPercentage(
                                                                group.rollout_percentage,
                                                                index
                                                            ).toPrecision(2) * 1
                                                            // Multiplying by 1 removes trailing zeros after the decimal
                                                            // point added by toPrecision
                                                        }% `}
                                                    </b>
                                                ) : (
                                                    <Spinner className="mr-1" />
                                                )}{' '}
                                                {affectedUsers[index] && affectedUsers[index] >= 0 && totalUsers
                                                    ? `(${humanFriendlyNumber(
                                                          Math.floor(
                                                              (affectedUsers[index] *
                                                                  (group.rollout_percentage ?? 100)) /
                                                                  100
                                                          )
                                                      )} / ${humanFriendlyNumber(totalUsers)})`
                                                    : ''}{' '}
                                                of total {aggregationTargetName}.
                                            </>
                                        )}
                                    </div>
                                </div>
                            )}
                            {nonEmptyVariants.length > 0 && (
                                <>
                                    {(!readOnly || (readOnly && group.properties?.length > 0)) && (
                                        <LemonDivider className="my-3" />
                                    )}
                                    {readOnly ? (
                                        <div>
                                            All <b>{aggregationTargetName}</b> in this set{' '}
                                            {group.variant ? (
                                                <>
                                                    {' '}
                                                    will be in variant <b>{group.variant}</b>
                                                </>
                                            ) : (
                                                <>have no variant override</>
                                            )}
                                        </div>
                                    ) : (
                                        <div className="feature-flag-form-row">
                                            <div className="centered">
                                                <b>Optional override:</b> Set variant for all{' '}
                                                <b>{aggregationTargetName}</b> in this set to{' '}
                                                <LemonSelect
                                                    placeholder="Select variant"
                                                    allowClear={true}
                                                    value={group.variant}
                                                    onChange={(value) =>
                                                        updateConditionSet(index, undefined, undefined, value)
                                                    }
                                                    options={nonEmptyVariants.map((variant) => ({
                                                        label: variant.key,
                                                        value: variant.key,
                                                    }))}
                                                    data-attr="feature-flags-variant-override-select"
                                                />
                                            </div>
                                        </div>
                                    )}
                                </>
                            )}
                        </div>
                    </Col>
                ))}
            </Row>
            {!readOnly && (
                <LemonButton type="secondary" className="mt-0" onClick={addConditionSet} icon={<IconPlus />}>
                    Add condition set
                </LemonButton>
            )}
        </>
    )
}<|MERGE_RESOLUTION|>--- conflicted
+++ resolved
@@ -61,12 +61,9 @@
 import { NodeKind } from '~/queries/schema'
 import { Query } from '~/queries/Query/Query'
 import { defaultDataTableColumns } from '~/queries/nodes/DataTable/utils'
-<<<<<<< HEAD
 import { JSONEditorInput } from 'scenes/feature-flags/JSONEditorInput'
-=======
 import { ObjectTags } from 'lib/components/ObjectTags/ObjectTags'
 import { tagsModel } from '~/models/tagsModel'
->>>>>>> 44cf882c
 
 export const scene: SceneExport = {
     component: FeatureFlag,
@@ -742,8 +739,7 @@
                     </div>
                 </div>
             )}
-<<<<<<< HEAD
-            {!!featureFlags[FEATURE_FLAGS.FF_JSON_PAYLOADS] && !multivariateEnabled && (
+            {featureFlags[FEATURE_FLAGS.FF_JSON_PAYLOADS] && !multivariateEnabled && (
                 <div className="mb-6">
                     <h3 className="l4">Payload</h3>
                     {!readOnly && (
@@ -774,9 +770,111 @@
                     )}
                 </div>
             )}
+            {!readOnly && multivariateEnabled && (
+                <div className="feature-flag-variants">
+                    <h3 className="l4">Variant keys</h3>
+                    <span>The rollout percentage of feature flag variants must add up to 100%</span>
+                    <div className="variant-form-list space-y-2">
+                        <Row gutter={8} className="label-row">
+                            <Col span={1} />
+                            <Col span={6}>Variant key</Col>
+                            <Col span={12}>Description</Col>
+                            <Col span={4}>
+                                Rollout
+                                <LemonButton type="tertiary" onClick={distributeVariantsEqually}>
+                                    (Redistribute)
+                                </LemonButton>
+                            </Col>
+                        </Row>
+                        {variants.map((_, index) => (
+                            <Group key={index} name={['filters', 'multivariate', 'variants', index]}>
+                                <Row gutter={8} align="middle">
+                                    <Col span={1}>
+                                        <Lettermark name={alphabet[index]} color={LettermarkColor.Gray} />
+                                    </Col>
+                                    <Col span={6}>
+                                        <Field name="key">
+                                            <LemonInput
+                                                data-attr="feature-flag-variant-key"
+                                                data-key-index={index.toString()}
+                                                className="ph-ignore-input"
+                                                placeholder={`example-variant-${index + 1}`}
+                                                autoComplete="off"
+                                                autoCapitalize="off"
+                                                autoCorrect="off"
+                                                spellCheck={false}
+                                            />
+                                        </Field>
+                                    </Col>
+                                    <Col span={12}>
+                                        <Field name="name">
+                                            <LemonInput
+                                                data-attr="feature-flag-variant-name"
+                                                className="ph-ignore-input"
+                                                placeholder="Description"
+                                            />
+                                        </Field>
+                                    </Col>
+                                    <Col span={3}>
+                                        <Field name="rollout_percentage">
+                                            {({ value, onChange }) => (
+                                                <LemonInput
+                                                    type="number"
+                                                    min={0}
+                                                    max={100}
+                                                    value={value}
+                                                    onChange={(changedValue) => {
+                                                        if (changedValue !== null && changedValue !== undefined) {
+                                                            const valueInt = parseInt(changedValue.toString())
+                                                            if (!isNaN(valueInt)) {
+                                                                onChange(valueInt)
+                                                            }
+                                                        }
+                                                    }}
+                                                />
+                                            )}
+                                        </Field>
+                                    </Col>
+                                    <Col span={2}>
+                                        <Row>
+                                            {variants.length > 1 && (
+                                                <LemonButton
+                                                    icon={<IconDelete />}
+                                                    status="primary-alt"
+                                                    data-attr={`delete-prop-filter-${index}`}
+                                                    noPadding
+                                                    onClick={() => removeVariant(index)}
+                                                />
+                                            )}
+                                        </Row>
+                                    </Col>
+                                </Row>
+                            </Group>
+                        ))}
+                        {variants.length > 0 && !areVariantRolloutsValid && (
+                            <p className="text-danger">
+                                Percentage rollouts for variants must sum to 100 (currently {variantRolloutSum}
+                                ).
+                            </p>
+                        )}
+                        <LemonButton
+                            type="secondary"
+                            onClick={() => {
+                                const newIndex = variants.length
+                                addVariant()
+                                focusVariantKeyField(newIndex)
+                            }}
+                            icon={<IconPlus />}
+                            center
+                        >
+                            Add variant
+                        </LemonButton>
+                    </div>
+                </div>
+            )}
             {!readOnly &&
                 multivariateEnabled &&
-                (!!featureFlags[FEATURE_FLAGS.FF_JSON_PAYLOADS] ? (
+                (featureFlags[FEATURE_FLAGS.FF_JSON_PAYLOADS] ? (
                     <div className="feature-flag-variants">
                         <h3 className="l4">Variant keys</h3>
                         <span>The rollout percentage of feature flag variants must add up to 100%</span>
@@ -932,69 +1030,6 @@
                                                     autoCapitalize="off"
                                                     autoCorrect="off"
                                                     spellCheck={false}
-=======
-            {!readOnly && multivariateEnabled && (
-                <div className="feature-flag-variants">
-                    <h3 className="l4">Variant keys</h3>
-                    <span>The rollout percentage of feature flag variants must add up to 100%</span>
-                    <div className="variant-form-list space-y-2">
-                        <Row gutter={8} className="label-row">
-                            <Col span={1} />
-                            <Col span={6}>Variant key</Col>
-                            <Col span={12}>Description</Col>
-                            <Col span={4}>
-                                Rollout
-                                <LemonButton type="tertiary" onClick={distributeVariantsEqually}>
-                                    (Redistribute)
-                                </LemonButton>
-                            </Col>
-                        </Row>
-                        {variants.map((_, index) => (
-                            <Group key={index} name={['filters', 'multivariate', 'variants', index]}>
-                                <Row gutter={8} align="middle">
-                                    <Col span={1}>
-                                        <Lettermark name={alphabet[index]} color={LettermarkColor.Gray} />
-                                    </Col>
-                                    <Col span={6}>
-                                        <Field name="key">
-                                            <LemonInput
-                                                data-attr="feature-flag-variant-key"
-                                                data-key-index={index.toString()}
-                                                className="ph-ignore-input"
-                                                placeholder={`example-variant-${index + 1}`}
-                                                autoComplete="off"
-                                                autoCapitalize="off"
-                                                autoCorrect="off"
-                                                spellCheck={false}
-                                            />
-                                        </Field>
-                                    </Col>
-                                    <Col span={12}>
-                                        <Field name="name">
-                                            <LemonInput
-                                                data-attr="feature-flag-variant-name"
-                                                className="ph-ignore-input"
-                                                placeholder="Description"
-                                            />
-                                        </Field>
-                                    </Col>
-                                    <Col span={3}>
-                                        <Field name="rollout_percentage">
-                                            {({ value, onChange }) => (
-                                                <LemonInput
-                                                    type="number"
-                                                    min={0}
-                                                    max={100}
-                                                    value={value}
-                                                    onChange={(changedValue) => {
-                                                        if (changedValue !== null && changedValue !== undefined) {
-                                                            const valueInt = parseInt(changedValue.toString())
-                                                            if (!isNaN(valueInt)) {
-                                                                onChange(valueInt)
-                                                            }
-                                                        }
-                                                    }}
->>>>>>> 44cf882c
                                                 />
                                             </Field>
                                         </Col>
