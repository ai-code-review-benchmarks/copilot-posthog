--- conflicted
+++ resolved
@@ -104,11 +104,8 @@
     user_access_level: 'editor',
     tags: [],
     is_remote_configuration: false,
-<<<<<<< HEAD
     has_encrypted_payloads: false,
-=======
     status: 'ACTIVE',
->>>>>>> 2e1d28ef
 }
 const NEW_VARIANT = {
     key: '',
