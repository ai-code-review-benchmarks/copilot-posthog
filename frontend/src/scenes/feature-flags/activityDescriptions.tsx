import { ActivityChange, ActivityLogItem } from 'lib/components/ActivityLog/humanizeActivity'
import { Link } from 'lib/components/Link'
import { urls } from 'scenes/urls'
import { Description, FeatureFlagFilters, FeatureFlagGroupType, FeatureFlagType } from '~/types'
import React from 'react'
import PropertyFiltersDisplay from 'lib/components/PropertyFilters/components/PropertyFiltersDisplay'
import { pluralize } from 'lib/utils'
import { SentenceList } from 'lib/components/ActivityLog/SentenceList'

const nameOrLinkToFlag = (item: ActivityLogItem): string | JSX.Element => {
    const name = item.detail.name || '(empty string)'
    return item.item_id ? <Link to={urls.featureFlag(item.item_id)}>{name}</Link> : name
}

const featureFlagActionsMapping: Record<keyof FeatureFlagType, (change?: ActivityChange) => Description[] | null> = {
    name: function onName(change) {
        return [
            <>
                changed the description to <strong>"{change?.after}"</strong>
            </>,
        ]
    },
    active: function onActive(change) {
        let isActive: boolean = !!change?.after
        if (typeof change?.after === 'string') {
            isActive = change?.after.toLowerCase() === 'true'
        }
        const describeChange: string = isActive ? 'enabled the flag' : 'disabled the flag'

        return [<>{describeChange}</>]
    },
    filters: function onChangedFilter(change) {
        const filtersBefore = change?.before as FeatureFlagFilters
        const filtersAfter = change?.after as FeatureFlagFilters

        const isBooleanValueFlag = Array.isArray(filtersAfter?.groups)
        const isMultivariateFlag = filtersAfter?.multivariate

        const changes: Description[] = []

        if (isBooleanValueFlag) {
            if (
                filtersAfter.groups.length === 0 ||
                !filtersAfter.groups.some((group) => group.rollout_percentage !== 0)
            ) {
                // there are no rollout groups or all are at 0%
                changes.push(<>changed the filter conditions to apply to no users</>)
            } else {
                const groupAdditions: (string | JSX.Element | null)[] = []
                const groupRemovals: (string | JSX.Element | null)[] = []

                filtersAfter.groups
                    .filter((groupAfter, index) => {
                        const groupBefore = filtersBefore?.groups?.[index]
                        // only keep changes with no "before" state, or those where before and after are different
                        return !groupBefore || JSON.stringify(groupBefore) !== JSON.stringify(groupAfter)
                    })
                    .forEach((groupAfter: FeatureFlagGroupType) => {
                        const { properties, rollout_percentage = null } = groupAfter

                        if (properties?.length > 0) {
                            groupAdditions.push(
                                <>
                                    <span>
                                        <strong>{rollout_percentage ?? 100}%</strong> of
                                    </span>
                                    <PropertyFiltersDisplay
                                        filters={properties}
                                        style={{
                                            display: 'inline-block',
                                            marginLeft: '0.3rem',
                                            marginBottom: 0,
                                        }}
                                    />
                                </>
                            )
                        } else {
                            groupAdditions.push(
                                <>
                                    <strong>{rollout_percentage ?? 100}%</strong> of <strong>all users</strong>
                                </>
                            )
                        }
                    })

                if (groupAdditions.length) {
                    changes.push(
                        <SentenceList listParts={groupAdditions} prefix="changed the filter conditions to apply to" />
                    )
                }

                const removedGroups = (filtersBefore?.groups || []).filter((_, index) => {
                    const groupAfter = filtersAfter?.groups?.[index]
                    // only keep changes with no "after" state, they've been removed
                    return !groupAfter
                })

                if (removedGroups.length) {
                    groupRemovals.push(
                        <>
                            <strong>removed </strong>{' '}
                            {pluralize(removedGroups.length, 'release condition', 'release conditions')}
                        </>
                    )
                }

                if (groupRemovals.length) {
                    changes.push(<SentenceList listParts={groupRemovals} />)
                }
            }
        }

        if (isMultivariateFlag) {
            changes.push(
                <SentenceList
                    listParts={(filtersAfter.multivariate?.variants || []).map((v) => (
                        <div key={v.key} className="highlighted-activity">
                            {v.key}: <strong>{v.rollout_percentage}%</strong>
                        </div>
                    ))}
                    prefix="changed the rollout percentage for the variants to"
                />
            )
        }

        if (changes.length > 0) {
            return changes
        }

        console.error({ change }, 'could not describe this change')
        return null
    },
    deleted: function onSoftDelete() {
        return [<>deleted the flag</>]
    },
    rollout_percentage: function onRolloutPercentage(change) {
        return [
            <>
                changed rollout percentage to <div className="highlighted-activity">{change?.after}%</div>
            </>,
        ]
    },
    key: function onKey(change) {
        return [<>changed flag key from ${change?.before}</>]
    },
    ensure_experience_continuity: function onExperienceContinuity(change) {
        let isEnabled: boolean = !!change?.after
        if (typeof change?.after === 'string') {
            isEnabled = change?.after.toLowerCase() === 'true'
        }
        const describeChange: string = isEnabled ? 'enabled' : 'disabled'

        return [<>`${describeChange} experience continuity`</>]
    },
    // fields that are excluded on the backend
    id: () => null,
    created_at: () => null,
    created_by: () => null,
    is_simple_flag: () => null,
}

export function flagActivityDescriber(logItem: ActivityLogItem): string | JSX.Element | null {
    if (logItem.scope != 'FeatureFlag') {
        console.error('feature flag describer received a non-feature flag activity')
        return null
    }

    if (logItem.activity == 'created') {
        return <>created the flag: {nameOrLinkToFlag(logItem)}</>
    }
    if (logItem.activity == 'deleted') {
        return <>deleted the flag: {logItem.detail.name}</>
    }
    if (logItem.activity == 'updated') {
        let changes: Description[] = []

        for (const change of logItem.detail.changes || []) {
            if (!change?.field) {
                continue // feature flag updates have to have a "field" to be described
            }

            const nextChange: Description[] | null = featureFlagActionsMapping[change.field](change)
            if (nextChange) {
                changes = changes.concat(nextChange)
            }
        }

        if (changes.length) {
            return (
                <SentenceList
                    listParts={changes}
                    prefix={
                        <>
                            On {nameOrLinkToFlag(logItem)}, <strong>{logItem.user.first_name}</strong>
                        </>
                    }
                />
            )
        }
    }

    return null
<<<<<<< HEAD
}

interface SentenceListProps {
    listParts: (string | JSX.Element | null)[]
    prefix?: string | JSX.Element | null
    suffix?: string | JSX.Element | null
}

// TODO this should be a component. and needs the height of parts sorting out
export function SentenceList({ listParts, prefix = null, suffix = null }: SentenceListProps): JSX.Element {
    return (
        <div className="sentence-list">
            {prefix && <div className="sentence-part">{prefix}&#32;</div>}
            <>
                {listParts
                    .filter((part) => !!part)
                    .flatMap((part, index, all) => {
                        const isntFirst = index > 0
                        const isLast = index === all.length - 1
                        const atLeastThree = all.length >= 2
                        return [
                            isntFirst && (
                                <div className="sentence-part" key={`${index}-a`}>
                                    ,{' '}
                                </div>
                            ),
                            isLast && atLeastThree && (
                                <div className="sentence-part" key={`${index}-b`}>
                                    and{' '}
                                </div>
                            ),
                            <div className="sentence-part" key={`${index}-c`}>
                                {part}
                            </div>,
                        ]
                    })}
            </>
            {suffix && <div className="sentence-part">&#32;{suffix}</div>}
        </div>
    )
=======
>>>>>>> b7461b14
}<|MERGE_RESOLUTION|>--- conflicted
+++ resolved
@@ -200,47 +200,4 @@
     }
 
     return null
-<<<<<<< HEAD
-}
-
-interface SentenceListProps {
-    listParts: (string | JSX.Element | null)[]
-    prefix?: string | JSX.Element | null
-    suffix?: string | JSX.Element | null
-}
-
-// TODO this should be a component. and needs the height of parts sorting out
-export function SentenceList({ listParts, prefix = null, suffix = null }: SentenceListProps): JSX.Element {
-    return (
-        <div className="sentence-list">
-            {prefix && <div className="sentence-part">{prefix}&#32;</div>}
-            <>
-                {listParts
-                    .filter((part) => !!part)
-                    .flatMap((part, index, all) => {
-                        const isntFirst = index > 0
-                        const isLast = index === all.length - 1
-                        const atLeastThree = all.length >= 2
-                        return [
-                            isntFirst && (
-                                <div className="sentence-part" key={`${index}-a`}>
-                                    ,{' '}
-                                </div>
-                            ),
-                            isLast && atLeastThree && (
-                                <div className="sentence-part" key={`${index}-b`}>
-                                    and{' '}
-                                </div>
-                            ),
-                            <div className="sentence-part" key={`${index}-c`}>
-                                {part}
-                            </div>,
-                        ]
-                    })}
-            </>
-            {suffix && <div className="sentence-part">&#32;{suffix}</div>}
-        </div>
-    )
-=======
->>>>>>> b7461b14
 }