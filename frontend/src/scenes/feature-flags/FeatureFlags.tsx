import React from 'react'
import { useActions, useValues } from 'kea'
import { featureFlagsLogic, FeatureFlagsTabs } from './featureFlagsLogic'
import { Tabs } from 'antd'
import { Link } from 'lib/components/Link'
import { copyToClipboard, deleteWithUndo } from 'lib/utils'
import { PageHeader } from 'lib/components/PageHeader'
import { FeatureFlagGroupType, FeatureFlagType } from '~/types'
import { normalizeColumnTitle } from 'lib/components/Table/utils'
import { urls } from 'scenes/urls'
import stringWithWBR from 'lib/utils/stringWithWBR'
import { teamLogic } from '../teamLogic'
import { SceneExport } from 'scenes/sceneTypes'
import { LemonButton } from 'lib/components/LemonButton'
import { LemonDivider } from 'lib/components/LemonDivider'
import { LemonSwitch } from 'lib/components/LemonSwitch/LemonSwitch'
import { LemonTable, LemonTableColumn, LemonTableColumns } from 'lib/components/LemonTable'
import { More } from 'lib/components/LemonButton/More'
import { createdAtColumn, createdByColumn } from 'lib/components/LemonTable/columnUtils'
import PropertyFiltersDisplay from 'lib/components/PropertyFilters/components/PropertyFiltersDisplay'
import { ActivityLog } from 'lib/components/ActivityLog/ActivityLog'
import { flagActivityDescriber } from 'scenes/feature-flags/activityDescriptions'
import { ActivityScope } from 'lib/components/ActivityLog/humanizeActivity'
import { IconMagnifier } from 'lib/components/icons'
<<<<<<< HEAD
import { LemonInput } from '@posthog/lemon-ui'
=======
import { LemonInput, LemonInputWidths } from '@posthog/lemon-ui'
>>>>>>> 00d12952

export const scene: SceneExport = {
    component: FeatureFlags,
    logic: featureFlagsLogic,
}

function OverViewTab(): JSX.Element {
    const { currentTeamId } = useValues(teamLogic)
    const { featureFlagsLoading, searchedFeatureFlags, searchTerm } = useValues(featureFlagsLogic)
    const { updateFeatureFlag, loadFeatureFlags, setSearchTerm } = useActions(featureFlagsLogic)

    const columns: LemonTableColumns<FeatureFlagType> = [
        {
            title: normalizeColumnTitle('Key'),
            dataIndex: 'key',
            className: 'ph-no-capture',
            sticky: true,
            width: '40%',
            sorter: (a: FeatureFlagType, b: FeatureFlagType) => (a.key || '').localeCompare(b.key || ''),
            render: function Render(_, featureFlag: FeatureFlagType) {
                return (
                    <>
                        <Link to={featureFlag.id ? urls.featureFlag(featureFlag.id) : undefined} className="row-name">
                            {stringWithWBR(featureFlag.key, 17)}
                        </Link>
                        {featureFlag.name && <span className="row-description">{featureFlag.name}</span>}
                    </>
                )
            },
        },
        createdByColumn<FeatureFlagType>() as LemonTableColumn<FeatureFlagType, keyof FeatureFlagType | undefined>,
        createdAtColumn<FeatureFlagType>() as LemonTableColumn<FeatureFlagType, keyof FeatureFlagType | undefined>,
        {
            title: 'Rollout',
            width: 200,
            render: function Render(_, featureFlag: FeatureFlagType) {
                return groupFilters(featureFlag.filters.groups)
            },
        },
        {
            title: 'Status',
            dataIndex: 'active',
            sorter: (a: FeatureFlagType, b: FeatureFlagType) => Number(a.active) - Number(b.active),
            width: 100,
            render: function RenderActive(_, featureFlag: FeatureFlagType) {
                return (
                    <LemonSwitch
                        id={`feature-flag-${featureFlag.id}-switch`}
                        checked={featureFlag.active}
                        onChange={(active) =>
                            featureFlag.id ? updateFeatureFlag({ id: featureFlag.id, payload: { active } }) : null
                        }
                        label={<span className="font-normal">{featureFlag.active ? 'Enabled' : 'Disabled'}</span>}
                    />
                )
            },
        },
        {
            width: 0,
            render: function Render(_, featureFlag: FeatureFlagType) {
                return (
                    <More
                        overlay={
                            <>
                                <LemonButton
                                    status="stealth"
                                    onClick={() => {
                                        copyToClipboard(featureFlag.key, 'feature flag key')
                                    }}
                                    fullWidth
                                >
                                    Copy key
                                </LemonButton>
                                {featureFlag.id && (
                                    <LemonButton status="stealth" to={urls.featureFlag(featureFlag.id)} fullWidth>
                                        Edit
                                    </LemonButton>
                                )}
                                <LemonButton
                                    status="stealth"
                                    to={urls.insightNew({
                                        events: [{ id: '$pageview', name: '$pageview', type: 'events', math: 'dau' }],
                                        breakdown_type: 'event',
                                        breakdown: `$feature/${featureFlag.key}`,
                                    })}
                                    data-attr="usage"
                                    fullWidth
                                >
                                    Try out in Insights
                                </LemonButton>
                                <LemonDivider />
                                {featureFlag.id && (
                                    <LemonButton
                                        status="danger"
                                        onClick={() => {
                                            deleteWithUndo({
                                                endpoint: `projects/${currentTeamId}/feature_flags`,
                                                object: { name: featureFlag.key, id: featureFlag.id },
                                                callback: loadFeatureFlags,
                                            })
                                        }}
                                        fullWidth
                                    >
                                        Delete feature flag
                                    </LemonButton>
                                )}
                            </>
                        }
                    />
                )
            },
        },
    ]

    return (
        <>
            <div>
<<<<<<< HEAD
                <div className="mb-4" style={{ width: 360 }}>
                    <LemonInput
                        icon={<IconMagnifier />}
=======
                <div className="mb-4">
                    <LemonInput
                        icon={<IconMagnifier />}
                        width={LemonInputWidths.Search}
>>>>>>> 00d12952
                        allowClear
                        placeholder="Search for feature flags"
                        onChange={setSearchTerm}
                        value={searchTerm}
                    />
                </div>
            </div>
            <LemonTable
                dataSource={searchedFeatureFlags}
                columns={columns}
                rowKey="key"
                loading={featureFlagsLoading}
                defaultSorting={{ columnKey: 'key', order: 1 }}
                pagination={{ pageSize: 100 }}
                nouns={['feature flag', 'feature flags']}
                data-attr="feature-flag-table"
                data-tooltip="feature-flag-table"
            />
        </>
    )
}

export function FeatureFlags(): JSX.Element {
    const { activeTab } = useValues(featureFlagsLogic)
    const { setActiveTab } = useActions(featureFlagsLogic)

    return (
        <div className="feature_flags">
            <PageHeader
                title="Feature Flags"
                buttons={
                    <LemonButton type="primary" to={urls.featureFlag('new')} data-attr="new-feature-flag">
                        New feature flag
                    </LemonButton>
                }
            />

            <Tabs activeKey={activeTab} destroyInactiveTabPane onChange={(t) => setActiveTab(t as FeatureFlagsTabs)}>
                <Tabs.TabPane tab="Overview" key="overview">
                    <OverViewTab />
                </Tabs.TabPane>
                <Tabs.TabPane tab="History" key="history">
                    <ActivityLog scope={ActivityScope.FEATURE_FLAG} describer={flagActivityDescriber} />
                </Tabs.TabPane>
            </Tabs>
        </div>
    )
}

export function groupFilters(groups: FeatureFlagGroupType[]): JSX.Element | string {
    if (groups.length === 0 || !groups.some((group) => group.rollout_percentage !== 0)) {
        // There are no rollout groups or all are at 0%
        return 'No users'
    }
    if (
        groups.some((group) => !group.properties?.length && [null, undefined, 100].includes(group.rollout_percentage))
    ) {
        // There's some group without filters that has 100% rollout
        return 'All users'
    }
    if (groups.length === 1) {
        const { properties, rollout_percentage = null } = groups[0]
        if (properties?.length > 0 && rollout_percentage != null) {
            return (
                <div style={{ display: 'flex', alignItems: 'center' }}>
                    <span style={{ flexShrink: 0, marginRight: 5 }}>{rollout_percentage}% of</span>
                    <PropertyFiltersDisplay filters={properties} style={{ margin: 0, width: '100%' }} />
                </div>
            )
        } else if (properties?.length > 0) {
            return <PropertyFiltersDisplay filters={properties} style={{ margin: 0 }} />
        } else if (rollout_percentage !== null) {
            return `${rollout_percentage}% of all users`
        } else {
            console.error('A group with full rollout was not detected early')
            return 'All users'
        }
    }
    return `${groups.length} groups`
}<|MERGE_RESOLUTION|>--- conflicted
+++ resolved
@@ -22,11 +22,7 @@
 import { flagActivityDescriber } from 'scenes/feature-flags/activityDescriptions'
 import { ActivityScope } from 'lib/components/ActivityLog/humanizeActivity'
 import { IconMagnifier } from 'lib/components/icons'
-<<<<<<< HEAD
-import { LemonInput } from '@posthog/lemon-ui'
-=======
 import { LemonInput, LemonInputWidths } from '@posthog/lemon-ui'
->>>>>>> 00d12952
 
 export const scene: SceneExport = {
     component: FeatureFlags,
@@ -144,16 +140,10 @@
     return (
         <>
             <div>
-<<<<<<< HEAD
-                <div className="mb-4" style={{ width: 360 }}>
-                    <LemonInput
-                        icon={<IconMagnifier />}
-=======
                 <div className="mb-4">
                     <LemonInput
                         icon={<IconMagnifier />}
                         width={LemonInputWidths.Search}
->>>>>>> 00d12952
                         allowClear
                         placeholder="Search for feature flags"
                         onChange={setSearchTerm}
