--- conflicted
+++ resolved
@@ -59,13 +59,9 @@
 }: CodeInstructionsProps): JSX.Element {
     const encryptedPayload = featureFlag?.has_encrypted_payloads
 
-<<<<<<< HEAD
-    const [defaultSelectedOption] = encryptedPayload
+    const [defaultSelectedOption] = (encryptedPayload
         ? options.filter((option) => option.key === SDKKey.NODE_JS)
-        : options
-=======
-    const [defaultSelectedOption] = (encryptedPayload ? options.filter((option) => option.key === SDKKey.API) : options) || [options[0]]
->>>>>>> f0c1d424
+        : options) || [options[0]]
 
     const [selectedOption, setSelectedOption] = useState(defaultSelectedOption)
     const [bootstrapOption, setBootstrapOption] = useState(BOOTSTRAPPING_OPTIONS[0])
