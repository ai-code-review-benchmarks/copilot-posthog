--- conflicted
+++ resolved
@@ -181,11 +181,8 @@
     SDKKey.REACT_NATIVE,
     SDKKey.IOS,
     SDKKey.FLUTTER,
-<<<<<<< HEAD
     SDKKey.DOTNET,
-=======
     SDKKey.GO,
->>>>>>> 0afac9df
 ]
 
 export const ENCRYPTED_PAYLOAD_LIBRARIES: string[] = [SDKKey.API, SDKKey.NODE_JS, SDKKey.PYTHON, SDKKey.GO, SDKKey.RUBY]
