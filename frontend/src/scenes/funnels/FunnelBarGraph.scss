@import '~/vars';

$label_position_offset: 8px;
$series_container_width: 3rem;
$glyph_margin_top: 10px;
$glyph_height: 22px;
$funnel_canvas_background: #fafafa;

.funnel-bar-graph {
<<<<<<< HEAD
    .ant-popover {
        .ant-popover-content {
            background: #fafafa;
            border-radius: $radius;
            border: 1px solid $border;
        }

        .ant-popover-inner {
            background: #fafafa;
        }

        .ant-popover-inner-content {
            padding: 8px 0;
            min-width: 300px;
        }

        .ant-popover-arrow {
            background: #fafafa;
        }
    }

    // Layout: horizontal bars (default)
=======
    background-color: $funnel_canvas_background;
    margin-left: -24px; // negative margins to account for padding of .ant-card
    margin-right: -24px;
    margin-bottom: -24px;
    padding: 12px 24px;
    border-top: 1px solid $border_light;

    // Layout: horizontal bars
>>>>>>> 75f3682e
    .funnel-step {
        position: relative;
        padding-left: $series_container_width;

        .graph-series-glyph {
            border-color: $border;
            background-color: white;
            z-index: 2;
            color: $primary_alt;
        }

        .funnel-series-container {
            position: absolute;
            left: 0;
            top: 0;
            height: 100%;
            width: $series_container_width;
            display: flex;
            flex-direction: column;
            align-items: center;

            .graph-series-glyph {
                margin-top: $glyph_margin_top;
                user-select: none;
            }

            .funnel-series-linebox {
                position: absolute;
                left: 0;
                width: calc(#{$series_container_width} / 2 + 1px);
                box-sizing: border-box;
                border-right: 2px solid $bg_mid;

                &.before {
                    top: 0;
                    height: calc(#{$glyph_margin_top} + #{$glyph_height} / 2);
                }

                &.after {
                    bottom: 0;
                    top: calc(#{$glyph_margin_top} + #{$glyph_height} / 2);
                    height: calc(100% - #{$glyph_margin_top} - #{$glyph_height} / 2);
                }
            }
        }

        .funnel-step-metadata {
            // .funnel-step-metadata reusable class for components that contain metadata for the funnel (e.g. time to convert or conversion steps)
            .ant-btn.funnel-inspect-button {
                color: $primary;

                .anticon {
                    color: $primary_alt;
                }

                .funnel-inspect-label {
                    color: inherit;
                }

                &:hover .funnel-inspect-label {
                    color: inherit;
                    text-decoration: none;
                }

                &:disabled {
                    color: $text_default;
                    cursor: initial;

                    .anticon {
                        color: $text_muted_alt;
                    }

                    .funnel-inspect-label {
                        text-decoration: none;
                    }
                }

                &:last-child {
                    padding-right: 0;
                }
            }
        }

        .center-flex {
            display: flex;
            align-items: center;
        }

        header,
        footer {
            min-height: 32px;
            display: flex;
            align-items: center;
        }

        header {
            padding-top: 4px;
            position: relative;

            .funnel-step-title {
                font-weight: bold;
            }

            .funnel-time-metadata {
                display: flex;
                flex-grow: 1;
                flex-wrap: wrap;
                position: absolute;
                bottom: 0;

                &.vertical {
                    left: 0;
                }
                &.horizontal {
                    right: 0;
                }
            }

            .property-key-info {
                flex-wrap: wrap;
            }
        }
    }

    .funnel-bar-wrapper {
        height: 32px;
        margin: 4px 0;
        background-color: $funnel_background;
        border-radius: 4px;
        display: flex;
        flex-direction: row;

        .funnel-bar {
            position: relative;
            height: 100%;
<<<<<<< HEAD
            background: $primary;
=======
            background: $funnel_default;
            border-radius: 4px;
>>>>>>> 75f3682e
            transition: width 0.2s ease, height 0.2s ease;

            &.first {
                border-radius: 4px 0 0 4px;
            }

            &.last {
                border-radius: 0 4px 4px 0;
            }

            &.only {
                border-radius: 4px;
            }

            .funnel-bar-percentage {
                position: absolute;
                top: 8px;
                line-height: 16px;
                font-weight: 500;
                color: #fff;

                &.inside {
                    right: $label_position_offset;
                }

                &.outside {
                    left: calc(100% + #{$label_position_offset});
                    color: $funnel_default;
                }
            }
        }
    }

    // Layout: vertical bars (inherits and overrides horizontal styles)
    &.vertical {
        display: flex;
        overflow-x: auto;

        .funnel-step {
            width: 30%;

            .funnel-inner-viz {
                // Moves the series metadata (numbers) on top of the bars
                display: flex;
                flex-direction: column-reverse;
            }

            .funnel-series-container {
                position: absolute;
                left: 0;
                top: 0;
                height: 100%;
                width: $series_container_width;
                display: flex;
                flex-direction: column;
                align-items: center;

                .funnel-series-linebox.after {
                    height: calc(100% - #{$glyph_margin_top} - #{$glyph_height} / 2);
                }
            }

            .funnel-conversion-metadata {
                font-size: 1rem;
                height: 98px;
                display: block;

                .funnel-inspect-button {
                    font-size: 1.1rem;
                    margin-left: -2em;

                    .value-inspector-button-icon {
                        background-color: $funnel_canvas_background; // Ensures the series line gets cut off
                        padding: 4px 0;
                        margin-right: 12px;
                    }
                }

                .conversion-metadata-caption {
                    font-size: 0.75em;
                }
            }

            .funnel-step-metadata {
                line-height: 1;
                align-items: flex-start;
                justify-content: flex-start;

                .ant-btn.funnel-inspect-button {
                    padding: 0;
                    height: unset;
                }
            }

            header,
            footer {
                min-height: 0;
            }

            header {
                flex-wrap: wrap;
                margin: 0.4em 0;
                height: 3.4em;
                align-items: flex-start;

                .property-key-info {
                    margin-bottom: 0.5em;
                }
            }
        }

        .funnel-bar-wrapper {
            width: 164px;
            height: 300px;
            position: relative;
            flex-direction: column-reverse;

            .funnel-bar {
                height: unset;
                width: 100%;

                &.first {
                    border-radius: 0 0 4px 4px;
                }

                &.last {
                    border-radius: 4px 4px 0 0;
                }

                .funnel-bar-percentage {
                    top: unset;
                    width: 100%;
                    text-align: center;

                    &.inside {
                        right: unset;
                        top: $label_position_offset;
                    }

                    &.outside {
                        left: unset;
                        bottom: calc(100% + #{$label_position_offset});
                    }
                }
            }
        }
    }

    &.horizontal {
        .funnel-step {
            .funnel-conversion-metadata {
                display: flex;
                align-items: center;

                .funnel-inspect-button {
                    padding: 0;
                    .value-inspector-button-icon {
                        padding-right: 8px;
                    }
                }
                .conversion-metadata-caption {
                    padding-left: 4px;
                }
            }
        }
    }
}<|MERGE_RESOLUTION|>--- conflicted
+++ resolved
@@ -7,7 +7,6 @@
 $funnel_canvas_background: #fafafa;
 
 .funnel-bar-graph {
-<<<<<<< HEAD
     .ant-popover {
         .ant-popover-content {
             background: #fafafa;
@@ -30,7 +29,6 @@
     }
 
     // Layout: horizontal bars (default)
-=======
     background-color: $funnel_canvas_background;
     margin-left: -24px; // negative margins to account for padding of .ant-card
     margin-right: -24px;
@@ -39,7 +37,6 @@
     border-top: 1px solid $border_light;
 
     // Layout: horizontal bars
->>>>>>> 75f3682e
     .funnel-step {
         position: relative;
         padding-left: $series_container_width;
@@ -88,6 +85,10 @@
 
         .funnel-step-metadata {
             // .funnel-step-metadata reusable class for components that contain metadata for the funnel (e.g. time to convert or conversion steps)
+            display: flex;
+            flex-grow: 1;
+            flex-wrap: wrap;
+
             .ant-btn.funnel-inspect-button {
                 color: $primary;
 
@@ -175,12 +176,7 @@
         .funnel-bar {
             position: relative;
             height: 100%;
-<<<<<<< HEAD
-            background: $primary;
-=======
             background: $funnel_default;
-            border-radius: 4px;
->>>>>>> 75f3682e
             transition: width 0.2s ease, height 0.2s ease;
 
             &.first {
