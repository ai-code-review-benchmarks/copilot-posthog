--- conflicted
+++ resolved
@@ -27,29 +27,18 @@
                     <span style={{ margin: '2px 8px', borderLeft: '1px solid var(--border)' }} />
                 </>
             )}
-<<<<<<< HEAD
-            <span className="text-muted-alt">Average time to convert: </span>
-            <Button
-                type="link"
-                disabled={allFilters.funnel_viz_type === FunnelVizType.TimeToConvert}
-                onClick={() => setChartFilter(FunnelVizType.TimeToConvert)}
-            >
-                {humanFriendlyDuration(stepsWithCount[histogramStep]?.average_conversion_time)}
-            </Button>
-=======
             {stepsWithCount[histogramStep]?.average_conversion_time !== null ? (
                 <>
                     <span className="text-muted-alt">Average time to convert: </span>
                     <Button
                         type="link"
-                        disabled={allFilters.display === FUNNELS_TIME_TO_CONVERT}
-                        onClick={() => setChartFilter(ChartDisplayType.FunnelsTimeToConvert)}
+                        disabled={allFilters.funnel_viz_type === FunnelVizType.TimeToConvert}
+                        onClick={() => setChartFilter(FunnelVizType.TimeToConvert)}
                     >
                         {humanFriendlyDuration(stepsWithCount[histogramStep]?.average_conversion_time)}
                     </Button>
                 </>
             ) : null}
->>>>>>> d27f02f4
         </div>
     )
 }