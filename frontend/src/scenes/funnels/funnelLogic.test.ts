import { funnelLogic } from './funnelLogic'
import { api, defaultAPIMocks, mockAPI, MOCK_DEFAULT_TEAM, MOCK_TEAM_ID } from 'lib/api.mock'
import posthog from 'posthog-js'
import { expectLogic } from 'kea-test-utils'
import { initKeaTestLogic } from '~/test/init'
import { eventUsageLogic } from 'lib/utils/eventUsageLogic'
import { preflightLogic } from 'scenes/PreflightCheck/logic'
import { funnelsModel } from '~/models/funnelsModel'
import { insightLogic } from 'scenes/insights/insightLogic'
import { insightHistoryLogic } from 'scenes/insights/InsightHistoryPanel/insightHistoryLogic'
import { FunnelCorrelation, FunnelCorrelationResultsType, FunnelCorrelationType, ViewType } from '~/types'
import { featureFlagLogic } from 'lib/logic/featureFlagLogic'
import { teamLogic } from 'scenes/teamLogic'
import { userLogic } from 'scenes/userLogic'

jest.mock('lib/api')
jest.mock('posthog-js')

type CorrelationConfig = {
    excluded_person_property_names?: string[]
}

describe('funnelLogic', () => {
    let logic: ReturnType<typeof funnelLogic.build>
    let correlationConfig: CorrelationConfig = {}

    mockAPI(async (url) => {
        if (['api/projects/@current', `api/projects/${MOCK_TEAM_ID}`].includes(url.pathname)) {
            if (url.method === 'update') {
                correlationConfig = {
                    ...correlationConfig,
                    excluded_person_property_names: url.data?.correlation_config?.excluded_person_property_names,
                }
            }

            return {
                ...MOCK_DEFAULT_TEAM,
                correlation_config: correlationConfig,
            }
        } else if (url.pathname === `api/projects/${MOCK_TEAM_ID}/insights/funnel/`) {
            return {
                is_cached: true,
                last_refresh: '2021-09-16T13:41:41.297295Z',
                result: ['result from api'],
                type: 'Funnel',
            }
        } else if (
            url.pathname === `api/projects/${MOCK_TEAM_ID}/insights/funnel/correlation` &&
            url.data?.funnel_correlation_type === 'properties'
        ) {
            const excludePropertyNames = url.data?.funnel_correlation_exclude_names || []
            return {
                is_cached: true,
                last_refresh: '2021-09-16T13:41:41.297295Z',
                result: {
                    events: [
                        { event: { event: 'some property' }, success_count: 1, failure_count: 1 },
                        { event: { event: 'another property' }, success_count: 1, failure_count: 1 },
                    ].filter((correlation) => !excludePropertyNames.includes(correlation.event.event)),
                },
                type: 'Funnel',
            }
        } else if (
            url.pathname === `api/projects/${MOCK_TEAM_ID}/insights/funnel/correlation` &&
            url.data?.funnel_correlation_type === 'events'
        ) {
            return {
                is_cached: true,
                last_refresh: '2021-09-16T13:41:41.297295Z',
                result: {
                    events: [
                        { event: { event: 'some event' }, success_count: 1, failure_count: 1 },
                        { event: { event: 'another event' }, success_count: 1, failure_count: 1 },
                    ],
                },
                type: 'Funnel',
            }
        } else if (url.pathname.startsWith(`api/projects/${MOCK_TEAM_ID}/insights`)) {
            return { results: [], next: null }
        } else if (url.pathname === `api/person/properties`) {
            return [
                { name: 'some property', count: 20 },
                { name: 'another property', count: 10 },
                { name: 'third property', count: 5 },
            ]
        }
        return defaultAPIMocks(url)
    })

    initKeaTestLogic({
        logic: funnelLogic,
        props: {
            dashboardItemId: undefined,
            filters: {
                insight: ViewType.FUNNELS,
                actions: [
                    { id: '$pageview', order: 0 },
                    { id: '$pageview', order: 1 },
                ],
            },
        },
        onLogic: (l) => (logic = l),
    })

    describe('core assumptions', () => {
        it('mounts all sorts of logics', async () => {
            await expectLogic(logic).toMount([
                eventUsageLogic,
                insightLogic({ dashboardItemId: undefined }),
                insightHistoryLogic,
                preflightLogic,
                funnelsModel,
            ])
            await expectLogic(preflightLogic).toDispatchActions(['loadPreflightSuccess'])
            await expectLogic(funnelsModel).toDispatchActions(['loadFunnelsSuccess'])
        })

        it('has clickhouse enabled once preflight loads', async () => {
            await expectLogic()
                .toDispatchActions(preflightLogic, ['loadPreflight'])
                .toMatchValues(logic, {
                    clickhouseFeaturesEnabled: false,
                })
                .toDispatchActions(preflightLogic, ['loadPreflightSuccess'])
                .toMatchValues(logic, {
                    clickhouseFeaturesEnabled: true,
                })
        })

        it('sets filters after load if valid', async () => {
            await expectLogic(logic)
                .toDispatchActions(['loadResults'])
                .toMatchValues({
                    insight: expect.objectContaining({
                        id: undefined,
                        filters: {},
                        result: null,
                    }),
                    filters: {
                        insight: ViewType.FUNNELS,
                        actions: [
                            { id: '$pageview', order: 0 },
                            { id: '$pageview', order: 1 },
                        ],
                    },
                    areFiltersValid: true,
                })
                .toDispatchActions(['loadResultsSuccess'])
                .toMatchValues({
                    insight: expect.objectContaining({
                        filters: {
                            insight: ViewType.FUNNELS,
                            actions: [
                                { id: '$pageview', order: 0 },
                                { id: '$pageview', order: 1 },
                            ],
                        },
                        result: ['result from api'],
                    }),
                    filters: {
                        insight: ViewType.FUNNELS,
                        actions: [
                            { id: '$pageview', order: 0 },
                            { id: '$pageview', order: 1 },
                        ],
                    },
                    areFiltersValid: true,
                })
        })
    })

    describe('areFiltersValid', () => {
        beforeEach(async () => await expectLogic(logic).toFinishAllListeners())

        it('sets it properly', () => {
            expectLogic(logic, () => {
                logic.actions.setFilters({ actions: [] })
            }).toMatchValues({ areFiltersValid: false })

            expectLogic(logic, () => {
                logic.actions.setFilters({})
            }).toMatchValues({ areFiltersValid: false })

            expectLogic(logic, () => {
                logic.actions.setFilters({ actions: [{}, {}] })
            }).toMatchValues({ areFiltersValid: true })

            expectLogic(logic, () => {
                logic.actions.setFilters({ events: [{}, {}] })
            }).toMatchValues({ areFiltersValid: true })

            expectLogic(logic, () => {
                logic.actions.setFilters({ events: [{}], actions: [{ from: 'previous areFiltersValid test' }] })
            }).toMatchValues({ areFiltersValid: true })
        })
    })

    it("load results, don't send breakdown if old visualisation is shown", async () => {
        // wait for clickhouse features to be enabled, otherwise this won't call "loadResults"
        await expectLogic(preflightLogic).toDispatchActions(['loadPreflightSuccess'])

        await expectLogic(logic, () => {
            logic.actions.setFilters({
                actions: [],
                events: [
                    { id: '$pageview', order: 0 },
                    { id: '$pageview', order: 1 },
                    { id: '$pageview', order: 2 },
                ],
                breakdown: '$active_feature_flags',
            })
        })
            .toDispatchActions(['setFilters', 'loadResults', 'loadResultsSuccess'])
            .toMatchValues({
                apiParams: expect.objectContaining({
                    actions: [],
                    events: [
                        { id: '$pageview', order: 0 },
                        { id: '$pageview', order: 1 },
                        { id: '$pageview', order: 2 },
                    ],
                    breakdown: undefined,
                    breakdown_type: undefined,
                }),
            })

        expect(api.create).toBeCalledWith(
            `api/projects/${MOCK_TEAM_ID}/insights/funnel/`,
            expect.objectContaining({
                actions: [],
                events: [
                    { id: '$pageview', order: 0 },
                    { id: '$pageview', order: 1 },
                    { id: '$pageview', order: 2 },
                ],
                breakdown: undefined,
                breakdown_type: undefined,
                insight: 'FUNNELS',
                interval: 'day',
            })
        )
    })

    describe('syncs with insightLogic', () => {
        const props = { dashboardItemId: 123 }
        initKeaTestLogic({
            logic: funnelLogic,
            props,
            onLogic: (l) => (logic = l),
        })

        it('setFilters calls insightLogic.setFilters', async () => {
            await expectLogic(logic, () => {
                logic.actions.setFilters({ events: [{ id: 42 }] })
            })
                .toDispatchActions([
                    (action) =>
                        action.type === insightLogic(props).actionTypes.setFilters &&
                        action.payload.filters?.events?.[0]?.id === 42,
                ])
                .toMatchValues(logic, {
                    filters: expect.objectContaining({
                        events: [{ id: 42 }],
                    }),
                })
                .toMatchValues(insightLogic(props), {
                    filters: expect.objectContaining({
                        events: [{ id: 42 }],
                    }),
                })
        })

        it('insightLogic.setFilters updates filters', async () => {
            await expectLogic(logic, () => {
                insightLogic(props).actions.setFilters({ events: [{ id: 42 }] })
            })
                .toMatchValues(logic, {
                    filters: expect.objectContaining({
                        events: [{ id: 42 }],
                    }),
                })
                .toMatchValues(insightLogic(props), {
                    filters: expect.objectContaining({
                        events: [{ id: 42 }],
                    }),
                })
        })
    })

    describe('selectors', () => {
        describe('Correlation Names parsing', () => {
            const basicFunnelRecord: FunnelCorrelation = {
                event: { event: '$pageview::bzzz', properties: {}, elements: [] },
                odds_ratio: 1,
                correlation_type: FunnelCorrelationType.Success,
                success_count: 1,
                failure_count: 1,
                result_type: FunnelCorrelationResultsType.Events,
            }
            it('chooses the correct name based on Event type', async () => {
                const result = logic.values.parseDisplayNameForCorrelation(basicFunnelRecord)
                expect(result).toEqual({
                    first_value: '$pageview::bzzz',
                    second_value: undefined,
                })
            })

            it('chooses the correct name based on Property type', async () => {
                const result = logic.values.parseDisplayNameForCorrelation({
                    ...basicFunnelRecord,
                    result_type: FunnelCorrelationResultsType.Properties,
                })
                expect(result).toEqual({
                    first_value: '$pageview',
                    second_value: 'bzzz',
                })
            })

            it('chooses the correct name based on EventWithProperty type', async () => {
                const result = logic.values.parseDisplayNameForCorrelation({
                    ...basicFunnelRecord,
                    result_type: FunnelCorrelationResultsType.EventWithProperties,
                    event: {
                        event: '$pageview::library::1.2',
                        properties: { random: 'x' },
                        elements: [],
                    },
                })
                expect(result).toEqual({
                    first_value: 'library',
                    second_value: '1.2',
                })
            })

            it('handles autocapture events on EventWithProperty type', async () => {
                const result = logic.values.parseDisplayNameForCorrelation({
                    ...basicFunnelRecord,
                    result_type: FunnelCorrelationResultsType.EventWithProperties,
                    event: {
                        event: '$autocapture::elements_chain::xyz_elements_a.link*',
                        properties: { $event_type: 'click' },
                        elements: [
                            {
                                tag_name: 'a',
                                href: '#',
                                attributes: { blah: 'https://example.com' },
                                nth_child: 0,
                                nth_of_type: 0,
                                order: 0,
                                text: 'bazinga',
                            },
                        ],
                    },
                })
                expect(result).toEqual({
                    first_value: 'clicked link with text "bazinga"',
                    second_value: undefined,
                })
            })

            it('handles autocapture events without elements_chain on EventWithProperty type', async () => {
                const result = logic.values.parseDisplayNameForCorrelation({
                    ...basicFunnelRecord,
                    result_type: FunnelCorrelationResultsType.EventWithProperties,
                    event: {
                        event: '$autocapture::library::1.2',
                        properties: { random: 'x' },
                        elements: [],
                    },
                })
                expect(result).toEqual({
                    first_value: 'library',
                    second_value: '1.2',
                })
            })
        })
    })

    describe('funnel correlation properties', () => {
        // NOTE: we need to, in some of these tests, explicitly push the
        // teamLogic to update the currentTeam, and also explicitly mount the
        // userLogic.

        it('initially not loaded', async () => {
            await expectLogic(logic).toFinishListeners().toMatchValues({
                propertyCorrelations: null,
            })
        })

        it('Selecting all properties returns expected result', async () => {
            featureFlagLogic.actions.setFeatureFlags(['correlation-analysis'], { 'correlation-analysis': true })

<<<<<<< HEAD
            await expectLogic(teamLogic, () => teamLogic.actions.loadCurrentTeam()).toFinishListeners()

            await expectLogic(logic, () => logic.actions.loadResultsSuccess({ filters: { insight: ViewType.FUNNELS } }))
                .toFinishAllListeners()
=======
            await expectLogic(logic, () => logic.actions.setPropertyNames(logic.values.allProperties))
                .toFinishListeners()
>>>>>>> 08251918
                .toMatchValues({
                    propertyCorrelations: {
                        events: [
                            {
                                event: { event: 'some property' },
                                success_count: 1,
                                failure_count: 1,
                                result_type: FunnelCorrelationResultsType.Properties,
                            },
                            {
                                event: { event: 'another property' },
                                success_count: 1,
                                failure_count: 1,
                                result_type: FunnelCorrelationResultsType.Properties,
                            },
                        ],
                    },
                })
        })

<<<<<<< HEAD
        it('triggers request to correlation endpoint with excluded names set', async () => {
            userLogic.mount()

            await expectLogic(teamLogic, () => teamLogic.actions.loadCurrentTeam()).toFinishListeners()

            await expectLogic(logic, () => logic.actions.setExcludedPropertyNames(['another property']))
                .toFinishAllListeners()
=======
        it('Deselecting all returns empty result', async () => {
            await expectLogic(logic, () => logic.actions.setPropertyNames([]))
                .toFinishListeners()
                .toMatchValues({
                    propertyCorrelations: {
                        events: [],
                    },
                })
        })

        it('are updated when results are loaded, when feature flag set', async () => {
            featureFlagLogic.actions.setFeatureFlags(['correlation-analysis'], { 'correlation-analysis': true })

            await expectLogic(logic, () => {
                logic.actions.setPropertyNames(logic.values.allProperties)
                logic.actions.loadResultsSuccess({ filters: { insight: ViewType.FUNNELS } })
            })
                .toFinishListeners()
>>>>>>> 08251918
                .toMatchValues({
                    propertyCorrelations: {
                        events: [
                            {
                                event: { event: 'some property' },
                                success_count: 1,
                                failure_count: 1,
                                result_type: FunnelCorrelationResultsType.Properties,
                            },
                            {
                                event: { event: 'another property' },
                                success_count: 1,
                                failure_count: 1,
                                result_type: FunnelCorrelationResultsType.Properties,
                            },
                        ],
                    },
                })
        })

        it('triggers request to correlation endpoint when property excluded', async () => {
<<<<<<< HEAD
            userLogic.mount()

            // Make sure we have loaded the team already
            await expectLogic(teamLogic, () => teamLogic.actions.loadCurrentTeam()).toFinishListeners()

            // Then try to exclude a property
            await expectLogic(logic, () => logic.actions.excludeProperty('another property'))
                .toFinishAllListeners()
=======
            await expectLogic(logic, () => {
                logic.actions.setPropertyNames(logic.values.allProperties)
                logic.actions.excludeProperty('another property')
            })
                .toMatchValues({
                    propertyNames: ['some property', 'third property'],
                    excludedPropertyNames: ['another property'],
                    allProperties: ['some property', 'third property'],
                })
                .toDispatchActions(logic, ['loadPropertyCorrelations'])
                .toDispatchActions(logic, ['loadPropertyCorrelationsSuccess'])
                .toFinishListeners()
                .clearHistory()
>>>>>>> 08251918
                .toMatchValues({
                    propertyNames: ['some property', 'third property'],
                    excludedPropertyNames: ['another property'],
                    allProperties: ['some property', 'third property'],
                    propertyCorrelations: {
                        events: [
                            {
                                event: { event: 'some property' },
                                success_count: 1,
                                failure_count: 1,
                                result_type: FunnelCorrelationResultsType.Properties,
                            },
                        ],
                    },
                })
        })

        it('isPropertyExcluded returns true initially, then false when excluded', async () => {
            userLogic.mount()

            expect(logic.values.isPropertyExcluded('some property')).toBe(false)

            await expectLogic(logic, () => logic.actions.excludeProperty('some property')).toFinishListeners()

            expect(logic.values.isPropertyExcluded('some property')).toBe(true)
        })

        it('loads exclude list from Project settings', async () => {
            featureFlagLogic.actions.setFeatureFlags(['correlation-analysis'], { 'correlation-analysis': true })
            correlationConfig = { excluded_person_property_names: ['some property'] }

            // TODO: move api mocking to this test. I couldn't seem to figure
            // out how that would work with mockApi.
            await expectLogic(teamLogic, () => teamLogic.actions.loadCurrentTeam())
                .toFinishListeners()
                .toMatchValues({
                    currentTeam: {
                        ...MOCK_DEFAULT_TEAM,
                        correlation_config: { excluded_person_property_names: ['some property'] },
                    },
                })

            await expectLogic(logic, () => logic.actions.loadResultsSuccess({ filters: { insight: ViewType.FUNNELS } }))
                .toFinishListeners()
                .toMatchValues({
                    propertyCorrelations: {
                        events: [
                            {
                                event: { event: 'another property' },
                                success_count: 1,
                                failure_count: 1,
                                result_type: FunnelCorrelationResultsType.Properties,
                            },
                        ],
                    },
                })
        })
    })

    describe('Correlation Feedback flow', () => {
        it('opens detailed feedback on selecting a valid rating', async () => {
            await expectLogic(logic, () => {
                logic.actions.setCorrelationFeedbackRating(1)
            })
                .toMatchValues(logic, {
                    correlationFeedbackRating: 1,
                })
                .toDispatchActions(logic, [
                    (action) =>
                        action.type === logic.actionTypes.setCorrelationDetailedFeedbackVisible &&
                        action.payload.visible === true,
                ])
                .toMatchValues(logic, {
                    correlationDetailedFeedbackVisible: true,
                })
        })

        it('doesnt opens detailed feedback on selecting an invalid rating', async () => {
            await expectLogic(logic, () => {
                logic.actions.setCorrelationFeedbackRating(0)
            })
                .toMatchValues(logic, {
                    correlationFeedbackRating: 0,
                })
                .toDispatchActions(logic, [
                    (action) =>
                        action.type === logic.actionTypes.setCorrelationDetailedFeedbackVisible &&
                        action.payload.visible === false,
                ])
                .toMatchValues(logic, {
                    correlationDetailedFeedbackVisible: false,
                })
        })

        it('Captures emoji feedback properly', async () => {
            await expectLogic(logic, () => {
                logic.actions.setCorrelationFeedbackRating(1)
            })
                .toMatchValues(logic, {
                    // reset after sending feedback
                    correlationFeedbackRating: 1,
                })
                .toDispatchActions(eventUsageLogic, ['reportCorrelationAnalysisFeedback'])

            expect(posthog.capture).toBeCalledWith('correlation analysis feedback', { rating: 1 })
        })

        it('goes away on sending feedback, capturing it properly', async () => {
            await expectLogic(logic, () => {
                logic.actions.setCorrelationFeedbackRating(2)
                logic.actions.setCorrelationDetailedFeedback('tests')
                logic.actions.sendCorrelationAnalysisFeedback()
            })
                .toMatchValues(logic, {
                    // reset after sending feedback
                    correlationFeedbackRating: 0,
                    correlationDetailedFeedback: '',
                    correlationFeedbackHidden: true,
                })
                .toDispatchActions(eventUsageLogic, ['reportCorrelationAnalysisDetailedFeedback'])
                .toFinishListeners()

            await expectLogic(eventUsageLogic).toFinishListeners()

            expect(posthog.capture).toBeCalledWith('correlation analysis feedback', { rating: 2 })
            expect(posthog.capture).toBeCalledWith('correlation analysis detailed feedback', {
                rating: 2,
                comments: 'tests',
            })
        })
    })
})<|MERGE_RESOLUTION|>--- conflicted
+++ resolved
@@ -49,6 +49,7 @@
             url.data?.funnel_correlation_type === 'properties'
         ) {
             const excludePropertyNames = url.data?.funnel_correlation_exclude_names || []
+            const includePropertyNames = url.data?.funnel_correlation_names || []
             return {
                 is_cached: true,
                 last_refresh: '2021-09-16T13:41:41.297295Z',
@@ -56,7 +57,13 @@
                     events: [
                         { event: { event: 'some property' }, success_count: 1, failure_count: 1 },
                         { event: { event: 'another property' }, success_count: 1, failure_count: 1 },
-                    ].filter((correlation) => !excludePropertyNames.includes(correlation.event.event)),
+                    ]
+                        .filter(
+                            (correlation) =>
+                                includePropertyNames.includes('$all') ||
+                                includePropertyNames.includes(correlation.event.event)
+                        )
+                        .filter((correlation) => !excludePropertyNames.includes(correlation.event.event)),
                 },
                 type: 'Funnel',
             }
@@ -390,15 +397,8 @@
         it('Selecting all properties returns expected result', async () => {
             featureFlagLogic.actions.setFeatureFlags(['correlation-analysis'], { 'correlation-analysis': true })
 
-<<<<<<< HEAD
-            await expectLogic(teamLogic, () => teamLogic.actions.loadCurrentTeam()).toFinishListeners()
-
-            await expectLogic(logic, () => logic.actions.loadResultsSuccess({ filters: { insight: ViewType.FUNNELS } }))
-                .toFinishAllListeners()
-=======
             await expectLogic(logic, () => logic.actions.setPropertyNames(logic.values.allProperties))
                 .toFinishListeners()
->>>>>>> 08251918
                 .toMatchValues({
                     propertyCorrelations: {
                         events: [
@@ -419,15 +419,6 @@
                 })
         })
 
-<<<<<<< HEAD
-        it('triggers request to correlation endpoint with excluded names set', async () => {
-            userLogic.mount()
-
-            await expectLogic(teamLogic, () => teamLogic.actions.loadCurrentTeam()).toFinishListeners()
-
-            await expectLogic(logic, () => logic.actions.setExcludedPropertyNames(['another property']))
-                .toFinishAllListeners()
-=======
         it('Deselecting all returns empty result', async () => {
             await expectLogic(logic, () => logic.actions.setPropertyNames([]))
                 .toFinishListeners()
@@ -446,7 +437,6 @@
                 logic.actions.loadResultsSuccess({ filters: { insight: ViewType.FUNNELS } })
             })
                 .toFinishListeners()
->>>>>>> 08251918
                 .toMatchValues({
                     propertyCorrelations: {
                         events: [
@@ -468,34 +458,25 @@
         })
 
         it('triggers request to correlation endpoint when property excluded', async () => {
-<<<<<<< HEAD
             userLogic.mount()
 
             // Make sure we have loaded the team already
             await expectLogic(teamLogic, () => teamLogic.actions.loadCurrentTeam()).toFinishListeners()
 
-            // Then try to exclude a property
-            await expectLogic(logic, () => logic.actions.excludeProperty('another property'))
-                .toFinishAllListeners()
-=======
             await expectLogic(logic, () => {
                 logic.actions.setPropertyNames(logic.values.allProperties)
                 logic.actions.excludeProperty('another property')
             })
                 .toMatchValues({
                     propertyNames: ['some property', 'third property'],
-                    excludedPropertyNames: ['another property'],
-                    allProperties: ['some property', 'third property'],
+                    excludedPropertyNames: [],
+                    allProperties: ['some property', 'another property', 'third property'],
                 })
                 .toDispatchActions(logic, ['loadPropertyCorrelations'])
                 .toDispatchActions(logic, ['loadPropertyCorrelationsSuccess'])
                 .toFinishListeners()
                 .clearHistory()
->>>>>>> 08251918
-                .toMatchValues({
-                    propertyNames: ['some property', 'third property'],
-                    excludedPropertyNames: ['another property'],
-                    allProperties: ['some property', 'third property'],
+                .toMatchValues({
                     propertyCorrelations: {
                         events: [
                             {
@@ -512,6 +493,8 @@
         it('isPropertyExcluded returns true initially, then false when excluded', async () => {
             userLogic.mount()
 
+            logic.actions.setPropertyNames(logic.values.allProperties)
+
             expect(logic.values.isPropertyExcluded('some property')).toBe(false)
 
             await expectLogic(logic, () => logic.actions.excludeProperty('some property')).toFinishListeners()
@@ -534,8 +517,11 @@
                     },
                 })
 
-            await expectLogic(logic, () => logic.actions.loadResultsSuccess({ filters: { insight: ViewType.FUNNELS } }))
-                .toFinishListeners()
+            await expectLogic(logic, () => {
+                logic.actions.setPropertyNames(logic.values.allProperties)
+                logic.actions.loadResultsSuccess({ filters: { insight: ViewType.FUNNELS } })
+            })
+                .toFinishAllListeners()
                 .toMatchValues({
                     propertyCorrelations: {
                         events: [
