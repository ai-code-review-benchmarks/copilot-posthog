--- conflicted
+++ resolved
@@ -25,11 +25,8 @@
     FunnelConversionWindow,
     FunnelConversionWindowTimeUnit,
     FunnelStepRangeEntityFilter,
-<<<<<<< HEAD
     DashboardItemLogicProps,
-=======
     FlattenedFunnelStepByBreakdown,
->>>>>>> 662c2be3
 } from '~/types'
 import { FunnelLayout, BinCountAuto, FEATURE_FLAGS } from 'lib/constants'
 import { preflightLogic } from 'scenes/PreflightCheck/logic'
@@ -135,13 +132,10 @@
         }),
         setIsGroupingOutliers: (isGroupingOutliers) => ({ isGroupingOutliers }),
         setBinCount: (binCount: BinCountValue) => ({ binCount }),
-<<<<<<< HEAD
         setCachedResults: (filters: Partial<FilterType>, results: any) => ({ filters, results }),
-=======
         toggleVisibility: (index: string) => ({ index }),
         toggleVisibilityByBreakdown: (breakdownValue?: number | string) => ({ breakdownValue }),
         setHiddenById: (entry: Record<string, boolean | undefined>) => ({ entry }),
->>>>>>> 662c2be3
     }),
 
     connect: {
