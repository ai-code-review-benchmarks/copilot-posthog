--- conflicted
+++ resolved
@@ -1114,24 +1114,11 @@
                 saved: true,
             })
         },
-        openPersonsModal: ({ step, stepNumber, breakdown_value, breakdown, breakdown_type, customSteps }) => {
+        openCorrelationPersonsModal: ({ correlation, success }) => {
             // :TODO: Support 'person' modal for groups
             if (values.filters.aggregation_group_type_index != undefined) {
                 return
             }
-            personsModalLogic.actions.loadPeople({
-                action: 'session',
-                breakdown_value: breakdown_value !== undefined ? breakdown_value : undefined,
-                label: step.name,
-                date_from: '',
-                date_to: '',
-                filters: { ...values.filters, breakdown, breakdown_type, funnel_custom_steps: customSteps },
-                saveOriginal: true,
-                funnelStep: stepNumber,
-            })
-        },
-<<<<<<< HEAD
-        openCorrelationPersonsModal: ({ correlation, success }) => {
             if (correlation.result_type === FunnelCorrelationResultsType.Properties) {
                 const { breakdown, breakdown_value } = parseBreakdownValue(correlation.event.event)
                 personsModalLogic.actions.loadPeopleFromUrl({
@@ -1164,25 +1151,6 @@
                     converted: success,
                 })
             }
-=======
-        openCorrelationPersonsModal: ({ entity, converted, resultType }) => {
-            // :TODO: Support 'person' modal for groups
-            if (values.filters.aggregation_group_type_index != undefined) {
-                return
-            }
-            personsModalLogic.actions.loadPeople({
-                action: { id: entity.id, name: entity.name, properties: entity.properties, type: entity.type },
-                label: entity.id,
-                date_from: '',
-                date_to: '',
-                filters: {
-                    ...values.filters,
-                    funnel_correlation_person_converted: converted ? 'true' : 'false',
-                    funnel_correlation_person_entity: entity,
-                },
-            })
-            eventUsageLogic.actions.reportCorrelationInteraction(resultType, 'person modal', { ...entity, converted })
->>>>>>> 439c4a9f
         },
         changeStepRange: ({ funnel_from_step, funnel_to_step }) => {
             actions.setFilters({
