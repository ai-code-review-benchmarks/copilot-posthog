import { kea } from 'kea'
import equal from 'fast-deep-equal'
import api from 'lib/api'
import { insightLogic } from 'scenes/insights/insightLogic'
import { average, eventToName, successToast, sum } from 'lib/utils'
import { funnelsModel } from '~/models/funnelsModel'
import { eventUsageLogic } from 'lib/utils/eventUsageLogic'
import { funnelLogicType } from './funnelLogicType'
import {
    FilterType,
    FunnelVizType,
    FunnelStep,
    FunnelsTimeConversionBins,
    PersonType,
    ViewType,
    FunnelStepWithNestedBreakdown,
    FunnelTimeConversionMetrics,
    FlattenedFunnelStep,
    FunnelStepWithConversionMetrics,
    BinCountValue,
    FunnelConversionWindow,
    FunnelConversionWindowTimeUnit,
    FunnelStepRangeEntityFilter,
    InsightLogicProps,
    FlattenedFunnelStepByBreakdown,
    FunnelCorrelation,
    FunnelCorrelationType,
    FunnelStepReference,
    FunnelAPIResponse,
    TrendResult,
    BreakdownType,
    FunnelCorrelationResultsType,
} from '~/types'
import { FunnelLayout, BinCountAuto, FEATURE_FLAGS } from 'lib/constants'
import { preflightLogic } from 'scenes/PreflightCheck/logic'
import {
    aggregateBreakdownResult,
    formatDisplayPercentage,
    getClampedStepRangeFilter,
    getLastFilledStep,
    getMeanAndStandardDeviation,
    getReferenceStep,
    getVisibilityIndex,
    isBreakdownFunnelResults,
    isStepsEmpty,
    isValidBreakdownParameter,
} from './funnelUtils'
import { personsModalLogic } from 'scenes/trends/personsModalLogic'
import { dashboardsModel } from '~/models/dashboardsModel'
import { featureFlagLogic } from 'lib/logic/featureFlagLogic'
import { cleanFilters } from 'scenes/insights/utils/cleanFilters'
import { keyForInsightLogicProps } from 'scenes/insights/sharedUtils'
import posthog from 'posthog-js'
import { teamLogic } from '../teamLogic'

const DEVIATION_SIGNIFICANCE_MULTIPLIER = 1.5
// Chosen via heuristics by eyeballing some values
// Assuming a normal distribution, then 90% of values are within 1.5 standard deviations of the mean
// which gives a ballpark of 1 highlighting every 10 breakdown values

export const funnelLogic = kea<funnelLogicType>({
    props: {} as InsightLogicProps,
    key: keyForInsightLogicProps('insight_funnel'),

    connect: (props: InsightLogicProps) => ({
        values: [insightLogic(props), ['filters', 'insight', 'insightLoading'], teamLogic, ['currentTeamId']],
        actions: [insightLogic(props), ['loadResults', 'loadResultsSuccess'], funnelsModel, ['loadFunnels']],
        logic: [eventUsageLogic, dashboardsModel],
    }),

    actions: () => ({
        clearFunnel: true,
        setFilters: (filters: Partial<FilterType>, refresh = false, mergeWithExisting = true) => ({
            filters,
            refresh,
            mergeWithExisting,
        }),
        setEventExclusionFilters: (filters: Partial<FilterType>) => ({ filters }),
        setOneEventExclusionFilter: (eventFilter: FunnelStepRangeEntityFilter, index: number) => ({
            eventFilter,
            index,
        }),
        saveFunnelInsight: (name: string) => ({ name }),
        setConversionWindow: (conversionWindow: FunnelConversionWindow) => ({ conversionWindow }),
        openPersonsModal: (
            step: FunnelStep | FunnelStepWithNestedBreakdown,
            stepNumber: number,
            breakdown_value?: string | number,
            breakdown?: string,
            breakdown_type?: BreakdownType,
            customSteps?: number[]
        ) => ({
            step,
            stepNumber,
            breakdown_value,
            breakdown,
            breakdown_type,
            customSteps,
        }),
        openCorrelationPersonsModal: (entity: Record<string, any>, converted: boolean) => ({
            entity,
            converted,
        }),
        setStepReference: (stepReference: FunnelStepReference) => ({ stepReference }),
        changeStepRange: (funnel_from_step?: number, funnel_to_step?: number) => ({
            funnel_from_step,
            funnel_to_step,
        }),
        setIsGroupingOutliers: (isGroupingOutliers) => ({ isGroupingOutliers }),
        setBinCount: (binCount: BinCountValue) => ({ binCount }),
        toggleVisibility: (index: string) => ({ index }),
        toggleVisibilityByBreakdown: (breakdownValue?: number | string) => ({ breakdownValue }),
        setHiddenById: (entry: Record<string, boolean | undefined>) => ({ entry }),

        // Correlation related actions
        setCorrelationTypes: (types: FunnelCorrelationType[]) => ({ types }),
        setPropertyCorrelationTypes: (types: FunnelCorrelationType[]) => ({ types }),
        sendCorrelationAnalysisFeedback: (rating: number, comment?: string) => ({ rating, comment }),
        hideSkewWarning: true,

        setExcludedPropertyNames: (excludedPropertyNames: string[]) => ({ excludedPropertyNames }),
        excludeProperty: (propertyName: string) => ({ propertyName }),
<<<<<<< HEAD
        excludeEventProperty: (eventName: string, propertyName: string) => ({ eventName, propertyName }),
=======

        hideCorrelationAnalysisFeedback: true,
>>>>>>> c4569bdb
    }),

    loaders: ({ values }) => ({
        people: [
            [] as any[],
            {
                loadPeople: async (steps) => {
                    return (await api.get('api/person/?uuid=' + steps[0].people.join(','))).results
                },
            },
        ],
        correlations: [
            { events: [] } as Record<'events', FunnelCorrelation[]>,
            {
                loadCorrelations: async () => {
                    const results: Omit<FunnelCorrelation, 'result_type'>[] = (
                        await api.create(`api/projects/${values.currentTeamId}/insights/funnel/correlation`, {
                            ...values.apiParams,
                            funnel_correlation_type: 'events',
                        })
                    ).result?.events

                    return {
                        events: results.map((result) => ({
                            ...result,
                            result_type: FunnelCorrelationResultsType.Events,
                        })),
                    }
                },
            },
        ],
        propertyCorrelations: [
            {
                events: [],
            } as Record<'events', FunnelCorrelation[]>,
            {
                loadPropertyCorrelations: async () => {
                    const results: Omit<FunnelCorrelation, 'result_type'>[] = (
                        await api.create(`api/projects/${values.currentTeamId}/insights/funnel/correlation`, {
                            ...values.apiParams,
                            funnel_correlation_type: 'properties',
                            funnel_correlation_names: ['$all'],
                            funnel_correlation_exclude_names: values.excludedPropertyNames,
                        })
                    ).result?.events

                    return {
                        events: results.map((result) => ({
                            ...result,
                            result_type: FunnelCorrelationResultsType.Properties,
                        })),
                    }
                },
            },
        ],
        eventWithPropertyCorrelations: [
            {} as Record<string, FunnelCorrelation[]>,
            {
                loadEventWithPropertyCorrelations: async (eventName: string) => {
                    const results: Omit<FunnelCorrelation, 'result_type'>[] = (
                        await api.create(`api/projects/${values.currentTeamId}/insights/funnel/correlation`, {
                            ...values.apiParams,
                            funnel_correlation_type: 'event_with_properties',
                            funnel_correlation_event_names: [eventName],
                            funnel_correlation_event_exclude_property_names: values.excludedEventPropertyNames,
                        })
                    ).result?.events

                    return {
                        [eventName]: results.map((result) => ({
                            ...result,
                            result_type: FunnelCorrelationResultsType.EventWithProperties,
                        })),
                    }
                },
            },
        ],
    }),

    reducers: ({ props }) => ({
        people: {
            clearFunnel: () => [],
        },
        conversionWindow: [
            {
                funnel_window_interval_unit: FunnelConversionWindowTimeUnit.Day,
                funnel_window_interval: 14,
            } as FunnelConversionWindow,
            {
                setConversionWindow: (
                    state,
                    { conversionWindow: { funnel_window_interval_unit, funnel_window_interval } }
                ) => {
                    return {
                        ...state,
                        ...(funnel_window_interval_unit ? { funnel_window_interval_unit } : {}),
                        ...(funnel_window_interval ? { funnel_window_interval } : {}),
                    }
                },
            },
        ],
        stepReference: [
            FunnelStepReference.total as FunnelStepReference,
            {
                setStepReference: (_, { stepReference }) => stepReference,
            },
        ],
        isGroupingOutliers: [
            true,
            {
                setIsGroupingOutliers: (_, { isGroupingOutliers }) => isGroupingOutliers,
            },
        ],
        error: [
            null as any,
            {
                [insightLogic(props).actionTypes.startQuery]: () => null,
                [insightLogic(props).actionTypes.endQuery]: (_: any, { exception }: any) => exception ?? null,
                [insightLogic(props).actionTypes.abortQuery]: (_: any, { exception }: any) => exception ?? null,
            },
        ],
        correlationTypes: [
            [FunnelCorrelationType.Success, FunnelCorrelationType.Failure] as FunnelCorrelationType[],
            {
                setCorrelationTypes: (_, { types }) => types,
            },
        ],
        propertyCorrelationTypes: [
            [FunnelCorrelationType.Success, FunnelCorrelationType.Failure] as FunnelCorrelationType[],
            {
                setPropertyCorrelationTypes: (_, { types }) => types,
            },
        ],
        skewWarningHidden: [
            false,
            {
                hideSkewWarning: () => true,
            },
        ],
        correlationFeedbackHidden: [
            false,
            { persist: true },
            {
                sendCorrelationAnalysisFeedback: () => true,
                hideCorrelationAnalysisFeedback: () => true,
            },
        ],
        eventWithPropertyCorrelations: {
            loadEventWithPropertyCorrelationsSuccess: (state, { eventWithPropertyCorrelations }) => {
                return {
                    ...state,
                    ...eventWithPropertyCorrelations,
                }
            },
        },
        excludedPropertyNames: [
            [] as string[],
            {
                persist: true,
            },
            {
                setExcludedPropertyNames: (_, { excludedPropertyNames }) => excludedPropertyNames,
            },
        ],

        excludedEventPropertyNames: [
            [] as string[],
            {
                persist: true,
            },
            {
                excludeEventProperty: (state, { propertyName }) => [...state, propertyName],
            },
        ],
    }),

    selectors: ({ selectors }) => ({
        isLoading: [(s) => [s.insightLoading], (insightLoading) => insightLoading],
        loadedFilters: [(s) => [s.insight], ({ filters }) => (filters?.insight === ViewType.FUNNELS ? filters : {})],
        results: [
            (s) => [s.insight],
            ({ filters, result }): FunnelAPIResponse => (filters?.insight === ViewType.FUNNELS ? result : []),
        ],
        resultsLoading: [(s) => [s.insightLoading], (insightLoading) => insightLoading],
        stepResults: [
            (s) => [s.results, s.filters],
            (results, filters) =>
                filters.funnel_viz_type !== FunnelVizType.TimeToConvert
                    ? (results as FunnelStep[] | FunnelStep[][])
                    : [],
        ],
        timeConversionResults: [
            (s) => [s.results, s.filters],
            (results, filters): FunnelsTimeConversionBins | null => {
                return filters.funnel_viz_type === FunnelVizType.TimeToConvert
                    ? (results as FunnelsTimeConversionBins)
                    : null
            },
        ],
        peopleSorted: [
            () => [selectors.stepsWithCount, selectors.people],
            (steps, people) => {
                if (!people) {
                    return null
                }
                const score = (person: PersonType): number => {
                    return steps.reduce(
                        (val, step) => (person.uuid && (step.people?.indexOf(person.uuid) ?? -1) > -1 ? val + 1 : val),
                        0
                    )
                }
                return people.sort((a, b) => score(b) - score(a))
            },
        ],
        isStepsEmpty: [() => [selectors.filters], (filters: FilterType) => isStepsEmpty(filters)],
        propertiesForUrl: [() => [selectors.filters], (filters: FilterType) => cleanFilters(filters)],
        isValidFunnel: [
            () => [selectors.filters, selectors.stepsWithCount, selectors.histogramGraphData],
            (filters, stepsWithCount, histogramGraphData) => {
                if (filters.funnel_viz_type === FunnelVizType.Steps || !filters.funnel_viz_type) {
                    return !!(stepsWithCount && stepsWithCount[0] && stepsWithCount[0].count > -1)
                }
                if (filters.funnel_viz_type === FunnelVizType.TimeToConvert) {
                    return (histogramGraphData?.length ?? 0) > 0
                }
                if (filters.funnel_viz_type === FunnelVizType.Trends) {
                    return (stepsWithCount?.length ?? 0) > 0 && stepsWithCount?.[0]?.labels
                }
                return false
            },
        ],
        filtersDirty: [
            () => [selectors.filters, selectors.loadedFilters],
            (filters, lastFilters): boolean => !equal(cleanFilters(filters), cleanFilters(lastFilters)),
        ],
        barGraphLayout: [() => [selectors.filters], ({ layout }): FunnelLayout => layout || FunnelLayout.vertical],
        clickhouseFeaturesEnabled: [
            () => [preflightLogic.selectors.preflight],
            // Controls auto-calculation of results and ability to break down values
            (preflight): boolean => !!preflight?.is_clickhouse_enabled,
        ],
        histogramGraphData: [
            () => [selectors.timeConversionResults],
            (timeConversionResults: FunnelsTimeConversionBins) => {
                if ((timeConversionResults?.bins?.length ?? 0) < 2) {
                    return []
                }
                const binSize = timeConversionResults.bins[1][0] - timeConversionResults.bins[0][0]
                const totalCount = sum(timeConversionResults.bins.map(([, count]) => count))
                return timeConversionResults.bins.map(([id, count]: [id: number, count: number]) => {
                    const value = Math.max(0, id)
                    const percent = count / totalCount
                    return {
                        id: value,
                        bin0: value,
                        bin1: value + binSize,
                        count,
                        label: percent === 0 ? '' : `${formatDisplayPercentage(percent)}%`,
                    }
                })
            },
        ],
        areFiltersValid: [
            () => [selectors.numberOfSeries],
            (numberOfSeries) => {
                return numberOfSeries > 1
            },
        ],
        numberOfSeries: [
            () => [selectors.filters],
            (filters): number => (filters.events?.length || 0) + (filters.actions?.length || 0),
        ],
        conversionMetrics: [
            () => [selectors.stepsWithCount, selectors.loadedFilters, selectors.timeConversionResults],
            (stepsWithCount, loadedFilters, timeConversionResults): FunnelTimeConversionMetrics => {
                // stepsWithCount should be empty in time conversion view. Return metrics precalculated on backend
                if (loadedFilters.funnel_viz_type === FunnelVizType.TimeToConvert) {
                    return {
                        averageTime: timeConversionResults?.average_conversion_time ?? 0,
                        stepRate: 0,
                        totalRate: 0,
                    }
                }

                // Handle metrics for trends
                if (loadedFilters.funnel_viz_type === FunnelVizType.Trends) {
                    return {
                        averageTime: 0,
                        stepRate: 0,
                        totalRate: average((stepsWithCount?.[0] as unknown as TrendResult)?.data ?? []) / 100,
                    }
                }

                // Handle metrics for steps and trends
                if (stepsWithCount.length <= 1) {
                    return {
                        averageTime: 0,
                        stepRate: 0,
                        totalRate: 0,
                    }
                }

                const isAllSteps = loadedFilters.funnel_from_step === -1
                const fromStep = isAllSteps
                    ? getReferenceStep(stepsWithCount, FunnelStepReference.total)
                    : stepsWithCount[loadedFilters.funnel_from_step ?? 0]
                const toStep = isAllSteps
                    ? getLastFilledStep(stepsWithCount)
                    : stepsWithCount[loadedFilters.funnel_to_step ?? 0]

                return {
                    averageTime: toStep?.average_conversion_time || 0,
                    stepRate: toStep.count / fromStep.count,
                    totalRate: stepsWithCount[stepsWithCount.length - 1].count / stepsWithCount[0].count,
                }
            },
        ],
        isSkewed: [
            (s) => [s.conversionMetrics, s.skewWarningHidden],
            (conversionMetrics, skewWarningHidden): boolean => {
                return !skewWarningHidden && (conversionMetrics.totalRate < 0.1 || conversionMetrics.totalRate > 0.9)
            },
        ],
        apiParams: [
            (s) => [s.filters],
            (filters) => {
                /* TODO: Related to #4329. We're mixing `from_dashboard` as both which causes hard to manage code:
                    a) a boolean-based hash param to determine if the insight is saved in a dashboard (when viewing insights page)
                    b) dashboard ID passed as a filter in certain kind of insights when viewing in the dashboard page
                */
                const { from_dashboard } = filters
                const cleanedParams = cleanFilters(filters)
                return {
                    ...(from_dashboard ? { from_dashboard } : {}),
                    ...cleanedParams,
                }
            },
        ],
        filterSteps: [
            () => [selectors.apiParams],
            (apiParams) =>
                [...(apiParams.events ?? []), ...(apiParams.actions ?? [])].sort((a, b) => a.order - b.order),
        ],
        eventCount: [() => [selectors.apiParams], (apiParams) => apiParams.events?.length || 0],
        actionCount: [() => [selectors.apiParams], (apiParams) => apiParams.actions?.length || 0],
        interval: [() => [selectors.apiParams], (apiParams) => apiParams.interval || ''],
        stepsWithNestedBreakdown: [
            () => [selectors.stepResults, selectors.apiParams],
            (results, params) => {
                if (isBreakdownFunnelResults(results) && isValidBreakdownParameter(params.breakdown)) {
                    return aggregateBreakdownResult(results, params.breakdown ?? undefined).sort(
                        (a, b) => a.order - b.order
                    )
                }
                return []
            },
        ],
        steps: [
            () => [selectors.stepResults, selectors.stepsWithNestedBreakdown, selectors.filters],
            (results, stepsWithNestedBreakdown, filters): FunnelStepWithNestedBreakdown[] => {
                if (!Array.isArray(results)) {
                    return []
                }
                return !!filters.breakdown
                    ? stepsWithNestedBreakdown
                    : ([...results] as FunnelStep[]).sort((a, b) => a.order - b.order)
            },
        ],
        stepsWithCount: [() => [selectors.steps], (steps) => steps.filter((step) => typeof step.count === 'number')],
        stepsWithConversionMetrics: [
            () => [selectors.steps, selectors.stepReference],
            (steps, stepReference): FunnelStepWithConversionMetrics[] => {
                const stepsWithConversionMetrics = steps.map((step, i) => {
                    const previousCount = i > 0 ? steps[i - 1].count : step.count // previous is faked for the first step
                    const droppedOffFromPrevious = Math.max(previousCount - step.count, 0)

                    const nestedBreakdown = step.nested_breakdown?.map((breakdown, breakdownIndex) => {
                        const previousBreakdownCount =
                            (i > 0 && steps[i - 1].nested_breakdown?.[breakdownIndex].count) || 0
                        const firstBreakdownCount = steps[0]?.nested_breakdown?.[breakdownIndex].count || 0
                        const _droppedOffFromPrevious = Math.max(previousBreakdownCount - breakdown.count, 0)
                        const conversionRates = {
                            fromPrevious: previousBreakdownCount === 0 ? 0 : breakdown.count / previousBreakdownCount,
                            total: breakdown.count / firstBreakdownCount,
                        }
                        return {
                            ...breakdown,
                            droppedOffFromPrevious: _droppedOffFromPrevious,
                            conversionRates: {
                                ...conversionRates,
                                fromBasisStep:
                                    stepReference === FunnelStepReference.total
                                        ? conversionRates.total
                                        : conversionRates.fromPrevious,
                            },
                        }
                    })
                    const conversionRates = {
                        fromPrevious: previousCount === 0 ? 0 : step.count / previousCount,
                        total: step.count / steps[0].count,
                    }
                    return {
                        ...step,
                        droppedOffFromPrevious,
                        nested_breakdown: nestedBreakdown,
                        conversionRates: {
                            ...conversionRates,
                            fromBasisStep:
                                i > 0
                                    ? stepReference === FunnelStepReference.total
                                        ? conversionRates.total
                                        : conversionRates.fromPrevious
                                    : conversionRates.total,
                        },
                    }
                })

                if (!stepsWithConversionMetrics.length || !stepsWithConversionMetrics[0].nested_breakdown) {
                    return stepsWithConversionMetrics
                }

                return stepsWithConversionMetrics.map((step) => {
                    // Per step breakdown significance
                    const [meanFromPrevious, stdDevFromPrevious] = getMeanAndStandardDeviation(
                        step.nested_breakdown?.map((item) => item.conversionRates.fromPrevious)
                    )
                    const [meanFromBasis, stdDevFromBasis] = getMeanAndStandardDeviation(
                        step.nested_breakdown?.map((item) => item.conversionRates.fromBasisStep)
                    )
                    const [meanTotal, stdDevTotal] = getMeanAndStandardDeviation(
                        step.nested_breakdown?.map((item) => item.conversionRates.total)
                    )

                    const isOutlier = (value: number, mean: number, stdDev: number): boolean => {
                        return (
                            value > mean + stdDev * DEVIATION_SIGNIFICANCE_MULTIPLIER ||
                            value < mean - stdDev * DEVIATION_SIGNIFICANCE_MULTIPLIER
                        )
                    }

                    const nestedBreakdown = step.nested_breakdown?.map((item) => {
                        return {
                            ...item,
                            significant: {
                                fromPrevious: isOutlier(
                                    item.conversionRates.fromPrevious,
                                    meanFromPrevious,
                                    stdDevFromPrevious
                                ),
                                fromBasisStep: isOutlier(
                                    item.conversionRates.fromBasisStep,
                                    meanFromBasis,
                                    stdDevFromBasis
                                ),
                                total: isOutlier(item.conversionRates.total, meanTotal, stdDevTotal),
                            },
                        }
                    })

                    return {
                        ...step,
                        nested_breakdown: nestedBreakdown,
                    }
                })
            },
        ],
        hiddenLegendKeys: [
            () => [selectors.filters],
            (filters) => {
                if (!featureFlagLogic.values.featureFlags[FEATURE_FLAGS.FUNNEL_VERTICAL_BREAKDOWN]) {
                    return {}
                }
                return filters.hiddenLegendKeys ?? {}
            },
        ],
        visibleStepsWithConversionMetrics: [
            () => [
                selectors.stepsWithConversionMetrics,
                selectors.hiddenLegendKeys,
                selectors.flattenedStepsByBreakdown,
            ],
            (steps, hiddenLegendKeys, flattenedStepsByBreakdown) => {
                const baseLineSteps = flattenedStepsByBreakdown.find((b) => b.isBaseline)
                return steps.map((step, stepIndex) => ({
                    ...step,
                    nested_breakdown: (!!baseLineSteps?.steps
                        ? [baseLineSteps.steps[stepIndex], ...(step?.nested_breakdown ?? [])]
                        : step?.nested_breakdown
                    )
                        ?.map((b, breakdownIndex) => ({
                            ...b,
                            order: breakdownIndex,
                        }))
                        ?.filter((b) => {
                            return !hiddenLegendKeys[getVisibilityIndex(step, b.breakdown_value)]
                        }),
                }))
            },
        ],
        flattenedSteps: [
            () => [selectors.stepsWithConversionMetrics],
            (steps): FlattenedFunnelStep[] => {
                const flattenedSteps: FlattenedFunnelStep[] = []
                steps.forEach((step) => {
                    flattenedSteps.push({
                        ...step,
                        rowKey: step.order,
                        nestedRowKeys: step.nested_breakdown
                            ? step.nested_breakdown.map((breakdownStep) =>
                                  getVisibilityIndex(step, breakdownStep.breakdown_value)
                              )
                            : [],
                        isBreakdownParent: !!step.nested_breakdown?.length,
                    })
                    if (step.nested_breakdown?.length) {
                        step.nested_breakdown.forEach((breakdownStep, i) => {
                            flattenedSteps.push({
                                ...breakdownStep,
                                rowKey: getVisibilityIndex(step, breakdownStep.breakdown_value),
                                breakdownIndex: i,
                            })
                        })
                    }
                })
                return flattenedSteps
            },
        ],
        flattenedStepsByBreakdown: [
            () => [selectors.stepsWithConversionMetrics, selectors.barGraphLayout],
            (steps, layout): FlattenedFunnelStepByBreakdown[] => {
                // Initialize with two rows for rendering graph and header
                const flattenedStepsByBreakdown: FlattenedFunnelStepByBreakdown[] = [
                    { rowKey: 'steps-meta' },
                    { rowKey: 'graph' },
                    { rowKey: 'table-header' },
                ]

                if (steps.length > 0) {
                    const baseStep = steps[0]
                    const lastStep = steps[steps.length - 1]
                    const hasBaseline =
                        layout === FunnelLayout.vertical &&
                        (!baseStep.breakdown || (baseStep.nested_breakdown?.length ?? 0) > 1)
                    // Baseline - total step to step metrics, only add if more than 1 breakdown or not breakdown
                    if (hasBaseline) {
                        flattenedStepsByBreakdown.push({
                            rowKey: 'baseline',
                            isBaseline: true,
                            breakdown: (baseStep.breakdown as string) ?? 'baseline',
                            breakdown_value: 'Baseline',
                            breakdownIndex: 0,
                            steps: steps.map((s) =>
                                Object.assign({}, s, { nested_breakdown: undefined, breakdown_value: 'Baseline' })
                            ),
                            conversionRates: {
                                total: (lastStep?.count ?? 0) / (baseStep?.count ?? 1),
                            },
                        })
                    }
                    // Per Breakdown
                    if (baseStep.nested_breakdown?.length) {
                        baseStep.nested_breakdown.forEach((breakdownStep, i) => {
                            const stepsInBreakdown = steps
                                .filter((s) => !!s?.nested_breakdown?.[i])
                                .map((s) => s.nested_breakdown?.[i] as FunnelStepWithConversionMetrics)
                            const offset = hasBaseline ? 1 : 0
                            flattenedStepsByBreakdown.push({
                                rowKey: breakdownStep.breakdown_value ?? i + offset,
                                isBaseline: false,
                                breakdown: (breakdownStep.breakdown as string | number) || 'Other',
                                breakdown_value: breakdownStep.breakdown_value || 'Other',
                                breakdownIndex: i + offset,
                                steps: stepsInBreakdown,
                                conversionRates: {
                                    total:
                                        (stepsInBreakdown[stepsInBreakdown.length - 1]?.count ?? 0) /
                                        (stepsInBreakdown[0]?.count ?? 1),
                                },
                                significant: stepsInBreakdown.some((step) =>
                                    step.significant ? Object.values(step.significant).some((val) => val) : false
                                ),
                            })
                        })
                    }
                }
                return flattenedStepsByBreakdown
            },
        ],
        flattenedBreakdowns: [
            () => [selectors.flattenedStepsByBreakdown],
            (breakdowns): FlattenedFunnelStepByBreakdown[] => {
                return breakdowns.filter((b) => b.breakdown)
            },
        ],
        numericBinCount: [
            () => [selectors.filters, selectors.timeConversionResults],
            (filters, timeConversionResults): number => {
                if (filters.bin_count === BinCountAuto) {
                    return timeConversionResults?.bins?.length ?? 0
                }
                return filters.bin_count ?? 0
            },
        ],
        exclusionDefaultStepRange: [
            () => [selectors.numberOfSeries, selectors.areFiltersValid],
            (numberOfSeries, areFiltersValid): Omit<FunnelStepRangeEntityFilter, 'id' | 'name'> => ({
                funnel_from_step: 0,
                funnel_to_step: areFiltersValid ? numberOfSeries - 1 : 1,
            }),
        ],
        exclusionFilters: [
            () => [selectors.filters],
            (filters: FilterType): FilterType => ({
                events: filters.exclusions,
            }),
        ],
        areExclusionFiltersValid: [
            () => [selectors.error],
            (e: any): boolean => {
                return !(e?.status === 400 && e?.type === 'validation_error')
            },
        ],
        correlationValues: [
            () => [selectors.correlations, selectors.correlationTypes],
            (correlations, correlationTypes): FunnelCorrelation[] => {
                return correlations.events
                    ?.filter((correlation) => correlationTypes.includes(correlation.correlation_type))
                    .map((value) => {
                        return {
                            ...value,
                            odds_ratio:
                                value.correlation_type === FunnelCorrelationType.Success
                                    ? value.odds_ratio
                                    : 1 / value.odds_ratio,
                        }
                    })
                    .sort((first, second) => {
                        return second.odds_ratio - first.odds_ratio
                    })
            },
        ],
        propertyCorrelationValues: [
            () => [selectors.propertyCorrelations, selectors.propertyCorrelationTypes],
            (propertyCorrelations, propertyCorrelationTypes): FunnelCorrelation[] => {
                return propertyCorrelations.events
                    ?.filter((correlation) => propertyCorrelationTypes.includes(correlation.correlation_type))
                    .map((value) => {
                        return {
                            ...value,
                            odds_ratio:
                                value.correlation_type === FunnelCorrelationType.Success
                                    ? value.odds_ratio
                                    : 1 / value.odds_ratio,
                        }
                    })
                    .sort((first, second) => {
                        return second.odds_ratio - first.odds_ratio
                    })
            },
        ],
        eventWithPropertyCorrelationsValues: [
            () => [selectors.eventWithPropertyCorrelations, selectors.correlationTypes],
            (eventWithPropertyCorrelations, correlationTypes): Record<string, FunnelCorrelation[]> => {
                const eventWithPropertyCorrelationsValues: Record<string, FunnelCorrelation[]> = {}
                for (const key in eventWithPropertyCorrelations) {
                    if (eventWithPropertyCorrelations.hasOwnProperty(key)) {
                        eventWithPropertyCorrelationsValues[key] = eventWithPropertyCorrelations[key]
                            ?.filter((correlation) => correlationTypes.includes(correlation.correlation_type))
                            .map((value) => {
                                return {
                                    ...value,
                                    odds_ratio:
                                        value.correlation_type === FunnelCorrelationType.Success
                                            ? value.odds_ratio
                                            : 1 / value.odds_ratio,
                                }
                            })
                            .sort((first, second) => {
                                return second.odds_ratio - first.odds_ratio
                            })
                    }
                }
                return eventWithPropertyCorrelationsValues
            },
        ],
        eventHasPropertyCorrelations: [
            () => [selectors.eventWithPropertyCorrelationsValues],
            (eventWithPropertyCorrelationsValues): ((eventName: string) => boolean) => {
                return (eventName) => {
                    return !!eventWithPropertyCorrelationsValues[eventName]
                }
            },
        ],
        parseDisplayNameForCorrelation: [
            () => [],
            (): ((record: FunnelCorrelation) => { first_value: string; second_value?: string }) => {
                return (record) => {
                    let first_value = undefined
                    let second_value = undefined
                    const values = record.event.event.split('::')

                    if (record.result_type === FunnelCorrelationResultsType.Events) {
                        first_value = record.event.event
                        return { first_value, second_value }
                    } else if (record.result_type === FunnelCorrelationResultsType.Properties) {
                        first_value = values[0]
                        second_value = values[1]
                        return { first_value, second_value }
                    } else if (values[0] === '$autocapture' && values[1] === 'elements_chain') {
                        // special case for autocapture elements_chain
                        first_value = eventToName({ ...record.event, event: '$autocapture' })
                        return { first_value, second_value }
                    } else {
                        // FunnelCorrelationResultsType.EventWithProperties
                        // Events here come in the form of event::property::value
                        return { first_value: values[1], second_value: values[2] }
                    }
                }
            },
        ],

        isPropertyExcluded: [
            () => [selectors.excludedPropertyNames],
            (excludedPropertyNames) => (propertyName: string) =>
                excludedPropertyNames.find((name) => name === propertyName) !== undefined,
        ],

        isEventPropertyExcluded: [
            () => [selectors.excludedEventPropertyNames],
            (excludedEventPropertyNames) => (propertyName: string) =>
                excludedEventPropertyNames.find((name) => name === propertyName) !== undefined,
        ],
    }),

    listeners: ({ actions, values, props }) => ({
        loadResultsSuccess: async ({ insight }) => {
            if (insight.filters?.insight !== ViewType.FUNNELS) {
                return
            }
            // hide all but the first five breakdowns for each step
            values.steps?.forEach((step) => {
                values.flattenedStepsByBreakdown
                    ?.filter((s) => !!s.breakdown)
                    ?.slice(5)
                    .forEach((b) => {
                        actions.setHiddenById({ [getVisibilityIndex(step, b.breakdown_value)]: true })
                    })
            })

            // load the old people table
            if (!values.clickhouseFeaturesEnabled) {
                if ((values.stepsWithCount[0]?.people?.length ?? 0) > 0) {
                    actions.loadPeople(values.stepsWithCount)
                }
            }

            // load correlation table after funnel. Maybe parallel?
            if (
                featureFlagLogic.values.featureFlags[FEATURE_FLAGS.CORRELATION_ANALYSIS] &&
                values.clickhouseFeaturesEnabled
            ) {
                actions.loadCorrelations()
                actions.loadPropertyCorrelations()
            }
        },
        toggleVisibilityByBreakdown: ({ breakdownValue }) => {
            values.visibleStepsWithConversionMetrics?.forEach((step) => {
                const key = getVisibilityIndex(step, breakdownValue)
                const currentIsHidden = !!values.hiddenLegendKeys?.[key]

                actions.setHiddenById({ [key]: currentIsHidden ? undefined : true })
            })
        },
        toggleVisibility: ({ index }) => {
            const currentIsHidden = !!values.hiddenLegendKeys?.[index]

            actions.setFilters({
                hiddenLegendKeys: {
                    ...values.hiddenLegendKeys,
                    [`${index}`]: currentIsHidden ? undefined : true,
                },
            })
        },
        setHiddenById: ({ entry }) => {
            const nextEntries = Object.fromEntries(
                Object.entries(entry).map(([index, hiddenState]) => [index, hiddenState ? true : undefined])
            )

            actions.setFilters({
                hiddenLegendKeys: {
                    ...values.hiddenLegendKeys,
                    ...nextEntries,
                },
            })
        },
        setFilters: ({ filters, mergeWithExisting }) => {
            const cleanedParams = cleanFilters(
                mergeWithExisting ? { ...values.filters, ...filters } : filters,
                values.filters
            )
            insightLogic(props).actions.setFilters(cleanedParams)
        },
        setEventExclusionFilters: ({ filters }) => {
            actions.setFilters({
                ...values.filters,
                exclusions: filters.events as FunnelStepRangeEntityFilter[],
            })
        },
        setOneEventExclusionFilter: ({ eventFilter, index }) => {
            actions.setFilters({
                ...values.filters,
                exclusions: values.filters.exclusions
                    ? values.filters.exclusions.map((e, e_i) =>
                          e_i === index
                              ? getClampedStepRangeFilter({ stepRange: eventFilter, filters: values.filters })
                              : e
                      )
                    : [],
            })
        },
        clearFunnel: ({}) => {
            actions.setFilters({ new_entity: values.filters.new_entity }, false, true)
        },
        saveFunnelInsight: async ({ name }) => {
            await api.create(`api/projects/${values.currentTeamId}/insights`, {
                filters: values.filters,
                name,
                saved: true,
            })
            actions.loadFunnels()
        },
        openPersonsModal: ({ step, stepNumber, breakdown_value, breakdown, breakdown_type, customSteps }) => {
            personsModalLogic.actions.loadPeople({
                action: 'session',
                breakdown_value: breakdown_value !== undefined ? breakdown_value : undefined,
                label: step.name,
                date_from: '',
                date_to: '',
                filters: { ...values.filters, breakdown, breakdown_type, funnel_custom_steps: customSteps },
                saveOriginal: true,
                funnelStep: stepNumber,
            })
        },
        openCorrelationPersonsModal: ({ entity, converted }) => {
            personsModalLogic.actions.loadPeople({
                action: { id: entity.id, name: entity.name, properties: entity.properties, type: entity.type },
                label: entity.id,
                date_from: '',
                date_to: '',
                filters: {
                    ...values.filters,
                    funnel_correlation_person_converted: converted ? 'true' : 'false',
                    funnel_correlation_person_entity: entity,
                },
            })
        },
        changeStepRange: ({ funnel_from_step, funnel_to_step }) => {
            actions.setFilters({
                funnel_from_step,
                funnel_to_step,
            })
        },
        setBinCount: async ({ binCount }) => {
            actions.setFilters(binCount && binCount !== BinCountAuto ? { bin_count: binCount } : {})
        },
        setConversionWindow: async () => {
            actions.setFilters(values.conversionWindow)
        },

        excludeEventProperty: async ({ eventName }) => {
            actions.loadEventWithPropertyCorrelations(eventName)
        },

        excludeProperty: async ({ propertyName }) => {
            actions.setExcludedPropertyNames([...values.excludedPropertyNames, propertyName])
        },

        setExcludedPropertyNames: async () => {
            actions.loadPropertyCorrelations()
        },

        sendCorrelationAnalysisFeedback: ({ rating, comment }) => {
            posthog.capture('correlation analysis feedback', { rating, comment })

            successToast('Thanks for your feedback!', ' ')
        },
    }),
})<|MERGE_RESOLUTION|>--- conflicted
+++ resolved
@@ -120,12 +120,10 @@
 
         setExcludedPropertyNames: (excludedPropertyNames: string[]) => ({ excludedPropertyNames }),
         excludeProperty: (propertyName: string) => ({ propertyName }),
-<<<<<<< HEAD
+
         excludeEventProperty: (eventName: string, propertyName: string) => ({ eventName, propertyName }),
-=======
 
         hideCorrelationAnalysisFeedback: true,
->>>>>>> c4569bdb
     }),
 
     loaders: ({ values }) => ({
