--- conflicted
+++ resolved
@@ -11,11 +11,8 @@
 import { featureFlagLogic } from 'lib/logic/featureFlagLogic'
 import { FEATURE_FLAGS, FunnelBarLayout } from 'lib/constants'
 import { preflightLogic } from 'scenes/PreflightCheck/logic'
-<<<<<<< HEAD
 import { trendsLogic } from 'scenes/trends/trendsLogic'
-=======
 import { FunnelStepReference } from 'scenes/insights/InsightTabs/FunnelTab/FunnelStepReferencePicker'
->>>>>>> cd5df835
 import { eventDefinitionsModel } from '~/models/eventDefinitionsModel'
 
 function wait(ms = 1000): Promise<any> {
@@ -77,12 +74,9 @@
         setStepsWithCountLoading: (stepsWithCountLoading: boolean) => ({ stepsWithCountLoading }),
         loadConversionWindow: (days: number) => ({ days }),
         setConversionWindowInDays: (days: number) => ({ days }),
-<<<<<<< HEAD
         openPersonsModal: (step: FunnelStep, stepNumber: number) => ({ step, stepNumber }),
-=======
         setStepReference: (stepReference: FunnelStepReference) => ({ stepReference }),
         setBarGraphLayout: (barGraphLayout: FunnelBarLayout) => ({ barGraphLayout }),
->>>>>>> cd5df835
     }),
 
     connect: {
