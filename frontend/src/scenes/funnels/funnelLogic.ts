import { kea } from 'kea'
import api from 'lib/api'
import { ViewType, insightLogic } from 'scenes/insights/insightLogic'
import { autocorrectInterval, objectsEqual, uuid } from 'lib/utils'
import { insightHistoryLogic } from 'scenes/insights/InsightHistoryPanel/insightHistoryLogic'
import { funnelsModel } from '~/models/funnelsModel'
import { dashboardItemsModel } from '~/models/dashboardItemsModel'
import { eventUsageLogic } from 'lib/utils/eventUsageLogic'
import { funnelLogicType } from './funnelLogicType'
import { EntityTypes, FilterType, FunnelResult, FunnelStep, PathType, PersonType } from '~/types'
import { featureFlagLogic } from 'lib/logic/featureFlagLogic'
import { FEATURE_FLAGS } from 'lib/constants'
import { preflightLogic } from 'scenes/PreflightCheck/logic'
<<<<<<< HEAD
import { trendsLogic } from 'scenes/trends/trendsLogic'
=======
import { eventDefinitionsModel } from '~/models/eventDefinitionsModel'
>>>>>>> 35aface0

function wait(ms = 1000): Promise<any> {
    return new Promise((resolve) => {
        setTimeout(resolve, ms)
    })
}
const SECONDS_TO_POLL = 3 * 60

async function pollFunnel(params: Record<string, any>): Promise<FunnelResult> {
    const { refresh, ...bodyParams } = params
    let result = await api.create('api/insight/funnel/?' + (refresh ? 'refresh=true' : ''), bodyParams)
    const start = window.performance.now()
    while (result.result.loading && (window.performance.now() - start) / 1000 < SECONDS_TO_POLL) {
        await wait()
        result = await api.create('api/insight/funnel', bodyParams)
    }
    // if endpoint is still loading after 3 minutes just return default
    if (result.loading) {
        throw { status: 0, statusText: 'Funnel timeout' }
    }
    return result
}

export const cleanFunnelParams = (filters: FilterType): FilterType => {
    return {
        ...filters,
        ...(filters.date_from ? { date_from: filters.date_from } : {}),
        ...(filters.date_to ? { date_to: filters.date_to } : {}),
        ...(filters.actions ? { actions: filters.actions } : {}),
        ...(filters.events ? { events: filters.events } : {}),
        ...(filters.display ? { display: filters.display } : {}),
        ...(filters.interval ? { interval: filters.interval } : {}),
        ...(filters.properties ? { properties: filters.properties } : {}),
        ...(filters.filter_test_accounts ? { filter_test_accounts: filters.filter_test_accounts } : {}),
        ...(filters.funnel_step ? { funnel_step: filters.funnel_step } : {}),
        interval: autocorrectInterval(filters),
        insight: ViewType.FUNNELS,
    }
}

const isStepsEmpty = (filters: FilterType): boolean =>
    [...(filters.actions || []), ...(filters.events || [])].length === 0

export const funnelLogic = kea<funnelLogicType>({
    key: (props) => {
        return props.dashboardItemId || 'some_funnel'
    },

    actions: () => ({
        setSteps: (steps: FunnelStep[]) => ({ steps }),
        clearFunnel: true,
        setFilters: (filters: FilterType, refresh = false, mergeWithExisting = true) => ({
            filters,
            refresh,
            mergeWithExisting,
        }),
        saveFunnelInsight: (name: string) => ({ name }),
        setStepsWithCountLoading: (stepsWithCountLoading: boolean) => ({ stepsWithCountLoading }),
        loadConversionWindow: (days: number) => ({ days }),
        setConversionWindowInDays: (days: number) => ({ days }),
        openPersonsModal: (step: FunnelStep, stepNumber: number) => ({ step, stepNumber }),
    }),

    connect: {
        actions: [insightHistoryLogic, ['createInsight'], funnelsModel, ['loadFunnels']],
        values: [featureFlagLogic, ['featureFlags'], preflightLogic, ['preflight']],
    },

    loaders: ({ props, values, actions }) => ({
        results: [
            [] as FunnelStep[],
            {
                loadResults: async (refresh = false, breakpoint): Promise<FunnelStep[]> => {
                    actions.setStepsWithCountLoading(true)
                    if (props.cachedResults && !refresh && values.filters === props.filters) {
                        return props.cachedResults as FunnelStep[]
                    }

                    const { from_dashboard } = values.filters
                    const cleanedParams = cleanFunnelParams(values.filters)
                    const params = {
                        ...(refresh ? { refresh: true } : {}),
                        ...(from_dashboard ? { from_dashboard } : {}),
                        ...cleanedParams,
                        funnel_window_days: values.conversionWindowInDays,
                    }

                    let result: FunnelResult

                    const queryId = uuid()
                    insightLogic.actions.startQuery(queryId)

                    const eventCount = params.events?.length || 0
                    const actionCount = params.actions?.length || 0
                    const interval = params.interval || ''

                    try {
                        result = await pollFunnel(params)
                        eventUsageLogic.actions.reportFunnelCalculated(eventCount, actionCount, interval, true)
                    } catch (e) {
                        insightLogic.actions.endQuery(queryId, ViewType.FUNNELS, null, e)
                        eventUsageLogic.actions.reportFunnelCalculated(
                            eventCount,
                            actionCount,
                            interval,
                            false,
                            e.message
                        )
                        return []
                    }
                    breakpoint()
                    insightLogic.actions.endQuery(queryId, ViewType.FUNNELS, result.last_refresh)
                    actions.setSteps(result.result)
                    return result.result
                },
            },
        ],
        people: [
            [] as any[],
            {
                loadPeople: async (steps) => {
                    return (await api.get('api/person/?uuid=' + steps[0].people.join(','))).results
                },
            },
        ],
    }),

    reducers: ({ props }) => ({
        filters: [
            (props.filters || {}) as FilterType,
            {
                setFilters: (state, { filters, mergeWithExisting }) =>
                    mergeWithExisting ? { ...state, ...filters } : filters,
                clearFunnel: (state) => ({ new_entity: state.new_entity }),
            },
        ],
        stepsWithCount: [
            [] as FunnelStep[],
            {
                clearFunnel: () => [],
                setSteps: (_, { steps }) => steps,
                setFilters: () => [],
            },
        ],
        stepsWithCountLoading: [
            false,
            {
                setStepsWithCountLoading: (_, { stepsWithCountLoading }) => stepsWithCountLoading,
            },
        ],
        people: {
            clearFunnel: () => [],
        },
        conversionWindowInDays: [
            14,
            {
                setConversionWindowInDays: (state, { days }) => {
                    return days >= 1 && days <= 365 ? Math.round(days) : state
                },
            },
        ],
    }),

    selectors: ({ selectors }) => ({
        peopleSorted: [
            () => [selectors.stepsWithCount, selectors.people],
            (steps, people) => {
                if (!people) {
                    return null
                }
                const score = (person: PersonType): number => {
                    return steps.reduce(
                        (val, step) => (person.uuid && step.people?.indexOf(person.uuid) > -1 ? val + 1 : val),
                        0
                    )
                }
                return people.sort((a, b) => score(b) - score(a))
            },
        ],
        isStepsEmpty: [
            () => [selectors.filters],
            (filters: FilterType) => {
                return isStepsEmpty(filters)
            },
        ],
        propertiesForUrl: [() => [selectors.filters], (filters: FilterType) => cleanFunnelParams(filters)],
        isValidFunnel: [
            () => [selectors.stepsWithCount],
            (stepsWithCount: FunnelStep[]) => {
                return stepsWithCount && stepsWithCount[0] && stepsWithCount[0].count > -1
            },
        ],
        autoCalculate: [
            () => [selectors.featureFlags, selectors.preflight],
            (featureFlags, preflight) => {
                return !!(featureFlags[FEATURE_FLAGS.FUNNEL_BAR_VIZ] && preflight?.is_clickhouse_enabled)
            },
        ],
        funnelPersonsEnabled: [
            () => [featureFlagLogic.selectors.featureFlags],
            (featureFlags) => featureFlags[FEATURE_FLAGS.FUNNEL_PERSON_MODAL],
        ],
    }),

    listeners: ({ actions, values, props }) => ({
        setSteps: async () => {
            if (values.stepsWithCount[0]?.people?.length > 0) {
                actions.loadPeople(values.stepsWithCount)
            }
            actions.setStepsWithCountLoading(false)
        },
        setFilters: ({ refresh }) => {
            // FUNNEL_BAR_VIZ removes the Calculate button
            // Query performance is suboptimal on psql
            const { autoCalculate } = values
            if (refresh || autoCalculate) {
                actions.loadResults()
            }
            const cleanedParams = cleanFunnelParams(values.filters)
            insightLogic.actions.setAllFilters(cleanedParams)
            insightLogic.actions.setLastRefresh(null)
        },
        saveFunnelInsight: async ({ name }) => {
            await api.create('api/insight', {
                filters: values.filters,
                name,
                saved: true,
            })
            actions.loadFunnels()
        },
        clearFunnel: async () => {
            insightLogic.actions.setAllFilters({})
        },
        [dashboardItemsModel.actionTypes.refreshAllDashboardItems]: (filters) => {
            if (props.dashboardItemId) {
                actions.setFilters(filters, true)
            }
        },
        loadConversionWindow: async ({ days }, breakpoint) => {
            await breakpoint(1000)
            actions.setConversionWindowInDays(days)
            actions.loadResults()
        },
        openPersonsModal: ({ step, stepNumber }) => {
            trendsLogic().actions.setShowingPeople(true)
            trendsLogic().actions.loadPeople(
                { id: step.action_id, name: step.name, properties: [], type: step.type },
                `Persons who completed Step #${stepNumber} - "${step.name}"`,
                '',
                '',
                '',
                true,
                '',
                stepNumber
            )
        },
    }),
    actionToUrl: ({ values, props }) => ({
        setSteps: () => {
            if (!props.dashboardItemId) {
                return ['/insights', values.propertiesForUrl]
            }
        },
        clearFunnel: () => {
            if (!props.dashboardItemId) {
                return ['/insights', { insight: ViewType.FUNNELS }]
            }
        },
    }),
    urlToAction: ({ actions, values, props }) => ({
        '/insights': (_, searchParams) => {
            if (props.dashboardItemId) {
                return
            }
            if (searchParams.insight === ViewType.FUNNELS) {
                const paramsToCheck = {
                    date_from: searchParams.date_from,
                    date_to: searchParams.date_to,
                    actions: searchParams.actions,
                    events: searchParams.events,
                    display: searchParams.display,
                    interval: searchParams.interval,
                    properties: searchParams.properties,
                }
                const _filters = {
                    date_from: values.filters.date_from,
                    date_to: values.filters.date_to,
                    actions: values.filters.actions,
                    events: values.filters.events,
                    interval: values.filters.interval,
                    properties: values.filters.properties,
                }

                if (!objectsEqual(_filters, paramsToCheck)) {
                    const cleanedParams = cleanFunnelParams(searchParams)

                    if (isStepsEmpty(cleanedParams)) {
                        const event = eventDefinitionsModel.values.eventNames.includes(PathType.PageView)
                            ? PathType.PageView
                            : eventDefinitionsModel.values.eventNames[0]
                        cleanedParams.events = [
                            {
                                id: event,
                                name: event,
                                type: EntityTypes.EVENTS,
                                order: 0,
                            },
                        ]
                    }
                    actions.setFilters(cleanedParams, true, false)
                }
            }
        },
    }),
})<|MERGE_RESOLUTION|>--- conflicted
+++ resolved
@@ -11,11 +11,8 @@
 import { featureFlagLogic } from 'lib/logic/featureFlagLogic'
 import { FEATURE_FLAGS } from 'lib/constants'
 import { preflightLogic } from 'scenes/PreflightCheck/logic'
-<<<<<<< HEAD
 import { trendsLogic } from 'scenes/trends/trendsLogic'
-=======
 import { eventDefinitionsModel } from '~/models/eventDefinitionsModel'
->>>>>>> 35aface0
 
 function wait(ms = 1000): Promise<any> {
     return new Promise((resolve) => {
