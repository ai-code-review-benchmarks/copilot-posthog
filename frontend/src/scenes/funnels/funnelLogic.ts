--- conflicted
+++ resolved
@@ -124,11 +124,8 @@
         setExcludedPropertyNames: (excludedPropertyNames: string[]) => ({ excludedPropertyNames }),
         excludeProperty: (propertyName: string) => ({ propertyName }),
 
-<<<<<<< HEAD
-=======
         excludeEventProperty: (eventName: string, propertyName: string) => ({ eventName, propertyName }),
 
->>>>>>> 32b828e2
         hideCorrelationAnalysisFeedback: true,
     }),
 
@@ -312,8 +309,7 @@
                 setExcludedPropertyNames: (_, { excludedPropertyNames }) => excludedPropertyNames,
             },
         ],
-<<<<<<< HEAD
-=======
+
         excludedEventPropertyNames: [
             [] as string[],
             {
@@ -323,7 +319,6 @@
                 excludeEventProperty: (state, { propertyName }) => [...state, propertyName],
             },
         ],
->>>>>>> 32b828e2
     }),
 
     selectors: ({ selectors }) => ({
@@ -876,15 +871,12 @@
             (excludedPropertyNames) => (propertyName: string) =>
                 excludedPropertyNames.find((name) => name === propertyName) !== undefined,
         ],
-<<<<<<< HEAD
-=======
 
         isEventPropertyExcluded: [
             () => [selectors.excludedEventPropertyNames],
             (excludedEventPropertyNames) => (propertyName: string) =>
                 excludedEventPropertyNames.find((name) => name === propertyName) !== undefined,
         ],
->>>>>>> 32b828e2
     }),
 
     listeners: ({ actions, values, props }) => ({
@@ -1022,13 +1014,10 @@
             actions.setFilters(values.conversionWindow)
         },
 
-<<<<<<< HEAD
-=======
         excludeEventProperty: async ({ eventName }) => {
             actions.loadEventWithPropertyCorrelations(eventName)
         },
 
->>>>>>> 32b828e2
         excludeProperty: async ({ propertyName }) => {
             actions.setExcludedPropertyNames([...values.excludedPropertyNames, propertyName])
         },
