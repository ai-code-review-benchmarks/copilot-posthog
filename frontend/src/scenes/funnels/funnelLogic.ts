--- conflicted
+++ resolved
@@ -1256,34 +1256,13 @@
             }
 
             const funnelStep = converted ? step.order : -step.order - 1
-            const breakdownValues = getBreakdownStepValues(step, funnelStep)
-
-<<<<<<< HEAD
+
             openPersonsModal({
                 url: converted ? step.converted_people_url : step.dropped_people_url,
                 title: funnelTitle({
-                    step: converted ? step.order : -step.order,
-=======
-            if (shouldUsePersonsModalV2()) {
-                openPersonsModal({
-                    url: converted ? step.converted_people_url : step.dropped_people_url,
-                    title: funnelTitle({
-                        converted,
-                        // Note - when in a legend the step.order is always 0 so we use stepIndex instead
-                        step: typeof stepIndex === 'number' ? stepIndex + 1 : step.order + 1,
-                        label: step.name,
-                        seriesId: step.order,
-                    }),
-                })
-            } else {
-                personsModalLogic.actions.loadPeopleFromUrl({
-                    url: converted ? step.converted_people_url : step.dropped_people_url,
-                    // NOTE: although we have the url that contains all the info needed
-                    // to return people, we currently still need to pass something in for the
-                    // purpose of the modal displaying the label.
-                    funnelStep: converted ? step.order : -step.order,
->>>>>>> 543db0c6
-                    breakdown_value: breakdownValues.isEmpty ? undefined : breakdownValues.breakdown_value.join(', '),
+                    converted,
+                    // Note - when in a legend the step.order is always 0 so we use stepIndex instead
+                    step: typeof stepIndex === 'number' ? stepIndex + 1 : step.order + 1,
                     label: step.name,
                     seriesId: step.order,
                 }),
@@ -1295,33 +1274,11 @@
             }
             // Version of openPersonsModalForStep that accurately handles breakdown series
             const breakdownValues = getBreakdownStepValues(series, series.order)
-<<<<<<< HEAD
             openPersonsModal({
                 url: converted ? series.converted_people_url : series.dropped_people_url,
                 title: funnelTitle({
-                    step: converted ? step.order + 1 : -(step.order + 1),
-=======
-            if (shouldUsePersonsModalV2()) {
-                openPersonsModal({
-                    url: converted ? series.converted_people_url : series.dropped_people_url,
-                    title: funnelTitle({
-                        converted,
-                        step: step.order + 1,
-                        breakdown_value: breakdownValues.isEmpty
-                            ? undefined
-                            : breakdownValues.breakdown_value.join(', '),
-                        label: step.name,
-                        seriesId: step.order,
-                    }),
-                })
-            } else {
-                personsModalLogic.actions.loadPeopleFromUrl({
-                    url: converted ? series.converted_people_url : series.dropped_people_url,
-                    // NOTE: although we have the url that contains all the info needed
-                    // to return people, we currently still need to pass something in for the
-                    // purpose of the modal displaying the label.
-                    funnelStep: converted ? step.order + 1 : -(step.order + 1),
->>>>>>> 543db0c6
+                    converted,
+                    step: step.order + 1,
                     breakdown_value: breakdownValues.isEmpty ? undefined : breakdownValues.breakdown_value.join(', '),
                     label: step.name,
                     seriesId: step.order,
@@ -1335,30 +1292,11 @@
 
             if (correlation.result_type === FunnelCorrelationResultsType.Properties) {
                 const { breakdown, breakdown_value } = parseBreakdownValue(correlation.event.event)
-<<<<<<< HEAD
                 openPersonsModal({
                     url: success ? correlation.success_people_url : correlation.failure_people_url,
                     title: funnelTitle({
-                        step: success ? values.stepsWithCount.length : -2,
-=======
-                if (shouldUsePersonsModalV2()) {
-                    openPersonsModal({
-                        url: success ? correlation.success_people_url : correlation.failure_people_url,
-                        title: funnelTitle({
-                            converted: success,
-                            step: values.stepsWithCount.length,
-                            breakdown_value,
-                            label: breakdown,
-                        }),
-                    })
-                } else {
-                    personsModalLogic.actions.loadPeopleFromUrl({
-                        url: success ? correlation.success_people_url : correlation.failure_people_url,
-                        // just display that we either completed the last step, or
-                        // dropped at the second to last step
-                        funnelStep: success ? values.stepsWithCount.length : -2,
-                        label: breakdown,
->>>>>>> 543db0c6
+                        converted: success,
+                        step: values.stepsWithCount.length,
                         breakdown_value,
                         label: breakdown,
                     }),
@@ -1372,26 +1310,11 @@
             } else {
                 const { name, properties } = parseEventAndProperty(correlation.event)
 
-<<<<<<< HEAD
                 openPersonsModal({
                     url: success ? correlation.success_people_url : correlation.failure_people_url,
                     title: funnelTitle({
-                        step: success ? values.stepsWithCount.length : -2,
-=======
-                if (shouldUsePersonsModalV2()) {
-                    openPersonsModal({
-                        url: success ? correlation.success_people_url : correlation.failure_people_url,
-                        title: funnelTitle({
-                            converted: success,
-                            step: values.stepsWithCount.length,
-                            label: name,
-                        }),
-                    })
-                } else {
-                    personsModalLogic.actions.loadPeopleFromUrl({
-                        url: success ? correlation.success_people_url : correlation.failure_people_url,
-                        funnelStep: success ? values.stepsWithCount.length : -2,
->>>>>>> 543db0c6
+                        converted: success,
+                        step: values.stepsWithCount.length,
                         label: name,
                     }),
                 })
