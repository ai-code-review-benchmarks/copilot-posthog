import { actions, connect, kea, key, path, props, reducers, selectors } from 'kea'
import { BIN_COUNT_AUTO } from 'lib/constants'
import { dayjs } from 'lib/dayjs'
import { average, percentage, sum } from 'lib/utils'
import { insightVizDataLogic } from 'scenes/insights/insightVizDataLogic'
import { keyForInsightLogicProps } from 'scenes/insights/sharedUtils'

import { groupsModel, Noun } from '~/models/groupsModel'
import { NodeKind } from '~/queries/schema'
import { isFunnelsQuery } from '~/queries/utils'
import {
    FlattenedFunnelStepByBreakdown,
    FunnelAPIResponse,
    FunnelConversionWindow,
    FunnelConversionWindowTimeUnit,
    FunnelResultType,
<<<<<<< HEAD
    FunnelStep,
=======
    FunnelVizType,
>>>>>>> 45575756
    FunnelStepReference,
    FunnelStepWithConversionMetrics,
    FunnelStepWithNestedBreakdown,
    FunnelsTimeConversionBins,
    FunnelTimeConversionMetrics,
    FunnelVizType,
    HistogramGraphDatum,
    InsightLogicProps,
    StepOrderValue,
    TrendResult,
} from '~/types'

import type { funnelDataLogicType } from './funnelDataLogicType'
import {
    aggregateBreakdownResult,
    aggregationLabelForHogQL,
    flattenedStepsByBreakdown,
    getIncompleteConversionWindowStartDate,
    getLastFilledStep,
    getReferenceStep,
    getVisibilityKey,
    isBreakdownFunnelResults,
    stepsWithConversionMetrics,
} from './funnelUtils'

const DEFAULT_FUNNEL_LOGIC_KEY = 'default_funnel_key'

export const funnelDataLogic = kea<funnelDataLogicType>([
    path((key) => ['scenes', 'funnels', 'funnelDataLogic', key]),
    props({} as InsightLogicProps),
    key(keyForInsightLogicProps(DEFAULT_FUNNEL_LOGIC_KEY)),

    connect((props: InsightLogicProps) => ({
        values: [
            insightVizDataLogic(props),
            [
                'querySource as vizQuerySource',
                'insightFilter',
                'funnelsFilter',
                'breakdown',
                'series',
                'interval',
                'insightData',
                'insightDataError',
            ],
            groupsModel,
            ['aggregationLabel'],
        ],
        actions: [insightVizDataLogic(props), ['updateInsightFilter', 'updateQuerySource']],
    })),

    actions({
        hideSkewWarning: true,
    }),

    reducers({
        skewWarningHidden: [
            false,
            {
                hideSkewWarning: () => true,
            },
        ],
    }),

    selectors(() => ({
        querySource: [
            (s) => [s.vizQuerySource],
            (vizQuerySource) => (isFunnelsQuery(vizQuerySource) ? vizQuerySource : null),
        ],

        isStepsFunnel: [
            (s) => [s.funnelsFilter],
            (funnelsFilter): boolean | null => {
                return funnelsFilter === null
                    ? null
                    : funnelsFilter === undefined
                    ? true
                    : funnelsFilter.funnel_viz_type === FunnelVizType.Steps
            },
        ],
        isTimeToConvertFunnel: [
            (s) => [s.funnelsFilter],
            (funnelsFilter): boolean | null => {
                return funnelsFilter === null ? null : funnelsFilter?.funnel_viz_type === FunnelVizType.TimeToConvert
            },
        ],
        isTrendsFunnel: [
            (s) => [s.funnelsFilter],
            (funnelsFilter): boolean | null => {
                return funnelsFilter === null ? null : funnelsFilter?.funnel_viz_type === FunnelVizType.Trends
            },
        ],

        isEmptyFunnel: [
            (s) => [s.querySource],
            (q): boolean | null => {
                return isFunnelsQuery(q)
                    ? q.series.filter((n) => n.kind === NodeKind.EventsNode || n.kind === NodeKind.ActionsNode)
                          .length === 0
                    : null
            },
        ],

        aggregationTargetLabel: [
            (s) => [s.querySource, s.aggregationLabel],
            (querySource, aggregationLabel): Noun => {
                if (!querySource) {
                    return { singular: '', plural: '' }
                }

                return querySource.funnelsFilter?.funnel_aggregate_by_hogql
                    ? aggregationLabelForHogQL(querySource.funnelsFilter.funnel_aggregate_by_hogql)
                    : aggregationLabel(querySource.aggregation_group_type_index)
            },
        ],

        results: [
            (s) => [s.insightData],
            (insightData: FunnelAPIResponse | null): FunnelResultType => {
                // TODO: after hooking up data manager, check that we have a funnels result here
                if (insightData?.result) {
                    if (isBreakdownFunnelResults(insightData.result) && insightData.result?.[0]?.[0]?.breakdowns) {
                        // in order to stop the UI having to check breakdowns and breakdown
                        // this collapses breakdowns onto the breakdown property
                        return insightData.result.map((series) =>
                            series.map((step) => {
                                const { breakdowns, ...clone } = step
                                clone.breakdown = breakdowns as (string | number)[]
                                return clone
                            })
                        )
                    }
                    return insightData.result
                } else {
                    return []
                }
            },
        ],
        steps: [
            (s) => [s.breakdown, s.results, s.isTimeToConvertFunnel],
            (breakdown, results, isTimeToConvertFunnel): FunnelStepWithNestedBreakdown[] => {
                // we need to check wether results are an array, since isTimeToConvertFunnel can be false,
                // while still having "time-to-convert" results in insightData
                if (!isTimeToConvertFunnel && Array.isArray(results)) {
                    if (isBreakdownFunnelResults(results)) {
                        const breakdownProperty = breakdown?.breakdowns
                            ? breakdown?.breakdowns.map((b) => b.property).join('::')
                            : breakdown?.breakdown ?? undefined
                        return aggregateBreakdownResult(results, breakdownProperty).sort((a, b) => a.order - b.order)
                    }
                    return results.sort((a, b) => a.order - b.order)
                } else {
                    return []
                }
            },
        ],
        stepsWithConversionMetrics: [
            (s) => [s.steps, s.funnelsFilter],
            (steps, funnelsFilter): FunnelStepWithConversionMetrics[] => {
                const stepReference = funnelsFilter?.funnel_step_reference || FunnelStepReference.total
                return stepsWithConversionMetrics(steps, stepReference)
            },
        ],

        // hack for experiments to remove displaying baseline from the funnel viz
        disableFunnelBreakdownBaseline: [
            () => [(_, props) => props],
            (props: InsightLogicProps): boolean => !!props.cachedInsight?.disable_baseline,
        ],
        flattenedBreakdowns: [
            (s) => [s.stepsWithConversionMetrics, s.funnelsFilter, s.disableFunnelBreakdownBaseline],
            (steps, funnelsFilter, disableBaseline): FlattenedFunnelStepByBreakdown[] => {
                return flattenedStepsByBreakdown(steps, funnelsFilter?.layout, disableBaseline, true)
            },
        ],
        visibleStepsWithConversionMetrics: [
            (s) => [s.stepsWithConversionMetrics, s.funnelsFilter, s.flattenedBreakdowns],
            (steps, funnelsFilter, flattenedBreakdowns): FunnelStepWithConversionMetrics[] => {
                const isOnlySeries = flattenedBreakdowns.length <= 1
                const baseLineSteps = flattenedBreakdowns.find((b) => b.isBaseline)
                return steps.map((step, stepIndex) => ({
                    ...step,
                    nested_breakdown: (baseLineSteps?.steps
                        ? [baseLineSteps.steps[stepIndex], ...(step?.nested_breakdown ?? [])]
                        : step?.nested_breakdown
                    )
                        ?.map((b, breakdownIndex) => ({
                            ...b,
                            order: breakdownIndex,
                        }))
                        ?.filter(
                            (b) =>
                                isOnlySeries ||
                                !funnelsFilter?.hidden_legend_breakdowns?.includes(getVisibilityKey(b.breakdown_value))
                        ),
                }))
            },
        ],

        /*
         * Time-to-convert funnels
         */
        timeConversionResults: [
            (s) => [s.results, s.funnelsFilter],
            (results, funnelsFilter): FunnelsTimeConversionBins | null => {
                return funnelsFilter?.funnel_viz_type === FunnelVizType.TimeToConvert
                    ? (results as FunnelsTimeConversionBins)
                    : null
            },
        ],
        histogramGraphData: [
            (s) => [s.timeConversionResults],
            (timeConversionResults: FunnelsTimeConversionBins): HistogramGraphDatum[] | null => {
                if ((timeConversionResults?.bins?.length ?? 0) < 2) {
                    return null // There are no results
                }

                const totalCount = sum(timeConversionResults.bins.map(([, count]) => count))
                if (totalCount === 0) {
                    return [] // Nobody has converted in the time period
                }

                const binSize = timeConversionResults.bins[1][0] - timeConversionResults.bins[0][0]
                return timeConversionResults.bins.map(([id, count]: [id: number, count: number]) => {
                    const value = Math.max(0, id)
                    const percent = totalCount === 0 ? 0 : count / totalCount
                    return {
                        id: value,
                        bin0: value,
                        bin1: value + binSize,
                        count,
                        label: percent === 0 ? '' : percentage(percent, 1, true),
                    }
                })
            },
        ],
        hasFunnelResults: [
            (s) => [s.funnelsFilter, s.steps, s.histogramGraphData],
            (funnelsFilter, steps, histogramGraphData) => {
                if (funnelsFilter?.funnel_viz_type === FunnelVizType.Steps || !funnelsFilter?.funnel_viz_type) {
                    return !!(steps && steps[0] && steps[0].count > -1)
                } else if (funnelsFilter.funnel_viz_type === FunnelVizType.TimeToConvert) {
                    return (histogramGraphData?.length ?? 0) > 0
                } else if (funnelsFilter.funnel_viz_type === FunnelVizType.Trends) {
                    return (steps?.length ?? 0) > 0 && !!steps?.[0]?.labels
                } else {
                    return false
                }
            },
        ],
        numericBinCount: [
            (s) => [s.funnelsFilter, s.timeConversionResults],
            (funnelsFilter, timeConversionResults): number => {
                if (funnelsFilter?.bin_count === BIN_COUNT_AUTO) {
                    return timeConversionResults?.bins?.length ?? 0
                }
                return funnelsFilter?.bin_count ?? 0
            },
        ],

        conversionMetrics: [
            (s) => [s.steps, s.funnelsFilter, s.timeConversionResults],
            (steps, funnelsFilter, timeConversionResults): FunnelTimeConversionMetrics => {
                // steps should be empty in time conversion view. Return metrics precalculated on backend
                if (funnelsFilter?.funnel_viz_type === FunnelVizType.TimeToConvert) {
                    return {
                        averageTime: timeConversionResults?.average_conversion_time ?? 0,
                        stepRate: 0,
                        totalRate: 0,
                    }
                }

                // Handle metrics for trends
                if (funnelsFilter?.funnel_viz_type === FunnelVizType.Trends) {
                    return {
                        averageTime: 0,
                        stepRate: 0,
                        totalRate: average((steps?.[0] as unknown as TrendResult)?.data ?? []) / 100,
                    }
                }

                // Handle metrics for steps
                // no concept of funnel_from_step and funnel_to_step here
                if (steps.length <= 1) {
                    return {
                        averageTime: 0,
                        stepRate: 0,
                        totalRate: 0,
                    }
                }

                const toStep = getLastFilledStep(steps)
                const fromStep = getReferenceStep(steps, FunnelStepReference.total)

                return {
                    averageTime: steps.reduce(
                        (conversion_time, step) => conversion_time + (step.average_conversion_time || 0),
                        0
                    ),
                    stepRate: fromStep.count === 0 ? 0 : toStep.count / fromStep.count,
                    totalRate: steps[0].count === 0 ? 0 : steps[steps.length - 1].count / steps[0].count,
                }
            },
        ],
        conversionWindow: [
            (s) => [s.funnelsFilter],
            (funnelsFilter): FunnelConversionWindow => {
                const { funnel_window_interval, funnel_window_interval_unit } = funnelsFilter || {}
                return {
                    funnel_window_interval: funnel_window_interval || 14,
                    funnel_window_interval_unit: funnel_window_interval_unit || FunnelConversionWindowTimeUnit.Day,
                }
            },
        ],
        incompletenessOffsetFromEnd: [
            (s) => [s.steps, s.conversionWindow],
            (steps, conversionWindow) => {
                if (steps?.[0]?.days === undefined) {
                    return 0
                }

                // subtract conversion window from today and look for a matching day
                const startDate = getIncompleteConversionWindowStartDate(conversionWindow)
                const startIndex = steps[0].days.findIndex((day) => dayjs(day) >= startDate)

                if (startIndex !== undefined && startIndex !== -1) {
                    return startIndex - steps[0].days.length
                } else {
                    return 0
                }
            },
        ],

        /*
         * Advanced options: funnel_order_type, funnel_step_reference, exclusions
         */
        advancedOptionsUsedCount: [
            (s) => [s.funnelsFilter],
            (funnelsFilter): number => {
                let count = 0
                if (funnelsFilter?.funnel_order_type && funnelsFilter?.funnel_order_type !== StepOrderValue.ORDERED) {
                    count = count + 1
                }
                if (
                    funnelsFilter?.funnel_step_reference &&
                    funnelsFilter?.funnel_step_reference !== FunnelStepReference.total
                ) {
                    count = count + 1
                }
                if (funnelsFilter?.exclusions?.length) {
                    count = count + 1
                }
                return count
            },
        ],

        isSkewed: [
            (s) => [s.conversionMetrics, s.skewWarningHidden],
            (conversionMetrics, skewWarningHidden): boolean => {
                return !skewWarningHidden && (conversionMetrics.totalRate < 0.1 || conversionMetrics.totalRate > 0.9)
            },
        ],
    })),
])<|MERGE_RESOLUTION|>--- conflicted
+++ resolved
@@ -14,11 +14,6 @@
     FunnelConversionWindow,
     FunnelConversionWindowTimeUnit,
     FunnelResultType,
-<<<<<<< HEAD
-    FunnelStep,
-=======
-    FunnelVizType,
->>>>>>> 45575756
     FunnelStepReference,
     FunnelStepWithConversionMetrics,
     FunnelStepWithNestedBreakdown,
