--- conflicted
+++ resolved
@@ -2,21 +2,17 @@
 
 .FunnelBarChart {
     position: relative;
+    flex: 1;
     width: 100%;
     height: 100%;
     overflow: hidden;
-    flex: 1;
 
     table {
         --bar-width: 0.5rem; // This should be overriden from React
         --bar-row-height: 18rem;
 
         width: 100%;
-<<<<<<< HEAD
-        margin: 0.5rem 1rem 0;
-=======
         height: 100%;
->>>>>>> 266c3ff5
 
         > tbody {
             > tr {
