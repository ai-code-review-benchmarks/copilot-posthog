import { kea } from 'kea'
import api from 'lib/api'
import { toast } from 'react-toastify'
import { ViewType, insightLogic } from 'scenes/insights/insightLogic'
<<<<<<< HEAD
import { objectsEqual, toParams } from 'lib/utils'
import { insightHistoryLogic } from 'scenes/insights/InsightHistoryPanel/insightHistoryLogic'

function wait(ms = 1000) {
    return new Promise((resolve) => {
        setTimeout(resolve, ms)
    })
}

const SECONDS_TO_POLL = 120

export async function pollFunnel(id, params = {}) {
    let result = await api.get('api/funnel/' + id + '/?' + toParams(params))
    let count = 0
    while (result.loading && count < SECONDS_TO_POLL) {
        await wait()
        result = await api.get('api/funnel/' + id)
        count += 1
    }
    // if endpoint is still loading after 2 minutes just return default
    if (result.loading) {
        result = { filters: {} }
    }
    return result
}
=======
import { objectsEqual } from 'lib/utils'
>>>>>>> 0e96ffb5

export const funnelLogic = kea({
    key: (props) => props.id || 'new',

    actions: () => ({
        setFunnel: (funnel, update) => ({ funnel, update }),
        clearFunnel: true,
    }),

    connect: {
        actions: [insightLogic, ['setAllFilters'], insightHistoryLogic, ['createInsight']],
    },

    loaders: ({ props }) => ({
        funnel: [
            { filters: {} },
            {
                loadFunnel: async (id = props.id) => {
                    const funnel = await api.get('api/funnel/' + id + '/?exclude_count=1')
                    return funnel
                },
                updateFunnel: async (funnel) => {
                    return await api.update('api/funnel/' + funnel.id, funnel)
                },
                createFunnel: async (funnel) => {
                    return await api.create('api/funnel', funnel)
                },
            },
        ],
        stepsWithCount: {
            loadStepsWithCount: async ({ id, refresh }) => {
                return (await api.get('api/funnel/' + id + (refresh ? '/?refresh=true' : ''))).steps
            },
        },
        people: {
            loadPeople: async (steps) => {
                return (await api.get('api/person/?id=' + steps[0].people.join(','))).results
            },
        },
    }),

    reducers: () => ({
        funnel: {
            setFunnel: (state, { funnel }) => ({
                ...state,
                ...funnel,
                filters: { ...state.filters, ...funnel.filters },
            }),
            clearFunnel: () => ({ filters: {} }),
        },
        stepsWithCount: {
            clearFunnel: () => null,
        },
        people: {
            clearFunnel: () => null,
        },
    }),

    selectors: ({ selectors }) => ({
        peopleSorted: [
            () => [selectors.stepsWithCount, selectors.people],
            (steps, people) => {
                if (!people) return null
                const score = (person) => {
                    return steps.reduce((val, step) => (step.people.indexOf(person.id) > -1 ? val + 1 : val), 0)
                }
                return people.sort((a, b) => score(b) - score(a))
            },
        ],
        isStepsEmpty: [
            () => [selectors.funnel],
            (funnel) => {
                return funnel && [...(funnel.filters.actions || []), ...(funnel.filters.events || [])].length === 0
            },
        ],
    }),

    listeners: ({ actions, values }) => ({
        loadStepsWithCountSuccess: async () => {
            if (values.stepsWithCount[0]?.people.length > 0) {
                actions.loadPeople(values.stepsWithCount)
            }
        },
        setFunnel: ({ update }) => {
            if (update) actions.updateFunnel(values.funnel)
        },
        loadFunnelSuccess: ({ funnel }) => {
            actions.setAllFilters({
                funnelId: funnel.id,
                name: funnel.name,
                date_from: funnel.filters.date_from,
                date_to: funnel.filters.date_to,
            })
            actions.createInsight({ id: funnel.id, name: funnel.name, insight: ViewType.FUNNELS })
        },
        updateFunnelSuccess: async ({ funnel }) => {
            actions.loadStepsWithCount({ id: funnel.id, refresh: true })
            actions.setAllFilters({
                funnelId: funnel.id,
                name: funnel.name,
                date_from: funnel.filters.date_from,
                date_to: funnel.filters.date_to,
            })
            actions.createInsight({ id: funnel.id, name: funnel.name, insight: ViewType.FUNNELS })
            toast('Funnel saved!')
        },
        createFunnelSuccess: ({ funnel }) => {
            actions.loadStepsWithCount({ id: funnel.id, refresh: true })
            actions.setAllFilters({
                funnelId: funnel.id,
                name: funnel.name,
                date_from: funnel.filters.date_from,
                date_to: funnel.filters.date_to,
            })
            actions.createInsight({ id: funnel.id, name: funnel.name, insight: ViewType.FUNNELS })
            toast('Funnel saved!')
        },
    }),
    actionToUrl: ({ actions }) => ({
        [actions.createFunnelSuccess]: ({ funnel }) => {
            return ['/insights', { id: funnel.id, insight: ViewType.FUNNELS }]
        },
        [actions.clearFunnel]: () => {
            return ['/insights', { insight: ViewType.FUNNELS }]
        },
    }),

    urlToAction: ({ actions, values }) => ({
        '/insights': (_, searchParams) => {
            if (searchParams.insight === ViewType.FUNNELS) {
                const id = searchParams.id
                if (id != values.funnel.id) {
                    actions.loadFunnel(id)
                    actions.loadStepsWithCount({ id })
                }

                const paramsToCheck = {
                    date_from: searchParams.date_from,
                    date_to: searchParams.date_to,
                }

                const _filters = {
                    date_from: values.funnel.filters.date_from,
                    date_to: values.funnel.filters.date_to,
                }

                if (!objectsEqual(_filters, paramsToCheck) && values.funnel.id) {
                    actions.setFunnel({ filters: paramsToCheck }, true)
                }
            }
        },
    }),
    events: ({ actions, key, props }) => ({
        afterMount: () => {
            if (key === 'new') {
                return
            }

            actions.loadFunnel()
            actions.loadStepsWithCount({ id: props.id })
        },
    }),
})<|MERGE_RESOLUTION|>--- conflicted
+++ resolved
@@ -2,35 +2,7 @@
 import api from 'lib/api'
 import { toast } from 'react-toastify'
 import { ViewType, insightLogic } from 'scenes/insights/insightLogic'
-<<<<<<< HEAD
-import { objectsEqual, toParams } from 'lib/utils'
-import { insightHistoryLogic } from 'scenes/insights/InsightHistoryPanel/insightHistoryLogic'
-
-function wait(ms = 1000) {
-    return new Promise((resolve) => {
-        setTimeout(resolve, ms)
-    })
-}
-
-const SECONDS_TO_POLL = 120
-
-export async function pollFunnel(id, params = {}) {
-    let result = await api.get('api/funnel/' + id + '/?' + toParams(params))
-    let count = 0
-    while (result.loading && count < SECONDS_TO_POLL) {
-        await wait()
-        result = await api.get('api/funnel/' + id)
-        count += 1
-    }
-    // if endpoint is still loading after 2 minutes just return default
-    if (result.loading) {
-        result = { filters: {} }
-    }
-    return result
-}
-=======
 import { objectsEqual } from 'lib/utils'
->>>>>>> 0e96ffb5
 
 export const funnelLogic = kea({
     key: (props) => props.id || 'new',
