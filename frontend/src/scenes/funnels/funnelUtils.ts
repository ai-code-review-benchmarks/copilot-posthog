import { humanizeNumber } from 'lib/utils'
import { FunnelStepReference } from 'scenes/insights/InsightTabs/FunnelTab/FunnelStepReferencePicker'
import { getChartColors } from 'lib/colors'
import { FunnelStep } from '~/types'

export function calcPercentage(numerator: number, denominator: number): number {
    return (numerator / denominator) * 100 || 0
}

export function getReferenceStep<T = FunnelStep>(steps: T[], stepReference: FunnelStepReference, index?: number): T {
    // Step to serve as denominator of percentage calculations.
    // step[0] is full-funnel conversion, previous is relative.
    if (!index || index <= 0) {
        return steps[0]
    }
    switch (stepReference) {
        case FunnelStepReference.previous:
            return steps[index - 1]
        case FunnelStepReference.total:
        default:
            return steps[0]
    }
}

<<<<<<< HEAD
export function humanizeOrder(order: number): number {
    return order + 1
}

export function getSeriesColor(index?: number): string | undefined {
    if (typeof index === 'number' && index >= 0) {
        return getChartColors('white')[index]
    }
    return
}

export function getBreakdownMaxIndex(breakdown?: FunnelStep[]): number | undefined {
    // Returns the index of the last nonzero breakdown item
    if (!breakdown) {
        return
    }
    const nonZeroCounts = breakdown.map(({ count }, index) => ({ count, index })).filter(({ count }) => !!count)
    if (!nonZeroCounts.length) {
        return
    }
    return nonZeroCounts[nonZeroCounts.length - 1].index
}

export function getSeriesPositionName(
    index?: number,
    breakdownMaxIndex?: number
): 'first' | 'last' | 'only' | undefined {
    if (!breakdownMaxIndex) {
        return 'only'
    }
    if (typeof index === 'number') {
        return index === 0 ? 'first' : index === breakdownMaxIndex ? 'last' : undefined
    }
    return
=======
export function humanizeStepCount(count: number): string {
    return count > 9999 ? humanizeNumber(count, 2) : count.toLocaleString()
>>>>>>> 75f3682e
}<|MERGE_RESOLUTION|>--- conflicted
+++ resolved
@@ -22,7 +22,6 @@
     }
 }
 
-<<<<<<< HEAD
 export function humanizeOrder(order: number): number {
     return order + 1
 }
@@ -57,8 +56,8 @@
         return index === 0 ? 'first' : index === breakdownMaxIndex ? 'last' : undefined
     }
     return
-=======
+}
+
 export function humanizeStepCount(count: number): string {
     return count > 9999 ? humanizeNumber(count, 2) : count.toLocaleString()
->>>>>>> 75f3682e
 }