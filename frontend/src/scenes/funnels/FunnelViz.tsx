--- conflicted
+++ resolved
@@ -7,23 +7,15 @@
 import { LineGraph } from 'scenes/insights/LineGraph'
 import { FunnelBarGraph } from './FunnelBarGraph'
 import { router } from 'kea-router'
-<<<<<<< HEAD
-import { IllustrationDanger } from 'lib/components/icons'
 import { InputNumber, Row } from 'antd'
-=======
-import { InputNumber } from 'antd'
->>>>>>> 973af368
 import { preflightLogic } from 'scenes/PreflightCheck/logic'
 import { ActionFilter, ChartDisplayType, ChartParams, FunnelStep } from '~/types'
 import { featureFlagLogic } from 'lib/logic/featureFlagLogic'
 import { FunnelHistogram } from './FunnelHistogram'
-<<<<<<< HEAD
 import { personsModalLogic } from 'scenes/trends/personsModalLogic'
-=======
 import { FunnelEmptyState } from 'scenes/insights/EmptyStates'
 
 import './FunnelViz.scss'
->>>>>>> 973af368
 
 interface FunnelVizProps extends Omit<ChartParams, 'view'> {
     steps: FunnelStep[]
