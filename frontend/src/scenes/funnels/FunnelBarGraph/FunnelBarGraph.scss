--- conflicted
+++ resolved
@@ -6,13 +6,7 @@
 
 .FunnelBarGraph {
     min-height: 100%;
-<<<<<<< HEAD
-    padding-right: 1.5rem;
-    padding-bottom: 1rem;
-    padding-left: 1.5rem;
-=======
     padding: 1rem;
->>>>>>> 266c3ff5
 
     .InsightCard & {
         padding-right: 1rem;
