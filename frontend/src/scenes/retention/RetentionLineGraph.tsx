import React, { useState } from 'react'
import { retentionTableLogic } from './retentionTableLogic'
import { LineGraph } from '../insights/LineGraph/LineGraph'
import { useActions, useValues } from 'kea'
import { InsightEmptyState } from '../insights/EmptyStates'
import { Modal, Button } from 'antd'
import { PersonsTable } from 'scenes/persons/PersonsTable'
<<<<<<< HEAD
import { GraphType, PersonType, GraphDataset } from '~/types'
import { RetentionTrendPayload, RetentionTrendPeoplePayload } from 'scenes/retention/types'
=======
import { PersonType } from '~/types'
import { RetentionTrendPeoplePayload } from 'scenes/retention/types'
>>>>>>> 1d1923a1
import { insightLogic } from 'scenes/insights/insightLogic'
import './RetentionLineGraph.scss'

interface RetentionLineGraphProps {
    dashboardItemId?: number | null
    color?: string
    inSharedMode?: boolean | null
    filters?: Record<string, unknown>
}

export function RetentionLineGraph({
    dashboardItemId = null,
    color = 'white',
    inSharedMode = false,
}: RetentionLineGraphProps): JSX.Element | null {
    const { insightProps, insight } = useValues(insightLogic)
    const logic = retentionTableLogic(insightProps)
    const { filters, trendSeries, people: _people, peopleLoading, loadingMore } = useValues(logic)
    const people = _people as RetentionTrendPeoplePayload

    const { loadPeople, loadMorePeople } = useActions(logic)
    const [modalVisible, setModalVisible] = useState(false)
    const [day, setDay] = useState(0)
    function closeModal(): void {
        setModalVisible(false)
    }
    const peopleData = people?.result as PersonType[]
    const peopleNext = people?.next
    if (trendSeries.length === 0) {
        return null
    }

    return trendSeries ? (
        <>
            <LineGraph
                data-attr="trend-line-graph"
                type={GraphType.Line}
                color={color}
<<<<<<< HEAD
                datasets={results as GraphDataset[]}
                labels={(results[0] && results[0].labels) || []}
=======
                datasets={trendSeries}
                labels={(trendSeries[0] && trendSeries[0].labels) || []}
>>>>>>> 1d1923a1
                isInProgress={!filters.date_to}
                insightShortId={insight.short_id}
                insightId={insight.id}
                inSharedMode={!!inSharedMode}
                percentage={true}
                onClick={
                    dashboardItemId
                        ? undefined
                        : (point) => {
                              const { index } = point
                              loadPeople(index) // start from 0
                              setDay(index)
                              setModalVisible(true)
                          }
                }
            />
            <Modal
                title={filters.period + ' ' + day + ' people'}
                visible={modalVisible}
                onOk={closeModal}
                onCancel={closeModal}
                footer={<Button onClick={closeModal}>Close</Button>}
                width={700}
            >
                {peopleData ? (
                    <p>
                        Found {peopleData.length === 99 ? '99+' : peopleData.length}{' '}
                        {peopleData.length === 1 ? 'user' : 'users'}
                    </p>
                ) : (
                    <p>Loading persons…</p>
                )}
                <PersonsTable loading={peopleLoading} people={peopleData} compact />
                <div
                    style={{
                        margin: '1rem',
                        textAlign: 'center',
                    }}
                >
                    {peopleNext && (
                        <Button type="primary" onClick={loadMorePeople} loading={loadingMore}>
                            Load more people
                        </Button>
                    )}
                </div>
            </Modal>
        </>
    ) : (
        <InsightEmptyState color={color} isDashboard={!!dashboardItemId} />
    )
}<|MERGE_RESOLUTION|>--- conflicted
+++ resolved
@@ -5,13 +5,8 @@
 import { InsightEmptyState } from '../insights/EmptyStates'
 import { Modal, Button } from 'antd'
 import { PersonsTable } from 'scenes/persons/PersonsTable'
-<<<<<<< HEAD
 import { GraphType, PersonType, GraphDataset } from '~/types'
-import { RetentionTrendPayload, RetentionTrendPeoplePayload } from 'scenes/retention/types'
-=======
-import { PersonType } from '~/types'
 import { RetentionTrendPeoplePayload } from 'scenes/retention/types'
->>>>>>> 1d1923a1
 import { insightLogic } from 'scenes/insights/insightLogic'
 import './RetentionLineGraph.scss'
 
@@ -50,13 +45,8 @@
                 data-attr="trend-line-graph"
                 type={GraphType.Line}
                 color={color}
-<<<<<<< HEAD
-                datasets={results as GraphDataset[]}
-                labels={(results[0] && results[0].labels) || []}
-=======
-                datasets={trendSeries}
+                datasets={trendSeries as GraphDataset[]}
                 labels={(trendSeries[0] && trendSeries[0].labels) || []}
->>>>>>> 1d1923a1
                 isInProgress={!filters.date_to}
                 insightShortId={insight.short_id}
                 insightId={insight.id}
