import React, { useState } from 'react'
import { useValues, useActions } from 'kea'
import { Table, Modal, Button, Spin } from 'antd'
import { percentage } from 'lib/utils'
import { Link } from 'lib/components/Link'
import { retentionTableLogic } from './retentionTableLogic'
<<<<<<< HEAD
import './RetentionTable.scss'
=======
import moment from 'moment'
>>>>>>> 42aeecfa

export function RetentionTable() {
    const {
        retention,
        retentionLoading,
        peopleLoading,
        people,
        loadingMore,
        filters: { period },
    } = useValues(retentionTableLogic)
    const { loadPeople, loadMore } = useActions(retentionTableLogic)
    const [modalVisible, setModalVisible] = useState(false)
    const [selectedRow, selectRow] = useState(0)

    let columns = [
        {
            title: 'Date',
            key: 'date',
            render: (row) => moment(row.date).format(period === 'h' ? 'MMM D, h a' : 'MMM D'),
        },
        {
            title: 'Users',
            key: 'users',
            render: (row) => row.values[0]['count'],
        },
    ]

    if (!retentionLoading && retention.data) {
        retention.data[0].values.forEach((_, dayIndex) => {
            columns.push({
                title: retention.data[dayIndex].label,
                key: `day::${dayIndex}`,
                render: (row) => {
                    if (dayIndex >= row.values.length) {
                        return ''
                    }
                    return renderPercentage(row.values[dayIndex]['count'], row.values[0]['count'])
                },
            })
        })
    }

    function dismissModal() {
        setModalVisible(false)
    }
    return (
        <>
            <Table
                data-attr="retention-table"
                size="small"
                className="retention-table"
                pagination={{ pageSize: 99999, hideOnSinglePage: true }}
                rowClassName={window.posthog?.isFeatureEnabled('ch-retention-endpoint') ? '' : 'cursor-pointer'}
                dataSource={retention.data}
                columns={columns}
                loading={retentionLoading}
                onRow={(_, rowIndex) => {
                    return {
                        onClick: () => {
                            if (window.posthog?.isFeatureEnabled('ch-retention-endpoint')) {
                                return
                            }

                            !people[rowIndex] && loadPeople(rowIndex)
                            setModalVisible(true)
                            selectRow(rowIndex)
                        },
                    }
                }}
            />
            {retention.data && (
                <Modal
                    visible={modalVisible}
                    closable={false}
                    onCancel={dismissModal}
                    footer={<Button onClick={dismissModal}>Close</Button>}
                    style={{
                        top: 20,
                        minWidth: retention?.data[selectedRow]?.values[0]?.count === 0 ? '10%' : '90%',
                        fontSize: 16,
                    }}
                    title={retention.data[selectedRow].date}
                >
                    {retention && !peopleLoading ? (
                        <div>
                            {retention?.data[selectedRow]?.values[0]?.count === 0 ? (
                                <span>No users during this period.</span>
                            ) : (
                                <div>
                                    <table className="table-bordered full-width">
                                        <tbody>
                                            <tr>
                                                <th />
                                                {retention.data &&
                                                    retention.data
                                                        .slice(0, retention.data[selectedRow].values.length)
                                                        .map((data, index) => <th key={index}>{data.label}</th>)}
                                            </tr>
                                            <tr>
                                                <td />
                                                {retention.data &&
                                                    retention.data[selectedRow].values.map((data, index) => (
                                                        <td key={index}>
                                                            {data.count}&nbsp;{' '}
                                                            {data.count > 0 && (
                                                                <span>
                                                                    (
                                                                    {percentage(
                                                                        data.count /
                                                                            retention.data[selectedRow].values[0][
                                                                                'count'
                                                                            ]
                                                                    )}
                                                                    )
                                                                </span>
                                                            )}
                                                        </td>
                                                    ))}
                                            </tr>
                                            {people[selectedRow] &&
                                                people[selectedRow].map((person) => (
                                                    <tr key={person.id}>
                                                        <td className="text-overflow" style={{ minWidth: 200 }}>
                                                            <Link to={`/person_by_id/${person.id}`}>{person.name}</Link>
                                                        </td>
                                                        {retention.data[selectedRow].values.map((step, index) => {
                                                            return (
                                                                <td
                                                                    key={index}
                                                                    className={
                                                                        step.people.indexOf(person.id) > -1
                                                                            ? 'retention-success'
                                                                            : 'retention-dropped'
                                                                    }
                                                                />
                                                            )
                                                        })}
                                                    </tr>
                                                ))}
                                        </tbody>
                                    </table>
                                    <div
                                        style={{
                                            margin: '1rem',
                                            textAlign: 'center',
                                        }}
                                    >
                                        {retention.data[selectedRow].values.some((element) => element.next) && (
                                            <Button type="primary" onClick={() => loadMore(selectedRow)}>
                                                {loadingMore ? <Spin /> : 'Load More People'}
                                            </Button>
                                        )}
                                    </div>
                                </div>
                            )}
                        </div>
                    ) : (
                        <Spin />
                    )}
                </Modal>
            )}
        </>
    )
}

const renderPercentage = (value, total) => {
    const percentage = total > 0 ? (100.0 * value) / total : 0
    const backgroundColor = `hsl(212, 63%, ${30 + (100 - percentage) * 0.65}%)`
    const color = percentage >= 65 ? 'hsl(0, 0%, 80%)' : undefined
    return (
        <div style={{ backgroundColor, color }} className="percentage-cell">
            {percentage.toFixed(1)}%
        </div>
    )
}<|MERGE_RESOLUTION|>--- conflicted
+++ resolved
@@ -4,11 +4,8 @@
 import { percentage } from 'lib/utils'
 import { Link } from 'lib/components/Link'
 import { retentionTableLogic } from './retentionTableLogic'
-<<<<<<< HEAD
 import './RetentionTable.scss'
-=======
 import moment from 'moment'
->>>>>>> 42aeecfa
 
 export function RetentionTable() {
     const {
