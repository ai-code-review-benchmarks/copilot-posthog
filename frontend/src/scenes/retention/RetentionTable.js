--- conflicted
+++ resolved
@@ -1,30 +1,29 @@
-<<<<<<< HEAD
-import React from 'react'
-import { useValues, useActions } from 'kea'
-import { Table } from 'antd'
-import { PropertyFilters } from 'lib/components/PropertyFilters/PropertyFilters'
-import { DatePicker, Select, Row } from 'antd'
-import { dateOptions } from './retentionTableLogic'
-
-export function RetentionTable({ logic }) {
-    const { retention, retentionLoading, selectedDate, period } = useValues(logic)
-    const { dateChanged, setPeriod } = useActions(logic)
-=======
 import React, { useRef, useState } from 'react'
 import { useValues, useActions } from 'kea'
-import { Table, Modal, Button, Spin } from 'antd'
+import { DatePicker, Select, Row, Table, Modal, Button, Spin } from 'antd'
 import { PropertyFilters } from 'lib/components/PropertyFilters/PropertyFilters'
 import { percentage } from 'lib/utils'
 import { Link } from 'lib/components/Link'
 import { DownOutlined } from '@ant-design/icons'
 import { entityFilterLogic } from 'scenes/trends/ActionFilter/entityFilterLogic'
 import { ActionFilterDropdown } from 'scenes/trends/ActionFilter/ActionFilterDropdown'
+import { dateOptions } from './retentionTableLogic'
 
 export function RetentionTable({ logic }) {
     const node = useRef()
     const [open, setOpen] = useState(false)
-    const { retention, retentionLoading, peopleLoading, people, loadingMore, startEntity, filters } = useValues(logic)
-    const { loadPeople, loadMore, setFilters } = useActions(logic)
+    const {
+        retention,
+        retentionLoading,
+        peopleLoading,
+        people,
+        loadingMore,
+        startEntity,
+        filters,
+        selectedDate,
+        period,
+    } = useValues(logic)
+    const { loadPeople, loadMore, setFilters, setPeriod, dateChanged } = useActions(logic)
     const [modalVisible, setModalVisible] = useState(false)
     const [selectedRow, selectRow] = useState(0)
 
@@ -37,7 +36,6 @@
         typeKey: 'retention-table',
         singleMode: true,
     })
->>>>>>> d0419fdd
 
     let columns = [
         {
@@ -72,7 +70,6 @@
     }
     return (
         <>
-<<<<<<< HEAD
             <Row>
                 <div>
                     <span style={{ marginRight: 5 }}>Start Day:</span>
@@ -98,9 +95,7 @@
                     </Select>
                 </div>
             </Row>
-            <PropertyFilters pageKey="RetentionTable" />
-
-=======
+
             <h4 className="secondary">Filters</h4>
             <PropertyFilters pageKey="RetentionTable" />
             <div className="mb-4">
@@ -129,7 +124,6 @@
                     />
                 )}
             </div>
->>>>>>> d0419fdd
             <Table
                 data-attr="retention-table"
                 size="small"
