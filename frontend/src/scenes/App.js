import 'react-toastify/dist/ReactToastify.css'
import 'react-datepicker/dist/react-datepicker.css'
import { hot } from 'react-hot-loader/root'

import React, { useState, useEffect, lazy, Suspense } from 'react'
import { useValues } from 'kea'
import { Layout, Spin } from 'antd'
import { ToastContainer, Slide } from 'react-toastify'

import { Sidebar } from '~/layout/Sidebar'
import { TopContent } from '~/layout/TopContent'
import { SendEventsOverlay } from '~/layout/SendEventsOverlay'
import { PGTour } from '~/layout/onboarding'
const OnboardingWizard = lazy(() => import('~/scenes/onboarding/onboardingWizard'))
import BillingToolbar from 'lib/components/BillingToolbar'

import { userLogic } from 'scenes/userLogic'
import { sceneLogic } from 'scenes/sceneLogic'
import { SceneLoading } from 'lib/utils'
import { router } from 'kea-router'

const darkerScenes = {
    dashboard: true,
    trends: true,
    funnel: true,
    editFunnel: true,
    paths: true,
}

const urlBackgroundMap = {
    '/dashboard': 'https://posthog.s3.eu-west-2.amazonaws.com/graphs.png',
    '/dashboard/1': 'https://posthog.s3.eu-west-2.amazonaws.com/graphs.png',
    '/events': 'https://posthog.s3.eu-west-2.amazonaws.com/preview-actions.png',
    '/sessions': 'https://posthog.s3.eu-west-2.amazonaws.com/preview-actions.png',
    '/actions': 'https://posthog.s3.eu-west-2.amazonaws.com/preview-actions.png',
    '/actions/live': 'https://posthog.s3.eu-west-2.amazonaws.com/preview-actions.png',
    '/trends': 'https://posthog.s3.eu-west-2.amazonaws.com/preview-action-trends.png',
    '/funnel': 'https://posthog.s3.eu-west-2.amazonaws.com/funnel.png',
    '/paths': 'https://posthog.s3.eu-west-2.amazonaws.com/paths.png',
}

function App() {
    const { user } = useValues(userLogic)
    const { scene, params, loadedScenes } = useValues(sceneLogic)
    const { location } = useValues(router)
    const [sidebarCollapsed, setSidebarCollapsed] = useState(typeof window !== 'undefined' && window.innerWidth <= 991)

    const [image, setImage] = useState(null)
    const Scene = loadedScenes[scene]?.component || (() => <SceneLoading />)

    useEffect(() => {
        setImage(urlBackgroundMap[location.pathname])
    }, [location.pathname])

    if (!user) {
        return null
    }

    if (!user.team.completed_snippet_onboarding) {
        return (
            <>
                <Suspense fallback={<Spin></Spin>}>
                    <OnboardingWizard user={user}></OnboardingWizard>
                </Suspense>
                <ToastContainer autoClose={8000} transition={Slide} position="bottom-center" />
            </>
        )
    }

    return (
        <Layout className="bg-white">
            <Sidebar user={user} sidebarCollapsed={sidebarCollapsed} setSidebarCollapsed={setSidebarCollapsed} />
            <Layout
                className={`${darkerScenes[scene] ? 'bg-dashboard' : 'bg-white'}${
                    !sidebarCollapsed ? ' with-open-sidebar' : ''
                }`}
                style={{ minHeight: '100vh' }}
            >
                <div className="content py-3 layout-top-content">
                    <TopContent user={user} />
                </div>
                <Layout.Content className="pl-5 pr-5 pt-3" data-attr="layout-content">
<<<<<<< HEAD
                    <PGTour></PGTour>
=======
                    {user.billing?.should_setup_billing && (
                        <BillingToolbar billingUrl={user.billing.subscription_url} />
                    )}
>>>>>>> de50908c
                    {!user.has_events && image ? (
                        <SendEventsOverlay image={image} user={user} />
                    ) : (
                        <Scene user={user} {...params} />
                    )}
                    <ToastContainer autoClose={8000} transition={Slide} position="bottom-center" />
                </Layout.Content>
            </Layout>
        </Layout>
    )
}

export default hot(App)<|MERGE_RESOLUTION|>--- conflicted
+++ resolved
@@ -80,13 +80,10 @@
                     <TopContent user={user} />
                 </div>
                 <Layout.Content className="pl-5 pr-5 pt-3" data-attr="layout-content">
-<<<<<<< HEAD
                     <PGTour></PGTour>
-=======
                     {user.billing?.should_setup_billing && (
                         <BillingToolbar billingUrl={user.billing.subscription_url} />
                     )}
->>>>>>> de50908c
                     {!user.has_events && image ? (
                         <SendEventsOverlay image={image} user={user} />
                     ) : (
