import 'react-toastify/dist/ReactToastify.css'
import 'react-datepicker/dist/react-datepicker.css'
import { hot } from 'react-hot-loader/root'

import React, { useState, useEffect } from 'react'
import { useActions, useValues } from 'kea'
import { Layout } from 'antd'
import { ToastContainer, Slide } from 'react-toastify'

import { Sidebar } from '~/layout/Sidebar'
import { TopContent } from '~/layout/TopContent'
import { SendEventsOverlay } from '~/layout/SendEventsOverlay'
import { BillingToolbar } from 'lib/components/BillingToolbar'

import { userLogic } from 'scenes/userLogic'
import { sceneLogic, unauthenticatedRoutes } from 'scenes/sceneLogic'
import { SceneLoading } from 'lib/utils'
import { router } from 'kea-router'
import { CommandPalette } from 'lib/components/CommandPalette'

const darkerScenes = {
    dashboard: true,
    insights: true,
    funnel: true,
    editFunnel: true,
    paths: true,
}

const urlBackgroundMap = {
    '/dashboard': 'https://posthog.s3.eu-west-2.amazonaws.com/graphs.png',
    '/dashboard/1': 'https://posthog.s3.eu-west-2.amazonaws.com/graphs.png',
    '/events': 'https://posthog.s3.eu-west-2.amazonaws.com/preview-actions.png',
    '/sessions': 'https://posthog.s3.eu-west-2.amazonaws.com/preview-actions.png',
    '/actions': 'https://posthog.s3.eu-west-2.amazonaws.com/preview-actions.png',
    '/actions/live': 'https://posthog.s3.eu-west-2.amazonaws.com/preview-actions.png',
    '/insights': 'https://posthog.s3.eu-west-2.amazonaws.com/preview-action-trends.png',
    '/funnel': 'https://posthog.s3.eu-west-2.amazonaws.com/funnel.png',
    '/paths': 'https://posthog.s3.eu-west-2.amazonaws.com/paths.png',
}

function App() {
    const { user } = useValues(userLogic)
    const { scene, params, loadedScenes } = useValues(sceneLogic)
    const { location } = useValues(router)
    const { replace } = useActions(router)
    const [sidebarCollapsed, setSidebarCollapsed] = useState(typeof window !== 'undefined' && window.innerWidth <= 991)

    const [image, setImage] = useState(null)
    const Scene = loadedScenes[scene]?.component || (() => <SceneLoading />)

    useEffect(() => {
        setImage(urlBackgroundMap[location.pathname])
    }, [location.pathname])

    useEffect(() => {
        // If user is already logged in, redirect away from unauthenticated routes like signup
        if (user && unauthenticatedRoutes.includes(scene)) {
            replace('/')
            return
        }

        // redirect to ingestion if not completed
        if (user?.team && !user.team.completed_snippet_onboarding && !location.pathname.startsWith('/ingestion')) {
            replace('/ingestion')
            return
        }
    }, [scene, user])

    if (!user) {
        return (
            unauthenticatedRoutes.includes(scene) && (
                <>
                    <Scene {...params} />{' '}
                    <ToastContainer autoClose={8000} transition={Slide} position="bottom-center" />
                </>
            )
        )
    }

    if (scene === 'ingestion' || !scene) {
        return (
            <>
                <Scene user={user} {...params} />
                <ToastContainer autoClose={8000} transition={Slide} position="bottom-center" />
            </>
        )
    }

    return (
        <>
            <Layout className="bg-white">
                <Sidebar user={user} sidebarCollapsed={sidebarCollapsed} setSidebarCollapsed={setSidebarCollapsed} />
                <Layout
                    className={`${darkerScenes[scene] ? 'bg-dashboard' : 'bg-white'}${
                        !sidebarCollapsed ? ' with-open-sidebar' : ''
                    }`}
                    style={{ minHeight: '100vh' }}
                >
                    <TopContent user={user} />
<<<<<<< HEAD
                </div>
                <Layout.Content className="pl-5 pr-5 pt-3" data-attr="layout-content">
                    <BillingToolbar />
                    {user.team && user.team.ingested_event && image ? (
                        <SendEventsOverlay image={image} user={user} />
                    ) : (
                        <Scene user={user} {...params} />
                    )}
                    <ToastContainer autoClose={8000} transition={Slide} position="bottom-center" />
                </Layout.Content>
=======
                    <Layout.Content className="pl-5 pr-5 pt-3" data-attr="layout-content">
                        <BillingToolbar />
                        {!user.has_events && image ? (
                            <SendEventsOverlay image={image} user={user} />
                        ) : (
                            <Scene user={user} {...params} />
                        )}
                        <ToastContainer autoClose={8000} transition={Slide} position="bottom-center" />
                    </Layout.Content>
                </Layout>
>>>>>>> da88897a
            </Layout>
            <CommandPalette />
        </>
    )
}

export default hot(App)<|MERGE_RESOLUTION|>--- conflicted
+++ resolved
@@ -97,21 +97,9 @@
                     style={{ minHeight: '100vh' }}
                 >
                     <TopContent user={user} />
-<<<<<<< HEAD
-                </div>
-                <Layout.Content className="pl-5 pr-5 pt-3" data-attr="layout-content">
-                    <BillingToolbar />
-                    {user.team && user.team.ingested_event && image ? (
-                        <SendEventsOverlay image={image} user={user} />
-                    ) : (
-                        <Scene user={user} {...params} />
-                    )}
-                    <ToastContainer autoClose={8000} transition={Slide} position="bottom-center" />
-                </Layout.Content>
-=======
                     <Layout.Content className="pl-5 pr-5 pt-3" data-attr="layout-content">
                         <BillingToolbar />
-                        {!user.has_events && image ? (
+                        {user.team && !user.team.ingested_event && image ? (
                             <SendEventsOverlay image={image} user={user} />
                         ) : (
                             <Scene user={user} {...params} />
@@ -119,7 +107,6 @@
                         <ToastContainer autoClose={8000} transition={Slide} position="bottom-center" />
                     </Layout.Content>
                 </Layout>
->>>>>>> da88897a
             </Layout>
             <CommandPalette />
         </>
