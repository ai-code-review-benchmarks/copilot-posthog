--- conflicted
+++ resolved
@@ -1,13 +1,8 @@
 import { createPostHogWidgetNode } from 'scenes/notebooks/Nodes/NodeWrapper'
 import { EarlyAccessFeatureStage, EarlyAccessFeatureType, NotebookNodeType } from '~/types'
 import { BindLogic, useActions, useValues } from 'kea'
-import { LemonDivider, LemonTag } from '@posthog/lemon-ui'
-<<<<<<< HEAD
+import { LemonDivider, LemonTag, LemonSkeleton } from '@posthog/lemon-ui'
 import { urls } from 'scenes/urls'
-import { LemonSkeleton } from '@posthog/lemon-ui'
-=======
-import { LemonSkeleton } from 'lib/lemon-ui/LemonSkeleton'
->>>>>>> 1dd68dd8
 import { notebookNodeLogic } from './notebookNodeLogic'
 import { JSONContent, NotebookNodeProps } from '../Notebook/utils'
 
