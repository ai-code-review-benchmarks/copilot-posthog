import { Query } from '~/queries/Query/Query'
import { DataTableNode, InsightVizNode, NodeKind, QuerySchema } from '~/queries/schema'
import { createPostHogWidgetNode } from 'scenes/notebooks/Nodes/NodeWrapper'
<<<<<<< HEAD
import { NotebookNodeType } from '~/types'
import { useMountedLogic, useValues } from 'kea'
=======
import { InsightShortId, NotebookNodeType } from '~/types'
import { useValues } from 'kea'
>>>>>>> bc091c6c
import { useJsonNodeState } from './utils'
import { useMemo } from 'react'
import { notebookNodeLogic } from './notebookNodeLogic'
import { NotebookNodeViewProps, NotebookNodeWidgetSettings } from '../Notebook/utils'
import clsx from 'clsx'
import { IconSettings } from 'lib/lemon-ui/icons'
import { urls } from 'scenes/urls'
import api from 'lib/api'

const DEFAULT_QUERY: QuerySchema = {
    kind: NodeKind.DataTableNode,
    source: {
        kind: NodeKind.EventsQuery,
        select: ['*', 'event', 'person', 'timestamp'],
        orderBy: ['timestamp DESC'],
        after: '-24h',
        limit: 100,
    },
}

const Component = (props: NotebookNodeViewProps<NotebookNodeQueryAttributes>): JSX.Element | null => {
    const [query] = useJsonNodeState<QuerySchema>(props.node.attrs, props.updateAttributes, 'query')
<<<<<<< HEAD
    const nodeLogic = useMountedLogic(notebookNodeLogic)
    const { expanded } = useValues(nodeLogic)
=======
    const { expanded } = useValues(notebookNodeLogic)
>>>>>>> bc091c6c

    const modifiedQuery = useMemo(() => {
        const modifiedQuery = { ...query }

        if (NodeKind.DataTableNode === modifiedQuery.kind) {
            // We don't want to show the insights button for now
            modifiedQuery.showOpenEditorButton = false
            modifiedQuery.full = false
            modifiedQuery.showHogQLEditor = false
            modifiedQuery.embedded = true
        } else if (NodeKind.InsightVizNode === modifiedQuery.kind) {
            modifiedQuery.showFilters = false
            modifiedQuery.showHeader = false
            modifiedQuery.showTable = false
            modifiedQuery.showCorrelationTable = false
            modifiedQuery.embedded = true
        }

        return modifiedQuery
    }, [query])

    if (!expanded) {
        return null
    }

    return (
        <div
<<<<<<< HEAD
            className={clsx(
                'flex flex-1 flex-col',
                NodeKind.DataTableNode === modifiedQuery.kind && 'overflow-hidden',
                NodeKind.InsightVizNode === modifiedQuery.kind && 'overflow-scroll'
            )}
=======
            className={clsx('flex flex-1 flex-col', NodeKind.DataTableNode === modifiedQuery.kind && 'overflow-hidden')}
>>>>>>> bc091c6c
        >
            <Query query={modifiedQuery} uniqueKey={props.node.attrs.nodeId} />
        </div>
    )
}

type NotebookNodeQueryAttributes = {
    query: QuerySchema
}

export const Settings = ({
    attributes,
    updateAttributes,
}: NotebookNodeWidgetSettings<NotebookNodeQueryAttributes>): JSX.Element => {
    const [query, setQuery] = useJsonNodeState<QuerySchema>(attributes, updateAttributes, 'query')

    const modifiedQuery = useMemo(() => {
        const modifiedQuery = { ...query }

        if (NodeKind.DataTableNode === modifiedQuery.kind) {
            // We don't want to show the insights button for now
            modifiedQuery.showOpenEditorButton = false
            modifiedQuery.showHogQLEditor = true
            modifiedQuery.showResultsTable = false
            modifiedQuery.showReload = true
        } else if (NodeKind.InsightVizNode === modifiedQuery.kind) {
            modifiedQuery.showFilters = true
            modifiedQuery.showResults = false
            modifiedQuery.embedded = true
        }

        return modifiedQuery
    }, [query])

    return (
        <div className="p-3">
            <Query
                query={modifiedQuery}
                setQuery={(t) => {
                    setQuery({ ...query, source: (t as DataTableNode | InsightVizNode).source } as QuerySchema)
                }}
                readOnly={false}
                uniqueKey={attributes.nodeId}
            />
        </div>
    )
}

export const NotebookNodeQuery = createPostHogWidgetNode<NotebookNodeQueryAttributes>({
    nodeType: NotebookNodeType.Query,
    title: async (attributes) => {
        const query = attributes.query
        let title = 'HogQL'
        if (NodeKind.SavedInsightNode === query.kind) {
            const response = await api.insights.loadInsight(query.shortId)
            title = response.results[0].name || 'Saved insight'
        } else if (NodeKind.DataTableNode === query.kind) {
            if (query.source.kind) {
                title = query.source.kind.replace('Node', '').replace('Query', '')
            } else {
                title = 'Data exploration'
            }
        }
        return Promise.resolve(title)
    },
    Component,
    heightEstimate: 500,
    minHeight: 200,
    resizeable: (attrs) => attrs.query.kind === NodeKind.DataTableNode,
    startExpanded: true,
    attributes: {
        query: {
            default: DEFAULT_QUERY,
        },
    },
    widgets: [
        {
            key: 'settings',
            label: 'Settings',
            icon: <IconSettings />,
            Component: Settings,
        },
    ],
    pasteOptions: {
        find: urls.insightView('(.+)' as InsightShortId),
        getAttributes: async (match) => {
            return {
                query: {
                    kind: NodeKind.SavedInsightNode,
                    shortId: match[1] as InsightShortId,
                },
            }
        },
    },
})<|MERGE_RESOLUTION|>--- conflicted
+++ resolved
@@ -1,13 +1,8 @@
 import { Query } from '~/queries/Query/Query'
 import { DataTableNode, InsightVizNode, NodeKind, QuerySchema } from '~/queries/schema'
 import { createPostHogWidgetNode } from 'scenes/notebooks/Nodes/NodeWrapper'
-<<<<<<< HEAD
-import { NotebookNodeType } from '~/types'
-import { useMountedLogic, useValues } from 'kea'
-=======
+import { useValues } from 'kea'
 import { InsightShortId, NotebookNodeType } from '~/types'
-import { useValues } from 'kea'
->>>>>>> bc091c6c
 import { useJsonNodeState } from './utils'
 import { useMemo } from 'react'
 import { notebookNodeLogic } from './notebookNodeLogic'
@@ -30,12 +25,7 @@
 
 const Component = (props: NotebookNodeViewProps<NotebookNodeQueryAttributes>): JSX.Element | null => {
     const [query] = useJsonNodeState<QuerySchema>(props.node.attrs, props.updateAttributes, 'query')
-<<<<<<< HEAD
-    const nodeLogic = useMountedLogic(notebookNodeLogic)
-    const { expanded } = useValues(nodeLogic)
-=======
     const { expanded } = useValues(notebookNodeLogic)
->>>>>>> bc091c6c
 
     const modifiedQuery = useMemo(() => {
         const modifiedQuery = { ...query }
@@ -63,15 +53,7 @@
 
     return (
         <div
-<<<<<<< HEAD
-            className={clsx(
-                'flex flex-1 flex-col',
-                NodeKind.DataTableNode === modifiedQuery.kind && 'overflow-hidden',
-                NodeKind.InsightVizNode === modifiedQuery.kind && 'overflow-scroll'
-            )}
-=======
             className={clsx('flex flex-1 flex-col', NodeKind.DataTableNode === modifiedQuery.kind && 'overflow-hidden')}
->>>>>>> bc091c6c
         >
             <Query query={modifiedQuery} uniqueKey={props.node.attrs.nodeId} />
         </div>
