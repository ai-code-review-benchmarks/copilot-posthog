--- conflicted
+++ resolved
@@ -61,12 +61,8 @@
             {...props}
             className={NotebookNodeType.RecordingPlaylist}
             title="Playlist"
-<<<<<<< HEAD
-            href={urls.sessionRecordings(undefined, filters)}
+            href={urls.replay(undefined, filters)}
             heightEstimate={HEIGHT}
-=======
-            href={urls.replay(undefined, filters)}
->>>>>>> 4f8b9810
         >
             <div
                 className="flex flex-row overflow-hidden gap-2 flex-1"
