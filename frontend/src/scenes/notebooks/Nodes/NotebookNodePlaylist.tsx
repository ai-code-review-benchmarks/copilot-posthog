import { createPostHogWidgetNode } from 'scenes/notebooks/Nodes/NodeWrapper'
import { FilterType, NotebookNodeType, RecordingFilters } from '~/types'
import {
    RecordingsLists,
    SessionRecordingsPlaylistProps,
} from 'scenes/session-recordings/playlist/SessionRecordingsPlaylist'
import {
    SessionRecordingListLogicProps,
    addedAdvancedFilters,
    getDefaultFilters,
    sessionRecordingsListLogic,
} from 'scenes/session-recordings/playlist/sessionRecordingsListLogic'
import { useActions, useValues } from 'kea'
import { SessionRecordingPlayer } from 'scenes/session-recordings/player/SessionRecordingPlayer'
import { useMemo, useState } from 'react'
import { fromParamsGivenUrl } from 'lib/utils'
import { LemonButton } from '@posthog/lemon-ui'
import { IconChevronLeft, IconSettings } from 'lib/lemon-ui/icons'
import { urls } from 'scenes/urls'
import { notebookNodeLogic } from './notebookNodeLogic'
import { JSONContent, NotebookNodeViewProps, NotebookNodeAttributeProperties } from '../Notebook/utils'
import { SessionRecordingsFilters } from 'scenes/session-recordings/filters/SessionRecordingsFilters'
import { ErrorBoundary } from '@sentry/react'

const Component = (props: NotebookNodeViewProps<NotebookNodePlaylistAttributes>): JSX.Element => {
    const { filters, nodeId } = props.attributes
    const playerKey = `notebook-${nodeId}`

<<<<<<< HEAD
    const recordingPlaylistLogicProps: SessionRecordingListLogicProps = {
        key: playerKey,
=======
    const recordingPlaylistLogicProps: SessionRecordingsPlaylistProps = {
        logicKey: playerKey,
>>>>>>> b97df0ac
        filters,
        updateSearchParams: false,
        autoPlay: false,
        onFiltersChange: (newFilters) => {
            // props.updateAttributes({
            //     filters: newFilters,
            // })
        },
    }

    const { expanded } = useValues(notebookNodeLogic)

    const logic = sessionRecordingsListLogic(recordingPlaylistLogicProps)
    const { activeSessionRecording, nextSessionRecording, matchingEventsMatchType } = useValues(logic)
    const { setSelectedRecordingId } = useActions(logic)

    if (!expanded) {
        return <div className="p-4">20+ recordings </div>
    }

    const content = !activeSessionRecording?.id ? (
        <RecordingsLists {...recordingPlaylistLogicProps} />
    ) : (
        <>
            <LemonButton
                size="small"
                type="secondary"
                icon={<IconChevronLeft />}
                onClick={() => setSelectedRecordingId(null)}
                className="self-start"
            />
            <SessionRecordingPlayer
                playerKey={playerKey}
                sessionRecordingId={activeSessionRecording.id}
                recordingStartTime={activeSessionRecording ? activeSessionRecording.start_time : undefined}
                nextSessionRecording={nextSessionRecording}
                matchingEventsMatchType={matchingEventsMatchType}
            />
        </>
    )

    return <div className="flex flex-row overflow-hidden gap-2 h-full">{content}</div>
}

export const Settings = ({
    attributes,
    updateAttributes,
}: NotebookNodeAttributeProperties<NotebookNodePlaylistAttributes>): JSX.Element => {
    const { filters } = attributes
    const [showAdvancedFilters, setShowAdvancedFilters] = useState(false)
    const defaultFilters = getDefaultFilters()

    const hasAdvancedFilters = useMemo(() => {
        const defaultFilters = getDefaultFilters()
        return addedAdvancedFilters(filters, defaultFilters)
    }, [filters])

    return (
        <ErrorBoundary>
            <SessionRecordingsFilters
                filters={{ ...defaultFilters, ...filters }}
                setFilters={(filters) => updateAttributes({ filters })}
                showPropertyFilters
                onReset={() => updateAttributes({ filters: undefined })}
                hasAdvancedFilters={hasAdvancedFilters}
                showAdvancedFilters={showAdvancedFilters}
                setShowAdvancedFilters={setShowAdvancedFilters}
            />
        </ErrorBoundary>
    )
}

type NotebookNodePlaylistAttributes = {
    filters: RecordingFilters
}

export const NotebookNodePlaylist = createPostHogWidgetNode<NotebookNodePlaylistAttributes>({
    nodeType: NotebookNodeType.RecordingPlaylist,
    title: 'Session replays',
    Component,
    heightEstimate: 'calc(100vh - 20rem)',
    href: (attrs) => {
        // TODO: Fix parsing of attrs
        return urls.replay(undefined, attrs.filters)
    },
    resizeable: true,
    startExpanded: true,
    attributes: {
        filters: {
            default: undefined,
        },
    },
    pasteOptions: {
        find: urls.replay() + '(.+)',
        getAttributes: async (match) => {
            const searchParams = fromParamsGivenUrl(match[1].split('?')[1] || '')
            return { filters: searchParams.filters }
        },
    },
    widgets: [
        {
            key: 'settings',
            label: 'Settings',
            icon: <IconSettings />,
            Component: Settings,
        },
    ],
})

export function buildPlaylistContent(filters: Partial<FilterType>): JSONContent {
    return {
        type: NotebookNodeType.RecordingPlaylist,
        attrs: { filters },
    }
}<|MERGE_RESOLUTION|>--- conflicted
+++ resolved
@@ -5,7 +5,6 @@
     SessionRecordingsPlaylistProps,
 } from 'scenes/session-recordings/playlist/SessionRecordingsPlaylist'
 import {
-    SessionRecordingListLogicProps,
     addedAdvancedFilters,
     getDefaultFilters,
     sessionRecordingsListLogic,
@@ -26,20 +25,15 @@
     const { filters, nodeId } = props.attributes
     const playerKey = `notebook-${nodeId}`
 
-<<<<<<< HEAD
-    const recordingPlaylistLogicProps: SessionRecordingListLogicProps = {
-        key: playerKey,
-=======
     const recordingPlaylistLogicProps: SessionRecordingsPlaylistProps = {
         logicKey: playerKey,
->>>>>>> b97df0ac
         filters,
         updateSearchParams: false,
         autoPlay: false,
         onFiltersChange: (newFilters) => {
-            // props.updateAttributes({
-            //     filters: newFilters,
-            // })
+            props.updateAttributes({
+                filters: newFilters,
+            })
         },
     }
 
