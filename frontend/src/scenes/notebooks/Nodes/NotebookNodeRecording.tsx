--- conflicted
+++ resolved
@@ -14,13 +14,9 @@
     SessionRecordingPreviewSkeleton,
 } from 'scenes/session-recordings/playlist/SessionRecordingPreview'
 import { notebookNodeLogic } from './notebookNodeLogic'
-<<<<<<< HEAD
 import { LemonSwitch } from '@posthog/lemon-ui'
-import { NotebookNodeViewProps } from '../Notebook/utils'
 import { IconSettings } from 'lib/lemon-ui/icons'
-=======
 import { JSONContent, NotebookNodeViewProps } from '../Notebook/utils'
->>>>>>> 927b41d6
 
 const HEIGHT = 500
 const MIN_HEIGHT = 400
