--- conflicted
+++ resolved
@@ -1,17 +1,11 @@
 import './NotebookScene.scss'
 
+import { IconInfo, IconOpenSidebar } from '@posthog/icons'
 import { LemonButton, LemonTag } from '@posthog/lemon-ui'
 import { useActions, useValues } from 'kea'
 import { NotFound } from 'lib/components/NotFound'
 import { UserActivityIndicator } from 'lib/components/UserActivityIndicator/UserActivityIndicator'
-<<<<<<< HEAD
 import { FEATURE_FLAGS } from 'lib/constants'
-import { IconArrowRight, IconHelpOutline } from 'lib/lemon-ui/icons'
-=======
-import { IconOpenSidebar, IconInfo } from '@posthog/icons'
-import { LOCAL_NOTEBOOK_TEMPLATES } from './NotebookTemplates/notebookTemplates'
-import './NotebookScene.scss'
->>>>>>> f1427f55
 import { featureFlagLogic } from 'lib/logic/featureFlagLogic'
 import { SceneExport } from 'scenes/sceneTypes'
 
