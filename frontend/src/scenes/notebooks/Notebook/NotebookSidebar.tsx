import { LemonWidget } from 'lib/lemon-ui/LemonWidget'
import { BuiltLogic, useActions, useValues } from 'kea'
import clsx from 'clsx'
import { notebookLogic } from './notebookLogic'
import { notebookNodeLogicType } from '../Nodes/notebookNodeLogicType'

export const NotebookSidebar = (): JSX.Element | null => {
    const { selectedNodeLogic, isShowingSidebar, isEditable } = useValues(notebookLogic)
    const { setIsShowingSidebar } = useActions(notebookLogic)

    if (!isEditable) {
        return null
    }

    return (
        <div
            className={clsx('NotebookSidebar', {
                'NotebookSidebar--showing': isShowingSidebar,
            })}
        >
            <div className="NotebookSidebar__content">
                {selectedNodeLogic && isShowingSidebar && (
                    <Widgets logic={selectedNodeLogic} onClose={() => setIsShowingSidebar(false)} />
                )}
            </div>
        </div>
    )
}

export const Widgets = ({
    logic,
    onClose,
}: {
    logic: BuiltLogic<notebookNodeLogicType>
    onClose: () => void
}): JSX.Element | null => {
    const { widgets, nodeAttributes } = useValues(logic)
    const { updateAttributes } = useActions(logic)

    return (
        <div className="NotebookNodeSettings__widgets space-y-2 w-full">
            {widgets.map(({ key, label, Component }) => (
<<<<<<< HEAD
                <LemonWidget key={key} title={label} collapsible={false} onClose={onClose}>
                    <Component attributes={nodeAttributes} updateAttributes={updateAttributes} />
=======
                <LemonWidget key={key} title={label} onClose={() => setWidgetsVisible(false)}>
                    <div className="NotebookNodeSettings__widgets__content">
                        <Component attributes={nodeAttributes} updateAttributes={updateAttributes} />
                    </div>
>>>>>>> 9ef18851
                </LemonWidget>
            ))}
        </div>
    )
}<|MERGE_RESOLUTION|>--- conflicted
+++ resolved
@@ -40,15 +40,10 @@
     return (
         <div className="NotebookNodeSettings__widgets space-y-2 w-full">
             {widgets.map(({ key, label, Component }) => (
-<<<<<<< HEAD
                 <LemonWidget key={key} title={label} collapsible={false} onClose={onClose}>
-                    <Component attributes={nodeAttributes} updateAttributes={updateAttributes} />
-=======
-                <LemonWidget key={key} title={label} onClose={() => setWidgetsVisible(false)}>
                     <div className="NotebookNodeSettings__widgets__content">
                         <Component attributes={nodeAttributes} updateAttributes={updateAttributes} />
                     </div>
->>>>>>> 9ef18851
                 </LemonWidget>
             ))}
         </div>
