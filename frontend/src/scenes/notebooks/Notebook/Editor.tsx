import posthog from 'posthog-js'
import { useActions, useValues } from 'kea'
import { useCallback, useMemo, useRef } from 'react'

import { Editor as TTEditor } from '@tiptap/core'
import { EditorContent, useEditor } from '@tiptap/react'
import { FloatingMenu } from '@tiptap/extension-floating-menu'
import StarterKit from '@tiptap/starter-kit'
import ExtensionPlaceholder from '@tiptap/extension-placeholder'
import ExtensionDocument from '@tiptap/extension-document'
import TaskItem from '@tiptap/extension-task-item'
import TaskList from '@tiptap/extension-task-list'

import { NotebookNodeFlagCodeExample } from '../Nodes/NotebookNodeFlagCodeExample'
import { NotebookNodeFlag } from '../Nodes/NotebookNodeFlag'
import { NotebookNodeExperiment } from '../Nodes/NotebookNodeExperiment'
import { NotebookNodeQuery } from '../Nodes/NotebookNodeQuery'
import { NotebookNodeRecording } from '../Nodes/NotebookNodeRecording'
import { NotebookNodePlaylist } from '../Nodes/NotebookNodePlaylist'
import { NotebookNodePerson } from '../Nodes/NotebookNodePerson'
import { NotebookNodeBacklink } from '../Nodes/NotebookNodeBacklink'
import { NotebookNodeReplayTimestamp } from '../Nodes/NotebookNodeReplayTimestamp'
import { NotebookMarkLink } from '../Marks/NotebookMarkLink'
import { insertionSuggestionsLogic } from '../Suggestions/insertionSuggestionsLogic'
import { FloatingSuggestions } from '../Suggestions/FloatingSuggestions'
import { lemonToast } from '@posthog/lemon-ui'
import { NotebookNodeType } from '~/types'
import { NotebookNodeImage } from '../Nodes/NotebookNodeImage'

import { EditorFocusPosition, EditorRange, JSONContent, Node, textContent } from './utils'
import { SlashCommandsExtension } from './SlashCommands'
import { BacklinkCommandsExtension } from './BacklinkCommands'
import { NotebookNodeEarlyAccessFeature } from '../Nodes/NotebookNodeEarlyAccessFeature'
import { NotebookNodeSurvey } from '../Nodes/NotebookNodeSurvey'
import { InlineMenu } from './InlineMenu'
import NodeGapInsertionExtension from './Extensions/NodeGapInsertion'
import { notebookLogic } from './notebookLogic'
import { sampleOne } from 'lib/utils'
import { NotebookNodeGroup } from '../Nodes/NotebookNodeGroup'
import { NotebookNodeCohort } from '../Nodes/NotebookNodeCohort'
<<<<<<< HEAD
import { NotebookNodeAttachment } from '../Nodes/NotebookNodeAttachment'
=======
import { NotebookNodePersonFeed } from '../Nodes/NotebookNodePersonFeed/NotebookNodePersonFeed'
import { NotebookNodeProperties } from '../Nodes/NotebookNodeProperties'
import { NotebookNodeMap } from '../Nodes/NotebookNodeMap'
>>>>>>> 977c8e93

const CustomDocument = ExtensionDocument.extend({
    content: 'heading block*',
})

const PLACEHOLDER_TITLES = ['Release notes', 'Product roadmap', 'Meeting notes', 'Bug analysis']

export function Editor(): JSX.Element {
    const editorRef = useRef<TTEditor>()

    const { shortId, mode } = useValues(notebookLogic)
    const { setEditor, onEditorUpdate, onEditorSelectionUpdate } = useActions(notebookLogic)

    const { resetSuggestions, setPreviousNode } = useActions(insertionSuggestionsLogic)

    const headingPlaceholder = useMemo(() => sampleOne(PLACEHOLDER_TITLES), [shortId])

    const updatePreviousNode = useCallback(() => {
        const editor = editorRef.current
        if (editor) {
            setPreviousNode(getNodeBeforeActiveNode(editor))
        }
    }, [editorRef.current])

    const _editor = useEditor({
        extensions: [
            mode === 'notebook' ? CustomDocument : ExtensionDocument,
            StarterKit.configure({
                document: false,
                gapcursor: false,
            }),
            ExtensionPlaceholder.configure({
                placeholder: ({ node }: { node: any }) => {
                    if (node.type.name === 'heading' && node.attrs.level === 1) {
                        return `Untitled - maybe.. "${headingPlaceholder}"`
                    }

                    if (node.type.name === 'heading') {
                        return `Heading ${node.attrs.level}`
                    }

                    return ''
                },
            }),
            FloatingMenu.extend({
                onSelectionUpdate() {
                    updatePreviousNode()
                },
                onUpdate: () => {
                    updatePreviousNode()
                    resetSuggestions()
                },
                addKeyboardShortcuts() {
                    return {
                        Tab: () => true,
                    }
                },
            }),
            TaskList,
            TaskItem.configure({
                nested: true,
            }),
            NotebookMarkLink,
            NotebookNodeBacklink,
            NotebookNodeQuery,
            NotebookNodeRecording,
            NotebookNodeReplayTimestamp,
            NotebookNodePlaylist,
            NotebookNodePerson,
            NotebookNodeCohort,
            NotebookNodeGroup,
            NotebookNodeFlagCodeExample,
            NotebookNodeFlag,
            NotebookNodeExperiment,
            NotebookNodeEarlyAccessFeature,
            NotebookNodeSurvey,
            NotebookNodeImage,
<<<<<<< HEAD
            NotebookNodeAttachment,
=======
            NotebookNodeProperties,
>>>>>>> 977c8e93
            SlashCommandsExtension,
            BacklinkCommandsExtension,
            NodeGapInsertionExtension,
            NotebookNodePersonFeed,
            NotebookNodeMap,
        ],
        editorProps: {
            handleDrop: (view, event, _slice, moved) => {
                const editor = editorRef.current
                if (!editor) {
                    return false
                }

                if (!moved && event.dataTransfer) {
                    const text = event.dataTransfer.getData('text/plain')
                    const node = event.dataTransfer.getData('node')
                    const properties = event.dataTransfer.getData('properties')

                    if (text.indexOf(window.location.origin) === 0 || node) {
                        // PostHog link - ensure this gets input as a proper link
                        const coordinates = view.posAtCoords({ left: event.clientX, top: event.clientY })

                        if (!coordinates) {
                            return false
                        }

                        if (node) {
                            editor
                                .chain()
                                .focus()
                                .setTextSelection(coordinates.pos)
                                .insertContent({ type: node, attrs: JSON.parse(properties) })
                                .run()

                            // We report this case, the pasted version is handled by the posthogNodePasteRule
                            posthog.capture('notebook node dropped', { node_type: node })
                        } else {
                            editor?.chain().focus().setTextSelection(coordinates.pos).run()
                            view.pasteText(text)
                        }

                        return true
                    }

                    if (!moved && event.dataTransfer.files && event.dataTransfer.files[0]) {
                        // if dropping external files
                        const file = event.dataTransfer.files[0] // the dropped file

                        posthog.capture('notebook file dropped', { file_type: file.type })

                        if (!file.type.startsWith('image/')) {
                            lemonToast.warning('Only images can be added to Notebooks at this time.')
                            return true
                        }

                        const coordinates = view.posAtCoords({
                            left: event.clientX,
                            top: event.clientY,
                        })

                        if (!coordinates) {
                            // TODO: Seek to end of document instead
                            return true
                        }

                        editor
                            .chain()
                            .focus()
                            .setTextSelection(coordinates.pos)
                            .insertContent({
                                type: NotebookNodeType.Image,
                                attrs: {
                                    file,
                                },
                            })
                            .run()

                        return true
                    }
                }

                return false
            },
        },
        onCreate: ({ editor }) => {
            editorRef.current = editor

            setEditor({
                getJSON: () => editor.getJSON(),
                getText: () => textContent(editor.state.doc),
                getEndPosition: () => editor.state.doc.content.size,
                getSelectedNode: () => editor.state.doc.nodeAt(editor.state.selection.$anchor.pos),
                getAdjacentNodes: (pos: number) => getAdjacentNodes(editor, pos),
                setEditable: (editable: boolean) => queueMicrotask(() => editor.setEditable(editable, false)),
                setContent: (content: JSONContent) => queueMicrotask(() => editor.commands.setContent(content, false)),
                setSelection: (position: number) => editor.commands.setNodeSelection(position),
                setTextSelection: (position: number | EditorRange) => editor.commands.setTextSelection(position),
                focus: (position: EditorFocusPosition) => queueMicrotask(() => editor.commands.focus(position)),
                destroy: () => editor.destroy(),
                deleteRange: (range: EditorRange) => editor.chain().focus().deleteRange(range),
                insertContent: (content: JSONContent) => editor.chain().insertContent(content).focus().run(),
                insertContentAfterNode: (position: number, content: JSONContent) => {
                    const endPosition = findEndPositionOfNode(editor, position)
                    if (endPosition) {
                        editor.chain().focus().insertContentAt(endPosition, content).run()
                        editor.commands.scrollIntoView()
                    }
                },
                pasteContent: (position: number, text: string) => {
                    editor?.chain().focus().setTextSelection(position).run()
                    editor?.view.pasteText(text)
                },
                findNode: (position: number) => findNode(editor, position),
                findNodePositionByAttrs: (attrs: Record<string, any>) => findNodePositionByAttrs(editor, attrs),
                nextNode: (position: number) => nextNode(editor, position),
                hasChildOfType: (node: Node, type: string) => !!firstChildOfType(node, type),
                scrollToSelection: () => {
                    queueMicrotask(() => {
                        const position = editor.state.selection.$anchor.pos
                        const domEl = editor.view.nodeDOM(position) as HTMLElement
                        domEl.scrollIntoView({ behavior: 'smooth', block: 'start', inline: 'nearest' })
                    })
                },
                scrollToPosition(position) {
                    queueMicrotask(() => {
                        const domEl = editor.view.nodeDOM(position) as HTMLElement
                        domEl.scrollIntoView({ behavior: 'smooth', block: 'start', inline: 'nearest' })
                    })
                },
            })
        },
        onUpdate: onEditorUpdate,
        onSelectionUpdate: onEditorSelectionUpdate,
    })

    return (
        <>
            <EditorContent editor={_editor} className="NotebookEditor flex flex-col flex-1" />
            {_editor && <FloatingSuggestions editor={_editor} />}
            {_editor && <InlineMenu editor={_editor} />}
        </>
    )
}

function findNodePositionByAttrs(editor: TTEditor, attrs: { [attr: string]: any }): number {
    return findPositionOfClosestNodeMatchingAttrs(editor, 0, attrs)
}

function findEndPositionOfNode(editor: TTEditor, position: number): number | null {
    const node = findNode(editor, position)
    return !node ? null : position + node.nodeSize
}

function findNode(editor: TTEditor, position: number): Node | null {
    return editor.state.doc.nodeAt(position)
}

function nextNode(editor: TTEditor, position: number): { node: Node; position: number } | null {
    const endPosition = findEndPositionOfNode(editor, position)
    if (!endPosition) {
        return null
    }
    const result = editor.state.doc.childAfter(endPosition)
    return result.node ? { node: result.node, position: result.offset } : null
}

export function hasChildOfType(node: Node, type: string, direct: boolean = true): boolean {
    const types: string[] = []
    node.descendants((child) => {
        types.push(child.type.name)
        return !direct
    })
    return types.includes(type)
}

export function findPositionOfClosestNodeMatchingAttrs(
    editor: TTEditor,
    pos: number,
    attrs: { [attr: string]: any }
): number {
    const matchingPositions: number[] = []
    const attrEntries = Object.entries(attrs)

    editor.state.doc.descendants((node, pos) => {
        if (attrEntries.every(([attr, value]) => node.attrs[attr] === value)) {
            matchingPositions.push(pos)
        }
    })

    return closest(matchingPositions, pos)
}

function closest(array: number[], num: number): number {
    return array.sort((a, b) => Math.abs(num - a) - Math.abs(num - b))[0]
}

export function firstChildOfType(node: Node, type: string, direct: boolean = true): Node | null {
    const children = getChildren(node, direct)
    return children.find((child) => child.type.name === type) || null
}

function getChildren(node: Node, direct: boolean = true): Node[] {
    const children: Node[] = []
    node.descendants((child) => {
        children.push(child)
        return !direct
    })
    return children
}

function getAdjacentNodes(editor: TTEditor, pos: number): { previous: Node | null; next: Node | null } {
    const { doc } = editor.state
    const currentIndex = doc.resolve(pos).index(0)
    return { previous: doc.maybeChild(currentIndex - 1), next: doc.maybeChild(currentIndex + 1) }
}

function getNodeBeforeActiveNode(editor: TTEditor): Node | null {
    const { doc, selection } = editor.state
    const currentIndex = doc.resolve(selection.$anchor.pos).index(0)
    return doc.maybeChild(currentIndex - 1)
}

export function hasMatchingNode(
    content: JSONContent[] | undefined,
    options: { type?: string; attrs?: { [attr: string]: any } }
): boolean {
    const attrEntries = Object.entries(options.attrs || {})
    return (
        !!content &&
        content
            .filter((node) => !options.type || node.type === options.type)
            .some((node) =>
                attrEntries.every(([attr, value]: [string, any]) => node.attrs && node.attrs[attr] === value)
            )
    )
}<|MERGE_RESOLUTION|>--- conflicted
+++ resolved
@@ -38,13 +38,10 @@
 import { sampleOne } from 'lib/utils'
 import { NotebookNodeGroup } from '../Nodes/NotebookNodeGroup'
 import { NotebookNodeCohort } from '../Nodes/NotebookNodeCohort'
-<<<<<<< HEAD
 import { NotebookNodeAttachment } from '../Nodes/NotebookNodeAttachment'
-=======
 import { NotebookNodePersonFeed } from '../Nodes/NotebookNodePersonFeed/NotebookNodePersonFeed'
 import { NotebookNodeProperties } from '../Nodes/NotebookNodeProperties'
 import { NotebookNodeMap } from '../Nodes/NotebookNodeMap'
->>>>>>> 977c8e93
 
 const CustomDocument = ExtensionDocument.extend({
     content: 'heading block*',
@@ -122,11 +119,8 @@
             NotebookNodeEarlyAccessFeature,
             NotebookNodeSurvey,
             NotebookNodeImage,
-<<<<<<< HEAD
             NotebookNodeAttachment,
-=======
             NotebookNodeProperties,
->>>>>>> 977c8e93
             SlashCommandsExtension,
             BacklinkCommandsExtension,
             NodeGapInsertionExtension,
