--- conflicted
+++ resolved
@@ -43,11 +43,7 @@
         >
             <div
                 ref={menuRef}
-<<<<<<< HEAD
-                className="NotebookInlineMenu flex bg-surface-primary rounded border items-center text-secondary p-1 deprecated-space-x-0.5"
-=======
                 className="NotebookInlineMenu flex bg-surface-primary rounded border items-center text-secondary p-1 deprecated-space-x-0_5"
->>>>>>> d247f6a3
             >
                 {editor.isActive('link') ? (
                     <>
