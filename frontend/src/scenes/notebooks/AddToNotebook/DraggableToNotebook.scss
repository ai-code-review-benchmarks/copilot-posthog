--- conflicted
+++ resolved
@@ -3,16 +3,10 @@
 
     &--dragging {
         background-color: var(--bg-light);
-        outline: 1px solid var(--primary);
-
+        outline: 1px solid var(--primary-3000);
         // Weird hack - this fixes chrome from not correctly identifying the bounds of the component for the drag preview
         // https://github.com/react-dnd/react-dnd/issues/832#issuecomment-442071628
         transform: translate3d(0, 0, 0);
-<<<<<<< HEAD
-=======
-        outline: 1px solid var(--primary-3000);
-        background-color: var(--bg-light);
->>>>>>> 266c3ff5
     }
 
     &[draggable='true'] {
