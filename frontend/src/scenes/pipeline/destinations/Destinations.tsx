--- conflicted
+++ resolved
@@ -52,64 +52,6 @@
     )
 }
 
-<<<<<<< HEAD
-export function DestinationsTable({ ...props }: PipelineDestinationsLogicProps): JSX.Element {
-    const { user, canConfigurePlugins, canEnableDestination } = useValues(pipelineAccessLogic)
-    const { loading, filteredDestinations, filters, destinations } = useValues(pipelineDestinationsLogic(props))
-    const { setFilters, resetFilters, toggleNode, deleteNode } = useActions(pipelineDestinationsLogic(props))
-
-    const hasHogFunctions = !!useFeatureFlag('HOG_FUNCTIONS')
-
-    return (
-        <>
-            <div className="flex items-center mb-2 gap-2">
-                {!props.forceFilters?.search && (
-                    <LemonInput
-                        type="search"
-                        placeholder="Search..."
-                        value={filters.search ?? ''}
-                        onChange={(e) => setFilters({ search: e })}
-                    />
-                )}
-                <div className="flex-1" />
-                {(user?.is_staff || user?.is_impersonated) && typeof props.forceFilters?.showHidden !== 'boolean' && (
-                    <LemonCheckbox
-                        label="Show hidden"
-                        bordered
-                        size="small"
-                        checked={filters.showHidden}
-                        onChange={(e) => setFilters({ showHidden: e ?? undefined })}
-                    />
-                )}
-                {typeof props.forceFilters?.onlyActive !== 'boolean' && (
-                    <LemonCheckbox
-                        label="Only active"
-                        bordered
-                        size="small"
-                        checked={filters.onlyActive}
-                        onChange={(e) => setFilters({ onlyActive: e ?? undefined })}
-                    />
-                )}
-                {!props.forceFilters?.kind && (
-                    <LemonSelect
-                        type="secondary"
-                        size="small"
-                        options={
-                            [
-                                { label: 'All kinds', value: null },
-                                hasHogFunctions
-                                    ? { label: 'Realtime (new)', value: PipelineBackend.HogFunction }
-                                    : undefined,
-                                { label: 'Realtime', value: PipelineBackend.Plugin },
-                                { label: 'Batch exports', value: PipelineBackend.BatchExport },
-                            ].filter(Boolean) as { label: string; value: PipelineBackend | null }[]
-                        }
-                        value={filters.kind}
-                        onChange={(e) => setFilters({ kind: e ?? undefined })}
-                    />
-                )}
-            </div>
-=======
 export function DestinationsTable(): JSX.Element {
     const { canConfigurePlugins, canEnableDestination } = useValues(pipelineAccessLogic)
     const { loading, filteredDestinations, destinations, hiddenDestinations } = useValues(pipelineDestinationsLogic)
@@ -119,7 +61,6 @@
     return (
         <div className="space-y-2">
             <DestinationsFilters />
->>>>>>> cf61ed73
 
             <LemonTable
                 dataSource={filteredDestinations}
