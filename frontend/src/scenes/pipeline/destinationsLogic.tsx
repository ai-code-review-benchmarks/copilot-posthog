--- conflicted
+++ resolved
@@ -192,17 +192,8 @@
                         batchExport.id,
                         PipelineAppTab.Configuration
                     ),
-<<<<<<< HEAD
-                    metrics_url: urls.pipelineApp(PipelineTabs.Destinations, batchExport.id, PipelineAppTabs.Metrics),
-                    logs_url: urls.pipelineApp(PipelineTabs.Destinations, batchExport.id, PipelineAppTabs.Logs),
-=======
                     metrics_url: urls.pipelineApp(PipelineAppKind.Destination, batchExport.id, PipelineAppTab.Metrics),
                     logs_url: urls.pipelineApp(PipelineAppKind.Destination, batchExport.id, PipelineAppTab.Logs),
-                    success_rates: {
-                        '24h': [5, 17],
-                        '7d': [12, 100043],
-                    },
->>>>>>> 35e34dda
                     updated_at: batchExport.created_at, // TODO: Add updated_at to batch exports in the backend
                 }))
                 const enabledFirst = [...appDests, ...batchDests].sort((a, b) => Number(b.enabled) - Number(a.enabled))
