--- conflicted
+++ resolved
@@ -124,11 +124,8 @@
         deleteHogFunction,
     } = useActions(logic)
     const canEditTransformationHogCode = useFeatureFlag('HOG_TRANSFORMATIONS_CUSTOM_HOG_ENABLED')
-<<<<<<< HEAD
     const sourceCodeRef = useRef<HTMLDivElement>(null)
-=======
     const showTransformationFilters = useFeatureFlag('HOG_TRANSFORMATIONS_WITH_FILTERS')
->>>>>>> 6311c657
 
     if (loading && !loaded) {
         return <SpinnerOverlay />
