import { IconPlus } from '@posthog/icons'
import {
    LemonBanner,
    LemonButton,
    LemonDivider,
    LemonDropdown,
    LemonInput,
    LemonLabel,
    LemonSwitch,
    LemonTag,
    LemonTextArea,
    Link,
    SpinnerOverlay,
} from '@posthog/lemon-ui'
import clsx from 'clsx'
import { BindLogic, useActions, useValues } from 'kea'
import { Form } from 'kea-forms'
import { combineUrl } from 'kea-router'
import { NotFound } from 'lib/components/NotFound'
import { PageHeader } from 'lib/components/PageHeader'
import { PayGateButton } from 'lib/components/PayGateMini/PayGateButton'
import { PayGateMini } from 'lib/components/PayGateMini/PayGateMini'
import { useFeatureFlag } from 'lib/hooks/useFeatureFlag'
import { More } from 'lib/lemon-ui/LemonButton/More'
import { LemonField } from 'lib/lemon-ui/LemonField'
import { CodeEditorResizeable } from 'lib/monaco/CodeEditorResizable'
import { urls } from 'scenes/urls'

import { AvailableFeature } from '~/types'

import { DestinationTag } from '../destinations/DestinationTag'
import { HogFunctionFilters } from './filters/HogFunctionFilters'
import { hogFunctionConfigurationLogic } from './hogFunctionConfigurationLogic'
import { HogFunctionIconEditable } from './HogFunctionIcon'
import { HogFunctionInputs } from './HogFunctionInputs'
import { HogFunctionStatusIndicator } from './HogFunctionStatusIndicator'
import { HogFunctionTest } from './HogFunctionTest'
import { HogFunctionMappings } from './mapping/HogFunctionMappings'
import { HogFunctionEventEstimates } from './metrics/HogFunctionEventEstimates'

export interface HogFunctionConfigurationProps {
    templateId?: string | null
    id?: string | null

    displayOptions?: {
        embedded?: boolean
        hidePageHeader?: boolean
        hideOverview?: boolean
        showFilters?: boolean
        showExpectedVolume?: boolean
        showStatus?: boolean
        showEnabled?: boolean
        showTesting?: boolean
        canEditSource?: boolean
        showPersonsCount?: boolean
    }
}

export function HogFunctionConfiguration({
    templateId,
    id,
    displayOptions = {},
}: HogFunctionConfigurationProps): JSX.Element {
    const logicProps = { templateId, id }
    const logic = hogFunctionConfigurationLogic(logicProps)
    const {
        isConfigurationSubmitting,
        configurationChanged,
        showSource,
        configuration,
        loading,
        loaded,
        hogFunction,
        willReEnableOnSave,
        willChangeEnabledOnSave,
        globalsWithInputs,
        showPaygate,
        hasAddon,
        personsCount,
        personsCountLoading,
        personsListQuery,
        template,
        templateHasChanged,
        type,
        usesGroups,
        hasGroupsAddon,
    } = useValues(logic)
    const {
        submitConfiguration,
        resetForm,
        setShowSource,
        duplicate,
        resetToTemplate,
        duplicateFromTemplate,
        setConfigurationValue,
        deleteHogFunction,
    } = useActions(logic)
    const canEditTransformationHogCode = useFeatureFlag('HOG_TRANSFORMATIONS_CUSTOM_HOG_ENABLED')

    if (loading && !loaded) {
        return <SpinnerOverlay />
    }

    if (!loaded) {
        return <NotFound object="Hog function" />
    }

    const isLegacyPlugin = (template?.id || hogFunction?.template?.id)?.startsWith('plugin-')

    const headerButtons = (
        <>
            {!templateId && (
                <>
                    <More
                        overlay={
                            <>
                                {!isLegacyPlugin && (
                                    <LemonButton fullWidth onClick={() => duplicate()}>
                                        Duplicate
                                    </LemonButton>
                                )}
                                <LemonDivider />
                                <LemonButton status="danger" fullWidth onClick={() => deleteHogFunction()}>
                                    Delete
                                </LemonButton>
                            </>
                        }
                    />
                    <LemonDivider vertical />
                </>
            )}
        </>
    )

    const saveButtons = (
        <>
            {configurationChanged ? (
                <LemonButton
                    type="secondary"
                    htmlType="reset"
                    onClick={() => resetForm()}
                    disabledReason={
                        !configurationChanged
                            ? 'No changes'
                            : isConfigurationSubmitting
                            ? 'Saving in progress…'
                            : undefined
                    }
                >
                    Clear changes
                </LemonButton>
            ) : null}
            <LemonButton
                type="primary"
                htmlType="submit"
                onClick={submitConfiguration}
                loading={isConfigurationSubmitting}
            >
                {templateId ? 'Create' : 'Save'}
                {willReEnableOnSave
                    ? ' & re-enable'
                    : willChangeEnabledOnSave
                    ? ` & ${configuration.enabled ? 'enable' : 'disable'}`
                    : ''}
            </LemonButton>
        </>
    )

    if (showPaygate) {
        return <PayGateMini feature={AvailableFeature.DATA_PIPELINES} />
    }

    const embedded = displayOptions.embedded ?? false
    const includeHeaderButtons = !(displayOptions.hidePageHeader ?? false)
    const showOverview = !(displayOptions.hideOverview ?? false)
    const showFilters =
        displayOptions.showFilters ??
        ['destination', 'internal_destination', 'site_destination', 'broadcast'].includes(type)
    const showExpectedVolume = displayOptions.showExpectedVolume ?? ['destination', 'site_destination'].includes(type)
    const showStatus =
        displayOptions.showStatus ?? ['destination', 'internal_destination', 'email', 'transformation'].includes(type)
    const showEnabled =
        displayOptions.showEnabled ??
        ['destination', 'internal_destination', 'email', 'site_destination', 'site_app', 'transformation'].includes(
            type
        )
    const canEditSource =
        displayOptions.canEditSource ??
        // Never allow editing for legacy plugins
        (!isLegacyPlugin &&
            (['destination', 'email', 'site_destination', 'site_app'].includes(type) ||
                (type === 'transformation' && canEditTransformationHogCode)))
    const showPersonsCount = displayOptions.showPersonsCount ?? ['broadcast'].includes(type)
    const showTesting =
        displayOptions.showTesting ??
        ['destination', 'internal_destination', 'transformation', 'broadcast', 'email'].includes(type)

    const showLeftPanel = showOverview || showExpectedVolume || showPersonsCount || showFilters

    return (
        <div className="space-y-3">
            <BindLogic logic={hogFunctionConfigurationLogic} props={logicProps}>
                {includeHeaderButtons && (
                    <PageHeader
                        buttons={
                            <>
                                {headerButtons}
                                {saveButtons}
                            </>
                        }
                    />
                )}

                {hogFunction?.filters?.bytecode_error ? (
                    <div>
                        <LemonBanner type="error">
                            <b>Error saving filters:</b> {hogFunction.filters.bytecode_error}
                        </LemonBanner>
                    </div>
                ) : null}

                <Form
                    logic={hogFunctionConfigurationLogic}
                    props={logicProps}
                    formKey="configuration"
                    className="space-y-3"
                >
                    <div className="flex flex-wrap items-start gap-4">
<<<<<<< HEAD
                        {showLeftPanel && (
                            <div className="flex flex-col flex-1 gap-4 min-w-100">
                                {showOverview && (
                                    <div className={clsx('p-3 space-y-2 bg-bg-light', !embedded && 'border rounded')}>
                                        <div className="flex flex-row items-center gap-2 min-h-16">
                                            <LemonField name="icon_url">
                                                {({ value, onChange }) => (
                                                    <HogFunctionIconEditable
                                                        logicKey={id ?? templateId ?? 'new'}
                                                        src={value}
                                                        onChange={(val) => onChange(val)}
                                                    />
                                                )}
                                            </LemonField>
=======
                        <div className="flex flex-col flex-1 gap-4 min-w-100">
                            <div className="p-3 space-y-2 border rounded bg-surface-primary">
                                <div className="flex flex-row items-center gap-2 min-h-16">
                                    <LemonField name="icon_url">
                                        {({ value, onChange }) => (
                                            <HogFunctionIconEditable
                                                logicKey={id ?? templateId ?? 'new'}
                                                src={value}
                                                onChange={(val) => onChange(val)}
                                            />
                                        )}
                                    </LemonField>
>>>>>>> a31aa71d

                                            <div className="flex flex-col items-start justify-start flex-1 py-1">
                                                <span className="font-semibold">{configuration.name}</span>
                                                {template && <DestinationTag status={template.status} />}
                                            </div>

                                            {showStatus && <HogFunctionStatusIndicator hogFunction={hogFunction} />}
                                            {showEnabled && (
                                                <LemonField name="enabled">
                                                    {({ value, onChange }) => (
                                                        <LemonSwitch
                                                            label="Enabled"
                                                            onChange={() => onChange(!value)}
                                                            checked={value}
                                                            disabled={loading}
                                                            bordered
                                                        />
                                                    )}
                                                </LemonField>
                                            )}
                                        </div>
                                        <LemonField name="name" label="Name">
                                            <LemonInput type="text" disabled={loading} />
                                        </LemonField>
                                        <LemonField
                                            name="description"
                                            label="Description"
                                            info="Add a description to share context with other team members"
                                        >
                                            <LemonTextArea disabled={loading} />
                                        </LemonField>

<<<<<<< HEAD
                                        {hogFunction?.template &&
                                        !hogFunction.template.id.startsWith('template-blank-') ? (
                                            <LemonDropdown
                                                showArrow
                                                overlay={
                                                    <div className="p-1 max-w-120">
                                                        <p>
                                                            This function was built from the template{' '}
                                                            <b>{hogFunction.template.name}</b>. If the template is
                                                            updated, this function is not affected unless you choose to
                                                            update it.
                                                        </p>
=======
                                {isLegacyPlugin ? null : hogFunction?.template &&
                                  !hogFunction.template.id.startsWith('template-blank-') ? (
                                    <LemonDropdown
                                        showArrow
                                        overlay={
                                            <div className="p-1 max-w-120">
                                                <p>
                                                    This function was built from the template{' '}
                                                    <b>{hogFunction.template.name}</b>. If the template is updated, this
                                                    function is not affected unless you choose to update it.
                                                </p>
>>>>>>> a31aa71d

                                                        <div className="flex items-center flex-1 gap-2 pt-2 border-t">
                                                            <div className="flex-1">
                                                                <LemonButton>Close</LemonButton>
                                                            </div>

                                                            <LemonButton
                                                                type="secondary"
                                                                onClick={() => duplicateFromTemplate()}
                                                            >
                                                                New function from template
                                                            </LemonButton>

                                                            {templateHasChanged ? (
                                                                <LemonButton
                                                                    type="primary"
                                                                    onClick={() => resetToTemplate()}
                                                                >
                                                                    Update
                                                                </LemonButton>
                                                            ) : null}
                                                        </div>
                                                    </div>
                                                }
                                            >
                                                <div className="text-xs border border-dashed rounded text-muted-alt">
                                                    <Link subtle className="flex flex-wrap items-center gap-1 p-2">
                                                        Built from template:
                                                        <span className="font-semibold">
                                                            {hogFunction?.template.name}
                                                        </span>
                                                        <DestinationTag status={hogFunction.template.status} />
                                                        {templateHasChanged ? (
                                                            <LemonTag type="success">Update available!</LemonTag>
                                                        ) : null}
                                                    </Link>
                                                </div>
<<<<<<< HEAD
                                            </LemonDropdown>
                                        ) : null}
                                    </div>
                                )}
=======
                                            </div>
                                        }
                                    >
                                        <div className="text-xs border border-dashed rounded text-secondary">
                                            <Link subtle className="flex flex-wrap items-center gap-1 p-2">
                                                Built from template:
                                                <span className="font-semibold">{hogFunction?.template.name}</span>
                                                <DestinationTag status={hogFunction.template.status} />
                                                {templateHasChanged ? (
                                                    <LemonTag type="success">Update available!</LemonTag>
                                                ) : null}
                                            </Link>
                                        </div>
                                    </LemonDropdown>
                                ) : null}
                            </div>
>>>>>>> a31aa71d

                                {showFilters && <HogFunctionFilters />}

<<<<<<< HEAD
                                {showPersonsCount && (
                                    <div className="relative p-3 space-y-2 border rounded bg-bg-light">
                                        <div>
                                            <LemonLabel>Matching persons</LemonLabel>
=======
                            {showPersonsCount && (
                                <div className="relative p-3 space-y-2 border rounded bg-surface-primary">
                                    <div>
                                        <LemonLabel>Matching persons</LemonLabel>
                                    </div>
                                    {personsCount && !personsCountLoading ? (
                                        <>
                                            Found{' '}
                                            <Link
                                                to={
                                                    // TODO: swap for a link to the persons page
                                                    combineUrl(urls.activity(), {}, { q: personsListQuery }).url
                                                }
                                            >
                                                <strong>
                                                    {personsCount ?? 0} {personsCount !== 1 ? 'people' : 'person'}
                                                </strong>
                                            </Link>{' '}
                                            to send to.
                                        </>
                                    ) : personsCountLoading ? (
                                        <div className="min-h-20">
                                            <SpinnerOverlay />
>>>>>>> a31aa71d
                                        </div>
                                        {personsCount && !personsCountLoading ? (
                                            <>
                                                Found{' '}
                                                <Link
                                                    to={
                                                        // TODO: swap for a link to the persons page
                                                        combineUrl(urls.activity(), {}, { q: personsListQuery }).url
                                                    }
                                                >
                                                    <strong>
                                                        {personsCount ?? 0} {personsCount !== 1 ? 'people' : 'person'}
                                                    </strong>
                                                </Link>{' '}
                                                to send to.
                                            </>
                                        ) : personsCountLoading ? (
                                            <div className="min-h-20">
                                                <SpinnerOverlay />
                                            </div>
                                        ) : (
                                            <p>The expected volume could not be calculated</p>
                                        )}
                                    </div>
                                )}

                                {showExpectedVolume ? <HogFunctionEventEstimates /> : null}
                            </div>
                        )}

                        <div className="space-y-4 flex-2 min-w-100">
<<<<<<< HEAD
                            <div className={clsx('p-3 space-y-2 bg-bg-light', !embedded && 'border rounded')}>
=======
                            <div className="p-3 space-y-2 border rounded bg-surface-primary">
>>>>>>> a31aa71d
                                <div className="space-y-2">
                                    {usesGroups && !hasGroupsAddon ? (
                                        <LemonBanner type="warning">
                                            <span className="flex items-center gap-2">
                                                This function appears to use Groups but you do not have the Groups
                                                Analytics addon. Without it, you may see empty values where you use
                                                templates like {'"{groups.kind.properties}"'}
                                                <PayGateButton
                                                    feature={AvailableFeature.GROUP_ANALYTICS}
                                                    type="secondary"
                                                />
                                            </span>
                                        </LemonBanner>
                                    ) : null}

                                    <HogFunctionInputs
                                        configuration={configuration}
                                        setConfigurationValue={setConfigurationValue}
                                    />
                                    {showSource && canEditSource ? (
                                        <LemonButton
                                            icon={<IconPlus />}
                                            size="small"
                                            type="secondary"
                                            className="my-4"
                                            onClick={() => {
                                                setConfigurationValue('inputs_schema', [
                                                    ...(configuration.inputs_schema ?? []),
                                                    {
                                                        type: 'string',
                                                        key: `input_${(configuration.inputs_schema?.length ?? 0) + 1}`,
                                                        label: '',
                                                        required: false,
                                                    },
                                                ])
                                            }}
                                        >
                                            Add input variable
                                        </LemonButton>
                                    ) : null}
                                </div>
                            </div>

                            <HogFunctionMappings />

                            {canEditSource && (
                                <div
                                    className={clsx(
                                        'border rounded p-3 space-y-2',
                                        showSource ? 'bg-surface-primary' : 'bg-surface-secondary'
                                    )}
                                >
                                    <div className="flex items-center justify-end gap-2">
                                        <div className="flex-1 space-y-2">
                                            <h2 className="mb-0">Edit source</h2>
                                            {!showSource ? <p>Click here to edit the function's source code</p> : null}
                                        </div>

                                        {!showSource ? (
                                            <LemonButton
                                                type="secondary"
                                                onClick={() => setShowSource(true)}
                                                disabledReason={
                                                    !hasAddon
                                                        ? 'Editing the source code requires the Data Pipelines addon'
                                                        : undefined
                                                }
                                            >
                                                Edit source code
                                            </LemonButton>
                                        ) : (
                                            <LemonButton
                                                size="xsmall"
                                                type="secondary"
                                                onClick={() => setShowSource(false)}
                                            >
                                                Hide source code
                                            </LemonButton>
                                        )}
                                    </div>

                                    {showSource ? (
                                        <LemonField name="hog">
                                            {({ value, onChange }) => (
                                                <>
                                                    {!type.startsWith('site_') ? (
                                                        <span className="text-xs text-secondary">
                                                            This is the underlying Hog code that will run whenever the
                                                            filters match.{' '}
                                                            <Link to="https://posthog.com/docs/hog">See the docs</Link>{' '}
                                                            for more info
                                                        </span>
                                                    ) : null}
                                                    <CodeEditorResizeable
                                                        language={type.startsWith('site_') ? 'typescript' : 'hog'}
                                                        value={value ?? ''}
                                                        onChange={(v) => onChange(v ?? '')}
                                                        globals={globalsWithInputs}
                                                        options={{
                                                            minimap: {
                                                                enabled: false,
                                                            },
                                                            wordWrap: 'on',
                                                            scrollBeyondLastLine: false,
                                                            automaticLayout: true,
                                                            fixedOverflowWidgets: true,
                                                            suggest: {
                                                                showInlineDetails: true,
                                                            },
                                                            quickSuggestionsDelay: 300,
                                                        }}
                                                    />
                                                </>
                                            )}
                                        </LemonField>
                                    ) : null}
                                </div>
                            )}
                            {showTesting ? <HogFunctionTest /> : null}
                            <div className="flex justify-end gap-2">{saveButtons}</div>
                        </div>
                    </div>
                </Form>
            </BindLogic>
        </div>
    )
}<|MERGE_RESOLUTION|>--- conflicted
+++ resolved
@@ -43,9 +43,6 @@
     id?: string | null
 
     displayOptions?: {
-        embedded?: boolean
-        hidePageHeader?: boolean
-        hideOverview?: boolean
         showFilters?: boolean
         showExpectedVolume?: boolean
         showStatus?: boolean
@@ -170,9 +167,6 @@
         return <PayGateMini feature={AvailableFeature.DATA_PIPELINES} />
     }
 
-    const embedded = displayOptions.embedded ?? false
-    const includeHeaderButtons = !(displayOptions.hidePageHeader ?? false)
-    const showOverview = !(displayOptions.hideOverview ?? false)
     const showFilters =
         displayOptions.showFilters ??
         ['destination', 'internal_destination', 'site_destination', 'broadcast'].includes(type)
@@ -195,21 +189,17 @@
         displayOptions.showTesting ??
         ['destination', 'internal_destination', 'transformation', 'broadcast', 'email'].includes(type)
 
-    const showLeftPanel = showOverview || showExpectedVolume || showPersonsCount || showFilters
-
     return (
         <div className="space-y-3">
             <BindLogic logic={hogFunctionConfigurationLogic} props={logicProps}>
-                {includeHeaderButtons && (
-                    <PageHeader
-                        buttons={
-                            <>
-                                {headerButtons}
-                                {saveButtons}
-                            </>
-                        }
-                    />
-                )}
+                <PageHeader
+                    buttons={
+                        <>
+                            {headerButtons}
+                            {saveButtons}
+                        </>
+                    }
+                />
 
                 {hogFunction?.filters?.bytecode_error ? (
                     <div>
@@ -226,22 +216,6 @@
                     className="space-y-3"
                 >
                     <div className="flex flex-wrap items-start gap-4">
-<<<<<<< HEAD
-                        {showLeftPanel && (
-                            <div className="flex flex-col flex-1 gap-4 min-w-100">
-                                {showOverview && (
-                                    <div className={clsx('p-3 space-y-2 bg-bg-light', !embedded && 'border rounded')}>
-                                        <div className="flex flex-row items-center gap-2 min-h-16">
-                                            <LemonField name="icon_url">
-                                                {({ value, onChange }) => (
-                                                    <HogFunctionIconEditable
-                                                        logicKey={id ?? templateId ?? 'new'}
-                                                        src={value}
-                                                        onChange={(val) => onChange(val)}
-                                                    />
-                                                )}
-                                            </LemonField>
-=======
                         <div className="flex flex-col flex-1 gap-4 min-w-100">
                             <div className="p-3 space-y-2 border rounded bg-surface-primary">
                                 <div className="flex flex-row items-center gap-2 min-h-16">
@@ -254,53 +228,38 @@
                                             />
                                         )}
                                     </LemonField>
->>>>>>> a31aa71d
-
-                                            <div className="flex flex-col items-start justify-start flex-1 py-1">
-                                                <span className="font-semibold">{configuration.name}</span>
-                                                {template && <DestinationTag status={template.status} />}
-                                            </div>
-
-                                            {showStatus && <HogFunctionStatusIndicator hogFunction={hogFunction} />}
-                                            {showEnabled && (
-                                                <LemonField name="enabled">
-                                                    {({ value, onChange }) => (
-                                                        <LemonSwitch
-                                                            label="Enabled"
-                                                            onChange={() => onChange(!value)}
-                                                            checked={value}
-                                                            disabled={loading}
-                                                            bordered
-                                                        />
-                                                    )}
-                                                </LemonField>
+
+                                    <div className="flex flex-col items-start justify-start flex-1 py-1">
+                                        <span className="font-semibold">{configuration.name}</span>
+                                        {template && <DestinationTag status={template.status} />}
+                                    </div>
+
+                                    {showStatus && <HogFunctionStatusIndicator hogFunction={hogFunction} />}
+                                    {showEnabled && (
+                                        <LemonField name="enabled">
+                                            {({ value, onChange }) => (
+                                                <LemonSwitch
+                                                    label="Enabled"
+                                                    onChange={() => onChange(!value)}
+                                                    checked={value}
+                                                    disabled={loading}
+                                                    bordered
+                                                />
                                             )}
-                                        </div>
-                                        <LemonField name="name" label="Name">
-                                            <LemonInput type="text" disabled={loading} />
                                         </LemonField>
-                                        <LemonField
-                                            name="description"
-                                            label="Description"
-                                            info="Add a description to share context with other team members"
-                                        >
-                                            <LemonTextArea disabled={loading} />
-                                        </LemonField>
-
-<<<<<<< HEAD
-                                        {hogFunction?.template &&
-                                        !hogFunction.template.id.startsWith('template-blank-') ? (
-                                            <LemonDropdown
-                                                showArrow
-                                                overlay={
-                                                    <div className="p-1 max-w-120">
-                                                        <p>
-                                                            This function was built from the template{' '}
-                                                            <b>{hogFunction.template.name}</b>. If the template is
-                                                            updated, this function is not affected unless you choose to
-                                                            update it.
-                                                        </p>
-=======
+                                    )}
+                                </div>
+                                <LemonField name="name" label="Name">
+                                    <LemonInput type="text" disabled={loading} />
+                                </LemonField>
+                                <LemonField
+                                    name="description"
+                                    label="Description"
+                                    info="Add a description to share context with other team members"
+                                >
+                                    <LemonTextArea disabled={loading} />
+                                </LemonField>
+
                                 {isLegacyPlugin ? null : hogFunction?.template &&
                                   !hogFunction.template.id.startsWith('template-blank-') ? (
                                     <LemonDropdown
@@ -312,50 +271,25 @@
                                                     <b>{hogFunction.template.name}</b>. If the template is updated, this
                                                     function is not affected unless you choose to update it.
                                                 </p>
->>>>>>> a31aa71d
-
-                                                        <div className="flex items-center flex-1 gap-2 pt-2 border-t">
-                                                            <div className="flex-1">
-                                                                <LemonButton>Close</LemonButton>
-                                                            </div>
-
-                                                            <LemonButton
-                                                                type="secondary"
-                                                                onClick={() => duplicateFromTemplate()}
-                                                            >
-                                                                New function from template
-                                                            </LemonButton>
-
-                                                            {templateHasChanged ? (
-                                                                <LemonButton
-                                                                    type="primary"
-                                                                    onClick={() => resetToTemplate()}
-                                                                >
-                                                                    Update
-                                                                </LemonButton>
-                                                            ) : null}
-                                                        </div>
+
+                                                <div className="flex items-center flex-1 gap-2 pt-2 border-t">
+                                                    <div className="flex-1">
+                                                        <LemonButton>Close</LemonButton>
                                                     </div>
-                                                }
-                                            >
-                                                <div className="text-xs border border-dashed rounded text-muted-alt">
-                                                    <Link subtle className="flex flex-wrap items-center gap-1 p-2">
-                                                        Built from template:
-                                                        <span className="font-semibold">
-                                                            {hogFunction?.template.name}
-                                                        </span>
-                                                        <DestinationTag status={hogFunction.template.status} />
-                                                        {templateHasChanged ? (
-                                                            <LemonTag type="success">Update available!</LemonTag>
-                                                        ) : null}
-                                                    </Link>
+
+                                                    <LemonButton
+                                                        type="secondary"
+                                                        onClick={() => duplicateFromTemplate()}
+                                                    >
+                                                        New function from template
+                                                    </LemonButton>
+
+                                                    {templateHasChanged ? (
+                                                        <LemonButton type="primary" onClick={() => resetToTemplate()}>
+                                                            Update
+                                                        </LemonButton>
+                                                    ) : null}
                                                 </div>
-<<<<<<< HEAD
-                                            </LemonDropdown>
-                                        ) : null}
-                                    </div>
-                                )}
-=======
                                             </div>
                                         }
                                     >
@@ -372,16 +306,9 @@
                                     </LemonDropdown>
                                 ) : null}
                             </div>
->>>>>>> a31aa71d
-
-                                {showFilters && <HogFunctionFilters />}
-
-<<<<<<< HEAD
-                                {showPersonsCount && (
-                                    <div className="relative p-3 space-y-2 border rounded bg-bg-light">
-                                        <div>
-                                            <LemonLabel>Matching persons</LemonLabel>
-=======
+
+                            {showFilters && <HogFunctionFilters />}
+
                             {showPersonsCount && (
                                 <div className="relative p-3 space-y-2 border rounded bg-surface-primary">
                                     <div>
@@ -405,43 +332,18 @@
                                     ) : personsCountLoading ? (
                                         <div className="min-h-20">
                                             <SpinnerOverlay />
->>>>>>> a31aa71d
                                         </div>
-                                        {personsCount && !personsCountLoading ? (
-                                            <>
-                                                Found{' '}
-                                                <Link
-                                                    to={
-                                                        // TODO: swap for a link to the persons page
-                                                        combineUrl(urls.activity(), {}, { q: personsListQuery }).url
-                                                    }
-                                                >
-                                                    <strong>
-                                                        {personsCount ?? 0} {personsCount !== 1 ? 'people' : 'person'}
-                                                    </strong>
-                                                </Link>{' '}
-                                                to send to.
-                                            </>
-                                        ) : personsCountLoading ? (
-                                            <div className="min-h-20">
-                                                <SpinnerOverlay />
-                                            </div>
-                                        ) : (
-                                            <p>The expected volume could not be calculated</p>
-                                        )}
-                                    </div>
-                                )}
-
-                                {showExpectedVolume ? <HogFunctionEventEstimates /> : null}
-                            </div>
-                        )}
+                                    ) : (
+                                        <p>The expected volume could not be calculated</p>
+                                    )}
+                                </div>
+                            )}
+
+                            {showExpectedVolume ? <HogFunctionEventEstimates /> : null}
+                        </div>
 
                         <div className="space-y-4 flex-2 min-w-100">
-<<<<<<< HEAD
-                            <div className={clsx('p-3 space-y-2 bg-bg-light', !embedded && 'border rounded')}>
-=======
                             <div className="p-3 space-y-2 border rounded bg-surface-primary">
->>>>>>> a31aa71d
                                 <div className="space-y-2">
                                     {usesGroups && !hasGroupsAddon ? (
                                         <LemonBanner type="warning">
