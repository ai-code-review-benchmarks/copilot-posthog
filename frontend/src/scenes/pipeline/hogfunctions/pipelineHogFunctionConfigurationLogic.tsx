import { lemonToast } from '@posthog/lemon-ui'
import { actions, afterMount, kea, key, listeners, path, props, reducers, selectors } from 'kea'
import { forms } from 'kea-forms'
import { loaders } from 'kea-loaders'
import { router } from 'kea-router'
import { subscriptions } from 'kea-subscriptions'
import api from 'lib/api'
import { urls } from 'scenes/urls'

import {
    FilterType,
    HogFunctionTemplateType,
    HogFunctionType,
    PipelineNodeTab,
    PipelineStage,
    PluginConfigFilters,
    PluginConfigTypeNew,
} from '~/types'

import type { pipelineHogFunctionConfigurationLogicType } from './pipelineHogFunctionConfigurationLogicType'

export interface PipelineHogFunctionConfigurationLogicProps {
    templateId?: string
    id?: string
}

function sanitizeFilters(filters?: FilterType): PluginConfigTypeNew['filters'] {
    if (!filters) {
        return null
    }
    const sanitized: PluginConfigFilters = {}

    if (filters.events) {
        sanitized.events = filters.events.map((f) => ({
            id: f.id,
            type: 'events',
            name: f.name,
            order: f.order,
            properties: f.properties,
        }))
    }

    if (filters.actions) {
        sanitized.actions = filters.actions.map((f) => ({
            id: f.id,
            type: 'actions',
            name: f.name,
            order: f.order,
            properties: f.properties,
        }))
    }

    if (filters.filter_test_accounts) {
        sanitized.filter_test_accounts = filters.filter_test_accounts
    }

    return Object.keys(sanitized).length > 0 ? sanitized : undefined
}

// Should likely be somewhat similar to pipelineBatchExportConfigurationLogic
export const pipelineHogFunctionConfigurationLogic = kea<pipelineHogFunctionConfigurationLogicType>([
    props({} as PipelineHogFunctionConfigurationLogicProps),
    key(({ id, templateId }: PipelineHogFunctionConfigurationLogicProps) => {
        return id ?? templateId ?? 'new'
    }),
    path((id) => ['scenes', 'pipeline', 'pipelineHogFunctionConfigurationLogic', id]),
    actions({
        setShowSource: (showSource: boolean) => ({ showSource }),
        resetForm: true,
        duplicate: true,
    }),
    reducers({
        showSource: [
            false,
            {
                setShowSource: (_, { showSource }) => showSource,
            },
        ],
    }),
    loaders(({ props }) => ({
        template: [
            null as HogFunctionTemplateType | null,
            {
                loadTemplate: async () => {
                    if (!props.templateId) {
                        return null
                    }

                    const res = await api.hogFunctions.getTemplate(props.templateId)

                    if (!res) {
                        throw new Error('Template not found')
                    }
                    return res
                },
            },
        ],

        hogFunction: [
            null as HogFunctionType | null,
            {
                loadHogFunction: async () => {
                    if (!props.id) {
                        return null
                    }

                    return await api.hogFunctions.get(props.id)
                },
            },
        ],
    })),
    forms(({ values, props, actions }) => ({
        configuration: {
            defaults: {} as HogFunctionType,
            alwaysShowErrors: true,
            errors: (data) => {
                return {
                    name: !data.name ? 'Name is required' : undefined,
                    ...values.inputFormErrors,
                }
            },
            submit: async (data) => {
                try {
                    const sanitizedInputs = {}

                    data.inputs_schema?.forEach((input) => {
                        const value = data.inputs?.[input.key]?.value

                        if (input.type === 'json' && typeof value === 'string') {
                            try {
                                sanitizedInputs[input.key] = {
                                    value: JSON.parse(value),
                                }
                            } catch (e) {
                                // Ignore
                            }
                        } else {
                            sanitizedInputs[input.key] = {
                                value: value,
                            }
                        }
                    })

<<<<<<< HEAD
                    const payload: HogFunctionType = {
                        ...data,
                        filters: data.filters ? sanitizeFilters(data.filters) : null,
                        inputs: sanitizedInputs,
                        icon_url: data.icon_url.replace('&temp=true', ''), // Remove temp=true so it doesn't try and suggest new options next time
                    }

=======
                const payload: HogFunctionType = {
                    ...data,
                    filters: data.filters ? sanitizeFilters(data.filters) : null,
                    inputs: sanitizedInputs,
                }

                if (props.templateId) {
                    // Only sent on create
                    ;(payload as any).template_id = props.templateId
                }

                try {
>>>>>>> c7636626
                    if (!props.id) {
                        return await api.hogFunctions.create(payload)
                    }
                    return await api.hogFunctions.update(props.id, payload)
                } catch (e) {
                    const maybeValidationError = (e as any).data
                    if (maybeValidationError?.type === 'validation_error') {
                        if (maybeValidationError.attr.includes('inputs__')) {
                            actions.setConfigurationManualErrors({
                                inputs: {
                                    [maybeValidationError.attr.split('__')[1]]: maybeValidationError.detail,
                                },
                            })
                        } else {
                            actions.setConfigurationManualErrors({
                                [maybeValidationError.attr]: maybeValidationError.detail,
                            })
                        }
                    } else {
                        console.error(e)
                        lemonToast.error('Error submitting configuration')
                    }

                    throw e
                }
            },
        },
    })),
    selectors(() => ({
        loading: [
            (s) => [s.hogFunctionLoading, s.templateLoading],
            (hogFunctionLoading, templateLoading) => hogFunctionLoading || templateLoading,
        ],
        loaded: [(s) => [s.hogFunction, s.template], (hogFunction, template) => !!hogFunction || !!template],

        inputFormErrors: [
            (s) => [s.configuration],
            (configuration) => {
                const inputs = configuration.inputs ?? {}
                const inputErrors = {}

                configuration.inputs_schema?.forEach((input) => {
                    if (input.required && !inputs[input.key]) {
                        inputErrors[input.key] = 'This field is required'
                    }

                    if (input.type === 'json' && typeof inputs[input.key] === 'string') {
                        try {
                            JSON.parse(inputs[input.key].value)
                        } catch (e) {
                            inputErrors[input.key] = 'Invalid JSON'
                        }
                    }
                })

                return Object.keys(inputErrors).length > 0
                    ? {
                          inputs: inputErrors,
                      }
                    : null
            },
        ],
    })),

    listeners(({ actions, values, cache, props }) => ({
        loadTemplateSuccess: () => actions.resetForm(),
        loadHogFunctionSuccess: () => actions.resetForm(),
        resetForm: () => {
            const savedValue = values.hogFunction ?? values.template
            actions.resetConfiguration({
                ...savedValue,
                inputs: (savedValue as any)?.inputs ?? {},
                ...(cache.configFromUrl || {}),
            })
        },

        submitConfigurationSuccess: ({ configuration }) => {
            if (!props.id) {
                router.actions.replace(
                    urls.pipelineNode(
                        PipelineStage.Destination,
                        `hog-${configuration.id}`,
                        PipelineNodeTab.Configuration
                    )
                )
            }
        },

        duplicate: async () => {
            if (values.hogFunction) {
                const newConfig = {
                    ...values.configuration,
                    name: `${values.configuration.name} (copy)`,
                }
                router.actions.push(
                    urls.pipelineNodeNew(PipelineStage.Destination, `hog-template-helloworld`),
                    undefined,
                    {
                        configuration: newConfig,
                    }
                )
            }
        },
    })),
    afterMount(({ props, actions, cache }) => {
        if (props.templateId) {
            cache.configFromUrl = router.values.hashParams.configuration
            actions.loadTemplate() // comes with plugin info
        } else if (props.id) {
            actions.loadHogFunction()
        }
    }),

    subscriptions(({ props, cache }) => ({
        configuration: (configuration) => {
            if (props.templateId) {
                // Sync state to the URL bar if new
                cache.ignoreUrlChange = true
                router.actions.replace(router.values.location.pathname, undefined, {
                    configuration,
                })
            }
        },
    })),
])<|MERGE_RESOLUTION|>--- conflicted
+++ resolved
@@ -141,7 +141,6 @@
                         }
                     })
 
-<<<<<<< HEAD
                     const payload: HogFunctionType = {
                         ...data,
                         filters: data.filters ? sanitizeFilters(data.filters) : null,
@@ -149,20 +148,11 @@
                         icon_url: data.icon_url.replace('&temp=true', ''), // Remove temp=true so it doesn't try and suggest new options next time
                     }
 
-=======
-                const payload: HogFunctionType = {
-                    ...data,
-                    filters: data.filters ? sanitizeFilters(data.filters) : null,
-                    inputs: sanitizedInputs,
-                }
-
-                if (props.templateId) {
-                    // Only sent on create
-                    ;(payload as any).template_id = props.templateId
-                }
-
-                try {
->>>>>>> c7636626
+                    if (props.templateId) {
+                        // Only sent on create
+                        ;(payload as any).template_id = props.templateId
+                    }
+
                     if (!props.id) {
                         return await api.hogFunctions.create(payload)
                     }
