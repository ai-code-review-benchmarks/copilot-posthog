import { actions, kea, path, reducers, selectors } from 'kea'
import { actionToUrl, urlToAction } from 'kea-router'
import { Scene } from 'scenes/sceneTypes'
import { urls } from 'scenes/urls'

import { Breadcrumb, PipelineTab } from '~/types'

import type { pipelineLogicType } from './pipelineLogicType'

export const humanFriendlyTabName = (tab: PipelineTab): string => {
    switch (tab) {
<<<<<<< HEAD
        case PipelineTabs.Overview:
            return 'overview'
        case PipelineTabs.Filters:
            return 'filter'
        case PipelineTabs.Transformations:
            return 'transformation'
        case PipelineTabs.Destinations:
            return 'destination'
        default:
            return ''
    }
}

export const humanFriendlyTabName = (tab: PipelineTabs): string => {
    switch (tab) {
        case PipelineTabs.Overview:
            return 'Overview'
        case PipelineTabs.Filters:
=======
        case PipelineTab.Filters:
>>>>>>> afffba17
            return 'Filters'
        case PipelineTab.Transformations:
            return 'Transformations'
        case PipelineTab.Destinations:
            return 'Destinations'
        case PipelineTab.AppsManagement:
            return 'Apps management'
    }
}

export const pipelineLogic = kea<pipelineLogicType>([
    path(['scenes', 'pipeline', 'pipelineLogic']),
    actions({
        setCurrentTab: (tab: PipelineTab = PipelineTab.Destinations) => ({ tab }),
    }),
    reducers({
        currentTab: [
            PipelineTab.Destinations as PipelineTab,
            {
                setCurrentTab: (_, { tab }) => tab,
            },
        ],
    }),
    selectors(() => ({
        breadcrumbs: [
            (s) => [s.currentTab],
            (tab): Breadcrumb[] => {
                return [
                    { key: Scene.Pipeline, name: 'Data pipeline' },
                    {
                        key: tab,
                        name: humanFriendlyTabName(tab),
                    },
                ]
            },
        ],
    })),
    actionToUrl(({ values }) => {
        return {
            setCurrentTab: () => [urls.pipeline(values.currentTab)],
        }
    }),
    urlToAction(({ actions, values }) => ({
        '/pipeline/:tab': ({ tab }) => {
            if (tab !== values.currentTab) {
                actions.setCurrentTab(tab as PipelineTab)
            }
        },
    })),
])<|MERGE_RESOLUTION|>--- conflicted
+++ resolved
@@ -9,28 +9,9 @@
 
 export const humanFriendlyTabName = (tab: PipelineTab): string => {
     switch (tab) {
-<<<<<<< HEAD
-        case PipelineTabs.Overview:
-            return 'overview'
-        case PipelineTabs.Filters:
-            return 'filter'
-        case PipelineTabs.Transformations:
-            return 'transformation'
-        case PipelineTabs.Destinations:
-            return 'destination'
-        default:
-            return ''
-    }
-}
-
-export const humanFriendlyTabName = (tab: PipelineTabs): string => {
-    switch (tab) {
-        case PipelineTabs.Overview:
+        case PipelineTab.Overview:
             return 'Overview'
-        case PipelineTabs.Filters:
-=======
         case PipelineTab.Filters:
->>>>>>> afffba17
             return 'Filters'
         case PipelineTab.Transformations:
             return 'Transformations'
