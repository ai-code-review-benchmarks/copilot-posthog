--- conflicted
+++ resolved
@@ -109,7 +109,6 @@
     ? ImportApp
     : never {
     let node: PipelineNode
-<<<<<<< HEAD
     // check if type is a hog function
     if ('hog' in candidate) {
         node = {
@@ -124,14 +123,10 @@
             updated_at: candidate.created_at,
         }
     } else if (isPluginConfig(candidate)) {
-        const almostNode: Omit<Transformation | WebhookDestination | SiteApp | ImportApp, 'frequency' | 'order'> = {
-=======
-    if (isPluginConfig(candidate)) {
         const almostNode: Omit<
             Transformation | WebhookDestination | SiteApp | ImportApp | DataImportApp,
             'frequency' | 'order'
         > = {
->>>>>>> e3f75263
             stage: stage,
             backend: PipelineBackend.Plugin,
             id: candidate.id,
