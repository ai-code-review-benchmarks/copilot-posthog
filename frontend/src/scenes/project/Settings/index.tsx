--- conflicted
+++ resolved
@@ -27,11 +27,8 @@
 import { TeamMembers } from './TeamMembers'
 import { teamMembersLogic } from './teamMembersLogic'
 import { AccessControl } from './AccessControl'
-<<<<<<< HEAD
 import { PathCleaningFiltersConfig } from './PathCleaningFiltersConfig'
-=======
 import { userLogic } from 'scenes/userLogic'
->>>>>>> ff74653a
 
 function DisplayName(): JSX.Element {
     const { currentTeam, currentTeamLoading } = useValues(teamLogic)
