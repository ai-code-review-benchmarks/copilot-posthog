--- conflicted
+++ resolved
@@ -48,7 +48,6 @@
         resetPluginConfigError: (id: number) => ({ id }),
         editPluginSource: (values: { id: number; name: string; source: string; configSchema: Record<string, any> }) =>
             values,
-<<<<<<< HEAD
         checkForUpdates: (checkAll: boolean, initialUpdateStatus: Record<string, PluginUpdateStatusType> = {}) => ({
             checkAll,
             initialUpdateStatus,
@@ -58,9 +57,7 @@
         setUpdateError: (id: number) => ({ id }),
         updatePlugin: (id: number) => ({ id }),
         pluginUpdated: (id: number) => ({ id }),
-=======
         generateApiKeysIfNeeded: (form: FormInstance<any>) => ({ form }),
->>>>>>> 35c987f3
     },
 
     loaders: ({ actions, values }) => ({
