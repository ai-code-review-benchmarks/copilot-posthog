--- conflicted
+++ resolved
@@ -7,9 +7,11 @@
 import { LocalPlugin } from 'scenes/plugins/tabs/advanced/LocalPlugin'
 import { useActions } from 'kea'
 import { pluginsLogic } from 'scenes/plugins/pluginsLogic'
+import { UserType } from 'src/types'
 
-export function AdvancedTab(): JSX.Element {
+export function AdvancedTab({ user }: { user: UserType }): JSX.Element {
     const { setPluginTab } = useActions(pluginsLogic)
+
     return (
         <>
             <Alert
@@ -36,12 +38,7 @@
             <Subtitle subtitle="Advanced Options" />
             <SourcePlugin />
             <CustomPlugin />
-<<<<<<< HEAD
-            <LocalPlugin />
-=======
             {user && !user.is_multi_tenancy && <LocalPlugin />}
-            {user?.team?.plugins_opt_in && <DangerZone />}
->>>>>>> 9b652fe0
         </>
     )
 }