import React from 'react'
import { Button, Col, Empty, Row, Skeleton, Space, Tag } from 'antd'
import {
    CloudDownloadOutlined,
    SyncOutlined,
    SaveOutlined,
    CloseOutlined,
    OrderedListOutlined,
} from '@ant-design/icons'
import { useActions, useValues } from 'kea'
import { pluginsLogic } from 'scenes/plugins/pluginsLogic'
import { Subtitle } from 'lib/components/PageHeader'
import { userLogic } from 'scenes/userLogic'
import { PluginLoading } from 'scenes/plugins/plugin/PluginLoading'
import { InstalledPlugin } from 'scenes/plugins/tabs/installed/InstalledPlugin'
import { PluginTab, PluginTypeWithConfig } from 'scenes/plugins/types'
import { SortableContainer, SortableElement, SortableHandle } from 'react-sortable-hoc'
import { PluginsAccessLevel } from '../../../../lib/constants'

type HandleProps = { children?: JSX.Element }
const DragColumn = SortableHandle<HandleProps>(({ children }: HandleProps) => (
    <Col className="order-handle">{children}</Col>
))

const SortablePlugin = SortableElement(
    ({
        plugin,
        order,
        maxOrder,
        rearranging,
    }: {
        plugin: PluginTypeWithConfig
        order: number
        maxOrder: number
        rearranging: boolean
    }) => (
        <InstalledPlugin
            plugin={plugin}
            order={order}
            maxOrder={maxOrder}
            rearranging={rearranging}
            DragColumn={DragColumn}
        />
    )
)
const SortablePlugins = SortableContainer(({ children }: { children: React.ReactNode }) => {
    return (
        <Row gutter={16} style={{ marginTop: 16 }}>
            {children}
        </Row>
    )
})

export function InstalledTab(): JSX.Element {
    const { user } = useValues(userLogic)
    const {
        installedPlugins,
        enabledPlugins,
        disabledPlugins,
        loading,
        checkingForUpdates,
        hasNonSourcePlugins,
        pluginsNeedingUpdates,
        installedPluginUrls,
        updateStatus,
        rearranging,
        temporaryOrder,
        pluginOrderSaveable,
    } = useValues(pluginsLogic)
    const {
        checkForUpdates,
        setPluginTab,
        rearrange,
        setTemporaryOrder,
        cancelRearranging,
        savePluginOrders,
        makePluginOrderSaveable,
    } = useActions(pluginsLogic)

<<<<<<< HEAD
    const upgradeButton =
        user?.organization &&
        user.organization.plugins_access_level === PluginsAccessLevel.Root &&
        hasNonSourcePlugins ? (
            <Button
                type="default"
                icon={pluginsNeedingUpdates.length > 0 ? <SyncOutlined /> : <CloudDownloadOutlined />}
                onClick={() => checkForUpdates(true)}
                loading={checkingForUpdates}
            >
                {checkingForUpdates
                    ? `Checking plugin ${Object.keys(updateStatus).length + 1} out of ${
                          Object.keys(installedPluginUrls).length
                      }`
                    : pluginsNeedingUpdates.length > 0
                    ? 'Check again'
                    : 'Check for updates'}
            </Button>
        ) : (
            <></>
        )
=======
    const upgradeButton = user?.plugin_access.install && hasNonSourcePlugins && (
        <Button
            type="default"
            icon={pluginsNeedingUpdates.length > 0 ? <SyncOutlined /> : <CloudDownloadOutlined />}
            onClick={() => checkForUpdates(true)}
            loading={checkingForUpdates}
        >
            {checkingForUpdates
                ? `Checking plugin ${Object.keys(updateStatus).length + 1} out of ${
                      Object.keys(installedPluginUrls).length
                  }`
                : pluginsNeedingUpdates.length > 0
                ? 'Check again'
                : 'Check for updates'}
        </Button>
    )
>>>>>>> 37b11ac2

    const canRearrange =
        (user?.organization?.plugins_access_level ?? 0) >= PluginsAccessLevel.Config && enabledPlugins.length > 1

    const rearrangingButtons = rearranging ? (
        <>
            <Button
                type="primary"
                icon={<SaveOutlined />}
                loading={loading}
                onClick={() => savePluginOrders(temporaryOrder)}
                disabled={!pluginOrderSaveable}
            >
                Save order
            </Button>
            <Button type="default" icon={<CloseOutlined />} onClick={cancelRearranging}>
                Cancel
            </Button>
        </>
    ) : (
        <>
            <Button icon={<OrderedListOutlined />} onClick={() => rearrange()} disabled={enabledPlugins.length <= 1}>
                Edit order
            </Button>
        </>
    )

    const buttons = (
        <Space>
            {rearrangingButtons}
            {!rearranging && upgradeButton}
        </Space>
    )

    const onSortEnd = ({ oldIndex, newIndex }: { oldIndex: number; newIndex: number }): void => {
        if (oldIndex === newIndex) {
            return
        }

        const move = (arr: PluginTypeWithConfig[], from: number, to: number): { id: number; order: number }[] => {
            const clone = [...arr]
            Array.prototype.splice.call(clone, to, 0, Array.prototype.splice.call(clone, from, 1)[0])
            return clone.map(({ id }, order) => ({ id, order: order + 1 }))
        }

        const movedPluginId: number = enabledPlugins[oldIndex]?.id

        const newTemporaryOrder: Record<number, number> = {}
        for (const { id, order } of move(enabledPlugins, oldIndex, newIndex)) {
            newTemporaryOrder[id] = order
        }

        if (!rearranging) {
            rearrange()
        }
        setTemporaryOrder(newTemporaryOrder, movedPluginId)
    }

    return (
        <div>
            {pluginsNeedingUpdates.length > 0 ? (
                <>
                    <Subtitle subtitle={`Plugins to update (${pluginsNeedingUpdates.length})`} buttons={buttons} />
                    <Row gutter={16} style={{ marginTop: 16 }}>
                        {pluginsNeedingUpdates.map((plugin) => (
                            <InstalledPlugin key={plugin.id} plugin={plugin} showUpdateButton />
                        ))}
                    </Row>
                </>
            ) : null}

            {enabledPlugins.length > 0 ? (
                <>
                    <Subtitle
                        subtitle={
                            <>
                                {`Enabled plugins (${enabledPlugins.length})`}
                                {rearranging && (
                                    <Tag color="red" style={{ fontWeight: 'normal', marginLeft: 10 }}>
                                        Reordering in progress
                                    </Tag>
                                )}
                            </>
                        }
                        buttons={buttons}
                    />
                    {canRearrange || rearranging ? (
                        <SortablePlugins useDragHandle onSortEnd={onSortEnd} onSortOver={makePluginOrderSaveable}>
                            {enabledPlugins.map((plugin, index) => (
                                <SortablePlugin
                                    key={plugin.id}
                                    plugin={plugin}
                                    index={index}
                                    order={index + 1}
                                    maxOrder={enabledPlugins.length}
                                    rearranging={rearranging}
                                />
                            ))}
                        </SortablePlugins>
                    ) : (
                        <Row gutter={16} style={{ marginTop: 16 }}>
                            {enabledPlugins.map((plugin, index) => (
                                <InstalledPlugin
                                    key={plugin.id}
                                    plugin={plugin}
                                    order={index + 1}
                                    maxOrder={enabledPlugins.length}
                                />
                            ))}
                        </Row>
                    )}
                </>
            ) : null}

            {disabledPlugins.length > 0 ? (
                <>
                    <Subtitle
                        subtitle={`Installed plugins (${disabledPlugins.length})`}
                        buttons={<>{enabledPlugins.length === 0 ? upgradeButton : null}</>}
                    />
                    <Row gutter={16} style={{ marginTop: 16 }}>
                        {disabledPlugins.map((plugin) => (
                            <InstalledPlugin key={plugin.id} plugin={plugin} />
                        ))}
                    </Row>
                </>
            ) : null}

            {installedPlugins.length === 0 ? (
                loading ? (
                    <>
                        <Subtitle subtitle="Enabled plugins" buttons={<Skeleton.Button style={{ width: 150 }} />} />
                        <PluginLoading />
                    </>
                ) : (
                    <>
                        <Subtitle subtitle="Installed plugins" />
                        <Row gutter={16} style={{ marginTop: 16 }}>
                            <Col span={24}>
                                <Empty description={<span>You haven't installed any plugins yet</span>}>
                                    {user?.organization?.plugins_access_level === PluginsAccessLevel.Root && (
                                        <Button type="default" onClick={() => setPluginTab(PluginTab.Repository)}>
                                            Open the Plugin Repository
                                        </Button>
                                    )}
                                </Empty>
                            </Col>
                        </Row>
                    </>
                )
            ) : null}
        </div>
    )
}<|MERGE_RESOLUTION|>--- conflicted
+++ resolved
@@ -77,11 +77,9 @@
         makePluginOrderSaveable,
     } = useActions(pluginsLogic)
 
-<<<<<<< HEAD
-    const upgradeButton =
-        user?.organization &&
+    const upgradeButton = user?.organization &&
         user.organization.plugins_access_level === PluginsAccessLevel.Root &&
-        hasNonSourcePlugins ? (
+        hasNonSourcePlugins && (
             <Button
                 type="default"
                 icon={pluginsNeedingUpdates.length > 0 ? <SyncOutlined /> : <CloudDownloadOutlined />}
@@ -96,27 +94,7 @@
                     ? 'Check again'
                     : 'Check for updates'}
             </Button>
-        ) : (
-            <></>
         )
-=======
-    const upgradeButton = user?.plugin_access.install && hasNonSourcePlugins && (
-        <Button
-            type="default"
-            icon={pluginsNeedingUpdates.length > 0 ? <SyncOutlined /> : <CloudDownloadOutlined />}
-            onClick={() => checkForUpdates(true)}
-            loading={checkingForUpdates}
-        >
-            {checkingForUpdates
-                ? `Checking plugin ${Object.keys(updateStatus).length + 1} out of ${
-                      Object.keys(installedPluginUrls).length
-                  }`
-                : pluginsNeedingUpdates.length > 0
-                ? 'Check again'
-                : 'Check for updates'}
-        </Button>
-    )
->>>>>>> 37b11ac2
 
     const canRearrange =
         (user?.organization?.plugins_access_level ?? 0) >= PluginsAccessLevel.Config && enabledPlugins.length > 1
