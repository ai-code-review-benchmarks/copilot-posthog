--- conflicted
+++ resolved
@@ -1,31 +1,13 @@
 import React from 'react'
 import { useActions, useValues } from 'kea'
 import { pluginsLogic } from 'scenes/plugins/pluginsLogic'
-<<<<<<< HEAD
-import { LemonInput } from '@posthog/lemon-ui'
-=======
 import { LemonInput, LemonInputWidths } from '@posthog/lemon-ui'
->>>>>>> 00d12952
 import { IconMagnifier } from 'lib/components/icons'
 
 export function PluginsSearch(): JSX.Element {
     const { searchTerm, rearranging } = useValues(pluginsLogic)
     const { setSearchTerm } = useActions(pluginsLogic)
     return (
-<<<<<<< HEAD
-        <div style={{ width: 360 }}>
-            <LemonInput
-                icon={<IconMagnifier />}
-                allowClear
-                data-attr="plugins-search"
-                placeholder="Start typing to search for an app"
-                autoFocus
-                value={searchTerm || ''}
-                onChange={setSearchTerm}
-                disabled={rearranging}
-            />
-        </div>
-=======
         <LemonInput
             width={LemonInputWidths.Search}
             icon={<IconMagnifier />}
@@ -37,6 +19,5 @@
             onChange={setSearchTerm}
             disabled={rearranging}
         />
->>>>>>> 00d12952
     )
 }