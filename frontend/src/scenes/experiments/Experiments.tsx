import { PageHeader } from 'lib/components/PageHeader'
import React from 'react'
import { SceneExport } from 'scenes/sceneTypes'
import { experimentsLogic } from './experimentsLogic'
import { PlusOutlined } from '@ant-design/icons'
<<<<<<< HEAD
import { useActions } from 'kea'
import { experimentLogic } from './experimentLogic'
=======
import { useValues } from 'kea'
import { LemonTable, LemonTableColumn, LemonTableColumns } from '../../lib/components/LemonTable'
import { createdAtColumn, createdByColumn } from '../../lib/components/LemonTable/columnUtils'
import { Experiment } from '~/types'
import { normalizeColumnTitle } from 'lib/components/Table/utils'
import { urls } from 'scenes/urls'
import stringWithWBR from 'lib/utils/stringWithWBR'
import { Link } from 'lib/components/Link'
import { TZLabel } from 'lib/components/TimezoneAware'
import { LinkButton } from 'lib/components/LinkButton'
>>>>>>> 9e03d5f7

export const scene: SceneExport = {
    component: Experiments,
    logic: experimentsLogic,
}

export function Experiments(): JSX.Element {
<<<<<<< HEAD
    const { setOpenExperiment } = useActions(experimentsLogic)
    const { createNewExperimentFunnel } = useActions(experimentLogic)
=======
    const { experiments, experimentsLoading } = useValues(experimentsLogic)

    const columns: LemonTableColumns<Experiment> = [
        {
            title: normalizeColumnTitle('Name'),
            dataIndex: 'name',
            className: 'ph-no-capture',
            sticky: true,
            width: '40%',
            render: function Render(_, experiment: Experiment) {
                return (
                    <>
                        <Link to={experiment.id ? urls.experiment(experiment.id) : undefined}>
                            <h4 className="row-name">{stringWithWBR(experiment.name, 17)}</h4>
                        </Link>
                        {experiment.description && <span className="row-description">{experiment.description}</span>}
                    </>
                )
            },
        },
        {
            title: 'Start Date',
            dataIndex: 'start_date',
            render: function RenderStartDate(_, experiment: Experiment) {
                return experiment.start_date ? (
                    <div style={{ whiteSpace: 'nowrap' }}>
                        <TZLabel time={experiment.start_date} />
                    </div>
                ) : (
                    <span style={{ color: 'var(--muted)' }}>Draft</span>
                )
            },
            sorter: (a, b) => (new Date(a.start_date || 0) > new Date(b.start_date || 0) ? 1 : -1),
        },
        createdByColumn<Experiment>() as LemonTableColumn<Experiment, keyof Experiment | undefined>,
        createdAtColumn<Experiment>() as LemonTableColumn<Experiment, keyof Experiment | undefined>,
    ]
>>>>>>> 9e03d5f7

    return (
        <div>
            <PageHeader title="Experiments" caption="Experiments" />
            <div className="mb float-right">
                <LinkButton
                    type="primary"
                    data-attr="create-experiment"
<<<<<<< HEAD
                    onClick={() => {
                        setOpenExperiment(NEW_EXPERIMENT)
                        createNewExperimentFunnel()
                    }}
=======
                    to={urls.experiment('new')}
>>>>>>> 9e03d5f7
                    icon={<PlusOutlined />}
                >
                    New Experiment
                </LinkButton>
            </div>
            <LemonTable
                dataSource={experiments}
                columns={columns}
                rowKey="id"
                loading={experimentsLoading}
                defaultSorting={{ columnKey: 'id', order: 1 }}
                pagination={{ pageSize: 20 }}
                nouns={['Experiment', 'Experiments']}
                data-attr="experiment-table"
            />
        </div>
    )
}<|MERGE_RESOLUTION|>--- conflicted
+++ resolved
@@ -3,11 +3,8 @@
 import { SceneExport } from 'scenes/sceneTypes'
 import { experimentsLogic } from './experimentsLogic'
 import { PlusOutlined } from '@ant-design/icons'
-<<<<<<< HEAD
-import { useActions } from 'kea'
+import { useActions, useValues } from 'kea'
 import { experimentLogic } from './experimentLogic'
-=======
-import { useValues } from 'kea'
 import { LemonTable, LemonTableColumn, LemonTableColumns } from '../../lib/components/LemonTable'
 import { createdAtColumn, createdByColumn } from '../../lib/components/LemonTable/columnUtils'
 import { Experiment } from '~/types'
@@ -17,7 +14,6 @@
 import { Link } from 'lib/components/Link'
 import { TZLabel } from 'lib/components/TimezoneAware'
 import { LinkButton } from 'lib/components/LinkButton'
->>>>>>> 9e03d5f7
 
 export const scene: SceneExport = {
     component: Experiments,
@@ -25,10 +21,7 @@
 }
 
 export function Experiments(): JSX.Element {
-<<<<<<< HEAD
-    const { setOpenExperiment } = useActions(experimentsLogic)
     const { createNewExperimentFunnel } = useActions(experimentLogic)
-=======
     const { experiments, experimentsLoading } = useValues(experimentsLogic)
 
     const columns: LemonTableColumns<Experiment> = [
@@ -66,7 +59,6 @@
         createdByColumn<Experiment>() as LemonTableColumn<Experiment, keyof Experiment | undefined>,
         createdAtColumn<Experiment>() as LemonTableColumn<Experiment, keyof Experiment | undefined>,
     ]
->>>>>>> 9e03d5f7
 
     return (
         <div>
@@ -75,14 +67,10 @@
                 <LinkButton
                     type="primary"
                     data-attr="create-experiment"
-<<<<<<< HEAD
                     onClick={() => {
-                        setOpenExperiment(NEW_EXPERIMENT)
                         createNewExperimentFunnel()
                     }}
-=======
                     to={urls.experiment('new')}
->>>>>>> 9e03d5f7
                     icon={<PlusOutlined />}
                 >
                     New Experiment
