--- conflicted
+++ resolved
@@ -221,14 +221,14 @@
     }
 }
 
-<<<<<<< HEAD
 .metric-name {
     border: 1px solid $border;
     border-radius: 4px;
     padding: 8px 8px 8px 16px;
     margin-left: $default_spacing / 2;
     flex: 1;
-=======
+}
+
 .experiment-workflow {
     border-color: $dark-grey;
     .ant-card-head {
@@ -252,5 +252,4 @@
     .step-completed {
         background-color: #e5ebff;
     }
->>>>>>> 2aa33a87
 }