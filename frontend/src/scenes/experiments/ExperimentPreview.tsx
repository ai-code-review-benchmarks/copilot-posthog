import { Col, InputNumber, Row, Slider, Tooltip } from 'antd'
import { useValues, useActions } from 'kea'
import { InsightLabel } from 'lib/components/InsightLabel'
import { PropertyFilterButton } from 'lib/components/PropertyFilters/components/PropertyFilterButton'
import { dayjs } from 'lib/dayjs'
import { ActionFilter as ActionFilterType, AnyPropertyFilter, InsightType, MultivariateFlagVariant } from '~/types'
import { experimentLogic } from './experimentLogic'
import { ExperimentWorkflow } from './ExperimentWorkflow'
import { InfoCircleOutlined } from '@ant-design/icons'
import { capitalizeFirstLetter, convertPropertyGroupToProperties, humanFriendlyNumber } from 'lib/utils'
import { LemonButton, LemonModal } from '@posthog/lemon-ui'
import { Field, Form } from 'kea-forms'
import { MetricSelector } from './MetricSelector'

interface ExperimentPreviewProps {
    experimentId: number | 'new'
    trendCount: number
    trendExposure?: number
    funnelSampleSize?: number
    funnelConversionRate: number
    funnelEntrants?: number
}

export function ExperimentPreview({
    experimentId,
    trendCount,
    funnelConversionRate,
    trendExposure,
    funnelSampleSize,
    funnelEntrants,
}: ExperimentPreviewProps): JSX.Element {
    const {
        experimentInsightType,
        editingExistingExperiment,
        minimumDetectableChange,
        expectedRunningTime,
        aggregationLabel,
        experiment,
        isExperimentGoalModalOpen,
        experimentLoading,
        experimentInsightId,
    } = useValues(experimentLogic({ experimentId }))
    const {
        setExperiment,
        openExperimentGoalModal,
        closeExperimentGoalModal,
        updateExperimentGoal,
        setFilters,
        createNewExperimentInsight,
    } = useActions(experimentLogic({ experimentId }))
    const sliderMaxValue =
        experimentInsightType === InsightType.FUNNELS
            ? 100 - funnelConversionRate < 50
                ? 100 - funnelConversionRate
                : 50
            : 50

    const currentDuration = dayjs().diff(dayjs(experiment?.start_date), 'hour')

    let runningTime = 0
    if (experiment?.start_date) {
        runningTime = expectedRunningTime(funnelEntrants || 1, funnelSampleSize || 0, currentDuration)
    } else {
        runningTime = expectedRunningTime(funnelEntrants || 1, funnelSampleSize || 0)
    }

    const expectedEndDate = dayjs(experiment?.start_date).add(runningTime, 'hour')
    const showEndDate = !experiment?.end_date && currentDuration >= 24 && funnelEntrants && funnelSampleSize

    const experimentProperties = convertPropertyGroupToProperties(experiment?.filters?.properties)

    return (
        <Row>
            <Col span={!experiment?.start_date && experimentId !== 'new' && !editingExistingExperiment ? 12 : 24}>
                {experimentId === 'new' && (
                    <Row className="experiment-preview-row">
                        <div>
                            <div>
                                <b>Experiment preview</b>
                            </div>
                            <div className="text-muted">
                                Here are the baseline metrics for your experiment. Adjust your minimum detectible
                                threshold to adjust for the smallest conversion value you'll accept, and the experiment
                                duration.{' '}
                            </div>
                        </div>
                    </Row>
                )}
                {(experimentId === 'new' || editingExistingExperiment) && (
                    <Row className="mb-4">
                        <Col span={24}>
                            <div>
                                <b>Minimum acceptable improvement</b>
                                <Tooltip
                                    title={
                                        'Minimum acceptable improvement is a calculation that estimates the smallest significant improvement you are willing to accept.'
                                    }
                                >
                                    <InfoCircleOutlined style={{ marginLeft: 4 }} />
                                </Tooltip>
                            </div>
                            <Row className="mde-slider">
                                <Col span={8}>
                                    <Slider
                                        defaultValue={5}
                                        value={minimumDetectableChange}
                                        min={1}
                                        max={sliderMaxValue}
                                        trackStyle={{ background: 'var(--primary)' }}
                                        handleStyle={{ background: 'var(--primary)' }}
                                        onChange={(value) => {
                                            setExperiment({
                                                parameters: {
                                                    ...experiment.parameters,
                                                    minimum_detectable_effect: value,
                                                },
                                            })
                                        }}
                                        tipFormatter={(value) => `${value}%`}
                                    />
                                </Col>
                                <InputNumber
                                    min={1}
                                    max={sliderMaxValue}
                                    defaultValue={5}
                                    formatter={(value) => `${value}%`}
                                    style={{ margin: '0 16px' }}
                                    value={minimumDetectableChange}
                                    onChange={(value) => {
                                        setExperiment({
                                            parameters: { ...experiment.parameters, minimum_detectable_effect: value },
                                        })
                                    }}
                                />
                            </Row>
                        </Col>
                    </Row>
                )}
                <Row className={`experiment-preview-row ${experiment?.start_date ? 'mr' : ''}`}>
                    {experimentInsightType === InsightType.TRENDS ? (
                        <>
                            {!experiment?.start_date && (
                                <>
                                    <Col span={6}>
                                        <div className="card-secondary">Baseline Count</div>
                                        <div className="l4">{humanFriendlyNumber(trendCount || 0)}</div>
                                    </Col>
                                    <Col span={6}>
                                        <div className="card-secondary">Minimum Acceptable Count</div>
                                        <div className="l4">
                                            {humanFriendlyNumber(
                                                trendCount + Math.ceil(trendCount * (minimumDetectableChange / 100)) ||
                                                    0
                                            )}
                                        </div>
                                    </Col>
                                </>
                            )}
                            <Col span={12}>
                                <div className="card-secondary">Recommended running time</div>
                                <div>
                                    <span className="l4">~{humanFriendlyNumber(trendExposure || 0)}</span> days
                                </div>
                            </Col>
                        </>
                    ) : (
                        <>
                            {!experiment?.start_date && (
                                <>
                                    <Col span={12}>
                                        <div className="card-secondary">Baseline Conversion Rate</div>
                                        <div className="l4">{funnelConversionRate.toFixed(1)}%</div>
                                    </Col>
                                    <Col span={12}>
                                        <div className="card-secondary">Minimum Acceptable Conversion Rate</div>
                                        <div className="l4">
                                            {(funnelConversionRate + minimumDetectableChange).toFixed(1)}%
                                        </div>
                                    </Col>
                                </>
                            )}
                            <Col span={12}>
                                <div className="card-secondary">Recommended Sample Size</div>
                                <div className="pb-4">
                                    <span className="l4">~{humanFriendlyNumber(funnelSampleSize || 0)}</span> persons
                                </div>
                            </Col>
                            {!experiment?.start_date && (
                                <Col span={12}>
                                    <div className="card-secondary">Recommended running time</div>
                                    <div>
                                        <span className="l4">~{humanFriendlyNumber(runningTime || 0)}</span> days
                                    </div>
                                </Col>
                            )}
                        </>
                    )}
                    <Row className="w-full mt-4">
                        <Col span={12}>
                            <div className="card-secondary">Experiment variants</div>
                            <ul className="variants-list">
                                {experiment?.parameters?.feature_flag_variants?.map(
                                    (variant: MultivariateFlagVariant, idx: number) => (
                                        <li key={idx}>{variant.key}</li>
                                    )
                                )}
                            </ul>
                        </Col>
                        <Col span={12}>
                            <div className="card-secondary">Participants</div>
                            <div>
                                {!!experimentProperties?.length ? (
                                    <div>
                                        {experimentProperties?.map((item: AnyPropertyFilter) => {
                                            return (
                                                <PropertyFilterButton
                                                    key={item.key}
                                                    item={item}
                                                    style={{ margin: 2, cursor: 'default' }}
                                                />
                                            )
                                        })}
                                    </div>
                                ) : (
                                    <>
                                        100% of{' '}
                                        {experiment?.filters?.aggregation_group_type_index != undefined
                                            ? capitalizeFirstLetter(
                                                  aggregationLabel(experiment.filters.aggregation_group_type_index)
                                                      .plural
                                              )
                                            : 'users'}
                                    </>
                                )}
                            </div>
                        </Col>
                    </Row>
                    <Row className="w-full">
                        {experimentId !== 'new' && !editingExistingExperiment && (
                            <Col span={12}>
                                <div className="card-secondary mt-4">Start date</div>
                                {experiment?.start_date ? (
                                    <span>{dayjs(experiment?.start_date).format('D MMM YYYY')}</span>
                                ) : (
                                    <span className="description">Not started yet</span>
                                )}
                            </Col>
                        )}
                        {experimentInsightType === InsightType.FUNNELS && showEndDate ? (
                            <Col span={12}>
                                <div className="card-secondary mt-4">Expected end date</div>
                                <span>
                                    {expectedEndDate.isAfter(dayjs())
                                        ? expectedEndDate.format('D MMM YYYY')
                                        : dayjs().format('D MMM YYYY')}
                                </span>
                            </Col>
                        ) : null}
                        {/* The null prevents showing a 0 while loading */}
                        {experiment?.end_date && (
                            <Col span={12}>
                                <div className="card-secondary mt-4">Completed date</div>
                                <span>{dayjs(experiment?.end_date).format('D MMM YYYY')}</span>
                            </Col>
                        )}
                    </Row>
                </Row>
                {experimentId !== 'new' && !editingExistingExperiment && (
                    <Row className="experiment-preview-row">
                        <Col>
                            <div className="card-secondary mb-2">
                                {experimentInsightType === InsightType.FUNNELS ? 'Conversion goal steps' : 'Trend goal'}
                            </div>
                            {(
                                [
                                    ...(experiment?.filters?.events || []),
                                    ...(experiment?.filters?.actions || []),
                                ] as ActionFilterType[]
                            )
                                .sort((a, b) => (a.order || 0) - (b.order || 0))
                                .map((event: ActionFilterType, idx: number) => (
                                    <Col key={idx} className="mb-2">
                                        <Row style={{ marginBottom: 4 }}>
                                            <div className="preview-conversion-goal-num">
                                                {experimentInsightType === InsightType.FUNNELS
                                                    ? (event.order || 0) + 1
                                                    : idx + 1}
                                            </div>
                                            <b>
                                                <InsightLabel
                                                    action={event}
                                                    showCountedByTag={experimentInsightType === InsightType.TRENDS}
                                                    hideIcon
                                                />
                                            </b>
                                        </Row>
                                        {event.properties?.map((prop: AnyPropertyFilter) => (
                                            <PropertyFilterButton key={prop.key} item={prop} />
                                        ))}
                                    </Col>
                                ))}
                            {experiment?.start_date && (
                                <div className="mb-2 mt-4">
                                    <LemonButton type="secondary" onClick={openExperimentGoalModal}>
<<<<<<< HEAD
                                        Change Experiment Goal
=======
                                        Change experiment goal
>>>>>>> 85be3cbf
                                    </LemonButton>
                                </div>
                            )}
                        </Col>
                    </Row>
                )}
            </Col>

            {experimentId !== 'new' && !editingExistingExperiment && !experiment?.start_date && (
                <Col span={12} className="pl-4">
                    <ExperimentWorkflow />
                </Col>
            )}
            <LemonModal
                isOpen={isExperimentGoalModalOpen}
                onClose={closeExperimentGoalModal}
                width={650}
<<<<<<< HEAD
                title={'Change Experiment Goal'}
=======
                title={'Change experiment goal'}
>>>>>>> 85be3cbf
                footer={
                    <div className="flex items-center gap-2">
                        <LemonButton
                            form="edit-experiment-goal-form"
                            type="secondary"
                            onClick={closeExperimentGoalModal}
                        >
                            Cancel
                        </LemonButton>
                        <LemonButton
                            form="edit-experiment-goal-form"
                            onClick={() => {
                                updateExperimentGoal(experiment.filters)
                            }}
                            type="primary"
                            loading={experimentLoading}
                            data-attr="create-annotation-submit"
                        >
                            Save
                        </LemonButton>
                    </div>
                }
            >
                <Form
                    logic={experimentLogic}
                    props={{ experimentId }}
                    formKey="experiment"
                    id="edit-experiment-goal-form"
                    className="space-y-4"
                >
                    <Field name="filters">
                        {({ value, onChange }) => (
                            <MetricSelector
                                createPreviewInsight={createNewExperimentInsight}
                                setFilters={(payload) => {
                                    setFilters(payload)
                                    onChange(payload)
                                }}
                                previewInsightId={experimentInsightId}
                                filters={value}
                            />
                        )}
                    </Field>
                </Form>
            </LemonModal>
        </Row>
    )
}<|MERGE_RESOLUTION|>--- conflicted
+++ resolved
@@ -302,11 +302,7 @@
                             {experiment?.start_date && (
                                 <div className="mb-2 mt-4">
                                     <LemonButton type="secondary" onClick={openExperimentGoalModal}>
-<<<<<<< HEAD
-                                        Change Experiment Goal
-=======
                                         Change experiment goal
->>>>>>> 85be3cbf
                                     </LemonButton>
                                 </div>
                             )}
@@ -324,11 +320,7 @@
                 isOpen={isExperimentGoalModalOpen}
                 onClose={closeExperimentGoalModal}
                 width={650}
-<<<<<<< HEAD
-                title={'Change Experiment Goal'}
-=======
                 title={'Change experiment goal'}
->>>>>>> 85be3cbf
                 footer={
                     <div className="flex items-center gap-2">
                         <LemonButton
