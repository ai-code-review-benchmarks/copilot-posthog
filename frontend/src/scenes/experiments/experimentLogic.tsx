import { kea } from 'kea'
import React from 'react'
import api from 'lib/api'
import { dayjs } from 'lib/dayjs'
import { errorToast } from 'lib/utils'
import { generateRandomAnimal } from 'lib/utils/randomAnimal'
import { toast } from 'react-toastify'
import { funnelLogic } from 'scenes/funnels/funnelLogic'
import { cleanFilters } from 'scenes/insights/utils/cleanFilters'
import { teamLogic } from 'scenes/teamLogic'
import { urls } from 'scenes/urls'
<<<<<<< HEAD
import { Experiment, InsightType, InsightModel, FunnelVizType, Breadcrumb, InsightShortId, FilterType } from '~/types'

=======
import {
    Breadcrumb,
    Experiment,
    ExperimentResults,
    FilterType,
    FunnelVizType,
    InsightModel,
    InsightType,
} from '~/types'
>>>>>>> a78dde85
import { experimentLogicType } from './experimentLogicType'
import { router } from 'kea-router'
import { experimentsLogic } from './experimentsLogic'

export const experimentLogic = kea<experimentLogicType>({
    path: ['scenes', 'experiment', 'experimentLogic'],
    connect: { values: [teamLogic, ['currentTeamId']], actions: [experimentsLogic, ['loadExperiments']] },
    actions: {
        setExperimentResults: (experimentResults: ExperimentResults | null) => ({ experimentResults }),
        setExperiment: (experiment: Experiment) => ({ experiment }),
        createExperiment: (draft?: boolean) => ({ draft }),
        setExperimentFunnelId: (shortId: InsightShortId) => ({ shortId }),
        createNewExperimentFunnel: (filters?: Partial<FilterType>) => ({ filters }),
        setFilters: (filters: Partial<FilterType>) => ({ filters }),
        setExperimentId: (experimentId: number | 'new') => ({ experimentId }),
        setNewExperimentData: (experimentData: Partial<Experiment>) => ({ experimentData }),
        nextPage: true,
        prevPage: true,
        setPage: (page: number) => ({ page }),
        emptyData: true,
    },
    reducers: {
        experimentId: [
            null as number | 'new' | null,
            {
                setExperimentId: (_, { experimentId }) => experimentId,
            },
        ],
        newExperimentData: [
            null as Partial<Experiment> | null,
            {
                setNewExperimentData: (vals, { experimentData }) => {
                    if (experimentData.filters) {
                        const newFilters = { ...vals?.filters, ...experimentData.filters }
                        return { ...vals, ...experimentData, filters: newFilters }
                    }
                    return { ...vals, ...experimentData }
                },
                emptyData: () => null,
            },
        ],
<<<<<<< HEAD
        experimentFunnelId: [
            null as InsightShortId | null,
=======
        experimentResults: [
            null as ExperimentResults | null,
            {
                setExperimentResults: (_, { experimentResults }) => experimentResults,
            },
        ],
        experimentFunnel: [
            null as InsightModel | null,
>>>>>>> a78dde85
            {
                setExperimentFunnelId: (_, { shortId }) => shortId,
            },
        ],
        newExperimentCurrentPage: [
            0,
            {
                nextPage: (page) => page + 1,
                prevPage: (page) => page - 1,
                setPage: (_, { page }) => page,
            },
        ],
    },
    listeners: ({ values, actions }) => ({
        createExperiment: async ({ draft }) => {
            try {
                if (values.newExperimentData?.id) {
                    await api.update(`api/projects/${values.currentTeamId}/experiments/${values.experimentId}`, {
                        start_date: dayjs(),
                    })
                } else {
                    await api.create(`api/projects/${values.currentTeamId}/experiments`, {
                        ...values.newExperimentData,
                        ...(!draft && { start_date: dayjs() }),
                    })
                }
            } catch (error) {
                errorToast(
                    'Error creating your experiment',
                    'Attempting to create this experiment returned an error:',
                    error.status !== 0
                        ? error.detail
                        : "Check your internet connection and make sure you don't have an extension blocking our requests.",
                    error.code
                )
                return
            }
            toast.success(
                <div data-attr="success-toast">
                    <h1>Experimentation created successfully!</h1>
                    <p>Click here to go back to the experiments list.</p>
                </div>,
                {
                    onClick: () => {
                        actions.loadExperiments()
                        router.actions.push(urls.experiments())
                    },
                    closeOnClick: true,
                }
            )
        },
        createNewExperimentFunnel: async ({ filters }) => {
            const newInsight = {
                name: generateRandomAnimal(),
                description: '',
                tags: [],
                filters: cleanFilters({
                    insight: InsightType.FUNNELS,
                    funnel_viz_type: FunnelVizType.Steps,
                    date_from: dayjs().subtract(14, 'day').format('YYYY-MM-DDTHH:mm'),
                    date_to: dayjs().endOf('d').format('YYYY-MM-DDTHH:mm'),
                    ...filters,
                }),
                result: null,
            }
            const createdInsight: InsightModel = await api.create(
                `api/projects/${teamLogic.values.currentTeamId}/insights`,
                newInsight
            )
            actions.setExperimentFunnelId(createdInsight.short_id)
        },
        loadExperiment: async () => {
            try {
                const response = await api.get(
                    `api/projects/${values.currentTeamId}/experiments/${values.experimentId}/results`
                )
                actions.setExperimentResults({ ...response, itemID: Math.random().toString(36).substring(2, 15) })
            } catch (error) {
                errorToast(
                    'Error loading experiment results',
                    'Attempting to load results returned an error:',
                    error.status !== 0
                        ? error.detail
                        : "Check your internet connection and make sure you don't have an extension blocking our requests.",
                    error.code
                )
                actions.setExperimentResults(null)
            }
        },
        setFilters: ({ filters }) => {
            funnelLogic.findMounted({ dashboardItemId: values.experimentFunnelId })?.actions.setFilters(filters)
        },
        loadExperimentSuccess: ({ experimentData }) => {
            if (!experimentData?.start_date) {
                // loading a draft mode experiment
                actions.createNewExperimentFunnel(experimentData?.filters)
                actions.setPage(2)
                actions.setNewExperimentData({ ...experimentData })
            }
        },
    }),
    loaders: ({ values }) => ({
        experimentData: [
            null as Experiment | null,
            {
                loadExperiment: async () => {
                    if (values.experimentId && values.experimentId !== 'new') {
                        const response = await api.get(
                            `api/projects/${values.currentTeamId}/experiments/${values.experimentId}`
                        )
                        return response as Experiment
                    }
                    return null
                },
            },
        ],
    }),
<<<<<<< HEAD
    selectors: ({ values }) => ({
=======
    selectors: {
>>>>>>> a78dde85
        breadcrumbs: [
            (s) => [s.experimentData, s.experimentId],
            (experimentData, experimentId): Breadcrumb[] => [
                {
                    name: 'Experiments',
                    path: urls.experiments(),
                },
                {
                    name: experimentData?.name || 'New Experiment',
                    path: urls.experiment(experimentId || 'new'),
                },
            ],
        ],
<<<<<<< HEAD
        funnel: [
            (s) => [
                funnelLogic({ dashboardItemId: values.experimentFunnelId, syncWithUrl: false }).selectors.results,
                s.newExperimentData,
            ],
            (results) => {
                // eslint-disable-line
                const newResults = funnelLogic.findMounted({ dashboardItemId: values.experimentFunnelId })?.values
                    .results // valid results
                // const newResultsWithoutFound = funnelLogic({
                //     dashboardItemId: values.experimentFunnelId,
                //     syncWithUrl: false,
                // })?.values.results // valid results
                console.log('id: ', values.experimentFunnelId, results, newResults) // ,newResultsWithoutFound)
                // results is empty??
                return results
            },
        ],
        minimimumDetectableChange: [
            (s) => [s.newExperimentData],
            (newExperimentData): number => {
                const med = newExperimentData?.parameters?.minimum_detectable_effect || 5
                return med
            },
        ],
        experimentFunnelConversionRate: [
            (s) => [s.funnel],
            (funnelResult): number => {
                console.log('conversion rate change: ', funnelResult)
                return funnelResult?.[0]?.average_conversion_time || 20
            },
        ],
        recommendedSampleSize: [
            (s) => [s.minimimumDetectableChange],
            (mde) => (conversionRate: number) => {
                return (1600 * conversionRate * (1 - conversionRate / 100)) / (mde * mde)
            },
        ],
        expectedRunningTime: [
            () => [],
            () =>
                (entrants: number, sampleSize: number): number => {
                    // TODO: connect to broken insight date filter
                    const time = 7 // days
                    return (sampleSize / entrants) * time
                },
        ],
    }),
=======
    },
>>>>>>> a78dde85
    urlToAction: ({ actions, values }) => ({
        '/experiments/:id': ({ id }) => {
            if (id) {
                const parsedId = id === 'new' ? 'new' : parseInt(id)
                // TODO: optimise loading if already loaded Experiment
                // like in featureFlagLogic.tsx
                if (parsedId === 'new') {
                    actions.createNewExperimentFunnel()
                    actions.emptyData()
                    actions.setPage(0)
                }
                if (parsedId !== values.experimentId) {
                    actions.setExperimentId(parsedId)
                }
                if (parsedId !== 'new') {
                    actions.loadExperiment()
                }
            }
        },
    }),
})<|MERGE_RESOLUTION|>--- conflicted
+++ resolved
@@ -9,10 +9,6 @@
 import { cleanFilters } from 'scenes/insights/utils/cleanFilters'
 import { teamLogic } from 'scenes/teamLogic'
 import { urls } from 'scenes/urls'
-<<<<<<< HEAD
-import { Experiment, InsightType, InsightModel, FunnelVizType, Breadcrumb, InsightShortId, FilterType } from '~/types'
-
-=======
 import {
     Breadcrumb,
     Experiment,
@@ -21,8 +17,8 @@
     FunnelVizType,
     InsightModel,
     InsightType,
+    InsightShortId,
 } from '~/types'
->>>>>>> a78dde85
 import { experimentLogicType } from './experimentLogicType'
 import { router } from 'kea-router'
 import { experimentsLogic } from './experimentsLogic'
@@ -64,19 +60,14 @@
                 emptyData: () => null,
             },
         ],
-<<<<<<< HEAD
+        experimentResults: [
+            null as ExperimentResults | null,
+            {
+                setExperimentResults: (_, { experimentResults }) => experimentResults,
+            },
+        ],
         experimentFunnelId: [
             null as InsightShortId | null,
-=======
-        experimentResults: [
-            null as ExperimentResults | null,
-            {
-                setExperimentResults: (_, { experimentResults }) => experimentResults,
-            },
-        ],
-        experimentFunnel: [
-            null as InsightModel | null,
->>>>>>> a78dde85
             {
                 setExperimentFunnelId: (_, { shortId }) => shortId,
             },
@@ -194,11 +185,7 @@
             },
         ],
     }),
-<<<<<<< HEAD
     selectors: ({ values }) => ({
-=======
-    selectors: {
->>>>>>> a78dde85
         breadcrumbs: [
             (s) => [s.experimentData, s.experimentId],
             (experimentData, experimentId): Breadcrumb[] => [
@@ -212,7 +199,6 @@
                 },
             ],
         ],
-<<<<<<< HEAD
         funnel: [
             (s) => [
                 funnelLogic({ dashboardItemId: values.experimentFunnelId, syncWithUrl: false }).selectors.results,
@@ -261,9 +247,6 @@
                 },
         ],
     }),
-=======
-    },
->>>>>>> a78dde85
     urlToAction: ({ actions, values }) => ({
         '/experiments/:id': ({ id }) => {
             if (id) {
