<<<<<<< HEAD
import React, { ReactElement } from 'react'
=======
import { kea } from 'kea'
import { ReactElement } from 'react'
>>>>>>> cd1eda0b
import api from 'lib/api'
import { dayjs } from 'lib/dayjs'
import { funnelLogic } from 'scenes/funnels/funnelLogic'
import { cleanFilters } from 'scenes/insights/utils/cleanFilters'
import { teamLogic } from 'scenes/teamLogic'
import { urls } from 'scenes/urls'
import {
    Breadcrumb,
    Experiment,
    ExperimentResults,
    FilterType,
    FunnelVizType,
    InsightModel,
    InsightType,
    InsightShortId,
    MultivariateFlagVariant,
    TrendResult,
    FunnelStep,
    SecondaryExperimentMetric,
    AvailableFeature,
    SignificanceCode,
    SecondaryMetricResult,
} from '~/types'
import type { experimentLogicType } from './experimentLogicType'
import { router, urlToAction } from 'kea-router'
import { experimentsLogic } from './experimentsLogic'
import { FunnelLayout, INSTANTLY_AVAILABLE_PROPERTIES } from 'lib/constants'
import { trendsLogic } from 'scenes/trends/trendsLogic'
import { eventUsageLogic } from 'lib/utils/eventUsageLogic'
import { userLogic } from 'scenes/userLogic'
import { Tooltip } from 'lib/components/Tooltip'
import { InfoCircleOutlined } from '@ant-design/icons'
import { TaxonomicFilterGroupType } from 'lib/components/TaxonomicFilter/types'
import { groupsModel } from '~/models/groupsModel'
import { lemonToast } from 'lib/components/lemonToast'
import { convertPropertyGroupToProperties, toParams } from 'lib/utils'
import { actions, afterMount, connect, kea, key, listeners, path, props, reducers, selectors } from 'kea'
import { forms } from 'kea-forms'
import { loaders } from 'kea-loaders'

const DEFAULT_DURATION = 14 // days

const NEW_EXPERIMENT: Experiment = {
    id: 'new',
    name: '',
    feature_flag_key: '',
    filters: {},
    parameters: {
        feature_flag_variants: [
            { key: 'control', rollout_percentage: 50 },
            { key: 'test', rollout_percentage: 50 },
        ],
    },
    secondary_metrics: [],
    created_at: '',
    created_by: null,
}

export interface ExperimentLogicProps {
    experimentId?: Experiment['id']
}

export const experimentLogic = kea<experimentLogicType>([
    props({} as ExperimentLogicProps),
    key((props) => props.experimentId || 'new'),
    path((key) => ['scenes', 'experiment', 'experimentLogic', key]),
    connect({
        values: [
            teamLogic,
            ['currentTeamId'],
            userLogic,
            ['hasAvailableFeature'],
            groupsModel,
            ['groupTypes', 'groupsTaxonomicTypes', 'aggregationLabel'],
        ],
        actions: [
            experimentsLogic,
            ['updateExperiments', 'addToExperiments'],
            eventUsageLogic,
            [
                'reportExperimentCreated',
                'reportExperimentViewed',
                'reportExperimentLaunched',
                'reportExperimentCompleted',
                'reportExperimentArchived',
            ],
        ],
    }),
    actions({
        setExperiment: (experiment: Partial<Experiment>) => ({ experiment }),
        createExperiment: (draft?: boolean, runningTime?: number, sampleSize?: number) => ({
            draft,
            runningTime,
            sampleSize,
        }),
        setExperimentInsightId: (shortId: InsightShortId) => ({ shortId }),
        createNewExperimentInsight: (filters?: Partial<FilterType>) => ({ filters }),
        setFilters: (filters: Partial<FilterType>) => ({ filters }),
        removeExperimentGroup: (idx: number) => ({ idx }),
        setExperimentInsightType: (insightType: InsightType) => ({ insightType }),
        setEditExperiment: (editing: boolean) => ({ editing }),
        setSecondaryMetrics: (secondaryMetrics: SecondaryExperimentMetric[]) => ({ secondaryMetrics }),
        setExperimentResultCalculationError: (error: string) => ({ error }),
        setFlagImplementationWarning: (warning: boolean) => ({ warning }),
        setFlagAvailabilityWarning: (warning: boolean) => ({ warning }),
        setExposureAndSampleSize: (exposure: number, sampleSize: number) => ({ exposure, sampleSize }),
        launchExperiment: true,
        endExperiment: true,
        addExperimentGroup: true,
        archiveExperiment: true,
    }),
    reducers({
        experiment: [
            { ...NEW_EXPERIMENT } as Experiment,
            {
                setExperiment: (state, { experiment }) => {
                    if (experiment.filters) {
                        const newFilters = { ...state.filters, ...experiment.filters }
                        return { ...state, ...experiment, filters: newFilters }
                    }

                    // assuming setExperiment isn't called with new filters & parameters at the same time
                    if (experiment.parameters) {
                        const newParameters = { ...state?.parameters, ...experiment.parameters }
                        return { ...state, ...experiment, parameters: newParameters }
                    }
                    return { ...state, ...experiment }
                },
                addExperimentGroup: (state) => {
                    if (state?.parameters?.feature_flag_variants) {
                        const newRolloutPercentages = percentageDistribution(
                            state.parameters.feature_flag_variants.length + 1
                        )
                        const updatedRolloutPercentageVariants = state.parameters.feature_flag_variants.map(
                            (variant: MultivariateFlagVariant, i: number) => ({
                                ...variant,
                                rollout_percentage: newRolloutPercentages[i],
                            })
                        )
                        return {
                            ...state,
                            parameters: {
                                ...state.parameters,
                                feature_flag_variants: [
                                    ...updatedRolloutPercentageVariants,
                                    {
                                        key: `test_group_${state.parameters.feature_flag_variants.length}`,
                                        rollout_percentage: newRolloutPercentages[newRolloutPercentages.length - 1],
                                    },
                                ],
                            },
                        }
                    }
                    return state
                },
                removeExperimentGroup: (state, { idx }) => {
                    if (!state) {
                        return state
                    }
                    const variants = [...(state.parameters?.feature_flag_variants || [])]
                    variants.splice(idx, 1)
                    const newRolloutPercentages = percentageDistribution(
                        (state?.parameters?.feature_flag_variants || []).length - 1
                    )
                    const updatedVariants = variants.map((variant: MultivariateFlagVariant, i: number) => ({
                        ...variant,
                        rollout_percentage: newRolloutPercentages[i],
                    }))

                    return {
                        ...state,
                        parameters: {
                            ...state.parameters,
                            feature_flag_variants: updatedVariants,
                        },
                    }
                },
            },
        ],
        experimentInsightType: [
            InsightType.TRENDS as InsightType,
            {
                setExperimentInsightType: (_, { insightType }) => insightType,
            },
        ],
        experimentInsightId: [
            null as InsightShortId | null,
            {
                setExperimentInsightId: (_, { shortId }) => shortId,
            },
        ],
        editingExistingExperiment: [
            false,
            {
                setEditExperiment: (_, { editing }) => editing,
            },
        ],
        experimentResultCalculationError: [
            null as string | null,
            {
                setExperimentResultCalculationError: (_, { error }) => error,
            },
        ],
        flagImplementationWarning: [
            false as boolean,
            {
                setFlagImplementationWarning: (_, { warning }) => warning,
            },
        ],
        flagAvailabilityWarning: [
            false as boolean,
            {
                setFlagAvailabilityWarning: (_, { warning }) => warning,
            },
        ],
        exposureAndSampleSize: [
            null,
            {
                setExposureAndSampleSize: (_, { exposure, sampleSize }) => ({ exposure, sampleSize }),
            },
        ],
    }),
    listeners(({ values, actions }) => ({
        createExperiment: async ({ draft, runningTime, sampleSize }) => {
            let response: Experiment | null = null
            const isUpdate = !!values.experimentId && values.experimentId !== 'new'
            try {
                if (isUpdate) {
                    response = await api.update(
                        `api/projects/${values.currentTeamId}/experiments/${values.experimentId}`,
                        {
                            ...values.experiment,
                            parameters: {
                                ...values.experiment?.parameters,
                                recommended_running_time: runningTime,
                                recommended_sample_size: sampleSize,
                            },
                            ...(!draft && { start_date: dayjs() }),
                        }
                    )
                    if (response?.id) {
                        actions.updateExperiments(response)
                        router.actions.push(urls.experiment(response.id))
                        return
                    }
                } else {
                    response = await api.create(`api/projects/${values.currentTeamId}/experiments`, {
                        ...values.experiment,
                        parameters: {
                            ...values.experiment?.parameters,
                            recommended_running_time: runningTime,
                            recommended_sample_size: sampleSize,
                        },
                        ...(!draft && { start_date: dayjs() }),
                    })
                    response && actions.reportExperimentCreated(response)
                }
            } catch (error: any) {
                lemonToast.error(error.detail || 'Failed to create experiment')
                return
            }

            if (response?.id) {
                const experimentId = response.id
                router.actions.push(urls.experiment(experimentId))
                actions.addToExperiments(response)
                lemonToast.success(`Experiment ${isUpdate ? 'updated' : 'created'}`, {
                    button: {
                        label: 'View it',
                        action: () => {
                            router.actions.push(urls.experiment(experimentId))
                        },
                    },
                })
            }
        },
        createNewExperimentInsight: async ({ filters }) => {
            let newInsightFilters
            if (values.experimentInsightType === InsightType.FUNNELS) {
                newInsightFilters = cleanFilters({
                    insight: InsightType.FUNNELS,
                    funnel_viz_type: FunnelVizType.Steps,
                    date_from: dayjs().subtract(DEFAULT_DURATION, 'day').format('YYYY-MM-DDTHH:mm'),
                    date_to: dayjs().endOf('d').format('YYYY-MM-DDTHH:mm'),
                    layout: FunnelLayout.horizontal,
                    ...filters,
                })
            } else {
                newInsightFilters = cleanFilters({
                    insight: InsightType.TRENDS,
                    date_from: dayjs().subtract(DEFAULT_DURATION, 'day').format('YYYY-MM-DDTHH:mm'),
                    date_to: dayjs().endOf('d').format('YYYY-MM-DDTHH:mm'),
                    ...filters,
                })
            }

            const newInsight = {
                name: ``,
                description: '',
                tags: [],
                filters: newInsightFilters,
                result: null,
            }

            const createdInsight: InsightModel = await api.create(
                `api/projects/${values.currentTeamId}/insights`,
                newInsight
            )
            actions.setExperimentInsightId(createdInsight.short_id)
            actions.setExperiment({ filters: { ...newInsight.filters } })
        },
        setFilters: ({ filters }) => {
            if (values.experimentInsightType === InsightType.FUNNELS) {
                funnelLogic.findMounted({ dashboardItemId: values.experimentInsightId })?.actions.setFilters(filters)
            } else {
                trendsLogic.findMounted({ dashboardItemId: values.experimentInsightId })?.actions.setFilters(filters)
            }
        },
        loadExperimentSuccess: async ({ experiment }) => {
            experiment && actions.reportExperimentViewed(experiment)
            actions.setExperimentInsightType(experiment?.filters.insight || InsightType.FUNNELS)
            if (!experiment?.start_date) {
                // loading a draft experiment
                actions.createNewExperimentInsight(experiment?.filters)
            } else {
                actions.loadExperimentResults()
                actions.loadSecondaryMetricResults()
            }
        },
        launchExperiment: async () => {
            const startDate = dayjs()
<<<<<<< HEAD
            actions.updateExperiment({ start_date: startDate.format('YYYY-MM-DDTHH:mm') })
            values.experimentData && actions.reportExperimentLaunched(values.experimentData, startDate)
=======
            actions.updateExperiment({ start_date: startDate.toISOString() })
            values.experimentData && eventUsageLogic.actions.reportExperimentLaunched(values.experimentData, startDate)
>>>>>>> cd1eda0b
        },
        endExperiment: async () => {
            const endDate = dayjs()
            actions.updateExperiment({ end_date: endDate.toISOString() })
            const duration = endDate.diff(values.experimentData?.start_date, 'second')
            values.experimentData &&
                actions.reportExperimentCompleted(
                    values.experimentData,
                    endDate,
                    duration,
                    values.areResultsSignificant
                )
        },
        archiveExperiment: async () => {
            actions.updateExperiment({ archived: true })
            values.experimentData && actions.reportExperimentArchived(values.experimentData)
        },
        setExperimentInsightType: () => {
            if (values.experimentId === 'new' || values.editingExistingExperiment) {
                actions.createNewExperimentInsight()
            } else {
                actions.createNewExperimentInsight(values.experimentData?.filters)
            }
        },
        updateExperimentSuccess: async ({ experiment }) => {
            actions.updateExperiments(experiment)
        },
        setExperiment: async ({ experiment }, breakpoint) => {
            const experimentEntitiesChanged =
                (experiment.filters?.events && experiment.filters.events.length > 0) ||
                (experiment.filters?.actions && experiment.filters.actions.length > 0)

            if (!experiment.filters || Object.keys(experiment.filters).length === 0) {
                return
            }

            if (experimentEntitiesChanged) {
                const url = `/api/projects/${values.currentTeamId}/experiments/requires_flag_implementation?${toParams(
                    experiment.filters || {}
                )}`
                await breakpoint(100)

                try {
                    const response = await api.get(url)
                    actions.setFlagImplementationWarning(response.result)
                } catch (e) {
                    // default to not showing the warning
                    actions.setFlagImplementationWarning(false)
                }
            }

            if (experiment.filters?.properties) {
                const targetProperties = convertPropertyGroupToProperties(experiment.filters.properties) || []

                if (targetProperties.length > 0) {
                    const hasNonInstantProperty = !!targetProperties.find(
                        (property) =>
                            property.type === 'cohort' || !INSTANTLY_AVAILABLE_PROPERTIES.includes(property.key || '')
                    )
                    actions.setFlagAvailabilityWarning(hasNonInstantProperty)
                } else {
                    actions.setFlagAvailabilityWarning(false)
                }
            }
        },
    })),
    loaders(({ actions, props, values }) => ({
        experiment: {
            loadExperiment: async () => {
                if (props.experimentId && props.experimentId !== 'new') {
                    try {
                        const response = await api.get(
                            `api/projects/${values.currentTeamId}/experiments/${props.experimentId}`
                        )
                        return response as Experiment
                    } catch (error: any) {
                        if (error.status === 404) {
                            throw error
                        } else {
                            lemonToast.error(`Failed to load experiment ${props.experimentId}`)
                            throw new Error(`Failed to load experiment ${props.experimentId}`)
                        }
                    }
                }
                return NEW_EXPERIMENT
            },
            updateExperiment: async (update: Partial<Experiment>) => {
                const response: Experiment = await api.update(
                    `api/projects/${values.currentTeamId}/experiments/${values.experimentId}`,
                    update
                )
                return response
            },
        },
        experimentResults: [
            null as ExperimentResults | null,
            {
                loadExperimentResults: async () => {
                    try {
                        const response = await api.get(
                            `api/projects/${values.currentTeamId}/experiments/${values.experimentId}/results`
                        )
                        return { ...response, itemID: Math.random().toString(36).substring(2, 15) }
                    } catch (error: any) {
                        actions.setExperimentResultCalculationError(error.detail)
                        return null
                    }
                },
            },
        ],
        secondaryMetricResults: [
            null as SecondaryMetricResult[] | null,
            {
                loadSecondaryMetricResults: async () => {
                    return await Promise.all(
                        (values.experimentData?.secondary_metrics || []).map(async (_, index) => {
                            try {
                                const secResults = await api.get(
                                    `api/projects/${values.currentTeamId}/experiments/${values.experimentId}/secondary_results?id=${index}`
                                )
                                return secResults.result
                            } catch (error) {
                                return {}
                            }
                        })
                    )
                },
            },
        ],
    })),
    selectors({
        props: [() => [(_, props) => props], (props) => props],
        experimentId: [
            () => [(_, props) => props.experimentId ?? 'new'],
            (experimentId): Experiment['id'] => experimentId,
        ],
        experimentData: [(s) => [s.experiment], (experiment) => experiment],
        breadcrumbs: [
            (s) => [s.experimentData, s.experimentId],
            (experimentData, experimentId): Breadcrumb[] => [
                {
                    name: 'Experiments',
                    path: urls.experiments(),
                },
                {
                    name: experimentData?.name || 'New',
                    path: urls.experiment(experimentId || 'new'),
                },
            ],
        ],
        variants: [
            (s) => [s.experiment, s.experimentData],
            (newExperimentData, experimentData): MultivariateFlagVariant[] => {
                if (experimentData?.start_date) {
                    return experimentData?.parameters?.feature_flag_variants || []
                }

                return (
                    newExperimentData?.parameters?.feature_flag_variants ||
                    experimentData?.parameters?.feature_flag_variants ||
                    []
                )
            },
        ],
        taxonomicGroupTypesForSelection: [
            (s) => [s.experiment, s.groupsTaxonomicTypes],
            (newExperimentData, groupsTaxonomicTypes): TaxonomicFilterGroupType[] => {
                if (
                    newExperimentData?.filters?.aggregation_group_type_index != null &&
                    groupsTaxonomicTypes.length > 0
                ) {
                    return [groupsTaxonomicTypes[newExperimentData.filters.aggregation_group_type_index]]
                }

                return [TaxonomicFilterGroupType.PersonProperties, TaxonomicFilterGroupType.Cohorts]
            },
        ],
        parsedSecondaryMetrics: [
            (s) => [s.experiment, s.experimentData],
            (newExperimentData: Partial<Experiment>, experimentData: Experiment): SecondaryExperimentMetric[] => {
                const secondaryMetrics = newExperimentData?.secondary_metrics || experimentData?.secondary_metrics || []
                return secondaryMetrics
            },
        ],
        minimumDetectableChange: [
            (s) => [s.experiment],
            (newExperimentData): number => {
                return newExperimentData?.parameters?.minimum_detectable_effect || 5
            },
        ],
        minimumSampleSizePerVariant: [
            (s) => [s.minimumDetectableChange],
            (mde) => (conversionRate: number) => {
                // Using the rule of thumb: sampleSize = 16 * sigma^2 / (mde^2)
                // refer https://en.wikipedia.org/wiki/Sample_size_determination with default beta and alpha
                // The results are same as: https://www.evanmiller.org/ab-testing/sample-size.html
                // and also: https://marketing.dynamicyield.com/ab-test-duration-calculator/
                return Math.ceil((1600 * conversionRate * (1 - conversionRate / 100)) / (mde * mde))
            },
        ],
        areResultsSignificant: [
            (s) => [s.experimentResults],
            (experimentResults): boolean => {
                return experimentResults?.significant || false
            },
        ],
        significanceBannerDetails: [
            (s) => [s.experimentResults],
            (experimentResults): string | ReactElement => {
                if (experimentResults?.significance_code === SignificanceCode.HighLoss) {
                    return (
                        <>
                            This is because the expected loss in conversion is greater than 1%
                            <Tooltip
                                placement="right"
                                title={
                                    <>Current value is {((experimentResults?.expected_loss || 0) * 100)?.toFixed(2)}%</>
                                }
                            >
                                <InfoCircleOutlined style={{ padding: '4px 2px' }} />
                            </Tooltip>
                            .
                        </>
                    )
                }

                if (experimentResults?.significance_code === SignificanceCode.HighPValue) {
                    return (
                        <>
                            This is because the p value is greater than 0.05
                            <Tooltip
                                placement="right"
                                title={<>Current value is {experimentResults?.p_value?.toFixed(3) || 1}.</>}
                            >
                                <InfoCircleOutlined style={{ padding: '4px 2px' }} />
                            </Tooltip>
                            .
                        </>
                    )
                }

                if (experimentResults?.significance_code === SignificanceCode.LowWinProbability) {
                    return 'This is because the win probability of all test variants combined is less than 90%.'
                }

                if (experimentResults?.significance_code === SignificanceCode.NotEnoughExposure) {
                    return 'This is because we need at least 100 people per variant to declare significance.'
                }

                return ''
            },
        ],
        recommendedExposureForCountData: [
            (s) => [s.minimumDetectableChange],
            (mde) =>
                (baseCountData: number): number => {
                    // http://www.columbia.edu/~cjd11/charles_dimaggio/DIRE/styled-4/code-12/
                    const minCountData = (baseCountData * mde) / 100
                    const lambda1 = baseCountData
                    const lambda2 = minCountData + baseCountData

                    // This is exposure in units of days
                    return parseFloat(
                        (
                            4 /
                            Math.pow(Math.sqrt(lambda1 / DEFAULT_DURATION) - Math.sqrt(lambda2 / DEFAULT_DURATION), 2)
                        ).toFixed(1)
                    )
                },
        ],
        expectedRunningTime: [
            () => [],
            () =>
                (entrants: number, sampleSize: number, duration: number = DEFAULT_DURATION): number => {
                    // recommended people / (actual people / day) = expected days
                    return parseFloat((sampleSize / (entrants / duration)).toFixed(1))
                },
        ],
        conversionRateForVariant: [
            (s) => [s.experimentResults],
            (experimentResults) =>
                (variant: string): string => {
                    const errorResult = '--'
                    if (!experimentResults) {
                        return errorResult
                    }
                    const variantResults = (experimentResults?.insight as FunnelStep[][]).find(
                        (variantFunnel: FunnelStep[]) => variantFunnel[0]?.breakdown_value?.[0] === variant
                    )
                    if (!variantResults) {
                        return errorResult
                    }
                    return ((variantResults[variantResults.length - 1].count / variantResults[0].count) * 100).toFixed(
                        1
                    )
                },
        ],
        getIndexForVariant: [
            (s) => [s.experimentResults],
            (experimentResults) =>
                (variant: string, insightType: InsightType): number => {
                    let result: number
                    // Ensures we get the right index from results, so the UI can
                    // display the right colour for the variant
                    if (!experimentResults) {
                        result = 0
                    } else {
                        let index = -1
                        if (insightType === InsightType.FUNNELS) {
                            // Funnel Insight is displayed in order of decreasing count
                            index = ([...experimentResults?.insight] as FunnelStep[][])
                                .sort((a, b) => b[0]?.count - a[0]?.count)
                                .findIndex(
                                    (variantFunnel: FunnelStep[]) => variantFunnel[0]?.breakdown_value?.[0] === variant
                                )
                        } else {
                            index = (experimentResults?.insight as TrendResult[]).findIndex(
                                (variantTrend: TrendResult) => variantTrend.breakdown_value === variant
                            )
                        }
                        result = index === -1 ? 0 : index
                    }
                    if (insightType === InsightType.FUNNELS) {
                        result++
                    }
                    return result
                },
        ],
        countDataForVariant: [
            (s) => [s.experimentResults],
            (experimentResults) =>
                (variant: string): string => {
                    const errorResult = '--'
                    if (!experimentResults) {
                        return errorResult
                    }
                    const variantResults = (experimentResults?.insight as TrendResult[]).find(
                        (variantTrend: TrendResult) => variantTrend.breakdown_value === variant
                    )
                    if (!variantResults) {
                        return errorResult
                    }
                    return variantResults.count.toString()
                },
        ],
        highestProbabilityVariant: [
            (s) => [s.experimentResults],
            (experimentResults) => {
                if (experimentResults) {
                    const maxValue = Math.max(...Object.values(experimentResults.probability))
                    return Object.keys(experimentResults.probability).find(
                        (key) => Math.abs(experimentResults.probability[key] - maxValue) < Number.EPSILON
                    )
                }
            },
        ],
        areTrendResultsConfusing: [
            (s) => [s.experimentResults, s.highestProbabilityVariant],
            (experimentResults, highestProbabilityVariant): boolean => {
                // Results are confusing when the top variant has a lower
                // absolute count than other variants. This happens because
                // exposure is invisible to the user
                if (!experimentResults) {
                    return false
                }
                // find variant with highest count
                const variantResults: TrendResult = (experimentResults?.insight as TrendResult[]).reduce(
                    (bestVariant, currentVariant) =>
                        currentVariant.count > bestVariant.count ? currentVariant : bestVariant,
                    { count: 0, breakdown_value: '' } as TrendResult
                )
                if (!variantResults.count) {
                    return false
                }

                return variantResults.breakdown_value !== highestProbabilityVariant
            },
        ],
<<<<<<< HEAD
    }),
    forms(({ actions, values }) => ({
        experiment: {
            defaults: { ...NEW_EXPERIMENT } as Experiment,
            errors: ({ name, feature_flag_key, parameters }) => ({
                name: !name && 'You have to enter a name.',
                feature_flag_key: !feature_flag_key
                    ? 'You have to enter a feature flag key.'
                    : !feature_flag_key.match?.(/^([A-z]|[a-z]|[0-9]|-|_)+$/)
                    ? 'Only letters, numbers, hyphens (-) & underscores (_) are allowed.'
                    : undefined,
                parameters: {
                    feature_flag_variants: parameters.feature_flag_variants?.map(({ key }) => ({
                        key: !key.match?.(/^([A-z]|[a-z]|[0-9]|-|_)+$/)
                            ? 'Only letters, numbers, hyphens (-) & underscores (_) are allowed.'
                            : undefined,
                    })),
                },
            }),
            submit: () => {
                const { exposure, sampleSize } = values.exposureAndSampleSize
                actions.createExperiment(true, exposure, sampleSize)
            },
        },
    })),
    urlToAction(({ actions, values }) => ({
=======
        sortedExperimentResultVariants: [
            (s) => [s.experimentResults, s.experimentData],
            (experimentResults, experimentData): string[] => {
                if (experimentResults) {
                    const sortedResults = Object.keys(experimentResults.probability).sort(
                        (a, b) => experimentResults.probability[b] - experimentResults.probability[a]
                    )

                    experimentData?.parameters?.feature_flag_variants?.forEach((variant) => {
                        if (!sortedResults.includes(variant.key)) {
                            sortedResults.push(variant.key)
                        }
                    })
                    return sortedResults
                }
                return []
            },
        ],
    },
    urlToAction: ({ actions, values }) => ({
>>>>>>> cd1eda0b
        '/experiments/:id': ({ id }, _, __, currentLocation, previousLocation) => {
            if (!values.hasAvailableFeature(AvailableFeature.EXPERIMENTATION)) {
                router.actions.push('/experiments')
                return
            }
            const didPathChange = currentLocation.initial || currentLocation.pathname !== previousLocation?.pathname

            actions.setEditExperiment(false)

            if (id && didPathChange) {
                const parsedId = id === 'new' ? 'new' : parseInt(id)
                if (parsedId === 'new') {
                    actions.createNewExperimentInsight()
                    actions.resetExperiment()
                }

                if (parsedId !== 'new' && parsedId === values.experimentId) {
                    actions.loadExperiment()
                }
            }
        },
    })),
    afterMount(({ props, actions }) => {
        const foundExperiment = experimentsLogic
            .findMounted()
            ?.values.experiments.find((experiment) => experiment.id === props.experimentId)
        if (foundExperiment) {
            actions.setExperiment(foundExperiment)
        } else if (props.experimentId !== 'new') {
            actions.loadExperiment()
        }
    }),
])

function percentageDistribution(variantCount: number): number[] {
    const percentageRounded = Math.round(100 / variantCount)
    const totalRounded = percentageRounded * variantCount
    const delta = totalRounded - 100
    const percentages = new Array(variantCount).fill(percentageRounded)
    percentages[variantCount - 1] = percentageRounded - delta
    return percentages
}<|MERGE_RESOLUTION|>--- conflicted
+++ resolved
@@ -1,9 +1,5 @@
-<<<<<<< HEAD
-import React, { ReactElement } from 'react'
-=======
 import { kea } from 'kea'
 import { ReactElement } from 'react'
->>>>>>> cd1eda0b
 import api from 'lib/api'
 import { dayjs } from 'lib/dayjs'
 import { funnelLogic } from 'scenes/funnels/funnelLogic'
@@ -335,13 +331,8 @@
         },
         launchExperiment: async () => {
             const startDate = dayjs()
-<<<<<<< HEAD
-            actions.updateExperiment({ start_date: startDate.format('YYYY-MM-DDTHH:mm') })
-            values.experimentData && actions.reportExperimentLaunched(values.experimentData, startDate)
-=======
             actions.updateExperiment({ start_date: startDate.toISOString() })
             values.experimentData && eventUsageLogic.actions.reportExperimentLaunched(values.experimentData, startDate)
->>>>>>> cd1eda0b
         },
         endExperiment: async () => {
             const endDate = dayjs()
@@ -720,7 +711,24 @@
                 return variantResults.breakdown_value !== highestProbabilityVariant
             },
         ],
-<<<<<<< HEAD
+        sortedExperimentResultVariants: [
+            (s) => [s.experimentResults, s.experimentData],
+            (experimentResults, experimentData): string[] => {
+                if (experimentResults) {
+                    const sortedResults = Object.keys(experimentResults.probability).sort(
+                        (a, b) => experimentResults.probability[b] - experimentResults.probability[a]
+                    )
+
+                    experimentData?.parameters?.feature_flag_variants?.forEach((variant) => {
+                        if (!sortedResults.includes(variant.key)) {
+                            sortedResults.push(variant.key)
+                        }
+                    })
+                    return sortedResults
+                }
+                return []
+            },
+        ],
     }),
     forms(({ actions, values }) => ({
         experiment: {
@@ -747,28 +755,6 @@
         },
     })),
     urlToAction(({ actions, values }) => ({
-=======
-        sortedExperimentResultVariants: [
-            (s) => [s.experimentResults, s.experimentData],
-            (experimentResults, experimentData): string[] => {
-                if (experimentResults) {
-                    const sortedResults = Object.keys(experimentResults.probability).sort(
-                        (a, b) => experimentResults.probability[b] - experimentResults.probability[a]
-                    )
-
-                    experimentData?.parameters?.feature_flag_variants?.forEach((variant) => {
-                        if (!sortedResults.includes(variant.key)) {
-                            sortedResults.push(variant.key)
-                        }
-                    })
-                    return sortedResults
-                }
-                return []
-            },
-        ],
-    },
-    urlToAction: ({ actions, values }) => ({
->>>>>>> cd1eda0b
         '/experiments/:id': ({ id }, _, __, currentLocation, previousLocation) => {
             if (!values.hasAvailableFeature(AvailableFeature.EXPERIMENTATION)) {
                 router.actions.push('/experiments')
