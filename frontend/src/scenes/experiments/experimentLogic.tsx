import { IconInfo } from '@posthog/icons'
import { actions, connect, kea, key, listeners, path, props, reducers, selectors } from 'kea'
import { forms } from 'kea-forms'
import { loaders } from 'kea-loaders'
import { router, urlToAction } from 'kea-router'
import api from 'lib/api'
import { EXPERIMENT_DEFAULT_DURATION, FunnelLayout } from 'lib/constants'
import { FEATURE_FLAGS } from 'lib/constants'
import { dayjs } from 'lib/dayjs'
import { lemonToast } from 'lib/lemon-ui/LemonToast/LemonToast'
import { Tooltip } from 'lib/lemon-ui/Tooltip'
import { featureFlagLogic } from 'lib/logic/featureFlagLogic'
import { hasFormErrors, toParams } from 'lib/utils'
import { eventUsageLogic } from 'lib/utils/eventUsageLogic'
import { ReactElement } from 'react'
import { validateFeatureFlagKey } from 'scenes/feature-flags/featureFlagLogic'
import { funnelDataLogic } from 'scenes/funnels/funnelDataLogic'
import { insightDataLogic } from 'scenes/insights/insightDataLogic'
import { cleanFilters, getDefaultEvent } from 'scenes/insights/utils/cleanFilters'
import { sceneLogic } from 'scenes/sceneLogic'
import { Scene } from 'scenes/sceneTypes'
import { teamLogic } from 'scenes/teamLogic'
import { trendsDataLogic } from 'scenes/trends/trendsDataLogic'
import { urls } from 'scenes/urls'

import { cohortsModel } from '~/models/cohortsModel'
import { groupsModel } from '~/models/groupsModel'
import { filtersToQueryNode } from '~/queries/nodes/InsightQuery/utils/filtersToQueryNode'
import { queryNodeToFilter } from '~/queries/nodes/InsightQuery/utils/queryNodeToFilter'
import {
    CachedExperimentFunnelsQueryResponse,
    CachedExperimentTrendsQueryResponse,
    ExperimentFunnelsQuery,
    ExperimentTrendsQuery,
    InsightVizNode,
    NodeKind,
} from '~/queries/schema'
import {
    ActionFilter as ActionFilterType,
    Breadcrumb,
    BreakdownAttributionType,
    ChartDisplayType,
    CohortType,
    CountPerActorMathType,
    EntityTypes,
    Experiment,
    ExperimentResults,
    FeatureFlagType,
    FilterType,
    FunnelConversionWindowTimeUnit,
    FunnelExperimentVariant,
    FunnelStep,
    FunnelVizType,
    InsightType,
    MultivariateFlagVariant,
    PropertyMathType,
    SecondaryExperimentMetric,
    SecondaryMetricResults,
    SignificanceCode,
    TrendExperimentVariant,
    TrendResult,
    TrendsFilterType,
} from '~/types'

import { EXPERIMENT_INSIGHT_ID } from './constants'
import type { experimentLogicType } from './experimentLogicType'
import { experimentsLogic } from './experimentsLogic'
import { holdoutsLogic } from './holdoutsLogic'
import { getMinimumDetectableEffect, transformFiltersForWinningVariant } from './utils'

const NEW_EXPERIMENT: Experiment = {
    id: 'new',
    name: '',
    type: 'product',
    feature_flag_key: '',
    filters: getDefaultFilters(InsightType.FUNNELS, undefined),
    metrics: [],
    metrics_secondary: [],
    parameters: {
        feature_flag_variants: [
            { key: 'control', rollout_percentage: 50 },
            { key: 'test', rollout_percentage: 50 },
        ],
    },
    secondary_metrics: [],
    created_at: null,
    created_by: null,
    updated_at: null,
    holdout_id: null,
}

export interface ExperimentLogicProps {
    experimentId?: Experiment['id']
}

interface SecondaryMetricResult {
    insightType: InsightType
    result?: number
}

export interface TabularSecondaryMetricResults {
    variant: string
    results?: SecondaryMetricResult[]
}

export interface ExperimentResultCalculationError {
    detail: string
    statusCode: number
}

export const experimentLogic = kea<experimentLogicType>([
    props({} as ExperimentLogicProps),
    key((props) => props.experimentId || 'new'),
    path((key) => ['scenes', 'experiment', 'experimentLogic', key]),
    connect(() => ({
        values: [
            teamLogic,
            ['currentTeamId'],
            groupsModel,
            ['aggregationLabel', 'groupTypes', 'showGroupsOptions'],
            sceneLogic,
            ['activeScene'],
            funnelDataLogic({ dashboardItemId: EXPERIMENT_INSIGHT_ID }),
            ['results as funnelResults', 'conversionMetrics'],
            trendsDataLogic({ dashboardItemId: EXPERIMENT_INSIGHT_ID }),
            ['results as trendResults'],
            insightDataLogic({ dashboardItemId: EXPERIMENT_INSIGHT_ID }),
            ['insightDataLoading as goalInsightDataLoading'],
            featureFlagLogic,
            ['featureFlags'],
            holdoutsLogic,
            ['holdouts'],
        ],
        actions: [
            experimentsLogic,
            ['updateExperiments', 'addToExperiments'],
            eventUsageLogic,
            [
                'reportExperimentCreated',
                'reportExperimentViewed',
                'reportExperimentLaunched',
                'reportExperimentCompleted',
                'reportExperimentArchived',
                'reportExperimentReset',
                'reportExperimentExposureCohortCreated',
                'reportExperimentVariantShipped',
                'reportExperimentVariantScreenshotUploaded',
                'reportExperimentResultsLoadingTimeout',
                'reportExperimentReleaseConditionsViewed',
            ],
        ],
    })),
    actions({
        setExperimentMissing: true,
        setExperiment: (experiment: Partial<Experiment>) => ({ experiment }),
        createExperiment: (draft?: boolean) => ({ draft }),
<<<<<<< HEAD
=======
        setNewExperimentInsight: (filters?: Partial<FilterType>) => ({ filters }),
        setExperimentType: (type?: string) => ({ type }),
>>>>>>> 15fcf5a1
        setExperimentExposureInsight: (filters?: Partial<FilterType>) => ({ filters }),
        removeExperimentGroup: (idx: number) => ({ idx }),
        setEditExperiment: (editing: boolean) => ({ editing }),
        setExperimentResultCalculationError: (error: ExperimentResultCalculationError) => ({ error }),
        setFlagImplementationWarning: (warning: boolean) => ({ warning }),
        setExposureAndSampleSize: (exposure: number, sampleSize: number) => ({ exposure, sampleSize }),
        updateExperimentGoal: (filters: Partial<FilterType>) => ({ filters }),
        updateExperimentCollectionGoal: true,
        updateExperimentExposure: (filters: Partial<FilterType> | null) => ({ filters }),
        updateExperimentSecondaryMetrics: (metrics: SecondaryExperimentMetric[]) => ({ metrics }),
        changeExperimentStartDate: (startDate: string) => ({ startDate }),
        launchExperiment: true,
        endExperiment: true,
        addExperimentGroup: true,
        archiveExperiment: true,
        resetRunningExperiment: true,
        checkFlagImplementationWarning: true,
        openExperimentGoalModal: true,
        closeExperimentGoalModal: true,
        openExperimentExposureModal: true,
        closeExperimentExposureModal: true,
        openExperimentCollectionGoalModal: true,
        closeExperimentCollectionGoalModal: true,
        openShipVariantModal: true,
        closeShipVariantModal: true,
        openDistributionModal: true,
        closeDistributionModal: true,
        openReleaseConditionsModal: true,
        closeReleaseConditionsModal: true,
        updateExperimentVariantImages: (variantPreviewMediaIds: Record<string, string>) => ({ variantPreviewMediaIds }),
<<<<<<< HEAD
        setTrendsMetric: ({
            metricIdx,
            series,
            filterTestAccounts,
        }: {
            metricIdx: number
            series?: any[]
            filterTestAccounts?: boolean
        }) => ({ metricIdx, series, filterTestAccounts }),
        setFunnelsMetric: ({
            metricIdx,
            series,
            filterTestAccounts,
            breakdownAttributionType,
            breakdownAttributionValue,
            funnelWindowInterval,
            funnelWindowIntervalUnit,
            aggregation_group_type_index,
            funnelAggregateByHogQL,
        }: {
            metricIdx: number
            series?: any[]
            filterTestAccounts?: boolean
            breakdownAttributionType?: BreakdownAttributionType
            breakdownAttributionValue?: number
            funnelWindowInterval?: number
            funnelWindowIntervalUnit?: string
            aggregation_group_type_index?: number
            funnelAggregateByHogQL?: string
        }) => ({
            metricIdx,
            series,
            filterTestAccounts,
            breakdownAttributionType,
            breakdownAttributionValue,
            funnelWindowInterval,
            funnelWindowIntervalUnit,
            aggregation_group_type_index,
            funnelAggregateByHogQL,
        }),
=======
        setTabKey: (tabKey: string) => ({ tabKey }),
>>>>>>> 15fcf5a1
    }),
    reducers({
        experiment: [
            { ...NEW_EXPERIMENT } as Experiment,
            {
                setExperiment: (state, { experiment }) => {
                    // if (experiment.filters) {
                    //     return { ...state, ...experiment, filters: experiment.filters }
                    // }

                    // // assuming setExperiment isn't called with new filters & parameters at the same time
                    // if (experiment.parameters) {
                    //     const newParameters = { ...state?.parameters, ...experiment.parameters }
                    //     return { ...state, ...experiment, parameters: newParameters }
                    // }
                    return { ...state, ...experiment }
                },
                addExperimentGroup: (state) => {
                    if (state?.parameters?.feature_flag_variants) {
                        const newRolloutPercentages = percentageDistribution(
                            state.parameters.feature_flag_variants.length + 1
                        )
                        const updatedRolloutPercentageVariants = state.parameters.feature_flag_variants.map(
                            (variant: MultivariateFlagVariant, i: number) => ({
                                ...variant,
                                rollout_percentage: newRolloutPercentages[i],
                            })
                        )
                        return {
                            ...state,
                            parameters: {
                                ...state.parameters,
                                feature_flag_variants: [
                                    ...updatedRolloutPercentageVariants,
                                    {
                                        key: `test_group_${state.parameters.feature_flag_variants.length}`,
                                        rollout_percentage: newRolloutPercentages[newRolloutPercentages.length - 1],
                                    },
                                ],
                            },
                        }
                    }
                    return state
                },
                removeExperimentGroup: (state, { idx }) => {
                    if (!state) {
                        return state
                    }
                    const variants = [...(state.parameters?.feature_flag_variants || [])]
                    variants.splice(idx, 1)
                    const newRolloutPercentages = percentageDistribution(
                        (state?.parameters?.feature_flag_variants || []).length - 1
                    )
                    const updatedVariants = variants.map((variant: MultivariateFlagVariant, i: number) => ({
                        ...variant,
                        rollout_percentage: newRolloutPercentages[i],
                    }))

                    return {
                        ...state,
                        parameters: {
                            ...state.parameters,
                            feature_flag_variants: updatedVariants,
                        },
                    }
                },
                setTrendsMetric: (state, { metricIdx, series, filterTestAccounts }) => {
                    const metrics = [...(state?.metrics || [])]
                    const metric = metrics[metricIdx]

                    metrics[metricIdx] = {
                        ...metric,
                        count_query: {
                            ...(metric as ExperimentTrendsQuery).count_query,
                            ...(series && { series }),
                            ...(filterTestAccounts !== undefined && { filterTestAccounts }),
                        },
                    } as ExperimentTrendsQuery

                    return {
                        ...state,
                        metrics,
                    }
                },
                setFunnelsMetric: (
                    state,
                    {
                        metricIdx,
                        series,
                        filterTestAccounts,
                        breakdownAttributionType,
                        breakdownAttributionValue,
                        funnelWindowInterval,
                        funnelWindowIntervalUnit,
                        aggregation_group_type_index,
                        funnelAggregateByHogQL,
                    }
                ) => {
                    const metrics = [...(state?.metrics || [])]
                    const metric = metrics[metricIdx]

                    metrics[metricIdx] = {
                        ...metric,
                        funnels_query: {
                            ...(metric as ExperimentFunnelsQuery).funnels_query,
                            ...(series && { series }),
                            ...(filterTestAccounts !== undefined && { filterTestAccounts }),
                            ...(aggregation_group_type_index !== undefined && { aggregation_group_type_index }),
                            funnelsFilter: {
                                ...(metric as ExperimentFunnelsQuery).funnels_query.funnelsFilter,
                                ...(breakdownAttributionType && { breakdownAttributionType }),
                                ...(breakdownAttributionValue !== undefined && { breakdownAttributionValue }),
                                ...(funnelWindowInterval !== undefined && { funnelWindowInterval }),
                                ...(funnelWindowIntervalUnit && { funnelWindowIntervalUnit }),
                                ...(funnelAggregateByHogQL && { funnelAggregateByHogQL }),
                            },
                        },
                    } as ExperimentFunnelsQuery

                    return {
                        ...state,
                        metrics,
                    }
                },
            },
        ],
        experimentMissing: [
            false,
            {
                setExperimentMissing: () => true,
            },
        ],
        editingExistingExperiment: [
            false,
            {
                setEditExperiment: (_, { editing }) => editing,
            },
        ],
        changingGoalMetric: [
            false,
            {
                updateExperimentGoal: () => true,
                updateExperimentExposure: () => true,
                changeExperimentStartDate: () => true,
                loadExperimentResults: () => false,
            },
        ],
        changingSecondaryMetrics: [
            false,
            {
                updateExperimentSecondaryMetrics: () => true,
                loadSecondaryMetricResults: () => false,
            },
        ],
        experimentResultCalculationError: [
            null as ExperimentResultCalculationError | null,
            {
                setExperimentResultCalculationError: (_, { error }) => error,
            },
        ],
        flagImplementationWarning: [
            false as boolean,
            {
                setFlagImplementationWarning: (_, { warning }) => warning,
            },
        ],
        // TODO: delete with the old UI
        exposureAndSampleSize: [
            { exposure: 0, sampleSize: 0 } as { exposure: number; sampleSize: number },
            {
                setExposureAndSampleSize: (_, { exposure, sampleSize }) => ({ exposure, sampleSize }),
            },
        ],
        isExperimentGoalModalOpen: [
            false,
            {
                openExperimentGoalModal: () => true,
                closeExperimentGoalModal: () => false,
            },
        ],
        isExperimentExposureModalOpen: [
            false,
            {
                openExperimentExposureModal: () => true,
                closeExperimentExposureModal: () => false,
            },
        ],
        isExperimentCollectionGoalModalOpen: [
            false,
            {
                openExperimentCollectionGoalModal: () => true,
                closeExperimentCollectionGoalModal: () => false,
            },
        ],
        isShipVariantModalOpen: [
            false,
            {
                openShipVariantModal: () => true,
                closeShipVariantModal: () => false,
            },
        ],
        isDistributionModalOpen: [
            false,
            {
                openDistributionModal: () => true,
                closeDistributionModal: () => false,
            },
        ],
        isReleaseConditionsModalOpen: [
            false,
            {
                openReleaseConditionsModal: () => true,
                closeReleaseConditionsModal: () => false,
            },
        ],
        experimentValuesChangedLocally: [
            false,
            {
                setExperiment: () => true,
                loadExperiment: () => false,
                updateExperiment: () => false,
            },
        ],
        tabKey: [
            'results',
            {
                setTabKey: (_, { tabKey }) => tabKey,
            },
        ],
    }),
    listeners(({ values, actions }) => ({
        createExperiment: async ({ draft }) => {
            const { recommendedRunningTime, recommendedSampleSize, minimumDetectableEffect } = values

<<<<<<< HEAD
=======
            actions.touchExperimentField('name')
            actions.touchExperimentField('feature_flag_key')
            values.experiment.parameters.feature_flag_variants.forEach((_, i) =>
                actions.touchExperimentField(`parameters.feature_flag_variants.${i}.key`)
            )

            if (hasFormErrors(values.experimentErrors)) {
                return
            }

            // Minimum Detectable Effect is calculated based on a loaded insight
            // Terminate if the insight did not manage to load in time
            if (!minimumDetectableEffect) {
                eventUsageLogic.actions.reportExperimentInsightLoadFailed()
                return lemonToast.error(
                    'Failed to load insight. Experiment cannot be saved without this value. Try changing the experiment goal.'
                )
            }

>>>>>>> 15fcf5a1
            let response: Experiment | null = null
            const isUpdate = !!values.experimentId && values.experimentId !== 'new'
            try {
                if (isUpdate) {
                    response = await api.update(
                        `api/projects/${values.currentTeamId}/experiments/${values.experimentId}`,
                        {
                            ...values.experiment,
                            parameters: {
                                ...values.experiment?.parameters,
                                recommended_running_time: recommendedRunningTime,
                                recommended_sample_size: recommendedSampleSize,
                                minimum_detectable_effect: minimumDetectableEffect,
                            },
                            ...(!draft && { start_date: dayjs() }),
                            // backwards compatibility: Remove any global properties set on the experiment.
                            // These were used to change feature flag targeting, but this is controlled directly
                            // on the feature flag now.
                            filters: {
                                events: [],
                                actions: [],
                                ...values.experiment.filters,
                                properties: [],
                            },
                        }
                    )
                    if (response?.id) {
                        actions.updateExperiments(response)
                        actions.setEditExperiment(false)
                        actions.loadExperimentSuccess(response)
                        return
                    }
                } else {
                    response = await api.create(`api/projects/${values.currentTeamId}/experiments`, {
                        ...values.experiment,
                        parameters: {
                            ...values.experiment?.parameters,
                            recommended_running_time: recommendedRunningTime,
                            recommended_sample_size: recommendedSampleSize,
                            minimum_detectable_effect: minimumDetectableEffect,
                        },
                        ...(!draft && { start_date: dayjs() }),
                    })
                    response && actions.reportExperimentCreated(response)
                }
            } catch (error: any) {
                lemonToast.error(error.detail || 'Failed to create experiment')
                return
            }

            if (response?.id) {
                const experimentId = response.id
                router.actions.push(urls.experiment(experimentId))
                actions.addToExperiments(response)
                lemonToast.success(`Experiment ${isUpdate ? 'updated' : 'created'}`, {
                    button: {
                        label: 'View it',
                        action: () => {
                            router.actions.push(urls.experiment(experimentId))
                        },
                    },
                })
            }
        },
<<<<<<< HEAD
=======
        setExperimentType: async ({ type }) => {
            actions.setExperiment({ type: type })
        },
        setNewExperimentInsight: async ({ filters }) => {
            let newInsightFilters
            const aggregationGroupTypeIndex = values.experiment.parameters?.aggregation_group_type_index
            if (filters?.insight === InsightType.TRENDS) {
                const groupAggregation =
                    aggregationGroupTypeIndex !== undefined
                        ? { math: 'unique_group', math_group_type_index: aggregationGroupTypeIndex }
                        : {}
                const eventAddition =
                    filters?.actions || filters?.events
                        ? {}
                        : { events: [{ ...getDefaultEvent(), ...groupAggregation }] }
                newInsightFilters = cleanFilters({
                    insight: InsightType.TRENDS,
                    date_from: dayjs().subtract(EXPERIMENT_DEFAULT_DURATION, 'day').format('YYYY-MM-DDTHH:mm'),
                    date_to: dayjs().endOf('d').format('YYYY-MM-DDTHH:mm'),
                    ...eventAddition,
                    ...filters,
                })
            } else {
                newInsightFilters = cleanFilters({
                    insight: InsightType.FUNNELS,
                    funnel_viz_type: FunnelVizType.Steps,
                    date_from: dayjs().subtract(EXPERIMENT_DEFAULT_DURATION, 'day').format('YYYY-MM-DDTHH:mm'),
                    date_to: dayjs().endOf('d').format('YYYY-MM-DDTHH:mm'),
                    layout: FunnelLayout.horizontal,
                    aggregation_group_type_index: aggregationGroupTypeIndex,
                    ...filters,
                })
            }

            // This allows switching between insight types. It's necessary as `updateQuerySource` merges
            // the new query with any existing query and that causes validation problems when there are
            // unsupported properties in the now merged query.
            const newQuery = filtersToQueryNode(newInsightFilters)
            if (newInsightFilters?.insight === InsightType.FUNNELS) {
                ;(newQuery as TrendsQuery).trendsFilter = undefined
            } else {
                ;(newQuery as FunnelsQuery).funnelsFilter = undefined
            }

            // TRICKY: We always know what the group type index should be for funnel queries, so we don't care
            // what the previous value was. Hence, instead of a partial update with `updateQuerySource`, we always
            // explicitly set it to what it should be
            if (isFunnelsQuery(newQuery)) {
                newQuery.aggregation_group_type_index = aggregationGroupTypeIndex
            }

            actions.updateQuerySource(newQuery)
        },
        // sync form value `filters` with query
        setQuery: ({ query }) => {
            actions.setExperiment({ filters: queryNodeToFilter((query as InsightVizNode).source) })
        },
>>>>>>> 15fcf5a1
        setExperimentExposureInsight: async ({ filters }) => {
            const newInsightFilters = cleanFilters({
                insight: InsightType.TRENDS,
                date_from: dayjs().subtract(EXPERIMENT_DEFAULT_DURATION, 'day').format('YYYY-MM-DDTHH:mm'),
                date_to: dayjs().endOf('d').format('YYYY-MM-DDTHH:mm'),
                ...filters,
            })

            actions.updateExposureQuerySource(filtersToQueryNode(newInsightFilters))
        },
        // sync form value `filters` with query
        setExposureQuery: ({ query }) => {
            actions.setExperiment({
                parameters: {
                    custom_exposure_filter: queryNodeToFilter((query as InsightVizNode).source),
                    feature_flag_variants: values.experiment?.parameters?.feature_flag_variants,
                },
            })
        },
        loadExperimentSuccess: async ({ experiment }) => {
            experiment && actions.reportExperimentViewed(experiment)

            if (experiment?.start_date) {
                actions.loadExperimentResults()
                actions.loadSecondaryMetricResults()
            }
        },
        launchExperiment: async () => {
            const startDate = dayjs()
            actions.updateExperiment({ start_date: startDate.toISOString() })
            values.experiment && eventUsageLogic.actions.reportExperimentLaunched(values.experiment, startDate)
        },
        changeExperimentStartDate: async ({ startDate }) => {
            actions.updateExperiment({ start_date: startDate })
            values.experiment && eventUsageLogic.actions.reportExperimentStartDateChange(values.experiment, startDate)
        },
        endExperiment: async () => {
            const endDate = dayjs()
            actions.updateExperiment({ end_date: endDate.toISOString() })
            const duration = endDate.diff(values.experiment?.start_date, 'second')
            values.experiment &&
                actions.reportExperimentCompleted(values.experiment, endDate, duration, values.areResultsSignificant)
        },
        archiveExperiment: async () => {
            actions.updateExperiment({ archived: true })
            values.experiment && actions.reportExperimentArchived(values.experiment)
        },
        updateExperimentGoal: async ({ filters }) => {
            // Reset MDE to the recommended setting
            actions.setExperiment({
                parameters: {
                    ...values.experiment.parameters,
                    minimum_detectable_effect: undefined,
                },
            })

            const { recommendedRunningTime, recommendedSampleSize, minimumDetectableEffect } = values

            const filtersToUpdate = { ...filters }
            delete filtersToUpdate.properties

            actions.updateExperiment({
                filters: filtersToUpdate,
                metrics: values.experiment.metrics,
                parameters: {
                    ...values.experiment?.parameters,
                    recommended_running_time: recommendedRunningTime,
                    recommended_sample_size: recommendedSampleSize,
                    minimum_detectable_effect: minimumDetectableEffect,
                },
            })
            actions.closeExperimentGoalModal()
        },
        updateExperimentCollectionGoal: async () => {
            const { recommendedRunningTime, recommendedSampleSize, minimumDetectableEffect } = values

            actions.updateExperiment({
                parameters: {
                    ...values.experiment?.parameters,
                    recommended_running_time: recommendedRunningTime,
                    recommended_sample_size: recommendedSampleSize,
                    minimum_detectable_effect: minimumDetectableEffect || 0,
                },
            })
            actions.closeExperimentCollectionGoalModal()
        },
        updateExperimentExposure: async ({ filters }) => {
            actions.updateExperiment({
                parameters: {
                    custom_exposure_filter: filters ?? undefined,
                    feature_flag_variants: values.experiment?.parameters?.feature_flag_variants,
                },
            })
            actions.closeExperimentExposureModal()
        },
        updateExperimentSecondaryMetrics: async ({ metrics }) => {
            actions.updateExperiment({ secondary_metrics: metrics })
        },
        closeExperimentGoalModal: () => {
            if (values.experimentValuesChangedLocally) {
                actions.loadExperiment()
            }
        },
        closeExperimentExposureModal: () => {
            if (values.experimentValuesChangedLocally) {
                actions.loadExperiment()
            }
        },
        closeExperimentCollectionGoalModal: () => {
            if (values.experimentValuesChangedLocally) {
                actions.loadExperiment()
            }
        },
        resetRunningExperiment: async () => {
            actions.updateExperiment({ start_date: null, end_date: null, archived: false })
            values.experiment && actions.reportExperimentReset(values.experiment)

            actions.loadExperimentResultsSuccess(null)
            actions.loadSecondaryMetricResultsSuccess([])
        },
        updateExperimentSuccess: async ({ experiment }) => {
            actions.updateExperiments(experiment)
            if (values.changingGoalMetric) {
                actions.loadExperimentResults()
            }
            if (values.changingSecondaryMetrics && values.experiment?.start_date) {
                actions.loadSecondaryMetricResults()
            }
            if (values.experiment?.start_date) {
                actions.loadExperimentResults()
            }
        },
        setExperiment: async ({ experiment }) => {
            const experimentEntitiesChanged =
                (experiment.filters?.events && experiment.filters.events.length > 0) ||
                (experiment.filters?.actions && experiment.filters.actions.length > 0)

            if (!experiment.filters || Object.keys(experiment.filters).length === 0) {
                return
            }

            if (experimentEntitiesChanged) {
                actions.checkFlagImplementationWarning()
            }
        },
        setExperimentValue: async ({ name, value }, breakpoint) => {
            await breakpoint(100)

            if (name === 'filters') {
                const experimentEntitiesChanged =
                    (value?.events && value.events.length > 0) || (value?.actions && value.actions.length > 0)

                if (!value || Object.keys(value).length === 0) {
                    return
                }

                if (experimentEntitiesChanged) {
                    actions.checkFlagImplementationWarning()
                }
            }
        },
        setExperimentValues: async ({ values }, breakpoint) => {
            await breakpoint(100)

            const experiment = values

            const experimentEntitiesChanged =
                (experiment.filters?.events && experiment.filters.events.length > 0) ||
                (experiment.filters?.actions && experiment.filters.actions.length > 0)

            if (!experiment.filters || Object.keys(experiment.filters).length === 0) {
                return
            }

            if (experimentEntitiesChanged) {
                actions.checkFlagImplementationWarning()
            }
        },
        checkFlagImplementationWarning: async (_, breakpoint) => {
            const experiment = values.experiment
            const experimentEntitiesChanged =
                (experiment.filters?.events && experiment.filters.events.length > 0) ||
                (experiment.filters?.actions && experiment.filters.actions.length > 0)

            if (!experiment.filters || Object.keys(experiment.filters).length === 0) {
                return
            }

            if (experimentEntitiesChanged) {
                const url = `/api/projects/${values.currentTeamId}/experiments/requires_flag_implementation?${toParams(
                    experiment.filters || {}
                )}`
                await breakpoint(100)

                try {
                    const response = await api.get(url)
                    actions.setFlagImplementationWarning(response.result)
                } catch (e) {
                    // default to not showing the warning
                    actions.setFlagImplementationWarning(false)
                }
            }
        },
        openExperimentExposureModal: async () => {
            actions.setExperimentExposureInsight(values.experiment?.parameters?.custom_exposure_filter)
        },
        createExposureCohortSuccess: ({ exposureCohort }) => {
            if (exposureCohort && exposureCohort.id !== 'new') {
                cohortsModel.actions.cohortCreated(exposureCohort)
                actions.reportExperimentExposureCohortCreated(values.experiment, exposureCohort)
                actions.setExperiment({ exposure_cohort: exposureCohort.id })
                lemonToast.success('Exposure cohort created successfully', {
                    button: {
                        label: 'View cohort',
                        action: () => router.actions.push(urls.cohort(exposureCohort.id)),
                    },
                })
            }
        },
        shipVariantSuccess: ({ payload }) => {
            lemonToast.success('The selected variant has been shipped')
            actions.closeShipVariantModal()
            if (payload.shouldStopExperiment && !values.isExperimentStopped) {
                actions.endExperiment()
            }
            actions.loadExperiment()
            actions.reportExperimentVariantShipped(values.experiment)
        },
        shipVariantFailure: ({ error }) => {
            lemonToast.error(error)
            actions.closeShipVariantModal()
        },
        updateExperimentVariantImages: async ({ variantPreviewMediaIds }) => {
            try {
                const updatedParameters = {
                    ...values.experiment.parameters,
                    variant_screenshot_media_ids: variantPreviewMediaIds,
                }
                await api.update(`api/projects/${values.currentTeamId}/experiments/${values.experimentId}`, {
                    parameters: updatedParameters,
                })
                actions.setExperiment({
                    parameters: updatedParameters,
                })
            } catch (error) {
                lemonToast.error('Failed to update experiment variant images')
            }
        },
    })),
    loaders(({ actions, props, values }) => ({
        experiment: {
            loadExperiment: async () => {
                if (props.experimentId && props.experimentId !== 'new') {
                    try {
                        const response = await api.get(
                            `api/projects/${values.currentTeamId}/experiments/${props.experimentId}`
                        )
                        return response as Experiment
                    } catch (error: any) {
                        if (error.status === 404) {
                            actions.setExperimentMissing()
                        } else {
                            throw error
                        }
                    }
                }
                return NEW_EXPERIMENT
            },
            updateExperiment: async (update: Partial<Experiment>) => {
                const response: Experiment = await api.update(
                    `api/projects/${values.currentTeamId}/experiments/${values.experimentId}`,
                    update
                )
                return response
            },
        },
        experimentResults: [
            null as
                | ExperimentResults['result']
                | CachedExperimentTrendsQueryResponse
                | CachedExperimentFunnelsQueryResponse
                | null,
            {
                loadExperimentResults: async (
                    refresh?: boolean
                ): Promise<
                    | ExperimentResults['result']
                    | CachedExperimentTrendsQueryResponse
                    | CachedExperimentFunnelsQueryResponse
                    | null
                > => {
                    try {
                        // :FLAG: CLEAN UP AFTER MIGRATION
                        if (values.featureFlags[FEATURE_FLAGS.EXPERIMENTS_HOGQL]) {
                            // Queries are shareable, so we need to set the experiment_id for the backend to correctly associate the query with the experiment
                            const queryWithExperimentId = {
                                ...values.experiment.metrics[0],
                                experiment_id: values.experimentId,
                            }

                            const response: ExperimentResults = await api.create(
                                `api/projects/${values.currentTeamId}/query`,
                                { query: queryWithExperimentId }
                            )

                            return {
                                ...response,
                                fakeInsightId: Math.random().toString(36).substring(2, 15),
                                last_refresh: response.last_refresh || '',
                            } as unknown as CachedExperimentTrendsQueryResponse | CachedExperimentFunnelsQueryResponse
                        }

                        const refreshParam = refresh ? '?refresh=true' : ''
                        const response: ExperimentResults = await api.get(
                            `api/projects/${values.currentTeamId}/experiments/${values.experimentId}/results${refreshParam}`
                        )
                        return {
                            ...response.result,
                            fakeInsightId: Math.random().toString(36).substring(2, 15),
                            last_refresh: response.last_refresh,
                        }
                    } catch (error: any) {
                        actions.setExperimentResultCalculationError({ detail: error.detail, statusCode: error.status })
                        if (error.status === 504) {
                            actions.reportExperimentResultsLoadingTimeout(values.experimentId)
                        }
                        return null
                    }
                },
            },
        ],
        secondaryMetricResults: [
            null as
                | SecondaryMetricResults[]
                | (CachedExperimentTrendsQueryResponse | CachedExperimentFunnelsQueryResponse)[]
                | null,
            {
                loadSecondaryMetricResults: async (
                    refresh?: boolean
                ): Promise<
                    | SecondaryMetricResults[]
                    | (CachedExperimentTrendsQueryResponse | CachedExperimentFunnelsQueryResponse)[]
                    | null
                > => {
                    if (values.featureFlags[FEATURE_FLAGS.EXPERIMENTS_HOGQL]) {
                        return (await Promise.all(
                            values.experiment?.metrics_secondary.map(async (metric) => {
                                try {
                                    // Queries are shareable, so we need to set the experiment_id for the backend to correctly associate the query with the experiment
                                    const queryWithExperimentId = {
                                        ...metric,
                                        experiment_id: values.experimentId,
                                    }
                                    const response: ExperimentResults = await api.create(
                                        `api/projects/${values.currentTeamId}/query`,
                                        { query: queryWithExperimentId }
                                    )

                                    return {
                                        ...response,
                                        fakeInsightId: Math.random().toString(36).substring(2, 15),
                                        last_refresh: response.last_refresh || '',
                                    }
                                } catch (error) {
                                    return {}
                                }
                            })
                        )) as unknown as (CachedExperimentTrendsQueryResponse | CachedExperimentFunnelsQueryResponse)[]
                    }

                    const refreshParam = refresh ? '&refresh=true' : ''

                    return await Promise.all(
                        (values.experiment?.secondary_metrics || []).map(async (_, index) => {
                            try {
                                const secResults = await api.get(
                                    `api/projects/${values.currentTeamId}/experiments/${values.experimentId}/secondary_results?id=${index}${refreshParam}`
                                )
                                // :TRICKY: Maintain backwards compatibility for cached responses, remove after cache period has expired
                                if (secResults && secResults.result && !secResults.result.hasOwnProperty('result')) {
                                    return {
                                        result: { ...secResults.result },
                                        fakeInsightId: Math.random().toString(36).substring(2, 15),
                                        last_refresh: secResults.last_refresh,
                                    }
                                }

                                return {
                                    ...secResults.result,
                                    fakeInsightId: Math.random().toString(36).substring(2, 15),
                                    last_refresh: secResults.last_refresh,
                                }
                            } catch (error) {
                                return {}
                            }
                        })
                    )
                },
            },
        ],
        exposureCohort: [
            null as CohortType | null,
            {
                createExposureCohort: async () => {
                    if (props.experimentId && props.experimentId !== 'new' && props.experimentId !== 'web') {
                        return (await api.experiments.createExposureCohort(props.experimentId)).cohort
                    }
                    return null
                },
            },
        ],
        featureFlag: [
            null as FeatureFlagType | null,
            {
                shipVariant: async ({ selectedVariantKey, shouldStopExperiment }) => {
                    if (!values.experiment.feature_flag) {
                        throw new Error('Experiment does not have a feature flag linked')
                    }

                    const currentFlagFilters = values.experiment.feature_flag?.filters
                    const newFilters = transformFiltersForWinningVariant(currentFlagFilters, selectedVariantKey)

                    await api.update(
                        `api/projects/${values.currentTeamId}/feature_flags/${values.experiment.feature_flag?.id}`,
                        { filters: newFilters }
                    )

                    return shouldStopExperiment
                },
            },
        ],
    })),
    selectors({
        props: [() => [(_, props) => props], (props) => props],
        experimentId: [
            () => [(_, props) => props.experimentId ?? 'new'],
            (experimentId): Experiment['id'] => experimentId,
        ],
        experimentInsightType: [
            (s) => [s.experiment, s.featureFlags],
            (experiment, featureFlags): InsightType => {
                if (featureFlags[FEATURE_FLAGS.EXPERIMENTS_HOGQL]) {
                    const query = experiment?.metrics?.[0]
                    return query?.kind === NodeKind.ExperimentTrendsQuery ? InsightType.TRENDS : InsightType.FUNNELS
                }

                return experiment?.filters?.insight || InsightType.FUNNELS
            },
        ],
        isExperimentRunning: [
            (s) => [s.experiment],
            (experiment): boolean => {
                return !!experiment?.start_date
            },
        ],
        isExperimentStopped: [
            (s) => [s.experiment],
            (experiment): boolean => {
                return (
                    !!experiment?.end_date &&
                    dayjs().isSameOrAfter(dayjs(experiment.end_date), 'day') &&
                    !experiment.archived
                )
            },
        ],
        breadcrumbs: [
            (s) => [s.experiment, s.experimentId],
            (experiment, experimentId): Breadcrumb[] => [
                {
                    key: Scene.Experiments,
                    name: 'Experiments',
                    path: urls.experiments(),
                },
                {
                    key: [Scene.Experiment, experimentId],
                    name: experiment?.name || '',
                    onRename: async (name: string) => {
                        // :KLUDGE: work around a type error when using asyncActions accessed via a callback passed to selectors()
                        const logic = experimentLogic({ experimentId })
                        await logic.asyncActions.updateExperiment({ name })
                    },
                },
            ],
        ],
        variants: [
            (s) => [s.experiment],
            (experiment): MultivariateFlagVariant[] => {
                return experiment?.parameters?.feature_flag_variants || []
            },
        ],
        experimentMathAggregationForTrends: [
            (s) => [s.experiment, s.featureFlags],
            (experiment, featureFlags) => (): PropertyMathType | CountPerActorMathType | undefined => {
                let entities: { math?: string }[] = []

                if (featureFlags[FEATURE_FLAGS.EXPERIMENTS_HOGQL]) {
                    const query = experiment?.metrics?.[0] as ExperimentTrendsQuery
                    if (!query) {
                        return undefined
                    }
                    entities = query.count_query?.series || []
                } else {
                    const filters = experiment?.filters
                    if (!filters) {
                        return undefined
                    }
                    entities = [...(filters?.events || []), ...(filters?.actions || [])] as ActionFilterType[]
                }

                // Find out if we're using count per actor math aggregates averages per user
                const userMathValue = entities.filter((entity) =>
                    Object.values(CountPerActorMathType).includes(entity?.math as CountPerActorMathType)
                )[0]?.math

                // alternatively, if we're using property math
                // remove 'sum' property math from the list of math types
                // since we can handle that as a regular case
                const targetValues = Object.values(PropertyMathType).filter((value) => value !== PropertyMathType.Sum)

                const propertyMathValue = entities.filter((entity) =>
                    targetValues.includes(entity?.math as PropertyMathType)
                )[0]?.math

                return (userMathValue ?? propertyMathValue) as PropertyMathType | CountPerActorMathType | undefined
            },
        ],
        minimumDetectableEffect: [
            (s) => [s.experiment, s.experimentInsightType, s.conversionMetrics, s.trendResults],
            (newExperiment, experimentInsightType, conversionMetrics, trendResults): number => {
                return (
                    newExperiment?.parameters?.minimum_detectable_effect ||
                    // :KLUDGE: extracted the method due to difficulties with logic tests
                    getMinimumDetectableEffect(experimentInsightType, conversionMetrics, trendResults) ||
                    0
                )
            },
        ],
        minimumSampleSizePerVariant: [
            (s) => [s.minimumDetectableEffect],
            (mde) => (conversionRate: number) => {
                // Using the rule of thumb: sampleSize = 16 * sigma^2 / (mde^2)
                // refer https://en.wikipedia.org/wiki/Sample_size_determination with default beta and alpha
                // The results are same as: https://www.evanmiller.org/ab-testing/sample-size.html
                // and also: https://marketing.dynamicyield.com/ab-test-duration-calculator/
                if (!mde) {
                    return 0
                }

                return Math.ceil((1600 * conversionRate * (1 - conversionRate / 100)) / (mde * mde))
            },
        ],
        areResultsSignificant: [
            (s) => [s.experimentResults],
            (experimentResults): boolean => {
                return experimentResults?.significant || false
            },
        ],
        // TODO: remove with the old UI
        significanceBannerDetails: [
            (s) => [s.experimentResults],
            (experimentResults): string | ReactElement => {
                if (experimentResults?.significance_code === SignificanceCode.HighLoss) {
                    return (
                        <>
                            This is because the expected loss in conversion is greater than 1%
                            <Tooltip
                                placement="right"
                                title={
                                    <>Current value is {((experimentResults?.expected_loss || 0) * 100)?.toFixed(2)}%</>
                                }
                            >
                                <IconInfo className="ml-1 text-muted text-xl" />
                            </Tooltip>
                            .
                        </>
                    )
                }

                if (experimentResults?.significance_code === SignificanceCode.HighPValue) {
                    return (
                        <>
                            This is because the p value is greater than 0.05
                            <Tooltip
                                placement="right"
                                title={<>Current value is {experimentResults?.p_value?.toFixed(3) || 1}.</>}
                            >
                                <IconInfo className="ml-1 text-muted text-xl" />
                            </Tooltip>
                            .
                        </>
                    )
                }

                if (experimentResults?.significance_code === SignificanceCode.LowWinProbability) {
                    return 'This is because the win probability of all test variants combined is less than 90%.'
                }

                if (experimentResults?.significance_code === SignificanceCode.NotEnoughExposure) {
                    return 'This is because we need at least 100 people per variant to declare significance.'
                }

                return ''
            },
        ],
        significanceDetails: [
            (s) => [s.experimentResults],
            (experimentResults): string => {
                if (experimentResults?.significance_code === SignificanceCode.HighLoss) {
                    return `This is because the expected loss in conversion is greater than 1% (current value is ${(
                        (experimentResults?.expected_loss || 0) * 100
                    )?.toFixed(2)}%).`
                }

                if (experimentResults?.significance_code === SignificanceCode.HighPValue) {
                    return `This is because the p value is greater than 0.05 (current value is ${
                        experimentResults?.p_value?.toFixed(3) || 1
                    }).`
                }

                if (experimentResults?.significance_code === SignificanceCode.LowWinProbability) {
                    return 'This is because the win probability of all test variants combined is less than 90%.'
                }

                if (experimentResults?.significance_code === SignificanceCode.NotEnoughExposure) {
                    return 'This is because we need at least 100 people per variant to declare significance.'
                }

                return ''
            },
        ],
        recommendedSampleSize: [
            (s) => [s.conversionMetrics, s.minimumSampleSizePerVariant, s.variants],
            (conversionMetrics, minimumSampleSizePerVariant, variants): number => {
                const conversionRate = conversionMetrics.totalRate * 100
                const sampleSizePerVariant = minimumSampleSizePerVariant(conversionRate)
                const sampleSize = sampleSizePerVariant * variants.length
                return sampleSize
            },
        ],
        recommendedRunningTime: [
            (s) => [
                s.experiment,
                s.variants,
                s.experimentInsightType,
                s.funnelResults,
                s.conversionMetrics,
                s.expectedRunningTime,
                s.trendResults,
                s.minimumSampleSizePerVariant,
                s.recommendedExposureForCountData,
            ],
            (
                experiment,
                variants,
                experimentInsightType,
                funnelResults,
                conversionMetrics,
                expectedRunningTime,
                trendResults,
                minimumSampleSizePerVariant,
                recommendedExposureForCountData
            ): number => {
                if (experimentInsightType === InsightType.FUNNELS) {
                    const currentDuration = dayjs().diff(dayjs(experiment?.start_date), 'hour')
                    const funnelEntrants = funnelResults?.[0]?.count

                    const conversionRate = conversionMetrics.totalRate * 100
                    const sampleSizePerVariant = minimumSampleSizePerVariant(conversionRate)
                    const funnelSampleSize = sampleSizePerVariant * variants.length
                    if (experiment?.start_date) {
                        return expectedRunningTime(funnelEntrants || 1, funnelSampleSize || 0, currentDuration)
                    }
                    return expectedRunningTime(funnelEntrants || 1, funnelSampleSize || 0)
                }

                const trendCount = trendResults[0]?.count
                const runningTime = recommendedExposureForCountData(trendCount)
                return runningTime
            },
        ],
        recommendedExposureForCountData: [
            (s) => [s.minimumDetectableEffect],
            (mde) =>
                (baseCountData: number): number => {
                    // http://www.columbia.edu/~cjd11/charles_dimaggio/DIRE/styled-4/code-12/
                    if (!mde) {
                        return 0
                    }

                    const minCountData = (baseCountData * mde) / 100
                    const lambda1 = baseCountData
                    const lambda2 = minCountData + baseCountData

                    // This is exposure in units of days
                    return parseFloat(
                        (
                            4 /
                            Math.pow(
                                Math.sqrt(lambda1 / EXPERIMENT_DEFAULT_DURATION) -
                                    Math.sqrt(lambda2 / EXPERIMENT_DEFAULT_DURATION),
                                2
                            )
                        ).toFixed(1)
                    )
                },
        ],
        expectedRunningTime: [
            () => [],
            () =>
                (entrants: number, sampleSize: number, duration: number = EXPERIMENT_DEFAULT_DURATION): number => {
                    // recommended people / (actual people / day) = expected days
                    return parseFloat((sampleSize / (entrants / duration)).toFixed(1))
                },
        ],
        conversionRateForVariant: [
            () => [],
            () =>
                (
                    experimentResults:
                        | Partial<ExperimentResults['result']>
                        | CachedExperimentFunnelsQueryResponse
                        | CachedExperimentTrendsQueryResponse
                        | null,
                    variantKey: string
                ): number | null => {
                    if (!experimentResults || !experimentResults.insight) {
                        return null
                    }
                    const variantResults = (experimentResults.insight as FunnelStep[][]).find(
                        (variantFunnel: FunnelStep[]) => {
                            const breakdownValue = variantFunnel[0]?.breakdown_value
                            return Array.isArray(breakdownValue) && breakdownValue[0] === variantKey
                        }
                    )

                    if (!variantResults) {
                        return null
                    }
                    return (variantResults[variantResults.length - 1].count / variantResults[0].count) * 100
                },
        ],
        getIndexForVariant: [
            (s) => [s.experimentInsightType],
            (experimentInsightType) =>
                (
                    experimentResults:
                        | Partial<ExperimentResults['result']>
                        | CachedExperimentTrendsQueryResponse
                        | CachedExperimentFunnelsQueryResponse
                        | null,
                    variant: string
                ): number | null => {
                    // Ensures we get the right index from results, so the UI can
                    // display the right colour for the variant
                    if (!experimentResults || !experimentResults.insight) {
                        return null
                    }

                    let index = -1
                    if (experimentInsightType === InsightType.FUNNELS) {
                        // Funnel Insight is displayed in order of decreasing count
                        index = (Array.isArray(experimentResults.insight) ? [...experimentResults.insight] : [])
                            .sort((a, b) => {
                                const aCount = (a && Array.isArray(a) && a[0]?.count) || 0
                                const bCount = (b && Array.isArray(b) && b[0]?.count) || 0
                                return bCount - aCount
                            })
                            .findIndex((variantFunnel) => {
                                if (!Array.isArray(variantFunnel) || !variantFunnel[0]?.breakdown_value) {
                                    return false
                                }
                                const breakdownValue = variantFunnel[0].breakdown_value
                                return Array.isArray(breakdownValue) && breakdownValue[0] === variant
                            })
                    } else {
                        index = (experimentResults.insight as TrendResult[]).findIndex(
                            (variantTrend: TrendResult) => variantTrend.breakdown_value === variant
                        )
                    }
                    const result = index === -1 ? null : index

                    if (result !== null && experimentInsightType === InsightType.FUNNELS) {
                        return result + 1
                    }
                    return result
                },
        ],
        countDataForVariant: [
            (s) => [s.experimentMathAggregationForTrends],
            (experimentMathAggregationForTrends) =>
                (
                    experimentResults:
                        | Partial<ExperimentResults['result']>
                        | CachedExperimentTrendsQueryResponse
                        | CachedExperimentFunnelsQueryResponse
                        | null,
                    variant: string,
                    type: 'primary' | 'secondary' = 'primary'
                ): number | null => {
                    const usingMathAggregationType = type === 'primary' ? experimentMathAggregationForTrends() : false
                    if (!experimentResults || !experimentResults.insight) {
                        return null
                    }
                    const variantResults = (experimentResults.insight as TrendResult[]).find(
                        (variantTrend: TrendResult) => variantTrend.breakdown_value === variant
                    )
                    if (!variantResults) {
                        return null
                    }

                    let result = variantResults.count

                    if (usingMathAggregationType) {
                        // TODO: Aggregate end result appropriately for nth percentile
                        if (
                            [
                                CountPerActorMathType.Average,
                                CountPerActorMathType.Median,
                                PropertyMathType.Average,
                                PropertyMathType.Median,
                            ].includes(usingMathAggregationType)
                        ) {
                            result = variantResults.count / variantResults.data.length
                        } else if (
                            [CountPerActorMathType.Maximum, PropertyMathType.Maximum].includes(usingMathAggregationType)
                        ) {
                            result = Math.max(...variantResults.data)
                        } else if (
                            [CountPerActorMathType.Minimum, PropertyMathType.Minimum].includes(usingMathAggregationType)
                        ) {
                            result = Math.min(...variantResults.data)
                        }
                    }

                    return result
                },
        ],
        exposureCountDataForVariant: [
            () => [],
            () =>
                (
                    experimentResults:
                        | Partial<ExperimentResults['result']>
                        | CachedExperimentTrendsQueryResponse
                        | CachedExperimentFunnelsQueryResponse
                        | null,
                    variant: string
                ): number | null => {
                    if (!experimentResults || !experimentResults.variants) {
                        return null
                    }
                    const variantResults = (experimentResults.variants as TrendExperimentVariant[]).find(
                        (variantTrend: TrendExperimentVariant) => variantTrend.key === variant
                    )
                    if (!variantResults || !variantResults.absolute_exposure) {
                        return null
                    }

                    const result = variantResults.absolute_exposure

                    return result
                },
        ],
        getHighestProbabilityVariant: [
            () => [],
            () =>
                (
                    results:
                        | ExperimentResults['result']
                        | CachedExperimentTrendsQueryResponse
                        | CachedExperimentFunnelsQueryResponse
                        | null
                ) => {
                    if (results && results.probability) {
                        const maxValue = Math.max(...Object.values(results.probability))
                        return Object.keys(results.probability).find(
                            (key) => Math.abs(results.probability[key] - maxValue) < Number.EPSILON
                        )
                    }
                },
        ],
        sortedExperimentResultVariants: [
            (s) => [s.experimentResults, s.experiment],
            (experimentResults, experiment): string[] => {
                if (experimentResults) {
                    const sortedResults = Object.keys(experimentResults.probability).sort(
                        (a, b) => experimentResults.probability[b] - experimentResults.probability[a]
                    )

                    experiment?.parameters?.feature_flag_variants?.forEach((variant) => {
                        if (!sortedResults.includes(variant.key)) {
                            sortedResults.push(variant.key)
                        }
                    })
                    return sortedResults
                }
                return []
            },
        ],
        tabularExperimentResults: [
            (s) => [s.experiment, s.experimentResults, s.experimentInsightType],
            (experiment, experimentResults, experimentInsightType): any => {
                const tabularResults = []

                if (experimentResults) {
                    for (const variantObj of experimentResults.variants) {
                        if (experimentInsightType === InsightType.FUNNELS) {
                            const { key, success_count, failure_count } = variantObj as FunnelExperimentVariant
                            tabularResults.push({ key, success_count, failure_count })
                        } else if (experimentInsightType === InsightType.TRENDS) {
                            const { key, count, exposure, absolute_exposure } = variantObj as TrendExperimentVariant
                            tabularResults.push({ key, count, exposure, absolute_exposure })
                        }
                    }
                }

                if (experiment.feature_flag?.filters.multivariate?.variants) {
                    for (const { key } of experiment.feature_flag.filters.multivariate.variants) {
                        if (tabularResults.find((variantObj) => variantObj.key === key)) {
                            continue
                        }

                        if (experimentInsightType === InsightType.FUNNELS) {
                            tabularResults.push({ key, success_count: null, failure_count: null })
                        } else if (experimentInsightType === InsightType.TRENDS) {
                            tabularResults.push({ key, count: null, exposure: null, absolute_exposure: null })
                        }
                    }
                }

                return tabularResults
            },
        ],
        tabularSecondaryMetricResults: [
            (s) => [s.experiment, s.secondaryMetricResults, s.conversionRateForVariant, s.countDataForVariant],
            (
                experiment,
                secondaryMetricResults,
                conversionRateForVariant,
                countDataForVariant
            ): TabularSecondaryMetricResults[] => {
                if (!secondaryMetricResults) {
                    return []
                }

                const variantsWithResults: TabularSecondaryMetricResults[] = []
                experiment?.parameters?.feature_flag_variants?.forEach((variant) => {
                    const metricResults: SecondaryMetricResult[] = []
                    experiment?.secondary_metrics?.forEach((metric, idx) => {
                        let result
                        if (metric.filters.insight === InsightType.FUNNELS) {
                            result = conversionRateForVariant(secondaryMetricResults?.[idx], variant.key)
                        } else {
                            result = countDataForVariant(secondaryMetricResults?.[idx], variant.key, 'secondary')
                        }

                        metricResults.push({
                            insightType: metric.filters.insight || InsightType.TRENDS,
                            result: result || undefined,
                        })
                    })

                    variantsWithResults.push({
                        variant: variant.key,
                        results: metricResults,
                    })
                })
                return variantsWithResults
            },
        ],
        sortedWinProbabilities: [
            (s) => [s.experimentResults, s.conversionRateForVariant],
            (
                experimentResults,
                conversionRateForVariant
            ): { key: string; winProbability: number; conversionRate: number | null }[] => {
                if (!experimentResults) {
                    return []
                }

                return Object.keys(experimentResults.probability)
                    .map((key) => ({
                        key,
                        winProbability: experimentResults.probability[key],
                        conversionRate: conversionRateForVariant(experimentResults, key),
                    }))
                    .sort((a, b) => b.winProbability - a.winProbability)
            },
        ],
        funnelResultsPersonsTotal: [
            (s) => [s.experimentResults, s.experimentInsightType],
            (experimentResults: ExperimentResults['result'], experimentInsightType: InsightType): number => {
                if (experimentInsightType !== InsightType.FUNNELS || !experimentResults?.insight) {
                    return 0
                }

                let sum = 0
                experimentResults.insight.forEach((variantResult) => {
                    if (variantResult[0]?.count) {
                        sum += variantResult[0].count
                    }
                })
                return sum
            },
        ],
        actualRunningTime: [
            (s) => [s.experiment],
            (experiment: Experiment): number => {
                if (!experiment.start_date) {
                    return 0
                }

                if (experiment.end_date) {
                    return dayjs(experiment.end_date).diff(experiment.start_date, 'day')
                }

                return dayjs().diff(experiment.start_date, 'day')
            },
        ],
        isSingleVariantShipped: [
            (s) => [s.experiment],
            (experiment: Experiment): boolean => {
                const filters = experiment.feature_flag?.filters

                return (
                    !!filters &&
                    Array.isArray(filters.groups?.[0]?.properties) &&
                    filters.groups?.[0]?.properties?.length === 0 &&
                    filters.groups?.[0]?.rollout_percentage === 100 &&
                    (filters.multivariate?.variants?.some(({ rollout_percentage }) => rollout_percentage === 100) ||
                        false)
                )
            },
        ],
        hasGoalSet: [
            (s) => [s.experiment],
            (experiment): boolean => {
                const filters = experiment?.filters
                return !!(
                    (filters?.actions && filters.actions.length > 0) ||
                    (filters?.events && filters.events.length > 0) ||
                    (filters?.data_warehouse && filters.data_warehouse.length > 0)
                )
            },
        ],
    }),
    forms(({ actions }) => ({
        experiment: {
            options: { showErrorsOnTouch: true },
            defaults: { ...NEW_EXPERIMENT } as Experiment,
            errors: ({ name, feature_flag_key, parameters }) => ({
                name: !name && 'Please enter a name',
                feature_flag_key: validateFeatureFlagKey(feature_flag_key),
                parameters: {
                    feature_flag_variants: parameters.feature_flag_variants?.map(({ key }) => ({
                        key: !key.match?.(/^([A-z]|[a-z]|[0-9]|-|_)+$/)
                            ? 'Only letters, numbers, hyphens (-) & underscores (_) are allowed.'
                            : undefined,
                    })),
                },
            }),
            submit: () => actions.createExperiment(true),
        },
    })),
    urlToAction(({ actions, values }) => ({
        '/experiments/:id': ({ id }, _, __, currentLocation, previousLocation) => {
            const didPathChange = currentLocation.initial || currentLocation.pathname !== previousLocation?.pathname

            actions.setEditExperiment(false)

            if (id && didPathChange) {
                const parsedId = id === 'new' ? 'new' : parseInt(id)
                if (parsedId === 'new') {
                    actions.resetExperiment()
                }

                if (parsedId !== 'new' && parsedId === values.experimentId) {
                    actions.loadExperiment()
                }
            }
        },
    })),
])

function percentageDistribution(variantCount: number): number[] {
    const percentageRounded = Math.round(100 / variantCount)
    const totalRounded = percentageRounded * variantCount
    const delta = totalRounded - 100
    const percentages = new Array(variantCount).fill(percentageRounded)
    percentages[variantCount - 1] = percentageRounded - delta
    return percentages
}

export function getDefaultFilters(insightType: InsightType, aggregationGroupTypeIndex: number | undefined): FilterType {
    let newInsightFilters
    if (insightType === InsightType.TRENDS) {
        const groupAggregation =
            aggregationGroupTypeIndex !== undefined
                ? { math: 'unique_group', math_group_type_index: aggregationGroupTypeIndex }
                : {}

        newInsightFilters = cleanFilters({
            insight: InsightType.TRENDS,
            events: [{ ...getDefaultEvent(), ...groupAggregation }],
            date_from: dayjs().subtract(EXPERIMENT_DEFAULT_DURATION, 'day').format('YYYY-MM-DDTHH:mm'),
            date_to: dayjs().endOf('d').format('YYYY-MM-DDTHH:mm'),
            display: ChartDisplayType.ActionsLineGraph,
            entity: EntityTypes.EVENTS,
            filter_test_accounts: true,
        } as TrendsFilterType)
    } else {
        newInsightFilters = cleanFilters({
            insight: InsightType.FUNNELS,
            events: [
                {
                    id: '$pageview',
                    name: '$pageview',
                    type: 'events',
                    order: 0,
                },
                {
                    id: '$pageview',
                    name: 'Pageview',
                    type: 'events',
                    order: 1,
                },
            ],
            funnel_viz_type: FunnelVizType.Steps,
            date_from: dayjs().subtract(EXPERIMENT_DEFAULT_DURATION, 'day').format('YYYY-MM-DDTHH:mm'),
            date_to: dayjs().endOf('d').format('YYYY-MM-DDTHH:mm'),
            layout: FunnelLayout.horizontal,
            aggregation_group_type_index: aggregationGroupTypeIndex,
            funnel_window_interval: 14,
            funnel_window_interval_unit: FunnelConversionWindowTimeUnit.Day,
            filter_test_accounts: true,
        })
    }

    return newInsightFilters
}

export function getDefaultTrendsMetric(): ExperimentTrendsQuery {
    return {
        kind: NodeKind.ExperimentTrendsQuery,
        count_query: {
            kind: NodeKind.TrendsQuery,
            series: [
                {
                    kind: NodeKind.EventsNode,
                    name: '$pageview',
                    event: '$pageview',
                },
            ],
            interval: 'day',
            dateRange: {
                date_from: dayjs().subtract(EXPERIMENT_DEFAULT_DURATION, 'day').format('YYYY-MM-DDTHH:mm'),
                date_to: dayjs().endOf('d').format('YYYY-MM-DDTHH:mm'),
                explicitDate: true,
            },
            trendsFilter: {
                display: ChartDisplayType.ActionsLineGraph,
            },
            filterTestAccounts: true,
        },
    }
}

export function getDefaultFunnelsMetric(): ExperimentFunnelsQuery {
    return {
        kind: NodeKind.ExperimentFunnelsQuery,
        funnels_query: {
            kind: NodeKind.FunnelsQuery,
            filterTestAccounts: true,
            dateRange: {
                date_from: dayjs().subtract(EXPERIMENT_DEFAULT_DURATION, 'day').format('YYYY-MM-DDTHH:mm'),
                date_to: dayjs().endOf('d').format('YYYY-MM-DDTHH:mm'),
                explicitDate: true,
            },
            series: [
                {
                    kind: NodeKind.EventsNode,
                    event: '$pageview',
                    name: '$pageview',
                },
                {
                    kind: NodeKind.EventsNode,
                    event: '$pageview',
                    name: '$pageview',
                },
            ],
            funnelsFilter: {
                funnelVizType: FunnelVizType.Steps,
                funnelWindowIntervalUnit: FunnelConversionWindowTimeUnit.Day,
                funnelWindowInterval: 14,
                layout: FunnelLayout.horizontal,
            },
        },
    }
}<|MERGE_RESOLUTION|>--- conflicted
+++ resolved
@@ -154,11 +154,7 @@
         setExperimentMissing: true,
         setExperiment: (experiment: Partial<Experiment>) => ({ experiment }),
         createExperiment: (draft?: boolean) => ({ draft }),
-<<<<<<< HEAD
-=======
-        setNewExperimentInsight: (filters?: Partial<FilterType>) => ({ filters }),
         setExperimentType: (type?: string) => ({ type }),
->>>>>>> 15fcf5a1
         setExperimentExposureInsight: (filters?: Partial<FilterType>) => ({ filters }),
         removeExperimentGroup: (idx: number) => ({ idx }),
         setEditExperiment: (editing: boolean) => ({ editing }),
@@ -189,7 +185,6 @@
         openReleaseConditionsModal: true,
         closeReleaseConditionsModal: true,
         updateExperimentVariantImages: (variantPreviewMediaIds: Record<string, string>) => ({ variantPreviewMediaIds }),
-<<<<<<< HEAD
         setTrendsMetric: ({
             metricIdx,
             series,
@@ -230,9 +225,7 @@
             aggregation_group_type_index,
             funnelAggregateByHogQL,
         }),
-=======
         setTabKey: (tabKey: string) => ({ tabKey }),
->>>>>>> 15fcf5a1
     }),
     reducers({
         experiment: [
@@ -467,8 +460,6 @@
         createExperiment: async ({ draft }) => {
             const { recommendedRunningTime, recommendedSampleSize, minimumDetectableEffect } = values
 
-<<<<<<< HEAD
-=======
             actions.touchExperimentField('name')
             actions.touchExperimentField('feature_flag_key')
             values.experiment.parameters.feature_flag_variants.forEach((_, i) =>
@@ -488,7 +479,6 @@
                 )
             }
 
->>>>>>> 15fcf5a1
             let response: Experiment | null = null
             const isUpdate = !!values.experimentId && values.experimentId !== 'new'
             try {
@@ -553,66 +543,13 @@
                 })
             }
         },
-<<<<<<< HEAD
-=======
         setExperimentType: async ({ type }) => {
             actions.setExperiment({ type: type })
-        },
-        setNewExperimentInsight: async ({ filters }) => {
-            let newInsightFilters
-            const aggregationGroupTypeIndex = values.experiment.parameters?.aggregation_group_type_index
-            if (filters?.insight === InsightType.TRENDS) {
-                const groupAggregation =
-                    aggregationGroupTypeIndex !== undefined
-                        ? { math: 'unique_group', math_group_type_index: aggregationGroupTypeIndex }
-                        : {}
-                const eventAddition =
-                    filters?.actions || filters?.events
-                        ? {}
-                        : { events: [{ ...getDefaultEvent(), ...groupAggregation }] }
-                newInsightFilters = cleanFilters({
-                    insight: InsightType.TRENDS,
-                    date_from: dayjs().subtract(EXPERIMENT_DEFAULT_DURATION, 'day').format('YYYY-MM-DDTHH:mm'),
-                    date_to: dayjs().endOf('d').format('YYYY-MM-DDTHH:mm'),
-                    ...eventAddition,
-                    ...filters,
-                })
-            } else {
-                newInsightFilters = cleanFilters({
-                    insight: InsightType.FUNNELS,
-                    funnel_viz_type: FunnelVizType.Steps,
-                    date_from: dayjs().subtract(EXPERIMENT_DEFAULT_DURATION, 'day').format('YYYY-MM-DDTHH:mm'),
-                    date_to: dayjs().endOf('d').format('YYYY-MM-DDTHH:mm'),
-                    layout: FunnelLayout.horizontal,
-                    aggregation_group_type_index: aggregationGroupTypeIndex,
-                    ...filters,
-                })
-            }
-
-            // This allows switching between insight types. It's necessary as `updateQuerySource` merges
-            // the new query with any existing query and that causes validation problems when there are
-            // unsupported properties in the now merged query.
-            const newQuery = filtersToQueryNode(newInsightFilters)
-            if (newInsightFilters?.insight === InsightType.FUNNELS) {
-                ;(newQuery as TrendsQuery).trendsFilter = undefined
-            } else {
-                ;(newQuery as FunnelsQuery).funnelsFilter = undefined
-            }
-
-            // TRICKY: We always know what the group type index should be for funnel queries, so we don't care
-            // what the previous value was. Hence, instead of a partial update with `updateQuerySource`, we always
-            // explicitly set it to what it should be
-            if (isFunnelsQuery(newQuery)) {
-                newQuery.aggregation_group_type_index = aggregationGroupTypeIndex
-            }
-
-            actions.updateQuerySource(newQuery)
         },
         // sync form value `filters` with query
         setQuery: ({ query }) => {
             actions.setExperiment({ filters: queryNodeToFilter((query as InsightVizNode).source) })
         },
->>>>>>> 15fcf5a1
         setExperimentExposureInsight: async ({ filters }) => {
             const newInsightFilters = cleanFilters({
                 insight: InsightType.TRENDS,
