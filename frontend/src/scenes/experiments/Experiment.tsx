--- conflicted
+++ resolved
@@ -25,18 +25,13 @@
         newExperimentData,
         experimentId,
         experimentData,
-<<<<<<< HEAD
         experimentFunnelId,
         minimimumDetectableChange,
         experimentFunnelConversionRate,
         recommendedSampleSize,
         expectedRunningTime,
         newExperimentCurrentPage,
-=======
-        experimentFunnel,
-        newExperimentCurrentPage,
         experimentResults,
->>>>>>> a78dde85
     } = useValues(experimentLogic)
     const { setNewExperimentData, createExperiment, setFilters, nextPage, prevPage } = useActions(experimentLogic)
 
