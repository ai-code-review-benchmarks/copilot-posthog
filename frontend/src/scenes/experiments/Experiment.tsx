import SaveOutlined from '@ant-design/icons/lib/icons/SaveOutlined'
import { Button, Card, Col, Form, Input, Row } from 'antd'
import { BindLogic, useActions, useValues } from 'kea'
import { PageHeader } from 'lib/components/PageHeader'
import { PropertyFilters } from 'lib/components/PropertyFilters'
import { isValidPropertyFilter } from 'lib/components/PropertyFilters/utils'
import { TaxonomicFilterGroupType } from 'lib/components/TaxonomicFilter/types'
import React from 'react'
import { funnelLogic } from 'scenes/funnels/funnelLogic'
import { ActionFilter } from 'scenes/insights/ActionFilter/ActionFilter'
import { insightLogic } from 'scenes/insights/insightLogic'
import { SceneExport } from 'scenes/sceneTypes'
import { PropertyFilter } from '~/types'
import './Experiment.scss'
import { experimentLogic } from './experimentLogic'
import { InsightContainer } from 'scenes/insights/InsightContainer'

export const scene: SceneExport = {
    component: Experiment,
    logic: experimentLogic,
}

export function Experiment(): JSX.Element {
<<<<<<< HEAD
    const { newExperimentData, experimentId, experimentData, experimentFunnel, experimentResults } =
        useValues(experimentLogic)
    const { setNewExperimentData, createExperiment, setFilters } = useActions(experimentLogic)
=======
    const { newExperimentData, experimentId, experimentData, experimentFunnel, newExperimentCurrentPage } =
        useValues(experimentLogic)
    const { setNewExperimentData, createExperiment, setFilters, nextPage, prevPage } = useActions(experimentLogic)
>>>>>>> 763e9f1c
    const [form] = Form.useForm()

    const { insightProps } = useValues(
        insightLogic({
            dashboardItemId: experimentFunnel?.short_id,
            filters: experimentFunnel?.filters,
            syncWithUrl: false,
        })
    )
    const { isStepsEmpty, filterSteps, filters } = useValues(funnelLogic(insightProps))

    return (
        <>
            {experimentId === 'new' || !experimentData?.start_date ? (
                <>
                    <Row
                        align="middle"
                        justify="space-between"
                        style={{ borderBottom: '1px solid var(--border)', marginBottom: '1rem', paddingBottom: 8 }}
                    >
                        <PageHeader title={newExperimentData?.name || 'New Experiment'} />
                        <Button
                            style={{ color: 'var(--primary)', borderColor: 'var(--primary)' }}
                            onClick={() => createExperiment(true)}
                        >
                            Save as draft
                        </Button>
                    </Row>
                    <Form
                        name="new-experiment"
                        layout="vertical"
                        className="experiment-form"
                        form={form}
                        onValuesChange={(values) => setNewExperimentData(values)}
                        initialValues={{
                            name: newExperimentData?.name,
                            feature_flag_key: newExperimentData?.feature_flag_key,
                            description: newExperimentData?.description,
                        }}
                        onFinish={(values) => {
                            setNewExperimentData(values)
                            nextPage()
                        }}
                    >
                        {newExperimentCurrentPage === 0 && (
                            <div>
                                <Form.Item
                                    label="Name"
                                    name="name"
                                    rules={[{ required: true, message: 'You have to enter a name.' }]}
                                >
                                    <Input data-attr="experiment-name" className="ph-ignore-input" />
                                </Form.Item>
                                <Form.Item
                                    label="Feature flag key"
                                    name="feature_flag_key"
                                    rules={[{ required: true, message: 'You have to enter a feature flag key.' }]}
                                >
                                    <Input data-attr="experiment-feature-flag-key" />
                                </Form.Item>
                                <Form.Item label="Description" name="description">
                                    <Input.TextArea
                                        data-attr="experiment-description"
                                        className="ph-ignore-input"
                                        placeholder="Adding a helpful description can ensure others know what this experiment is about."
                                    />
                                </Form.Item>
                                <Button icon={<SaveOutlined />} type="primary" htmlType="submit">
                                    Save and continue
                                </Button>
                            </div>
                        )}

                        {newExperimentCurrentPage === 1 && (
                            <div>
                                <Col className="person-selection">
                                    <div className="l3 mb">Person selection</div>
                                    <div className="text-muted">
                                        Select the persons who will participate in this experiment. We'll split all
                                        persons evenly in a control and experiment group.
                                    </div>
                                    <div style={{ flex: 3, marginRight: 5 }}>
                                        <PropertyFilters
                                            endpoint="person"
                                            pageKey={'EditFunnel-property'}
                                            propertyFilters={filters.properties || []}
                                            onChange={(anyProperties) => {
                                                setNewExperimentData({
                                                    filters: { properties: anyProperties as PropertyFilter[] },
                                                })
                                                setFilters({
                                                    properties: anyProperties.filter(isValidPropertyFilter),
                                                })
                                            }}
                                            style={{ margin: '1rem 0 0' }}
                                            taxonomicGroupTypes={[
                                                TaxonomicFilterGroupType.PersonProperties,
                                                TaxonomicFilterGroupType.CohortsWithAllUsers,
                                            ]}
                                            popoverPlacement="top"
                                            taxonomicPopoverPlacement="auto"
                                        />
                                    </div>
                                </Col>
                                <Row className="metrics-selection">
                                    <BindLogic logic={insightLogic} props={insightProps}>
                                        <Row style={{ width: '100%' }}>
                                            <Col span={8} style={{ paddingRight: 8 }}>
                                                <div className="l3 mb">Goal metric</div>
                                                <Row className="text-muted" style={{ marginBottom: '1rem' }}>
                                                    Define the metric which you are trying to optimize. This is the most
                                                    important part of your experiment.
                                                </Row>
                                                <Row>
                                                    <Card
                                                        className="action-filters-bordered"
                                                        style={{ width: '100%', marginRight: 8 }}
                                                        bodyStyle={{ padding: 0 }}
                                                    >
                                                        <ActionFilter
                                                            filters={filters}
                                                            setFilters={(actionFilters) => {
                                                                setNewExperimentData({ filters: actionFilters })
                                                                setFilters(actionFilters)
                                                            }}
                                                            typeKey={`EditFunnel-action`}
                                                            hideMathSelector={true}
                                                            hideDeleteBtn={filterSteps.length === 1}
                                                            buttonCopy="Add funnel step"
                                                            showSeriesIndicator={!isStepsEmpty}
                                                            seriesIndicatorType="numeric"
                                                            fullWidth
                                                            sortable
                                                            showNestedArrow={true}
                                                            propertiesTaxonomicGroupTypes={[
                                                                TaxonomicFilterGroupType.EventProperties,
                                                                TaxonomicFilterGroupType.PersonProperties,
                                                                TaxonomicFilterGroupType.Cohorts,
                                                                TaxonomicFilterGroupType.Elements,
                                                            ]}
                                                            rowClassName="action-filters-bordered"
                                                        />
                                                    </Card>
                                                </Row>
                                            </Col>
                                            <Col span={16}>
                                                <InsightContainer disableCorrelation={true} />
                                            </Col>
                                        </Row>
                                    </BindLogic>
                                </Row>
                                <Row justify="space-between">
                                    <Button onClick={prevPage}>Go back</Button>
                                    <Button icon={<SaveOutlined />} type="primary" onClick={nextPage}>
                                        Save and preview
                                    </Button>
                                </Row>
                            </div>
                        )}

                        {newExperimentCurrentPage === 2 && (
                            <div className="confirmation">
                                <div>Name: {newExperimentData?.name}</div>
                                {newExperimentData?.description && (
                                    <div>Description: {newExperimentData?.description}</div>
                                )}
                                <div>Feature flag key: {newExperimentData?.feature_flag_key}</div>
                                <Row>
                                    <Col>
                                        <Row>Person allocation:</Row>
                                        <Row>The following users will participate in the experiment</Row>
                                        <ul>
                                            {newExperimentData?.filters?.properties?.length ? (
                                                newExperimentData.filters.properties.map(
                                                    (property: PropertyFilter, idx: number) => (
                                                        <li key={idx}>
                                                            Users with {property.key} {property.operator}{' '}
                                                            {Array.isArray(property.value)
                                                                ? property.value.map((val) => `${val}, `)
                                                                : property.value}
                                                        </li>
                                                    )
                                                )
                                            ) : (
                                                <li key={'all users'}>All users</li>
                                            )}
                                        </ul>
                                    </Col>
                                </Row>
                                <Row>
                                    <Col>
                                        <Row>Experiment parameters:</Row>
                                        <Row>
                                            <ul>
                                                <li>Target confidence level: </li>
                                                <li>Approx. run time: </li>
                                                <li>Approx. sample size: </li>
                                            </ul>
                                        </Row>
                                    </Col>
                                </Row>
                                <Row justify="space-between">
                                    <Button onClick={prevPage}>Go back</Button>
                                    <Button type="primary" onClick={() => createExperiment()}>
                                        Save and launch
                                    </Button>
                                </Row>
                            </div>
                        )}
                    </Form>
                </>
            ) : experimentData ? (
                <>
                    <div>
                        <PageHeader title={experimentData.name} />
                        <div>{experimentData?.description}</div>
                        <div>Owner: {experimentData.created_by?.first_name}</div>
                        <div>Feature flag key: {experimentData?.feature_flag_key}</div>
                    </div>

                    {experimentResults && (
                        <BindLogic
                            logic={insightLogic}
                            props={{
                                dashboardItemId: undefined,
                                filters: { ...experimentResults.filters, insight: 'FUNNELS', display: 'FunnelViz' },
                                cachedResults: experimentResults.funnel,
                                syncWithUrl: false,
                            }}
                        >
                            <div>
                                <PageHeader title="Results" />
                                <div>Probability: {experimentResults.probability}</div>
                                <InsightContainer disableCorrelation={true} />
                            </div>
                        </BindLogic>
                    )}
                </>
            ) : (
                <div>Loading...</div>
            )}
        </>
    )
}<|MERGE_RESOLUTION|>--- conflicted
+++ resolved
@@ -21,15 +21,9 @@
 }
 
 export function Experiment(): JSX.Element {
-<<<<<<< HEAD
-    const { newExperimentData, experimentId, experimentData, experimentFunnel, experimentResults } =
-        useValues(experimentLogic)
-    const { setNewExperimentData, createExperiment, setFilters } = useActions(experimentLogic)
-=======
-    const { newExperimentData, experimentId, experimentData, experimentFunnel, newExperimentCurrentPage } =
+    const { newExperimentData, experimentId, experimentData, experimentFunnel, newExperimentCurrentPage, experimentResults } =
         useValues(experimentLogic)
     const { setNewExperimentData, createExperiment, setFilters, nextPage, prevPage } = useActions(experimentLogic)
->>>>>>> 763e9f1c
     const [form] = Form.useForm()
 
     const { insightProps } = useValues(
