import './Experiment.scss'

import { IconPlusSmall, IconTrash } from '@posthog/icons'
import { LemonDivider, LemonInput, LemonTextArea, Tooltip } from '@posthog/lemon-ui'
import { useActions, useValues } from 'kea'
import { Form, Group } from 'kea-forms'
import { ExperimentVariantNumber } from 'lib/components/SeriesGlyph'
import { FEATURE_FLAGS, MAX_EXPERIMENT_VARIANTS } from 'lib/constants'
import { LemonButton } from 'lib/lemon-ui/LemonButton'
import { LemonField } from 'lib/lemon-ui/LemonField'
import { LemonRadio } from 'lib/lemon-ui/LemonRadio'
import { LemonSelect } from 'lib/lemon-ui/LemonSelect'
import { capitalizeFirstLetter } from 'lib/utils'
<<<<<<< HEAD
=======
import { useEffect } from 'react'
import { experimentsLogic } from 'scenes/experiments/experimentsLogic'
import { insightDataLogic } from 'scenes/insights/insightDataLogic'
import { insightLogic } from 'scenes/insights/insightLogic'
>>>>>>> c393da52

import { experimentLogic } from './experimentLogic'

<<<<<<< HEAD
const ExperimentFormFields = (): JSX.Element => {
    const { experiment, featureFlags, groupTypes, aggregationLabel } = useValues(experimentLogic)
    const { addExperimentGroup, removeExperimentGroup, setExperiment, setNewExperimentInsight, createExperiment } =
        useActions(experimentLogic)

=======
const StepInfo = (): JSX.Element => {
    const { experiment, featureFlags } = useValues(experimentLogic)
    const { addExperimentGroup, removeExperimentGroup, moveToNextFormStep, setExperimentType } =
        useActions(experimentLogic)
    const { webExperimentsAvailable } = useValues(experimentsLogic)
>>>>>>> c393da52
    return (
        <div>
            <div className="space-y-8">
                <div className="space-y-6 max-w-120">
                    <LemonField name="name" label="Name">
                        <LemonInput placeholder="Pricing page conversion" data-attr="experiment-name" />
                    </LemonField>
                    <LemonField
                        name="feature_flag_key"
                        label="Feature flag key"
                        help="Each experiment is backed by a feature flag. You'll use this key in your code."
                    >
                        <LemonInput placeholder="pricing-page-conversion" data-attr="experiment-feature-flag-key" />
                    </LemonField>
                    <LemonField name="description" label="Description">
                        <LemonTextArea
                            placeholder="The goal of this experiment is ..."
                            data-attr="experiment-description"
                        />
                    </LemonField>
                </div>
<<<<<<< HEAD
                <div>
                    <h3 className="mb-1">Participant type</h3>
                    <div className="text-xs text-muted">
                        The type on which to aggregate metrics. You can change this at any time during the experiment.
                    </div>
                    <LemonDivider />
                    <LemonRadio
                        value={
                            experiment.parameters.aggregation_group_type_index != undefined
                                ? experiment.parameters.aggregation_group_type_index
                                : -1
                        }
                        onChange={(rawGroupTypeIndex) => {
                            const groupTypeIndex = rawGroupTypeIndex !== -1 ? rawGroupTypeIndex : undefined

                            setExperiment({
                                parameters: {
                                    ...experiment.parameters,
                                    aggregation_group_type_index: groupTypeIndex ?? undefined,
                                },
                            })
                            setNewExperimentInsight()
                        }}
                        options={[
                            { value: -1, label: 'Persons' },
                            ...Array.from(groupTypes.values()).map((groupType) => ({
                                value: groupType.group_type_index,
                                label: capitalizeFirstLetter(aggregationLabel(groupType.group_type_index).plural),
                            })),
                        ]}
                    />
                </div>
=======
                {webExperimentsAvailable && (
                    <div className="mt-10">
                        <h3 className="mb-1">Experiment type</h3>
                        <div className="text-xs text-muted font-medium tracking-normal">
                            Select your experiment setup, this cannot be changed once saved.
                        </div>
                        <LemonDivider />
                        <LemonRadio
                            value={experiment.type}
                            className="space-y-2 -mt-2"
                            onChange={(type) => {
                                setExperimentType(type)
                            }}
                            options={[
                                {
                                    value: 'product',
                                    label: (
                                        <div className="translate-y-2">
                                            <div>Product experiment</div>
                                            <div className="text-xs text-muted">
                                                Use custom code to manage how variants modify your product.
                                            </div>
                                        </div>
                                    ),
                                },
                                {
                                    value: 'web',
                                    label: (
                                        <div className="translate-y-2">
                                            <div>No-code web experiment</div>
                                            <div className="text-xs text-muted">
                                                Define variants on your website using the PostHog toolbar, no coding
                                                required.
                                            </div>
                                        </div>
                                    ),
                                },
                            ]}
                        />
                    </div>
                )}
>>>>>>> c393da52
                <div className="mt-10">
                    <h3 className="mb-1">Variants</h3>
                    <div className="text-xs text-muted">Add up to 9 variants to test against your control.</div>
                    <LemonDivider />
                    <div className="grid grid-cols-2 gap-4 max-w-160">
                        <div className="max-w-60">
                            <h3>Control</h3>
                            <div className="flex items-center">
                                <Group key={0} name={['parameters', 'feature_flag_variants', 0]}>
                                    <ExperimentVariantNumber index={0} className="h-7 w-7 text-base" />
                                    <LemonField name="key" className="ml-2 flex-grow">
                                        <LemonInput
                                            disabled
                                            data-attr="experiment-variant-key"
                                            data-key-index={0}
                                            className="ph-ignore-input"
                                            fullWidth
                                            autoComplete="off"
                                            autoCapitalize="off"
                                            autoCorrect="off"
                                            spellCheck={false}
                                        />
                                    </LemonField>
                                </Group>
                            </div>
                            <div className="text-muted text-xs mt-2">
                                Included automatically, cannot be edited or removed
                            </div>
                        </div>
                        <div className="max-w-100">
                            <h3>Test(s)</h3>
                            {experiment.parameters.feature_flag_variants?.map((_, index) => {
                                if (index === 0) {
                                    return null
                                }

                                return (
                                    <Group key={index} name={['parameters', 'feature_flag_variants', index]}>
                                        <div
                                            key={`variant-${index}`}
                                            className={`flex items-center space-x-2 ${index > 1 && 'mt-2'}`}
                                        >
                                            <ExperimentVariantNumber index={index} className="h-7 w-7 text-base" />
                                            <LemonField name="key" className="flex-grow">
                                                <LemonInput
                                                    data-attr="experiment-variant-key"
                                                    data-key-index={index.toString()}
                                                    className="ph-ignore-input"
                                                    fullWidth
                                                    autoComplete="off"
                                                    autoCapitalize="off"
                                                    autoCorrect="off"
                                                    spellCheck={false}
                                                />
                                            </LemonField>
                                            <div className={`${index === 1 && 'pr-9'}`}>
                                                {index !== 1 && (
                                                    <Tooltip title="Delete this variant" placement="top-start">
                                                        <LemonButton
                                                            size="small"
                                                            icon={<IconTrash />}
                                                            onClick={() => removeExperimentGroup(index)}
                                                        />
                                                    </Tooltip>
                                                )}
                                            </div>
                                        </div>
                                    </Group>
                                )
                            })}
                            <div className="text-muted text-xs ml-9 mr-20 mt-2">
                                Alphanumeric, hyphens and underscores only
                            </div>
                            {(experiment.parameters.feature_flag_variants.length ?? 0) < MAX_EXPERIMENT_VARIANTS && (
                                <LemonButton
                                    className="ml-9 mt-2"
                                    type="secondary"
                                    onClick={() => addExperimentGroup()}
                                    icon={<IconPlusSmall />}
                                    data-attr="add-test-variant"
                                >
                                    Add test variant
                                </LemonButton>
                            )}
                        </div>
                    </div>
                </div>
                {featureFlags[FEATURE_FLAGS.EXPERIMENTS_HOLDOUTS] && (
                    <div>
                        <h3>Holdout group</h3>
                        <div className="text-xs text-muted">Exclude a stable group of users from the experiment.</div>
                        <LemonDivider />
                        <HoldoutSelector />
                    </div>
                )}
            </div>
            <LemonButton
                className="mt-2"
                type="primary"
                data-attr="save-experiment"
                onClick={() => createExperiment(true)}
            >
                Save as draft
            </LemonButton>
        </div>
    )
}

export const HoldoutSelector = (): JSX.Element => {
    const { experiment, holdouts } = useValues(experimentLogic)
    const { setExperiment } = useActions(experimentLogic)

    const holdoutOptions = holdouts.map((holdout) => ({
        value: holdout.id,
        label: holdout.name,
    }))
    holdoutOptions.unshift({ value: null, label: 'No holdout' })

    return (
        <div className="mt-4 mb-8">
            <LemonSelect
                options={holdoutOptions}
                value={experiment.holdout_id || null}
                onChange={(value) => {
                    setExperiment({
                        ...experiment,
                        holdout_id: value,
                    })
                }}
                data-attr="experiment-holdout-selector"
            />
        </div>
    )
}

export function ExperimentForm(): JSX.Element {
    const { props } = useValues(experimentLogic)

    return (
        <div>
            <Form
                id="experiment-step"
                logic={experimentLogic}
                formKey="experiment"
                props={props}
                enableFormOnSubmit
                className="space-y-6 experiment-form"
            >
                <ExperimentFormFields />
            </Form>
        </div>
    )
}<|MERGE_RESOLUTION|>--- conflicted
+++ resolved
@@ -11,29 +11,22 @@
 import { LemonRadio } from 'lib/lemon-ui/LemonRadio'
 import { LemonSelect } from 'lib/lemon-ui/LemonSelect'
 import { capitalizeFirstLetter } from 'lib/utils'
-<<<<<<< HEAD
-=======
-import { useEffect } from 'react'
 import { experimentsLogic } from 'scenes/experiments/experimentsLogic'
-import { insightDataLogic } from 'scenes/insights/insightDataLogic'
-import { insightLogic } from 'scenes/insights/insightLogic'
->>>>>>> c393da52
 
 import { experimentLogic } from './experimentLogic'
 
-<<<<<<< HEAD
 const ExperimentFormFields = (): JSX.Element => {
     const { experiment, featureFlags, groupTypes, aggregationLabel } = useValues(experimentLogic)
-    const { addExperimentGroup, removeExperimentGroup, setExperiment, setNewExperimentInsight, createExperiment } =
-        useActions(experimentLogic)
-
-=======
-const StepInfo = (): JSX.Element => {
-    const { experiment, featureFlags } = useValues(experimentLogic)
-    const { addExperimentGroup, removeExperimentGroup, moveToNextFormStep, setExperimentType } =
-        useActions(experimentLogic)
+    const {
+        addExperimentGroup,
+        removeExperimentGroup,
+        setExperiment,
+        setNewExperimentInsight,
+        createExperiment,
+        setExperimentType,
+    } = useActions(experimentLogic)
     const { webExperimentsAvailable } = useValues(experimentsLogic)
->>>>>>> c393da52
+
     return (
         <div>
             <div className="space-y-8">
@@ -55,40 +48,6 @@
                         />
                     </LemonField>
                 </div>
-<<<<<<< HEAD
-                <div>
-                    <h3 className="mb-1">Participant type</h3>
-                    <div className="text-xs text-muted">
-                        The type on which to aggregate metrics. You can change this at any time during the experiment.
-                    </div>
-                    <LemonDivider />
-                    <LemonRadio
-                        value={
-                            experiment.parameters.aggregation_group_type_index != undefined
-                                ? experiment.parameters.aggregation_group_type_index
-                                : -1
-                        }
-                        onChange={(rawGroupTypeIndex) => {
-                            const groupTypeIndex = rawGroupTypeIndex !== -1 ? rawGroupTypeIndex : undefined
-
-                            setExperiment({
-                                parameters: {
-                                    ...experiment.parameters,
-                                    aggregation_group_type_index: groupTypeIndex ?? undefined,
-                                },
-                            })
-                            setNewExperimentInsight()
-                        }}
-                        options={[
-                            { value: -1, label: 'Persons' },
-                            ...Array.from(groupTypes.values()).map((groupType) => ({
-                                value: groupType.group_type_index,
-                                label: capitalizeFirstLetter(aggregationLabel(groupType.group_type_index).plural),
-                            })),
-                        ]}
-                    />
-                </div>
-=======
                 {webExperimentsAvailable && (
                     <div className="mt-10">
                         <h3 className="mb-1">Experiment type</h3>
@@ -130,7 +89,38 @@
                         />
                     </div>
                 )}
->>>>>>> c393da52
+                <div>
+                    <h3 className="mt-10">Participant type</h3>
+                    <div className="text-xs text-muted">
+                        The type on which to aggregate metrics. You can change this at any time during the experiment.
+                    </div>
+                    <LemonDivider />
+                    <LemonRadio
+                        value={
+                            experiment.parameters.aggregation_group_type_index != undefined
+                                ? experiment.parameters.aggregation_group_type_index
+                                : -1
+                        }
+                        onChange={(rawGroupTypeIndex) => {
+                            const groupTypeIndex = rawGroupTypeIndex !== -1 ? rawGroupTypeIndex : undefined
+
+                            setExperiment({
+                                parameters: {
+                                    ...experiment.parameters,
+                                    aggregation_group_type_index: groupTypeIndex ?? undefined,
+                                },
+                            })
+                            setNewExperimentInsight()
+                        }}
+                        options={[
+                            { value: -1, label: 'Persons' },
+                            ...Array.from(groupTypes.values()).map((groupType) => ({
+                                value: groupType.group_type_index,
+                                label: capitalizeFirstLetter(aggregationLabel(groupType.group_type_index).plural),
+                            })),
+                        ]}
+                    />
+                </div>
                 <div className="mt-10">
                     <h3 className="mb-1">Variants</h3>
                     <div className="text-xs text-muted">Add up to 9 variants to test against your control.</div>
