import './PathsV2.scss'

<<<<<<< HEAD
import { useValues } from 'kea'
=======
import { useActions, useValues } from 'kea'
import { useEffect, useRef, useState } from 'react'

>>>>>>> 0b337c02
import { useResizeObserver } from 'lib/hooks/useResizeObserver'
import { lightenDarkenColor } from 'lib/utils'
import { InsightEmptyState, InsightErrorState } from 'scenes/insights/EmptyStates'
import { insightDataLogic } from 'scenes/insights/insightDataLogic'
import { insightLogic } from 'scenes/insights/insightLogic'

<<<<<<< HEAD
import { PathV2NodeLabel } from './PathV2NodeLabel'
import { pathsV2DataLogic } from './pathsV2DataLogic'
import type { PathNodeData } from './pathUtils'
import { renderPathsV2 } from './renderPathsV2'

function DebugPathTable(): JSX.Element {
    const { insightProps } = useValues(insightLogic)
    const { insightData } = useValues(pathsV2DataLogic(insightProps))

    if (!insightData?.result) {
        return null
    }

    return (
        <table className="min-w-full divide-y divide-gray-200 dark:divide-gray-700">
            <thead className="bg-gray-50 dark:bg-gray-800">
                <tr>
                    {Object.keys(insightData.result[0] || {}).map((key) => (
                        <th
                            key={key}
                            scope="col"
                            className="px-2 py-1 text-left text-xs font-medium text-gray-500 dark:text-gray-300 uppercase tracking-wider"
                        >
                            {key}
                        </th>
                    ))}
                </tr>
            </thead>
            <tbody className="bg-white dark:bg-gray-900 divide-y divide-gray-200 dark:divide-gray-700">
                {insightData.result.map((item, index) => (
                    <tr key={index}>
                        {Object.values(item).map((value, idx) => (
                            <td
                                key={idx}
                                className="px-2 py-1 whitespace-nowrap text-sm text-gray-500 dark:text-gray-300"
                            >
                                {JSON.stringify(value)}
                            </td>
                        ))}
                    </tr>
                ))}
            </tbody>
        </table>
    )
}
=======
import { FunnelPathsFilter } from '~/queries/schema/schema-general'
import { shouldQueryBeAsync } from '~/queries/utils'

import { PathNodeLabel } from './PathNodeLabel'
import type { PathNodeData } from './pathUtils'
import { pathsDataLogic } from './pathsDataLogic'
import { renderPaths } from './renderPaths'
>>>>>>> 0b337c02

export function PathsV2(): JSX.Element {
    const canvasRef = useRef<HTMLDivElement>(null)
    const canvasContainerRef = useRef<HTMLDivElement>(null)
    const { width: canvasWidth, height: canvasHeight } = useResizeObserver({ ref: canvasRef })
    const [nodes, setNodes] = useState<PathNodeData[]>([])

    const { insightProps } = useValues(insightLogic)
<<<<<<< HEAD
    const { insightQuery, paths, insightDataLoading, insightDataError, theme } = useValues(
        pathsV2DataLogic(insightProps)
    )
=======
    const { insightQuery, paths, pathsFilter, funnelPathsFilter, insightDataLoading, insightDataError, theme } =
        useValues(pathsDataLogic(insightProps))
    const { openPersonsModal } = useActions(pathsDataLogic(insightProps))
    const { loadData } = useActions(insightDataLogic(insightProps))
>>>>>>> 0b337c02

    useEffect(() => {
        setNodes([])

        // Remove the existing SVG canvas(es). The .PathsV2__canvas selector is crucial, as we have to be sure
        // we're only removing the Paths viz and not, for example, button icons.
        // Only remove canvases within this component's container
        const elements = canvasContainerRef.current?.querySelectorAll(`.PathsV2__canvas`)
        elements?.forEach((node) => node?.parentNode?.removeChild(node))

        renderPathsV2(canvasRef, canvasWidth, canvasHeight, paths, setNodes)

        // Proper cleanup
        return () => {
            const elements = canvasContainerRef.current?.querySelectorAll(`.PathsV2__canvas`)
            elements?.forEach((node) => node?.parentNode?.removeChild(node))
        }
<<<<<<< HEAD
    }, [paths, insightDataLoading, canvasWidth, canvasHeight, theme])
=======
    }, [paths, insightDataLoading, canvasWidth, canvasHeight, theme, pathsFilter, funnelPathsFilter, openPersonsModal])
>>>>>>> 0b337c02

    if (insightDataError) {
        return (
            <InsightErrorState
                query={insightQuery}
                excludeDetail
                onRetry={() => {
                    loadData(shouldQueryBeAsync(insightQuery) ? 'force_async' : 'force_blocking')
                }}
            />
        )
    }

    return (
        <>
            <DebugPathTable />
            <div className="h-full w-full overflow-auto" ref={canvasContainerRef}>
                <div
                    ref={canvasRef}
                    className="PathsV2"
                    data-attr="paths-viz"
                    // eslint-disable-next-line react/forbid-dom-props
                    style={
                        {
                            // regular nodes
                            '--paths-node': theme?.['preset-1'] || '#000000',
                            '--paths-node--hover': lightenDarkenColor(theme?.['preset-1'] || '#000000', -20),

                            // aggregated "other" nodes
                            '--paths-node--other': theme?.['preset-2'] || '#000000',
                            '--paths-node--other-hover': lightenDarkenColor(theme?.['preset-2'] || '#000000', -20),

                            // dropoff nodes
                            '--paths-node--dropoff': '#db3707',
                            '--paths-node--dropoff-hover': lightenDarkenColor('#db3707', -20),

                            '--paths-link': theme?.['preset-1'] || '#000000',
                        } as React.CSSProperties
                    }
                >
                    {!insightDataLoading && paths && paths.nodes.length === 0 && !insightDataError && (
                        <InsightEmptyState />
                    )}
                    {!insightDataError &&
                        nodes &&
                        nodes.map((node, idx) => <PathV2NodeLabel key={idx} node={node} insightProps={insightProps} />)}
                </div>
            </div>
        </>
    )
}<|MERGE_RESOLUTION|>--- conflicted
+++ resolved
@@ -1,22 +1,19 @@
 import './PathsV2.scss'
 
-<<<<<<< HEAD
-import { useValues } from 'kea'
-=======
 import { useActions, useValues } from 'kea'
 import { useEffect, useRef, useState } from 'react'
 
->>>>>>> 0b337c02
 import { useResizeObserver } from 'lib/hooks/useResizeObserver'
 import { lightenDarkenColor } from 'lib/utils'
 import { InsightEmptyState, InsightErrorState } from 'scenes/insights/EmptyStates'
 import { insightDataLogic } from 'scenes/insights/insightDataLogic'
 import { insightLogic } from 'scenes/insights/insightLogic'
 
-<<<<<<< HEAD
+import { shouldQueryBeAsync } from '~/queries/utils'
+
 import { PathV2NodeLabel } from './PathV2NodeLabel'
+import type { PathNodeData } from './pathUtils'
 import { pathsV2DataLogic } from './pathsV2DataLogic'
-import type { PathNodeData } from './pathUtils'
 import { renderPathsV2 } from './renderPathsV2'
 
 function DebugPathTable(): JSX.Element {
@@ -59,15 +56,6 @@
         </table>
     )
 }
-=======
-import { FunnelPathsFilter } from '~/queries/schema/schema-general'
-import { shouldQueryBeAsync } from '~/queries/utils'
-
-import { PathNodeLabel } from './PathNodeLabel'
-import type { PathNodeData } from './pathUtils'
-import { pathsDataLogic } from './pathsDataLogic'
-import { renderPaths } from './renderPaths'
->>>>>>> 0b337c02
 
 export function PathsV2(): JSX.Element {
     const canvasRef = useRef<HTMLDivElement>(null)
@@ -76,16 +64,10 @@
     const [nodes, setNodes] = useState<PathNodeData[]>([])
 
     const { insightProps } = useValues(insightLogic)
-<<<<<<< HEAD
     const { insightQuery, paths, insightDataLoading, insightDataError, theme } = useValues(
         pathsV2DataLogic(insightProps)
     )
-=======
-    const { insightQuery, paths, pathsFilter, funnelPathsFilter, insightDataLoading, insightDataError, theme } =
-        useValues(pathsDataLogic(insightProps))
-    const { openPersonsModal } = useActions(pathsDataLogic(insightProps))
     const { loadData } = useActions(insightDataLogic(insightProps))
->>>>>>> 0b337c02
 
     useEffect(() => {
         setNodes([])
@@ -103,11 +85,7 @@
             const elements = canvasContainerRef.current?.querySelectorAll(`.PathsV2__canvas`)
             elements?.forEach((node) => node?.parentNode?.removeChild(node))
         }
-<<<<<<< HEAD
     }, [paths, insightDataLoading, canvasWidth, canvasHeight, theme])
-=======
-    }, [paths, insightDataLoading, canvasWidth, canvasHeight, theme, pathsFilter, funnelPathsFilter, openPersonsModal])
->>>>>>> 0b337c02
 
     if (insightDataError) {
         return (
