--- conflicted
+++ resolved
@@ -1,7 +1,7 @@
 // DEPRECATED in favor of SessionsRecordings.tsx
 import React, { useEffect, useRef } from 'react'
 import { useValues, useActions, BindLogic } from 'kea'
-import { decodeParams, router } from 'kea-router'
+import { decodeParams } from 'kea-router'
 import { Button, Spin, Space, Badge, Switch, Row } from 'antd'
 import { Link } from 'lib/components/Link'
 import { sessionsTableLogic } from 'scenes/sessions/sessionsTableLogic'
@@ -35,20 +35,6 @@
 
 const DatePicker = generatePicker<dayjs.Dayjs>(dayjsGenerateConfig)
 
-function SessionPlayerDrawer(): JSX.Element {
-    const { searchParams } = useValues(router)
-    const { push } = useActions(router)
-
-<<<<<<< HEAD
-    return (
-        <Drawer destroyOnClose visible width="100%" onClose={() => push(searchParams.prev || urls.sessions())}>
-            <SessionsPlay />
-        </Drawer>
-    )
-}
-
-=======
->>>>>>> 7b3defb9
 function getSessionRecordingsDurationSum(session: SessionType): number {
     return session.session_recordings.map(({ recording_duration }) => recording_duration).reduce((a, b) => a + b, 0)
 }
@@ -304,11 +290,7 @@
                     ...expandedRowKeysProps,
                 }}
             />
-<<<<<<< HEAD
-            {!!sessionRecordingId && <SessionPlayerDrawer />}
-=======
             {!!sessionRecordingId && <SessionPlayerDrawer isPersonPage={isPersonPage} onClose={closeSessionPlayer} />}
->>>>>>> 7b3defb9
             <div style={{ marginTop: '5rem' }} />
             <div
                 style={{
