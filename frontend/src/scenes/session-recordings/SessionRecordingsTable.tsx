import React from 'react'
import { useActions, useValues } from 'kea'
import { humanFriendlyDuration, humanFriendlyDetailedTime } from '~/lib/utils'
import { SessionRecordingType } from '~/types'
import { Button, Card, Col, Row, Table, Typography } from 'antd'
import { sessionRecordingsTableLogic } from './sessionRecordingsTableLogic'
import { PlayCircleOutlined, CalendarOutlined, InfoCircleOutlined, FilterOutlined } from '@ant-design/icons'
import { useIsTableScrolling } from 'lib/components/Table/utils'
import { SessionPlayerDrawer } from './SessionPlayerDrawer'
import { ActionFilter } from 'scenes/insights/ActionFilter/ActionFilter'
import { LeftOutlined, RightOutlined } from '@ant-design/icons'
import { DurationFilter } from './DurationFilter'
import { PersonHeader } from 'scenes/persons/PersonHeader'
import { RecordingWatchedSource } from 'lib/utils/eventUsageLogic'
import { DateFilter } from 'lib/components/DateFilter/DateFilter'
import { Tooltip } from 'lib/components/Tooltip'
import { TaxonomicFilterGroupType } from 'lib/components/TaxonomicFilter/types'
import { PropertyFilters } from 'lib/components/PropertyFilters'
import { preflightLogic } from 'scenes/PreflightCheck/logic'

import './SessionRecordingTable.scss'
import { TaxonomicFilterGroupType } from 'lib/components/TaxonomicFilter/types'
interface SessionRecordingsTableProps {
    personUUID?: string
    isPersonPage?: boolean
}

function FilterRow({
    filter,
    propertyFiltersButton,
    deleteButton,
}: {
    seriesIndicator?: JSX.Element | string
    suffix?: JSX.Element | string
    filter?: JSX.Element | string
    propertyFiltersButton?: JSX.Element | string
    deleteButton?: JSX.Element | string
    isVertical?: boolean
}): JSX.Element {
    return (
        <Row className="entity-filter-row" wrap={false} align="middle">
            <Col flex="1" className="mr">
                <Row align="middle">{filter}</Row>
            </Col>
            <Col className="mr">{propertyFiltersButton}</Col>
            <Col>{deleteButton}</Col>
        </Row>
    )
}

export function SessionRecordingsTable({ personUUID, isPersonPage = false }: SessionRecordingsTableProps): JSX.Element {
    const sessionRecordingsTableLogicInstance = sessionRecordingsTableLogic({ personUUID })
    const {
        sessionRecordings,
        sessionRecordingsResponseLoading,
        sessionRecordingId,
        entityFilters,
        propertyFilters,
        hasNext,
        hasPrev,
        fromDate,
        toDate,
        durationFilter,
        showFilters,
    } = useValues(sessionRecordingsTableLogicInstance)
    const {
        openSessionPlayer,
        closeSessionPlayer,
        setEntityFilters,
        setPropertyFilters,
        loadNext,
        loadPrev,
        setDateRange,
        setDurationFilter,
        enableFilter,
    } = useActions(sessionRecordingsTableLogicInstance)
    const { preflight } = useValues(preflightLogic)

    const { tableScrollX } = useIsTableScrolling('lg')

    const columns = [
        {
            title: 'Start time',
            render: function RenderStartTime(sessionRecording: SessionRecordingType) {
                return humanFriendlyDetailedTime(sessionRecording.start_time)
            },
            span: 1,
        },
        {
            title: 'Duration',
            render: function RenderDuration(sessionRecording: SessionRecordingType) {
                return <span>{humanFriendlyDuration(sessionRecording.recording_duration)}</span>
            },
            span: 1,
        },
        {
            title: 'Person',
            key: 'person',
            render: function RenderPersonLink(sessionRecording: SessionRecordingType) {
                return <PersonHeader withIcon person={sessionRecording.person} />
            },
            ellipsis: true,
            span: 3,
        },

        {
            key: 'play',
            render: function RenderPlayButton(sessionRecording: SessionRecordingType) {
                return (
                    <div className="play-button-container">
                        <Button
                            className={sessionRecording.viewed ? 'play-button viewed' : 'play-button'}
                            data-attr="session-recordings-button"
                            icon={<PlayCircleOutlined />}
                        >
                            Watch session
                        </Button>
                    </div>
                )
            },
        },
    ]
    return (
        <div className="session-recordings-table" data-attr="session-recordings-table">
            <Row className="filter-row">
<<<<<<< HEAD
                <div className="filter-container" style={{ display: showFilters ? undefined : 'none' }}>
                    <div>
                        <Typography.Text strong>
                            {`Filter by events and actions `}
                            <Tooltip title="Show recordings where all of the events or actions listed below happen.">
                                <InfoCircleOutlined className="info-icon" />
                            </Tooltip>
                        </Typography.Text>
                        <ActionFilter
                            fullWidth={true}
                            filters={entityFilters}
                            setFilters={(payload) => {
                                setEntityFilters(payload)
                            }}
                            typeKey={isPersonPage ? `person-${personUUID}` : 'session-recordings'}
                            hideMathSelector={true}
                            buttonCopy="Add another filter"
                            horizontalUI
                            stripeActionRow={false}
                            propertyFilterWrapperClassName="session-recording-action-property-filter"
                            customRowPrefix=""
                            hideRename
                            showOr
                            renderRow={(props) => <FilterRow {...props} />}
                            showNestedArrow={false}
                            taxonomicGroupTypes={[TaxonomicFilterGroupType.Actions, TaxonomicFilterGroupType.Events]}
                            propertyFilterTaxonomicGroupTypes={[
                                TaxonomicFilterGroupType.EventProperties,
                                TaxonomicFilterGroupType.Elements,
                            ]}
                        />
                    </div>
                    {!isPersonPage && preflight?.is_clickhouse_enabled && (
                        <div className="mt-2">
                            <Typography.Text strong>
                                {`Filter by persons and cohorts `}
                                <Tooltip title="Show recordings by persons who match the set criteria">
                                    <InfoCircleOutlined className="info-icon" />
                                </Tooltip>
                            </Typography.Text>
                            <PropertyFilters
                                pageKey={isPersonPage ? `person-${personUUID}` : 'session-recordings'}
                                taxonomicGroupTypes={[
                                    TaxonomicFilterGroupType.PersonProperties,
                                    TaxonomicFilterGroupType.Cohorts,
                                ]}
                                propertyFilters={propertyFilters}
                                onChange={(properties) => {
                                    setPropertyFilters(properties)
                                }}
                            />
                        </div>
                    )}
=======
                <div className="action-filter-container" style={{ display: showEntityFilter ? undefined : 'none' }}>
                    <Typography.Text strong>
                        {`Filter by events or actions `}
                        <Tooltip title="Show recordings where all of the events or actions listed below happen.">
                            <InfoCircleOutlined className="info-icon" />
                        </Tooltip>
                    </Typography.Text>
                    <ActionFilter
                        fullWidth={true}
                        filters={entityFilters}
                        setFilters={(payload) => {
                            setEntityFilters(payload)
                        }}
                        typeKey={isPersonPage ? `person-${personUUID}` : 'session-recordings'}
                        hideMathSelector={true}
                        buttonCopy="Add another filter"
                        horizontalUI
                        stripeActionRow={false}
                        propertyFilterWrapperClassName="session-recording-action-property-filter"
                        customRowPrefix=""
                        hideRename
                        showOr
                        renderRow={(props) => <FilterRow {...props} />}
                        showNestedArrow={false}
                        propertiesTaxonomicGroupTypes={[
                            TaxonomicFilterGroupType.EventProperties,
                            TaxonomicFilterGroupType.PersonProperties,
                            TaxonomicFilterGroupType.Elements,
                        ]}
                    />
>>>>>>> 07186942
                </div>
                <Button
                    style={{ display: showFilters ? 'none' : undefined }}
                    onClick={() => {
                        enableFilter()
                        if (isPersonPage) {
                            const entityFilterButtons = document.querySelectorAll('.entity-filter-row button')
                            if (entityFilterButtons.length > 0) {
                                ;(entityFilterButtons[0] as HTMLElement).click()
                            }
                        }
                    }}
                >
                    <FilterOutlined /> Filter by events and actions
                </Button>

                <Row className="time-filter-row">
                    <Row className="time-filter">
                        <DateFilter
                            makeLabel={(key) => (
                                <>
                                    <CalendarOutlined />
                                    <span> {key}</span>
                                </>
                            )}
                            defaultValue="Last 30 days"
                            bordered={true}
                            dateFrom={fromDate ?? undefined}
                            dateTo={toDate ?? undefined}
                            onChange={(changedDateFrom, changedDateTo) => {
                                setDateRange(changedDateFrom, changedDateTo)
                            }}
                        />
                    </Row>
                    <Row className="time-filter">
                        <Typography.Text className="filter-label">Duration</Typography.Text>
                        <DurationFilter
                            onChange={(newFilter) => {
                                setDurationFilter(newFilter)
                            }}
                            initialFilter={durationFilter}
                            pageKey={isPersonPage ? `person-${personUUID}` : 'session-recordings'}
                        />
                    </Row>
                </Row>
            </Row>
            <Card>
                <Table
                    rowKey={(row) => {
                        return `${row.id}-${row.distinct_id}`
                    }}
                    dataSource={sessionRecordings}
                    columns={columns}
                    loading={sessionRecordingsResponseLoading}
                    pagination={false}
                    onRow={(sessionRecording) => ({
                        onClick: (e) => {
                            // Lets the link to the person open the person's page and not the session recording
                            if (!(e.target as HTMLElement).closest('a')) {
                                openSessionPlayer(sessionRecording.id, RecordingWatchedSource.RecordingsList)
                            }
                        },
                    })}
                    size="small"
                    rowClassName="cursor-pointer"
                    data-attr="session-recording-table"
                    scroll={{ x: tableScrollX }}
                />
                {(hasPrev || hasNext) && (
                    <Row className="pagination-control">
                        <Button
                            type="link"
                            disabled={!hasPrev}
                            onClick={() => {
                                loadPrev()
                                window.scrollTo(0, 0)
                            }}
                        >
                            <LeftOutlined /> Previous
                        </Button>
                        <Button
                            type="link"
                            disabled={!hasNext}
                            onClick={() => {
                                loadNext()
                                window.scrollTo(0, 0)
                            }}
                        >
                            Next <RightOutlined />
                        </Button>
                    </Row>
                )}
            </Card>
            {!!sessionRecordingId && <SessionPlayerDrawer isPersonPage={isPersonPage} onClose={closeSessionPlayer} />}
        </div>
    )
}<|MERGE_RESOLUTION|>--- conflicted
+++ resolved
@@ -19,7 +19,6 @@
 import { preflightLogic } from 'scenes/PreflightCheck/logic'
 
 import './SessionRecordingTable.scss'
-import { TaxonomicFilterGroupType } from 'lib/components/TaxonomicFilter/types'
 interface SessionRecordingsTableProps {
     personUUID?: string
     isPersonPage?: boolean
@@ -123,7 +122,6 @@
     return (
         <div className="session-recordings-table" data-attr="session-recordings-table">
             <Row className="filter-row">
-<<<<<<< HEAD
                 <div className="filter-container" style={{ display: showFilters ? undefined : 'none' }}>
                     <div>
                         <Typography.Text strong>
@@ -149,8 +147,11 @@
                             showOr
                             renderRow={(props) => <FilterRow {...props} />}
                             showNestedArrow={false}
-                            taxonomicGroupTypes={[TaxonomicFilterGroupType.Actions, TaxonomicFilterGroupType.Events]}
-                            propertyFilterTaxonomicGroupTypes={[
+                            actionsTaxonomicGroupTypes={[
+                                TaxonomicFilterGroupType.Actions,
+                                TaxonomicFilterGroupType.Events,
+                            ]}
+                            propertiesTaxonomicGroupTypes={[
                                 TaxonomicFilterGroupType.EventProperties,
                                 TaxonomicFilterGroupType.Elements,
                             ]}
@@ -177,38 +178,6 @@
                             />
                         </div>
                     )}
-=======
-                <div className="action-filter-container" style={{ display: showEntityFilter ? undefined : 'none' }}>
-                    <Typography.Text strong>
-                        {`Filter by events or actions `}
-                        <Tooltip title="Show recordings where all of the events or actions listed below happen.">
-                            <InfoCircleOutlined className="info-icon" />
-                        </Tooltip>
-                    </Typography.Text>
-                    <ActionFilter
-                        fullWidth={true}
-                        filters={entityFilters}
-                        setFilters={(payload) => {
-                            setEntityFilters(payload)
-                        }}
-                        typeKey={isPersonPage ? `person-${personUUID}` : 'session-recordings'}
-                        hideMathSelector={true}
-                        buttonCopy="Add another filter"
-                        horizontalUI
-                        stripeActionRow={false}
-                        propertyFilterWrapperClassName="session-recording-action-property-filter"
-                        customRowPrefix=""
-                        hideRename
-                        showOr
-                        renderRow={(props) => <FilterRow {...props} />}
-                        showNestedArrow={false}
-                        propertiesTaxonomicGroupTypes={[
-                            TaxonomicFilterGroupType.EventProperties,
-                            TaxonomicFilterGroupType.PersonProperties,
-                            TaxonomicFilterGroupType.Elements,
-                        ]}
-                    />
->>>>>>> 07186942
                 </div>
                 <Button
                     style={{ display: showFilters ? 'none' : undefined }}
