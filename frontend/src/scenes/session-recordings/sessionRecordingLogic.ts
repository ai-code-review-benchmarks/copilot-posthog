import { kea } from 'kea'
import Fuse from 'fuse.js'
import api from 'lib/api'
import { eventToDescription, sum, toParams } from 'lib/utils'
import { sessionRecordingLogicType } from './sessionRecordingLogicType'
import {
    EventType,
    PlayerPosition,
    RecordingConsoleLog,
    RecordingEventsFilters,
    RecordingEventType,
    RecordingSegment,
    RecordingStartAndEndTime,
    RRWebRecordingConsoleLogPayload,
    SessionPlayerData,
    SessionRecordingEvents,
    SessionRecordingId,
    SessionRecordingMeta,
    SessionRecordingUsageType,
} from '~/types'
import { eventUsageLogic, RecordingWatchedSource } from 'lib/utils/eventUsageLogic'
import { teamLogic } from '../teamLogic'
import { eventWithTime } from 'rrweb/typings/types'
import { getKeyMapping } from 'lib/components/PropertyKeyInfo'
import { dayjs } from 'lib/dayjs'
import {
    getPlayerPositionFromEpochTime,
    getPlayerTimeFromPlayerPosition,
    guessPlayerPositionFromEpochTimeWithoutWindowId,
} from './player/playerUtils'
import { lemonToast } from 'lib/components/lemonToast'
import equal from 'fast-deep-equal'
import { featureFlagLogic } from 'lib/logic/featureFlagLogic'
import { FEATURE_FLAGS } from 'lib/constants'
<<<<<<< HEAD

import { urls } from 'scenes/urls'
=======
>>>>>>> 8fe02102

const IS_TEST_MODE = process.env.NODE_ENV === 'test'

const CONSOLE_LOG_PLUGIN_NAME = 'rrweb/console@1'

export interface UnparsedRecordingSegment {
    start_time: string
    end_time: string
    window_id: string
    is_active: boolean
}

export interface UnparsedMetadata {
    session_id: string
    viewed: boolean
    segments: UnparsedRecordingSegment[]
    start_and_end_times_by_window_id: Record<string, Record<string, string>>
}

export const parseMetadataResponse = (metadata?: UnparsedMetadata): SessionRecordingMeta => {
    const segments: RecordingSegment[] =
        metadata?.segments.map((segment: UnparsedRecordingSegment): RecordingSegment => {
            const windowStartTime = +dayjs(metadata?.start_and_end_times_by_window_id[segment.window_id].start_time)
            const startTimeEpochMs = +dayjs(segment?.start_time)
            const endTimeEpochMs = +dayjs(segment?.end_time)
            const startPlayerPosition: PlayerPosition = {
                windowId: segment.window_id,
                time: startTimeEpochMs - windowStartTime,
            }
            const endPlayerPosition: PlayerPosition = {
                windowId: segment.window_id,
                time: endTimeEpochMs - windowStartTime,
            }
            const durationMs = endTimeEpochMs - startTimeEpochMs
            return {
                startPlayerPosition,
                endPlayerPosition,
                durationMs,
                startTimeEpochMs,
                endTimeEpochMs,
                windowId: segment.window_id,
                isActive: segment.is_active,
            }
        }) || []
    const startAndEndTimesByWindowId: Record<string, RecordingStartAndEndTime> = {}
    Object.entries(metadata?.start_and_end_times_by_window_id || {}).forEach(([windowId, startAndEndTimes]) => {
        startAndEndTimesByWindowId[windowId] = {
            startTimeEpochMs: +dayjs(startAndEndTimes.start_time),
            endTimeEpochMs: +dayjs(startAndEndTimes.end_time),
        }
    })
    return {
        segments,
        startAndEndTimesByWindowId,
        recordingDurationMs: sum(segments.map((s) => s.durationMs)),
    }
}

// Returns the maximum player position that the recording has been buffered to.
// Data can be received out of order (e.g. events from a later segment are received
// before events from an earlier segment). So this function iterates through the
// segments in their order and returns when it first detects data is not loaded.
const calculateBufferedTo = (
    segments: RecordingSegment[] = [],
    snapshotsByWindowId: Record<string, eventWithTime[]>,
    startAndEndTimesByWindowId: Record<string, RecordingStartAndEndTime> = {}
): PlayerPosition | null => {
    let bufferedTo: PlayerPosition | null = null
    // If we don't have metadata or snapshots yet, then we can't calculate the bufferedTo.
    if (segments && snapshotsByWindowId && startAndEndTimesByWindowId) {
        for (const segment of segments) {
            const lastEventForWindowId = (snapshotsByWindowId[segment.windowId] ?? []).slice(-1).pop()

            if (lastEventForWindowId && lastEventForWindowId.timestamp >= segment.startTimeEpochMs) {
                // If we've buffered past the start of the segment, see how far.
                const windowStartTime = startAndEndTimesByWindowId[segment.windowId].startTimeEpochMs
                bufferedTo = {
                    windowId: segment.windowId,
                    time: Math.min(lastEventForWindowId.timestamp - windowStartTime, segment.endPlayerPosition.time),
                }
            } else {
                // If we haven't buffered past the start of the segment, then return our current bufferedTo.
                return bufferedTo
            }
        }
    }
    return bufferedTo
}

// TODO: Replace this with permanent querying alternative in backend. Filtering on frontend should do for now.
const makeEventsQueryable = (events: RecordingEventType[]): RecordingEventType[] => {
    return events.map((e) => ({
        ...e,
        queryValue: `${getKeyMapping(e.event, 'event')?.label ?? e.event ?? ''} ${eventToDescription(e)}`.replace(
            /['"]+/g,
            ''
        ),
    }))
}

export const sessionRecordingLogic = kea<sessionRecordingLogicType>({
    path: ['scenes', 'session-recordings', 'sessionRecordingLogic'],
    connect: {
        logic: [eventUsageLogic],
        values: [teamLogic, ['currentTeamId'], featureFlagLogic, ['featureFlags']],
    },
    actions: {
        setFilters: (filters: Partial<RecordingEventsFilters>) => ({ filters }),
        setSource: (source: RecordingWatchedSource) => ({ source }),
        reportUsage: (recordingData: SessionPlayerData, loadTime: number) => ({
            recordingData,
            loadTime,
        }),
        loadRecordingMeta: (sessionRecordingId?: string) => ({ sessionRecordingId }),
        loadRecordingSnapshots: (sessionRecordingId?: string, url?: string) => ({ sessionRecordingId, url }),
        loadEvents: (url?: string) => ({ url }),
    },
    reducers: {
        filters: [
            {} as Partial<RecordingEventsFilters>,
            {
                setFilters: (state, { filters }) => ({ ...state, ...filters }),
            },
        ],
        sessionRecordingId: [
            null as SessionRecordingId | null,
            {
                loadRecording: (_, { sessionRecordingId }) => sessionRecordingId ?? null,
            },
        ],
        chunkPaginationIndex: [
            0,
            {
                loadRecordingSnapshotsSuccess: (state) => state + 1,
            },
        ],
        sessionEventsDataLoading: [
            false,
            {
                loadEventsSuccess: (_, { sessionEventsData }) => {
                    return !!sessionEventsData?.next
                },
            },
        ],
        source: [
            RecordingWatchedSource.Unknown as RecordingWatchedSource,
            {
                setSource: (_, { source }) => source,
            },
        ],
    },
    listeners: ({ values, actions, sharedListeners, cache }) => ({
        loadRecordingMetaSuccess: () => {
            cache.eventsStartTime = performance.now()
            actions.loadEvents()
        },
        loadRecordingSnapshotsSuccess: () => {
            // If there is more data to poll for load the next batch.
            // This will keep calling loadRecording until `next` is empty.
            if (!!values.sessionPlayerData.next) {
                actions.loadRecordingSnapshots(undefined, values.sessionPlayerData.next)
            }
            // Finished loading entire recording. Now make it known!
            else {
                eventUsageLogic.actions.reportRecording(
                    values.sessionPlayerData,
                    values.source,
                    performance.now() - cache.startTime,
                    SessionRecordingUsageType.LOADED,
                    0
                )
            }
            // Not always accurate that recording is playable after first chunk is loaded, but good guesstimate for now
            if (values.chunkPaginationIndex === 1) {
                actions.reportUsage(values.sessionPlayerData, performance.now() - cache.startTime)
            }
        },
        loadEventsSuccess: () => {
            // Fetch next events
            if (!!values.sessionEventsData?.next) {
                actions.loadEvents(values.sessionEventsData.next)
            }
            // Finished loading all events.
            else {
                eventUsageLogic.actions.reportRecordingEventsFetched(
                    values.sessionEventsData?.events?.length ?? 0,
                    performance.now() - cache.eventsStartTime
                )
                cache.eventsStartTime = null
            }
        },
        loadRecordingMetaFailure: sharedListeners.showErrorToast,
        loadRecordingSnapshotsFailure: sharedListeners.showErrorToast,
        loadEventsFailure: sharedListeners.showErrorToast,
        reportUsage: async ({ recordingData, loadTime }, breakpoint) => {
            await breakpoint()
            eventUsageLogic.actions.reportRecording(
                recordingData,
                values.source,
                loadTime,
                SessionRecordingUsageType.VIEWED,
                0
            )
            await breakpoint(IS_TEST_MODE ? 1 : 10000)
            eventUsageLogic.actions.reportRecording(
                recordingData,
                values.source,
                loadTime,
                SessionRecordingUsageType.ANALYZED,
                10
            )
        },
    }),
    sharedListeners: () => ({
        showErrorToast: ({ error }) => {
            lemonToast.error(error)
        },
    }),
    loaders: ({ values }) => ({
        sessionPlayerData: [
            {
                snapshotsByWindowId: {},
                person: null,
                metadata: {
                    segments: [],
                    startAndEndTimesByWindowId: {},
                    recordingDurationMs: 0,
                },
                bufferedTo: null,
                next: undefined,
            } as SessionPlayerData,
            {
                loadRecordingMeta: async ({ sessionRecordingId }, breakpoint): Promise<SessionPlayerData> => {
                    const params = toParams({
                        save_view: true,
                    })
                    const response = await api.get(
                        `api/projects/${values.currentTeamId}/session_recordings/${sessionRecordingId}?${params}`
                    )
                    const unparsedMetadata: UnparsedMetadata | undefined = response.result?.session_recording
                    const metadata = parseMetadataResponse(unparsedMetadata)
                    const bufferedTo = calculateBufferedTo(
                        metadata.segments,
                        values.sessionPlayerData.snapshotsByWindowId,
                        metadata.startAndEndTimesByWindowId
                    )
                    breakpoint()
                    return {
                        ...values.sessionPlayerData,
                        person: response.result?.person,
                        metadata,
                        bufferedTo,
                        snapshotsByWindowId: { ...values.sessionPlayerData.snapshotsByWindowId } ?? {},
                    }
                },
                loadRecordingSnapshots: async ({ sessionRecordingId, url }, breakpoint): Promise<SessionPlayerData> => {
                    const apiUrl =
                        url ||
                        `api/projects/${
                            values.currentTeamId
                        }/session_recordings/${sessionRecordingId}/snapshots?${toParams({
                            limit: values.featureFlags[FEATURE_FLAGS.TUNE_RECORDING_SNAPSHOT_LIMIT] ? 4 : undefined,
                        })}`
                    const response = await api.get(apiUrl)
                    breakpoint()
                    const snapshotsByWindowId = { ...(values.sessionPlayerData.snapshotsByWindowId ?? {}) }
                    const incomingSnapshotByWindowId: {
                        [key: string]: eventWithTime[]
                    } = response.result?.snapshot_data_by_window_id
                    Object.entries(incomingSnapshotByWindowId).forEach(([windowId, snapshots]) => {
                        snapshotsByWindowId[windowId] = [...(snapshotsByWindowId[windowId] ?? []), ...snapshots]
                    })
                    const bufferedTo = calculateBufferedTo(
                        values.sessionPlayerData.metadata?.segments,
                        snapshotsByWindowId,
                        values.sessionPlayerData.metadata?.startAndEndTimesByWindowId
                    )
                    return {
                        ...values.sessionPlayerData,
                        bufferedTo,
                        snapshotsByWindowId,
                        next: response.result?.next,
                    }
                },
            },
        ],
        sessionEventsData: [
            null as null | SessionRecordingEvents,
            {
                loadEvents: async ({ url }, breakpoint) => {
                    if (!values.eventsApiParams) {
                        return values.sessionEventsData
                    }
                    // Use `url` if there is a `next` url to fetch
                    const apiUrl =
                        url || `api/projects/${values.currentTeamId}/events?${toParams(values.eventsApiParams)}`
                    const response = await api.get(apiUrl)
                    breakpoint()

                    let allEvents = []
                    // If the recording uses window_ids, then we only show events that map to the segments
                    const eventsWithPlayerData: RecordingEventType[] = []
                    const events = response.results ?? []
                    events.forEach((event: EventType) => {
                        // If possible, place the event 1s before the actual event
                        const timesToAttemptToPlaceEvent = [+dayjs(event.timestamp) - 1000, +dayjs(event.timestamp)]
                        let eventPlayerPosition = null
                        let isOutOfBandEvent = false
                        for (const eventEpochTimeToAttempt of timesToAttemptToPlaceEvent) {
                            if (
                                !event.properties.$window_id &&
                                !values.sessionPlayerData?.metadata?.startAndEndTimesByWindowId['']
                            ) {
                                // Handle the case where the event is 'out of band' for the recording (it has no window_id and
                                // the recording has window_ids). This is the case where the event came from
                                // outside the recording (e.g. a server side event) But it happens to overlap in time with the recording
                                eventPlayerPosition = guessPlayerPositionFromEpochTimeWithoutWindowId(
                                    eventEpochTimeToAttempt,
                                    values.sessionPlayerData?.metadata?.startAndEndTimesByWindowId,
                                    values.sessionPlayerData?.metadata?.segments
                                )
                                if (eventPlayerPosition) {
                                    isOutOfBandEvent = true
                                    break
                                }
                            } else {
                                // Handle the normal events that fit within the recording
                                eventPlayerPosition = getPlayerPositionFromEpochTime(
                                    eventEpochTimeToAttempt,
                                    event.properties?.$window_id ?? '', // If there is no window_id on the event to match the recording metadata
                                    values.sessionPlayerData.metadata.startAndEndTimesByWindowId
                                )
                            }
                            if (eventPlayerPosition !== null) {
                                break
                            }
                        }
                        if (eventPlayerPosition !== null) {
                            const eventPlayerTime = getPlayerTimeFromPlayerPosition(
                                eventPlayerPosition,
                                values.sessionPlayerData.metadata.segments
                            )
                            if (eventPlayerTime !== null) {
                                eventsWithPlayerData.push({
                                    ...event,
                                    playerTime: eventPlayerTime,
                                    playerPosition: eventPlayerPosition,
                                    isOutOfBandEvent: isOutOfBandEvent,
                                    percentageOfRecordingDuration: values.sessionPlayerData.metadata.recordingDurationMs
                                        ? (100 * eventPlayerTime) /
                                          values.sessionPlayerData.metadata.recordingDurationMs
                                        : 0,
                                })
                            }
                        }
                    })
                    allEvents = [...(values.sessionEventsData?.events ?? []), ...eventsWithPlayerData].sort(function (
                        a,
                        b
                    ) {
                        return a.playerTime - b.playerTime
                    })

                    return {
                        ...values.sessionEventsData,
                        next: response?.next,
                        events: allEvents,
                    }
                },
            },
        ],
    }),
    selectors: {
        eventsToShow: [
            (selectors) => [selectors.filters, selectors.sessionEventsData],
            (filters, sessionEventsData) => {
                const events: RecordingEventType[] = sessionEventsData?.events ?? []
                return filters?.query
                    ? new Fuse<RecordingEventType>(makeEventsQueryable(events), {
                          threshold: 0.3,
                          keys: ['queryValue'],
                          findAllMatches: true,
                          ignoreLocation: true,
                          sortFn: (a, b) =>
                              parseInt(events[a.idx].timestamp) - parseInt(events[b.idx].timestamp) ||
                              a.score - b.score,
                      })
                          .search(filters.query)
                          .map((result) => result.item)
                    : events
            },
        ],
        eventsApiParams: [
            (selectors) => [selectors.sessionPlayerData],
            (sessionPlayerData) => {
                const recordingStartTime = sessionPlayerData.metadata.segments.slice(0, 1).pop()?.startTimeEpochMs
                const recordingEndTime = sessionPlayerData.metadata.segments.slice(-1).pop()?.endTimeEpochMs
                if (!sessionPlayerData.person?.id || !recordingStartTime || !recordingEndTime) {
                    return null
                }

                const buffer_ms = 60000 // +- before and after start and end of a recording to query for.
                return {
                    person_id: sessionPlayerData.person.id,
                    after: dayjs.utc(recordingStartTime).subtract(buffer_ms, 'ms').format(),
                    before: dayjs.utc(recordingEndTime).add(buffer_ms, 'ms').format(),
                    orderBy: ['timestamp'],
                }
            },
        ],
        orderedConsoleLogs: [
            (selectors) => [selectors.sessionPlayerData],
            (sessionPlayerData) => {
                const orderedConsoleLogs: RecordingConsoleLog[] = []
                sessionPlayerData.metadata.segments.forEach((segment: RecordingSegment) => {
                    sessionPlayerData.snapshotsByWindowId[segment.windowId]?.forEach((snapshot: eventWithTime) => {
                        if (
                            snapshot.type === 6 && // RRWeb plugin event type
                            snapshot.data.plugin === CONSOLE_LOG_PLUGIN_NAME &&
                            snapshot.timestamp >= segment.startTimeEpochMs &&
                            snapshot.timestamp <= segment.endTimeEpochMs
                        ) {
                            const { level, payload, trace } = snapshot.data.payload as RRWebRecordingConsoleLogPayload

                            const parsedPayload = payload
                                ?.map?.((item) =>
                                    item && item.startsWith('"') && item.endsWith('"') ? item.slice(1, -1) : item
                                )
                                .join(' ')

                            // Parse the trace string
                            let parsedTraceString
                            let parsedTraceURL
                            // trace[] contains strings that looks like:
                            // * ":123:456"
                            // * "https://example.com/path/to/file.js:123:456"
                            // * "Login (https://example.com/path/to/file.js:123:456)"
                            // Note: there may be other formats too, but we only handle these ones now
                            if (trace && trace.length > 0) {
                                const traceWithoutParentheses = trace[0].split('(').slice(-1)[0].replace(')', '')
                                const splitTrace = traceWithoutParentheses.split(':')
                                const lineNumbers = splitTrace.slice(-2).join(':')
                                parsedTraceURL = splitTrace.slice(0, -2).join(':')
                                if (splitTrace.length >= 4) {
                                    // Case with URL and line number
                                    try {
                                        const fileNameFromURL = new URL(parsedTraceURL).pathname.split('/').slice(-1)[0]
                                        parsedTraceString = `${fileNameFromURL}:${lineNumbers}`
                                    } catch (e) {
                                        // If we can't parse the URL, fall back to this line number
                                        parsedTraceString = `:${lineNumbers}`
                                    }
                                } else {
                                    // Case with line number only
                                    parsedTraceString = `:${lineNumbers}`
                                }
                            }

                            orderedConsoleLogs.push({
                                playerPosition: getPlayerPositionFromEpochTime(
                                    snapshot.timestamp,
                                    segment.windowId,
                                    sessionPlayerData.metadata.startAndEndTimesByWindowId
                                ),
                                parsedTraceURL,
                                parsedTraceString,
                                parsedPayload,
                                level,
                            })
                        }
                    })
                })
                return orderedConsoleLogs
            },
        ],
        areAllSnapshotsLoaded: [
            (selectors) => [selectors.sessionPlayerData],
            (sessionPlayerData) => {
                return (
                    sessionPlayerData.bufferedTo &&
                    sessionPlayerData.metadata.segments.slice(-1)[0] &&
                    equal(
                        sessionPlayerData.metadata.segments.slice(-1)[0].endPlayerPosition,
                        sessionPlayerData.bufferedTo
                    )
                )
            },
        ],
    },
    urlToAction: ({ actions, values, cache }) => {
        const urlToAction = (
            _: any,
            params: {
                source?: string
            },
            hashParams: {
                sessionRecordingId?: SessionRecordingId
            }
        ): void => {
            const { source } = params
            const { sessionRecordingId } = hashParams
            if (source && (Object.values(RecordingWatchedSource) as string[]).includes(source)) {
                actions.setSource(source as RecordingWatchedSource)
            }
            if (values && sessionRecordingId && sessionRecordingId !== values.sessionRecordingId) {
                cache.startTime = performance.now()
                actions.loadRecordingMeta(sessionRecordingId)
                actions.loadRecordingSnapshots(sessionRecordingId)
            }
        }
        // Anytime the URL changes, we check if sessionRecordingId is in the hash params.
        // If so, load the recording.
        return {
            '*': urlToAction,
        }
    },
})<|MERGE_RESOLUTION|>--- conflicted
+++ resolved
@@ -32,11 +32,6 @@
 import equal from 'fast-deep-equal'
 import { featureFlagLogic } from 'lib/logic/featureFlagLogic'
 import { FEATURE_FLAGS } from 'lib/constants'
-<<<<<<< HEAD
-
-import { urls } from 'scenes/urls'
-=======
->>>>>>> 8fe02102
 
 const IS_TEST_MODE = process.env.NODE_ENV === 'test'
 
