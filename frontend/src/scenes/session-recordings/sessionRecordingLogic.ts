import { kea } from 'kea'
import Fuse from 'fuse.js'
import api from 'lib/api'
import { clamp, errorToast, eventToDescription, toParams } from 'lib/utils'
import { sessionRecordingLogicType } from './sessionRecordingLogicType'
import {
    EventType,
    RecordingEventsFilters,
    RecordingEventType,
    SessionPlayerData,
    SessionRecordingId,
    SessionRecordingMeta,
    SessionRecordingUsageType,
} from '~/types'
import { eventUsageLogic, RecordingWatchedSource } from 'lib/utils/eventUsageLogic'
import { teamLogic } from '../teamLogic'
import { eventWithTime } from 'rrweb/typings/types'
import { getKeyMapping } from 'lib/components/PropertyKeyInfo'
import { dayjs } from 'lib/dayjs'

const IS_TEST_MODE = process.env.NODE_ENV === 'test'

export const parseMetadataResponse = (metadata: Record<string, any>): Partial<SessionRecordingMeta> => {
    return {
        ...(metadata ?? {}),
        start_time: metadata?.start_time ? +dayjs(metadata?.start_time) : 0,
        end_time: metadata?.end_time ? +dayjs(metadata?.end_time) : 0,
        recording_duration: parseFloat(metadata?.recording_duration) * 1000 || 0,
    }
}

// TODO: Replace this with permanent querying alternative in backend. Filtering on frontend should do for now.
const makeEventsQueryable = (events: RecordingEventType[]): RecordingEventType[] => {
    return events.map((e) => ({
        ...e,
        queryValue: `${getKeyMapping(e.event, 'event')?.label ?? e.event ?? ''} ${eventToDescription(e)}`.replace(
            /['"]+/g,
            ''
        ),
    }))
}

export const sessionRecordingLogic = kea<sessionRecordingLogicType>({
    path: ['scenes', 'session-recordings', 'sessionRecordingLogic'],
    connect: {
        logic: [eventUsageLogic],
        values: [teamLogic, ['currentTeamId']],
    },
    actions: {
        setFilters: (filters: Partial<RecordingEventsFilters>) => ({ filters }),
        setSource: (source: RecordingWatchedSource) => ({ source }),
        reportUsage: (recordingData: SessionPlayerData, loadTime: number) => ({
            recordingData,
            loadTime,
        }),
        loadRecordingMeta: (sessionRecordingId?: string) => ({ sessionRecordingId }),
        loadRecordingSnapshots: (sessionRecordingId?: string, url?: string) => ({ sessionRecordingId, url }),
        loadEvents: (url?: string) => ({ url }),
    },
    reducers: {
        filters: [
            {} as Partial<RecordingEventsFilters>,
            {
                setFilters: (state, { filters }) => ({ ...state, ...filters }),
            },
        ],
        sessionRecordingId: [
            null as SessionRecordingId | null,
            {
                loadRecording: (_, { sessionRecordingId }) => sessionRecordingId ?? null,
            },
        ],
        chunkPaginationIndex: [
            0,
            {
                loadRecordingSnapshotsSuccess: (state) => state + 1,
            },
        ],
        sessionPlayerDataLoading: [
            false,
            {
                loadRecordingSnapshotsSuccess: (_, { sessionPlayerData }) => {
                    // If sessionPlayerData doesn't have a next url, it means the entire recording is still loading.
                    return !!sessionPlayerData?.next
                },
            },
        ],
        sessionEventsDataLoading: [
            false,
            {
                loadEventsSuccess: (_, { sessionEventsData }) => {
                    return !!sessionEventsData?.next
                },
            },
        ],
        source: [
            RecordingWatchedSource.Unknown as RecordingWatchedSource,
            {
                setSource: (_, { source }) => source,
            },
        ],
    },
    listeners: ({ values, actions, sharedListeners, cache }) => ({
        loadRecordingMetaSuccess: () => {
            cache.eventsStartTime = performance.now()
            actions.loadEvents()
        },
        loadRecordingSnapshotsSuccess: () => {
            // If there is more data to poll for load the next batch.
            // This will keep calling loadRecording until `next` is empty.
            if (!!values.sessionPlayerData?.next) {
                actions.loadRecordingSnapshots(undefined, values.sessionPlayerData.next)
            }
            // Finished loading entire recording. Now make it known!
            else {
                eventUsageLogic.actions.reportRecording(
                    values.sessionPlayerData,
                    values.source,
                    performance.now() - cache.startTime,
                    SessionRecordingUsageType.LOADED,
                    0
                )
            }
            // Not always accurate that recording is playable after first chunk is loaded, but good guesstimate for now
            if (values.chunkPaginationIndex === 1) {
                actions.reportUsage(values.sessionPlayerData, performance.now() - cache.startTime)
            }
        },
        loadEventsSuccess: () => {
            // Fetch next events
            if (!!values.sessionEventsData?.next) {
                actions.loadEvents(values.sessionEventsData.next)
            }
            // Finished loading all events.
            else {
                eventUsageLogic.actions.reportRecordingEventsFetched(
                    values.sessionEvents.length ?? 0,
                    performance.now() - cache.eventsStartTime
                )
                cache.eventsStartTime = null
            }
        },
        loadRecordingMetaFailure: sharedListeners.showErrorToast,
        loadRecordingSnapshotsFailure: sharedListeners.showErrorToast,
        loadEventsFailure: sharedListeners.showErrorToast,
        reportUsage: async ({ recordingData, loadTime }, breakpoint) => {
            await breakpoint()
            eventUsageLogic.actions.reportRecording(
                recordingData,
                values.source,
                loadTime,
                SessionRecordingUsageType.VIEWED,
                0
            )
            await breakpoint(IS_TEST_MODE ? 1 : 10000)
            eventUsageLogic.actions.reportRecording(
                recordingData,
                values.source,
                loadTime,
                SessionRecordingUsageType.ANALYZED,
                10
            )
        },
    }),
    sharedListeners: () => ({
        showErrorToast: ({ error }) => {
            errorToast(
                'Error fetching information for your session recording',
                'The following error response was returned:',
                error
            )
        },
    }),
    loaders: ({ values }) => ({
        sessionPlayerData: {
            loadRecordingMeta: async ({ sessionRecordingId }, breakpoint): Promise<SessionPlayerData> => {
                const params = toParams({ save_view: true })
                const response = await api.get(
                    `api/projects/${values.currentTeamId}/session_recordings/${sessionRecordingId}?${params}`
                )
                breakpoint()
                return {
                    ...response.result,
                    session_recording: parseMetadataResponse(response.result?.session_recording),
                    snapshots: values.sessionPlayerData?.snapshots ?? [],
                }
            },
            loadRecordingSnapshots: async ({ sessionRecordingId, url }, breakpoint): Promise<SessionPlayerData> => {
                const apiUrl =
                    url || `api/projects/${values.currentTeamId}/session_recordings/${sessionRecordingId}/snapshots`
                const response = await api.get(apiUrl)
                breakpoint()
                const currData = values.sessionPlayerData
                return {
                    ...currData,
                    next: response.result?.next,
                    snapshots: [...(currData?.snapshots ?? []), ...(response.result?.snapshots ?? [])],
                }
            },
        },
        sessionEventsData: {
            loadEvents: async ({ url }, breakpoint) => {
                if (!values.eventsApiParams) {
                    return values.sessionEventsData
                }
                // Use `url` if there is a `next` url to fetch
                const apiUrl = url || `api/projects/${values.currentTeamId}/events?${toParams(values.eventsApiParams)}`
                const response = await api.get(apiUrl)
                breakpoint()

                return {
                    ...values.sessionEventsData,
                    next: response?.next,
                    events: [...(values.sessionEventsData?.events ?? []), ...(response.results ?? [])],
                }
            },
        },
    }),
    selectors: {
        loading: [
            (selectors) => [selectors.sessionEventsDataLoading, selectors.sessionPlayerDataLoading],
            (eventsLoading, playerLoading) => eventsLoading || playerLoading,
        ],
        sessionEvents: [
            (selectors) => [selectors.sessionEventsData, selectors.sessionPlayerData],
            (eventsData, playerData) => {
                return (eventsData?.events ?? []).map((e: EventType) => ({
                    ...e,
                    timestamp: +dayjs(e.timestamp),
                    zeroOffsetTime:
                        clamp(
                            +dayjs(e.timestamp),
                            playerData.session_recording.start_time,
                            playerData.session_recording.end_time
                        ) - playerData.session_recording.start_time,
                }))
            },
        ],
        eventsToShow: [
            (selectors) => [selectors.filters, selectors.sessionEvents],
            (filters, events) => {
                return filters?.query
<<<<<<< HEAD
                    ? new Fuse<RecordingEventType>(makeEventsQueryable(events), {
=======
                    ? new Fuse<SeekbarEventType>(makeEventsQueryable(events), {
>>>>>>> 9b14556a
                          threshold: 0.3,
                          keys: ['queryValue'],
                          findAllMatches: true,
                          ignoreLocation: true,
                          sortFn: (a, b) => events[a.idx].timestamp - events[b.idx].timestamp || a.score - b.score,
                      })
                          .search(filters.query)
                          .map((result) => result.item)
                    : events
            },
        ],
        firstChunkLoaded: [
            (selectors) => [selectors.chunkPaginationIndex],
            (chunkPaginationIndex) => chunkPaginationIndex > 0,
        ],
        isPlayable: [
            (selectors) => [
                selectors.firstChunkLoaded,
                selectors.sessionPlayerDataLoading,
                selectors.sessionPlayerData,
            ],
            (firstChunkLoaded, sessionPlayerDataLoading, sessionPlayerData) =>
                (firstChunkLoaded || // If first chunk is ready
                    !sessionPlayerDataLoading) && // data isn't being fetched
                sessionPlayerData?.snapshots.length > 1 && // more than one snapshot needed to init rrweb Replayer
                !!sessionPlayerData?.snapshots?.find((s: eventWithTime) => s.type === 2), // there's a full snapshot in the data that was loaded
        ],
        eventsApiParams: [
            (selectors) => [selectors.sessionPlayerData],
            (sessionPlayerData) => {
                if (
                    !sessionPlayerData?.person?.id ||
                    !sessionPlayerData?.session_recording?.start_time ||
                    !sessionPlayerData?.session_recording?.recording_duration
                ) {
                    return null
                }

                const buffer_ms = 60000 // +- before and after start and end of a recording to query for.
                return {
                    person_id: sessionPlayerData.person.id,
                    after: dayjs.utc(sessionPlayerData.session_recording.start_time).subtract(buffer_ms, 'ms').format(),
                    before: dayjs.utc(sessionPlayerData.session_recording.end_time).add(buffer_ms, 'ms').format(),
                    orderBy: ['timestamp'],
                }
            },
        ],
    },
    urlToAction: ({ actions, values, cache }) => {
        const urlToAction = (
            _: any,
            params: {
                sessionRecordingId?: SessionRecordingId
                source?: string
            }
        ): void => {
            const { sessionRecordingId, source } = params
            if (source && (Object.values(RecordingWatchedSource) as string[]).includes(source)) {
                actions.setSource(source as RecordingWatchedSource)
            }
            if (values && sessionRecordingId !== values.sessionRecordingId && sessionRecordingId) {
                // Load meta first. Snapshots are loaded once Replayer ref is mounted in sessionRecordingPlayerLogic
                cache.startTime = performance.now()
                actions.loadRecordingMeta(sessionRecordingId)
                actions.loadRecordingSnapshots(sessionRecordingId)
            }
        }

        return {
            '/sessions': urlToAction,
            '/recordings': urlToAction,
            '/person/*': urlToAction,
        }
    },
})<|MERGE_RESOLUTION|>--- conflicted
+++ resolved
@@ -217,10 +217,6 @@
         },
     }),
     selectors: {
-        loading: [
-            (selectors) => [selectors.sessionEventsDataLoading, selectors.sessionPlayerDataLoading],
-            (eventsLoading, playerLoading) => eventsLoading || playerLoading,
-        ],
         sessionEvents: [
             (selectors) => [selectors.sessionEventsData, selectors.sessionPlayerData],
             (eventsData, playerData) => {
@@ -240,11 +236,7 @@
             (selectors) => [selectors.filters, selectors.sessionEvents],
             (filters, events) => {
                 return filters?.query
-<<<<<<< HEAD
                     ? new Fuse<RecordingEventType>(makeEventsQueryable(events), {
-=======
-                    ? new Fuse<SeekbarEventType>(makeEventsQueryable(events), {
->>>>>>> 9b14556a
                           threshold: 0.3,
                           keys: ['queryValue'],
                           findAllMatches: true,
